// Licensed to the Apache Software Foundation (ASF) under one
// or more contributor license agreements.  See the NOTICE file
// distributed with this work for additional information
// regarding copyright ownership.  The ASF licenses this file
// to you under the Apache License, Version 2.0 (the
// "License"); you may not use this file except in compliance
// with the License.  You may obtain a copy of the License at
//
//   http://www.apache.org/licenses/LICENSE-2.0
//
// Unless required by applicable law or agreed to in writing,
// software distributed under the License is distributed on an
// "AS IS" BASIS, WITHOUT WARRANTIES OR CONDITIONS OF ANY
// KIND, either express or implied.  See the License for the
// specific language governing permissions and limitations
// under the License.

package org.apache.doris.job.extensions.insert;

import org.apache.doris.analysis.UserIdentity;
import org.apache.doris.catalog.AuthorizationInfo;
import org.apache.doris.catalog.Column;
import org.apache.doris.catalog.Database;
import org.apache.doris.catalog.Env;
import org.apache.doris.catalog.ScalarType;
import org.apache.doris.common.Config;
import org.apache.doris.common.DdlException;
import org.apache.doris.common.ErrorCode;
import org.apache.doris.common.ErrorReport;
import org.apache.doris.common.FeConstants;
import org.apache.doris.common.LabelAlreadyUsedException;
import org.apache.doris.common.io.Text;
import org.apache.doris.common.util.TimeUtils;
import org.apache.doris.datasource.InternalCatalog;
import org.apache.doris.job.base.AbstractJob;
import org.apache.doris.job.base.JobExecuteType;
import org.apache.doris.job.base.JobExecutionConfiguration;
import org.apache.doris.job.common.JobStatus;
import org.apache.doris.job.common.JobType;
import org.apache.doris.job.common.TaskType;
import org.apache.doris.job.exception.JobException;
import org.apache.doris.load.FailMsg;
import org.apache.doris.load.loadv2.LoadJob;
import org.apache.doris.load.loadv2.LoadStatistic;
import org.apache.doris.mysql.privilege.PrivPredicate;
import org.apache.doris.mysql.privilege.Privilege;
import org.apache.doris.nereids.trees.plans.commands.LoadCommand;
import org.apache.doris.nereids.trees.plans.commands.insert.InsertIntoTableCommand;
import org.apache.doris.persist.gson.GsonPostProcessable;
import org.apache.doris.persist.gson.GsonUtils;
import org.apache.doris.qe.ConnectContext;
import org.apache.doris.qe.ShowResultSetMetaData;
import org.apache.doris.qe.StmtExecutor;
import org.apache.doris.thrift.TCell;
import org.apache.doris.thrift.TRow;
import org.apache.doris.thrift.TUniqueId;
import org.apache.doris.transaction.ErrorTabletInfo;
import org.apache.doris.transaction.TabletCommitInfo;

import com.google.common.base.Joiner;
import com.google.common.collect.ImmutableList;
import com.google.common.collect.ImmutableMap;
import com.google.common.collect.Lists;
import com.google.gson.Gson;
import com.google.gson.GsonBuilder;
import com.google.gson.annotations.SerializedName;
import lombok.Data;
import lombok.EqualsAndHashCode;
import lombok.extern.log4j.Log4j2;
import org.apache.commons.collections.CollectionUtils;
import org.apache.commons.lang3.StringUtils;

import java.io.DataOutput;
import java.io.IOException;
import java.util.ArrayList;
import java.util.HashMap;
import java.util.HashSet;
import java.util.List;
import java.util.Map;
import java.util.Set;
import java.util.concurrent.ConcurrentLinkedQueue;
import java.util.concurrent.atomic.AtomicLong;
import java.util.stream.Collectors;

@EqualsAndHashCode(callSuper = true)
@Data
@Log4j2
public class InsertJob extends AbstractJob<InsertTask, Map<Object, Object>> implements GsonPostProcessable {

    public static final ImmutableList<Column> SCHEMA = ImmutableList.<Column>builder()
            .add(new Column("Id", ScalarType.createStringType()))
            .add(new Column("Name", ScalarType.createStringType()))
            .add(new Column("Definer", ScalarType.createStringType()))
            .add(new Column("ExecuteType", ScalarType.createStringType()))
            .add(new Column("RecurringStrategy", ScalarType.createStringType()))
            .add(new Column("Status", ScalarType.createStringType()))
            .add(new Column("ExecuteSql", ScalarType.createStringType()))
            .add(new Column("CreateTime", ScalarType.createStringType()))
            .addAll(COMMON_SCHEMA)
            .add(new Column("Comment", ScalarType.createStringType()))
            // only execute type = streaming need record
            .add(new Column("Properties", ScalarType.createStringType()))
            .add(new Column("Progress", ScalarType.createStringType()))
            .add(new Column("RemoteOffset", ScalarType.createStringType()))
            .add(new Column("LoadStatistic", ScalarType.createStringType()))
            .add(new Column("ErrorMsg", ScalarType.createStringType()))
            .build();

    public static final ShowResultSetMetaData TASK_META_DATA =
            ShowResultSetMetaData.builder()
                    .addColumn(new Column("TaskId", ScalarType.createVarchar(80)))
                    .addColumn(new Column("Label", ScalarType.createVarchar(80)))
                    .addColumn(new Column("Status", ScalarType.createVarchar(20)))
                    .addColumn(new Column("EtlInfo", ScalarType.createVarchar(100)))
                    .addColumn(new Column("TaskInfo", ScalarType.createVarchar(100)))
                    .addColumn(new Column("ErrorMsg", ScalarType.createVarchar(100)))

                    .addColumn(new Column("CreateTimeMs", ScalarType.createVarchar(20)))
                    .addColumn(new Column("FinishTimeMs", ScalarType.createVarchar(20)))
                    .addColumn(new Column("TrackingUrl", ScalarType.createVarchar(200)))
                    .addColumn(new Column("LoadStatistic", ScalarType.createVarchar(200)))
                    .addColumn(new Column("User", ScalarType.createVarchar(50)))
<<<<<<< HEAD
                    // only execute type = streaming need record
                    .addColumn(new Column("Offset", ScalarType.createStringType()))
=======
                    .addColumn(new Column("FirstErrorMsg", ScalarType.createVarchar(200)))
>>>>>>> 62a96bac
                    .build();

    public static final ImmutableMap<String, Integer> COLUMN_TO_INDEX;

    static {
        ImmutableMap.Builder<String, Integer> builder = new ImmutableMap.Builder<>();
        for (int i = 0; i < SCHEMA.size(); i++) {
            builder.put(SCHEMA.get(i).getName().toLowerCase(), i);
        }
        COLUMN_TO_INDEX = builder.build();
    }

    //we used insertTaskQueue to store the task info, and we will query the task info from it
    @Deprecated
    @SerializedName("tis")
    ConcurrentLinkedQueue<Long> historyTaskIdList = new ConcurrentLinkedQueue<>();
    @SerializedName("did")
    private final long dbId;
    @SerializedName("ln")
    private String labelName;
    @SerializedName("lt")
    private InsertJob.LoadType loadType;
    // 0: the job status is pending
    // n/100: n is the number of task which has been finished
    // 99: all tasks have been finished
    // 100: txn status is visible and load has been finished
    @SerializedName("pg")
    private int progress;
    @SerializedName("fm")
    private FailMsg failMsg;
    @SerializedName("plans")
    private List<InsertIntoTableCommand> plans = new ArrayList<>();
    private LoadStatistic loadStatistic = new LoadStatistic();
    private Set<Long> finishedTaskIds = new HashSet<>();

    @SerializedName("tas")
    private ConcurrentLinkedQueue<InsertTask> insertTaskQueue = new ConcurrentLinkedQueue<>();
    private Map<String, String> properties = new HashMap<>();
    private Set<String> tableNames;
    private AuthorizationInfo authorizationInfo;

    private ConnectContext ctx;
    private StmtExecutor stmtExecutor;
    private List<ErrorTabletInfo> errorTabletInfos = new ArrayList<>();
    private List<TabletCommitInfo> commitInfos = new ArrayList<>();

    // max save task num, do we need to config it?
    private static final int MAX_SAVE_TASK_NUM = 100;

    @Override
    public void gsonPostProcess() throws IOException {
        if (null == plans) {
            plans = new ArrayList<>();
        }
        if (null == insertTaskQueue) {
            insertTaskQueue = new ConcurrentLinkedQueue<>();
        }
        if (null == loadStatistic) {
            loadStatistic = new LoadStatistic();
        }
        if (null == finishedTaskIds) {
            finishedTaskIds = new HashSet<>();
        }
        if (null == errorTabletInfos) {
            errorTabletInfos = new ArrayList<>();
        }
        if (null == commitInfos) {
            commitInfos = new ArrayList<>();
        }
        if (null == historyTaskIdList) {
            historyTaskIdList = new ConcurrentLinkedQueue<>();
        }
        if (null == getSucceedTaskCount()) {
            setSucceedTaskCount(new AtomicLong(0));
        }
        if (null == getFailedTaskCount()) {
            setFailedTaskCount(new AtomicLong(0));
        }
        if (null == getCanceledTaskCount()) {
            setCanceledTaskCount(new AtomicLong(0));
        }
    }

    /**
     * load job type
     */
    public enum LoadType {
        BULK,
        SPARK,
        LOCAL_FILE,
        UNKNOWN

    }

    public enum Priority {
        HIGH(0),
        NORMAL(1),
        LOW(2);

        Priority(int value) {
            this.value = value;
        }

        private final int value;

        public int getValue() {
            return value;
        }
    }

    public InsertJob(String jobName,
                     JobStatus jobStatus,
                     String dbName,
                     String comment,
                     UserIdentity createUser,
                     JobExecutionConfiguration jobConfig,
                     Long createTimeMs,
                     String executeSql) {
        super(getNextJobId(), jobName, jobStatus, dbName, comment, createUser,
                jobConfig, createTimeMs, executeSql);
        this.dbId = ConnectContext.get().getCurrentDbId();
    }

    public InsertJob(ConnectContext ctx,
                     StmtExecutor executor,
                     String labelName,
                     List<InsertIntoTableCommand> plans,
                     Set<String> sinkTableNames,
                     Map<String, String> properties,
                     String comment,
                     JobExecutionConfiguration jobConfig) {
        super(getNextJobId(), labelName, JobStatus.RUNNING, null,
                comment, ctx.getCurrentUserIdentity(), jobConfig);
        this.ctx = ctx;
        this.plans = plans;
        this.stmtExecutor = executor;
        this.dbId = ctx.getCurrentDbId();
        this.labelName = labelName;
        this.tableNames = sinkTableNames;
        this.properties = properties;
        // TODO: not support other type yet
        this.loadType = InsertJob.LoadType.BULK;
    }

    @Override
    public List<InsertTask> createTasks(TaskType taskType, Map<Object, Object> taskContext) {
        List<InsertTask> newTasks = new ArrayList<>();
        if (plans.isEmpty()) {
            InsertTask task = new InsertTask(labelName, getCurrentDbName(), getExecuteSql(), getCreateUser());
            newTasks.add(task);
        } else {
            // use for load stmt
            for (InsertIntoTableCommand logicalPlan : plans) {
                if (!logicalPlan.getLabelName().isPresent()) {
                    throw new IllegalArgumentException("Load plan need label name.");
                }
                InsertTask task = new InsertTask(logicalPlan, ctx, stmtExecutor, loadStatistic);
                newTasks.add(task);
            }
        }
        initTasks(newTasks, taskType);
        recordTasks(newTasks);
        return new ArrayList<>(newTasks);
    }

    public void recordTasks(List<InsertTask> tasks) {
        if (Config.max_persistence_task_count < 1) {
            return;
        }
        insertTaskQueue.addAll(tasks);

        while (insertTaskQueue.size() > Config.max_persistence_task_count) {
            insertTaskQueue.poll();
            //since we have insertTaskQueue, we do not need to store the task id in historyTaskIdList, so we clear it
            historyTaskIdList.clear();
        }
        Env.getCurrentEnv().getEditLog().logUpdateJob(this);
    }

    @Override
    public void cancelTaskById(long taskId) throws JobException {
        super.cancelTaskById(taskId);
    }

    @Override
    public void cancelAllTasks(boolean needWaitCancelComplete) throws JobException {
        try {
            if (getJobConfig().getExecuteType().equals(JobExecuteType.INSTANT)) {
                checkAuth("CANCEL LOAD");
            }
            super.cancelAllTasks(needWaitCancelComplete);
            this.failMsg = new FailMsg(FailMsg.CancelType.USER_CANCEL, "user cancel");
        } catch (DdlException e) {
            throw new JobException(e);
        }
    }

    @Override
    public boolean isReadyForScheduling(Map<Object, Object> taskContext) {
        return CollectionUtils.isEmpty(getRunningTasks());
    }

    @Override
    protected void checkJobParamsInternal() {
        if (plans.isEmpty() && StringUtils.isBlank(getExecuteSql())) {
            throw new IllegalArgumentException("command or sql is null,must be set");
        }
        if (!plans.isEmpty() && !getJobConfig().getExecuteType().equals(JobExecuteType.INSTANT)) {
            throw new IllegalArgumentException("command must be null when executeType is not instant");
        }
    }

    @Override
    public List<InsertTask> queryTasks() {
        if (historyTaskIdList.isEmpty() && insertTaskQueue.isEmpty()) {
            return new ArrayList<>();
        }

        //TODO it's will be refactor, we will storage task info in job inner and query from it

        // merge task info from insertTaskQueue and historyTaskIdList
        List<Long> taskIds = insertTaskQueue.stream().map(InsertTask::getTaskId).collect(Collectors.toList());
        taskIds.addAll(historyTaskIdList);
        taskIds.stream().distinct().collect(Collectors.toList());
        if (getJobConfig().getExecuteType().equals(JobExecuteType.INSTANT)) {
            return queryLoadTasksByTaskIds(taskIds);
        }
        // query from load job
        List<LoadJob> loadJobs = Env.getCurrentEnv().getLoadManager().queryLoadJobsByJobIds(taskIds);

        Map<Long, LoadJob> loadJobMap = loadJobs.stream().collect(Collectors.toMap(LoadJob::getId, loadJob -> loadJob));
        List<InsertTask> tasksRsp = new ArrayList<>();
        //read task info from insertTaskQueue
        insertTaskQueue.forEach(task -> {
            if (task.getJobInfo() == null) {
                LoadJob loadJob = loadJobMap.get(task.getTaskId());
                if (loadJob != null) {
                    task.setJobInfo(loadJob);
                }
            }
            tasksRsp.add(task);
        });
        if (CollectionUtils.isEmpty(historyTaskIdList)) {
            return tasksRsp;
        }

        historyTaskIdList.forEach(historyTaskId -> {
            LoadJob loadJob = loadJobMap.get(historyTaskId);
            if (null == loadJob) {
                return;
            }
            InsertTask task = new InsertTask(loadJob.getLabel(), getCurrentDbName(), null, getCreateUser());
            task.setJobId(getJobId());
            task.setTaskId(loadJob.getId());
            task.setJobInfo(loadJob);
            task.setJobId(getJobId());
            task.setTaskId(loadJob.getId());
            task.setJobInfo(loadJob);
            tasksRsp.add(task);
        });
        return tasksRsp;


    }

    public List<InsertTask> queryLoadTasksByTaskIds(List<Long> taskIdList) {
        if (taskIdList.isEmpty()) {
            return new ArrayList<>();
        }
        List<InsertTask> queryTasks = new ArrayList<>();
        insertTaskQueue.forEach(task -> {
            if (taskIdList.contains(task.getTaskId())) {
                queryTasks.add(task);
            }
        });
        return queryTasks;
    }

    @Override
    public JobType getJobType() {
        return JobType.INSERT;
    }

    @Override
    public ShowResultSetMetaData getJobMetaData() {
        return super.getJobMetaData();
    }

    @Override
    public ShowResultSetMetaData getTaskMetaData() {
        return TASK_META_DATA;
    }

    @Override
    public void onTaskFail(InsertTask task) throws JobException {
        if (getJobConfig().getExecuteType().equals(JobExecuteType.INSTANT)) {
            this.failMsg = new FailMsg(FailMsg.CancelType.LOAD_RUN_FAIL, task.getErrMsg());
        }
        super.onTaskFail(task);
    }

    @Override
    public void onTaskSuccess(InsertTask task) throws JobException {
        super.onTaskSuccess(task);
    }

    @Override
    public List<String> getShowInfo() {
        try {
            // check auth
            checkAuth("SHOW LOAD");
            List<String> jobInfo = Lists.newArrayList();
            // jobId
            jobInfo.add(getJobId().toString());
            // label
            if (StringUtils.isEmpty(getLabelName())) {
                jobInfo.add(FeConstants.null_string);
            } else {
                jobInfo.add(getLabelName());
            }
            // state
            if (getJobStatus() == JobStatus.STOPPED) {
                jobInfo.add("CANCELLED");
            } else {
                jobInfo.add(getJobStatus().name());
            }

            // progress
            String progress = Env.getCurrentProgressManager()
                    .getProgressInfo(String.valueOf(getJobId()), getJobStatus() == JobStatus.FINISHED);
            switch (getJobStatus()) {
                case RUNNING:
                    if (isPending()) {
                        jobInfo.add("ETL:0%; LOAD:0%");
                    } else {
                        jobInfo.add("ETL:100%; LOAD:" + progress + "%");
                    }
                    break;
                case FINISHED:
                    jobInfo.add("ETL:100%; LOAD:100%");
                    break;
                case STOPPED:
                default:
                    jobInfo.add("ETL:N/A; LOAD:N/A");
                    break;
            }
            // type
            jobInfo.add(loadType.name());

            // etl info
            if (loadStatistic.getCounters().size() == 0) {
                jobInfo.add(FeConstants.null_string);
            } else {
                jobInfo.add(Joiner.on("; ").withKeyValueSeparator("=").join(loadStatistic.getCounters()));
            }

            // task info
            jobInfo.add("cluster:" + getResourceName() + "; timeout(s):" + getTimeout()
                    + "; max_filter_ratio:" + getMaxFilterRatio() + "; priority:" + getPriority());
            // error msg
            if (failMsg == null) {
                jobInfo.add(FeConstants.null_string);
            } else {
                jobInfo.add("type:" + failMsg.getCancelType() + "; msg:" + failMsg.getMsg());
            }

            // create time
            jobInfo.add(TimeUtils.longToTimeString(getCreateTimeMs()));
            // etl start time
            jobInfo.add(TimeUtils.longToTimeString(getStartTimeMs()));
            // etl end time
            jobInfo.add(TimeUtils.longToTimeString(getStartTimeMs()));
            // load start time
            jobInfo.add(TimeUtils.longToTimeString(getStartTimeMs()));
            // load end time
            jobInfo.add(TimeUtils.longToTimeString(getFinishTimeMs()));
            // tracking urls
            List<String> trackingUrl = insertTaskQueue.stream()
                    .map(task -> {
                        if (StringUtils.isNotEmpty(task.getTrackingUrl())) {
                            return task.getTrackingUrl();
                        } else {
                            return FeConstants.null_string;
                        }
                    })
                    .collect(Collectors.toList());
            if (trackingUrl.isEmpty()) {
                jobInfo.add(FeConstants.null_string);
            } else {
                jobInfo.add(trackingUrl.toString());
            }
            // job details
            jobInfo.add(loadStatistic.toJson());
            // transaction id
            jobInfo.add(String.valueOf(0));
            // error tablets
            jobInfo.add(errorTabletsToJson());
            // user, some load job may not have user info
            if (getCreateUser() == null || getCreateUser().getQualifiedUser() == null) {
                jobInfo.add(FeConstants.null_string);
            } else {
                jobInfo.add(getCreateUser().getQualifiedUser());
            }
            // comment
            jobInfo.add(getComment());
            // first error message
            List<String> firstErrorMsg = insertTaskQueue.stream()
                    .map(task -> {
                        if (StringUtils.isNotEmpty(task.getFirstErrorMsg())) {
                            return task.getFirstErrorMsg();
                        } else {
                            return FeConstants.null_string;
                        }
                    })
                    .collect(Collectors.toList());
            if (firstErrorMsg.isEmpty()) {
                jobInfo.add(FeConstants.null_string);
            } else {
                jobInfo.add(firstErrorMsg.toString());
            }
            return jobInfo;
        } catch (DdlException e) {
            throw new RuntimeException(e);
        }
    }

    @Override
    public TRow getTvfInfo() {
        TRow trow = new TRow();
        trow.addToColumnValue(new TCell().setStringVal(String.valueOf(getJobId())));
        trow.addToColumnValue(new TCell().setStringVal(getJobName()));
        trow.addToColumnValue(new TCell().setStringVal(getCreateUser().getQualifiedUser()));
        trow.addToColumnValue(new TCell().setStringVal(getJobConfig().getExecuteType().name()));
        trow.addToColumnValue(new TCell().setStringVal(getJobConfig().convertRecurringStrategyToString()));
        trow.addToColumnValue(new TCell().setStringVal(getJobStatus().name()));
        trow.addToColumnValue(new TCell().setStringVal(getExecuteSql()));
        trow.addToColumnValue(new TCell().setStringVal(TimeUtils.longToTimeString(getCreateTimeMs())));
        trow.addToColumnValue(new TCell().setStringVal(String.valueOf(getSucceedTaskCount().get())));
        trow.addToColumnValue(new TCell().setStringVal(String.valueOf(getFailedTaskCount().get())));
        trow.addToColumnValue(new TCell().setStringVal(String.valueOf(getCanceledTaskCount().get())));
        trow.addToColumnValue(new TCell().setStringVal(getComment()));
        trow.addToColumnValue(new TCell().setStringVal(FeConstants.null_string));
        trow.addToColumnValue(new TCell().setStringVal(FeConstants.null_string));
        trow.addToColumnValue(new TCell().setStringVal(FeConstants.null_string));
        trow.addToColumnValue(new TCell().setStringVal(
                loadStatistic == null ? FeConstants.null_string : loadStatistic.toJson()));
        trow.addToColumnValue(new TCell().setStringVal(failMsg == null ? FeConstants.null_string : failMsg.getMsg()));
        return trow;
    }

    @Override
    public String formatMsgWhenExecuteQueueFull(Long taskId) {
        return commonFormatMsgWhenExecuteQueueFull(taskId, "insert_task_queue_size",
                "job_insert_task_consumer_thread_num");
    }

    private String getPriority() {
        return properties.getOrDefault(LoadCommand.PRIORITY, Priority.NORMAL.name());
    }

    public double getMaxFilterRatio() {
        return Double.parseDouble(properties.getOrDefault(LoadCommand.MAX_FILTER_RATIO_PROPERTY, "0.0"));
    }

    public long getTimeout() {
        if (properties.containsKey(LoadCommand.TIMEOUT_PROPERTY)) {
            return Long.parseLong(properties.get(LoadCommand.TIMEOUT_PROPERTY));
        }
        return Config.broker_load_default_timeout_second;
    }

    @Override
    public void write(DataOutput out) throws IOException {
        Text.writeString(out, GsonUtils.GSON.toJson(this));
    }

    public String errorTabletsToJson() {
        Map<Long, String> map = new HashMap<>();
        errorTabletInfos.stream().limit(Config.max_error_tablet_of_broker_load)
                .forEach(p -> map.put(p.getTabletId(), p.getMsg()));
        Gson gson = new GsonBuilder().disableHtmlEscaping().create();
        return gson.toJson(map);
    }

    public void updateLoadingStatus(Long beId, TUniqueId loadId, TUniqueId fragmentId, long scannedRows,
                                    long scannedBytes, boolean isDone) {
        loadStatistic.updateLoadProgress(beId, loadId, fragmentId, scannedRows, scannedBytes, isDone);
        progress = (int) ((double) finishedTaskIds.size() / insertTaskQueue.size() * 100);
        if (progress == 100) {
            progress = 99;
        }
    }

    private void checkAuth(String command) throws DdlException {
        if (authorizationInfo == null) {
            // use the old method to check priv
            checkAuthWithoutAuthInfo(command);
            return;
        }
        if (!Env.getCurrentEnv().getAccessManager().checkPrivByAuthInfo(ConnectContext.get(), authorizationInfo,
                PrivPredicate.LOAD)) {
            ErrorReport.reportDdlException(ErrorCode.ERR_SPECIFIC_ACCESS_DENIED_ERROR,
                    Privilege.LOAD_PRIV);
        }
    }

    /**
     * This method is compatible with old load job without authorization info
     * If db or table name could not be found by id, it will throw the NOT_EXISTS_ERROR
     *
     * @throws DdlException
     */
    private void checkAuthWithoutAuthInfo(String command) throws DdlException {
        Database db = Env.getCurrentInternalCatalog().getDbOrDdlException(dbId);
        // check auth
        if (tableNames == null || tableNames.isEmpty()) {
            // forward compatibility
            if (!Env.getCurrentEnv().getAccessManager()
                    .checkDbPriv(ConnectContext.get(), InternalCatalog.INTERNAL_CATALOG_NAME, db.getFullName(),
                            PrivPredicate.LOAD)) {
                ErrorReport.reportDdlException(ErrorCode.ERR_SPECIFIC_ACCESS_DENIED_ERROR,
                        Privilege.LOAD_PRIV);
            }
        } else {
            for (String tblName : tableNames) {
                if (!Env.getCurrentEnv().getAccessManager()
                        .checkTblPriv(ConnectContext.get(), InternalCatalog.INTERNAL_CATALOG_NAME, db.getFullName(),
                                tblName, PrivPredicate.LOAD)) {
                    ErrorReport.reportDdlException(ErrorCode.ERR_TABLEACCESS_DENIED_ERROR,
                            command,
                            ConnectContext.get().getQualifiedUser(),
                            ConnectContext.get().getRemoteIP(), db.getFullName() + ": " + tblName);
                }
            }
        }
    }

    public void unprotectReadEndOperation(InsertJob replayLog) {
        setJobStatus(replayLog.getJobStatus());
        progress = replayLog.getProgress();
        setStartTimeMs(replayLog.getStartTimeMs());
        setFinishTimeMs(replayLog.getFinishTimeMs());
        failMsg = replayLog.getFailMsg();
    }

    public String getResourceName() {
        // TODO: get tvf param from tvf relation
        return "N/A";
    }

    public boolean isRunning() {
        return getJobStatus() != JobStatus.FINISHED;
    }

    public boolean isPending() {
        return getJobStatus() != JobStatus.FINISHED;
    }

    public boolean isCancelled() {
        return getJobStatus() == JobStatus.STOPPED;
    }

    @Override
    public void onRegister() throws JobException {
        try {
            if (StringUtils.isNotEmpty(labelName)) {
                Env.getCurrentEnv().getLabelProcessor().addJob(this);
            }
        } catch (LabelAlreadyUsedException e) {
            throw new JobException(e);
        }
    }

    @Override
    public void onUnRegister() throws JobException {
        // TODO: need record cancelled jobs in order to show cancelled job
        // Env.getCurrentEnv().getLabelProcessor().removeJob(getDbId(), getLabelName());
    }

    @Override
    public void onReplayCreate() throws JobException {
        onRegister();
        super.onReplayCreate();
    }

    public int getProgress() {
        return progress;
    }
}<|MERGE_RESOLUTION|>--- conflicted
+++ resolved
@@ -120,12 +120,9 @@
                     .addColumn(new Column("TrackingUrl", ScalarType.createVarchar(200)))
                     .addColumn(new Column("LoadStatistic", ScalarType.createVarchar(200)))
                     .addColumn(new Column("User", ScalarType.createVarchar(50)))
-<<<<<<< HEAD
                     // only execute type = streaming need record
                     .addColumn(new Column("Offset", ScalarType.createStringType()))
-=======
                     .addColumn(new Column("FirstErrorMsg", ScalarType.createVarchar(200)))
->>>>>>> 62a96bac
                     .build();
 
     public static final ImmutableMap<String, Integer> COLUMN_TO_INDEX;
