--- conflicted
+++ resolved
@@ -26,15 +26,11 @@
 import org.apache.doris.catalog.Env;
 import org.apache.doris.catalog.ScalarType;
 import org.apache.doris.common.Config;
-<<<<<<< HEAD
 import org.apache.doris.common.DdlException;
 import org.apache.doris.common.ErrorCode;
 import org.apache.doris.common.ErrorReport;
 import org.apache.doris.common.FeConstants;
 import org.apache.doris.common.LabelAlreadyUsedException;
-=======
-import org.apache.doris.common.MetaNotFoundException;
->>>>>>> 0f93ee87
 import org.apache.doris.common.io.Text;
 import org.apache.doris.common.util.LogBuilder;
 import org.apache.doris.common.util.LogKey;
@@ -44,7 +40,6 @@
 import org.apache.doris.job.base.JobExecutionConfiguration;
 import org.apache.doris.job.common.JobStatus;
 import org.apache.doris.job.common.JobType;
-import org.apache.doris.job.common.TaskStatus;
 import org.apache.doris.job.common.TaskType;
 import org.apache.doris.job.exception.JobException;
 import org.apache.doris.load.FailMsg;
@@ -129,8 +124,8 @@
         COLUMN_TO_INDEX = builder.build();
     }
 
-    @SerializedName("tls")
-    ConcurrentLinkedQueue<Long> taskIdList;
+    @SerializedName("tis")
+    ConcurrentLinkedQueue<Long> historyTaskIdList;
     @SerializedName("did")
     private final long dbId;
     @SerializedName("ln")
@@ -173,7 +168,6 @@
 
     }
 
-<<<<<<< HEAD
     public enum Priority {
         HIGH(0),
         NORMAL(1),
@@ -198,7 +192,7 @@
                      JobExecutionConfiguration jobConfig,
                      Long createTimeMs,
                      String executeSql) {
-        super(Env.getCurrentEnv().getNextId(), jobName, jobStatus, labelName.getDbName(), comment, createUser,
+        super(getNextJobId(), jobName, jobStatus, labelName.getDbName(), comment, createUser,
                 jobConfig, createTimeMs, executeSql, null);
         this.dbId = ConnectContext.get().getCurrentDbId();
         this.labelName = labelName.getLabelName();
@@ -212,7 +206,7 @@
                       Map<String, String> properties,
                       String comment,
                       JobExecutionConfiguration jobConfig) {
-        super(Env.getCurrentEnv().getNextId(), labelName, JobStatus.RUNNING, null,
+        super(getNextJobId(), labelName, JobStatus.RUNNING, null,
                 comment, ctx.getCurrentUserIdentity(), jobConfig);
         this.ctx = ctx;
         this.plans = plans;
@@ -229,55 +223,17 @@
     public List<InsertTask> createTasks(TaskType taskType, Map<Object, Object> taskContext) {
         if (plans.isEmpty()) {
             InsertTask task = new InsertTask(labelName, getCurrentDbName(), getExecuteSql(), getCreateUser());
-            task.setTaskType(taskType);
-            task.setJobId(getJobId());
-            task.setCreateTimeMs(System.currentTimeMillis());
-            task.setStatus(TaskStatus.PENDING);
-            ArrayList<InsertTask> tasks = new ArrayList<>();
-            tasks.add(task);
-            super.initTasks(tasks);
-            recordTask(task.getTaskId());
-            return tasks;
-        } else {
-            return createBatchTasks(taskType);
-        }
-    }
-
-    private List<InsertTask> createBatchTasks(TaskType taskType) {
-        ArrayList<InsertTask> tasks = new ArrayList<>();
-        for (InsertIntoTableCommand logicalPlan : plans) {
-            InsertTask task = new InsertTask(logicalPlan, ctx, stmtExecutor, loadStatistic);
-            task.setJobId(getJobId());
-            task.setTaskType(taskType);
-            task.setCreateTimeMs(System.currentTimeMillis());
-            task.setStatus(TaskStatus.PENDING);
             idToTasks.put(task.getTaskId(), task);
             recordTask(task.getTaskId());
-        }
-        initTasks(tasks);
+        } else {
+            for (InsertIntoTableCommand logicalPlan : plans) {
+                InsertTask task = new InsertTask(logicalPlan, ctx, stmtExecutor, loadStatistic);
+                idToTasks.put(task.getTaskId(), task);
+                recordTask(task.getTaskId());
+            }
+        }
+        initTasks(idToTasks.values(), taskType);
         return new ArrayList<>(idToTasks.values());
-    }
-
-    private void recordTask(long id) {
-        if (CollectionUtils.isEmpty(taskIdList)) {
-            taskIdList = new ConcurrentLinkedQueue<>();
-            taskIdList.add(id);
-=======
-    @SerializedName("tis")
-    ConcurrentLinkedQueue<Long> historyTaskIdList;
-
-    @Override
-    public List<InsertTask> createTasks(TaskType taskType, Map taskContext) {
-        //nothing need to do in insert job
-        InsertTask task = new InsertTask(null, getCurrentDbName(), getExecuteSql(), getCreateUser());
-        task.setJobId(getJobId());
-        task.setTaskType(taskType);
-        task.setTaskId(Env.getCurrentEnv().getNextId());
-        ArrayList<InsertTask> tasks = new ArrayList<>();
-        tasks.add(task);
-        super.initTasks(tasks);
-        recordTask(task.getTaskId());
-        return tasks;
     }
 
     public void recordTask(long id) {
@@ -288,7 +244,6 @@
             historyTaskIdList = new ConcurrentLinkedQueue<>();
             Env.getCurrentEnv().getEditLog().logUpdateJob(this);
             historyTaskIdList.add(id);
->>>>>>> 0f93ee87
             return;
         }
         historyTaskIdList.add(id);
@@ -333,12 +288,9 @@
         if (CollectionUtils.isEmpty(historyTaskIdList)) {
             return new ArrayList<>();
         }
-<<<<<<< HEAD
-        List<Long> taskIdList = new ArrayList<>(this.taskIdList);
-=======
         //TODO it's will be refactor, we will storage task info in job inner and query from it
         List<Long> taskIdList = new ArrayList<>(this.historyTaskIdList);
->>>>>>> 0f93ee87
+
         Collections.reverse(taskIdList);
         return queryLoadTasksByTaskIds(taskIdList);
     }
