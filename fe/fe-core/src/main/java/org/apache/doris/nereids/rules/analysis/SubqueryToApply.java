// Licensed to the Apache Software Foundation (ASF) under one
// or more contributor license agreements.  See the NOTICE file
// distributed with this work for additional information
// regarding copyright ownership.  The ASF licenses this file
// to you under the Apache License, Version 2.0 (the
// "License"); you may not use this file except in compliance
// with the License.  You may obtain a copy of the License at
//
//   http://www.apache.org/licenses/LICENSE-2.0
//
// Unless required by applicable law or agreed to in writing,
// software distributed under the License is distributed on an
// "AS IS" BASIS, WITHOUT WARRANTIES OR CONDITIONS OF ANY
// KIND, either express or implied.  See the License for the
// specific language governing permissions and limitations
// under the License.

package org.apache.doris.nereids.rules.analysis;

import org.apache.doris.nereids.CascadesContext;
import org.apache.doris.nereids.StatementContext;
import org.apache.doris.nereids.rules.Rule;
import org.apache.doris.nereids.rules.RuleType;
import org.apache.doris.nereids.trees.TreeNode;
import org.apache.doris.nereids.trees.expressions.Alias;
import org.apache.doris.nereids.trees.expressions.BinaryOperator;
import org.apache.doris.nereids.trees.expressions.Exists;
import org.apache.doris.nereids.trees.expressions.Expression;
import org.apache.doris.nereids.trees.expressions.InSubquery;
import org.apache.doris.nereids.trees.expressions.ListQuery;
import org.apache.doris.nereids.trees.expressions.MarkJoinSlotReference;
import org.apache.doris.nereids.trees.expressions.NamedExpression;
import org.apache.doris.nereids.trees.expressions.Or;
import org.apache.doris.nereids.trees.expressions.ScalarSubquery;
import org.apache.doris.nereids.trees.expressions.Slot;
import org.apache.doris.nereids.trees.expressions.SlotReference;
import org.apache.doris.nereids.trees.expressions.SubqueryExpr;
import org.apache.doris.nereids.trees.expressions.literal.BooleanLiteral;
import org.apache.doris.nereids.trees.expressions.visitor.DefaultExpressionRewriter;
import org.apache.doris.nereids.trees.plans.Plan;
import org.apache.doris.nereids.trees.plans.algebra.Aggregate;
import org.apache.doris.nereids.trees.plans.logical.LogicalAggregate;
import org.apache.doris.nereids.trees.plans.logical.LogicalApply;
import org.apache.doris.nereids.trees.plans.logical.LogicalFilter;
import org.apache.doris.nereids.trees.plans.logical.LogicalJoin;
import org.apache.doris.nereids.trees.plans.logical.LogicalOneRowRelation;
import org.apache.doris.nereids.trees.plans.logical.LogicalPlan;
import org.apache.doris.nereids.trees.plans.logical.LogicalProject;
import org.apache.doris.nereids.trees.plans.logical.LogicalSort;

import com.google.common.collect.ImmutableList;
import com.google.common.collect.ImmutableSet;

import java.util.Collection;
import java.util.LinkedHashMap;
import java.util.List;
import java.util.Map;
import java.util.Objects;
import java.util.Optional;
import java.util.Set;
import java.util.stream.Collectors;

/**
 * SubqueryToApply. translate from subquery to LogicalApply.
 * In two steps
 * The first step is to replace the predicate corresponding to the filter where the subquery is located.
 * The second step converts the subquery into an apply node.
 */
public class SubqueryToApply implements AnalysisRuleFactory {
    @Override
    public List<Rule> buildRules() {
        return ImmutableList.of(
            RuleType.FILTER_SUBQUERY_TO_APPLY.build(
                logicalFilter().thenApply(ctx -> {
                    LogicalFilter<Plan> filter = ctx.root;

                    ImmutableList<Set<SubqueryExpr>> subqueryExprsList = filter.getConjuncts().stream()
<<<<<<< HEAD
                            .<Set<SubqueryExpr>>map(e -> e.collect(SubqueryExpr.class::isInstance))
=======
                            .<Set<SubqueryExpr>>map(e -> e.collect(SubqueryToApply::canConvertToSupply))
>>>>>>> 9f277a0a
                            .collect(ImmutableList.toImmutableList());
                    if (subqueryExprsList.stream()
                            .flatMap(Collection::stream).noneMatch(SubqueryExpr.class::isInstance)) {
                        return filter;
                    }

                    List<Expression> oldConjuncts = ImmutableList.copyOf(filter.getConjuncts());
                    ImmutableList.Builder<Expression> newConjuncts = new ImmutableList.Builder<>();
                    LogicalPlan applyPlan = null;
                    LogicalPlan tmpPlan = (LogicalPlan) filter.child();

                    // Subquery traversal with the conjunct of and as the granularity.
                    for (int i = 0; i < subqueryExprsList.size(); ++i) {
                        Set<SubqueryExpr> subqueryExprs = subqueryExprsList.get(i);
                        if (subqueryExprs.isEmpty()) {
                            newConjuncts.add(oldConjuncts.get(i));
                            continue;
                        }

                        // first step: Replace the subquery of predicate in LogicalFilter
                        // second step: Replace subquery with LogicalApply
                        ReplaceSubquery replaceSubquery = new ReplaceSubquery(
                                ctx.statementContext, false);
                        SubqueryContext context = new SubqueryContext(subqueryExprs);
                        Expression conjunct = replaceSubquery.replace(oldConjuncts.get(i), context);

                        applyPlan = subqueryToApply(subqueryExprs.stream()
                                    .collect(ImmutableList.toImmutableList()), tmpPlan,
                                context.getSubqueryToMarkJoinSlot(),
                                ctx.cascadesContext,
                                Optional.of(conjunct), false);
                        tmpPlan = applyPlan;
                        newConjuncts.add(conjunct);
                    }
                    Set<Expression> conjuncts = ImmutableSet.copyOf(newConjuncts.build());
                    Plan newFilter = new LogicalFilter<>(conjuncts, applyPlan);
                    if (conjuncts.stream().flatMap(c -> c.children().stream())
                            .anyMatch(MarkJoinSlotReference.class::isInstance)) {
                        return new LogicalProject<>(applyPlan.getOutput().stream()
                                .filter(s -> !(s instanceof MarkJoinSlotReference))
                                .collect(ImmutableList.toImmutableList()), newFilter);
                    }
                    return new LogicalFilter<>(conjuncts, applyPlan);
                })
            ),
            RuleType.PROJECT_SUBQUERY_TO_APPLY.build(logicalProject().thenApply(ctx -> {
                LogicalProject<Plan> project = ctx.root;
                ImmutableList<Set<SubqueryExpr>> subqueryExprsList = project.getProjects().stream()
<<<<<<< HEAD
                        .<Set<SubqueryExpr>>map(e -> e.collect(SubqueryExpr.class::isInstance))
=======
                        .<Set<SubqueryExpr>>map(e -> e.collect(SubqueryToApply::canConvertToSupply))
>>>>>>> 9f277a0a
                        .collect(ImmutableList.toImmutableList());
                if (subqueryExprsList.stream().flatMap(Collection::stream).count() == 0) {
                    return project;
                }
                List<NamedExpression> oldProjects = ImmutableList.copyOf(project.getProjects());
                ImmutableList.Builder<NamedExpression> newProjects = new ImmutableList.Builder<>();
                LogicalPlan childPlan = (LogicalPlan) project.child();
                LogicalPlan applyPlan;
                for (int i = 0; i < subqueryExprsList.size(); ++i) {
                    Set<SubqueryExpr> subqueryExprs = subqueryExprsList.get(i);
                    if (subqueryExprs.isEmpty()) {
                        newProjects.add(oldProjects.get(i));
                        continue;
                    }

                    // first step: Replace the subquery in logcialProject's project list
                    // second step: Replace subquery with LogicalApply
                    ReplaceSubquery replaceSubquery =
                            new ReplaceSubquery(ctx.statementContext, true);
                    SubqueryContext context = new SubqueryContext(subqueryExprs);
                    Expression newProject =
                            replaceSubquery.replace(oldProjects.get(i), context);

                    applyPlan = subqueryToApply(
                            subqueryExprs.stream().collect(ImmutableList.toImmutableList()),
                            childPlan, context.getSubqueryToMarkJoinSlot(),
                            ctx.cascadesContext,
                            Optional.of(newProject), true);
                    childPlan = applyPlan;
                    newProjects.add((NamedExpression) newProject);
                }

                return project.withProjectsAndChild(newProjects.build(), childPlan);
            })),
            RuleType.ONE_ROW_RELATION_SUBQUERY_TO_APPLY.build(logicalOneRowRelation()
                .when(ctx -> ctx.getProjects().stream()
                        .anyMatch(project -> project.containsType(SubqueryExpr.class)))
                .thenApply(ctx -> {
                    LogicalOneRowRelation oneRowRelation = ctx.root;
                    // create a LogicalProject node with the same project lists above LogicalOneRowRelation
                    // create a LogicalOneRowRelation with a dummy output column
                    // so PROJECT_SUBQUERY_TO_APPLY rule can handle the subquery unnest thing
                    return new LogicalProject<Plan>(oneRowRelation.getProjects(),
                            oneRowRelation.withProjects(
                                    ImmutableList.of(new Alias(BooleanLiteral.of(true),
                                            ctx.statementContext.generateColumnName()))));
                })),
            RuleType.JOIN_SUBQUERY_TO_APPLY
                .build(logicalJoin()
                .when(join -> join.getHashJoinConjuncts().isEmpty() && !join.getOtherJoinConjuncts().isEmpty())
                .thenApply(ctx -> {
                    LogicalJoin<Plan, Plan> join = ctx.root;
                    Map<Boolean, List<Expression>> joinConjuncts = join.getOtherJoinConjuncts().stream()
                            .collect(Collectors.groupingBy(conjunct -> conjunct.containsType(SubqueryExpr.class),
                                    Collectors.toList()));
                    List<Expression> subqueryConjuncts = joinConjuncts.get(true);
                    if (subqueryConjuncts == null || subqueryConjuncts.stream()
                            .anyMatch(expr -> !isValidSubqueryConjunct(expr))) {
                        return join;
                    }

                    List<RelatedInfo> relatedInfoList = collectRelatedInfo(
                            subqueryConjuncts, join.left(), join.right());
                    if (relatedInfoList.stream().anyMatch(info -> info == RelatedInfo.UnSupported)) {
                        return join;
                    }

                    ImmutableList<Set<SubqueryExpr>> subqueryExprsList = subqueryConjuncts.stream()
<<<<<<< HEAD
                            .<Set<SubqueryExpr>>map(e -> e.collect(SubqueryExpr.class::isInstance))
=======
                            .<Set<SubqueryExpr>>map(e -> e.collect(SubqueryToApply::canConvertToSupply))
>>>>>>> 9f277a0a
                            .collect(ImmutableList.toImmutableList());
                    ImmutableList.Builder<Expression> newConjuncts = new ImmutableList.Builder<>();
                    LogicalPlan applyPlan;
                    LogicalPlan leftChildPlan = (LogicalPlan) join.left();
                    LogicalPlan rightChildPlan = (LogicalPlan) join.right();

                    // Subquery traversal with the conjunct of and as the granularity.
                    for (int i = 0; i < subqueryExprsList.size(); ++i) {
                        Set<SubqueryExpr> subqueryExprs = subqueryExprsList.get(i);
                        if (subqueryExprs.size() > 1) {
                            // only support the conjunct contains one subquery expr
                            return join;
                        }

                        // first step: Replace the subquery of predicate in LogicalFilter
                        // second step: Replace subquery with LogicalApply
                        ReplaceSubquery replaceSubquery = new ReplaceSubquery(ctx.statementContext, true);
                        SubqueryContext context = new SubqueryContext(subqueryExprs);
                        Expression conjunct = replaceSubquery.replace(subqueryConjuncts.get(i), context);

                        applyPlan = subqueryToApply(
                                subqueryExprs.stream().collect(ImmutableList.toImmutableList()),
                                relatedInfoList.get(i) == RelatedInfo.RelatedToLeft ? leftChildPlan : rightChildPlan,
                                context.getSubqueryToMarkJoinSlot(),
                                ctx.cascadesContext, Optional.of(conjunct), false);
                        if (relatedInfoList.get(i) == RelatedInfo.RelatedToLeft) {
                            leftChildPlan = applyPlan;
                        } else {
                            rightChildPlan = applyPlan;
                        }
                        newConjuncts.add(conjunct);
                    }
                    List<Expression> simpleConjuncts = joinConjuncts.get(false);
                    if (simpleConjuncts != null) {
                        newConjuncts.addAll(simpleConjuncts);
                    }
                    Plan newJoin = join.withConjunctsChildren(join.getHashJoinConjuncts(),
                            newConjuncts.build(), leftChildPlan, rightChildPlan);
                    return newJoin;
                }))
        );
    }

    private static boolean isValidSubqueryConjunct(Expression expression) {
        // only support 1 subquery expr in the expression
        // don't support expression like subquery1 or subquery2
<<<<<<< HEAD
        return expression.collectToList(SubqueryExpr.class::isInstance).size() == 1;
=======
        return expression.collectToList(SubqueryToApply::canConvertToSupply).size() == 1;
>>>>>>> 9f277a0a
    }

    private enum RelatedInfo {
        // both subquery and its output don't related to any child. like (select sum(t.a) from t) > 1
        Unrelated,
        // either subquery or its output only related to left child. like bellow:
        // tableLeft.a in (select t.a from t)
        // 3 in (select t.b from t where t.a = tableLeft.a)
        // tableLeft.a > (select sum(t.a) from t where tableLeft.b = t.b)
        RelatedToLeft,
        // like above, but related to right child
        RelatedToRight,
        // subquery related to both left and child is not supported:
        // tableLeft.a > (select sum(t.a) from t where t.b = tableRight.b)
        UnSupported
    }

    private ImmutableList<RelatedInfo> collectRelatedInfo(List<Expression> subqueryConjuncts,
            Plan leftChild, Plan rightChild) {
        int size = subqueryConjuncts.size();
        ImmutableList.Builder<RelatedInfo> correlatedInfoList = new ImmutableList.Builder<>();
        Set<Slot> leftOutputSlots = leftChild.getOutputSet();
        Set<Slot> rightOutputSlots = rightChild.getOutputSet();
        for (int i = 0; i < size; ++i) {
            Expression expression = subqueryConjuncts.get(i);
<<<<<<< HEAD
            List<SubqueryExpr> subqueryExprs = expression.collectToList(SubqueryExpr.class::isInstance);
=======
            List<SubqueryExpr> subqueryExprs = expression.collectToList(SubqueryToApply::canConvertToSupply);
>>>>>>> 9f277a0a
            RelatedInfo relatedInfo = RelatedInfo.UnSupported;
            if (subqueryExprs.size() == 1) {
                SubqueryExpr subqueryExpr = subqueryExprs.get(0);
                List<Slot> correlatedSlots = subqueryExpr.getCorrelateSlots();
                if (subqueryExpr instanceof ScalarSubquery) {
                    Set<Slot> inputSlots = expression.getInputSlots();
                    if (correlatedSlots.isEmpty() && inputSlots.isEmpty()) {
                        relatedInfo = RelatedInfo.Unrelated;
                    } else if (leftOutputSlots.containsAll(inputSlots)
                            && leftOutputSlots.containsAll(correlatedSlots)) {
                        relatedInfo = RelatedInfo.RelatedToLeft;
                    } else if (rightOutputSlots.containsAll(inputSlots)
                            && rightOutputSlots.containsAll(correlatedSlots)) {
                        relatedInfo = RelatedInfo.RelatedToRight;
                    }
                } else if (subqueryExpr instanceof InSubquery) {
                    InSubquery inSubquery = (InSubquery) subqueryExpr;
                    Set<Slot> compareSlots = inSubquery.getCompareExpr().getInputSlots();
                    if (compareSlots.isEmpty()) {
                        relatedInfo = RelatedInfo.UnSupported;
                    } else if (leftOutputSlots.containsAll(compareSlots)
                            && leftOutputSlots.containsAll(correlatedSlots)) {
                        relatedInfo = RelatedInfo.RelatedToLeft;
                    } else if (rightOutputSlots.containsAll(compareSlots)
                            && rightOutputSlots.containsAll(correlatedSlots)) {
                        relatedInfo = RelatedInfo.RelatedToRight;
                    }
                } else if (subqueryExpr instanceof Exists) {
                    if (correlatedSlots.isEmpty()) {
                        relatedInfo = RelatedInfo.Unrelated;
                    } else if (leftOutputSlots.containsAll(correlatedSlots)) {
                        relatedInfo = RelatedInfo.RelatedToLeft;
                    } else if (rightOutputSlots.containsAll(correlatedSlots)) {
                        relatedInfo = RelatedInfo.RelatedToRight;
                    }
                }
            }
            correlatedInfoList.add(relatedInfo);
        }
        return correlatedInfoList.build();
    }

<<<<<<< HEAD
=======
    private static boolean canConvertToSupply(TreeNode<Expression> expression) {
        // The subquery except ListQuery can be converted to Supply
        return expression instanceof SubqueryExpr && !(expression instanceof ListQuery);
    }

>>>>>>> 9f277a0a
    private LogicalPlan subqueryToApply(List<SubqueryExpr> subqueryExprs, LogicalPlan childPlan,
                                        Map<SubqueryExpr, Optional<MarkJoinSlotReference>> subqueryToMarkJoinSlot,
                                        CascadesContext ctx,
                                        Optional<Expression> conjunct, boolean isProject) {
        LogicalPlan tmpPlan = childPlan;
        for (int i = 0; i < subqueryExprs.size(); ++i) {
            SubqueryExpr subqueryExpr = subqueryExprs.get(i);
            if (nonMarkJoinExistsWithAgg(subqueryExpr, subqueryToMarkJoinSlot)) {
                continue;
            }

            if (!ctx.subqueryIsAnalyzed(subqueryExpr)) {
                tmpPlan = addApply(subqueryExpr, tmpPlan,
                    subqueryToMarkJoinSlot, ctx, conjunct,
                    isProject, subqueryExprs.size() == 1);
            }
        }
        return tmpPlan;
    }

    private boolean nonMarkJoinExistsWithAgg(SubqueryExpr exists,
                 Map<SubqueryExpr, Optional<MarkJoinSlotReference>> subqueryToMarkJoinSlot) {
        return exists instanceof Exists
                && !subqueryToMarkJoinSlot.get(exists).isPresent()
                && hasTopLevelAggWithoutGroupBy(exists.getQueryPlan());
    }

    private boolean hasTopLevelAggWithoutGroupBy(Plan plan) {
        if (plan instanceof LogicalAggregate) {
            return ((LogicalAggregate) plan).getGroupByExpressions().isEmpty();
        } else if (plan instanceof LogicalProject || plan instanceof LogicalSort) {
            return hasTopLevelAggWithoutGroupBy(plan.child(0));
        }
        return false;
    }

    private LogicalPlan addApply(SubqueryExpr subquery, LogicalPlan childPlan,
                                 Map<SubqueryExpr, Optional<MarkJoinSlotReference>> subqueryToMarkJoinSlot,
                                 CascadesContext ctx, Optional<Expression> conjunct,
                                 boolean isProject, boolean singleSubquery) {
        ctx.setSubqueryExprIsAnalyzed(subquery, true);
        boolean needAddScalarSubqueryOutputToProjects = isConjunctContainsScalarSubqueryOutput(
                subquery, conjunct, isProject, singleSubquery);
        LogicalApply newApply = new LogicalApply(
                subquery.getCorrelateSlots(),
                subquery, Optional.empty(),
                subqueryToMarkJoinSlot.get(subquery),
                needAddScalarSubqueryOutputToProjects, isProject,
                childPlan, subquery.getQueryPlan());

        List<NamedExpression> projects = ImmutableList.<NamedExpression>builder()
                    // left child
                    .addAll(childPlan.getOutput())
                    // markJoinSlotReference
                    .addAll(subqueryToMarkJoinSlot.get(subquery).isPresent()
                        ? ImmutableList.of(subqueryToMarkJoinSlot.get(subquery).get()) : ImmutableList.of())
                    // scalarSubquery output
                    .addAll(needAddScalarSubqueryOutputToProjects
                        ? ImmutableList.of(subquery.getQueryPlan().getOutput().get(0)) : ImmutableList.of())
                    .build();

        return new LogicalProject(projects, newApply);
    }

    private boolean isConjunctContainsScalarSubqueryOutput(
            SubqueryExpr subqueryExpr, Optional<Expression> conjunct, boolean isProject, boolean singleSubquery) {
        return subqueryExpr instanceof ScalarSubquery
            && ((conjunct.isPresent() && ((ImmutableSet) conjunct.get().collect(SlotReference.class::isInstance))
                    .contains(subqueryExpr.getQueryPlan().getOutput().get(0)))
                || isProject);
    }

    /**
     * The Subquery in the LogicalFilter will change to LogicalApply, so we must replace the origin Subquery.
     * LogicalFilter(predicate(contain subquery)) -> LogicalFilter(predicate(not contain subquery)
     * Replace the subquery in logical with the relevant expression.
     *
     * The replacement rules are as follows:
     * before:
     *      1.filter(t1.a = scalarSubquery(output b));
     *      2.filter(inSubquery);   inSubquery = (t1.a in select ***);
     *      3.filter(exists);   exists = (select ***);
     *
     * after:
     *      1.filter(t1.a = b);
     *      2.isMarkJoin ? filter(MarkJoinSlotReference) : filter(True);
     *      3.isMarkJoin ? filter(MarkJoinSlotReference) : filter(True);
     */
    private static class ReplaceSubquery extends DefaultExpressionRewriter<SubqueryContext> {
        private final StatementContext statementContext;
        private boolean isMarkJoin;

        private final boolean shouldOutputMarkJoinSlot;

        public ReplaceSubquery(StatementContext statementContext,
                               boolean shouldOutputMarkJoinSlot) {
            this.statementContext = Objects.requireNonNull(statementContext, "statementContext can't be null");
            this.shouldOutputMarkJoinSlot = shouldOutputMarkJoinSlot;
        }

        public Expression replace(Expression expression, SubqueryContext subqueryContext) {
            return expression.accept(this, subqueryContext);
        }

        @Override
        public Expression visitExistsSubquery(Exists exists, SubqueryContext context) {
            // The result set when NULL is specified in the subquery and still evaluates to TRUE by using EXISTS
            // When the number of rows returned is empty, agg will return null, so if there is more agg,
            // it will always consider the returned result to be true
            boolean needCreateMarkJoinSlot = isMarkJoin || shouldOutputMarkJoinSlot;
            MarkJoinSlotReference markJoinSlotReference = null;
            if (exists.getQueryPlan().anyMatch(Aggregate.class::isInstance) && needCreateMarkJoinSlot) {
                markJoinSlotReference =
                        new MarkJoinSlotReference(statementContext.generateColumnName(), true);
            } else if (needCreateMarkJoinSlot) {
                markJoinSlotReference =
                        new MarkJoinSlotReference(statementContext.generateColumnName());
            }
            if (needCreateMarkJoinSlot) {
                context.setSubqueryToMarkJoinSlot(exists, Optional.of(markJoinSlotReference));
            }
            return needCreateMarkJoinSlot ? markJoinSlotReference : BooleanLiteral.TRUE;
        }

        @Override
        public Expression visitInSubquery(InSubquery in, SubqueryContext context) {
            MarkJoinSlotReference markJoinSlotReference =
                    new MarkJoinSlotReference(statementContext.generateColumnName());
            boolean needCreateMarkJoinSlot = isMarkJoin || shouldOutputMarkJoinSlot;
            if (needCreateMarkJoinSlot) {
                context.setSubqueryToMarkJoinSlot(in, Optional.of(markJoinSlotReference));
            }
            return needCreateMarkJoinSlot ? markJoinSlotReference : BooleanLiteral.TRUE;
        }

        @Override
        public Expression visitScalarSubquery(ScalarSubquery scalar, SubqueryContext context) {
            return scalar.getSubqueryOutput();
        }

        @Override
        public Expression visitBinaryOperator(BinaryOperator binaryOperator, SubqueryContext context) {
            // update isMarkJoin flag
            isMarkJoin =
                    isMarkJoin || ((binaryOperator.left().anyMatch(SubqueryExpr.class::isInstance)
                            || binaryOperator.right().anyMatch(SubqueryExpr.class::isInstance))
                            && (binaryOperator instanceof Or));

            Expression left = replace(binaryOperator.left(), context);
            Expression right = replace(binaryOperator.right(), context);

            return binaryOperator.withChildren(left, right);
        }
    }

    /**
     * subqueryToMarkJoinSlot: The markJoinSlot corresponding to each subquery.
     * rule:
     * For inSubquery and exists: it will be directly replaced by markSlotReference
     *  e.g.
     *  logicalFilter(predicate=exists) ---> logicalFilter(predicate=$c$1)
     * For scalarSubquery: it will be replaced by scalarSubquery's output slot
     *  e.g.
     *  logicalFilter(predicate=k1 > scalarSubquery) ---> logicalFilter(predicate=k1 > $c$1)
     *
     * subqueryCorrespondingConjunct: Record the conject corresponding to the subquery.
     * rule:
     *
     *
     */
    private static class SubqueryContext {
        private final Map<SubqueryExpr, Optional<MarkJoinSlotReference>> subqueryToMarkJoinSlot;

        public SubqueryContext(Set<SubqueryExpr> subqueryExprs) {
            this.subqueryToMarkJoinSlot = new LinkedHashMap<>(subqueryExprs.size());
            subqueryExprs.forEach(subqueryExpr -> subqueryToMarkJoinSlot.put(subqueryExpr, Optional.empty()));
        }

        private Map<SubqueryExpr, Optional<MarkJoinSlotReference>> getSubqueryToMarkJoinSlot() {
            return subqueryToMarkJoinSlot;
        }

        private void setSubqueryToMarkJoinSlot(SubqueryExpr subquery,
                                              Optional<MarkJoinSlotReference> markJoinSlotReference) {
            subqueryToMarkJoinSlot.put(subquery, markJoinSlotReference);
        }

    }

}<|MERGE_RESOLUTION|>--- conflicted
+++ resolved
@@ -75,11 +75,7 @@
                     LogicalFilter<Plan> filter = ctx.root;
 
                     ImmutableList<Set<SubqueryExpr>> subqueryExprsList = filter.getConjuncts().stream()
-<<<<<<< HEAD
-                            .<Set<SubqueryExpr>>map(e -> e.collect(SubqueryExpr.class::isInstance))
-=======
                             .<Set<SubqueryExpr>>map(e -> e.collect(SubqueryToApply::canConvertToSupply))
->>>>>>> 9f277a0a
                             .collect(ImmutableList.toImmutableList());
                     if (subqueryExprsList.stream()
                             .flatMap(Collection::stream).noneMatch(SubqueryExpr.class::isInstance)) {
@@ -128,11 +124,7 @@
             RuleType.PROJECT_SUBQUERY_TO_APPLY.build(logicalProject().thenApply(ctx -> {
                 LogicalProject<Plan> project = ctx.root;
                 ImmutableList<Set<SubqueryExpr>> subqueryExprsList = project.getProjects().stream()
-<<<<<<< HEAD
-                        .<Set<SubqueryExpr>>map(e -> e.collect(SubqueryExpr.class::isInstance))
-=======
                         .<Set<SubqueryExpr>>map(e -> e.collect(SubqueryToApply::canConvertToSupply))
->>>>>>> 9f277a0a
                         .collect(ImmutableList.toImmutableList());
                 if (subqueryExprsList.stream().flatMap(Collection::stream).count() == 0) {
                     return project;
@@ -201,11 +193,7 @@
                     }
 
                     ImmutableList<Set<SubqueryExpr>> subqueryExprsList = subqueryConjuncts.stream()
-<<<<<<< HEAD
-                            .<Set<SubqueryExpr>>map(e -> e.collect(SubqueryExpr.class::isInstance))
-=======
                             .<Set<SubqueryExpr>>map(e -> e.collect(SubqueryToApply::canConvertToSupply))
->>>>>>> 9f277a0a
                             .collect(ImmutableList.toImmutableList());
                     ImmutableList.Builder<Expression> newConjuncts = new ImmutableList.Builder<>();
                     LogicalPlan applyPlan;
@@ -252,11 +240,7 @@
     private static boolean isValidSubqueryConjunct(Expression expression) {
         // only support 1 subquery expr in the expression
         // don't support expression like subquery1 or subquery2
-<<<<<<< HEAD
-        return expression.collectToList(SubqueryExpr.class::isInstance).size() == 1;
-=======
         return expression.collectToList(SubqueryToApply::canConvertToSupply).size() == 1;
->>>>>>> 9f277a0a
     }
 
     private enum RelatedInfo {
@@ -282,11 +266,7 @@
         Set<Slot> rightOutputSlots = rightChild.getOutputSet();
         for (int i = 0; i < size; ++i) {
             Expression expression = subqueryConjuncts.get(i);
-<<<<<<< HEAD
-            List<SubqueryExpr> subqueryExprs = expression.collectToList(SubqueryExpr.class::isInstance);
-=======
             List<SubqueryExpr> subqueryExprs = expression.collectToList(SubqueryToApply::canConvertToSupply);
->>>>>>> 9f277a0a
             RelatedInfo relatedInfo = RelatedInfo.UnSupported;
             if (subqueryExprs.size() == 1) {
                 SubqueryExpr subqueryExpr = subqueryExprs.get(0);
@@ -329,14 +309,11 @@
         return correlatedInfoList.build();
     }
 
-<<<<<<< HEAD
-=======
     private static boolean canConvertToSupply(TreeNode<Expression> expression) {
         // The subquery except ListQuery can be converted to Supply
         return expression instanceof SubqueryExpr && !(expression instanceof ListQuery);
     }
 
->>>>>>> 9f277a0a
     private LogicalPlan subqueryToApply(List<SubqueryExpr> subqueryExprs, LogicalPlan childPlan,
                                         Map<SubqueryExpr, Optional<MarkJoinSlotReference>> subqueryToMarkJoinSlot,
                                         CascadesContext ctx,
