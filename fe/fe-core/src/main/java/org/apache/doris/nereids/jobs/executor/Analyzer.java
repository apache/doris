--- conflicted
+++ resolved
@@ -105,22 +105,10 @@
         execute();
     }
 
-<<<<<<< HEAD
-    private static List<RewriteJob> buildAnalyzeViewJobs(Optional<CustomTableResolver> customTableResolver) {
-        return jobs(
-                topDown(new AnalyzeCTE()),
-                topDown(new EliminateLogicalSelectHint()),
-                bottomUp(
-                        new BindRelation(customTableResolver),
-                        new CheckPolicy(),
-                        new BindDynamicSplit()
-                )
-=======
     private static List<RewriteJob> buildAnalyzeJobs(Optional<CustomTableResolver> customTableResolver) {
         return notTraverseChildrenOf(
                 ImmutableSet.of(LogicalView.class, LogicalCTEAnchor.class),
                 () -> buildAnalyzerJobs(customTableResolver)
->>>>>>> ad48d00c
         );
     }
 
@@ -130,14 +118,9 @@
             topDown(new AnalyzeCTE()),
             topDown(new EliminateLogicalSelectHint()),
             bottomUp(
-<<<<<<< HEAD
                 new BindRelation(customTableResolver),
                 new CheckPolicy(),
                 new BindDynamicSplit()
-=======
-                    new BindRelation(customTableResolver),
-                    new CheckPolicy()
->>>>>>> ad48d00c
             ),
             bottomUp(new BindExpression()),
             topDown(new BindSink()),
