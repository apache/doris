// Licensed to the Apache Software Foundation (ASF) under one
// or more contributor license agreements.  See the NOTICE file
// distributed with this work for additional information
// regarding copyright ownership.  The ASF licenses this file
// to you under the Apache License, Version 2.0 (the
// "License"); you may not use this file except in compliance
// with the License.  You may obtain a copy of the License at
//
//   http://www.apache.org/licenses/LICENSE-2.0
//
// Unless required by applicable law or agreed to in writing,
// software distributed under the License is distributed on an
// "AS IS" BASIS, WITHOUT WARRANTIES OR CONDITIONS OF ANY
// KIND, either express or implied.  See the License for the
// specific language governing permissions and limitations
// under the License.

package org.apache.doris.nereids.trees.expressions;

import org.apache.doris.nereids.exceptions.UnboundException;
import org.apache.doris.nereids.trees.NodeType;
import org.apache.doris.nereids.trees.expressions.visitor.ExpressionVisitor;
import org.apache.doris.nereids.types.DataType;

import com.google.common.base.Preconditions;
import com.google.common.collect.ImmutableList;

import java.util.List;

/**
 * Expression for alias, such as col1 as c1.
 */
public class Alias<CHILD_TYPE extends Expression> extends NamedExpression
        implements UnaryExpression<CHILD_TYPE> {

    private final ExprId exprId;
    private final String name;
    private final List<String> qualifier;

    /**
     * constructor of Alias.
     *
     * @param child expression that alias represents for
     * @param name alias name
     */
    public Alias(CHILD_TYPE child, String name) {
        super(NodeType.ALIAS, child);
        this.exprId = NamedExpressionUtil.newExprId();
        this.name = name;
        this.qualifier = ImmutableList.of();
    }

    @Override
    public Slot toSlot() throws UnboundException {
        return new SlotReference(exprId, name, child().getDataType(), child().nullable(), qualifier);
    }

    @Override
    public String getName() throws UnboundException {
        return name;
    }

    @Override
    public ExprId getExprId() throws UnboundException {
        return exprId;
    }

    @Override
    public List<String> getQualifier() {
        return qualifier;
    }

    @Override
    public DataType getDataType() throws UnboundException {
        return child().getDataType();
    }

    @Override
    public String sql() {
        return null;
    }

    @Override
    public boolean nullable() throws UnboundException {
        return child().nullable();
    }

    @Override
    public String toString() {
        return child().toString() + " AS " + name;
    }

    @Override
    public Alias<CHILD_TYPE> clone() {
        CHILD_TYPE childType = (CHILD_TYPE) children.get(0).clone();
        return new Alias<>(childType, name);
    }

<<<<<<< HEAD
=======
    public <R, C> R accept(ExpressionVisitor<R, C> visitor, C context) {
        return visitor.visitAlias(this, context);
    }

    @Override
>>>>>>> 589ab06b
    public Expression withChildren(List<Expression> children) {
        Preconditions.checkArgument(children.size() == 1);
        return new Alias<>(children.get(0), name);
    }

}<|MERGE_RESOLUTION|>--- conflicted
+++ resolved
@@ -96,14 +96,11 @@
         return new Alias<>(childType, name);
     }
 
-<<<<<<< HEAD
-=======
     public <R, C> R accept(ExpressionVisitor<R, C> visitor, C context) {
         return visitor.visitAlias(this, context);
     }
 
     @Override
->>>>>>> 589ab06b
     public Expression withChildren(List<Expression> children) {
         Preconditions.checkArgument(children.size() == 1);
         return new Alias<>(children.get(0), name);
