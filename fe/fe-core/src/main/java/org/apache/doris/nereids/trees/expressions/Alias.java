--- conflicted
+++ resolved
@@ -85,7 +85,6 @@
     }
 
     @Override
-<<<<<<< HEAD
     public String toString() {
         return child().toString() + " AS " + name;
     }
@@ -96,15 +95,9 @@
         return new Alias<>(childType, name);
     }
 
-=======
->>>>>>> 88420dee
     public Expression withChildren(List<Expression> children) {
         Preconditions.checkArgument(children.size() == 1);
         return new Alias<>(children.get(0), name);
     }
 
-    @Override
-    public String toString() {
-        return child().toString() + " AS " + name;
-    }
 }