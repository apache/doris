--- conflicted
+++ resolved
@@ -38,13 +38,8 @@
             "masterInfo", "frontends", "backends", "datasource", "db", "alterJob", "recycleBin",
             "globalVariable", "cluster", "broker", "resources", "exportJob", "syncJob", "backupHandler",
             "paloAuth", "transactionState", "colocateTableIndex", "routineLoadJobs", "loadJobV2", "smallFiles",
-<<<<<<< HEAD
             "plugins", "deleteHandler", "sqlBlockRule", "policy", "globalFunction", "workloadGroups",
-            "binlogs", "resourceGroups", "AnalysisMgr", "AsyncJobManager", "JobTaskManager");
-=======
-            "plugins", "deleteHandler", "sqlBlockRule", "policy", "mtmvJobManager", "globalFunction", "workloadGroups",
             "binlogs", "resourceGroups", "AnalysisMgrV2", "AsyncJobManager", "JobTaskManager");
->>>>>>> 99b45e19
 
     // Modules in this list is deprecated and will not be saved in meta file. (also should not be in MODULE_NAMES)
     public static final ImmutableList<String> DEPRECATED_MODULE_NAMES = ImmutableList.of(
