--- conflicted
+++ resolved
@@ -68,13 +68,6 @@
         GroupExpressionMatching groupExpressionMatching
                 = new GroupExpressionMatching(rule.getPattern(), groupExpression);
         for (Plan plan : groupExpressionMatching) {
-<<<<<<< HEAD
-=======
-            String traceBefore = enableTrace ? getMemoTraceLog() : null;
-            context.onInvokeRule(rule.getRuleType());
-
-            boolean changed = false;
->>>>>>> 72748c22
             List<Plan> newPlans = rule.transform(plan, context.getCascadesContext());
             for (Plan newPlan : newPlans) {
                 CopyInResult result = context.getCascadesContext()
@@ -84,6 +77,7 @@
                     continue;
                 }
 
+                changed = true;
                 GroupExpression newGroupExpression = result.correspondingExpression;
                 if (newPlan instanceof LogicalPlan) {
                     pushJob(new OptimizeGroupExpressionJob(newGroupExpression, context));
@@ -91,15 +85,8 @@
                 } else {
                     pushJob(new CostAndEnforcerJob(newGroupExpression, context));
                 }
-<<<<<<< HEAD
                 APPLY_RULE_TRACER.log(new TransformEvent(groupExpression, plan, newPlans, rule.getRuleType()),
                         rule::isRewrite);
-=======
-            }
-            if (changed && enableTrace) {
-                String traceAfter = getMemoTraceLog();
-                printTraceLog(rule, traceBefore, traceAfter);
->>>>>>> 72748c22
             }
         }
         groupExpression.setApplied(rule);
