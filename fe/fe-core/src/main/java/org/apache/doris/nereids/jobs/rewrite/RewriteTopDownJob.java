// Licensed to the Apache Software Foundation (ASF) under one
// or more contributor license agreements.  See the NOTICE file
// distributed with this work for additional information
// regarding copyright ownership.  The ASF licenses this file
// to you under the Apache License, Version 2.0 (the
// "License"); you may not use this file except in compliance
// with the License.  You may obtain a copy of the License at
//
//   http://www.apache.org/licenses/LICENSE-2.0
//
// Unless required by applicable law or agreed to in writing,
// software distributed under the License is distributed on an
// "AS IS" BASIS, WITHOUT WARRANTIES OR CONDITIONS OF ANY
// KIND, either express or implied.  See the License for the
// specific language governing permissions and limitations
// under the License.

package org.apache.doris.nereids.jobs.rewrite;

import org.apache.doris.nereids.jobs.Job;
import org.apache.doris.nereids.jobs.JobContext;
import org.apache.doris.nereids.jobs.JobType;
import org.apache.doris.nereids.memo.CopyInResult;
import org.apache.doris.nereids.memo.Group;
import org.apache.doris.nereids.memo.GroupExpression;
import org.apache.doris.nereids.metrics.EventChannel;
import org.apache.doris.nereids.metrics.EventProducer;
import org.apache.doris.nereids.metrics.event.TransformEvent;
import org.apache.doris.nereids.pattern.GroupExpressionMatching;
import org.apache.doris.nereids.rules.Rule;
import org.apache.doris.nereids.rules.RuleFactory;
import org.apache.doris.nereids.trees.plans.Plan;

import com.google.common.base.Preconditions;

import java.util.Collections;
import java.util.List;
import java.util.Objects;
import java.util.Optional;
import java.util.stream.Collectors;

/**
 * Top down job for rewrite, use pattern match.
 */
public class RewriteTopDownJob extends Job {
    private static final EventProducer REWRITE_TOP_DOWN_JOB_TRACER = new EventProducer(
            TransformEvent.class,
            Collections.emptyList(),
            EventChannel.getDefaultChannel());
    private final Group group;
    private final List<Rule> rules;

    public RewriteTopDownJob(Group group, JobContext context, List<RuleFactory> factories) {
        this(group, factories.stream()
                .flatMap(factory -> factory.buildRules().stream())
                .collect(Collectors.toList()), context, true);
    }

    public RewriteTopDownJob(Group group, List<Rule> rules, JobContext context) {
        this(group, rules, context, true);
    }

    /**
     * Constructor.
     *
     * @param group root group to be rewritten
     * @param rules rewrite rules
     * @param context planner context
     */
    public RewriteTopDownJob(Group group, List<Rule> rules, JobContext context, boolean once) {
        super(JobType.TOP_DOWN_REWRITE, context, once);
        this.group = Objects.requireNonNull(group, "group cannot be null");
        this.rules = Objects.requireNonNull(rules, "rules cannot be null");
    }

    @Override
    public void execute() {
        GroupExpression logicalExpression = group.getLogicalExpression();
        trace(logicalExpression);
        List<Rule> validRules = getValidRules(logicalExpression, rules);
        for (Rule rule : validRules) {
            Preconditions.checkArgument(rule.isRewrite(),
                    "rules must be rewritable in top down job");
            GroupExpressionMatching groupExpressionMatching
                    = new GroupExpressionMatching(rule.getPattern(), logicalExpression);
            // In topdown job, there must be only one matching plan.
            // This `for` loop runs at most once.
            for (Plan before : groupExpressionMatching) {
<<<<<<< HEAD
                Optional<CopyInResult> copyInResult = invokeRewriteRuleWithTrace(rule, before, group,
                        REWRITE_TOP_DOWN_JOB_TRACER);
                if (copyInResult.isPresent() && copyInResult.get().generateNewExpression) {
=======
                Optional<CopyInResult> copyInResult = invokeRewriteRuleWithTrace(rule, before, group);
                if (!copyInResult.isPresent()) {
                    continue;
                }
                CopyInResult result = copyInResult.get();
                boolean groupChanged = result.correspondingExpression.getOwnerGroup() != group;
                if (result.generateNewExpression || groupChanged) {
>>>>>>> 59b31a03
                    // new group-expr replaced the origin group-expr in `group`,
                    // run this rule against this `group` again.
                    context.setRewritten(true);
                    pushJob(new RewriteTopDownJob(result.correspondingExpression.getOwnerGroup(),
                            rules, context));
                    return;
                }
            }
        }

        for (Group childGroup : group.getLogicalExpression().children()) {
            pushJob(new RewriteTopDownJob(childGroup, rules, context));
        }
    }
}<|MERGE_RESOLUTION|>--- conflicted
+++ resolved
@@ -86,19 +86,9 @@
             // In topdown job, there must be only one matching plan.
             // This `for` loop runs at most once.
             for (Plan before : groupExpressionMatching) {
-<<<<<<< HEAD
                 Optional<CopyInResult> copyInResult = invokeRewriteRuleWithTrace(rule, before, group,
                         REWRITE_TOP_DOWN_JOB_TRACER);
                 if (copyInResult.isPresent() && copyInResult.get().generateNewExpression) {
-=======
-                Optional<CopyInResult> copyInResult = invokeRewriteRuleWithTrace(rule, before, group);
-                if (!copyInResult.isPresent()) {
-                    continue;
-                }
-                CopyInResult result = copyInResult.get();
-                boolean groupChanged = result.correspondingExpression.getOwnerGroup() != group;
-                if (result.generateNewExpression || groupChanged) {
->>>>>>> 59b31a03
                     // new group-expr replaced the origin group-expr in `group`,
                     // run this rule against this `group` again.
                     context.setRewritten(true);
