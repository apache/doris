// Licensed to the Apache Software Foundation (ASF) under one
// or more contributor license agreements.  See the NOTICE file
// distributed with this work for additional information
// regarding copyright ownership.  The ASF licenses this file
// to you under the Apache License, Version 2.0 (the
// "License"); you may not use this file except in compliance
// with the License.  You may obtain a copy of the License at
//
//   http://www.apache.org/licenses/LICENSE-2.0
//
// Unless required by applicable law or agreed to in writing,
// software distributed under the License is distributed on an
// "AS IS" BASIS, WITHOUT WARRANTIES OR CONDITIONS OF ANY
// KIND, either express or implied.  See the License for the
// specific language governing permissions and limitations
// under the License.

package org.apache.doris.persist;

import org.apache.doris.catalog.Env;
import org.apache.doris.catalog.Table;
<<<<<<< HEAD
import org.apache.doris.common.FeMetaVersion;
=======
import org.apache.doris.cluster.ClusterNamespace;
>>>>>>> 9265edbd
import org.apache.doris.common.io.Text;
import org.apache.doris.common.io.Writable;
import org.apache.doris.persist.gson.GsonPostProcessable;
import org.apache.doris.persist.gson.GsonUtils;

import com.google.gson.annotations.SerializedName;
import org.slf4j.Logger;
import org.slf4j.LoggerFactory;

import java.io.DataInput;
import java.io.DataOutput;
import java.io.IOException;
import java.util.Objects;

public class CreateTableInfo implements Writable, GsonPostProcessable {
    public static final Logger LOG = LoggerFactory.getLogger(CreateTableInfo.class);

    @SerializedName(value = "dbName")
    private String dbName;
    @SerializedName(value = "table")
    private Table table;

    public CreateTableInfo() {
        // for persist
    }

    public CreateTableInfo(String dbName, Table table) {
        this.dbName = dbName;
        this.table = table;
    }

    public String getDbName() {
        return dbName;
    }

    public Table getTable() {
        return table;
    }

    @Override
    public void write(DataOutput out) throws IOException {
        String json = GsonUtils.GSON.toJson(this);
        Text.writeString(out, json);
    }

<<<<<<< HEAD
    @Deprecated
    public void readFields(DataInput in) throws IOException {
        dbName = Text.readString(in);
        table = Table.read(in);
    }

=======
>>>>>>> 9265edbd
    public static CreateTableInfo read(DataInput in) throws IOException {
        if (Env.getCurrentEnvJournalVersion() < FeMetaVersion.VERSION_127) {
            CreateTableInfo createTableInfo = new CreateTableInfo();
            createTableInfo.readFields(in);
            return createTableInfo;
        }
        String json = Text.readString(in);
        return GsonUtils.GSON.fromJson(json, CreateTableInfo.class);
    }

    private void readFields(DataInput in) throws IOException {
        dbName = ClusterNamespace.getNameFromFullName(Text.readString(in));
        table = Table.read(in);
    }

    @Override
    public int hashCode() {
        return Objects.hash(dbName, table);
    }

    public boolean equals(Object obj) {
        if (this == obj) {
            return true;
        }
        if (!(obj instanceof CreateTableInfo)) {
            return false;
        }

        CreateTableInfo info = (CreateTableInfo) obj;

        return (dbName.equals(info.dbName))
                && (table.equals(info.table));
    }

    public String toJson() {
        return GsonUtils.GSON.toJson(this);
    }

    @Override
    public String toString() {
        return toJson();
    }

    @Override
    public void gsonPostProcess() throws IOException {
        dbName = ClusterNamespace.getNameFromFullName(dbName);
    }
}<|MERGE_RESOLUTION|>--- conflicted
+++ resolved
@@ -19,11 +19,8 @@
 
 import org.apache.doris.catalog.Env;
 import org.apache.doris.catalog.Table;
-<<<<<<< HEAD
+import org.apache.doris.cluster.ClusterNamespace;
 import org.apache.doris.common.FeMetaVersion;
-=======
-import org.apache.doris.cluster.ClusterNamespace;
->>>>>>> 9265edbd
 import org.apache.doris.common.io.Text;
 import org.apache.doris.common.io.Writable;
 import org.apache.doris.persist.gson.GsonPostProcessable;
@@ -69,15 +66,12 @@
         Text.writeString(out, json);
     }
 
-<<<<<<< HEAD
     @Deprecated
     public void readFields(DataInput in) throws IOException {
         dbName = Text.readString(in);
         table = Table.read(in);
     }
 
-=======
->>>>>>> 9265edbd
     public static CreateTableInfo read(DataInput in) throws IOException {
         if (Env.getCurrentEnvJournalVersion() < FeMetaVersion.VERSION_127) {
             CreateTableInfo createTableInfo = new CreateTableInfo();
