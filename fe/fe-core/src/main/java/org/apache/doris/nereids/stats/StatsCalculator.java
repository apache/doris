// Licensed to the Apache Software Foundation (ASF) under one
// or more contributor license agreements.  See the NOTICE file
// distributed with this work for additional information
// regarding copyright ownership.  The ASF licenses this file
// to you under the Apache License, Version 2.0 (the
// "License"); you may not use this file except in compliance
// with the License.  You may obtain a copy of the License at
//
//   http://www.apache.org/licenses/LICENSE-2.0
//
// Unless required by applicable law or agreed to in writing,
// software distributed under the License is distributed on an
// "AS IS" BASIS, WITHOUT WARRANTIES OR CONDITIONS OF ANY
// KIND, either express or implied.  See the License for the
// specific language governing permissions and limitations
// under the License.

package org.apache.doris.nereids.stats;

import org.apache.doris.analysis.IntLiteral;
import org.apache.doris.catalog.Column;
import org.apache.doris.catalog.Env;
import org.apache.doris.catalog.MTMV;
import org.apache.doris.catalog.OlapTable;
import org.apache.doris.catalog.TableIf;
import org.apache.doris.common.FeConstants;
import org.apache.doris.common.Pair;
import org.apache.doris.nereids.CascadesContext;
import org.apache.doris.nereids.memo.Group;
import org.apache.doris.nereids.memo.GroupExpression;
import org.apache.doris.nereids.trees.expressions.Alias;
import org.apache.doris.nereids.trees.expressions.AssertNumRowsElement;
import org.apache.doris.nereids.trees.expressions.CTEId;
import org.apache.doris.nereids.trees.expressions.Expression;
import org.apache.doris.nereids.trees.expressions.IsNull;
import org.apache.doris.nereids.trees.expressions.NamedExpression;
import org.apache.doris.nereids.trees.expressions.Slot;
import org.apache.doris.nereids.trees.expressions.SlotReference;
import org.apache.doris.nereids.trees.expressions.WindowExpression;
import org.apache.doris.nereids.trees.expressions.functions.agg.AggregateFunction;
import org.apache.doris.nereids.trees.expressions.functions.agg.Count;
import org.apache.doris.nereids.trees.expressions.functions.agg.Max;
import org.apache.doris.nereids.trees.expressions.functions.agg.Min;
import org.apache.doris.nereids.trees.plans.GroupPlan;
import org.apache.doris.nereids.trees.plans.JoinType;
import org.apache.doris.nereids.trees.plans.Plan;
import org.apache.doris.nereids.trees.plans.algebra.Aggregate;
import org.apache.doris.nereids.trees.plans.algebra.CatalogRelation;
import org.apache.doris.nereids.trees.plans.algebra.EmptyRelation;
import org.apache.doris.nereids.trees.plans.algebra.Filter;
import org.apache.doris.nereids.trees.plans.algebra.Generate;
import org.apache.doris.nereids.trees.plans.algebra.Join;
import org.apache.doris.nereids.trees.plans.algebra.Limit;
import org.apache.doris.nereids.trees.plans.algebra.OlapScan;
import org.apache.doris.nereids.trees.plans.algebra.PartitionTopN;
import org.apache.doris.nereids.trees.plans.algebra.Project;
import org.apache.doris.nereids.trees.plans.algebra.Relation;
import org.apache.doris.nereids.trees.plans.algebra.Repeat;
import org.apache.doris.nereids.trees.plans.algebra.SetOperation;
import org.apache.doris.nereids.trees.plans.algebra.TopN;
import org.apache.doris.nereids.trees.plans.algebra.Union;
import org.apache.doris.nereids.trees.plans.algebra.Window;
import org.apache.doris.nereids.trees.plans.logical.LogicalAggregate;
import org.apache.doris.nereids.trees.plans.logical.LogicalAssertNumRows;
import org.apache.doris.nereids.trees.plans.logical.LogicalCTEAnchor;
import org.apache.doris.nereids.trees.plans.logical.LogicalCTEConsumer;
import org.apache.doris.nereids.trees.plans.logical.LogicalCTEProducer;
import org.apache.doris.nereids.trees.plans.logical.LogicalCatalogRelation;
import org.apache.doris.nereids.trees.plans.logical.LogicalDeferMaterializeOlapScan;
import org.apache.doris.nereids.trees.plans.logical.LogicalDeferMaterializeTopN;
import org.apache.doris.nereids.trees.plans.logical.LogicalEmptyRelation;
import org.apache.doris.nereids.trees.plans.logical.LogicalEsScan;
import org.apache.doris.nereids.trees.plans.logical.LogicalExcept;
import org.apache.doris.nereids.trees.plans.logical.LogicalFileScan;
import org.apache.doris.nereids.trees.plans.logical.LogicalFilter;
import org.apache.doris.nereids.trees.plans.logical.LogicalGenerate;
import org.apache.doris.nereids.trees.plans.logical.LogicalHudiScan;
import org.apache.doris.nereids.trees.plans.logical.LogicalIntersect;
import org.apache.doris.nereids.trees.plans.logical.LogicalJdbcScan;
import org.apache.doris.nereids.trees.plans.logical.LogicalJoin;
import org.apache.doris.nereids.trees.plans.logical.LogicalLimit;
import org.apache.doris.nereids.trees.plans.logical.LogicalOdbcScan;
import org.apache.doris.nereids.trees.plans.logical.LogicalOlapScan;
import org.apache.doris.nereids.trees.plans.logical.LogicalOneRowRelation;
import org.apache.doris.nereids.trees.plans.logical.LogicalPartitionTopN;
import org.apache.doris.nereids.trees.plans.logical.LogicalPlan;
import org.apache.doris.nereids.trees.plans.logical.LogicalProject;
import org.apache.doris.nereids.trees.plans.logical.LogicalRepeat;
import org.apache.doris.nereids.trees.plans.logical.LogicalSchemaScan;
import org.apache.doris.nereids.trees.plans.logical.LogicalSink;
import org.apache.doris.nereids.trees.plans.logical.LogicalSort;
import org.apache.doris.nereids.trees.plans.logical.LogicalTVFRelation;
import org.apache.doris.nereids.trees.plans.logical.LogicalTopN;
import org.apache.doris.nereids.trees.plans.logical.LogicalUnion;
import org.apache.doris.nereids.trees.plans.logical.LogicalWindow;
import org.apache.doris.nereids.trees.plans.physical.PhysicalAssertNumRows;
import org.apache.doris.nereids.trees.plans.physical.PhysicalCTEAnchor;
import org.apache.doris.nereids.trees.plans.physical.PhysicalCTEConsumer;
import org.apache.doris.nereids.trees.plans.physical.PhysicalCTEProducer;
import org.apache.doris.nereids.trees.plans.physical.PhysicalDeferMaterializeOlapScan;
import org.apache.doris.nereids.trees.plans.physical.PhysicalDeferMaterializeTopN;
import org.apache.doris.nereids.trees.plans.physical.PhysicalDistribute;
import org.apache.doris.nereids.trees.plans.physical.PhysicalEmptyRelation;
import org.apache.doris.nereids.trees.plans.physical.PhysicalEsScan;
import org.apache.doris.nereids.trees.plans.physical.PhysicalExcept;
import org.apache.doris.nereids.trees.plans.physical.PhysicalFileScan;
import org.apache.doris.nereids.trees.plans.physical.PhysicalFilter;
import org.apache.doris.nereids.trees.plans.physical.PhysicalGenerate;
import org.apache.doris.nereids.trees.plans.physical.PhysicalHashAggregate;
import org.apache.doris.nereids.trees.plans.physical.PhysicalHashJoin;
import org.apache.doris.nereids.trees.plans.physical.PhysicalIntersect;
import org.apache.doris.nereids.trees.plans.physical.PhysicalJdbcScan;
import org.apache.doris.nereids.trees.plans.physical.PhysicalLimit;
import org.apache.doris.nereids.trees.plans.physical.PhysicalNestedLoopJoin;
import org.apache.doris.nereids.trees.plans.physical.PhysicalOdbcScan;
import org.apache.doris.nereids.trees.plans.physical.PhysicalOlapScan;
import org.apache.doris.nereids.trees.plans.physical.PhysicalOneRowRelation;
import org.apache.doris.nereids.trees.plans.physical.PhysicalPartitionTopN;
import org.apache.doris.nereids.trees.plans.physical.PhysicalProject;
import org.apache.doris.nereids.trees.plans.physical.PhysicalQuickSort;
import org.apache.doris.nereids.trees.plans.physical.PhysicalRelation;
import org.apache.doris.nereids.trees.plans.physical.PhysicalRepeat;
import org.apache.doris.nereids.trees.plans.physical.PhysicalSchemaScan;
import org.apache.doris.nereids.trees.plans.physical.PhysicalSink;
import org.apache.doris.nereids.trees.plans.physical.PhysicalStorageLayerAggregate;
import org.apache.doris.nereids.trees.plans.physical.PhysicalTVFRelation;
import org.apache.doris.nereids.trees.plans.physical.PhysicalTopN;
import org.apache.doris.nereids.trees.plans.physical.PhysicalUnion;
import org.apache.doris.nereids.trees.plans.physical.PhysicalWindow;
import org.apache.doris.nereids.trees.plans.visitor.DefaultPlanVisitor;
import org.apache.doris.nereids.types.DataType;
import org.apache.doris.nereids.util.PlanUtils;
import org.apache.doris.qe.ConnectContext;
import org.apache.doris.qe.SessionVariable;
import org.apache.doris.statistics.AnalysisManager;
import org.apache.doris.statistics.ColumnStatistic;
import org.apache.doris.statistics.ColumnStatisticBuilder;
import org.apache.doris.statistics.Histogram;
import org.apache.doris.statistics.PartitionColumnStatistic;
import org.apache.doris.statistics.PartitionColumnStatisticBuilder;
import org.apache.doris.statistics.StatisticConstants;
import org.apache.doris.statistics.StatisticRange;
import org.apache.doris.statistics.Statistics;
import org.apache.doris.statistics.StatisticsBuilder;
import org.apache.doris.statistics.TableStatsMeta;

import com.google.common.base.Preconditions;
import com.google.common.collect.ImmutableSet;
import com.google.common.collect.Lists;
import com.google.common.collect.Maps;
import org.apache.logging.log4j.LogManager;
import org.apache.logging.log4j.Logger;

import java.util.AbstractMap.SimpleEntry;
import java.util.ArrayList;
import java.util.Collections;
import java.util.HashMap;
import java.util.List;
import java.util.Map;
import java.util.Objects;
import java.util.Optional;
import java.util.Set;
import java.util.stream.Collectors;

/**
 * Used to calculate the stats for each plan
 */
public class StatsCalculator extends DefaultPlanVisitor<Statistics, Void> {
    public static double DEFAULT_AGGREGATE_RATIO = 1 / 3.0;
    public static double AGGREGATE_COLUMN_CORRELATION_COEFFICIENT = 0.75;
    public static double DEFAULT_COLUMN_NDV_RATIO = 0.5;

    private static final Logger LOG = LogManager.getLogger(StatsCalculator.class);
    private final GroupExpression groupExpression;

    private boolean forbidUnknownColStats = false;

    private Map<String, ColumnStatistic> totalColumnStatisticMap = new HashMap<>();

    private boolean isPlayNereidsDump = false;

    private Map<String, Histogram> totalHistogramMap = new HashMap<>();

    private Map<CTEId, Statistics> cteIdToStats;

    private CascadesContext cascadesContext;

    private StatsCalculator(CascadesContext context) {
        this.groupExpression = null;
        this.cascadesContext = context;
    }

    private StatsCalculator(GroupExpression groupExpression, boolean forbidUnknownColStats,
            Map<String, ColumnStatistic> columnStatisticMap, boolean isPlayNereidsDump,
            Map<CTEId, Statistics> cteIdToStats, CascadesContext context) {
        this.groupExpression = groupExpression;
        this.forbidUnknownColStats = forbidUnknownColStats;
        this.totalColumnStatisticMap = columnStatisticMap;
        this.isPlayNereidsDump = isPlayNereidsDump;
        this.cteIdToStats = Objects.requireNonNull(cteIdToStats, "CTEIdToStats can't be null");
        this.cascadesContext = context;
    }

    public Map<String, Histogram> getTotalHistogramMap() {
        return totalHistogramMap;
    }

    public void setTotalHistogramMap(Map<String, Histogram> totalHistogramMap) {
        this.totalHistogramMap = totalHistogramMap;
    }

    public Map<String, ColumnStatistic> getTotalColumnStatisticMap() {
        return totalColumnStatisticMap;
    }

    /**
     *
     * get the max row count of tables used in a query
     */
    public static double getMaxTableRowCount(List<LogicalCatalogRelation> scans, CascadesContext context) {
        StatsCalculator calculator = new StatsCalculator(context);
        double max = -1;
        for (LogicalCatalogRelation scan : scans) {
            double row;
            if (scan instanceof LogicalOlapScan) {
                row = calculator.getOlapTableRowCount((LogicalOlapScan) scan);
            } else {
                row = scan.getTable().getRowCount();
            }
            max = Math.max(row, max);
        }
        return max;
    }

    /**
     * disable join reorder if
     * 1. any table rowCount is not available, or
     * 2. col stats ndv=0 but minExpr or maxExpr is not null
     * 3. ndv > 10 * rowCount
     */
    public static Optional<String> disableJoinReorderIfStatsInvalid(List<CatalogRelation> scans,
            CascadesContext context) {
        StatsCalculator calculator = new StatsCalculator(context);
        if (ConnectContext.get() == null) {
            // ut case
            return Optional.empty();
        }
        for (CatalogRelation scan : scans) {
            double rowCount = calculator.getTableRowCount(scan);
            // row count not available
            if (rowCount == -1) {
                LOG.info("disable join reorder since row count not available: "
                        + scan.getTable().getNameWithFullQualifiers());
                return Optional.of("table[" + scan.getTable().getName() + "] row count is invalid");
            }
            if (scan instanceof OlapScan) {
                // ndv abnormal
                Optional<String> reason = calculator.checkNdvValidation((OlapScan) scan, rowCount);
                if (reason.isPresent()) {
                    try {
<<<<<<< HEAD
                        ConnectContext.get().getSessionVariable()
                                .setVarOnce(SessionVariable.DISABLE_JOIN_REORDER, "true");
=======
                        ConnectContext.get().getSessionVariable().disableNereidsJoinReorderOnce();
>>>>>>> 98e8b2c8
                        LOG.info("disable join reorder since col stats invalid: "
                                + reason.get());
                    } catch (Exception e) {
                        LOG.info("disableNereidsJoinReorderOnce failed");
                    }
                    return reason;
                }
            }
        }
        return Optional.empty();
    }

    /**
     * estimate stats
     */
    public static StatsCalculator estimate(GroupExpression groupExpression, boolean forbidUnknownColStats,
            Map<String, ColumnStatistic> columnStatisticMap, boolean isPlayNereidsDump,
            Map<CTEId, Statistics> cteIdToStats, CascadesContext context) {
        StatsCalculator statsCalculator = new StatsCalculator(
                groupExpression, forbidUnknownColStats, columnStatisticMap, isPlayNereidsDump, cteIdToStats, context);
        statsCalculator.estimate();
        return statsCalculator;
    }

    // For unit test only
    public static void estimate(GroupExpression groupExpression, CascadesContext context) {
        StatsCalculator statsCalculator = new StatsCalculator(groupExpression, false,
                new HashMap<>(), false, Collections.emptyMap(), context);
        statsCalculator.estimate();
    }

    private void estimate() {
        Plan plan = groupExpression.getPlan();
        Statistics newStats = plan.accept(this, null);
        newStats.normalizeColumnStatistics();

        // We ensure that the rowCount remains unchanged in order to make the cost of each plan comparable.
        if (groupExpression.getOwnerGroup().getStatistics() == null) {
            boolean isReliable = groupExpression.getPlan().getExpressions().stream()
                    .noneMatch(e -> newStats.isInputSlotsUnknown(e.getInputSlots()));
            groupExpression.getOwnerGroup().setStatsReliable(isReliable);
            groupExpression.getOwnerGroup().setStatistics(newStats);
        } else {
            // the reason why we update col stats here.
            // consider join between 3 tables: A/B/C with join condition: A.id=B.id=C.id and a filter: C.id=1
            // in the final join result, the ndv of A.id/B.id/C.id should be 1
            // suppose we have 2 candidate plans
            // plan1: (A join B on A.id=B.id) join C on B.id=C.id
            // plan2:(B join C)join A
            // suppose plan1 is estimated before plan2
            //
            // after estimate the outer join of plan1 (join C), we update B.id.ndv=1, but A.id.ndv is not updated
            // then we estimate plan2. the stats of plan2 is denoted by stats2. obviously, stats2.A.id.ndv is 1
            // now we update OwnerGroup().getStatistics().A.id.ndv to 1
            groupExpression.getOwnerGroup().getStatistics().updateNdv(newStats);
        }
        groupExpression.setEstOutputRowCount(newStats.getRowCount());
        groupExpression.setStatDerived(true);
    }

    @Override
    public Statistics visitLogicalSink(LogicalSink<? extends Plan> logicalSink, Void context) {
        return groupExpression.childStatistics(0);
    }

    @Override
    public Statistics visitLogicalEmptyRelation(LogicalEmptyRelation emptyRelation, Void context) {
        return computeEmptyRelation(emptyRelation);
    }

    @Override
    public Statistics visitLogicalLimit(LogicalLimit<? extends Plan> limit, Void context) {
        return computeLimit(limit);
    }

    @Override
    public Statistics visitPhysicalLimit(PhysicalLimit<? extends Plan> limit, Void context) {
        return computeLimit(limit);
    }

    @Override
    public Statistics visitLogicalOneRowRelation(LogicalOneRowRelation oneRowRelation, Void context) {
        return computeOneRowRelation(oneRowRelation.getProjects());
    }

    @Override
    public Statistics visitLogicalAggregate(LogicalAggregate<? extends Plan> aggregate, Void context) {
        return computeAggregate(aggregate);
    }

    @Override
    public Statistics visitLogicalRepeat(LogicalRepeat<? extends Plan> repeat, Void context) {
        return computeRepeat(repeat);
    }

    @Override
    public Statistics visitLogicalFilter(LogicalFilter<? extends Plan> filter, Void context) {
        return computeFilter(filter);
    }

    /**
     * returns the sum of deltaRowCount for all selected partitions or for the table.
     */
    private long computeDeltaRowCount(OlapScan olapScan) {
        AnalysisManager analysisManager = Env.getCurrentEnv().getAnalysisManager();
        TableStatsMeta tableMeta = analysisManager.findTableStatsStatus(olapScan.getTable().getId());
        long deltaRowCount = 0;
        if (tableMeta != null) {
            deltaRowCount = tableMeta.getBaseIndexDeltaRowCount(olapScan.getTable());
        }
        return deltaRowCount;
    }

    private ColumnStatistic getColumnStatsFromTableCache(CatalogRelation catalogRelation, SlotReference slot) {
        long idxId = -1;
        if (catalogRelation instanceof OlapScan) {
            idxId = ((OlapScan) catalogRelation).getSelectedIndexId();
        }
        return getColumnStatistic(catalogRelation.getTable(), slot.getName(), idxId);
    }

    private ColumnStatistic getColumnStatsFromPartitionCache(OlapScan catalogRelation, SlotReference slot,
            List<String> partitionNames) {
        long idxId = catalogRelation.getSelectedIndexId();

        return getColumnStatistic(catalogRelation.getTable(), slot.getName(), idxId, partitionNames);
    }

    private long getSelectedPartitionRowCount(OlapScan olapScan) {
        long partRowCountSum = 0;
        for (long id : olapScan.getSelectedPartitionIds()) {
            long partRowCount = olapScan.getTable()
                    .getRowCountForPartitionIndex(id, olapScan.getSelectedIndexId(), true);
            // if we cannot get any partition's rowCount, return -1 to fallback to table level stats
            if (partRowCount == -1) {
                return -1;
            }
            partRowCountSum += partRowCount;
        }
        return partRowCountSum;
    }

    private void setHasUnknownColStatsInStatementContext() {
        if (ConnectContext.get() != null && ConnectContext.get().getStatementContext() != null) {
            ConnectContext.get().getStatementContext().setHasUnknownColStats(true);
        }
    }

    private void checkIfUnknownStatsUsedAsKey(StatisticsBuilder builder) {
        if (ConnectContext.get() != null && ConnectContext.get().getStatementContext() != null) {
            for (Map.Entry<Expression, ColumnStatistic> entry : builder.getExpressionColumnStatsEntries()) {
                if (entry.getKey() instanceof SlotReference
                        && ConnectContext.get().getStatementContext().isKeySlot((SlotReference) entry.getKey())) {
                    if (entry.getValue().isUnKnown) {
                        ConnectContext.get().getStatementContext().setHasUnknownColStats(true);
                        break;
                    }
                }
            }
        }
    }

    private double getTableRowCount(CatalogRelation scan) {
        if (scan instanceof OlapScan) {
            return getOlapTableRowCount((OlapScan) scan);
        } else {
            return scan.getTable().getRowCount();
        }
    }

    /**
     * if the table is not analyzed and BE does not report row count, return -1
     */
    private double getOlapTableRowCount(OlapScan olapScan) {
        OlapTable olapTable = olapScan.getTable();
        AnalysisManager analysisManager = Env.getCurrentEnv().getAnalysisManager();
        TableStatsMeta tableMeta = analysisManager.findTableStatsStatus(olapScan.getTable().getId());
        double rowCount = -1;
        if (tableMeta != null && tableMeta.userInjected) {
            rowCount = tableMeta.getRowCount(olapScan.getSelectedIndexId());
        } else {
            rowCount = olapTable.getRowCountForIndex(olapScan.getSelectedIndexId(), true);
            if (rowCount == -1) {
                if (tableMeta != null) {
                    rowCount = tableMeta.getRowCount(olapScan.getSelectedIndexId()) + computeDeltaRowCount(olapScan);
                }
            }
        }
        return rowCount;
    }

    // check validation of ndv.
    private Optional<String> checkNdvValidation(OlapScan olapScan, double rowCount) {
        for (Slot slot : ((Plan) olapScan).getOutput()) {
            if (isVisibleSlotReference(slot)) {
                ColumnStatistic cache = getColumnStatsFromTableCache((CatalogRelation) olapScan, (SlotReference) slot);
                if (!cache.isUnKnown) {
                    if ((cache.ndv == 0 && (cache.minExpr != null || cache.maxExpr != null))
                            || cache.ndv > rowCount * 10) {
                        return Optional.of("slot " + slot.getName() + " has invalid column stats: " + cache);
                    }
                }
            }
        }
        return Optional.empty();
    }

    private Statistics computeOlapScan(OlapScan olapScan) {
        OlapTable olapTable = olapScan.getTable();
        double tableRowCount = getOlapTableRowCount(olapScan);
        tableRowCount = Math.max(1, tableRowCount);

        if (olapScan.getSelectedIndexId() != olapScan.getTable().getBaseIndexId() || olapTable instanceof MTMV) {
            // mv is selected, return its estimated stats
            Optional<Statistics> optStats = cascadesContext.getStatementContext()
                    .getStatistics(((Relation) olapScan).getRelationId());
            if (optStats.isPresent()) {
                double selectedPartitionsRowCount = getSelectedPartitionRowCount(olapScan);
                if (selectedPartitionsRowCount == -1) {
                    selectedPartitionsRowCount = tableRowCount;
                }
                // if estimated mv rowCount is more than actual row count, fall back to base table stats
                if (selectedPartitionsRowCount >= optStats.get().getRowCount()) {
                    Statistics derivedStats = optStats.get();
                    double derivedRowCount = derivedStats.getRowCount();
                    for (Slot slot : ((Relation) olapScan).getOutput()) {
                        if (derivedStats.findColumnStatistics(slot) == null) {
                            derivedStats.addColumnStats(slot,
                                    new ColumnStatisticBuilder(ColumnStatistic.UNKNOWN, derivedRowCount).build());
                        }
                    }
                    return derivedStats;
                }
            }
        }

        StatisticsBuilder builder = new StatisticsBuilder();

        // for system table or FeUt, use ColumnStatistic.UNKNOWN
        if (StatisticConstants.isSystemTable(olapTable) || !FeConstants.enableInternalSchemaDb
                || ConnectContext.get() == null
                || ConnectContext.get().getSessionVariable().internalSession) {
            for (Slot slot : ((Plan) olapScan).getOutput()) {
                builder.putColumnStatistics(slot, ColumnStatistic.UNKNOWN);
            }
            setHasUnknownColStatsInStatementContext();
            builder.setRowCount(tableRowCount);
            return builder.build();
        }

        // for regression shape test
        if (ConnectContext.get() == null || !ConnectContext.get().getSessionVariable().enableStats) {
            // get row count from any visible slotReference's colStats
            for (Slot slot : ((Plan) olapScan).getOutput()) {
                builder.putColumnStatistics(slot,
                        new ColumnStatisticBuilder(ColumnStatistic.UNKNOWN, tableRowCount).build());
            }
            setHasUnknownColStatsInStatementContext();
            return builder.setRowCount(tableRowCount).build();
        }

        // build Stats for olapScan
        double deltaRowCount = computeDeltaRowCount(olapScan);
        builder.setDeltaRowCount(deltaRowCount);
        // if slot is invisible, use UNKNOWN
        List<SlotReference> visibleOutputSlots = new ArrayList<>();
        for (Slot slot : ((Plan) olapScan).getOutput()) {
            if (isVisibleSlotReference(slot)) {
                visibleOutputSlots.add((SlotReference) slot);
            } else {
                builder.putColumnStatistics(slot, ColumnStatistic.UNKNOWN);
            }
        }

        if (olapScan.getSelectedPartitionIds().size() < olapScan.getTable().getPartitionNum()) {
            // partition pruned
            double selectedPartitionsRowCount = getSelectedPartitionRowCount(olapScan);
            if (selectedPartitionsRowCount > 0) {
                List<String> selectedPartitionNames = new ArrayList<>(olapScan.getSelectedPartitionIds().size());
                olapScan.getSelectedPartitionIds().forEach(id -> {
                    selectedPartitionNames.add(olapScan.getTable().getPartition(id).getName());
                });
                for (SlotReference slot : visibleOutputSlots) {
                    ColumnStatistic cache = getColumnStatsFromPartitionCache(olapScan, slot, selectedPartitionNames);
                    ColumnStatisticBuilder colStatsBuilder = new ColumnStatisticBuilder(cache,
                            selectedPartitionsRowCount);
                    colStatsBuilder.normalizeAvgSizeByte(slot);
                    builder.putColumnStatistics(slot, colStatsBuilder.build());
                }
                checkIfUnknownStatsUsedAsKey(builder);
                builder.setRowCount(selectedPartitionsRowCount + deltaRowCount);
            } else {
                // if partition row count is invalid (-1), fallback to table stats
                for (SlotReference slot : visibleOutputSlots) {
                    ColumnStatistic cache = getColumnStatsFromTableCache((CatalogRelation) olapScan, slot);
                    ColumnStatisticBuilder colStatsBuilder = new ColumnStatisticBuilder(cache, tableRowCount);
                    colStatsBuilder.normalizeAvgSizeByte(slot);
                    builder.putColumnStatistics(slot, colStatsBuilder.build());
                }
                checkIfUnknownStatsUsedAsKey(builder);
                builder.setRowCount(tableRowCount);
            }
        } else {
            // get table level stats
            for (SlotReference slot : visibleOutputSlots) {
                ColumnStatistic cache = getColumnStatsFromTableCache((CatalogRelation) olapScan, slot);
                ColumnStatisticBuilder colStatsBuilder = new ColumnStatisticBuilder(cache, tableRowCount);
                colStatsBuilder.normalizeAvgSizeByte(slot);
                builder.putColumnStatistics(slot, colStatsBuilder.build());
            }
            checkIfUnknownStatsUsedAsKey(builder);
            builder.setRowCount(tableRowCount);
        }
        return builder.build();
    }

    @Override
    public Statistics visitLogicalOlapScan(LogicalOlapScan olapScan, Void context) {
        return computeOlapScan(olapScan);
    }

    private boolean isVisibleSlotReference(Slot slot) {
        if (slot instanceof SlotReference) {
            Optional<Column> colOpt = ((SlotReference) slot).getColumn();
            if (colOpt.isPresent()) {
                return colOpt.get().isVisible();
            }
        }
        return false;
    }

    @Override
    public Statistics visitLogicalDeferMaterializeOlapScan(LogicalDeferMaterializeOlapScan deferMaterializeOlapScan,
            Void context) {
        return computeOlapScan(deferMaterializeOlapScan.getLogicalOlapScan());
    }

    @Override
    public Statistics visitLogicalSchemaScan(LogicalSchemaScan schemaScan, Void context) {
        return computeCatalogRelation(schemaScan);
    }

    @Override
    public Statistics visitLogicalFileScan(LogicalFileScan fileScan, Void context) {
        fileScan.getExpressions();
        return computeCatalogRelation(fileScan);
    }

    @Override
    public Statistics visitLogicalHudiScan(LogicalHudiScan fileScan, Void context) {
        return computeCatalogRelation(fileScan);
    }

    @Override
    public Statistics visitLogicalTVFRelation(LogicalTVFRelation tvfRelation, Void context) {
        return tvfRelation.getFunction().computeStats(tvfRelation.getOutput());
    }

    @Override
    public Statistics visitLogicalJdbcScan(LogicalJdbcScan jdbcScan, Void context) {
        jdbcScan.getExpressions();
        return computeCatalogRelation(jdbcScan);
    }

    @Override
    public Statistics visitLogicalOdbcScan(LogicalOdbcScan odbcScan, Void context) {
        odbcScan.getExpressions();
        return computeCatalogRelation(odbcScan);
    }

    @Override
    public Statistics visitLogicalEsScan(LogicalEsScan esScan, Void context) {
        esScan.getExpressions();
        return computeCatalogRelation(esScan);
    }

    @Override
    public Statistics visitLogicalProject(LogicalProject<? extends Plan> project, Void context) {
        return computeProject(project);
    }

    @Override
    public Statistics visitLogicalSort(LogicalSort<? extends Plan> sort, Void context) {
        return groupExpression.childStatistics(0);
    }

    @Override
    public Statistics visitLogicalTopN(LogicalTopN<? extends Plan> topN, Void context) {
        return computeTopN(topN);
    }

    @Override
    public Statistics visitLogicalDeferMaterializeTopN(LogicalDeferMaterializeTopN<? extends Plan> topN, Void context) {
        return computeTopN(topN.getLogicalTopN());
    }

    @Override
    public Statistics visitLogicalPartitionTopN(LogicalPartitionTopN<? extends Plan> partitionTopN, Void context) {
        return computePartitionTopN(partitionTopN);
    }

    @Override
    public Statistics visitLogicalJoin(LogicalJoin<? extends Plan, ? extends Plan> join, Void context) {
        Statistics joinStats = computeJoin(join);
        // NOTE: physical operator visiting doesn't need the following
        // logic which will ONLY be used in no-stats estimation.
        joinStats = new StatisticsBuilder(joinStats).setWidthInJoinCluster(
                groupExpression.childStatistics(0).getWidthInJoinCluster()
                        + groupExpression.childStatistics(1).getWidthInJoinCluster()).build();
        return joinStats;
    }

    @Override
    public Statistics visitLogicalAssertNumRows(
            LogicalAssertNumRows<? extends Plan> assertNumRows, Void context) {
        return computeAssertNumRows(assertNumRows.getAssertNumRowsElement());
    }

    @Override
    public Statistics visitLogicalUnion(
            LogicalUnion union, Void context) {
        return computeUnion(union);
    }

    @Override
    public Statistics visitLogicalExcept(
            LogicalExcept except, Void context) {
        return computeExcept(except);
    }

    @Override
    public Statistics visitLogicalIntersect(
            LogicalIntersect intersect, Void context) {
        return computeIntersect(intersect);
    }

    @Override
    public Statistics visitLogicalGenerate(LogicalGenerate<? extends Plan> generate, Void context) {
        return computeGenerate(generate);
    }

    @Override
    public Statistics visitLogicalWindow(LogicalWindow<? extends Plan> window, Void context) {
        return computeWindow(window);
    }

    @Override
    public Statistics visitPhysicalSink(PhysicalSink<? extends Plan> physicalSink, Void context) {
        return groupExpression.childStatistics(0);
    }

    @Override
    public Statistics visitPhysicalWindow(PhysicalWindow window, Void context) {
        return computeWindow(window);
    }

    @Override
    public Statistics visitPhysicalPartitionTopN(PhysicalPartitionTopN partitionTopN, Void context) {
        return computePartitionTopN(partitionTopN);
    }

    @Override
    public Statistics visitPhysicalEmptyRelation(PhysicalEmptyRelation emptyRelation, Void context) {
        return computeEmptyRelation(emptyRelation);
    }

    @Override
    public Statistics visitPhysicalHashAggregate(PhysicalHashAggregate<? extends Plan> agg, Void context) {
        return computeAggregate(agg);
    }

    @Override
    public Statistics visitPhysicalRepeat(PhysicalRepeat<? extends Plan> repeat, Void context) {
        return computeRepeat(repeat);
    }

    @Override
    public Statistics visitPhysicalOneRowRelation(PhysicalOneRowRelation oneRowRelation, Void context) {
        return computeOneRowRelation(oneRowRelation.getProjects());
    }

    @Override
    public Statistics visitPhysicalOlapScan(PhysicalOlapScan olapScan, Void context) {
        return computeOlapScan(olapScan);
    }

    @Override
    public Statistics visitPhysicalDeferMaterializeOlapScan(PhysicalDeferMaterializeOlapScan deferMaterializeOlapScan,
            Void context) {
        return computeCatalogRelation(deferMaterializeOlapScan.getPhysicalOlapScan());
    }

    @Override
    public Statistics visitPhysicalSchemaScan(PhysicalSchemaScan schemaScan, Void context) {
        return computeCatalogRelation(schemaScan);
    }

    @Override
    public Statistics visitPhysicalFileScan(PhysicalFileScan fileScan, Void context) {
        return computeCatalogRelation(fileScan);
    }

    @Override
    public Statistics visitPhysicalStorageLayerAggregate(
            PhysicalStorageLayerAggregate storageLayerAggregate, Void context) {
        PhysicalRelation relation = storageLayerAggregate.getRelation();
        return relation.accept(this, context);

    }

    @Override
    public Statistics visitPhysicalTVFRelation(PhysicalTVFRelation tvfRelation, Void context) {
        return tvfRelation.getFunction().computeStats(tvfRelation.getOutput());
    }

    @Override
    public Statistics visitPhysicalJdbcScan(PhysicalJdbcScan jdbcScan, Void context) {
        return computeCatalogRelation(jdbcScan);
    }

    @Override
    public Statistics visitPhysicalOdbcScan(PhysicalOdbcScan odbcScan, Void context) {
        return computeCatalogRelation(odbcScan);
    }

    @Override
    public Statistics visitPhysicalEsScan(PhysicalEsScan esScan, Void context) {
        return computeCatalogRelation(esScan);
    }

    @Override
    public Statistics visitPhysicalQuickSort(PhysicalQuickSort<? extends Plan> sort, Void context) {
        return groupExpression.childStatistics(0);
    }

    @Override
    public Statistics visitPhysicalTopN(PhysicalTopN<? extends Plan> topN, Void context) {
        return computeTopN(topN);
    }

    @Override
    public Statistics visitPhysicalDeferMaterializeTopN(PhysicalDeferMaterializeTopN<? extends Plan> topN,
            Void context) {
        return computeTopN(topN.getPhysicalTopN());
    }

    @Override
    public Statistics visitPhysicalHashJoin(
            PhysicalHashJoin<? extends Plan, ? extends Plan> hashJoin, Void context) {
        return computeJoin(hashJoin);
    }

    @Override
    public Statistics visitPhysicalNestedLoopJoin(
            PhysicalNestedLoopJoin<? extends Plan, ? extends Plan> nestedLoopJoin,
            Void context) {
        return computeJoin(nestedLoopJoin);
    }

    // TODO: We should subtract those pruned column, and consider the expression transformations in the node.
    @Override
    public Statistics visitPhysicalProject(PhysicalProject<? extends Plan> project, Void context) {
        return computeProject(project);
    }

    @Override
    public Statistics visitPhysicalFilter(PhysicalFilter<? extends Plan> filter, Void context) {
        return computeFilter(filter);
    }

    @Override
    public Statistics visitPhysicalDistribute(PhysicalDistribute<? extends Plan> distribute,
            Void context) {
        return groupExpression.childStatistics(0);
    }

    @Override
    public Statistics visitPhysicalAssertNumRows(PhysicalAssertNumRows<? extends Plan> assertNumRows,
            Void context) {
        return computeAssertNumRows(assertNumRows.getAssertNumRowsElement());
    }

    @Override
    public Statistics visitPhysicalUnion(PhysicalUnion union, Void context) {
        return computeUnion(union);
    }

    @Override
    public Statistics visitPhysicalExcept(PhysicalExcept except, Void context) {
        return computeExcept(except);
    }

    @Override
    public Statistics visitPhysicalIntersect(PhysicalIntersect intersect, Void context) {
        return computeIntersect(intersect);
    }

    @Override
    public Statistics visitPhysicalGenerate(PhysicalGenerate<? extends Plan> generate, Void context) {
        return computeGenerate(generate);
    }

    private Statistics computeAssertNumRows(AssertNumRowsElement assertNumRowsElement) {
        Statistics statistics = groupExpression.childStatistics(0);
        long newRowCount;
        long rowCount = (long) statistics.getRowCount();
        long desiredNumOfRows = assertNumRowsElement.getDesiredNumOfRows();
        switch (assertNumRowsElement.getAssertion()) {
            case EQ:
                newRowCount = desiredNumOfRows;
                break;
            case GE:
                newRowCount = statistics.getRowCount() >= desiredNumOfRows ? rowCount : desiredNumOfRows;
                break;
            case GT:
                newRowCount = statistics.getRowCount() > desiredNumOfRows ? rowCount : desiredNumOfRows;
                break;
            case LE:
                newRowCount = statistics.getRowCount() <= desiredNumOfRows ? rowCount : desiredNumOfRows;
                break;
            case LT:
                newRowCount = statistics.getRowCount() < desiredNumOfRows ? rowCount : desiredNumOfRows;
                break;
            case NE:
                return statistics;
            default:
                throw new IllegalArgumentException("Unknown assertion: " + assertNumRowsElement.getAssertion());
        }
        Statistics newStatistics = statistics.withRowCountAndEnforceValid(newRowCount);
        return new StatisticsBuilder(newStatistics).setWidthInJoinCluster(1).build();
    }

    private Statistics computeFilter(Filter filter) {
        Statistics stats = groupExpression.childStatistics(0);
        if (groupExpression.getFirstChildPlan(OlapScan.class) != null) {
            return new FilterEstimation(true).estimate(filter.getPredicate(), stats);
        }
        if (groupExpression.getFirstChildPlan(Aggregate.class) != null) {
            Aggregate agg = (Aggregate<?>) groupExpression.getFirstChildPlan(Aggregate.class);
            List<NamedExpression> expressions = agg.getOutputExpressions();
            Set<Slot> slots = expressions
                    .stream()
                    .filter(Alias.class::isInstance)
                    .filter(s -> ((Alias) s).child().anyMatch(AggregateFunction.class::isInstance))
                    .map(NamedExpression::toSlot).collect(Collectors.toSet());
            Expression predicate = filter.getPredicate();
            if (predicate.anyMatch(s -> slots.contains(s))) {
                return new FilterEstimation(slots).estimate(filter.getPredicate(), stats);
            }
        } else if (groupExpression.getFirstChildPlan(LogicalJoin.class) != null) {
            LogicalJoin plan = (LogicalJoin) groupExpression.getFirstChildPlan(LogicalJoin.class);
            if (filter instanceof LogicalFilter
                    && filter.getConjuncts().stream().anyMatch(e -> e instanceof IsNull)) {
                Statistics isNullStats = computeGeneratedIsNullStats((LogicalJoin) plan, filter);
                if (isNullStats != null) {
                    // overwrite the stats corrected as above before passing to filter estimation
                    Set<Expression> newConjuncts = filter.getConjuncts().stream()
                            .filter(e -> !(e instanceof IsNull))
                            .collect(Collectors.toSet());
                    if (newConjuncts.isEmpty()) {
                        return isNullStats;
                    } else {
                        // overwrite the filter by removing is null and remain the others
                        filter = ((LogicalFilter<?>) filter).withConjunctsAndProps(newConjuncts,
                                ((LogicalFilter<?>) filter).getGroupExpression(),
                                Optional.of(((LogicalFilter<?>) filter).getLogicalProperties()), plan);
                        // add update is-null related column stats for other predicate derive
                        StatisticsBuilder builder = new StatisticsBuilder(stats);
                        for (Expression expr : isNullStats.columnStatistics().keySet()) {
                            builder.putColumnStatistics(expr, isNullStats.findColumnStatistics(expr));
                        }
                        builder.setRowCount(isNullStats.getRowCount());
                        stats = builder.build();
                        stats.normalizeColumnStatistics();
                    }
                }
            }
        }
        return new FilterEstimation(false).estimate(filter.getPredicate(), stats);
    }

    private Statistics computeGeneratedIsNullStats(LogicalJoin join, Filter filter) {
        JoinType joinType = join.getJoinType();
        Plan left = join.left();
        Plan right = join.right();
        if (left == null || right == null
                || ((GroupPlan) left).getGroup() == null || ((GroupPlan) right).getGroup() == null
                || ((GroupPlan) left).getGroup().getStatistics() == null
                || ((GroupPlan) right).getGroup().getStatistics() == null
                || !join.getGroupExpression().isPresent()) {
            return null;
        }

        double leftRowCount = ((GroupPlan) left).getGroup().getStatistics().getRowCount();
        double rightRowCount = ((GroupPlan) right).getGroup().getStatistics().getRowCount();
        if (leftRowCount < 0 || Double.isInfinite(leftRowCount)
                || rightRowCount < 0 || Double.isInfinite(rightRowCount)) {
            return null;
        }

        Statistics origJoinStats = join.getGroupExpression().get().getOwnerGroup().getStatistics();

        // for outer join which is anti-like, use anti join to re-estimate the stats
        // otherwise, return null and pass through to use the normal filter estimation logical
        if (joinType.isOuterJoin()) {
            boolean leftHasIsNull = false;
            boolean rightHasIsNull = false;
            boolean isLeftOuterJoin = join.getJoinType() == JoinType.LEFT_OUTER_JOIN;
            boolean isRightOuterJoin = join.getJoinType() == JoinType.RIGHT_OUTER_JOIN;
            boolean isFullOuterJoin = join.getJoinType() == JoinType.FULL_OUTER_JOIN;

            for (Expression expr : filter.getConjuncts()) {
                if (expr instanceof IsNull) {
                    Expression child = ((IsNull) expr).child();
                    if (PlanUtils.isColumnRef(child)) {
                        LogicalPlan leftChild = (LogicalPlan) join.left();
                        LogicalPlan rightChild = (LogicalPlan) join.right();
                        leftHasIsNull = PlanUtils.checkSlotFrom(((GroupPlan) leftChild)
                                .getGroup().getLogicalExpression().getPlan(), (SlotReference) child);
                        rightHasIsNull = PlanUtils.checkSlotFrom(((GroupPlan) rightChild)
                                .getGroup().getLogicalExpression().getPlan(), (SlotReference) child);
                    }
                }
            }

            boolean isLeftAntiLikeJoin = (isLeftOuterJoin && rightHasIsNull) || (isFullOuterJoin && rightHasIsNull);
            boolean isRightAntiLikeJoin = (isRightOuterJoin && leftHasIsNull) || (isFullOuterJoin && leftHasIsNull);
            if (isLeftAntiLikeJoin || isRightAntiLikeJoin) {
                // transform to anti estimation
                Statistics newStats = null;
                if (isLeftAntiLikeJoin) {
                    LogicalJoin<GroupPlan, GroupPlan> newJoin = join.withJoinType(JoinType.LEFT_ANTI_JOIN);
                    StatsCalculator statsCalculator = new StatsCalculator(join.getGroupExpression().get(),
                            false, getTotalColumnStatisticMap(), false,
                            cteIdToStats, cascadesContext);

                    newStats = ((Plan) newJoin).accept(statsCalculator, null);
                } else if (isRightAntiLikeJoin) {
                    LogicalJoin<GroupPlan, GroupPlan> newJoin = join.withJoinType(JoinType.RIGHT_ANTI_JOIN);
                    StatsCalculator statsCalculator = new StatsCalculator(join.getGroupExpression().get(),
                            false, this.getTotalColumnStatisticMap(), false,
                            this.cteIdToStats, this.cascadesContext);

                    newStats = ((Plan) newJoin).accept(statsCalculator, null);
                }
                newStats.normalizeColumnStatistics();

                double selectivity = Statistics.getValidSelectivity(
                        newStats.getRowCount() / (leftRowCount * rightRowCount));
                double newRows = origJoinStats.getRowCount() * selectivity;

                newStats.withRowCount(newRows);
                return newStats;
            } else {
                return null;
            }
        } else {
            return null;
        }
    }

    private ColumnStatistic getColumnStatistic(TableIf table, String colName, long idxId) {
        ConnectContext connectContext = ConnectContext.get();
        if (connectContext != null && connectContext.getSessionVariable().internalSession) {
            return ColumnStatistic.UNKNOWN;
        }
        long catalogId;
        long dbId;
        try {
            catalogId = table.getDatabase().getCatalog().getId();
            dbId = table.getDatabase().getId();
        } catch (Exception e) {
            // Use -1 for catalog id and db id when failed to get them from metadata.
            // This is OK because catalog id and db id is not in the hashcode function of ColumnStatistics cache
            // and the table id is globally unique.
            if (LOG.isDebugEnabled()) {
                LOG.debug(String.format("Fail to get catalog id and db id for table %s", table.getName()));
            }
            catalogId = -1;
            dbId = -1;
        }
        return Env.getCurrentEnv().getStatisticsCache().getColumnStatistics(
                catalogId, dbId, table.getId(), idxId, colName);
    }

    private ColumnStatistic getColumnStatistic(TableIf table, String colName, long idxId, List<String> partitionNames) {
        ConnectContext connectContext = ConnectContext.get();
        if (connectContext != null && connectContext.getSessionVariable().internalSession) {
            return ColumnStatistic.UNKNOWN;
        }
        long catalogId;
        long dbId;
        try {
            catalogId = table.getDatabase().getCatalog().getId();
            dbId = table.getDatabase().getId();
        } catch (Exception e) {
            // Use -1 for catalog id and db id when failed to get them from metadata.
            // This is OK because catalog id and db id is not in the hashcode function of ColumnStatistics cache
            // and the table id is globally unique.
            if (LOG.isDebugEnabled()) {
                LOG.debug(String.format("Fail to get catalog id and db id for table %s", table.getName()));
            }
            catalogId = -1;
            dbId = -1;
        }
        if (isPlayNereidsDump) {
            if (totalColumnStatisticMap.get(table.getName() + colName) != null) {
                return totalColumnStatisticMap.get(table.getName() + colName);
            } else {
                return ColumnStatistic.UNKNOWN;
            }
        } else {
            if (!partitionNames.isEmpty()) {
                PartitionColumnStatisticBuilder builder = new PartitionColumnStatisticBuilder();
                boolean hasUnknown = false;
                // check if there is any unknown stats to avoid unnecessary partition column stats merge.
                List<PartitionColumnStatistic> pColStatsLists = new ArrayList<>(partitionNames.size());
                for (String partitionName : partitionNames) {
                    PartitionColumnStatistic pcolStats = Env.getCurrentEnv().getStatisticsCache()
                            .getPartitionColumnStatistics(
                                    catalogId, dbId, table.getId(), idxId, partitionName, colName);
                    if (pcolStats.isUnKnown) {
                        hasUnknown = true;
                        break;
                    } else {
                        pColStatsLists.add(pcolStats);
                    }
                }
                if (!hasUnknown) {
                    boolean isFirst = true;
                    // try to merge partition column stats
                    for (PartitionColumnStatistic pcolStats : pColStatsLists) {
                        if (isFirst) {
                            builder = new PartitionColumnStatisticBuilder(pcolStats);
                            isFirst = false;
                        } else {
                            builder.merge(pcolStats);
                        }
                    }
                    return builder.toColumnStatistics();
                }
            }
            // if any partition-col-stats is unknown, fall back to table level col stats
            return Env.getCurrentEnv().getStatisticsCache().getColumnStatistics(
                    catalogId, dbId, table.getId(), idxId, colName);
        }
    }

    /**
     * compute stats for catalogRelations except OlapScan
     */
    private Statistics computeCatalogRelation(CatalogRelation catalogRelation) {
        StatisticsBuilder builder = new StatisticsBuilder();

        double tableRowCount = catalogRelation.getTable().getRowCount();
        // for FeUt, use ColumnStatistic.UNKNOWN
        if (!FeConstants.enableInternalSchemaDb
                || ConnectContext.get() == null
                || ConnectContext.get().getSessionVariable().internalSession) {
            builder.setRowCount(Math.max(1, tableRowCount));
            for (Slot slot : catalogRelation.getOutput()) {
                builder.putColumnStatistics(slot, ColumnStatistic.UNKNOWN);
            }
            setHasUnknownColStatsInStatementContext();
            return builder.build();
        }

        List<Slot> output = catalogRelation.getOutput();
        ImmutableSet.Builder<SlotReference> slotSetBuilder = ImmutableSet.builderWithExpectedSize(output.size());
        for (Slot slot : output) {
            if (slot instanceof SlotReference) {
                slotSetBuilder.add((SlotReference) slot);
            }
        }
        Set<SlotReference> slotSet = slotSetBuilder.build();
        if (tableRowCount <= 0) {
            tableRowCount = 1;
            // try to get row count from col stats
            for (SlotReference slot : slotSet) {
                ColumnStatistic cache = getColumnStatsFromTableCache(catalogRelation, slot);
                tableRowCount = Math.max(cache.count, tableRowCount);
            }
        }

        for (SlotReference slot : slotSet) {
            ColumnStatistic cache;
            if (ConnectContext.get() != null && ! ConnectContext.get().getSessionVariable().enableStats) {
                cache = ColumnStatistic.UNKNOWN;
            } else {
                cache = getColumnStatsFromTableCache(catalogRelation, slot);
            }
            ColumnStatisticBuilder colStatsBuilder = new ColumnStatisticBuilder(cache, tableRowCount);
            builder.putColumnStatistics(slot, colStatsBuilder.build());
        }
        checkIfUnknownStatsUsedAsKey(builder);
        return builder.setRowCount(tableRowCount).build();
    }

    private Statistics computeJoin(Join join) {
        return JoinEstimation.estimate(groupExpression.childStatistics(0),
                groupExpression.childStatistics(1), join);
    }

    private Statistics computeTopN(TopN topN) {
        Statistics stats = groupExpression.childStatistics(0);
        return stats.withRowCountAndEnforceValid(Math.min(stats.getRowCount(), topN.getLimit()));
    }

    private Statistics computePartitionTopN(PartitionTopN partitionTopN) {
        Statistics childStats = groupExpression.childStatistics(0);
        double rowCount = childStats.getRowCount();
        List<Expression> partitionKeys = partitionTopN.getPartitionKeys();
        if (!partitionTopN.hasGlobalLimit() && !partitionKeys.isEmpty()) {
            // If there is no global limit. So result for the cardinality estimation is:
            // NDV(partition key) * partitionLimit
            List<ColumnStatistic> partitionByKeyStats = partitionKeys.stream()
                    .map(partitionKey -> {
                        ColumnStatistic partitionKeyStats = childStats.findColumnStatistics(partitionKey);
                        if (partitionKeyStats == null) {
                            partitionKeyStats = new ExpressionEstimation().visit(partitionKey, childStats);
                        }
                        return partitionKeyStats;
                    })
                    .filter(s -> !s.isUnKnown)
                    .collect(Collectors.toList());
            if (partitionByKeyStats.isEmpty()) {
                // all column stats are unknown, use default ratio
                rowCount = rowCount * DEFAULT_COLUMN_NDV_RATIO;
            } else {
                rowCount = Math.min(rowCount, partitionByKeyStats.stream().map(s -> s.ndv)
                        .max(Double::compare).get() * partitionTopN.getPartitionLimit());
            }
        } else {
            rowCount = Math.min(rowCount, partitionTopN.getPartitionLimit());
        }
        // TODO: for the filter push down window situation, we will prune the row count twice
        //  because we keep the pushed down filter. And it will be calculated twice, one of them in 'PartitionTopN'
        //  and the other is in 'Filter'. It's hard to dismiss.
        return childStats.withRowCountAndEnforceValid(rowCount);
    }

    private Statistics computeLimit(Limit limit) {
        Statistics stats = groupExpression.childStatistics(0);
        return stats.withRowCountAndEnforceValid(Math.min(stats.getRowCount(), limit.getLimit()));
    }

    private double estimateGroupByRowCount(List<Expression> groupByExpressions, Statistics childStats) {
        double rowCount = 1;
        // if there is group-bys, output row count is childStats.getRowCount() * DEFAULT_AGGREGATE_RATIO,
        // o.w. output row count is 1
        // example: select sum(A) from T;
        if (groupByExpressions.isEmpty()) {
            return 1;
        }
        List<Double> groupByNdvs = new ArrayList<>();
        for (Expression groupByExpr : groupByExpressions) {
            ColumnStatistic colStats = childStats.findColumnStatistics(groupByExpr);
            if (colStats == null) {
                colStats = ExpressionEstimation.estimate(groupByExpr, childStats);
            }
            if (colStats.isUnKnown()) {
                rowCount = childStats.getRowCount() * DEFAULT_AGGREGATE_RATIO;
                rowCount = Math.max(1, rowCount);
                rowCount = Math.min(rowCount, childStats.getRowCount());
                return rowCount;
            }
            double ndv = colStats.ndv;
            groupByNdvs.add(ndv);
        }
        groupByNdvs.sort(Collections.reverseOrder());

        rowCount = groupByNdvs.get(0);
        for (int groupByIndex = 1; groupByIndex < groupByExpressions.size(); ++groupByIndex) {
            rowCount *= Math.max(1, groupByNdvs.get(groupByIndex) * Math.pow(
                    AGGREGATE_COLUMN_CORRELATION_COEFFICIENT, groupByIndex + 1D));
            if (rowCount > childStats.getRowCount()) {
                rowCount = childStats.getRowCount();
                break;
            }
        }
        rowCount = Math.max(1, rowCount);
        rowCount = Math.min(rowCount, childStats.getRowCount());
        return rowCount;
    }

    private Statistics computeAggregate(Aggregate<? extends Plan> aggregate) {
        List<Expression> groupByExpressions = aggregate.getGroupByExpressions();
        Statistics childStats = groupExpression.childStatistics(0);
        double rowCount = estimateGroupByRowCount(groupByExpressions, childStats);
        Map<Expression, ColumnStatistic> slotToColumnStats = Maps.newHashMap();
        List<NamedExpression> outputExpressions = aggregate.getOutputExpressions();
        // TODO: 1. Estimate the output unit size by the type of corresponding AggregateFunction
        //       2. Handle alias, literal in the output expression list
        double factor = childStats.getRowCount() / rowCount;
        for (NamedExpression outputExpression : outputExpressions) {
            ColumnStatistic columnStat = ExpressionEstimation.estimate(outputExpression, childStats);
            ColumnStatisticBuilder builder = new ColumnStatisticBuilder(columnStat);
            builder.setMinValue(columnStat.minValue / factor);
            builder.setMaxValue(columnStat.maxValue / factor);
            if (columnStat.ndv > rowCount) {
                builder.setNdv(rowCount);
            }
            builder.setDataSize(rowCount * outputExpression.getDataType().width());
            slotToColumnStats.put(outputExpression.toSlot(), columnStat);
        }
        Statistics aggOutputStats = new Statistics(rowCount, 1, slotToColumnStats);
        aggOutputStats.normalizeColumnStatistics();
        return aggOutputStats;
    }

    private Statistics computeRepeat(Repeat<? extends Plan> repeat) {
        Statistics childStats = groupExpression.childStatistics(0);
        Map<Expression, ColumnStatistic> slotIdToColumnStats = childStats.columnStatistics();
        int groupingSetNum = repeat.getGroupingSets().size();
        double rowCount = childStats.getRowCount();
        Map<Expression, ColumnStatistic> columnStatisticMap = slotIdToColumnStats.entrySet()
                .stream().map(kv -> {
                    ColumnStatistic stats = kv.getValue();
                    ColumnStatisticBuilder columnStatisticBuilder = new ColumnStatisticBuilder(stats);
                    columnStatisticBuilder
                            .setNumNulls(stats.numNulls < 0 ? stats.numNulls : stats.numNulls * groupingSetNum)
                            .setDataSize(stats.dataSize < 0 ? stats.dataSize : stats.dataSize * groupingSetNum);
                    return Pair.of(kv.getKey(), columnStatisticBuilder.build());
                }).collect(Collectors.toMap(Pair::key, Pair::value, (item1, item2) -> item1));
        return new Statistics(rowCount < 0 ? rowCount : rowCount * groupingSetNum, 1, columnStatisticMap);
    }

    private Statistics computeProject(Project project) {
        List<NamedExpression> projections = project.getProjects();
        Statistics childStats = groupExpression.childStatistics(0);
        Map<Expression, ColumnStatistic> columnsStats = projections.stream().map(projection -> {
            ColumnStatistic columnStatistic = ExpressionEstimation.estimate(projection, childStats);
            return new SimpleEntry<>(projection.toSlot(), columnStatistic);
        }).collect(Collectors.toMap(Map.Entry::getKey, Map.Entry::getValue, (item1, item2) -> item1));
        return new Statistics(childStats.getRowCount(), childStats.getWidthInJoinCluster(), columnsStats);
    }

    private Statistics computeOneRowRelation(List<NamedExpression> projects) {
        Map<Expression, ColumnStatistic> columnStatsMap = projects.stream()
                .map(project -> {
                    ColumnStatistic statistic = new ColumnStatisticBuilder().setNdv(1).build();
                    // TODO: compute the literal size
                    return Pair.of(project.toSlot(), statistic);
                })
                .collect(Collectors.toMap(Pair::key, Pair::value, (item1, item2) -> item1));
        int rowCount = 1;
        return new Statistics(rowCount, 1, columnStatsMap);
    }

    private Statistics computeEmptyRelation(EmptyRelation emptyRelation) {
        Map<Expression, ColumnStatistic> columnStatsMap = emptyRelation.getProjects()
                .stream()
                .map(project -> {
                    ColumnStatisticBuilder columnStat = new ColumnStatisticBuilder()
                            .setNdv(0)
                            .setNumNulls(0)
                            .setAvgSizeByte(0);
                    return Pair.of(project.toSlot(), columnStat.build());
                })
                .collect(Collectors.toMap(Pair::key, Pair::value, (item1, item2) -> item1));
        int rowCount = 0;
        return new Statistics(rowCount, 1, columnStatsMap);
    }

    private Statistics computeUnion(Union union) {
        // TODO: refactor this for one row relation
        List<SlotReference> head;
        Statistics headStats;
        List<List<SlotReference>> childOutputs = Lists.newArrayList(union.getRegularChildrenOutputs());
        List<Statistics> childStats =
                groupExpression.children().stream().map(Group::getStatistics).collect(Collectors.toList());

        if (!union.getConstantExprsList().isEmpty()) {
            childOutputs.addAll(union.getConstantExprsList().stream()
                    .map(l -> l.stream().map(NamedExpression::toSlot)
                            .map(SlotReference.class::cast)
                            .collect(Collectors.toList()))
                    .collect(Collectors.toList()));
            childStats.addAll(union.getConstantExprsList().stream()
                    .map(this::computeOneRowRelation)
                    .collect(Collectors.toList()));
        }

        head = childOutputs.get(0);
        headStats = childStats.get(0);

        StatisticsBuilder statisticsBuilder = new StatisticsBuilder();
        List<NamedExpression> unionOutput = union.getOutputs();
        for (int i = 0; i < head.size(); i++) {
            double leftRowCount = headStats.getRowCount();
            Slot headSlot = head.get(i);
            for (int j = 1; j < childOutputs.size(); j++) {
                Slot slot = childOutputs.get(j).get(i);
                ColumnStatistic rightStatistic = childStats.get(j).findColumnStatistics(slot);
                double rightRowCount = childStats.get(j).getRowCount();
                ColumnStatistic estimatedColumnStatistics
                        = unionColumn(headStats.findColumnStatistics(headSlot),
                        headStats.getRowCount(), rightStatistic, rightRowCount, headSlot.getDataType());
                headStats.addColumnStats(headSlot, estimatedColumnStatistics);
                leftRowCount += childStats.get(j).getRowCount();
            }
            statisticsBuilder.setRowCount(leftRowCount);
            statisticsBuilder.putColumnStatistics(unionOutput.get(i), headStats.findColumnStatistics(headSlot));
        }
        return statisticsBuilder.setWidthInJoinCluster(1).build();
    }

    private Statistics computeExcept(SetOperation setOperation) {
        Statistics leftStats = groupExpression.childStatistics(0);
        List<NamedExpression> operatorOutput = setOperation.getOutputs();
        List<SlotReference> childSlots = setOperation.getRegularChildOutput(0);
        StatisticsBuilder statisticsBuilder = new StatisticsBuilder();
        for (int i = 0; i < operatorOutput.size(); i++) {
            ColumnStatistic columnStatistic = leftStats.findColumnStatistics(childSlots.get(i));
            statisticsBuilder.putColumnStatistics(operatorOutput.get(i), columnStatistic);
        }
        statisticsBuilder.setRowCount(leftStats.getRowCount());
        return statisticsBuilder.setWidthInJoinCluster(1).build();
    }

    private Statistics computeIntersect(SetOperation setOperation) {
        Statistics leftChildStats = groupExpression.childStatistics(0);
        double rowCount = leftChildStats.getRowCount();
        for (int i = 1; i < setOperation.getArity(); ++i) {
            rowCount = Math.min(rowCount, groupExpression.childStatistics(i).getRowCount());
        }
        double minProd = Double.POSITIVE_INFINITY;
        for (Group group : groupExpression.children()) {
            Statistics statistics = group.getStatistics();
            double prod = 1.0;
            for (ColumnStatistic columnStatistic : statistics.columnStatistics().values()) {
                prod *= columnStatistic.ndv;
            }
            if (minProd < prod) {
                minProd = prod;
            }
        }
        rowCount = Math.min(rowCount, minProd);
        List<NamedExpression> outputs = setOperation.getOutputs();
        List<SlotReference> leftChildOutputs = setOperation.getRegularChildOutput(0);
        for (int i = 0; i < outputs.size(); i++) {
            leftChildStats.addColumnStats(outputs.get(i),
                    leftChildStats.findColumnStatistics(leftChildOutputs.get(i)));
        }
        return new StatisticsBuilder(leftChildStats.withRowCountAndEnforceValid(rowCount))
                .setWidthInJoinCluster(1).build();
    }

    private Statistics computeGenerate(Generate generate) {
        Statistics stats = groupExpression.childStatistics(0);
        int statsFactor = ConnectContext.get().getSessionVariable().generateStatsFactor;
        double count = stats.getRowCount() * generate.getGeneratorOutput().size() * statsFactor;
        Map<Expression, ColumnStatistic> columnStatsMap = Maps.newHashMap();
        for (Map.Entry<Expression, ColumnStatistic> entry : stats.columnStatistics().entrySet()) {
            ColumnStatistic columnStatistic = new ColumnStatisticBuilder(entry.getValue()).build();
            columnStatsMap.put(entry.getKey(), columnStatistic);
        }
        for (Slot output : generate.getGeneratorOutput()) {
            ColumnStatistic columnStatistic = new ColumnStatisticBuilder()
                    .setMinValue(Double.NEGATIVE_INFINITY)
                    .setMaxValue(Double.POSITIVE_INFINITY)
                    .setNdv(count)
                    .setNumNulls(0)
                    .setAvgSizeByte(output.getDataType().width())
                    .build();
            columnStatsMap.put(output, columnStatistic);
        }
        return new Statistics(count, 1, columnStatsMap);
    }

    private Statistics computeWindow(Window windowOperator) {
        Statistics childStats = groupExpression.childStatistics(0);
        Map<Expression, ColumnStatistic> childColumnStats = childStats.columnStatistics();
        Map<Expression, ColumnStatistic> columnStatisticMap = windowOperator.getWindowExpressions().stream()
                .map(expr -> {
                    Preconditions.checkArgument(expr instanceof Alias
                                    && expr.child(0) instanceof WindowExpression,
                            "need WindowExpression, but we meet " + expr);
                    WindowExpression windExpr = (WindowExpression) expr.child(0);
                    ColumnStatisticBuilder colStatsBuilder = new ColumnStatisticBuilder();
                    colStatsBuilder.setOriginal(null);

                    Double partitionCount = windExpr.getPartitionKeys().stream().map(key -> {
                        ColumnStatistic keyStats = childStats.findColumnStatistics(key);
                        if (keyStats == null) {
                            keyStats = new ExpressionEstimation().visit(key, childStats);
                        }
                        return keyStats;
                    })
                            .filter(columnStatistic -> !columnStatistic.isUnKnown)
                            .map(colStats -> colStats.ndv).max(Double::compare)
                            .orElseGet(() -> -1.0);

                    if (partitionCount == -1.0) {
                        // partition key stats are all unknown
                        colStatsBuilder.setNdv(1)
                                .setMinValue(Double.NEGATIVE_INFINITY)
                                .setMaxValue(Double.POSITIVE_INFINITY);
                    } else {
                        partitionCount = Math.max(1, partitionCount);
                        if (windExpr.getFunction() instanceof AggregateFunction) {
                            if (windExpr.getFunction() instanceof Count) {
                                colStatsBuilder.setNdv(1)
                                        .setMinValue(0)
                                        .setMinExpr(new IntLiteral(0))
                                        .setMaxValue(childStats.getRowCount())
                                        .setMaxExpr(new IntLiteral((long) childStats.getRowCount()));
                            } else if (windExpr.getFunction() instanceof Min
                                    || windExpr.getFunction() instanceof Max) {
                                Expression minmaxChild = windExpr.getFunction().child(0);
                                ColumnStatistic minChildStats = new ExpressionEstimation()
                                        .visit(minmaxChild, childStats);
                                colStatsBuilder.setNdv(1)
                                        .setMinValue(minChildStats.minValue)
                                        .setMinExpr(minChildStats.minExpr)
                                        .setMaxValue(minChildStats.maxValue)
                                        .setMaxExpr(minChildStats.maxExpr);
                            } else {
                                // sum/avg
                                colStatsBuilder.setNdv(1).setMinValue(Double.NEGATIVE_INFINITY)
                                        .setMaxValue(Double.POSITIVE_INFINITY);
                            }
                        } else {
                            // rank/dense_rank/row_num ...
                            colStatsBuilder.setNdv(childStats.getRowCount() / partitionCount)
                                    .setMinValue(0)
                                    .setMinExpr(new IntLiteral(0))
                                    .setMaxValue(childStats.getRowCount())
                                    .setMaxExpr(new IntLiteral((long) childStats.getRowCount()));
                        }
                    }
                    return Pair.of(expr.toSlot(), colStatsBuilder.build());
                }).collect(Collectors.toMap(Pair::key, Pair::value, (item1, item2) -> item1));
        columnStatisticMap.putAll(childColumnStats);
        return new Statistics(childStats.getRowCount(), 1, columnStatisticMap);
    }

    private ColumnStatistic unionColumn(ColumnStatistic leftStats, double leftRowCount, ColumnStatistic rightStats,
            double rightRowCount, DataType dataType) {
        if (leftStats.isUnKnown() || rightStats.isUnKnown()) {
            return new ColumnStatisticBuilder(leftStats).build();
        }
        ColumnStatisticBuilder columnStatisticBuilder = new ColumnStatisticBuilder();
        columnStatisticBuilder.setMaxValue(Math.max(leftStats.maxValue, rightStats.maxValue));
        columnStatisticBuilder.setMinValue(Math.min(leftStats.minValue, rightStats.minValue));
        StatisticRange leftRange = StatisticRange.from(leftStats, dataType);
        StatisticRange rightRange = StatisticRange.from(rightStats, dataType);
        StatisticRange newRange = leftRange.union(rightRange);
        double newRowCount = leftRowCount + rightRowCount;
        double leftSize = (leftRowCount - leftStats.numNulls) * leftStats.avgSizeByte;
        double rightSize = (rightRowCount - rightStats.numNulls) * rightStats.avgSizeByte;
        double newNullFraction = (leftStats.numNulls + rightStats.numNulls) / StatsMathUtil.maxNonNaN(1, newRowCount);
        double newNonNullRowCount = newRowCount * (1 - newNullFraction);

        double newAverageRowSize = newNonNullRowCount == 0 ? 0 : (leftSize + rightSize) / newNonNullRowCount;
        columnStatisticBuilder.setMinValue(newRange.getLow())
                .setMaxValue(newRange.getHigh())
                .setNdv(newRange.getDistinctValues())
                .setNumNulls(leftStats.numNulls + rightStats.numNulls)
                .setAvgSizeByte(newAverageRowSize);
        return columnStatisticBuilder.build();
    }

    @Override
    public Statistics visitLogicalCTEProducer(LogicalCTEProducer<? extends Plan> cteProducer, Void context) {
        StatisticsBuilder builder = new StatisticsBuilder(groupExpression.childStatistics(0));
        Statistics statistics = builder.setWidthInJoinCluster(1).build();
        cteIdToStats.put(cteProducer.getCteId(), statistics);
        return statistics;
    }

    @Override
    public Statistics visitLogicalCTEConsumer(LogicalCTEConsumer cteConsumer, Void context) {
        CTEId cteId = cteConsumer.getCteId();
        cascadesContext.addCTEConsumerGroup(cteConsumer.getCteId(), groupExpression.getOwnerGroup(),
                cteConsumer.getProducerToConsumerOutputMap());
        Statistics prodStats = cteIdToStats.get(cteId);
        Preconditions.checkArgument(prodStats != null, String.format("Stats for CTE: %s not found", cteId));
        Statistics consumerStats = new Statistics(prodStats.getRowCount(), 1, new HashMap<>());
        for (Slot slot : cteConsumer.getOutput()) {
            Slot prodSlot = cteConsumer.getProducerSlot(slot);
            ColumnStatistic colStats = prodStats.columnStatistics().get(prodSlot);
            if (colStats == null) {
                continue;
            }
            consumerStats.addColumnStats(slot, colStats);
        }
        return consumerStats;
    }

    @Override
    public Statistics visitLogicalCTEAnchor(LogicalCTEAnchor<? extends Plan, ? extends Plan> cteAnchor, Void context) {
        return groupExpression.childStatistics(1);
    }

    @Override
    public Statistics visitPhysicalCTEProducer(PhysicalCTEProducer<? extends Plan> cteProducer,
            Void context) {
        Statistics statistics = new StatisticsBuilder(groupExpression.childStatistics(0))
                .setWidthInJoinCluster(1).build();
        cteIdToStats.put(cteProducer.getCteId(), statistics);
        cascadesContext.updateConsumerStats(cteProducer.getCteId(), statistics);
        return statistics;
    }

    @Override
    public Statistics visitPhysicalCTEConsumer(PhysicalCTEConsumer cteConsumer, Void context) {
        cascadesContext.addCTEConsumerGroup(cteConsumer.getCteId(), groupExpression.getOwnerGroup(),
                cteConsumer.getProducerToConsumerSlotMap());
        CTEId cteId = cteConsumer.getCteId();
        Statistics prodStats = cteIdToStats.get(cteId);
        if (prodStats == null) {
            prodStats = groupExpression.getOwnerGroup().getStatistics();
        }
        Preconditions.checkArgument(prodStats != null, String.format("Stats for CTE: %s not found", cteId));
        Statistics consumerStats = new Statistics(prodStats.getRowCount(), 1, new HashMap<>());
        for (Slot slot : cteConsumer.getOutput()) {
            Slot prodSlot = cteConsumer.getProducerSlot(slot);
            ColumnStatistic colStats = prodStats.columnStatistics().get(prodSlot);
            if (colStats == null) {
                continue;
            }
            consumerStats.addColumnStats(slot, colStats);
        }
        return consumerStats;
    }

    @Override
    public Statistics visitPhysicalCTEAnchor(
            PhysicalCTEAnchor<? extends Plan, ? extends Plan> cteAnchor, Void context) {
        return groupExpression.childStatistics(1);
    }
}<|MERGE_RESOLUTION|>--- conflicted
+++ resolved
@@ -258,12 +258,8 @@
                 Optional<String> reason = calculator.checkNdvValidation((OlapScan) scan, rowCount);
                 if (reason.isPresent()) {
                     try {
-<<<<<<< HEAD
                         ConnectContext.get().getSessionVariable()
                                 .setVarOnce(SessionVariable.DISABLE_JOIN_REORDER, "true");
-=======
-                        ConnectContext.get().getSessionVariable().disableNereidsJoinReorderOnce();
->>>>>>> 98e8b2c8
                         LOG.info("disable join reorder since col stats invalid: "
                                 + reason.get());
                     } catch (Exception e) {
