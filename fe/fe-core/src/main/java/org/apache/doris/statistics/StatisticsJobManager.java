--- conflicted
+++ resolved
@@ -115,16 +115,9 @@
         } finally {
             db.readUnlock();
         }
-<<<<<<< HEAD
-
 
         int unfinishedJobs = 0;
 
-=======
-
-        int unfinishedJobs = 0;
-
->>>>>>> dd013c64
         // check table unfinished job
         for (StatisticsJob statisticsJob : this.idToStatisticsJob.values()) {
             StatisticsJob.JobState jobState = statisticsJob.getJobState();
