// Licensed to the Apache Software Foundation (ASF) under one
// or more contributor license agreements.  See the NOTICE file
// distributed with this work for additional information
// regarding copyright ownership.  The ASF licenses this file
// to you under the Apache License, Version 2.0 (the
// "License"); you may not use this file except in compliance
// with the License.  You may obtain a copy of the License at
//
//   http://www.apache.org/licenses/LICENSE-2.0
//
// Unless required by applicable law or agreed to in writing,
// software distributed under the License is distributed on an
// "AS IS" BASIS, WITHOUT WARRANTIES OR CONDITIONS OF ANY
// KIND, either express or implied.  See the License for the
// specific language governing permissions and limitations
// under the License.

package org.apache.doris.analysis;

import org.apache.doris.catalog.Column;
import org.apache.doris.catalog.Env;
import org.apache.doris.catalog.ScalarType;
import org.apache.doris.common.AnalysisException;
import org.apache.doris.common.ErrorCode;
import org.apache.doris.common.ErrorReport;
import org.apache.doris.common.UserException;
import org.apache.doris.datasource.InternalCatalog;
import org.apache.doris.mysql.privilege.PrivPredicate;
import org.apache.doris.qe.ConnectContext;
import org.apache.doris.qe.ShowResultSetMetaData;

import com.google.common.base.Strings;

public class ShowEncryptKeysStmt extends ShowStmt {
    private static final ShowResultSetMetaData META_DATA =
            ShowResultSetMetaData.builder()
                    .addColumn(new Column("EncryptKey Name", ScalarType.createVarchar(20)))
                    .addColumn(new Column("EncryptKey String", ScalarType.createVarchar(1024)))
                    .build();

    private String dbName;
    private String wild;

    public ShowEncryptKeysStmt(String dbName, String wild) {
        this.dbName = dbName;
        this.wild = wild;
    }

    public String getDbName() {
        return dbName;
    }

    public String getWild() {
        return wild;
    }

    @Override
    public void analyze(Analyzer analyzer) throws AnalysisException, UserException {
        super.analyze(analyzer);
        if (Strings.isNullOrEmpty(dbName)) {
            dbName = analyzer.getDefaultDb();
            if (Strings.isNullOrEmpty(dbName)) {
                ErrorReport.reportAnalysisException(ErrorCode.ERR_NO_DB_ERROR);
            }
        }

<<<<<<< HEAD
        // check auth
        if (!Env.getCurrentEnv().getAccessManager().checkGlobalPriv(ConnectContext.get(), PrivPredicate.ADMIN)) {
            ErrorReport.reportAnalysisException(ErrorCode.ERR_SPECIFIC_ACCESS_DENIED_ERROR,
                    PrivPredicate.ADMIN.getPrivs().toString());
=======
        // must check after analyze dbName, for case dbName is null.
        if (!Env.getCurrentEnv().getAccessManager()
                .checkDbPriv(ConnectContext.get(), InternalCatalog.INTERNAL_CATALOG_NAME, dbName,
                        PrivPredicate.ADMIN)) {
            ErrorReport.reportAnalysisException(
                    ErrorCode.ERR_DBACCESS_DENIED_ERROR, ConnectContext.get().getQualifiedUser(), dbName);
>>>>>>> ff323f14
        }

    }

    public boolean like(String str) {
        str = str.toLowerCase();
        return str.matches(wild.replace(".", "\\.").replace("?", ".").replace("%", ".*").toLowerCase());
    }

    @Override
    public String toSql() {
        StringBuilder stringBuilder = new StringBuilder();
        stringBuilder.append("SHOW ENCRYPTKEYS FROM ");
        if (!Strings.isNullOrEmpty(dbName)) {
            stringBuilder.append("`").append(dbName).append("` ");
        }
        if (wild != null) {
            stringBuilder.append("LIKE ").append("`").append(wild).append("`");
        }
        return stringBuilder.toString();
    }

    @Override
    public String toString() {
        return toSql();
    }

    @Override
    public ShowResultSetMetaData getMetaData() {
        return META_DATA;
    }
}<|MERGE_RESOLUTION|>--- conflicted
+++ resolved
@@ -64,21 +64,11 @@
             }
         }
 
-<<<<<<< HEAD
         // check auth
         if (!Env.getCurrentEnv().getAccessManager().checkGlobalPriv(ConnectContext.get(), PrivPredicate.ADMIN)) {
             ErrorReport.reportAnalysisException(ErrorCode.ERR_SPECIFIC_ACCESS_DENIED_ERROR,
                     PrivPredicate.ADMIN.getPrivs().toString());
-=======
-        // must check after analyze dbName, for case dbName is null.
-        if (!Env.getCurrentEnv().getAccessManager()
-                .checkDbPriv(ConnectContext.get(), InternalCatalog.INTERNAL_CATALOG_NAME, dbName,
-                        PrivPredicate.ADMIN)) {
-            ErrorReport.reportAnalysisException(
-                    ErrorCode.ERR_DBACCESS_DENIED_ERROR, ConnectContext.get().getQualifiedUser(), dbName);
->>>>>>> ff323f14
         }
-
     }
 
     public boolean like(String str) {
