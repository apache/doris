// Licensed to the Apache Software Foundation (ASF) under one
// or more contributor license agreements.  See the NOTICE file
// distributed with this work for additional information
// regarding copyright ownership.  The ASF licenses this file
// to you under the Apache License, Version 2.0 (the
// "License"); you may not use this file except in compliance
// with the License.  You may obtain a copy of the License at
//
//   http://www.apache.org/licenses/LICENSE-2.0
//
// Unless required by applicable law or agreed to in writing,
// software distributed under the License is distributed on an
// "AS IS" BASIS, WITHOUT WARRANTIES OR CONDITIONS OF ANY
// KIND, either express or implied.  See the License for the
// specific language governing permissions and limitations
// under the License.

package org.apache.doris.catalog;

import org.apache.doris.analysis.CreateFunctionStmt;
import org.apache.doris.analysis.FunctionName;
import org.apache.doris.common.io.IOUtils;
import org.apache.doris.common.util.URI;
import org.apache.doris.thrift.TAggregateFunction;
import org.apache.doris.thrift.TFunction;
import org.apache.doris.thrift.TFunctionBinaryType;

import com.google.common.collect.ImmutableSet;
import com.google.common.collect.Maps;
import com.google.gson.Gson;
import org.apache.logging.log4j.LogManager;
import org.apache.logging.log4j.Logger;

import java.io.DataInput;
import java.io.DataOutput;
import java.io.IOException;
import java.util.Arrays;
import java.util.List;
import java.util.Map;

/**
 * Internal representation of an aggregate function.
 * TODO: Create separate AnalyticFunction class
 */
public class AggregateFunction extends Function {

    private static final Logger LOG = LogManager.getLogger(AggregateFunction.class);

<<<<<<< HEAD
    public static ImmutableSet<String> NOT_NULLABLE_AGGREGATE_FUNCTION_NAME_SET =
            ImmutableSet.of("row_number", "rank", "dense_rank", "multi_distinct_count", "multi_distinct_sum",
                    "hll_union_agg", "hll_union", "bitmap_union", "bitmap_intersect", FunctionSet.COUNT,
                    "approx_count_distinct", "ndv", FunctionSet.BITMAP_UNION_INT, FunctionSet.BITMAP_UNION_COUNT,
                    "ndv_no_finalize", FunctionSet.WINDOW_FUNNEL);
=======
    public static ImmutableSet<String> NOT_NULLABLE_AGGREGATE_FUNCTION_NAME_SET = ImmutableSet.of("row_number", "rank",
            "dense_rank", "multi_distinct_count", "multi_distinct_sum", "hll_union_agg", "hll_union", "bitmap_union",
            "bitmap_intersect", "orthogonal_bitmap_intersect", "orthogonal_bitmap_intersect_count", "intersect_count",
            "orthogonal_bitmap_union_count", FunctionSet.COUNT, "approx_count_distinct", "ndv",
            FunctionSet.BITMAP_UNION_INT, FunctionSet.BITMAP_UNION_COUNT, "ndv_no_finalize", FunctionSet.WINDOW_FUNNEL);
>>>>>>> d51166dd

    public static ImmutableSet<String> ALWAYS_NULLABLE_AGGREGATE_FUNCTION_NAME_SET =
            ImmutableSet.of("stddev_samp", "variance_samp", "var_samp", "percentile_approx");

    // Set if different from retType_, null otherwise.
    private Type intermediateType;

    // The symbol inside the binary at location_ that contains this particular.
    // They can be null if it is not required.
    private String updateFnSymbol;
    private String initFnSymbol;
    private String serializeFnSymbol;
    private String mergeFnSymbol;
    private String getValueFnSymbol;
    private String removeFnSymbol;
    private String finalizeFnSymbol;

    private static String BE_BUILTINS_CLASS = "AggregateFunctions";

    // If true, this aggregate function should ignore distinct.
    // e.g. min(distinct col) == min(col).
    // TODO: currently it is not possible for user functions to specify this. We should
    // extend the create aggregate function stmt to allow additional metadata like this.
    private boolean ignoresDistinct;

    // True if this function can appear within an analytic expr (fn() OVER(...)).
    // TODO: Instead of manually setting this flag for all builtin aggregate functions
    // we should identify this property from the function itself (e.g., based on which
    // functions of the UDA API are implemented).
    // Currently, there is no reliable way of doing that.
    private boolean isAnalyticFn;

    // True if this function can be used for aggregation (without an OVER() clause).
    private boolean isAggregateFn;

    // True if this function returns a non-null value on an empty input. It is used
    // primarily during the equal of scalar subqueries.
    // TODO: Instead of manually setting this flag, we should identify this
    // property from the function itself (e.g. evaluating the function on an
    // empty input in BE).
    private boolean returnsNonNullOnEmpty;

    //use for java-udaf to point the class of user define
    private String symbolName;

    // only used for serialization
    protected AggregateFunction() {
    }

    public AggregateFunction(FunctionName fnName, List<Type> argTypes,
            Type retType, Type intermediateType,
            URI location, String updateFnSymbol, String initFnSymbol,
            String serializeFnSymbol, String mergeFnSymbol, String getValueFnSymbol,
            String removeFnSymbol, String finalizeFnSymbol) {
        this(fnName, argTypes, retType, intermediateType, location, updateFnSymbol, initFnSymbol, serializeFnSymbol,
                mergeFnSymbol, getValueFnSymbol, removeFnSymbol, finalizeFnSymbol, false);
    }

    public AggregateFunction(FunctionName fnName, List<Type> argTypes,
            Type retType, Type intermediateType, boolean hasVarArgs) {
        super(fnName, argTypes, retType, hasVarArgs);
        this.intermediateType = (intermediateType != null && intermediateType.equals(retType))
                ? null : intermediateType;
        ignoresDistinct = false;
        isAnalyticFn = false;
        isAggregateFn = true;
        returnsNonNullOnEmpty = false;
    }

    public static AggregateFunction createBuiltin(String name,
            List<Type> argTypes, Type retType, Type intermediateType,
            boolean ignoresDistinct,
            boolean isAnalyticFn,
            boolean returnsNonNullOnEmpty) {
        return createBuiltin(name, argTypes, retType, intermediateType, false,
                ignoresDistinct, isAnalyticFn, returnsNonNullOnEmpty);
    }

    public static AggregateFunction createBuiltin(String name,
            List<Type> argTypes, Type retType, Type intermediateType,
            boolean hasVarArgs, boolean ignoresDistinct,
            boolean isAnalyticFn,
            boolean returnsNonNullOnEmpty) {
        AggregateFunction fn = new AggregateFunction(new FunctionName(name),
                argTypes, retType, intermediateType, hasVarArgs);
        fn.setBinaryType(TFunctionBinaryType.BUILTIN);
        fn.ignoresDistinct = ignoresDistinct;
        fn.isAnalyticFn = isAnalyticFn;
        fn.isAggregateFn = true;
        fn.returnsNonNullOnEmpty = returnsNonNullOnEmpty;
        return fn;
    }

    public AggregateFunction(FunctionName fnName, List<Type> argTypes,
                             Type retType, Type intermediateType,
                             URI location, String updateFnSymbol, String initFnSymbol,
                             String serializeFnSymbol, String mergeFnSymbol, String getValueFnSymbol,
                             String removeFnSymbol, String finalizeFnSymbol, boolean vectorized) {
        this(fnName, argTypes, retType, intermediateType, false, location,
                updateFnSymbol, initFnSymbol, serializeFnSymbol,
                mergeFnSymbol, getValueFnSymbol, removeFnSymbol, finalizeFnSymbol, vectorized);
    }

    public AggregateFunction(FunctionName fnName, List<Type> argTypes,
                             Type retType, Type intermediateType, boolean hasVarArgs,
                             URI location, String updateFnSymbol, String initFnSymbol,
                             String serializeFnSymbol, String mergeFnSymbol, String getValueFnSymbol,
                             String removeFnSymbol, String finalizeFnSymbol, boolean vectorized) {
        // only `count` is always not nullable, other aggregate function is always nullable
        super(fnName, argTypes, retType, hasVarArgs, vectorized,
                AggregateFunction.NOT_NULLABLE_AGGREGATE_FUNCTION_NAME_SET.contains(fnName.getFunction())
                        ? NullableMode.ALWAYS_NOT_NULLABLE :
                AggregateFunction.ALWAYS_NULLABLE_AGGREGATE_FUNCTION_NAME_SET.contains(fnName.getFunction())
                        ? NullableMode.ALWAYS_NULLABLE : NullableMode.DEPEND_ON_ARGUMENT);
        setLocation(location);
        this.intermediateType = (intermediateType.equals(retType)) ? null : intermediateType;
        this.updateFnSymbol = updateFnSymbol;
        this.initFnSymbol = initFnSymbol;
        this.serializeFnSymbol = serializeFnSymbol;
        this.mergeFnSymbol = mergeFnSymbol;
        this.getValueFnSymbol = getValueFnSymbol;
        this.removeFnSymbol = removeFnSymbol;
        this.finalizeFnSymbol = finalizeFnSymbol;
        ignoresDistinct = false;
        isAnalyticFn = false;
        isAggregateFn = true;
        returnsNonNullOnEmpty = false;
    }

    public static AggregateFunction createBuiltin(String name,
            List<Type> argTypes, Type retType, Type intermediateType,
            String initFnSymbol, String updateFnSymbol, String mergeFnSymbol,
            String serializeFnSymbol, String finalizeFnSymbol, boolean ignoresDistinct,
            boolean isAnalyticFn, boolean returnsNonNullOnEmpty) {
        return createBuiltin(name, argTypes, retType, intermediateType,
                initFnSymbol, updateFnSymbol, mergeFnSymbol,
                serializeFnSymbol, finalizeFnSymbol, ignoresDistinct, isAnalyticFn, returnsNonNullOnEmpty, false);
    }

    public static AggregateFunction createBuiltin(String name,
            List<Type> argTypes, Type retType, Type intermediateType,
            String initFnSymbol, String updateFnSymbol, String mergeFnSymbol,
            String serializeFnSymbol, String finalizeFnSymbol, boolean ignoresDistinct,
            boolean isAnalyticFn, boolean returnsNonNullOnEmpty, boolean vectorized) {
        return createBuiltin(name, argTypes, retType, intermediateType, initFnSymbol,
                updateFnSymbol, mergeFnSymbol, serializeFnSymbol, null, null, finalizeFnSymbol,
                ignoresDistinct, isAnalyticFn, returnsNonNullOnEmpty, vectorized);
    }

    public static AggregateFunction createBuiltin(String name,
            List<Type> argTypes, Type retType, Type intermediateType,
            String initFnSymbol, String updateFnSymbol, String mergeFnSymbol,
            String serializeFnSymbol, String getValueFnSymbol, String removeFnSymbol,
            String finalizeFnSymbol, boolean ignoresDistinct, boolean isAnalyticFn,
            boolean returnsNonNullOnEmpty) {
        return createBuiltin(name, argTypes, retType, intermediateType,
                initFnSymbol, updateFnSymbol, mergeFnSymbol,
                serializeFnSymbol, getValueFnSymbol, removeFnSymbol,
                finalizeFnSymbol, ignoresDistinct, isAnalyticFn, returnsNonNullOnEmpty, false);
    }

    public static AggregateFunction createBuiltin(String name,
            List<Type> argTypes, Type retType, Type intermediateType,
            String initFnSymbol, String updateFnSymbol, String mergeFnSymbol,
            String serializeFnSymbol, String getValueFnSymbol, String removeFnSymbol,
            String finalizeFnSymbol, boolean ignoresDistinct, boolean isAnalyticFn,
            boolean returnsNonNullOnEmpty, boolean vectorized) {
        return createBuiltin(name, argTypes, retType, intermediateType, false,
                initFnSymbol, updateFnSymbol, mergeFnSymbol,
                serializeFnSymbol, getValueFnSymbol, removeFnSymbol,
                finalizeFnSymbol, ignoresDistinct, isAnalyticFn, returnsNonNullOnEmpty, vectorized);
    }

    public static AggregateFunction createBuiltin(String name,
            List<Type> argTypes, Type retType, Type intermediateType, boolean hasVarArgs,
            String initFnSymbol, String updateFnSymbol, String mergeFnSymbol,
            String serializeFnSymbol, String getValueFnSymbol, String removeFnSymbol,
            String finalizeFnSymbol, boolean ignoresDistinct, boolean isAnalyticFn,
            boolean returnsNonNullOnEmpty) {
        return createBuiltin(name, argTypes, retType, intermediateType, hasVarArgs, initFnSymbol, updateFnSymbol,
                mergeFnSymbol, serializeFnSymbol, getValueFnSymbol, removeFnSymbol, finalizeFnSymbol, ignoresDistinct,
                isAnalyticFn, returnsNonNullOnEmpty, false);
    }

    public static AggregateFunction createBuiltin(String name,
            List<Type> argTypes, Type retType, Type intermediateType, boolean hasVarArgs,
            String initFnSymbol, String updateFnSymbol, String mergeFnSymbol,
            String serializeFnSymbol, String getValueFnSymbol, String removeFnSymbol,
            String finalizeFnSymbol, boolean ignoresDistinct, boolean isAnalyticFn,
            boolean returnsNonNullOnEmpty, boolean vectorized) {
        AggregateFunction fn = new AggregateFunction(new FunctionName(name),
                argTypes, retType, intermediateType, hasVarArgs, null, updateFnSymbol, initFnSymbol,
                serializeFnSymbol, mergeFnSymbol, getValueFnSymbol, removeFnSymbol,
                finalizeFnSymbol, vectorized);
        fn.setBinaryType(TFunctionBinaryType.BUILTIN);
        fn.ignoresDistinct = ignoresDistinct;
        fn.isAnalyticFn = isAnalyticFn;
        fn.isAggregateFn = true;
        fn.returnsNonNullOnEmpty = returnsNonNullOnEmpty;
        return fn;
    }

    public static AggregateFunction createAnalyticBuiltin(String name,
            List<Type> argTypes, Type retType, Type intermediateType, boolean vectorized) {
        return createAnalyticBuiltin(name, argTypes, retType, intermediateType, null,
                null, null, null, null, true, vectorized);
    }

    public static AggregateFunction createAnalyticBuiltin(String name,
            List<Type> argTypes, Type retType, Type intermediateType,
            String initFnSymbol, String updateFnSymbol, String removeFnSymbol,
            String getValueFnSymbol, String finalizeFnSymbol) {
        return createAnalyticBuiltin(name, argTypes, retType, intermediateType,
                initFnSymbol, updateFnSymbol, removeFnSymbol, getValueFnSymbol, finalizeFnSymbol,
                true, false);
    }

    public static AggregateFunction createAnalyticBuiltin(String name,
            List<Type> argTypes, Type retType, Type intermediateType,
            String initFnSymbol, String updateFnSymbol, String removeFnSymbol,
            String getValueFnSymbol, String finalizeFnSymbol, boolean vectorized) {
        return createAnalyticBuiltin(name, argTypes, retType, intermediateType,
                initFnSymbol, updateFnSymbol, removeFnSymbol, getValueFnSymbol, finalizeFnSymbol,
                true, vectorized);
    }

    public static AggregateFunction createAnalyticBuiltin(String name,
            List<Type> argTypes, Type retType, Type intermediateType,
            String initFnSymbol, String updateFnSymbol, String removeFnSymbol,
            String getValueFnSymbol, String finalizeFnSymbol, boolean isUserVisible, boolean vectorized) {
        AggregateFunction fn = new AggregateFunction(new FunctionName(name),
                argTypes, retType, intermediateType, null, updateFnSymbol, initFnSymbol,
                null, null, getValueFnSymbol, removeFnSymbol, finalizeFnSymbol, vectorized);
        fn.setBinaryType(TFunctionBinaryType.BUILTIN);
        fn.ignoresDistinct = false;
        fn.isAnalyticFn = true;
        fn.isAggregateFn = false;
        fn.returnsNonNullOnEmpty = false;
        fn.setUserVisible(isUserVisible);
        return fn;
    }

    // Used to create UDAF
    public AggregateFunction(FunctionName fnName, Type[] argTypes,
                             Type retType, boolean hasVarArgs, Type intermediateType, URI location,
                             String initFnSymbol, String updateFnSymbol, String mergeFnSymbol,
                             String serializeFnSymbol, String finalizeFnSymbol,
                             String getValueFnSymbol, String removeFnSymbol) {
        super(fnName, Arrays.asList(argTypes), retType, hasVarArgs);
        this.setLocation(location);
        this.intermediateType = (intermediateType.equals(retType)) ? null : intermediateType;
        this.updateFnSymbol = updateFnSymbol;
        this.initFnSymbol = initFnSymbol;
        this.serializeFnSymbol = serializeFnSymbol;
        this.mergeFnSymbol = mergeFnSymbol;
        this.getValueFnSymbol = getValueFnSymbol;
        this.removeFnSymbol = removeFnSymbol;
        this.finalizeFnSymbol = finalizeFnSymbol;
        ignoresDistinct = false;
        isAnalyticFn = true;
        isAggregateFn = true;
        returnsNonNullOnEmpty = false;
    }

    public static class AggregateFunctionBuilder {
        TFunctionBinaryType binaryType;
        FunctionName name;
        Type[] argTypes;
        Type retType;
        boolean hasVarArgs;
        Type intermediateType;
        URI location;
        String initFnSymbol;
        String updateFnSymbol;
        String serializeFnSymbol;
        String finalizeFnSymbol;
        String mergeFnSymbol;
        String removeFnSymbol;
        String getValueFnSymbol;
        String symbolName;

        private AggregateFunctionBuilder(TFunctionBinaryType binaryType) {
            this.binaryType = binaryType;
        }

        public static AggregateFunctionBuilder createUdfBuilder() {
            return new AggregateFunctionBuilder(TFunctionBinaryType.NATIVE);
        }

        public AggregateFunctionBuilder name(FunctionName name) {
            this.name = name;
            return this;
        }

        public AggregateFunctionBuilder argsType(Type[] argTypes) {
            this.argTypes = argTypes;
            return this;
        }

        public AggregateFunctionBuilder retType(Type type) {
            this.retType = type;
            return this;
        }

        public AggregateFunctionBuilder hasVarArgs(boolean hasVarArgs) {
            this.hasVarArgs = hasVarArgs;
            return this;
        }

        public AggregateFunctionBuilder intermediateType(Type type) {
            this.intermediateType = type;
            return this;
        }

        public AggregateFunctionBuilder location(URI location) {
            this.location = location;
            return this;
        }

        public AggregateFunctionBuilder initFnSymbol(String symbol) {
            this.initFnSymbol = symbol;
            return this;
        }

        public AggregateFunctionBuilder updateFnSymbol(String symbol) {
            this.updateFnSymbol = symbol;
            return this;
        }

        public AggregateFunctionBuilder mergeFnSymbol(String symbol) {
            this.mergeFnSymbol = symbol;
            return this;
        }

        public AggregateFunctionBuilder serializeFnSymbol(String symbol) {
            this.serializeFnSymbol = symbol;
            return this;
        }

        public AggregateFunctionBuilder finalizeFnSymbol(String symbol) {
            this.finalizeFnSymbol = symbol;
            return this;
        }

        public AggregateFunctionBuilder getValueFnSymbol(String symbol) {
            this.getValueFnSymbol = symbol;
            return this;
        }

        public AggregateFunctionBuilder removeFnSymbol(String symbol) {
            this.removeFnSymbol = symbol;
            return this;
        }

        public AggregateFunctionBuilder binaryType(TFunctionBinaryType binaryType) {
            this.binaryType = binaryType;
            return this;
        }

        public AggregateFunctionBuilder symbolName(String symbol) {
            this.symbolName = symbol;
            return this;
        }

        public AggregateFunction build() {
            AggregateFunction fn = new AggregateFunction(name, argTypes, retType, hasVarArgs, intermediateType,
                    location, initFnSymbol, updateFnSymbol, mergeFnSymbol,
                    serializeFnSymbol, finalizeFnSymbol,
                    getValueFnSymbol, removeFnSymbol);
            fn.setBinaryType(binaryType);
            fn.symbolName = symbolName;
            return fn;
        }
    }

    public String getUpdateFnSymbol() {
        return updateFnSymbol;
    }

    public String getInitFnSymbol() {
        return initFnSymbol;
    }

    public String getSerializeFnSymbol() {
        return serializeFnSymbol;
    }

    public String getMergeFnSymbol() {
        return mergeFnSymbol;
    }

    public String getGetValueFnSymbol() {
        return getValueFnSymbol;
    }

    public String getRemoveFnSymbol() {
        return removeFnSymbol;
    }

    public String getFinalizeFnSymbol() {
        return finalizeFnSymbol;
    }

    public String getSymbolName() {
        return symbolName;
    }

    public boolean ignoresDistinct() {
        return ignoresDistinct;
    }

    public boolean isAnalyticFn() {
        return isAnalyticFn;
    }

    public boolean isAggregateFn() {
        return isAggregateFn;
    }

    public boolean returnsNonNullOnEmpty() {
        return returnsNonNullOnEmpty;
    }

    /**
     * Returns the intermediate type of this aggregate function or null
     * if it is identical to the return type.
     */
    public Type getIntermediateType() {
        return intermediateType;
    }

    public void setUpdateFnSymbol(String fn) {
        updateFnSymbol = fn;
    }

    public void setInitFnSymbol(String fn) {
        initFnSymbol = fn;
    }

    public void setSerializeFnSymbol(String fn) {
        serializeFnSymbol = fn;
    }

    public void setMergeFnSymbol(String fn) {
        mergeFnSymbol = fn;
    }

    public void setGetValueFnSymbol(String fn) {
        getValueFnSymbol = fn;
    }

    public void setRemoveFnSymbol(String fn) {
        removeFnSymbol = fn;
    }

    public void setFinalizeFnSymbol(String fn) {
        finalizeFnSymbol = fn;
    }

    public void setSymbolName(String fn) {
        symbolName = fn;
    }

    public void setIntermediateType(Type t) {
        intermediateType = t;
    }

    @Override
    public String toSql(boolean ifNotExists) {
        StringBuilder sb = new StringBuilder("CREATE AGGREGATE FUNCTION ");
        if (ifNotExists) {
            sb.append("IF NOT EXISTS ");
        }

        sb.append(signatureString()).append(" RETURNS " + getReturnType());
        if (getIntermediateType() != null) {
            sb.append(" INTERMEDIATE " + getIntermediateType());
        }

        sb.append(" PROPERTIES (")
                .append("\n  \"INIT_FN\"=\"" + getInitFnSymbol() + "\"")
                .append(",\n  \"UPDATE_FN\"=\"" + getUpdateFnSymbol() + "\"")
                .append(",\n  \"MERGE_FN\"=\"" + getMergeFnSymbol() + "\"");
        if (getSerializeFnSymbol() != null) {
            sb.append(",\n  \"SERIALIZE_FN\"=\"" + getSerializeFnSymbol() + "\"");
        }
        if (getFinalizeFnSymbol() != null) {
            sb.append(",\n  \"FINALIZE_FN\"=\"" + getFinalizeFnSymbol() + "\"");
        }
        if (getSymbolName() != null) {
            sb.append(",\n  \"SYMBOL\"=\"" + getSymbolName() + "\"");
        }

        sb.append(",\n  \"OBJECT_FILE\"=")
                .append("\"" + (getLocation() == null ? "" : getLocation().toString()) + "\"");
        sb.append(",\n  \"MD5\"=").append("\"" + getChecksum() + "\"");
        sb.append("\n);");
        return sb.toString();
    }

    @Override
    public TFunction toThrift() {
        TFunction fn = super.toThrift();
        TAggregateFunction aggFn = new TAggregateFunction();
        aggFn.setIsAnalyticOnlyFn(isAnalyticFn && !isAggregateFn);
        aggFn.setUpdateFnSymbol(updateFnSymbol);
        aggFn.setInitFnSymbol(initFnSymbol);
        if (serializeFnSymbol != null) {
            aggFn.setSerializeFnSymbol(serializeFnSymbol);
        }
        aggFn.setMergeFnSymbol(mergeFnSymbol);
        if (getValueFnSymbol  != null) {
            aggFn.setGetValueFnSymbol(getValueFnSymbol);
        }
        if (removeFnSymbol  != null) {
            aggFn.setRemoveFnSymbol(removeFnSymbol);
        }
        if (finalizeFnSymbol  != null) {
            aggFn.setFinalizeFnSymbol(finalizeFnSymbol);
        }
        if (symbolName != null) {
            aggFn.setSymbol(symbolName);
        }
        if (intermediateType != null) {
            aggFn.setIntermediateType(intermediateType.toThrift());
        } else {
            aggFn.setIntermediateType(getReturnType().toThrift());
        }
        //    agg_fn.setIgnores_distinct(ignoresDistinct);
        fn.setAggregateFn(aggFn);
        return fn;
    }

    @Override
    public void write(DataOutput output) throws IOException {
        // 1. type
        FunctionType.AGGREGATE.write(output);
        // 2. parent
        super.writeFields(output);
        // 3. self's member
        boolean hasInterType = intermediateType != null;
        output.writeBoolean(hasInterType);
        if (hasInterType) {
            ColumnType.write(output, intermediateType);
        }
        IOUtils.writeOptionString(output, updateFnSymbol);
        IOUtils.writeOptionString(output, initFnSymbol);
        IOUtils.writeOptionString(output, serializeFnSymbol);
        IOUtils.writeOptionString(output, mergeFnSymbol);
        IOUtils.writeOptionString(output, getValueFnSymbol);
        IOUtils.writeOptionString(output, removeFnSymbol);
        IOUtils.writeOptionString(output, finalizeFnSymbol);
        IOUtils.writeOptionString(output, symbolName);

        output.writeBoolean(ignoresDistinct);
        output.writeBoolean(isAnalyticFn);
        output.writeBoolean(isAggregateFn);
        output.writeBoolean(returnsNonNullOnEmpty);
    }

    public void readFields(DataInput input) throws IOException {
        super.readFields(input);

        if (input.readBoolean()) {
            intermediateType = ColumnType.read(input);
        }
        updateFnSymbol = IOUtils.readOptionStringOrNull(input);
        initFnSymbol = IOUtils.readOptionStringOrNull(input);
        serializeFnSymbol = IOUtils.readOptionStringOrNull(input);
        mergeFnSymbol = IOUtils.readOptionStringOrNull(input);
        getValueFnSymbol = IOUtils.readOptionStringOrNull(input);
        removeFnSymbol = IOUtils.readOptionStringOrNull(input);
        finalizeFnSymbol = IOUtils.readOptionStringOrNull(input);
        symbolName = IOUtils.readOptionStringOrNull(input);

        ignoresDistinct = input.readBoolean();
        isAnalyticFn = input.readBoolean();
        isAggregateFn = input.readBoolean();
        returnsNonNullOnEmpty = input.readBoolean();
    }

    @Override
    public String getProperties() {
        Map<String, String> properties = Maps.newHashMap();
        properties.put(CreateFunctionStmt.OBJECT_FILE_KEY, getLocation() == null ? "" : getLocation().toString());
        properties.put(CreateFunctionStmt.MD5_CHECKSUM, checksum);
        properties.put(CreateFunctionStmt.INIT_KEY, initFnSymbol);
        properties.put(CreateFunctionStmt.UPDATE_KEY, updateFnSymbol);
        properties.put(CreateFunctionStmt.MERGE_KEY, mergeFnSymbol);
        properties.put(CreateFunctionStmt.SERIALIZE_KEY, serializeFnSymbol);
        properties.put(CreateFunctionStmt.FINALIZE_KEY, finalizeFnSymbol);

        //getValueFn and removeFn may be null if not analytic agg
        if (getValueFnSymbol != null) {
            properties.put(CreateFunctionStmt.GET_VALUE_KEY, getValueFnSymbol);
        }
        if (removeFnSymbol != null) {
            properties.put(CreateFunctionStmt.REMOVE_KEY, removeFnSymbol);
        }
        if (symbolName != null) {
            properties.put(CreateFunctionStmt.SYMBOL_KEY, symbolName);
        }
        return new Gson().toJson(properties);
    }
}<|MERGE_RESOLUTION|>--- conflicted
+++ resolved
@@ -46,19 +46,11 @@
 
     private static final Logger LOG = LogManager.getLogger(AggregateFunction.class);
 
-<<<<<<< HEAD
-    public static ImmutableSet<String> NOT_NULLABLE_AGGREGATE_FUNCTION_NAME_SET =
-            ImmutableSet.of("row_number", "rank", "dense_rank", "multi_distinct_count", "multi_distinct_sum",
-                    "hll_union_agg", "hll_union", "bitmap_union", "bitmap_intersect", FunctionSet.COUNT,
-                    "approx_count_distinct", "ndv", FunctionSet.BITMAP_UNION_INT, FunctionSet.BITMAP_UNION_COUNT,
-                    "ndv_no_finalize", FunctionSet.WINDOW_FUNNEL);
-=======
     public static ImmutableSet<String> NOT_NULLABLE_AGGREGATE_FUNCTION_NAME_SET = ImmutableSet.of("row_number", "rank",
             "dense_rank", "multi_distinct_count", "multi_distinct_sum", "hll_union_agg", "hll_union", "bitmap_union",
             "bitmap_intersect", "orthogonal_bitmap_intersect", "orthogonal_bitmap_intersect_count", "intersect_count",
             "orthogonal_bitmap_union_count", FunctionSet.COUNT, "approx_count_distinct", "ndv",
             FunctionSet.BITMAP_UNION_INT, FunctionSet.BITMAP_UNION_COUNT, "ndv_no_finalize", FunctionSet.WINDOW_FUNNEL);
->>>>>>> d51166dd
 
     public static ImmutableSet<String> ALWAYS_NULLABLE_AGGREGATE_FUNCTION_NAME_SET =
             ImmutableSet.of("stddev_samp", "variance_samp", "var_samp", "percentile_approx");
