// Licensed to the Apache Software Foundation (ASF) under one
// or more contributor license agreements.  See the NOTICE file
// distributed with this work for additional information
// regarding copyright ownership.  The ASF licenses this file
// to you under the Apache License, Version 2.0 (the
// "License"); you may not use this file except in compliance
// with the License.  You may obtain a copy of the License at
//
//   http://www.apache.org/licenses/LICENSE-2.0
//
// Unless required by applicable law or agreed to in writing,
// software distributed under the License is distributed on an
// "AS IS" BASIS, WITHOUT WARRANTIES OR CONDITIONS OF ANY
// KIND, either express or implied.  See the License for the
// specific language governing permissions and limitations
// under the License.

package org.apache.doris.catalog;

import org.apache.doris.analysis.CreateFunctionStmt;
import org.apache.doris.analysis.FunctionName;
import org.apache.doris.common.io.IOUtils;
import org.apache.doris.common.util.URI;
import org.apache.doris.thrift.TAggregateFunction;
import org.apache.doris.thrift.TFunction;
import org.apache.doris.thrift.TFunctionBinaryType;

import com.google.common.collect.ImmutableSet;
import com.google.common.collect.Maps;
import com.google.gson.Gson;
import com.google.gson.annotations.SerializedName;
import org.apache.logging.log4j.LogManager;
import org.apache.logging.log4j.Logger;

import java.io.DataInput;
import java.io.IOException;
import java.util.Arrays;
import java.util.List;
import java.util.Map;

/**
 * Internal representation of an aggregate function.
 * TODO: Create separate AnalyticFunction class
 */
public class AggregateFunction extends Function {

    private static final Logger LOG = LogManager.getLogger(AggregateFunction.class);

    public static ImmutableSet<String> NOT_NULLABLE_AGGREGATE_FUNCTION_NAME_SET = ImmutableSet.of("row_number", "rank",
            "dense_rank", "multi_distinct_count", FunctionSet.HLL_UNION_AGG, FunctionSet.HLL_UNION,
            FunctionSet.HLL_RAW_AGG, FunctionSet.BITMAP_UNION, FunctionSet.BITMAP_INTERSECT,
            FunctionSet.ORTHOGONAL_BITMAP_INTERSECT, FunctionSet.ORTHOGONAL_BITMAP_INTERSECT_COUNT,
            FunctionSet.ORTHOGONAL_BITMAP_EXPR_CALCULATE_COUNT, FunctionSet.ORTHOGONAL_BITMAP_EXPR_CALCULATE,
            FunctionSet.INTERSECT_COUNT, FunctionSet.ORTHOGONAL_BITMAP_UNION_COUNT, FunctionSet.COUNT,
            "approx_count_distinct", "ndv", FunctionSet.BITMAP_UNION_INT, FunctionSet.BITMAP_UNION_COUNT,
            "ndv_no_finalize", "percentile_array", "histogram", FunctionSet.LINEAR_HISTOGRAM,
            FunctionSet.SEQUENCE_COUNT, FunctionSet.MAP_AGG, FunctionSet.BITMAP_AGG, FunctionSet.ARRAY_AGG,
            FunctionSet.COLLECT_LIST, FunctionSet.COLLECT_SET, FunctionSet.GROUP_ARRAY_INTERSECT,
<<<<<<< HEAD
            FunctionSet.SUM0, FunctionSet.MULTI_DISTINCT_SUM0, FunctionSet.REGR_COUNT);
=======
            FunctionSet.SUM0, FunctionSet.MULTI_DISTINCT_SUM0, FunctionSet.REGR_INTERCEPT, FunctionSet.REGR_SLOPE);
>>>>>>> 4cf69e4d

    public static ImmutableSet<String> ALWAYS_NULLABLE_AGGREGATE_FUNCTION_NAME_SET =
            ImmutableSet.of("stddev_samp", "variance_samp", "var_samp", "percentile_approx", "first_value",
                    "last_value");

    public static ImmutableSet<String> CUSTOM_AGGREGATE_FUNCTION_NAME_SET =
            ImmutableSet.of("group_concat");

    public static ImmutableSet<String> SUPPORT_ORDER_BY_AGGREGATE_FUNCTION_NAME_SET = ImmutableSet.of("group_concat");

    // Set if different from retType_, null otherwise.
    @SerializedName("it")
    private Type intermediateType;

    // The symbol inside the binary at location_ that contains this particular.
    // They can be null if it is not required.
    @SerializedName("ufs")
    private String updateFnSymbol;
    @SerializedName("ifs")
    private String initFnSymbol;
    @SerializedName("sfs")
    private String serializeFnSymbol;
    @SerializedName("mfs")
    private String mergeFnSymbol;
    @SerializedName("gvfs")
    private String getValueFnSymbol;
    @SerializedName("rfs")
    private String removeFnSymbol;
    @SerializedName("ffs")
    private String finalizeFnSymbol;

    private static String BE_BUILTINS_CLASS = "AggregateFunctions";

    // If true, this aggregate function should ignore distinct.
    // e.g. min(distinct col) == min(col).
    // TODO: currently it is not possible for user functions to specify this. We should
    // extend the create aggregate function stmt to allow additional metadata like this.
    @SerializedName("igd")
    private boolean ignoresDistinct;

    // True if this function can appear within an analytic expr (fn() OVER(...)).
    // TODO: Instead of manually setting this flag for all builtin aggregate functions
    // we should identify this property from the function itself (e.g., based on which
    // functions of the UDA API are implemented).
    // Currently, there is no reliable way of doing that.
    @SerializedName("isAn")
    private boolean isAnalyticFn;

    // True if this function can be used for aggregation (without an OVER() clause).
    @SerializedName("isAg")
    private boolean isAggregateFn;

    // True if this function returns a non-null value on an empty input. It is used
    // primarily during the equal of scalar subqueries.
    // TODO: Instead of manually setting this flag, we should identify this
    // property from the function itself (e.g. evaluating the function on an
    // empty input in BE).
    @SerializedName("rnno")
    private boolean returnsNonNullOnEmpty;

    // use for java-udaf to point the class of user define
    @SerializedName("sn")
    private String symbolName;

    // only used for serialization
    protected AggregateFunction() {
    }

    public AggregateFunction(FunctionName fnName, List<Type> argTypes,
            Type retType, Type intermediateType,
            URI location, String updateFnSymbol, String initFnSymbol,
            String serializeFnSymbol, String mergeFnSymbol, String getValueFnSymbol,
            String removeFnSymbol, String finalizeFnSymbol) {
        this(fnName, argTypes, retType, intermediateType, location, updateFnSymbol, initFnSymbol, serializeFnSymbol,
                mergeFnSymbol, getValueFnSymbol, removeFnSymbol, finalizeFnSymbol, false);
    }

    public AggregateFunction(FunctionName fnName, List<Type> argTypes,
            Type retType, Type intermediateType, boolean hasVarArgs) {
        super(fnName, argTypes, retType, hasVarArgs);
        this.intermediateType = (intermediateType != null && intermediateType.equals(retType))
                ? null : intermediateType;
        ignoresDistinct = false;
        isAnalyticFn = false;
        isAggregateFn = true;
        returnsNonNullOnEmpty = false;
    }

    public static AggregateFunction createBuiltin(String name,
            List<Type> argTypes, Type retType, Type intermediateType,
            boolean ignoresDistinct,
            boolean isAnalyticFn,
            boolean returnsNonNullOnEmpty) {
        return createBuiltin(name, argTypes, retType, intermediateType, false,
                ignoresDistinct, isAnalyticFn, returnsNonNullOnEmpty);
    }

    public static AggregateFunction createBuiltin(String name,
            List<Type> argTypes, Type retType, Type intermediateType,
            boolean hasVarArgs, boolean ignoresDistinct,
            boolean isAnalyticFn,
            boolean returnsNonNullOnEmpty) {
        AggregateFunction fn = new AggregateFunction(new FunctionName(name),
                argTypes, retType, intermediateType, hasVarArgs);
        fn.setBinaryType(TFunctionBinaryType.BUILTIN);
        fn.ignoresDistinct = ignoresDistinct;
        fn.isAnalyticFn = isAnalyticFn;
        fn.isAggregateFn = true;
        fn.returnsNonNullOnEmpty = returnsNonNullOnEmpty;
        return fn;
    }

    public AggregateFunction(FunctionName fnName, List<Type> argTypes,
            Type retType, Type intermediateType,
            URI location, String updateFnSymbol, String initFnSymbol,
            String serializeFnSymbol, String mergeFnSymbol, String getValueFnSymbol,
            String removeFnSymbol, String finalizeFnSymbol, boolean vectorized) {
        this(fnName, argTypes, retType, intermediateType, false, location,
                updateFnSymbol, initFnSymbol, serializeFnSymbol,
                mergeFnSymbol, getValueFnSymbol, removeFnSymbol, finalizeFnSymbol, vectorized);
    }

    public AggregateFunction(FunctionName fnName, List<Type> argTypes,
            Type retType, Type intermediateType, boolean hasVarArgs,
            URI location, String updateFnSymbol, String initFnSymbol,
            String serializeFnSymbol, String mergeFnSymbol, String getValueFnSymbol,
            String removeFnSymbol, String finalizeFnSymbol, boolean vectorized) {
        // only `count` is always not nullable, other aggregate function is always nullable
        super(fnName, argTypes, retType, hasVarArgs, vectorized,
                AggregateFunction.NOT_NULLABLE_AGGREGATE_FUNCTION_NAME_SET.contains(fnName.getFunction())
                        ? NullableMode.ALWAYS_NOT_NULLABLE :
                        AggregateFunction.ALWAYS_NULLABLE_AGGREGATE_FUNCTION_NAME_SET.contains(fnName.getFunction())
                                ? NullableMode.ALWAYS_NULLABLE :
                                AggregateFunction.CUSTOM_AGGREGATE_FUNCTION_NAME_SET.contains(fnName.getFunction())
                                        ? NullableMode.CUSTOM : NullableMode.DEPEND_ON_ARGUMENT);
        setLocation(location);
        this.intermediateType = (intermediateType.equals(retType)) ? null : intermediateType;
        this.updateFnSymbol = updateFnSymbol;
        this.initFnSymbol = initFnSymbol;
        this.serializeFnSymbol = serializeFnSymbol;
        this.mergeFnSymbol = mergeFnSymbol;
        this.getValueFnSymbol = getValueFnSymbol;
        this.removeFnSymbol = removeFnSymbol;
        this.finalizeFnSymbol = finalizeFnSymbol;
        ignoresDistinct = false;
        isAnalyticFn = false;
        isAggregateFn = true;
        returnsNonNullOnEmpty = false;
    }

    public AggregateFunction(FunctionName fnName, List<Type> argTypes,
            Type retType, Type intermediateType, boolean hasVarArgs,
            URI location, String updateFnSymbol, String initFnSymbol,
            String serializeFnSymbol, String mergeFnSymbol, String getValueFnSymbol,
            String removeFnSymbol, String finalizeFnSymbol, boolean ignoresDistinct,
            boolean isAnalyticFn, boolean returnsNonNullOnEmpty, TFunctionBinaryType binaryType,
            boolean userVisible, boolean vectorized, NullableMode nullableMode) {
        // only `count` is always not nullable, other aggregate function is always nullable
        super(0, fnName, argTypes, retType, hasVarArgs, binaryType, userVisible, vectorized, nullableMode);
        setLocation(location);
        this.intermediateType = (intermediateType.equals(retType)) ? null : intermediateType;
        this.updateFnSymbol = updateFnSymbol;
        this.initFnSymbol = initFnSymbol;
        this.serializeFnSymbol = serializeFnSymbol;
        this.mergeFnSymbol = mergeFnSymbol;
        this.getValueFnSymbol = getValueFnSymbol;
        this.removeFnSymbol = removeFnSymbol;
        this.finalizeFnSymbol = finalizeFnSymbol;
        this.ignoresDistinct = ignoresDistinct;
        this.isAnalyticFn = isAnalyticFn;
        this.isAggregateFn = true;
        this.returnsNonNullOnEmpty = returnsNonNullOnEmpty;
    }

    public static AggregateFunction createBuiltin(String name,
            List<Type> argTypes, Type retType, Type intermediateType,
            String initFnSymbol, String updateFnSymbol, String mergeFnSymbol,
            String serializeFnSymbol, String finalizeFnSymbol, boolean ignoresDistinct,
            boolean isAnalyticFn, boolean returnsNonNullOnEmpty, boolean vectorized) {
        return createBuiltin(name, argTypes, retType, intermediateType, initFnSymbol,
                updateFnSymbol, mergeFnSymbol, serializeFnSymbol, null, null, finalizeFnSymbol,
                ignoresDistinct, isAnalyticFn, returnsNonNullOnEmpty, vectorized);
    }

    public static AggregateFunction createBuiltin(String name,
            List<Type> argTypes, Type retType, Type intermediateType,
            String initFnSymbol, String updateFnSymbol, String mergeFnSymbol,
            String serializeFnSymbol, String getValueFnSymbol, String removeFnSymbol,
            String finalizeFnSymbol, boolean ignoresDistinct, boolean isAnalyticFn,
            boolean returnsNonNullOnEmpty, boolean vectorized) {
        return createBuiltin(name, argTypes, retType, intermediateType, false,
                initFnSymbol, updateFnSymbol, mergeFnSymbol,
                serializeFnSymbol, getValueFnSymbol, removeFnSymbol,
                finalizeFnSymbol, ignoresDistinct, isAnalyticFn, returnsNonNullOnEmpty, vectorized);
    }

    public static AggregateFunction createBuiltin(String name,
            List<Type> argTypes, Type retType, Type intermediateType, boolean hasVarArgs,
            String initFnSymbol, String updateFnSymbol, String mergeFnSymbol,
            String serializeFnSymbol, String getValueFnSymbol, String removeFnSymbol,
            String finalizeFnSymbol, boolean ignoresDistinct, boolean isAnalyticFn,
            boolean returnsNonNullOnEmpty, boolean vectorized) {
        AggregateFunction fn = new AggregateFunction(new FunctionName(name),
                argTypes, retType, intermediateType, hasVarArgs, null, updateFnSymbol, initFnSymbol,
                serializeFnSymbol, mergeFnSymbol, getValueFnSymbol, removeFnSymbol,
                finalizeFnSymbol, vectorized);
        fn.setBinaryType(TFunctionBinaryType.BUILTIN);
        fn.ignoresDistinct = ignoresDistinct;
        fn.isAnalyticFn = isAnalyticFn;
        fn.isAggregateFn = true;
        fn.returnsNonNullOnEmpty = returnsNonNullOnEmpty;
        return fn;
    }

    public static AggregateFunction createAnalyticBuiltin(String name,
            List<Type> argTypes, Type retType, Type intermediateType, boolean vectorized) {
        return createAnalyticBuiltin(name, argTypes, retType, intermediateType, null,
                null, null, null, null, true, vectorized);
    }

    public static AggregateFunction createAnalyticBuiltin(String name,
            List<Type> argTypes, Type retType, Type intermediateType,
            String initFnSymbol, String updateFnSymbol, String removeFnSymbol,
            String getValueFnSymbol, String finalizeFnSymbol) {
        return createAnalyticBuiltin(name, argTypes, retType, intermediateType,
                initFnSymbol, updateFnSymbol, removeFnSymbol, getValueFnSymbol, finalizeFnSymbol,
                true, true);
    }

    public static AggregateFunction createAnalyticBuiltin(String name,
            List<Type> argTypes, Type retType, Type intermediateType,
            String initFnSymbol, String updateFnSymbol, String removeFnSymbol,
            String getValueFnSymbol, String finalizeFnSymbol, boolean vectorized) {
        return createAnalyticBuiltin(name, argTypes, retType, intermediateType,
                initFnSymbol, updateFnSymbol, removeFnSymbol, getValueFnSymbol, finalizeFnSymbol,
                true, vectorized);
    }

    public static AggregateFunction createAnalyticBuiltin(String name,
            List<Type> argTypes, Type retType, Type intermediateType,
            String initFnSymbol, String updateFnSymbol, String removeFnSymbol,
            String getValueFnSymbol, String finalizeFnSymbol, boolean isUserVisible, boolean vectorized) {
        AggregateFunction fn = new AggregateFunction(new FunctionName(name),
                argTypes, retType, intermediateType, null, updateFnSymbol, initFnSymbol,
                null, null, getValueFnSymbol, removeFnSymbol, finalizeFnSymbol, vectorized);
        fn.setBinaryType(TFunctionBinaryType.BUILTIN);
        fn.ignoresDistinct = false;
        fn.isAnalyticFn = true;
        fn.isAggregateFn = false;
        fn.returnsNonNullOnEmpty = false;
        fn.setUserVisible(isUserVisible);
        return fn;
    }

    public AggregateFunction(AggregateFunction other) {
        super(other);
        if (other == null) {
            return;
        }
        ignoresDistinct = other.ignoresDistinct;
        isAnalyticFn = other.isAnalyticFn;
        isAggregateFn = other.isAggregateFn;
        returnsNonNullOnEmpty = other.returnsNonNullOnEmpty;
    }

    @Override
    public Function clone() {
        return new AggregateFunction(this);
    }

    // Used to create UDAF
    public AggregateFunction(FunctionName fnName, Type[] argTypes,
            Type retType, boolean hasVarArgs, Type intermediateType, URI location,
            String initFnSymbol, String updateFnSymbol, String mergeFnSymbol,
            String serializeFnSymbol, String finalizeFnSymbol,
            String getValueFnSymbol, String removeFnSymbol) {
        super(fnName, Arrays.asList(argTypes), retType, hasVarArgs);
        this.setLocation(location);
        this.intermediateType = (intermediateType.equals(retType)) ? null : intermediateType;
        this.updateFnSymbol = updateFnSymbol;
        this.initFnSymbol = initFnSymbol;
        this.serializeFnSymbol = serializeFnSymbol;
        this.mergeFnSymbol = mergeFnSymbol;
        this.getValueFnSymbol = getValueFnSymbol;
        this.removeFnSymbol = removeFnSymbol;
        this.finalizeFnSymbol = finalizeFnSymbol;
        ignoresDistinct = false;
        isAnalyticFn = true;
        isAggregateFn = true;
        returnsNonNullOnEmpty = false;
    }

    public static class AggregateFunctionBuilder {
        TFunctionBinaryType binaryType;
        FunctionName name;
        Type[] argTypes;
        Type retType;
        boolean hasVarArgs;
        Type intermediateType;
        URI location;
        String initFnSymbol;
        String updateFnSymbol;
        String serializeFnSymbol;
        String finalizeFnSymbol;
        String mergeFnSymbol;
        String removeFnSymbol;
        String getValueFnSymbol;
        String symbolName;

        private AggregateFunctionBuilder(TFunctionBinaryType binaryType) {
            this.binaryType = binaryType;
        }

        public static AggregateFunctionBuilder createUdfBuilder() {
            return new AggregateFunctionBuilder(TFunctionBinaryType.JAVA_UDF);
        }

        public AggregateFunctionBuilder name(FunctionName name) {
            this.name = name;
            return this;
        }

        public AggregateFunctionBuilder argsType(Type[] argTypes) {
            this.argTypes = argTypes;
            return this;
        }

        public AggregateFunctionBuilder retType(Type type) {
            this.retType = type;
            return this;
        }

        public AggregateFunctionBuilder hasVarArgs(boolean hasVarArgs) {
            this.hasVarArgs = hasVarArgs;
            return this;
        }

        public AggregateFunctionBuilder intermediateType(Type type) {
            this.intermediateType = type;
            return this;
        }

        public AggregateFunctionBuilder location(URI location) {
            this.location = location;
            return this;
        }

        public AggregateFunctionBuilder initFnSymbol(String symbol) {
            this.initFnSymbol = symbol;
            return this;
        }

        public AggregateFunctionBuilder updateFnSymbol(String symbol) {
            this.updateFnSymbol = symbol;
            return this;
        }

        public AggregateFunctionBuilder mergeFnSymbol(String symbol) {
            this.mergeFnSymbol = symbol;
            return this;
        }

        public AggregateFunctionBuilder serializeFnSymbol(String symbol) {
            this.serializeFnSymbol = symbol;
            return this;
        }

        public AggregateFunctionBuilder finalizeFnSymbol(String symbol) {
            this.finalizeFnSymbol = symbol;
            return this;
        }

        public AggregateFunctionBuilder getValueFnSymbol(String symbol) {
            this.getValueFnSymbol = symbol;
            return this;
        }

        public AggregateFunctionBuilder removeFnSymbol(String symbol) {
            this.removeFnSymbol = symbol;
            return this;
        }

        public AggregateFunctionBuilder binaryType(TFunctionBinaryType binaryType) {
            this.binaryType = binaryType;
            return this;
        }

        public AggregateFunctionBuilder symbolName(String symbol) {
            this.symbolName = symbol;
            return this;
        }

        public AggregateFunction build() {
            AggregateFunction fn = new AggregateFunction(name, argTypes, retType, hasVarArgs, intermediateType,
                    location, initFnSymbol, updateFnSymbol, mergeFnSymbol,
                    serializeFnSymbol, finalizeFnSymbol,
                    getValueFnSymbol, removeFnSymbol);
            fn.setBinaryType(binaryType);
            fn.symbolName = symbolName;
            return fn;
        }
    }

    public String getUpdateFnSymbol() {
        return updateFnSymbol;
    }

    public String getInitFnSymbol() {
        return initFnSymbol;
    }

    public String getSerializeFnSymbol() {
        return serializeFnSymbol;
    }

    public String getMergeFnSymbol() {
        return mergeFnSymbol;
    }

    public String getGetValueFnSymbol() {
        return getValueFnSymbol;
    }

    public String getRemoveFnSymbol() {
        return removeFnSymbol;
    }

    public String getFinalizeFnSymbol() {
        return finalizeFnSymbol;
    }

    public String getSymbolName() {
        return symbolName;
    }

    public boolean ignoresDistinct() {
        return ignoresDistinct;
    }

    public boolean isAnalyticFn() {
        return isAnalyticFn;
    }

    public void setIsAnalyticFn(boolean isAnalyticFn) {
        this.isAnalyticFn = isAnalyticFn;
    }

    public boolean isAggregateFn() {
        return isAggregateFn;
    }

    public boolean returnsNonNullOnEmpty() {
        return returnsNonNullOnEmpty;
    }

    /**
     * Returns the intermediate type of this aggregate function or null
     * if it is identical to the return type.
     */
    public Type getIntermediateType() {
        return intermediateType;
    }

    public void setUpdateFnSymbol(String fn) {
        updateFnSymbol = fn;
    }

    public void setInitFnSymbol(String fn) {
        initFnSymbol = fn;
    }

    public void setSerializeFnSymbol(String fn) {
        serializeFnSymbol = fn;
    }

    public void setMergeFnSymbol(String fn) {
        mergeFnSymbol = fn;
    }

    public void setGetValueFnSymbol(String fn) {
        getValueFnSymbol = fn;
    }

    public void setRemoveFnSymbol(String fn) {
        removeFnSymbol = fn;
    }

    public void setFinalizeFnSymbol(String fn) {
        finalizeFnSymbol = fn;
    }

    public void setSymbolName(String fn) {
        symbolName = fn;
    }

    public void setIntermediateType(Type t) {
        intermediateType = t;
    }

    @Override
    public String toSql(boolean ifNotExists) {
        StringBuilder sb = new StringBuilder("CREATE ");

        if (this.isGlobal) {
            sb.append("GLOBAL ");
        }
        sb.append("AGGREGATE FUNCTION ");

        if (ifNotExists) {
            sb.append("IF NOT EXISTS ");
        }

        sb.append(signatureString()).append(" RETURNS " + getReturnType());
        if (getIntermediateType() != null) {
            sb.append(" INTERMEDIATE " + getIntermediateType());
        }

        sb.append(" PROPERTIES (");
        if (getBinaryType() != TFunctionBinaryType.JAVA_UDF) {
            sb.append("\n  \"INIT_FN\"=\"" + getInitFnSymbol() + "\",")
                    .append("\n  \"UPDATE_FN\"=\"" + getUpdateFnSymbol() + "\",")
                    .append("\n  \"MERGE_FN\"=\"" + getMergeFnSymbol() + "\",");
            if (getSerializeFnSymbol() != null) {
                sb.append("\n  \"SERIALIZE_FN\"=\"" + getSerializeFnSymbol() + "\",");
            }
            if (getFinalizeFnSymbol() != null) {
                sb.append("\n  \"FINALIZE_FN\"=\"" + getFinalizeFnSymbol() + "\",");
            }
        }
        if (getSymbolName() != null) {
            sb.append("\n  \"SYMBOL\"=\"" + getSymbolName() + "\",");
        }

        if (getBinaryType() == TFunctionBinaryType.JAVA_UDF) {
            sb.append("\n  \"FILE\"=")
                    .append("\"" + (getLocation() == null ? "" : getLocation().toString()) + "\",");
            boolean isReturnNull = this.getNullableMode() == NullableMode.ALWAYS_NULLABLE;
            sb.append("\n  \"ALWAYS_NULLABLE\"=").append("\"" + isReturnNull + "\",");
        } else {
            sb.append("\n  \"OBJECT_FILE\"=")
                    .append("\"" + (getLocation() == null ? "" : getLocation().toString()) + "\",");
        }
        sb.append("\n  \"TYPE\"=").append("\"" + this.getBinaryType() + "\"");
        sb.append("\n);");
        return sb.toString();
    }

    @Override
    public TFunction toThrift(Type realReturnType, Type[] realArgTypes, Boolean[] realArgTypeNullables) {
        TFunction fn = super.toThrift(realReturnType, realArgTypes, realArgTypeNullables);
        TAggregateFunction aggFn = new TAggregateFunction();
        aggFn.setIsAnalyticOnlyFn(isAnalyticFn && !isAggregateFn);
        aggFn.setUpdateFnSymbol(updateFnSymbol);
        aggFn.setInitFnSymbol(initFnSymbol);
        if (serializeFnSymbol != null) {
            aggFn.setSerializeFnSymbol(serializeFnSymbol);
        }
        aggFn.setMergeFnSymbol(mergeFnSymbol);
        if (getValueFnSymbol != null) {
            aggFn.setGetValueFnSymbol(getValueFnSymbol);
        }
        if (removeFnSymbol != null) {
            aggFn.setRemoveFnSymbol(removeFnSymbol);
        }
        if (finalizeFnSymbol != null) {
            aggFn.setFinalizeFnSymbol(finalizeFnSymbol);
        }
        if (symbolName != null) {
            aggFn.setSymbol(symbolName);
        }
        if (intermediateType != null) {
            aggFn.setIntermediateType(intermediateType.toThrift());
        } else {
            aggFn.setIntermediateType(getReturnType().toThrift());
        }
        //    agg_fn.setIgnores_distinct(ignoresDistinct);
        fn.setAggregateFn(aggFn);
        return fn;
    }

    public void readFields(DataInput input) throws IOException {
        super.readFields(input);

        if (input.readBoolean()) {
            intermediateType = ColumnType.read(input);
        }
        updateFnSymbol = IOUtils.readOptionStringOrNull(input);
        initFnSymbol = IOUtils.readOptionStringOrNull(input);
        serializeFnSymbol = IOUtils.readOptionStringOrNull(input);
        mergeFnSymbol = IOUtils.readOptionStringOrNull(input);
        getValueFnSymbol = IOUtils.readOptionStringOrNull(input);
        removeFnSymbol = IOUtils.readOptionStringOrNull(input);
        finalizeFnSymbol = IOUtils.readOptionStringOrNull(input);
        symbolName = IOUtils.readOptionStringOrNull(input);

        ignoresDistinct = input.readBoolean();
        isAnalyticFn = input.readBoolean();
        isAggregateFn = input.readBoolean();
        returnsNonNullOnEmpty = input.readBoolean();
    }

    @Override
    public String getProperties() {
        Map<String, String> properties = Maps.newHashMap();
        properties.put(CreateFunctionStmt.OBJECT_FILE_KEY, getLocation() == null ? "" : getLocation().toString());
        properties.put(CreateFunctionStmt.MD5_CHECKSUM, checksum);
        properties.put(CreateFunctionStmt.INIT_KEY, initFnSymbol);
        properties.put(CreateFunctionStmt.UPDATE_KEY, updateFnSymbol);
        properties.put(CreateFunctionStmt.MERGE_KEY, mergeFnSymbol);
        properties.put(CreateFunctionStmt.SERIALIZE_KEY, serializeFnSymbol);
        properties.put(CreateFunctionStmt.FINALIZE_KEY, finalizeFnSymbol);

        // getValueFn and removeFn may be null if not analytic agg
        if (getValueFnSymbol != null) {
            properties.put(CreateFunctionStmt.GET_VALUE_KEY, getValueFnSymbol);
        }
        if (removeFnSymbol != null) {
            properties.put(CreateFunctionStmt.REMOVE_KEY, removeFnSymbol);
        }
        if (symbolName != null) {
            properties.put(CreateFunctionStmt.SYMBOL_KEY, symbolName);
        }
        return new Gson().toJson(properties);
    }
}<|MERGE_RESOLUTION|>--- conflicted
+++ resolved
@@ -56,11 +56,7 @@
             "ndv_no_finalize", "percentile_array", "histogram", FunctionSet.LINEAR_HISTOGRAM,
             FunctionSet.SEQUENCE_COUNT, FunctionSet.MAP_AGG, FunctionSet.BITMAP_AGG, FunctionSet.ARRAY_AGG,
             FunctionSet.COLLECT_LIST, FunctionSet.COLLECT_SET, FunctionSet.GROUP_ARRAY_INTERSECT,
-<<<<<<< HEAD
-            FunctionSet.SUM0, FunctionSet.MULTI_DISTINCT_SUM0, FunctionSet.REGR_COUNT);
-=======
-            FunctionSet.SUM0, FunctionSet.MULTI_DISTINCT_SUM0, FunctionSet.REGR_INTERCEPT, FunctionSet.REGR_SLOPE);
->>>>>>> 4cf69e4d
+            FunctionSet.SUM0, FunctionSet.MULTI_DISTINCT_SUM0, FunctionSet.REGR_INTERCEPT, FunctionSet.REGR_SLOPE, FunctionSet.REGR_COUNT);
 
     public static ImmutableSet<String> ALWAYS_NULLABLE_AGGREGATE_FUNCTION_NAME_SET =
             ImmutableSet.of("stddev_samp", "variance_samp", "var_samp", "percentile_approx", "first_value",
