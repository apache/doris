// Licensed to the Apache Software Foundation (ASF) under one
// or more contributor license agreements.  See the NOTICE file
// distributed with this work for additional information
// regarding copyright ownership.  The ASF licenses this file
// to you under the Apache License, Version 2.0 (the
// "License"); you may not use this file except in compliance
// with the License.  You may obtain a copy of the License at
//
//   http://www.apache.org/licenses/LICENSE-2.0
//
// Unless required by applicable law or agreed to in writing,
// software distributed under the License is distributed on an
// "AS IS" BASIS, WITHOUT WARRANTIES OR CONDITIONS OF ANY
// KIND, either express or implied.  See the License for the
// specific language governing permissions and limitations
// under the License.

package org.apache.doris.catalog;

import static org.apache.doris.common.io.IOUtils.readOptionStringOrNull;
import static org.apache.doris.common.io.IOUtils.writeOptionString;

import com.google.common.collect.ImmutableSet;
import com.google.common.collect.Maps;
import com.google.gson.Gson;
import org.apache.doris.analysis.CreateFunctionStmt;

import org.apache.doris.analysis.FunctionName;
import org.apache.doris.common.util.URI;
import org.apache.doris.thrift.TAggregateFunction;
import org.apache.doris.thrift.TFunction;
import org.apache.doris.thrift.TFunctionBinaryType;
import org.apache.logging.log4j.LogManager;
import org.apache.logging.log4j.Logger;

import java.io.DataInput;
import java.io.DataOutput;
import java.io.IOException;
import java.util.Arrays;
import java.util.List;
import java.util.Map;

/**
 * Internal representation of an aggregate function.
 * TODO: Create separate AnalyticFunction class
 */
public class AggregateFunction extends Function {

    private static final Logger LOG = LogManager.getLogger(AggregateFunction.class);

    public static ImmutableSet<String> NOT_NULLABLE_AGGREGATE_FUNCTION_NAME_SET =
<<<<<<< HEAD
            ImmutableSet.of("row_number", "rank", "dense_rank", "hll_union_agg", "hll_union", "bitmap_union", "bitmap_intersect", FunctionSet.COUNT, "ndv", FunctionSet.BITMAP_UNION_INT, FunctionSet.BITMAP_UNION_COUNT, "ndv_no_finalize", FunctionSet.WINDOW_FUNNEL);
=======
            ImmutableSet.of("row_number", "rank", "dense_rank", "multi_distinct_count", "multi_distinct_sum", "hll_union_agg", "hll_union", "bitmap_union", "bitmap_intersect", FunctionSet.COUNT, "approx_count_distinct", "ndv", FunctionSet.BITMAP_UNION_INT, FunctionSet.BITMAP_UNION_COUNT, "ndv_no_finalize");
>>>>>>> 8bb16bfe

    public static ImmutableSet<String> ALWAYS_NULLABLE_AGGREGATE_FUNCTION_NAME_SET =
            ImmutableSet.of("stddev_samp", "variance_samp", "var_samp", "percentile_approx");

    // Set if different from retType_, null otherwise.
    private Type intermediateType;

    // The symbol inside the binary at location_ that contains this particular.
    // They can be null if it is not required.
    private String updateFnSymbol;
    private String initFnSymbol;
    private String serializeFnSymbol;
    private String mergeFnSymbol;
    private String getValueFnSymbol;
    private String removeFnSymbol;
    private String finalizeFnSymbol;

    private static String BE_BUILTINS_CLASS = "AggregateFunctions";

    // If true, this aggregate function should ignore distinct.
    // e.g. min(distinct col) == min(col).
    // TODO: currently it is not possible for user functions to specify this. We should
    // extend the create aggregate function stmt to allow additional metadata like this.
    private boolean ignoresDistinct;

    // True if this function can appear within an analytic expr (fn() OVER(...)).
    // TODO: Instead of manually setting this flag for all builtin aggregate functions
    // we should identify this property from the function itself (e.g., based on which
    // functions of the UDA API are implemented).
    // Currently, there is no reliable way of doing that.
    private boolean isAnalyticFn;

    // True if this function can be used for aggregation (without an OVER() clause).
    private boolean isAggregateFn;

    // True if this function returns a non-null value on an empty input. It is used
    // primarily during the equal of scalar subqueries.
    // TODO: Instead of manually setting this flag, we should identify this
    // property from the function itself (e.g. evaluating the function on an
    // empty input in BE).
    private boolean returnsNonNullOnEmpty;

    // only used for serialization
    protected AggregateFunction() {
    }

    public AggregateFunction(FunctionName fnName, List<Type> argTypes,
                             Type retType, Type intermediateType,
                             URI location, String updateFnSymbol, String initFnSymbol,
                             String serializeFnSymbol, String mergeFnSymbol, String getValueFnSymbol,
                             String removeFnSymbol, String finalizeFnSymbol) {
        this(fnName, argTypes, retType, intermediateType, location, updateFnSymbol, initFnSymbol, serializeFnSymbol,
                mergeFnSymbol, getValueFnSymbol, removeFnSymbol, finalizeFnSymbol, false);
    }

    public AggregateFunction(FunctionName fnName, List<Type> argTypes,
                             Type retType, Type intermediateType, boolean hasVarArgs) {
        super(fnName, argTypes, retType, hasVarArgs);
        this.intermediateType = (intermediateType != null && intermediateType.equals(retType)) ? null : intermediateType;
        ignoresDistinct = false;
        isAnalyticFn = false;
        isAggregateFn = true;
        returnsNonNullOnEmpty = false;
    }

    public static AggregateFunction createBuiltin(String name,
                                                  List<Type> argTypes, Type retType, Type intermediateType,
                                                  boolean ignoresDistinct,
                                                  boolean isAnalyticFn,
                                                  boolean returnsNonNullOnEmpty) {
        return createBuiltin(name, argTypes, retType, intermediateType, false, ignoresDistinct, isAnalyticFn, returnsNonNullOnEmpty);
    }

    public static AggregateFunction createBuiltin(String name,
                                                  List<Type> argTypes, Type retType, Type intermediateType,
                                                  boolean hasVarArgs, boolean ignoresDistinct,
                                                  boolean isAnalyticFn,
                                                  boolean returnsNonNullOnEmpty) {
        AggregateFunction fn = new AggregateFunction(new FunctionName(name), argTypes, retType, intermediateType, hasVarArgs);
        fn.setBinaryType(TFunctionBinaryType.BUILTIN);
        fn.ignoresDistinct = ignoresDistinct;
        fn.isAnalyticFn = isAnalyticFn;
        fn.isAggregateFn = true;
        fn.returnsNonNullOnEmpty = returnsNonNullOnEmpty;
        return fn;
    }

    public AggregateFunction(FunctionName fnName, List<Type> argTypes,
                             Type retType, Type intermediateType,
                             URI location, String updateFnSymbol, String initFnSymbol,
                             String serializeFnSymbol, String mergeFnSymbol, String getValueFnSymbol,
                             String removeFnSymbol, String finalizeFnSymbol, boolean vectorized) {
        this(fnName, argTypes, retType, intermediateType, false, location, updateFnSymbol, initFnSymbol, serializeFnSymbol,
                mergeFnSymbol, getValueFnSymbol, removeFnSymbol, finalizeFnSymbol, vectorized);
    }

    public AggregateFunction(FunctionName fnName, List<Type> argTypes,
                             Type retType, Type intermediateType, boolean hasVarArgs,
                             URI location, String updateFnSymbol, String initFnSymbol,
                             String serializeFnSymbol, String mergeFnSymbol, String getValueFnSymbol,
                             String removeFnSymbol, String finalizeFnSymbol, boolean vectorized) {
        // only `count` is always not nullable, other aggregate function is always nullable
        super(fnName, argTypes, retType, hasVarArgs, vectorized,
                AggregateFunction.NOT_NULLABLE_AGGREGATE_FUNCTION_NAME_SET.contains(fnName.getFunction()) ? NullableMode.ALWAYS_NOT_NULLABLE :
                AggregateFunction.ALWAYS_NULLABLE_AGGREGATE_FUNCTION_NAME_SET.contains(fnName.getFunction()) ? NullableMode.ALWAYS_NULLABLE : NullableMode.DEPEND_ON_ARGUMENT);
        setLocation(location);
        this.intermediateType = (intermediateType.equals(retType)) ? null : intermediateType;
        this.updateFnSymbol = updateFnSymbol;
        this.initFnSymbol = initFnSymbol;
        this.serializeFnSymbol = serializeFnSymbol;
        this.mergeFnSymbol = mergeFnSymbol;
        this.getValueFnSymbol = getValueFnSymbol;
        this.removeFnSymbol = removeFnSymbol;
        this.finalizeFnSymbol = finalizeFnSymbol;
        ignoresDistinct = false;
        isAnalyticFn = false;
        isAggregateFn = true;
        returnsNonNullOnEmpty = false;
    }

    public static AggregateFunction createBuiltin(String name,
                                                  List<Type> argTypes, Type retType, Type intermediateType,
                                                  String initFnSymbol, String updateFnSymbol, String mergeFnSymbol,
                                                  String serializeFnSymbol, String finalizeFnSymbol, boolean ignoresDistinct,
                                                  boolean isAnalyticFn, boolean returnsNonNullOnEmpty) {
        return createBuiltin(name, argTypes, retType, intermediateType,
                initFnSymbol, updateFnSymbol, mergeFnSymbol,
                serializeFnSymbol, finalizeFnSymbol, ignoresDistinct, isAnalyticFn, returnsNonNullOnEmpty, false);
    }
    public static AggregateFunction createBuiltin(String name,
                                                  List<Type> argTypes, Type retType, Type intermediateType,
                                                  String initFnSymbol, String updateFnSymbol, String mergeFnSymbol,
                                                  String serializeFnSymbol, String finalizeFnSymbol, boolean ignoresDistinct,
                                                  boolean isAnalyticFn, boolean returnsNonNullOnEmpty, boolean vectorized) {
        return createBuiltin(name, argTypes, retType, intermediateType, initFnSymbol,
                updateFnSymbol, mergeFnSymbol, serializeFnSymbol, null, null, finalizeFnSymbol,
                ignoresDistinct, isAnalyticFn, returnsNonNullOnEmpty, vectorized);
    }

    public static AggregateFunction createBuiltin(String name,
                                                  List<Type> argTypes, Type retType, Type intermediateType,
                                                  String initFnSymbol, String updateFnSymbol, String mergeFnSymbol,
                                                  String serializeFnSymbol, String getValueFnSymbol, String removeFnSymbol,
                                                  String finalizeFnSymbol, boolean ignoresDistinct, boolean isAnalyticFn,
                                                  boolean returnsNonNullOnEmpty) {
        return createBuiltin(name, argTypes, retType, intermediateType,
                initFnSymbol, updateFnSymbol, mergeFnSymbol,
                serializeFnSymbol, getValueFnSymbol, removeFnSymbol,
                finalizeFnSymbol, ignoresDistinct, isAnalyticFn, returnsNonNullOnEmpty, false);
    }

    public static AggregateFunction createBuiltin(String name,
                                                  List<Type> argTypes, Type retType, Type intermediateType,
                                                  String initFnSymbol, String updateFnSymbol, String mergeFnSymbol,
                                                  String serializeFnSymbol, String getValueFnSymbol, String removeFnSymbol,
                                                  String finalizeFnSymbol, boolean ignoresDistinct, boolean isAnalyticFn,
                                                  boolean returnsNonNullOnEmpty, boolean vectorized) {
        return createBuiltin(name, argTypes, retType, intermediateType, false,
                initFnSymbol, updateFnSymbol, mergeFnSymbol,
                serializeFnSymbol, getValueFnSymbol, removeFnSymbol,
                finalizeFnSymbol, ignoresDistinct, isAnalyticFn, returnsNonNullOnEmpty, vectorized);
    }

    public static AggregateFunction createBuiltin(String name,
                                                  List<Type> argTypes, Type retType, Type intermediateType, boolean hasVarArgs,
                                                  String initFnSymbol, String updateFnSymbol, String mergeFnSymbol,
                                                  String serializeFnSymbol, String getValueFnSymbol, String removeFnSymbol,
                                                  String finalizeFnSymbol, boolean ignoresDistinct, boolean isAnalyticFn,
                                                  boolean returnsNonNullOnEmpty) {
        return createBuiltin(name, argTypes, retType, intermediateType, hasVarArgs, initFnSymbol, updateFnSymbol,
                mergeFnSymbol, serializeFnSymbol, getValueFnSymbol, removeFnSymbol, finalizeFnSymbol, ignoresDistinct,
                isAnalyticFn, returnsNonNullOnEmpty, false);
    }

    public static AggregateFunction createBuiltin(String name,
                                                  List<Type> argTypes, Type retType, Type intermediateType, boolean hasVarArgs,
                                                  String initFnSymbol, String updateFnSymbol, String mergeFnSymbol,
                                                  String serializeFnSymbol, String getValueFnSymbol, String removeFnSymbol,
                                                  String finalizeFnSymbol, boolean ignoresDistinct, boolean isAnalyticFn,
                                                  boolean returnsNonNullOnEmpty, boolean vectorized) {
        AggregateFunction fn = new AggregateFunction(new FunctionName(name),
                argTypes, retType, intermediateType, hasVarArgs, null, updateFnSymbol, initFnSymbol,
                serializeFnSymbol, mergeFnSymbol, getValueFnSymbol, removeFnSymbol,
                finalizeFnSymbol, vectorized);
        fn.setBinaryType(TFunctionBinaryType.BUILTIN);
        fn.ignoresDistinct = ignoresDistinct;
        fn.isAnalyticFn = isAnalyticFn;
        fn.isAggregateFn = true;
        fn.returnsNonNullOnEmpty = returnsNonNullOnEmpty;
        return fn;
    }

    public static AggregateFunction createAnalyticBuiltin(String name,
            List<Type> argTypes, Type retType, Type intermediateType, boolean vectorized) {
        return createAnalyticBuiltin(name, argTypes, retType, intermediateType, null,
                null, null, null, null, true, vectorized);
    }

    public static AggregateFunction createAnalyticBuiltin(String name,
            List<Type> argTypes, Type retType, Type intermediateType,
            String initFnSymbol, String updateFnSymbol, String removeFnSymbol,
            String getValueFnSymbol, String finalizeFnSymbol) {
        return createAnalyticBuiltin(name, argTypes, retType, intermediateType,
                initFnSymbol, updateFnSymbol, removeFnSymbol, getValueFnSymbol, finalizeFnSymbol,
                true, false);
    }

    public static AggregateFunction createAnalyticBuiltin(String name,
            List<Type> argTypes, Type retType, Type intermediateType,
            String initFnSymbol, String updateFnSymbol, String removeFnSymbol,
            String getValueFnSymbol, String finalizeFnSymbol, boolean vectorized) {
        return createAnalyticBuiltin(name, argTypes, retType, intermediateType,
                initFnSymbol, updateFnSymbol, removeFnSymbol, getValueFnSymbol, finalizeFnSymbol,
                true, vectorized);
    }

    public static AggregateFunction createAnalyticBuiltin(String name,
            List<Type> argTypes, Type retType, Type intermediateType,
            String initFnSymbol, String updateFnSymbol, String removeFnSymbol,
            String getValueFnSymbol, String finalizeFnSymbol, boolean isUserVisible, boolean vectorized) {
        AggregateFunction fn = new AggregateFunction(new FunctionName(name),
                argTypes, retType, intermediateType, null, updateFnSymbol, initFnSymbol,
                null, null, getValueFnSymbol, removeFnSymbol, finalizeFnSymbol, vectorized);
        fn.setBinaryType(TFunctionBinaryType.BUILTIN);
        fn.ignoresDistinct = false;
        fn.isAnalyticFn = true;
        fn.isAggregateFn = false;
        fn.returnsNonNullOnEmpty = false;
        fn.setUserVisible(isUserVisible);
        return fn;
    }

    // Used to create UDAF
    public AggregateFunction(FunctionName fnName, Type[] argTypes,
                             Type retType, boolean hasVarArgs, Type intermediateType, URI location,
                             String initFnSymbol, String updateFnSymbol, String mergeFnSymbol,
                             String serializeFnSymbol, String finalizeFnSymbol,
                             String getValueFnSymbol, String removeFnSymbol) {
        super(fnName, Arrays.asList(argTypes), retType, hasVarArgs);
        this.setLocation(location);
        this.intermediateType = (intermediateType.equals(retType)) ? null : intermediateType;
        this.updateFnSymbol = updateFnSymbol;
        this.initFnSymbol = initFnSymbol;
        this.serializeFnSymbol = serializeFnSymbol;
        this.mergeFnSymbol = mergeFnSymbol;
        this.getValueFnSymbol = getValueFnSymbol;
        this.removeFnSymbol = removeFnSymbol;
        this.finalizeFnSymbol = finalizeFnSymbol;
        ignoresDistinct = false;
        isAnalyticFn = true;
        isAggregateFn = true;
        returnsNonNullOnEmpty = false;
    }

    public static class AggregateFunctionBuilder {
        TFunctionBinaryType binaryType;
        FunctionName name;
        Type[] argTypes;
        Type retType;
        boolean hasVarArgs;
        Type intermediateType;
        URI location;
        String initFnSymbol;
        String updateFnSymbol;
        String serializeFnSymbol;
        String finalizeFnSymbol;
        String mergeFnSymbol;
        String removeFnSymbol;
        String getValueFnSymbol;

        private AggregateFunctionBuilder(TFunctionBinaryType binaryType) {
            this.binaryType = binaryType;
        }

        public static AggregateFunctionBuilder createUdfBuilder() {
            return new AggregateFunctionBuilder(TFunctionBinaryType.NATIVE);
        }

        public AggregateFunctionBuilder name(FunctionName name) {
            this.name = name;
            return this;
        }

        public AggregateFunctionBuilder argsType(Type[] argTypes) {
            this.argTypes = argTypes;
            return this;
        }

        public AggregateFunctionBuilder retType(Type type) {
            this.retType = type;
            return this;
        }

        public AggregateFunctionBuilder hasVarArgs(boolean hasVarArgs) {
            this.hasVarArgs = hasVarArgs;
            return this;
        }

        public AggregateFunctionBuilder intermediateType(Type type) {
            this.intermediateType = type;
            return this;
        }

        public AggregateFunctionBuilder location(URI location) {
            this.location = location;
            return this;
        }

        public AggregateFunctionBuilder initFnSymbol(String symbol) {
            this.initFnSymbol = symbol;
            return this;
        }

        public AggregateFunctionBuilder updateFnSymbol(String symbol) {
            this.updateFnSymbol = symbol;
            return this;
        }

        public AggregateFunctionBuilder mergeFnSymbol(String symbol) {
            this.mergeFnSymbol = symbol;
            return this;
        }

        public AggregateFunctionBuilder serializeFnSymbol(String symbol) {
            this.serializeFnSymbol = symbol;
            return this;
        }

        public AggregateFunctionBuilder finalizeFnSymbol(String symbol) {
            this.finalizeFnSymbol = symbol;
            return this;
        }

        public AggregateFunctionBuilder getValueFnSymbol(String symbol) {
            this.getValueFnSymbol = symbol;
            return this;
        }

        public AggregateFunctionBuilder removeFnSymbol(String symbol) {
            this.removeFnSymbol = symbol;
            return this;
        }

        public AggregateFunction build() {
            AggregateFunction fn = new AggregateFunction(name, argTypes, retType, hasVarArgs, intermediateType,
                    location, initFnSymbol, updateFnSymbol, mergeFnSymbol,
                    serializeFnSymbol, finalizeFnSymbol,
                    getValueFnSymbol, removeFnSymbol);
            fn.setBinaryType(binaryType);
            return fn;
        }
    }

    public String getUpdateFnSymbol() { return updateFnSymbol; }
    public String getInitFnSymbol() { return initFnSymbol; }
    public String getSerializeFnSymbol() { return serializeFnSymbol; }
    public String getMergeFnSymbol() { return mergeFnSymbol; }
    public String getGetValueFnSymbol() { return getValueFnSymbol; }
    public String getRemoveFnSymbol() { return removeFnSymbol; }
    public String getFinalizeFnSymbol() { return finalizeFnSymbol; }
    public boolean ignoresDistinct() { return ignoresDistinct; }
    public boolean isAnalyticFn() { return isAnalyticFn; }
    public boolean isAggregateFn() { return isAggregateFn; }
    public boolean returnsNonNullOnEmpty() { return returnsNonNullOnEmpty; }

    /**
     * Returns the intermediate type of this aggregate function or null
     * if it is identical to the return type.
     */
    public Type getIntermediateType() { return intermediateType; }
    public void setUpdateFnSymbol(String fn) { updateFnSymbol = fn; }
    public void setInitFnSymbol(String fn) { initFnSymbol = fn; }
    public void setSerializeFnSymbol(String fn) { serializeFnSymbol = fn; }
    public void setMergeFnSymbol(String fn) { mergeFnSymbol = fn; }
    public void setGetValueFnSymbol(String fn) { getValueFnSymbol = fn; }
    public void setRemoveFnSymbol(String fn) { removeFnSymbol = fn; }
    public void setFinalizeFnSymbol(String fn) { finalizeFnSymbol = fn; }
    public void setIntermediateType(Type t) { intermediateType = t; }

    @Override
    public String toSql(boolean ifNotExists) {
        StringBuilder sb = new StringBuilder("CREATE AGGREGATE FUNCTION ");
        if (ifNotExists) {
            sb.append("IF NOT EXISTS ");
        }

        sb.append(signatureString()).append(" RETURNS " + getReturnType());
        if (getIntermediateType() != null) {
            sb.append(" INTERMEDIATE " + getIntermediateType());
        }

        sb.append(" PROPERTIES (")
                .append("\n  \"INIT_FN\"=\"" + getUpdateFnSymbol() + "\"")
                .append(",\n  \"UPDATE_FN\"=\"" + getInitFnSymbol() + "\"")
                .append(",\n  \"MERGE_FN\"=\"" + getMergeFnSymbol() + "\"");
        if (getSerializeFnSymbol() != null) {
            sb.append(",\n  \"SERIALIZE_FN\"=\"" + getSerializeFnSymbol() + "\"");
        }
        if (getFinalizeFnSymbol() != null) {
            sb.append(",\n  \"FINALIZE_FN\"=\"" + getFinalizeFnSymbol() + "\"");
        }

        sb.append(",\n  \"OBJECT_FILE\"=")
                .append("\"" + (getLocation() == null ? "" : getLocation().toString()) + "\"");
        sb.append(",\n  \"MD5\"=").append("\"" + getChecksum() + "\"");
        sb.append("\n);");
        return sb.toString();
    }

    @Override
    public TFunction toThrift() {
        TFunction fn = super.toThrift();
        TAggregateFunction aggFn = new TAggregateFunction();
        aggFn.setIsAnalyticOnlyFn(isAnalyticFn && !isAggregateFn);
        aggFn.setUpdateFnSymbol(updateFnSymbol);
        aggFn.setInitFnSymbol(initFnSymbol);
        if (serializeFnSymbol != null) {
            aggFn.setSerializeFnSymbol(serializeFnSymbol);
        }
        aggFn.setMergeFnSymbol(mergeFnSymbol);
        if (getValueFnSymbol  != null) {
            aggFn.setGetValueFnSymbol(getValueFnSymbol);
        }
        if (removeFnSymbol  != null) {
            aggFn.setRemoveFnSymbol(removeFnSymbol);
        }
        if (finalizeFnSymbol  != null) {
            aggFn.setFinalizeFnSymbol(finalizeFnSymbol);
        }
        if (intermediateType != null) {
            aggFn.setIntermediateType(intermediateType.toThrift());
        } else {
            aggFn.setIntermediateType(getReturnType().toThrift());
        }
        //    agg_fn.setIgnores_distinct(ignoresDistinct);
        fn.setAggregateFn(aggFn);
        return fn;
    }

    @Override
    public void write(DataOutput output) throws IOException {
        // 1. type
        FunctionType.AGGREGATE.write(output);
        // 2. parent
        super.writeFields(output);
        // 3. self's member
        boolean hasInterType = intermediateType != null;
        output.writeBoolean(hasInterType);
        if (hasInterType) {
            ColumnType.write(output, intermediateType);
        }
        writeOptionString(output, updateFnSymbol);
        writeOptionString(output, initFnSymbol);
        writeOptionString(output, serializeFnSymbol);
        writeOptionString(output, mergeFnSymbol);
        writeOptionString(output, getValueFnSymbol);
        writeOptionString(output, removeFnSymbol);
        writeOptionString(output, finalizeFnSymbol);

        output.writeBoolean(ignoresDistinct);
        output.writeBoolean(isAnalyticFn);
        output.writeBoolean(isAggregateFn);
        output.writeBoolean(returnsNonNullOnEmpty);
    }

    public void readFields(DataInput input) throws IOException {
        super.readFields(input);

        if (input.readBoolean()) {
            intermediateType = ColumnType.read(input);
        }
        updateFnSymbol = readOptionStringOrNull(input);
        initFnSymbol = readOptionStringOrNull(input);
        serializeFnSymbol = readOptionStringOrNull(input);
        mergeFnSymbol = readOptionStringOrNull(input);
        getValueFnSymbol = readOptionStringOrNull(input);
        removeFnSymbol = readOptionStringOrNull(input);
        finalizeFnSymbol = readOptionStringOrNull(input);
        ignoresDistinct = input.readBoolean();
        isAnalyticFn = input.readBoolean();
        isAggregateFn = input.readBoolean();
        returnsNonNullOnEmpty = input.readBoolean();
    }

    @Override
    public String getProperties() {
        Map<String, String> properties = Maps.newHashMap();
        properties.put(CreateFunctionStmt.OBJECT_FILE_KEY, getLocation() == null ? "" : getLocation().toString());
        properties.put(CreateFunctionStmt.MD5_CHECKSUM, checksum);
        properties.put(CreateFunctionStmt.INIT_KEY, initFnSymbol);
        properties.put(CreateFunctionStmt.UPDATE_KEY, updateFnSymbol);
        properties.put(CreateFunctionStmt.MERGE_KEY, mergeFnSymbol);
        properties.put(CreateFunctionStmt.SERIALIZE_KEY, serializeFnSymbol);
        properties.put(CreateFunctionStmt.FINALIZE_KEY, finalizeFnSymbol);

        //getValueFn and removeFn may be null if not analytic agg
        if (getValueFnSymbol != null) {
            properties.put(CreateFunctionStmt.GET_VALUE_KEY, getValueFnSymbol);
        }
        if (removeFnSymbol != null) {
            properties.put(CreateFunctionStmt.REMOVE_KEY, removeFnSymbol);
        }
        return new Gson().toJson(properties);
    }
}
<|MERGE_RESOLUTION|>--- conflicted
+++ resolved
@@ -49,11 +49,7 @@
     private static final Logger LOG = LogManager.getLogger(AggregateFunction.class);
 
     public static ImmutableSet<String> NOT_NULLABLE_AGGREGATE_FUNCTION_NAME_SET =
-<<<<<<< HEAD
-            ImmutableSet.of("row_number", "rank", "dense_rank", "hll_union_agg", "hll_union", "bitmap_union", "bitmap_intersect", FunctionSet.COUNT, "ndv", FunctionSet.BITMAP_UNION_INT, FunctionSet.BITMAP_UNION_COUNT, "ndv_no_finalize", FunctionSet.WINDOW_FUNNEL);
-=======
-            ImmutableSet.of("row_number", "rank", "dense_rank", "multi_distinct_count", "multi_distinct_sum", "hll_union_agg", "hll_union", "bitmap_union", "bitmap_intersect", FunctionSet.COUNT, "approx_count_distinct", "ndv", FunctionSet.BITMAP_UNION_INT, FunctionSet.BITMAP_UNION_COUNT, "ndv_no_finalize");
->>>>>>> 8bb16bfe
+            ImmutableSet.of("row_number", "rank", "dense_rank", "multi_distinct_count", "multi_distinct_sum", "hll_union_agg", "hll_union", "bitmap_union", "bitmap_intersect", FunctionSet.COUNT, "approx_count_distinct", "ndv", FunctionSet.BITMAP_UNION_INT, FunctionSet.BITMAP_UNION_COUNT, "ndv_no_finalize", FunctionSet.WINDOW_FUNNEL);
 
     public static ImmutableSet<String> ALWAYS_NULLABLE_AGGREGATE_FUNCTION_NAME_SET =
             ImmutableSet.of("stddev_samp", "variance_samp", "var_samp", "percentile_approx");
