// Licensed to the Apache Software Foundation (ASF) under one
// or more contributor license agreements.  See the NOTICE file
// distributed with this work for additional information
// regarding copyright ownership.  The ASF licenses this file
// to you under the Apache License, Version 2.0 (the
// "License"); you may not use this file except in compliance
// with the License.  You may obtain a copy of the License at
//
//   http://www.apache.org/licenses/LICENSE-2.0
//
// Unless required by applicable law or agreed to in writing,
// software distributed under the License is distributed on an
// "AS IS" BASIS, WITHOUT WARRANTIES OR CONDITIONS OF ANY
// KIND, either express or implied.  See the License for the
// specific language governing permissions and limitations
// under the License.

package org.apache.doris.nereids.trees.plans.logical;

import org.apache.doris.catalog.OlapTable;
import org.apache.doris.catalog.Partition;
import org.apache.doris.catalog.Table;
import org.apache.doris.nereids.memo.GroupExpression;
import org.apache.doris.nereids.properties.LogicalProperties;
import org.apache.doris.nereids.rules.analysis.OlapScanNodeId;
import org.apache.doris.nereids.trees.plans.Plan;
import org.apache.doris.nereids.trees.plans.PlanType;
import org.apache.doris.nereids.trees.plans.visitor.PlanVisitor;
import org.apache.doris.nereids.util.Utils;

import com.google.common.base.Preconditions;
import com.google.common.collect.ImmutableList;
import com.google.common.collect.Lists;

import java.util.List;
import java.util.Optional;

/**
 * Logical OlapScan.
 */
public class LogicalOlapScan extends LogicalRelation {

    public final OlapScanNodeId id;

    private final long selectedIndexId;
    private final List<Long> selectedTabletId;
    private final boolean partitionPruned;

    public LogicalOlapScan(OlapTable table) {
        this(table, ImmutableList.of());
    }

    public LogicalOlapScan(OlapTable table, List<String> qualifier) {
        this(OlapScanNodeId.getId(), table, qualifier, Optional.empty(), Optional.empty(),
                table.getPartitionIds(), false);
    }

    public LogicalOlapScan(Table table, List<String> qualifier) {
        this(OlapScanNodeId.getId(), table, qualifier, Optional.empty(), Optional.empty(),
                ((OlapTable) table).getPartitionIds(), false);
    }

    /**
     * Constructor for LogicalOlapScan.
     *
     * @param table Doris table
     * @param qualifier table name qualifier
     */
    public LogicalOlapScan(OlapScanNodeId id, Table table, List<String> qualifier,
            Optional<GroupExpression> groupExpression, Optional<LogicalProperties> logicalProperties,
            List<Long> selectedPartitionIdList,
            boolean partitionPruned) {
        super(PlanType.LOGICAL_OLAP_SCAN, table, qualifier,
                groupExpression, logicalProperties, selectedPartitionIdList);
        this.selectedIndexId = getTable().getBaseIndexId();
        this.selectedTabletId = Lists.newArrayList();
        for (Partition partition : getTable().getAllPartitions()) {
            selectedTabletId.addAll(partition.getBaseIndex().getTabletIdsInOrder());
        }
        this.partitionPruned = partitionPruned;
        this.id = id;
    }

    @Override
    public OlapTable getTable() {
        Preconditions.checkArgument(table instanceof OlapTable);
        return (OlapTable) table;
    }

    @Override
    public String toString() {
        return Utils.toSqlString("LogicalOlapScan",
                "qualified", qualifiedName(),
                "output", getOutput()
        );
    }

    @Override
    public boolean equals(Object o) {
        if (this == o) {
            return true;
        }
        if (o == null || getClass() != o.getClass() || !super.equals(o)) {
            return false;
        }
        return id == ((LogicalOlapScan) o).id;
    }

    @Override
    public Plan withGroupExpression(Optional<GroupExpression> groupExpression) {
<<<<<<< HEAD
        return new LogicalOlapScan(id, table, qualifier, groupExpression, Optional.of(logicalProperties),
=======
        return new LogicalOlapScan(table, qualifier, groupExpression, Optional.of(getLogicalProperties()),
>>>>>>> f2923f91
                selectedPartitionIds, partitionPruned);
    }

    @Override
    public LogicalOlapScan withLogicalProperties(Optional<LogicalProperties> logicalProperties) {
        return new LogicalOlapScan(id, table, qualifier, Optional.empty(), logicalProperties, selectedPartitionIds,
                partitionPruned);
    }

    public LogicalOlapScan withSelectedPartitionId(List<Long> selectedPartitionId) {
<<<<<<< HEAD
        return new LogicalOlapScan(id, table, qualifier, Optional.empty(), Optional.of(logicalProperties),
=======
        return new LogicalOlapScan(table, qualifier, Optional.empty(), Optional.of(logicalPropertiesSupplier.get()),
>>>>>>> f2923f91
                selectedPartitionId, true);
    }

    @Override
    public <R, C> R accept(PlanVisitor<R, C> visitor, C context) {
        return visitor.visitLogicalOlapScan(this, context);
    }

    public boolean isPartitionPruned() {
        return partitionPruned;
    }

    public List<Long> getSelectedTabletId() {
        return selectedTabletId;
    }

    public long getSelectedIndexId() {
        return selectedIndexId;
    }
}<|MERGE_RESOLUTION|>--- conflicted
+++ resolved
@@ -108,11 +108,8 @@
 
     @Override
     public Plan withGroupExpression(Optional<GroupExpression> groupExpression) {
-<<<<<<< HEAD
+        return new LogicalOlapScan(table, qualifier, groupExpression, Optional.of(getLogicalProperties()),
         return new LogicalOlapScan(id, table, qualifier, groupExpression, Optional.of(logicalProperties),
-=======
-        return new LogicalOlapScan(table, qualifier, groupExpression, Optional.of(getLogicalProperties()),
->>>>>>> f2923f91
                 selectedPartitionIds, partitionPruned);
     }
 
@@ -123,11 +120,8 @@
     }
 
     public LogicalOlapScan withSelectedPartitionId(List<Long> selectedPartitionId) {
-<<<<<<< HEAD
+        return new LogicalOlapScan(table, qualifier, Optional.empty(), Optional.of(logicalPropertiesSupplier.get()),
         return new LogicalOlapScan(id, table, qualifier, Optional.empty(), Optional.of(logicalProperties),
-=======
-        return new LogicalOlapScan(table, qualifier, Optional.empty(), Optional.of(logicalPropertiesSupplier.get()),
->>>>>>> f2923f91
                 selectedPartitionId, true);
     }
 
