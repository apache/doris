// Licensed to the Apache Software Foundation (ASF) under one
// or more contributor license agreements.  See the NOTICE file
// distributed with this work for additional information
// regarding copyright ownership.  The ASF licenses this file
// to you under the Apache License, Version 2.0 (the
// "License"); you may not use this file except in compliance
// with the License.  You may obtain a copy of the License at
//
//   http://www.apache.org/licenses/LICENSE-2.0
//
// Unless required by applicable law or agreed to in writing,
// software distributed under the License is distributed on an
// "AS IS" BASIS, WITHOUT WARRANTIES OR CONDITIONS OF ANY
// KIND, either express or implied.  See the License for the
// specific language governing permissions and limitations
// under the License.

package org.apache.doris.nereids.trees.plans.logical;

import org.apache.doris.catalog.OlapTable;
import org.apache.doris.catalog.Partition;
import org.apache.doris.catalog.Table;
import org.apache.doris.nereids.memo.GroupExpression;
import org.apache.doris.nereids.properties.LogicalProperties;
import org.apache.doris.nereids.trees.plans.Plan;
import org.apache.doris.nereids.trees.plans.PlanType;
import org.apache.doris.nereids.trees.plans.RelationId;
import org.apache.doris.nereids.trees.plans.visitor.PlanVisitor;
import org.apache.doris.nereids.util.Utils;

import com.google.common.annotations.VisibleForTesting;
import com.google.common.base.Preconditions;
import com.google.common.collect.ImmutableList;
import com.google.common.collect.Lists;
import org.apache.commons.collections.CollectionUtils;

import java.util.List;
import java.util.Optional;

/**
 * Logical OlapScan.
 */
public class LogicalOlapScan extends LogicalRelation {

    private final long selectedIndexId;
    private final List<Long> selectedTabletId;
    private final boolean partitionPruned;

<<<<<<< HEAD
    public LogicalOlapScan(RelationId id, OlapTable table) {
        this(id, table, ImmutableList.of());
    }

    public LogicalOlapScan(RelationId id, OlapTable table, List<String> qualifier) {
        this(id, table, qualifier, Optional.empty(), Optional.empty(),
                table.getPartitionIds(), false);
    }

    public LogicalOlapScan(RelationId id, Table table, List<String> qualifier) {
        this(id, table, qualifier, Optional.empty(), Optional.empty(),
                ((OlapTable) table).getPartitionIds(), false);
=======
    private final List<Long> candidateIndexIds;
    private final boolean rollupSelected;

    public LogicalOlapScan(OlapTable table) {
        this(table, ImmutableList.of());
    }

    public LogicalOlapScan(OlapTable table, List<String> qualifier) {
        this(table, qualifier, Optional.empty(), Optional.empty(),
                table.getPartitionIds(), false, ImmutableList.of(), false);
    }

    public LogicalOlapScan(Table table, List<String> qualifier) {
        this(table, qualifier, Optional.empty(), Optional.empty(),
                ((OlapTable) table).getPartitionIds(), false, ImmutableList.of(), false);
>>>>>>> 2b62ac2f
    }

    /**
     * Constructor for LogicalOlapScan.
     */
<<<<<<< HEAD
    public LogicalOlapScan(RelationId id, Table table, List<String> qualifier,
            Optional<GroupExpression> groupExpression, Optional<LogicalProperties> logicalProperties,
            List<Long> selectedPartitionIdList, boolean partitionPruned) {
        super(id, PlanType.LOGICAL_OLAP_SCAN, table, qualifier,
=======
    public LogicalOlapScan(Table table, List<String> qualifier, Optional<GroupExpression> groupExpression,
            Optional<LogicalProperties> logicalProperties, List<Long> selectedPartitionIdList,
            boolean partitionPruned, List<Long> candidateIndexIds, boolean rollupSelected) {
        super(PlanType.LOGICAL_OLAP_SCAN, table, qualifier,
>>>>>>> 2b62ac2f
                groupExpression, logicalProperties, selectedPartitionIdList);
        // TODO: use CBO manner to select best index id, according to index's statistics info,
        //   revisit this after rollup and materialized view selection are fully supported.
        this.selectedIndexId = CollectionUtils.isEmpty(candidateIndexIds)
                ? getTable().getBaseIndexId() : candidateIndexIds.get(0);
        this.selectedTabletId = Lists.newArrayList();
        for (Partition partition : getTable().getAllPartitions()) {
            selectedTabletId.addAll(partition.getBaseIndex().getTabletIdsInOrder());
        }
        this.partitionPruned = partitionPruned;
        this.candidateIndexIds = candidateIndexIds;
        this.rollupSelected = rollupSelected;
    }

    @Override
    public OlapTable getTable() {
        Preconditions.checkArgument(table instanceof OlapTable);
        return (OlapTable) table;
    }

    @Override
    public String toString() {
        return Utils.toSqlString("LogicalOlapScan",
                "qualified", qualifiedName(),
                "output", getOutput(),
                "candidateIndexIds", candidateIndexIds,
                "selectedIndexId", selectedIndexId
        );
    }

    @Override
    public boolean equals(Object o) {
        if (this == o) {
            return true;
        }
        return o != null && getClass() == o.getClass() && super.equals(o);
    }

    @Override
    public Plan withGroupExpression(Optional<GroupExpression> groupExpression) {
<<<<<<< HEAD
        return new LogicalOlapScan(getId(), table, qualifier, groupExpression,
                Optional.of(getLogicalProperties()), selectedPartitionIds, partitionPruned);
=======
        return new LogicalOlapScan(table, qualifier, groupExpression, Optional.of(getLogicalProperties()),
                selectedPartitionIds, partitionPruned, candidateIndexIds, rollupSelected);
>>>>>>> 2b62ac2f
    }

    @Override
    public LogicalOlapScan withLogicalProperties(Optional<LogicalProperties> logicalProperties) {
<<<<<<< HEAD
        return new LogicalOlapScan(getId(), table, qualifier, Optional.empty(),
                logicalProperties, selectedPartitionIds, partitionPruned);
    }

    public LogicalOlapScan withSelectedPartitionId(List<Long> selectedPartitionId) {
        return new LogicalOlapScan(getId(), table, qualifier, Optional.empty(),
                Optional.of(logicalPropertiesSupplier.get()), selectedPartitionId, true);
=======
        return new LogicalOlapScan(table, qualifier, Optional.empty(), logicalProperties, selectedPartitionIds,
                partitionPruned, candidateIndexIds, rollupSelected);
    }

    public LogicalOlapScan withSelectedPartitionId(List<Long> selectedPartitionId) {
        return new LogicalOlapScan(table, qualifier, Optional.empty(), Optional.of(getLogicalProperties()),
                selectedPartitionId, true, candidateIndexIds, rollupSelected);
    }

    public LogicalOlapScan withCandidateIndexIds(List<Long> candidateIndexIds) {
        return new LogicalOlapScan(table, qualifier, Optional.empty(), Optional.of(getLogicalProperties()),
                selectedPartitionIds, partitionPruned, candidateIndexIds, true);
>>>>>>> 2b62ac2f
    }

    @Override
    public <R, C> R accept(PlanVisitor<R, C> visitor, C context) {
        return visitor.visitLogicalOlapScan(this, context);
    }

    public boolean isPartitionPruned() {
        return partitionPruned;
    }

    public List<Long> getSelectedTabletId() {
        return selectedTabletId;
    }

    public long getSelectedIndexId() {
        return selectedIndexId;
    }

    public boolean isRollupSelected() {
        return rollupSelected;
    }

    /**
     * Should apply {@link org.apache.doris.nereids.rules.mv.SelectRollup} or not.
     */
    public boolean shouldSelectRollup() {
        switch (((OlapTable) table).getKeysType()) {
            case AGG_KEYS:
            case UNIQUE_KEYS:
                return !rollupSelected;
            default:
                return false;
        }
    }

    @VisibleForTesting
    public Optional<String> getSelectRollupName() {
        return rollupSelected ? Optional.ofNullable(((OlapTable) table).getIndexNameById(selectedIndexId))
                : Optional.empty();
    }
}<|MERGE_RESOLUTION|>--- conflicted
+++ resolved
@@ -46,52 +46,40 @@
     private final List<Long> selectedTabletId;
     private final boolean partitionPruned;
 
-<<<<<<< HEAD
+    private final List<Long> candidateIndexIds;
+    private final boolean rollupSelected;
+
     public LogicalOlapScan(RelationId id, OlapTable table) {
         this(id, table, ImmutableList.of());
-    }
 
+
+    public LogicalOlapScan(OlapTable table, List<String> qualifier) {
+        this(table, qualifier, Optional.empty(), Optional.empty(),
+                table.getPartitionIds(), false, ImmutableList.of(), false);
     public LogicalOlapScan(RelationId id, OlapTable table, List<String> qualifier) {
         this(id, table, qualifier, Optional.empty(), Optional.empty(),
                 table.getPartitionIds(), false);
     }
 
+    public LogicalOlapScan(Table table, List<String> qualifier) {
+        this(table, qualifier, Optional.empty(), Optional.empty(),
+                ((OlapTable) table).getPartitionIds(), false, ImmutableList.of(), false);
     public LogicalOlapScan(RelationId id, Table table, List<String> qualifier) {
         this(id, table, qualifier, Optional.empty(), Optional.empty(),
                 ((OlapTable) table).getPartitionIds(), false);
-=======
-    private final List<Long> candidateIndexIds;
-    private final boolean rollupSelected;
-
-    public LogicalOlapScan(OlapTable table) {
-        this(table, ImmutableList.of());
-    }
-
-    public LogicalOlapScan(OlapTable table, List<String> qualifier) {
-        this(table, qualifier, Optional.empty(), Optional.empty(),
-                table.getPartitionIds(), false, ImmutableList.of(), false);
-    }
-
-    public LogicalOlapScan(Table table, List<String> qualifier) {
-        this(table, qualifier, Optional.empty(), Optional.empty(),
-                ((OlapTable) table).getPartitionIds(), false, ImmutableList.of(), false);
->>>>>>> 2b62ac2f
     }
 
     /**
      * Constructor for LogicalOlapScan.
      */
-<<<<<<< HEAD
+    public LogicalOlapScan(Table table, List<String> qualifier, Optional<GroupExpression> groupExpression,
+            Optional<LogicalProperties> logicalProperties, List<Long> selectedPartitionIdList,
+            boolean partitionPruned, List<Long> candidateIndexIds, boolean rollupSelected) {
+        super(PlanType.LOGICAL_OLAP_SCAN, table, qualifier,
     public LogicalOlapScan(RelationId id, Table table, List<String> qualifier,
             Optional<GroupExpression> groupExpression, Optional<LogicalProperties> logicalProperties,
             List<Long> selectedPartitionIdList, boolean partitionPruned) {
         super(id, PlanType.LOGICAL_OLAP_SCAN, table, qualifier,
-=======
-    public LogicalOlapScan(Table table, List<String> qualifier, Optional<GroupExpression> groupExpression,
-            Optional<LogicalProperties> logicalProperties, List<Long> selectedPartitionIdList,
-            boolean partitionPruned, List<Long> candidateIndexIds, boolean rollupSelected) {
-        super(PlanType.LOGICAL_OLAP_SCAN, table, qualifier,
->>>>>>> 2b62ac2f
                 groupExpression, logicalProperties, selectedPartitionIdList);
         // TODO: use CBO manner to select best index id, according to index's statistics info,
         //   revisit this after rollup and materialized view selection are fully supported.
@@ -132,28 +120,18 @@
 
     @Override
     public Plan withGroupExpression(Optional<GroupExpression> groupExpression) {
-<<<<<<< HEAD
+        return new LogicalOlapScan(table, qualifier, groupExpression, Optional.of(getLogicalProperties()),
+                selectedPartitionIds, partitionPruned, candidateIndexIds, rollupSelected);
         return new LogicalOlapScan(getId(), table, qualifier, groupExpression,
                 Optional.of(getLogicalProperties()), selectedPartitionIds, partitionPruned);
-=======
-        return new LogicalOlapScan(table, qualifier, groupExpression, Optional.of(getLogicalProperties()),
-                selectedPartitionIds, partitionPruned, candidateIndexIds, rollupSelected);
->>>>>>> 2b62ac2f
     }
 
     @Override
     public LogicalOlapScan withLogicalProperties(Optional<LogicalProperties> logicalProperties) {
-<<<<<<< HEAD
+        return new LogicalOlapScan(table, qualifier, Optional.empty(), logicalProperties, selectedPartitionIds,
+                partitionPruned, candidateIndexIds, rollupSelected);
         return new LogicalOlapScan(getId(), table, qualifier, Optional.empty(),
                 logicalProperties, selectedPartitionIds, partitionPruned);
-    }
-
-    public LogicalOlapScan withSelectedPartitionId(List<Long> selectedPartitionId) {
-        return new LogicalOlapScan(getId(), table, qualifier, Optional.empty(),
-                Optional.of(logicalPropertiesSupplier.get()), selectedPartitionId, true);
-=======
-        return new LogicalOlapScan(table, qualifier, Optional.empty(), logicalProperties, selectedPartitionIds,
-                partitionPruned, candidateIndexIds, rollupSelected);
     }
 
     public LogicalOlapScan withSelectedPartitionId(List<Long> selectedPartitionId) {
@@ -164,7 +142,8 @@
     public LogicalOlapScan withCandidateIndexIds(List<Long> candidateIndexIds) {
         return new LogicalOlapScan(table, qualifier, Optional.empty(), Optional.of(getLogicalProperties()),
                 selectedPartitionIds, partitionPruned, candidateIndexIds, true);
->>>>>>> 2b62ac2f
+        return new LogicalOlapScan(getId(), table, qualifier, Optional.empty(),
+                Optional.of(logicalPropertiesSupplier.get()), selectedPartitionId, true);
     }
 
     @Override
