--- conflicted
+++ resolved
@@ -613,10 +613,7 @@
                     resultExprs.add(rewriteQueryExprByMvColumnExpr(expr, analyzer));
                 }
                 colLabels.add("col_" + colLabels.size());
-<<<<<<< HEAD
                 subColLabels.add(expr.toSubColumnLabel());
-=======
->>>>>>> 9f277a0a
             }
         }
         // analyze valueList if exists
