--- conflicted
+++ resolved
@@ -77,20 +77,8 @@
     AGGREGATE_DISASSEMBLE(RuleTypeClass.REWRITE),
     COLUMN_PRUNE_PROJECTION(RuleTypeClass.REWRITE),
     ELIMINATE_UNNECESSARY_PROJECT(RuleTypeClass.REWRITE),
-<<<<<<< HEAD
-    ELIMINATE_ALIAS_NODE(RuleTypeClass.REWRITE),
+    LOGICAL_SUB_QUERY_ALIAS_TO_LOGICAL_PROJECT(RuleTypeClass.REWRITE),
     ELIMINATE_GROUP_BY_CONSTANT(RuleTypeClass.REWRITE),
-
-    PROJECT_ELIMINATE_ALIAS_NODE(RuleTypeClass.REWRITE),
-    FILTER_ELIMINATE_ALIAS_NODE(RuleTypeClass.REWRITE),
-    JOIN_ELIMINATE_ALIAS_NODE(RuleTypeClass.REWRITE),
-    JOIN_LEFT_CHILD_ELIMINATE_ALIAS_NODE(RuleTypeClass.REWRITE),
-    JOIN_RIGHT_CHILD_ELIMINATE_ALIAS_NODE(RuleTypeClass.REWRITE),
-    AGGREGATE_ELIMINATE_ALIAS_NODE(RuleTypeClass.REWRITE),
-=======
-    LOGICAL_SUB_QUERY_ALIAS_TO_LOGICAL_PROJECT(RuleTypeClass.REWRITE),
->>>>>>> 4728e750
-
     // subquery analyze
     ANALYZE_FILTER_SUBQUERY(RuleTypeClass.REWRITE),
     // subquery rewrite rule
