--- conflicted
+++ resolved
@@ -38,11 +38,8 @@
     PROJECT_TO_GLOBAL_AGGREGATE(RuleTypeClass.REWRITE),
     // rewrite rules
     AGGREGATE_DISASSEMBLE(RuleTypeClass.REWRITE),
-<<<<<<< HEAD
     COLUMN_PRUNE_PROJECTION(RuleTypeClass.REWRITE),
-=======
     // predicate push down rules
->>>>>>> 589ab06b
     PUSH_DOWN_PREDICATE_THROUGH_JOIN(RuleTypeClass.REWRITE),
     // column prune rules,
     COLUMN_PRUNE_AGGREGATION_CHILD(RuleTypeClass.REWRITE),
