--- conflicted
+++ resolved
@@ -110,15 +110,14 @@
     public RoutineLoadManager() {
     }
 
-<<<<<<< HEAD
     public List<RoutineLoadJob> getAllRoutineLoadJobs() {
         return new ArrayList<>(idToRoutineLoadJob.values());
-=======
+    }
+
     public List<RoutineLoadJob> getActiveRoutineLoadJobs() {
         return idToRoutineLoadJob.values().stream()
                 .filter(job -> !job.state.isFinalState())
                 .collect(Collectors.toList());
->>>>>>> b0f51617
     }
 
     public void addMultiLoadTaskTxnIdToRoutineLoadJobId(long txnId, long routineLoadJobId) {
