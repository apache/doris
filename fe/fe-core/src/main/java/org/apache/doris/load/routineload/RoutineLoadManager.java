// Licensed to the Apache Software Foundation (ASF) under one
// or more contributor license agreements.  See the NOTICE file
// distributed with this work for additional information
// regarding copyright ownership.  The ASF licenses this file
// to you under the Apache License, Version 2.0 (the
// "License"); you may not use this file except in compliance
// with the License.  You may obtain a copy of the License at
//
//   http://www.apache.org/licenses/LICENSE-2.0
//
// Unless required by applicable law or agreed to in writing,
// software distributed under the License is distributed on an
// "AS IS" BASIS, WITHOUT WARRANTIES OR CONDITIONS OF ANY
// KIND, either express or implied.  See the License for the
// specific language governing permissions and limitations
// under the License.

package org.apache.doris.load.routineload;

import org.apache.doris.analysis.AlterRoutineLoadStmt;
import org.apache.doris.analysis.CreateRoutineLoadStmt;
<<<<<<< HEAD
import org.apache.doris.analysis.ResumeRoutineLoadStmt;
=======
import org.apache.doris.analysis.PauseRoutineLoadStmt;
>>>>>>> 52d649ff
import org.apache.doris.catalog.Database;
import org.apache.doris.catalog.Env;
import org.apache.doris.catalog.OlapTable;
import org.apache.doris.catalog.Partition;
import org.apache.doris.catalog.PartitionInfo;
import org.apache.doris.catalog.ReplicaAllocation;
import org.apache.doris.catalog.Table;
import org.apache.doris.common.AnalysisException;
import org.apache.doris.common.Config;
import org.apache.doris.common.DdlException;
import org.apache.doris.common.ErrorCode;
import org.apache.doris.common.ErrorReport;
import org.apache.doris.common.InternalErrorCode;
import org.apache.doris.common.LoadException;
import org.apache.doris.common.MetaNotFoundException;
import org.apache.doris.common.PatternMatcher;
import org.apache.doris.common.UserException;
import org.apache.doris.common.io.Writable;
import org.apache.doris.common.util.LogBuilder;
import org.apache.doris.common.util.LogKey;
import org.apache.doris.datasource.InternalCatalog;
import org.apache.doris.mysql.privilege.PrivPredicate;
import org.apache.doris.nereids.trees.plans.commands.load.PauseRoutineLoadCommand;
import org.apache.doris.nereids.trees.plans.commands.load.ResumeRoutineLoadCommand;
import org.apache.doris.nereids.trees.plans.commands.load.StopRoutineLoadCommand;
import org.apache.doris.persist.AlterRoutineLoadJobOperationLog;
import org.apache.doris.persist.RoutineLoadOperation;
import org.apache.doris.qe.ConnectContext;
import org.apache.doris.resource.Tag;
import org.apache.doris.resource.computegroup.ComputeGroup;
import org.apache.doris.system.Backend;
import org.apache.doris.system.BeSelectionPolicy;

import com.google.common.base.Preconditions;
import com.google.common.collect.Lists;
import com.google.common.collect.Maps;
import com.google.common.collect.Sets;
import org.apache.commons.collections.CollectionUtils;
import org.apache.logging.log4j.LogManager;
import org.apache.logging.log4j.Logger;

import java.io.DataInput;
import java.io.DataOutput;
import java.io.IOException;
import java.util.ArrayDeque;
import java.util.ArrayList;
import java.util.Comparator;
import java.util.Deque;
import java.util.Iterator;
import java.util.List;
import java.util.Map;
import java.util.Optional;
import java.util.Set;
import java.util.concurrent.ConcurrentHashMap;
import java.util.concurrent.locks.ReentrantReadWriteLock;
import java.util.function.Predicate;
import java.util.stream.Collectors;

public class RoutineLoadManager implements Writable {
    private static final Logger LOG = LogManager.getLogger(RoutineLoadManager.class);

    // Long is beId, integer is the size of tasks in be
    private Map<Long, Integer> beIdToMaxConcurrentTasks = Maps.newHashMap();

    // routine load job meta
    private Map<Long, RoutineLoadJob> idToRoutineLoadJob = Maps.newConcurrentMap();
    private Map<Long, Map<String, List<RoutineLoadJob>>> dbToNameToRoutineLoadJob = Maps.newConcurrentMap();

    private ConcurrentHashMap<Long, Long> multiLoadTaskTxnIdToRoutineLoadJobId = new ConcurrentHashMap<>();

    private ReentrantReadWriteLock lock = new ReentrantReadWriteLock(true);

    // Map<beId, timestamp when added to blacklist>
    private Map<Long, Long> blacklist = new ConcurrentHashMap<>();

    private void readLock() {
        lock.readLock().lock();
    }

    private void readUnlock() {
        lock.readLock().unlock();
    }

    private void writeLock() {
        lock.writeLock().lock();
    }

    private void writeUnlock() {
        lock.writeLock().unlock();
    }

    public RoutineLoadManager() {
    }

    public Map<Long, Long> getBlacklist() {
        return blacklist;
    }

    public List<RoutineLoadJob> getAllRoutineLoadJobs() {
        return new ArrayList<>(idToRoutineLoadJob.values());
    }

    public List<RoutineLoadJob> getActiveRoutineLoadJobs() {
        return idToRoutineLoadJob.values().stream()
                .filter(job -> !job.state.isFinalState())
                .collect(Collectors.toList());
    }

    public void addMultiLoadTaskTxnIdToRoutineLoadJobId(long txnId, long routineLoadJobId) {
        multiLoadTaskTxnIdToRoutineLoadJobId.put(txnId, routineLoadJobId);
    }

    public RoutineLoadJob getRoutineLoadJobByMultiLoadTaskTxnId(long txnId) {
        long routineLoadJobId = multiLoadTaskTxnIdToRoutineLoadJobId.get(txnId);
        if (routineLoadJobId == 0) {
            return null;
        }
        return idToRoutineLoadJob.get(routineLoadJobId);
    }

    public void removeMultiLoadTaskTxnIdToRoutineLoadJobId(long txnId) {
        multiLoadTaskTxnIdToRoutineLoadJobId.remove(txnId);
    }

    public void updateBeIdToMaxConcurrentTasks() {
        beIdToMaxConcurrentTasks = Env.getCurrentSystemInfo().getAllBackendIds(true).stream().collect(
                Collectors.toMap(beId -> beId, beId -> Config.max_routine_load_task_num_per_be));
    }

    // this is not real-time number
    public int getTotalMaxConcurrentTaskNum() {
        return beIdToMaxConcurrentTasks.values().stream().mapToInt(i -> i).sum();
    }

    // return the map of be id -> running tasks num
    private Map<Long, Integer> getBeCurrentTasksNumMap() {
        Map<Long, Integer> beCurrentTaskNumMap = Maps.newHashMap();
        for (RoutineLoadJob routineLoadJob : getRoutineLoadJobByState(
                Sets.newHashSet(RoutineLoadJob.JobState.RUNNING))) {
            Map<Long, Integer> jobBeCurrentTasksNumMap = routineLoadJob.getBeCurrentTasksNumMap();
            for (Map.Entry<Long, Integer> entry : jobBeCurrentTasksNumMap.entrySet()) {
                if (beCurrentTaskNumMap.containsKey(entry.getKey())) {
                    beCurrentTaskNumMap.put(entry.getKey(), beCurrentTaskNumMap.get(entry.getKey()) + entry.getValue());
                } else {
                    beCurrentTaskNumMap.put(entry.getKey(), entry.getValue());
                }
            }
        }
        return beCurrentTaskNumMap;

    }

    // cloud override
    public void createRoutineLoadJob(CreateRoutineLoadStmt createRoutineLoadStmt)
            throws UserException {
        // check load auth
        if (!Env.getCurrentEnv().getAccessManager().checkTblPriv(ConnectContext.get(),
                InternalCatalog.INTERNAL_CATALOG_NAME,
                createRoutineLoadStmt.getDBName(),
                createRoutineLoadStmt.getTableName(),
                PrivPredicate.LOAD)) {
            ErrorReport.reportAnalysisException(ErrorCode.ERR_TABLEACCESS_DENIED_ERROR, "LOAD",
                    ConnectContext.get().getQualifiedUser(),
                    ConnectContext.get().getRemoteIP(),
                    createRoutineLoadStmt.getDBName(),
                    createRoutineLoadStmt.getDBName() + ": " + createRoutineLoadStmt.getTableName());
        }

        RoutineLoadJob routineLoadJob = null;
        LoadDataSourceType type = LoadDataSourceType.valueOf(createRoutineLoadStmt.getTypeName());
        switch (type) {
            case KAFKA:
                routineLoadJob = KafkaRoutineLoadJob.fromCreateStmt(createRoutineLoadStmt);
                break;
            default:
                throw new UserException("Unknown data source type: " + type);
        }

        routineLoadJob.setOrigStmt(createRoutineLoadStmt.getOrigStmt());
        routineLoadJob.setComment(createRoutineLoadStmt.getComment());
        addRoutineLoadJob(routineLoadJob, createRoutineLoadStmt.getDBName(),
                    createRoutineLoadStmt.getTableName());
    }

    public void addRoutineLoadJob(RoutineLoadJob routineLoadJob, String dbName, String tableName)
                    throws UserException {
        writeLock();
        try {
            // check if db.routineLoadName has been used
            if (isNameUsed(routineLoadJob.getDbId(), routineLoadJob.getName())) {
                throw new DdlException("Name " + routineLoadJob.getName() + " already used in db "
                        + dbName);
            }
            if (getRoutineLoadJobByState(Sets.newHashSet(RoutineLoadJob.JobState.NEED_SCHEDULE,
                    RoutineLoadJob.JobState.RUNNING, RoutineLoadJob.JobState.PAUSED)).size()
                    > Config.max_routine_load_job_num) {
                throw new DdlException("There are more than " + Config.max_routine_load_job_num
                        + " routine load jobs are running. exceed limit.");
            }

            unprotectedAddJob(routineLoadJob);
            Env.getCurrentEnv().getEditLog().logCreateRoutineLoadJob(routineLoadJob);
        } finally {
            writeUnlock();
        }

        LOG.info("create routine load job: id: {}, job name: {}, db name: {}, table name: {}",
                 routineLoadJob.getId(), routineLoadJob.getName(), dbName, tableName);
    }

    private void unprotectedAddJob(RoutineLoadJob routineLoadJob) {
        idToRoutineLoadJob.put(routineLoadJob.getId(), routineLoadJob);

        Map<String, List<RoutineLoadJob>> nameToRoutineLoadJob = dbToNameToRoutineLoadJob
                .computeIfAbsent(routineLoadJob.getDbId(), k -> Maps.newConcurrentMap());
        List<RoutineLoadJob> routineLoadJobList = nameToRoutineLoadJob
                .computeIfAbsent(routineLoadJob.getName(), k -> Lists.newArrayList());
        routineLoadJobList.add(routineLoadJob);
        // add txn state callback in factory
        Env.getCurrentGlobalTransactionMgr().getCallbackFactory().addCallback(routineLoadJob);
    }

    // TODO(ml): Idempotency
    private boolean isNameUsed(Long dbId, String name) {
        if (dbToNameToRoutineLoadJob.containsKey(dbId)) {
            Map<String, List<RoutineLoadJob>> labelToRoutineLoadJob = dbToNameToRoutineLoadJob.get(dbId);
            if (labelToRoutineLoadJob.containsKey(name)) {
                List<RoutineLoadJob> routineLoadJobList = labelToRoutineLoadJob.get(name);
                Optional<RoutineLoadJob> optional = routineLoadJobList.stream()
                        .filter(entity -> entity.getName().equals(name))
                        .filter(entity -> !entity.getState().isFinalState()).findFirst();
                return optional.isPresent();
            }
        }
        return false;
    }

    public RoutineLoadJob checkPrivAndGetJob(String dbName, String jobName)
            throws MetaNotFoundException, DdlException, AnalysisException {
        RoutineLoadJob routineLoadJob = getJob(dbName, jobName);
        if (routineLoadJob == null) {
            throw new DdlException("There is not operable routine load job with name " + jobName);
        }
        // check auth
        String dbFullName;
        String tableName;
        try {
            dbFullName = routineLoadJob.getDbFullName();
            tableName = routineLoadJob.getTableName();
        } catch (MetaNotFoundException e) {
            throw new DdlException("The metadata of job has been changed. The job will be cancelled automatically", e);
        }
        if (routineLoadJob.isMultiTable()) {
            if (!Env.getCurrentEnv().getAccessManager().checkDbPriv(ConnectContext.get(),
                    InternalCatalog.INTERNAL_CATALOG_NAME,
                    dbFullName,
                    PrivPredicate.LOAD)) {
                // todo add new error code
                ErrorReport.reportAnalysisException(ErrorCode.ERR_TABLEACCESS_DENIED_ERROR, "LOAD",
                        ConnectContext.get().getQualifiedUser(),
                        ConnectContext.get().getRemoteIP(),
                        dbFullName);
            }
            return routineLoadJob;
        }
        if (!Env.getCurrentEnv().getAccessManager().checkTblPriv(ConnectContext.get(),
                InternalCatalog.INTERNAL_CATALOG_NAME,
                dbFullName,
                tableName,
                PrivPredicate.LOAD)) {
            ErrorReport.reportAnalysisException(ErrorCode.ERR_TABLEACCESS_DENIED_ERROR, "LOAD",
                    ConnectContext.get().getQualifiedUser(),
                    ConnectContext.get().getRemoteIP(),
                    dbFullName + ": " + tableName);
        }
        return routineLoadJob;
    }

    // get all jobs which state is not in final state from specified database
    public List<RoutineLoadJob> checkPrivAndGetAllJobs(String dbName)
            throws MetaNotFoundException, DdlException {

        List<RoutineLoadJob> result = Lists.newArrayList();
        Database database = Env.getCurrentInternalCatalog().getDbOrDdlException(dbName);
        long dbId = database.getId();
        Map<String, List<RoutineLoadJob>> jobMap = dbToNameToRoutineLoadJob.get(dbId);
        if (jobMap == null) {
            // return empty result
            return result;
        }

        for (List<RoutineLoadJob> jobs : jobMap.values()) {
            for (RoutineLoadJob job : jobs) {
                if (!job.getState().isFinalState()) {
                    String tableName = job.getTableName();
                    if (!job.isMultiTable() && !Env.getCurrentEnv().getAccessManager()
                            .checkTblPriv(ConnectContext.get(), InternalCatalog.INTERNAL_CATALOG_NAME, dbName,
                                    tableName, PrivPredicate.LOAD)) {
                        continue;
                    }
                    result.add(job);
                }
            }
        }

        return result;
    }

    public void pauseRoutineLoadJob(PauseRoutineLoadCommand pauseRoutineLoadCommand)
            throws UserException {
        List<RoutineLoadJob> jobs = Lists.newArrayList();
        // it needs lock when getting routine load job,
        // otherwise, it may cause the editLog out of order in the following scenarios:
        // thread A: create job and record job meta
        // thread B: change job state and persist in editlog according to meta
        // thread A: persist in editlog
        // which will cause the null pointer exception when replaying editLog
        readLock();
        try {
            if (pauseRoutineLoadCommand.isAll()) {
                jobs = checkPrivAndGetAllJobs(pauseRoutineLoadCommand.getDbFullName());
            } else {
                RoutineLoadJob routineLoadJob = checkPrivAndGetJob(pauseRoutineLoadCommand.getDbFullName(),
                        pauseRoutineLoadCommand.getLabel());
                jobs.add(routineLoadJob);
            }
        } finally {
            readUnlock();
        }

        for (RoutineLoadJob routineLoadJob : jobs) {
            try {
                routineLoadJob.updateState(RoutineLoadJob.JobState.PAUSED,
                    new ErrorReason(InternalErrorCode.MANUAL_PAUSE_ERR,
                        "User " + ConnectContext.get().getQualifiedUser() + " pauses routine load job"),
                        false /* not replay */);
                LOG.info(new LogBuilder(LogKey.ROUTINE_LOAD_JOB, routineLoadJob.getId()).add("current_state",
                        routineLoadJob.getState()).add("user", ConnectContext.get().getQualifiedUser()).add("msg",
                        "routine load job has been paused by user").build());
            } catch (UserException e) {
                LOG.warn("failed to pause routine load job {}", routineLoadJob.getName(), e);
                // if user want to pause a certain job and failed, return error.
                // if user want to pause all possible jobs, skip error jobs.
                if (!pauseRoutineLoadCommand.isAll()) {
                    throw e;
                }
            }
        }
    }

    public void resumeRoutineLoadJob(ResumeRoutineLoadCommand resumeRoutineLoadCommand)
            throws UserException {
        List<RoutineLoadJob> jobs = Lists.newArrayList();
        if (resumeRoutineLoadCommand.isAll()) {
            jobs = checkPrivAndGetAllJobs(resumeRoutineLoadCommand.getDbFullName());
        } else {
            RoutineLoadJob routineLoadJob = checkPrivAndGetJob(resumeRoutineLoadCommand.getDbFullName(),
                    resumeRoutineLoadCommand.getLabel());
            jobs.add(routineLoadJob);
        }

        for (RoutineLoadJob routineLoadJob : jobs) {
            try {
                routineLoadJob.jobStatistic.errorRowsAfterResumed = 0;
                routineLoadJob.autoResumeCount = 0;
                routineLoadJob.latestResumeTimestamp = 0;
                routineLoadJob.updateState(RoutineLoadJob.JobState.NEED_SCHEDULE, null, false /* not replay */);
                LOG.info(new LogBuilder(LogKey.ROUTINE_LOAD_JOB, routineLoadJob.getId())
                        .add("current_state", routineLoadJob.getState())
                        .add("user", ConnectContext.get().getQualifiedUser())
                        .add("msg", "routine load job has been resumed by user")
                        .build());
            } catch (UserException e) {
                LOG.warn("failed to resume routine load job {}", routineLoadJob.getName(), e);
                // if user want to resume a certain job and failed, return error.
                // if user want to resume all possible jobs, skip error jobs.
                if (!resumeRoutineLoadCommand.isAll()) {
                    throw e;
                }
            }
        }
    }

    public void stopRoutineLoadJob(StopRoutineLoadCommand stopRoutineLoadCommand)
            throws UserException {
        RoutineLoadJob routineLoadJob;
        // it needs lock when getting routine load job,
        // otherwise, it may cause the editLog out of order in the following scenarios:
        // thread A: create job and record job meta
        // thread B: change job state and persist in editlog according to meta
        // thread A: persist in editlog
        // which will cause the null pointer exception when replaying editLog
        readLock();
        try {
            routineLoadJob = checkPrivAndGetJob(stopRoutineLoadCommand.getDbFullName(),
                stopRoutineLoadCommand.getLabel());
        } finally {
            readUnlock();
        }
        routineLoadJob.updateState(RoutineLoadJob.JobState.STOPPED,
            new ErrorReason(InternalErrorCode.MANUAL_STOP_ERR,
                "User  " + ConnectContext.get().getQualifiedUser() + " stop routine load job"),
                false /* not replay */);
        LOG.info(new LogBuilder(LogKey.ROUTINE_LOAD_JOB, routineLoadJob.getId())
                .add("current_state", routineLoadJob.getState())
                .add("user", ConnectContext.get().getQualifiedUser())
                .add("msg", "routine load job has been stopped by user")
                .build());
    }

<<<<<<< HEAD
    public void resumeRoutineLoadJob(ResumeRoutineLoadStmt resumeRoutineLoadStmt) throws UserException {

        List<RoutineLoadJob> jobs = Lists.newArrayList();
        if (resumeRoutineLoadStmt.isAll()) {
            jobs = checkPrivAndGetAllJobs(resumeRoutineLoadStmt.getDbFullName());
        } else {
            RoutineLoadJob routineLoadJob = checkPrivAndGetJob(resumeRoutineLoadStmt.getDbFullName(),
                    resumeRoutineLoadStmt.getName());
            jobs.add(routineLoadJob);
=======
    public void pauseRoutineLoadJob(PauseRoutineLoadStmt pauseRoutineLoadStmt)
            throws UserException {
        List<RoutineLoadJob> jobs = Lists.newArrayList();
        // it needs lock when getting routine load job,
        // otherwise, it may cause the editLog out of order in the following scenarios:
        // thread A: create job and record job meta
        // thread B: change job state and persist in editlog according to meta
        // thread A: persist in editlog
        // which will cause the null pointer exception when replaying editLog
        readLock();
        try {
            if (pauseRoutineLoadStmt.isAll()) {
                jobs = checkPrivAndGetAllJobs(pauseRoutineLoadStmt.getDbFullName());
            } else {
                RoutineLoadJob routineLoadJob = checkPrivAndGetJob(pauseRoutineLoadStmt.getDbFullName(),
                        pauseRoutineLoadStmt.getName());
                jobs.add(routineLoadJob);
            }
        } finally {
            readUnlock();
>>>>>>> 52d649ff
        }

        for (RoutineLoadJob routineLoadJob : jobs) {
            try {
<<<<<<< HEAD
                routineLoadJob.jobStatistic.errorRowsAfterResumed = 0;
                routineLoadJob.autoResumeCount = 0;
                routineLoadJob.latestResumeTimestamp = 0;
                routineLoadJob.updateState(RoutineLoadJob.JobState.NEED_SCHEDULE, null, false /* not replay */);
                LOG.info(new LogBuilder(LogKey.ROUTINE_LOAD_JOB, routineLoadJob.getId())
                        .add("current_state", routineLoadJob.getState())
                        .add("user", ConnectContext.get().getQualifiedUser())
                        .add("msg", "routine load job has been resumed by user")
                        .build());
            } catch (UserException e) {
                LOG.warn("failed to resume routine load job {}", routineLoadJob.getName(), e);
                // if user want to resume a certain job and failed, return error.
                // if user want to resume all possible jobs, skip error jobs.
                if (!resumeRoutineLoadStmt.isAll()) {
=======
                routineLoadJob.updateState(RoutineLoadJob.JobState.PAUSED,
                        new ErrorReason(InternalErrorCode.MANUAL_PAUSE_ERR,
                                "User " + ConnectContext.get().getQualifiedUser() + " pauses routine load job"),
                        false /* not replay */);
                LOG.info(new LogBuilder(LogKey.ROUTINE_LOAD_JOB, routineLoadJob.getId()).add("current_state",
                        routineLoadJob.getState()).add("user", ConnectContext.get().getQualifiedUser()).add("msg",
                        "routine load job has been paused by user").build());
            } catch (UserException e) {
                LOG.warn("failed to pause routine load job {}", routineLoadJob.getName(), e);
                // if user want to pause a certain job and failed, return error.
                // if user want to pause all possible jobs, skip error jobs.
                if (!pauseRoutineLoadStmt.isAll()) {
>>>>>>> 52d649ff
                    throw e;
                }
                continue;
            }
        }
    }

    public int getSizeOfIdToRoutineLoadTask() {
        int sizeOfTasks = 0;
        for (RoutineLoadJob routineLoadJob : idToRoutineLoadJob.values()) {
            sizeOfTasks += routineLoadJob.getSizeOfRoutineLoadTaskInfoList();
        }
        return sizeOfTasks;
    }

    public int getClusterIdleSlotNum() {
        readLock();
        try {
            int result = 0;
            Map<Long, Integer> beIdToConcurrentTasks = getBeCurrentTasksNumMap();
            for (Map.Entry<Long, Integer> entry : beIdToMaxConcurrentTasks.entrySet()) {
                if (beIdToConcurrentTasks.containsKey(entry.getKey())) {
                    result += entry.getValue() - beIdToConcurrentTasks.get(entry.getKey());
                } else {
                    result += entry.getValue();
                }
            }
            return result;
        } finally {
            readUnlock();
        }
    }

    // get the BE id with minimum running task on it
    // return -1 if no BE is available.
    // throw exception if unrecoverable errors happen.
    // ATTN: this is only used for unit test now.
    public long getMinTaskBeId(String clusterName) throws LoadException {
        List<Long> beIdsInCluster = Env.getCurrentSystemInfo().getAllBackendIds(true);
        if (beIdsInCluster == null) {
            throw new LoadException("The " + clusterName + " has been deleted");
        }

        readLock();
        try {
            long result = -1L;
            int maxIdleSlotNum = 0;
            updateBeIdToMaxConcurrentTasks();
            Map<Long, Integer> beIdToConcurrentTasks = getBeCurrentTasksNumMap();
            for (Long beId : beIdsInCluster) {
                if (beIdToMaxConcurrentTasks.containsKey(beId)) {
                    int idleTaskNum = 0;
                    if (beIdToConcurrentTasks.containsKey(beId)) {
                        idleTaskNum = beIdToMaxConcurrentTasks.get(beId) - beIdToConcurrentTasks.get(beId);
                    } else {
                        idleTaskNum = Config.max_routine_load_task_num_per_be;
                    }
                    if (LOG.isDebugEnabled()) {
                        LOG.debug("be {} has idle {}, concurrent task {}, max concurrent task {}", beId, idleTaskNum,
                                beIdToConcurrentTasks.get(beId), beIdToMaxConcurrentTasks.get(beId));
                    }
                    result = maxIdleSlotNum < idleTaskNum ? beId : result;
                    maxIdleSlotNum = Math.max(maxIdleSlotNum, idleTaskNum);
                }
            }
            return result;
        } finally {
            readUnlock();
        }
    }

    // check if the specified BE is available for running task
    // return true if it is available. return false if otherwise.
    // throw exception if unrecoverable errors happen.
    public long getAvailableBeForTask(long jobId, long previousBeId) throws LoadException {
        List<Long> availableBeIds = getAvailableBackendIds(jobId);

        // check if be has idle slot
        readLock();
        try {
            updateBeIdToMaxConcurrentTasks();
            Map<Long, Integer> beIdToConcurrentTasks = getBeCurrentTasksNumMap();
            int previousBeIdleTaskNum = 0;

            // 1. Find if the given BE id has more than half of available slots
            if (previousBeId != -1L && availableBeIds.contains(previousBeId)) {
                // get the previousBackend info
                Backend previousBackend = Env.getCurrentSystemInfo().getBackend(previousBeId);
                // check previousBackend is not null && load available
                if (previousBackend != null && previousBackend.isLoadAvailable()) {
                    if (!beIdToMaxConcurrentTasks.containsKey(previousBeId)) {
                        previousBeIdleTaskNum = 0;
                    } else if (beIdToConcurrentTasks.containsKey(previousBeId)) {
                        previousBeIdleTaskNum = beIdToMaxConcurrentTasks.get(previousBeId)
                                - beIdToConcurrentTasks.get(previousBeId);
                    } else {
                        previousBeIdleTaskNum = beIdToMaxConcurrentTasks.get(previousBeId);
                    }
                    if (previousBeIdleTaskNum == Config.max_routine_load_task_num_per_be) {
                        return previousBeId;
                    }
                }
            }

            // 2. we believe that the benefits of load balance outweigh the benefits of object pool cache,
            //    so we try to find the one with the most idle slots as much as possible
            // 3. The previous BE is not in cluster && is not load available, find a new BE with min tasks
            int idleTaskNum = 0;
            long resultBeId = -1L;
            int maxIdleSlotNum = 0;
            for (Long beId : availableBeIds) {
                if (beIdToMaxConcurrentTasks.containsKey(beId)) {
                    if (beIdToConcurrentTasks.containsKey(beId)) {
                        idleTaskNum = beIdToMaxConcurrentTasks.get(beId) - beIdToConcurrentTasks.get(beId);
                    } else {
                        idleTaskNum = Config.max_routine_load_task_num_per_be;
                    }
                    if (LOG.isDebugEnabled()) {
                        LOG.debug("be {} has idle {}, concurrent task {}, max concurrent task {}", beId, idleTaskNum,
                                beIdToConcurrentTasks.get(beId), beIdToMaxConcurrentTasks.get(beId));
                    }
                    resultBeId = maxIdleSlotNum < idleTaskNum ? beId : resultBeId;
                    maxIdleSlotNum = Math.max(maxIdleSlotNum, idleTaskNum);
                }
            }
            // 4. on the basis of selecting the maximum idle slot be,
            //    try to reuse the object cache as much as possible
            if (previousBeIdleTaskNum == maxIdleSlotNum) {
                return previousBeId;
            }
            return resultBeId;
        } finally {
            readUnlock();
        }
    }

    // just for UT
    public List<Long> getAvailableBackendIdsForUt(long jobId) throws LoadException {
        return getAvailableBackendIds(jobId);
    }

    /**
     * The routine load task can only be scheduled on backends which has proper resource tags.
     * The tags should be got from user property.
     * But in the old version, the routine load job does not have user info, so for compatibility,
     * if there is no user info, we will get tags from replica allocation of the first partition of the table.
     *
     * @param jobId
     * @param cluster
     * @return
     * @throws LoadException
     */
    protected List<Long> getAvailableBackendIds(long jobId) throws LoadException {
        // Usually Cloud node could not reach here(refer CloudRoutineLoadManager.getAvailableBackendIds),
        // check cloud mode here is just to be on the safe side.
        if (Config.isCloudMode()) {
            throw new LoadException("cloud mode should not reach here");
        }

        RoutineLoadJob job = getJob(jobId);
        if (job == null) {
            throw new LoadException("job " + jobId + " does not exist");
        }
        Set<Tag> tags = null;
        ComputeGroup computeGroup = null;
        if (job.getUserIdentity() == null) {
            // For old job, there may be no user info. So we have to use tags from replica allocation
            tags = getTagsFromReplicaAllocation(job.getDbId(), job.getTableId());
            BeSelectionPolicy policy = new BeSelectionPolicy.Builder().addTags(tags).needLoadAvailable().build();
            return Env.getCurrentSystemInfo()
                    .selectBackendIdsByPolicy(policy, -1 /* as many as possible */);
        } else {
            computeGroup = Env.getCurrentEnv().getAuth().getComputeGroup(job.getUserIdentity().getQualifiedUser());
            if (ComputeGroup.INVALID_COMPUTE_GROUP.equals(computeGroup)) {
                // user may be dropped, or may not set resource tag property.
                // Here we fall back to use replica tag
                tags = getTagsFromReplicaAllocation(job.getDbId(), job.getTableId());
            }

            if (computeGroup != null && !ComputeGroup.INVALID_COMPUTE_GROUP.equals(computeGroup)) {
                BeSelectionPolicy policy = new BeSelectionPolicy.Builder().needLoadAvailable().build();
                return Env.getCurrentSystemInfo()
                        .selectBackendIdsByPolicy(policy, -1 /* as many as possible */,
                                computeGroup.getBackendList());
            } else {
                BeSelectionPolicy policy = new BeSelectionPolicy.Builder().addTags(tags).needLoadAvailable().build();
                return Env.getCurrentSystemInfo()
                        .selectBackendIdsByPolicy(policy, -1 /* as many as possible */);
            }
        }
    }

    private Set<Tag> getTagsFromReplicaAllocation(long dbId, long tblId) throws LoadException {
        try {
            Database db = Env.getCurrentInternalCatalog().getDbOrMetaException(dbId);
            OlapTable tbl = (OlapTable) db.getTableOrMetaException(tblId, Table.TableType.OLAP);
            tbl.readLock();
            try {
                PartitionInfo partitionInfo = tbl.getPartitionInfo();
                for (Partition partition : tbl.getPartitions()) {
                    ReplicaAllocation replicaAlloc = partitionInfo.getReplicaAllocation(partition.getId());
                    // just use the first one
                    return replicaAlloc.getAllocMap().keySet();
                }
                // Should not run into here. Just make compiler happy.
                return Sets.newHashSet();
            } finally {
                tbl.readUnlock();
            }
        } catch (MetaNotFoundException e) {
            throw new LoadException(e.getMessage());
        }
    }

    public RoutineLoadJob getJob(long jobId) {
        return idToRoutineLoadJob.get(jobId);
    }

    public RoutineLoadJob getJob(String dbFullName, String jobName) throws MetaNotFoundException {
        List<RoutineLoadJob> routineLoadJobList = getJob(dbFullName, jobName, false, null);
        if (CollectionUtils.isEmpty(routineLoadJobList)) {
            return null;
        } else {
            return routineLoadJobList.get(0);
        }
    }

    /*
      if dbFullName is null, result = all routine load job in all db
      else if jobName is null, result =  all routine load job in dbFullName

      if includeHistory is false, filter not running job in result
      else return all of result
     */
    public List<RoutineLoadJob> getJob(String dbFullName, String jobName,
            boolean includeHistory, PatternMatcher matcher)
            throws MetaNotFoundException {
        Preconditions.checkArgument(jobName == null || matcher == null,
                "jobName and matcher cannot be not null at the same time");
        // return all of routine load job
        List<RoutineLoadJob> result;
        RESULT:
        { // CHECKSTYLE IGNORE THIS LINE
            if (dbFullName == null) {
                result = new ArrayList<>(idToRoutineLoadJob.values());
                sortRoutineLoadJob(result);
                break RESULT;
            }

            Database database = Env.getCurrentInternalCatalog().getDbOrMetaException(dbFullName);
            long dbId = database.getId();
            if (!dbToNameToRoutineLoadJob.containsKey(dbId)) {
                result = new ArrayList<>();
                break RESULT;
            }
            if (jobName == null) {
                result = Lists.newArrayList();
                for (List<RoutineLoadJob> nameToRoutineLoadJob : dbToNameToRoutineLoadJob.get(dbId).values()) {
                    List<RoutineLoadJob> routineLoadJobList = new ArrayList<>(nameToRoutineLoadJob);
                    sortRoutineLoadJob(routineLoadJobList);
                    result.addAll(routineLoadJobList);
                }
                break RESULT;
            }
            if (dbToNameToRoutineLoadJob.get(dbId).containsKey(jobName)) {
                result = new ArrayList<>(dbToNameToRoutineLoadJob.get(dbId).get(jobName));
                sortRoutineLoadJob(result);
                break RESULT;
            }
            return null;
        } // CHECKSTYLE IGNORE THIS LINE

        if (!includeHistory) {
            result = result.stream().filter(entity -> !entity.getState().isFinalState()).collect(Collectors.toList());
        }
        if (matcher != null) {
            result = result.stream().filter(entity -> matcher.match(entity.getName())).collect(Collectors.toList());
        }
        return result;
    }

    // return all routine load job named jobName in all of db
    public List<RoutineLoadJob> getJobByName(String jobName) {
        List<RoutineLoadJob> result = Lists.newArrayList();
        for (Map<String, List<RoutineLoadJob>> nameToRoutineLoadJob : dbToNameToRoutineLoadJob.values()) {
            if (nameToRoutineLoadJob.containsKey(jobName)) {
                List<RoutineLoadJob> routineLoadJobList = new ArrayList<>(nameToRoutineLoadJob.get(jobName));
                sortRoutineLoadJob(routineLoadJobList);
                result.addAll(routineLoadJobList);
            }
        }
        return result;
    }

    // put history job in the end
    private void sortRoutineLoadJob(List<RoutineLoadJob> routineLoadJobList) {
        if (routineLoadJobList == null) {
            return;
        }
        int i = 0;
        int j = routineLoadJobList.size() - 1;
        while (i < j) {
            while (!routineLoadJobList.get(i).isFinal() && (i < j)) {
                i++;
            }
            while (routineLoadJobList.get(j).isFinal() && (i < j)) {
                j--;
            }
            if (i < j) {
                RoutineLoadJob routineLoadJob = routineLoadJobList.get(i);
                routineLoadJobList.set(i, routineLoadJobList.get(j));
                routineLoadJobList.set(j, routineLoadJob);
            }
        }
    }

    public boolean checkTaskInJob(RoutineLoadTaskInfo task) {
        RoutineLoadJob routineLoadJob = idToRoutineLoadJob.get(task.getJobId());
        if (routineLoadJob == null) {
            return false;
        }
        return routineLoadJob.containsTask(task.getId());
    }

    public List<RoutineLoadJob> getRoutineLoadJobByState(Set<RoutineLoadJob.JobState> desiredStates) {
        List<RoutineLoadJob> stateJobs = idToRoutineLoadJob.values().stream()
                .filter(entity -> desiredStates.contains(entity.getState())).collect(Collectors.toList());
        return stateJobs;
    }

    // RoutineLoadScheduler will run this method at fixed interval, and renew the timeout tasks
    public void processTimeoutTasks() {
        for (RoutineLoadJob routineLoadJob : idToRoutineLoadJob.values()) {
            routineLoadJob.processTimeoutTasks();
        }
    }

    // Remove old routine load jobs from idToRoutineLoadJob
    // This function is called periodically.
    // Cancelled and stopped job will be removed after Configure.label_keep_max_second seconds
    public void cleanOldRoutineLoadJobs() {
        if (LOG.isDebugEnabled()) {
            LOG.debug("begin to clean old routine load jobs ");
        }
        clearRoutineLoadJobIf(RoutineLoadJob::isExpired);
    }

    /**
     * Remove finished routine load jobs from idToRoutineLoadJob
     * This function is called periodically if Config.label_num_threshold is set.
     * Cancelled and stopped job will be removed.
     */
    public void cleanOverLimitRoutineLoadJobs() {
        if (Config.label_num_threshold < 0
                || idToRoutineLoadJob.size() <= Config.label_num_threshold) {
            return;
        }
        writeLock();
        try {
            if (LOG.isDebugEnabled()) {
                LOG.debug("begin to clean routine load jobs");
            }
            Deque<RoutineLoadJob> finishedJobs = idToRoutineLoadJob
                    .values()
                    .stream()
                    .filter(RoutineLoadJob::isFinal)
                    .sorted(Comparator.comparingLong(o -> o.endTimestamp))
                    .collect(Collectors.toCollection(ArrayDeque::new));
            while (!finishedJobs.isEmpty()
                    && idToRoutineLoadJob.size() > Config.label_num_threshold) {
                RoutineLoadJob routineLoadJob = finishedJobs.pollFirst();
                unprotectedRemoveJobFromDb(routineLoadJob);
                idToRoutineLoadJob.remove(routineLoadJob.getId());
                RoutineLoadOperation operation = new RoutineLoadOperation(routineLoadJob.getId(),
                        routineLoadJob.getState());
                Env.getCurrentEnv().getEditLog().logRemoveRoutineLoadJob(operation);
            }
        } finally {
            writeUnlock();
        }
    }

    private void clearRoutineLoadJobIf(Predicate<RoutineLoadJob> pred) {
        writeLock();
        try {
            Iterator<Map.Entry<Long, RoutineLoadJob>> iterator = idToRoutineLoadJob.entrySet().iterator();
            long currentTimestamp = System.currentTimeMillis();
            while (iterator.hasNext()) {
                RoutineLoadJob routineLoadJob = iterator.next().getValue();
                if (pred.test(routineLoadJob)) {
                    unprotectedRemoveJobFromDb(routineLoadJob);
                    iterator.remove();
                    RoutineLoadOperation operation = new RoutineLoadOperation(routineLoadJob.getId(),
                            routineLoadJob.getState());
                    Env.getCurrentEnv().getEditLog().logRemoveRoutineLoadJob(operation);
                    LOG.info(new LogBuilder(LogKey.ROUTINE_LOAD_JOB, routineLoadJob.getId())
                            .add("end_timestamp", routineLoadJob.getEndTimestamp())
                            .add("current_timestamp", currentTimestamp)
                            .add("job_state", routineLoadJob.getState())
                            .add("msg", "old job has been cleaned")
                    );
                }
            }
        } finally {
            writeUnlock();
        }
    }

    public void replayRemoveOldRoutineLoad(RoutineLoadOperation operation) {
        writeLock();
        try {
            RoutineLoadJob job = idToRoutineLoadJob.remove(operation.getId());
            if (job != null) {
                unprotectedRemoveJobFromDb(job);
            }
        } finally {
            writeUnlock();
        }
        LOG.info("replay remove routine load job: {}", operation.getId());
    }

    private void unprotectedRemoveJobFromDb(RoutineLoadJob routineLoadJob) {
        dbToNameToRoutineLoadJob.get(routineLoadJob.getDbId()).get(routineLoadJob.getName()).remove(routineLoadJob);
        if (dbToNameToRoutineLoadJob.get(routineLoadJob.getDbId()).get(routineLoadJob.getName()).isEmpty()) {
            dbToNameToRoutineLoadJob.get(routineLoadJob.getDbId()).remove(routineLoadJob.getName());
        }
        if (dbToNameToRoutineLoadJob.get(routineLoadJob.getDbId()).isEmpty()) {
            dbToNameToRoutineLoadJob.remove(routineLoadJob.getDbId());
        }
    }

    public void updateRoutineLoadJob() throws UserException {
        for (RoutineLoadJob routineLoadJob : idToRoutineLoadJob.values()) {
            if (!routineLoadJob.state.isFinalState()) {
                routineLoadJob.update();
            }
        }
    }

    public void replayCreateRoutineLoadJob(RoutineLoadJob routineLoadJob) {
        unprotectedAddJob(routineLoadJob);
        LOG.info(new LogBuilder(LogKey.ROUTINE_LOAD_JOB, routineLoadJob.getId())
                .add("msg", "replay create routine load job")
                .build());
    }

    public void replayChangeRoutineLoadJob(RoutineLoadOperation operation) {
        RoutineLoadJob job = getJob(operation.getId());
        try {
            job.updateState(operation.getJobState(), operation.getErrorReason(), true /* is replay */);
        } catch (UserException e) {
            LOG.error("should not happened", e);
        } catch (NullPointerException npe) {
            LOG.error("cannot get job when replaying state change job, which is unexpected, job id: "
                    + operation.getId());
        }
        LOG.info(new LogBuilder(LogKey.ROUTINE_LOAD_JOB, operation.getId())
                .add("current_state", operation.getJobState())
                .add("msg", "replay change routine load job")
                .build());
    }

    /**
     * Enter of altering a routine load job
     */
    public void alterRoutineLoadJob(AlterRoutineLoadStmt stmt) throws UserException {
        RoutineLoadJob job;
        // it needs lock when getting routine load job,
        // otherwise, it may cause the editLog out of order in the following scenarios:
        // thread A: create job and record job meta
        // thread B: change job state and persist in editlog according to meta
        // thread A: persist in editlog
        // which will cause the null pointer exception when replaying editLog
        readLock();
        try {
            job = checkPrivAndGetJob(stmt.getDbName(), stmt.getLabel());
        } finally {
            readUnlock();
        }
        if (stmt.hasDataSourceProperty()
                && !stmt.getDataSourceProperties().getDataSourceType().equalsIgnoreCase(job.dataSourceType.name())) {
            throw new DdlException("The specified job type is not: "
                    + stmt.getDataSourceProperties().getDataSourceType());
        }
        job.modifyProperties(stmt);
    }

    public void replayAlterRoutineLoadJob(AlterRoutineLoadJobOperationLog log) {
        RoutineLoadJob job = getJob(log.getJobId());
        Preconditions.checkNotNull(job, log.getJobId());
        job.replayModifyProperties(log);
    }

    @Override
    public void write(DataOutput out) throws IOException {
        out.writeInt(idToRoutineLoadJob.size());
        for (RoutineLoadJob routineLoadJob : idToRoutineLoadJob.values()) {
            routineLoadJob.write(out);
        }
    }

    public void readFields(DataInput in) throws IOException {
        int size = in.readInt();
        for (int i = 0; i < size; i++) {
            RoutineLoadJob routineLoadJob = RoutineLoadJob.read(in);
            idToRoutineLoadJob.put(routineLoadJob.getId(), routineLoadJob);
            Map<String, List<RoutineLoadJob>> map = dbToNameToRoutineLoadJob.get(routineLoadJob.getDbId());
            if (map == null) {
                map = Maps.newConcurrentMap();
                dbToNameToRoutineLoadJob.put(routineLoadJob.getDbId(), map);
            }

            List<RoutineLoadJob> jobs = map.get(routineLoadJob.getName());
            if (jobs == null) {
                jobs = Lists.newArrayList();
                map.put(routineLoadJob.getName(), jobs);
            }
            jobs.add(routineLoadJob);
            if (!routineLoadJob.getState().isFinalState()) {
                Env.getCurrentGlobalTransactionMgr().getCallbackFactory().addCallback(routineLoadJob);
            }
        }
    }

    public void addToBlacklist(long beId) {
        blacklist.put(beId, System.currentTimeMillis());
    }

    public boolean isInBlacklist(long beId) {
        Long timestamp = blacklist.get(beId);
        if (timestamp == null) {
            return false;
        }

        if (System.currentTimeMillis() - timestamp > Config.routine_load_blacklist_expire_time_second * 1000) {
            blacklist.remove(beId);
            LOG.info("remove beId {} from blacklist, blacklist: {}", beId, blacklist);
            return false;
        }
        return true;
    }
}<|MERGE_RESOLUTION|>--- conflicted
+++ resolved
@@ -19,11 +19,6 @@
 
 import org.apache.doris.analysis.AlterRoutineLoadStmt;
 import org.apache.doris.analysis.CreateRoutineLoadStmt;
-<<<<<<< HEAD
-import org.apache.doris.analysis.ResumeRoutineLoadStmt;
-=======
-import org.apache.doris.analysis.PauseRoutineLoadStmt;
->>>>>>> 52d649ff
 import org.apache.doris.catalog.Database;
 import org.apache.doris.catalog.Env;
 import org.apache.doris.catalog.OlapTable;
@@ -434,78 +429,6 @@
                 .build());
     }
 
-<<<<<<< HEAD
-    public void resumeRoutineLoadJob(ResumeRoutineLoadStmt resumeRoutineLoadStmt) throws UserException {
-
-        List<RoutineLoadJob> jobs = Lists.newArrayList();
-        if (resumeRoutineLoadStmt.isAll()) {
-            jobs = checkPrivAndGetAllJobs(resumeRoutineLoadStmt.getDbFullName());
-        } else {
-            RoutineLoadJob routineLoadJob = checkPrivAndGetJob(resumeRoutineLoadStmt.getDbFullName(),
-                    resumeRoutineLoadStmt.getName());
-            jobs.add(routineLoadJob);
-=======
-    public void pauseRoutineLoadJob(PauseRoutineLoadStmt pauseRoutineLoadStmt)
-            throws UserException {
-        List<RoutineLoadJob> jobs = Lists.newArrayList();
-        // it needs lock when getting routine load job,
-        // otherwise, it may cause the editLog out of order in the following scenarios:
-        // thread A: create job and record job meta
-        // thread B: change job state and persist in editlog according to meta
-        // thread A: persist in editlog
-        // which will cause the null pointer exception when replaying editLog
-        readLock();
-        try {
-            if (pauseRoutineLoadStmt.isAll()) {
-                jobs = checkPrivAndGetAllJobs(pauseRoutineLoadStmt.getDbFullName());
-            } else {
-                RoutineLoadJob routineLoadJob = checkPrivAndGetJob(pauseRoutineLoadStmt.getDbFullName(),
-                        pauseRoutineLoadStmt.getName());
-                jobs.add(routineLoadJob);
-            }
-        } finally {
-            readUnlock();
->>>>>>> 52d649ff
-        }
-
-        for (RoutineLoadJob routineLoadJob : jobs) {
-            try {
-<<<<<<< HEAD
-                routineLoadJob.jobStatistic.errorRowsAfterResumed = 0;
-                routineLoadJob.autoResumeCount = 0;
-                routineLoadJob.latestResumeTimestamp = 0;
-                routineLoadJob.updateState(RoutineLoadJob.JobState.NEED_SCHEDULE, null, false /* not replay */);
-                LOG.info(new LogBuilder(LogKey.ROUTINE_LOAD_JOB, routineLoadJob.getId())
-                        .add("current_state", routineLoadJob.getState())
-                        .add("user", ConnectContext.get().getQualifiedUser())
-                        .add("msg", "routine load job has been resumed by user")
-                        .build());
-            } catch (UserException e) {
-                LOG.warn("failed to resume routine load job {}", routineLoadJob.getName(), e);
-                // if user want to resume a certain job and failed, return error.
-                // if user want to resume all possible jobs, skip error jobs.
-                if (!resumeRoutineLoadStmt.isAll()) {
-=======
-                routineLoadJob.updateState(RoutineLoadJob.JobState.PAUSED,
-                        new ErrorReason(InternalErrorCode.MANUAL_PAUSE_ERR,
-                                "User " + ConnectContext.get().getQualifiedUser() + " pauses routine load job"),
-                        false /* not replay */);
-                LOG.info(new LogBuilder(LogKey.ROUTINE_LOAD_JOB, routineLoadJob.getId()).add("current_state",
-                        routineLoadJob.getState()).add("user", ConnectContext.get().getQualifiedUser()).add("msg",
-                        "routine load job has been paused by user").build());
-            } catch (UserException e) {
-                LOG.warn("failed to pause routine load job {}", routineLoadJob.getName(), e);
-                // if user want to pause a certain job and failed, return error.
-                // if user want to pause all possible jobs, skip error jobs.
-                if (!pauseRoutineLoadStmt.isAll()) {
->>>>>>> 52d649ff
-                    throw e;
-                }
-                continue;
-            }
-        }
-    }
-
     public int getSizeOfIdToRoutineLoadTask() {
         int sizeOfTasks = 0;
         for (RoutineLoadJob routineLoadJob : idToRoutineLoadJob.values()) {
