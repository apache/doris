// Licensed to the Apache Software Foundation (ASF) under one
// or more contributor license agreements.  See the NOTICE file
// distributed with this work for additional information
// regarding copyright ownership.  The ASF licenses this file
// to you under the Apache License, Version 2.0 (the
// "License"); you may not use this file except in compliance
// with the License.  You may obtain a copy of the License at
//
//   http://www.apache.org/licenses/LICENSE-2.0
//
// Unless required by applicable law or agreed to in writing,
// software distributed under the License is distributed on an
// "AS IS" BASIS, WITHOUT WARRANTIES OR CONDITIONS OF ANY
// KIND, either express or implied.  See the License for the
// specific language governing permissions and limitations
// under the License.

package org.apache.doris.mysql;

import org.apache.doris.common.AnalysisException;
import org.apache.doris.common.ErrorCode;
import org.apache.doris.common.ErrorReport;
import org.apache.doris.qe.GlobalVariable;

import com.google.common.base.Strings;
import org.apache.logging.log4j.LogManager;
import org.apache.logging.log4j.Logger;

import java.io.UnsupportedEncodingException;
import java.security.MessageDigest;
import java.security.NoSuchAlgorithmException;
import java.security.SecureRandom;
import java.util.Random;
import java.util.Set;
import java.util.stream.Collectors;

// this is stolen from MySQL
//
// The main idea is that no password are sent between client & server on
// connection and that no password are saved in mysql in a decodable form.
//
// On connection a random string is generated and sent to the client.
// The client generates a new string with a random generator inited with
// the hash values from the password and the sent string.
// This 'check' string is sent to the server where it is compared with
// a string generated from the stored hash_value of the password and the
// random string.
//
// The password is saved (in user.password) by using the PASSWORD() function in
// mysql.
//
// This is .c file because it's used in libmysqlclient, which is entirely in C.
// (we need it to be portable to a variety of systems).
// Example:
// update user set password=PASSWORD("hello") where user="test"
// This saves a hashed number as a string in the password field.
//
// The new authentication is performed in following manner:
//
// SERVER:  public_seed=create_random_string()
//          send(public_seed)
//
// CLIENT:  recv(public_seed)
//          hash_stage1=sha1("password")
//          hash_stage2=sha1(hash_stage1)
//          reply=xor(hash_stage1, sha1(public_seed,hash_stage2)
//
//          this three steps are done in scramble()
//
//          send(reply)
//
// SERVER:  recv(reply)
//          hash_stage1=xor(reply, sha1(public_seed,hash_stage2))
//          candidate_hash2=sha1(hash_stage1)
//          check(candidate_hash2==hash_stage2)
//
//          this three steps are done in check_scramble()
public class MysqlPassword {
    private static final Logger LOG = LogManager.getLogger(MysqlPassword.class);
    // TODO(zhaochun): this is duplicated with handshake packet.
    public static final byte[] EMPTY_PASSWORD = new byte[0];
    public static final int SCRAMBLE_LENGTH = 20;
    public static final int SCRAMBLE_LENGTH_HEX_LENGTH = 2 * SCRAMBLE_LENGTH + 1;
    public static final byte PVERSION41_CHAR = '*';
    private static final byte[] DIG_VEC_UPPER = {'0', '1', '2', '3', '4', '5', '6', '7',
            '8', '9', 'A', 'B', 'C', 'D', 'E', 'F'};
<<<<<<< HEAD
    private static final Random random = new Random(System.currentTimeMillis());
    private static final Set<Character> complexCharSet;
    public static final int MIN_PASSWORD_LEN = 8;

    static {
        complexCharSet = "~!@#$%^&*()_+|<>,.?/:;'[]{}".chars().mapToObj(c -> (char) c).collect(Collectors.toSet());
    }
=======
    private static final Random random = new SecureRandom();
>>>>>>> a3427cb8

    public static byte[] createRandomString(int len) {
        byte[] bytes = new byte[len];
        random.nextBytes(bytes);
        // NOTE: MySQL challenge string can't contain 0.
        for (int i = 0; i < len; ++i) {
            if (!((bytes[i] >= 'a' && bytes[i] <= 'z')
                    || (bytes[i] >= 'A' && bytes[i] <= 'Z'))) {
                bytes[i] = (byte) ('a' + (bytes[i] % 26));
            }
        }
        return bytes;
    }

    private static byte[] xorCrypt(byte[] s1, byte[] s2) {
        if (s1.length != s2.length) {
            return null;
        }
        byte[] res = new byte[s1.length];
        for (int i = 0; i < s1.length; ++i) {
            res[i] = (byte) (s1[i] ^ s2[i]);

        }
        return res;
    }

    // Check that scrambled message corresponds to the password; the function
    // is used by server to check that received reply is authentic.
    // This function does not check lengths of given strings: message must be
    // null-terminated, reply and hash_stage2 must be at least SHA1_HASH_SIZE
    // long (if not, something fishy is going on).
    // SYNOPSIS
    //   check_scramble_sha1()
    //   scramble     clients' reply, presumably produced by scramble()
    //   message      original random string, previously sent to client
    //                (presumably second argument of scramble()), must be
    //                exactly SCRAMBLE_LENGTH long and NULL-terminated.
    //   hash_stage2  hex2octet-decoded database entry
    //   All params are IN.
    //
    // RETURN VALUE
    //   0  password is correct
    //   !0  password is invalid
    public static boolean checkScramble(byte[] scramble, byte[] message, byte[] hashStage2) {
        MessageDigest md = null;
        try {
            md = MessageDigest.getInstance("SHA-1");
        } catch (NoSuchAlgorithmException e) {
            LOG.warn("No SHA-1 Algorithm when compute password.");
            return false;
        }
        // compute result1: XOR(scramble, SHA-1 (public_seed + hashStage2))
        md.update(message);
        md.update(hashStage2);
        byte[] hashStage1 = xorCrypt(md.digest(), scramble);

        // compute result2: SHA-1(result1)
        md.reset();
        md.update(hashStage1);
        byte[] candidateHash2 = md.digest();
        // compare result2 and hashStage2 using MessageDigest.isEqual()
        return MessageDigest.isEqual(candidateHash2, hashStage2);
    }

    // MySQL client use this function to form scramble password
    // password: plaintext password
    public static byte[] scramble(byte[] seed, String password) {
        byte[] scramblePassword = null;
        try {
            byte[] passBytes = password.getBytes("UTF-8");
            MessageDigest md = MessageDigest.getInstance("SHA-1");
            byte[] hashStage1 = md.digest(passBytes);
            md.reset();
            byte[] hashStage2 = md.digest(hashStage1);
            md.reset();
            md.update(seed);
            scramblePassword = xorCrypt(hashStage1, md.digest(hashStage2));
        } catch (UnsupportedEncodingException e) {
            // no UTF-8 character set
            LOG.warn("No UTF-8 character set when compute password.");
        } catch (NoSuchAlgorithmException e) {
            // No SHA-1 algorithm
            LOG.warn("No SHA-1 Algorithm when compute password.");
        }

        return scramblePassword;
    }

    // 将用户传入的字符串转化为对应的密码Hash值
    // 用于用户设定密码
    private static byte[] twoStageHash(String password) {
        try {
            byte[] passBytes = password.getBytes("UTF-8");
            MessageDigest md = MessageDigest.getInstance("SHA-1");
            byte[] hashStage1 = md.digest(passBytes);
            md.reset();
            byte[] hashStage2 = md.digest(hashStage1);

            return hashStage2;
        } catch (UnsupportedEncodingException e) {
            // no UTF-8 character set
            LOG.warn("No UTF-8 character set when compute password.");
        } catch (NoSuchAlgorithmException e) {
            // No SHA-1 algorithm
            LOG.warn("No SHA-1 Algorithm when compute password.");
        }

        return null;
    }

    // covert octet 'from' to hex 'to'
    // NOTE: this function assume that to buffer is enough
    private static void octetToHexSafe(byte[] to, int toOff, byte[] from) {
        int j = toOff;
        for (int i = 0; i < from.length; i++) {
            int val = from[i] & 0xff;
            to[j++] = DIG_VEC_UPPER[val >> 4];
            to[j++] = DIG_VEC_UPPER[val & 0x0f];
        }
    }

    private static int fromByte(int b) {
        return (b >= '0' && b <= '9') ? b - '0'
                : (b >= 'A' && b <= 'F') ? b - 'A' + 10 : b - 'a' + 10;
    }

    // covert hex 'from' to octet 'to'
    // fromOff: offset of 'from' to covert, there is no pointer in JAVA
    // NOTE: this function assume that to buffer is enough
    private static void hexToOctetSafe(byte[] to, byte[] from, int fromOff) {
        int j = 0;
        for (int i = fromOff; i < from.length; i++) {
            int val = fromByte(from[i++] & 0xff);
            to[j++] = ((byte) ((val << 4) + fromByte(from[i] & 0xff)));
        }
    }

    // Make password which stored in palo meta from plain text
    public static byte[] makeScrambledPassword(String plainPasswd) {
        if (Strings.isNullOrEmpty(plainPasswd)) {
            return EMPTY_PASSWORD;
        }

        byte[] hashStage2 = twoStageHash(plainPasswd);
        byte[] passwd = new byte[SCRAMBLE_LENGTH_HEX_LENGTH];
        passwd[0] = (PVERSION41_CHAR);
        octetToHexSafe(passwd, 1, hashStage2);
        return passwd;
    }

    // Convert scrambled password from ascii hex string to binary form.
    public static byte[] getSaltFromPassword(byte[] password) {
        if (password == null || password.length == 0) {
            return EMPTY_PASSWORD;
        }
        byte[] hashStage2 = new byte[SCRAMBLE_LENGTH];
        hexToOctetSafe(hashStage2, password, 1);
        return hashStage2;
    }

    public static boolean checkPlainPass(byte[] scrambledPass, String plainPass) {
        byte[] pass = makeScrambledPassword(plainPass);
        if (pass.length != scrambledPass.length) {
            return false;
        }
        for (int i = 0; i < pass.length; ++i) {
            if (pass[i] != scrambledPass[i]) {
                return false;
            }
        }
        return true;
    }

    public static byte[] checkPassword(String passwdString) throws AnalysisException {
        if (Strings.isNullOrEmpty(passwdString)) {
            return EMPTY_PASSWORD;
        }

        byte[] passwd = null;
        try {
            passwdString = passwdString.toUpperCase();
            passwd = passwdString.getBytes("UTF-8");
        } catch (UnsupportedEncodingException e) {
            ErrorReport.reportAnalysisException(ErrorCode.ERR_UNKNOWN_ERROR);
        }
        if (passwd.length != SCRAMBLE_LENGTH_HEX_LENGTH || passwd[0] != PVERSION41_CHAR) {
            ErrorReport.reportAnalysisException(ErrorCode.ERR_PASSWD_LENGTH, 41);
        }

        for (int i = 1; i < passwd.length; ++i) {
            if (!((passwd[i] <= '9' && passwd[i] >= '0') || passwd[i] >= 'A' && passwd[i] <= 'F')) {
                ErrorReport.reportAnalysisException(ErrorCode.ERR_PASSWD_LENGTH, 41);
            }
        }

        return passwd;
    }

    public static void validatePlainPassword(long validaPolicy, String text) throws AnalysisException {
        if (validaPolicy == GlobalVariable.VALIDATE_PASSWORD_POLICY_STRONG) {
            if (Strings.isNullOrEmpty(text) || text.length() < MIN_PASSWORD_LEN) {
                throw new AnalysisException(
                        "Violate password validation policy: STRONG. The password must be at least 8 characters");
            }

            int i = 0;
            if (text.chars().anyMatch(Character::isDigit)) {
                i++;
            }
            if (text.chars().anyMatch(Character::isLowerCase)) {
                i++;
            }
            if (text.chars().anyMatch(Character::isUpperCase)) {
                i++;
            }
            if (text.chars().anyMatch(c -> complexCharSet.contains((char) c))) {
                i++;
            }
            if (i < 3) {
                throw new AnalysisException(
                        "Violate password validation policy: STRONG. The password must contain at least 3 types of "
                                + "numbers, uppercase letters, lowercase letters and special characters.");
            }
        }
    }
}<|MERGE_RESOLUTION|>--- conflicted
+++ resolved
@@ -84,17 +84,13 @@
     public static final byte PVERSION41_CHAR = '*';
     private static final byte[] DIG_VEC_UPPER = {'0', '1', '2', '3', '4', '5', '6', '7',
             '8', '9', 'A', 'B', 'C', 'D', 'E', 'F'};
-<<<<<<< HEAD
-    private static final Random random = new Random(System.currentTimeMillis());
+    private static final Random random = new SecureRandom();
     private static final Set<Character> complexCharSet;
     public static final int MIN_PASSWORD_LEN = 8;
 
     static {
         complexCharSet = "~!@#$%^&*()_+|<>,.?/:;'[]{}".chars().mapToObj(c -> (char) c).collect(Collectors.toSet());
     }
-=======
-    private static final Random random = new SecureRandom();
->>>>>>> a3427cb8
 
     public static byte[] createRandomString(int len) {
         byte[] bytes = new byte[len];
