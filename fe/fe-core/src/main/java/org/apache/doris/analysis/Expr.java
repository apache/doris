// Licensed to the Apache Software Foundation (ASF) under one
// or more contributor license agreements.  See the NOTICE file
// distributed with this work for additional information
// regarding copyright ownership.  The ASF licenses this file
// to you under the Apache License, Version 2.0 (the
// "License"); you may not use this file except in compliance
// with the License.  You may obtain a copy of the License at
//
//   http://www.apache.org/licenses/LICENSE-2.0
//
// Unless required by applicable law or agreed to in writing,
// software distributed under the License is distributed on an
// "AS IS" BASIS, WITHOUT WARRANTIES OR CONDITIONS OF ANY
// KIND, either express or implied.  See the License for the
// specific language governing permissions and limitations
// under the License.

package org.apache.doris.analysis;

import org.apache.doris.catalog.Catalog;
import org.apache.doris.catalog.Function;
import org.apache.doris.catalog.FunctionSet;
import org.apache.doris.catalog.ScalarType;
import org.apache.doris.catalog.Type;
import org.apache.doris.common.AnalysisException;
import org.apache.doris.common.Config;
import org.apache.doris.common.TreeNode;
import org.apache.doris.common.io.Writable;
import org.apache.doris.thrift.TExpr;
import org.apache.doris.thrift.TExprNode;
import org.apache.doris.thrift.TExprOpcode;

import com.google.common.base.Joiner;
import com.google.common.base.MoreObjects;
import com.google.common.base.Objects;
import com.google.common.base.Preconditions;
import com.google.common.base.Strings;
import com.google.common.collect.Lists;
import com.google.common.collect.Maps;

import org.apache.logging.log4j.LogManager;
import org.apache.logging.log4j.Logger;

import java.io.DataInput;
import java.io.DataOutput;
import java.io.IOException;
import java.lang.reflect.Method;
import java.util.ArrayList;
import java.util.HashMap;
import java.util.Iterator;
import java.util.List;
import java.util.ListIterator;
import java.util.Map;
import java.util.Set;

/**
 * Root of the expr node hierarchy.
 */
abstract public class Expr extends TreeNode<Expr> implements ParseNode, Cloneable, Writable {
    private static final Logger LOG = LogManager.getLogger(Expr.class);

    // Name of the function that needs to be implemented by every Expr that
    // supports negation.
    private static final String NEGATE_FN = "negate";

    // to be used where we can't come up with a better estimate
    public static final double DEFAULT_SELECTIVITY = 0.1;

    public final static float FUNCTION_CALL_COST = 10;

    // returns true if an Expr is a non-analytic aggregate.
    private final static com.google.common.base.Predicate<Expr> IS_AGGREGATE_PREDICATE =
            new com.google.common.base.Predicate<Expr>() {
                public boolean apply(Expr arg) {
                    return arg instanceof FunctionCallExpr &&
                            ((FunctionCallExpr)arg).isAggregateFunction();
                }
            };

    // Returns true if an Expr is a NOT CompoundPredicate.
    public final static com.google.common.base.Predicate<Expr> IS_NOT_PREDICATE =
            new com.google.common.base.Predicate<Expr>() {
                @Override
                public boolean apply(Expr arg) {
                    return arg instanceof CompoundPredicate &&
                            ((CompoundPredicate)arg).getOp() == CompoundPredicate.Operator.NOT;
                }
            };

    // Returns true if an Expr is an OR CompoundPredicate.
    public final static com.google.common.base.Predicate<Expr> IS_OR_PREDICATE =
            new com.google.common.base.Predicate<Expr>() {
                @Override
                public boolean apply(Expr arg) {
                    return arg instanceof CompoundPredicate &&
                            ((CompoundPredicate)arg).getOp() == CompoundPredicate.Operator.OR;
                }
            };

    // Returns true if an Expr is a scalar subquery
    public final static com.google.common.base.Predicate<Expr> IS_SCALAR_SUBQUERY =
            new com.google.common.base.Predicate<Expr>() {
                @Override
                public boolean apply(Expr arg) {
                    return arg.isScalarSubquery();
                }
            };

    // Returns true if an Expr is an aggregate function that returns non-null on
    // an empty set (e.g. count).
    public final static com.google.common.base.Predicate<Expr>
            NON_NULL_EMPTY_AGG = new com.google.common.base.Predicate<Expr>() {
        @Override
        public boolean apply(Expr arg) {
            return arg instanceof FunctionCallExpr &&
                    ((FunctionCallExpr)arg).returnsNonNullOnEmpty();
        }
    };

    /* TODO(zc)
    // Returns true if an Expr is a builtin aggregate function.
    public final static com.google.common.base.Predicate<Expr> IS_BUILTIN_AGG_FN =
            new com.google.common.base.Predicate<Expr>() {
                @Override
                public boolean apply(Expr arg) {
                    return arg instanceof FunctionCallExpr &&
                            ((FunctionCallExpr)arg).getFnName().isBuiltin();
                }
            };
    */
    // Returns true if an Expr is a builtin aggregate function.
    public final static com.google.common.base.Predicate<Expr> CORRELATED_SUBQUERY_SUPPORT_AGG_FN =
            new com.google.common.base.Predicate<Expr>() {
                @Override
                public boolean apply(Expr arg) {
                    if (arg instanceof FunctionCallExpr) {
                        String fnName = ((FunctionCallExpr)arg).getFnName().getFunction();
                        return  (fnName.equalsIgnoreCase("sum")
                                || fnName.equalsIgnoreCase("max")
                                || fnName.equalsIgnoreCase("min")
                                || fnName.equalsIgnoreCase("avg")
                                || fnName.equalsIgnoreCase(FunctionSet.COUNT));
                    } else {
                        return false;
                    }
                }
            };


    public final static com.google.common.base.Predicate<Expr> IS_TRUE_LITERAL =
            new com.google.common.base.Predicate<Expr>() {
                @Override
                public boolean apply(Expr arg) {
                    return arg instanceof BoolLiteral && ((BoolLiteral)arg).getValue();
                }
            };

    public final static com.google.common.base.Predicate<Expr> IS_FALSE_LITERAL =
            new com.google.common.base.Predicate<Expr>() {
                @Override
                public boolean apply(Expr arg) {
                    return arg instanceof BoolLiteral && !((BoolLiteral)arg).getValue();
                }
            };

    public final static com.google.common.base.Predicate<Expr> IS_EQ_BINARY_PREDICATE =
            new com.google.common.base.Predicate<Expr>() {
                @Override
                public boolean apply(Expr arg) { return BinaryPredicate.getEqSlots(arg) != null; }
            };

    public final static com.google.common.base.Predicate<Expr> IS_BINARY_PREDICATE =
            new com.google.common.base.Predicate<Expr>() {
                @Override
                public boolean apply(Expr arg) { return arg instanceof BinaryPredicate; }
            };

    public static final com.google.common.base.Predicate<Expr> IS_NULL_LITERAL =
            new com.google.common.base.Predicate<Expr>() {
                @Override
                public boolean apply(Expr arg) { return arg instanceof NullLiteral; }
            };

    public void setSelectivity() {
        selectivity = -1;
    }

    /* TODO(zc)
    public final static com.google.common.base.Predicate<Expr>
            IS_NONDETERMINISTIC_BUILTIN_FN_PREDICATE =
            new com.google.common.base.Predicate<Expr>() {
                @Override
                public boolean apply(Expr arg) {
                    return arg instanceof FunctionCallExpr
                            && ((FunctionCallExpr) arg).isNondeterministicBuiltinFn();
                }
            };

    public final static com.google.common.base.Predicate<Expr> IS_UDF_PREDICATE =
            new com.google.common.base.Predicate<Expr>() {
                @Override
                public boolean apply(Expr arg) {
                    return arg instanceof FunctionCallExpr
                            && !((FunctionCallExpr) arg).getFnName().isBuiltin();
                }
            };
    */

    // id that's unique across the entire query statement and is assigned by
    // Analyzer.registerConjuncts(); only assigned for the top-level terms of a
    // conjunction, and therefore null for most Exprs
    protected ExprId id;

    // true if Expr is an auxiliary predicate that was generated by the plan generation
    // process to facilitate predicate propagation;
    // false if Expr originated with a query stmt directly
    private boolean isAuxExpr = false;

    protected Type type;  // result of analysis

    protected boolean isOnClauseConjunct_; // set by analyzer

    protected boolean isAnalyzed = false;  // true after analyze() has been called

    protected TExprOpcode opcode;  // opcode for this expr
    protected TExprOpcode vectorOpcode;  // vector opcode for this expr

    // estimated probability of a predicate evaluating to true;
    // set during analysis;
    // between 0 and 1 if valid: invalid: -1
    protected double selectivity;

    // estimated number of distinct values produced by Expr; invalid: -1
    // set during analysis
    protected long numDistinctValues;

    protected int outputScale = -1;

    protected int outputColumn = -1;

    protected boolean isFilter = false;

    // The function to call. This can either be a scalar or aggregate function.
    // Set in analyze().
    protected Function fn;

    // Cached value of IsConstant(), set during analyze() and valid if isAnalyzed_ is true.
    private boolean isConstant_;

    // Flag to indicate whether to wrap this expr's toSql() in parenthesis. Set by parser.
    // Needed for properly capturing expr precedences in the SQL string.
    protected boolean printSqlInParens = false;

    protected Expr() {
        super();
        type = Type.INVALID;
        opcode = TExprOpcode.INVALID_OPCODE;
        vectorOpcode = TExprOpcode.INVALID_OPCODE;
        selectivity = -1.0;
        numDistinctValues = -1;
    }

    protected Expr(Expr other) {
        super();
        id = other.id;
        isAuxExpr = other.isAuxExpr;
        type = other.type;
        isAnalyzed = other.isAnalyzed;
        selectivity = other.selectivity;
        numDistinctValues = other.numDistinctValues;
        opcode = other.opcode;
        isConstant_ = other.isConstant_;
        fn = other.fn;
        printSqlInParens = other.printSqlInParens;
        children = Expr.cloneList(other.children);
    }

    public boolean isAnalyzed() {
        return isAnalyzed;
    }

    public void checkValueValid() throws AnalysisException {}

    public ExprId getId() {
        return id;
    }

    public void setId(ExprId id) {
        this.id = id;
    }

    public Type getType() {
        return type;
    }

    // add by cmy. for restoring
    public void setType(Type type) {
        this.type = type;
    }

    public TExprOpcode getOpcode() {
        return opcode;
    }

    public double getSelectivity() {
        return selectivity;
    }

    public boolean hasSelectivity() { return selectivity >= 0; }

    public long getNumDistinctValues() {
        return numDistinctValues;
    }

    public int getOutputScale() {
        return outputScale;
    }

    public void setOutputScale(int scale) {
        if (scale > 0 && scale < 10) {
            outputScale = scale;
        }
    }

    public int getOutputColumn() {
        return outputColumn;
    }

    public boolean isFilter() {
        return isFilter;
    }

    public void setIsFilter(boolean v) {
        isFilter = v;
    }

    public boolean isOnClauseConjunct() { return isOnClauseConjunct_; }
    public void setIsOnClauseConjunct(boolean b) { isOnClauseConjunct_ = b; }
    public boolean isAuxExpr() { return isAuxExpr; }
    public void setIsAuxExpr() { isAuxExpr = true; }
    public Function getFn() {
        return fn;
    }

    public boolean getPrintSqlInParens() {
        return printSqlInParens;
    }

    public void setPrintSqlInParens(boolean b) {
        printSqlInParens = b;
    }

    /**
     * Perform semantic analysis of node and all of its children.
     * Throws exception if any errors found.
     */
    public final void analyze(Analyzer analyzer) throws AnalysisException {
        if (isAnalyzed()) return;

        // Check the expr child limit.
        if (children.size() > Config.expr_children_limit) {
            throw new AnalysisException(String.format("Exceeded the maximum number of child " +
                    "expressions (%d).", Config.expr_children_limit));
        }

        // analyzer may be null for certain literal constructions (e.g. IntLiteral).
        if (analyzer != null) {
            analyzer.incrementCallDepth();
            // Check the expr depth limit. Do not print the toSql() to not overflow the stack.
            if (analyzer.getCallDepth() > Config.expr_depth_limit) {
                throw new AnalysisException(String.format("Exceeded the maximum depth of an " +
                        "expression tree (%s).", Config.expr_depth_limit));
            }
        } else {
            throw new AnalysisException("analyzer is null.");
        }

        for (Expr child: children) {
            child.analyze(analyzer);
        }
        if (analyzer != null) analyzer.decrementCallDepth();
        computeNumDistinctValues();

        // Do all the analysis for the expr subclass before marking the Expr analyzed.
        analyzeImpl(analyzer);
        if (analyzer.safeIsEnableJoinReorderBasedCost()) {
            setSelectivity();
        }
        analysisDone();
    }

    /**
     * Does subclass-specific analysis. Subclasses should override analyzeImpl().
     */
    abstract protected void analyzeImpl(Analyzer analyzer) throws AnalysisException;

    /**
     * Set the expr to be analyzed and computes isConstant_.
     */
    protected void analysisDone() {
        Preconditions.checkState(!isAnalyzed);
        // We need to compute the const-ness as the last step, since analysis may change
        // the result, e.g. by resolving function.
        isConstant_ = isConstantImpl();
        isAnalyzed = true;
    }

    protected void computeNumDistinctValues() {
        if (isConstant()) {
            numDistinctValues = 1;
        } else {
            // if this Expr contains slotrefs, we estimate the # of distinct values
            // to be the maximum such number for any of the slotrefs;
            // the subclass analyze() function may well want to override this, if it
            // knows better
            List<SlotRef> slotRefs = Lists.newArrayList();
            this.collect(SlotRef.class, slotRefs);
            numDistinctValues = -1;
            for (SlotRef slotRef: slotRefs) {
                numDistinctValues = Math.max(numDistinctValues, slotRef.numDistinctValues);
            }
        }
    }

    /**
     * Collects the returns types of the child nodes in an array.
     */
    protected Type[] collectChildReturnTypes() {
        Type[] childTypes = new Type[children.size()];
        for (int i = 0; i < children.size(); ++i) {
            childTypes[i] = children.get(i).type;
        }
        return childTypes;
    }

    public List<Expr> getChildrenWithoutCast() {
        List<Expr> result = new ArrayList<>();
        for (int i = 0; i < children.size(); ++i) {
            if (children.get(i) instanceof CastExpr) {
                CastExpr castExpr = (CastExpr) children.get(i);
                result.add(castExpr.getChild(0));
            } else {
                result.add(children.get(i));
            }
        }
        return result;
    }

    /**
     * Helper function: analyze list of exprs
     *
     * @param exprs
     * @param analyzer
     * @throws AnalysisException
     */
    public static void analyze(List<? extends Expr> exprs, Analyzer analyzer) throws AnalysisException {
        for (Expr expr : exprs) {
            expr.analyze(analyzer);
        }
    }

    public static List<TExpr> treesToThrift(List<? extends Expr> exprs) {
        List<TExpr> result = Lists.newArrayList();
        for (Expr expr : exprs) {
            result.add(expr.treeToThrift());
        }
        return result;
    }

    public static String debugString(List<? extends Expr> exprs) {
        if (exprs == null || exprs.isEmpty()) {
            return "";
        }
        List<String> strings = Lists.newArrayList();
        for (Expr expr : exprs) {
<<<<<<< HEAD
            String exprStr = expr.debugString();
            if (exprStr != null) {
                strings.add(exprStr);
            }
=======
            strings.add(Strings.nullToEmpty(expr.debugString()));
>>>>>>> a1a37c8c
        }
        return "(" + Joiner.on(" ").join(strings) + ")";
    }

    /**
     * Return true if l1[i].equals(l2[i]) for all i.
     */
    public static <C extends Expr> boolean equalLists(List<C> l1, List<C> l2) {
        if (l1.size() != l2.size()) {
            return false;
        }
        Iterator<C> l1Iter = l1.iterator();
        Iterator<C> l2Iter = l2.iterator();
        while (l1Iter.hasNext()) {
            if (!l1Iter.next().equals(l2Iter.next())) {
                return false;
            }
        }
        return true;
    }

    /**
     * Return true if l1 equals l2 when both lists are interpreted as sets.
     */
    public static <C extends Expr> boolean equalSets(List<C> l1, List<C> l2) {
        if (l1.size() != l2.size()) {
            return false;
        }
        Map cMap1 = toCountMap(l1);
        Map cMap2 = toCountMap(l2);
        if (cMap1.size() != cMap2.size()) {
            return false;
        }
        Iterator it = cMap1.keySet().iterator();
        while (it.hasNext()) {
            C obj = (C) it.next();
            Integer count1 = (Integer) cMap1.get(obj);
            Integer count2 = (Integer) cMap2.get(obj);
            if (count2 == null || count1 != count2) {
                return false;
            }
        }
        return true;
    }

    public static <C extends Expr> HashMap<C, Integer> toCountMap(List<C> list) {
        HashMap countMap = new HashMap<C,Integer>();
        for (int i = 0; i < list.size(); i++) {
            C obj = list.get(i);
            Integer count = (Integer) countMap.get(obj);
            if (count == null) {
                countMap.put(obj, 1);
            } else {
                countMap.put(obj, count+1);
            }
        }
        return countMap;
    }

    public void analyzeNoThrow(Analyzer analyzer) {
        try {
            analyze(analyzer);
        } catch (AnalysisException e) {
            throw new IllegalStateException(e);
        }
    }

    /**
     * Create a deep copy of 'l'. If sMap is non-null, use it to substitute the
     * elements of l.
     */
    public static <C extends Expr> ArrayList<C> cloneList(List<C> l, ExprSubstitutionMap sMap) {
        Preconditions.checkNotNull(l);
        ArrayList<C> result = new ArrayList<C>();
        for (C element : l) {
            result.add((C) element.clone(sMap));
        }
        return result;
    }

    /**
     * Create a deep copy of 'l'. If sMap is non-null, use it to substitute the
     * elements of l.
     */
    public static <C extends Expr> ArrayList<C> cloneList(List<C> l) {
        Preconditions.checkNotNull(l);
        ArrayList<C> result = new ArrayList<C>();
        for (C element : l) {
            result.add((C) element.clone());
        }
        return result;
    }

    public static <C extends Expr> ArrayList<C> cloneAndResetList(List<C> l) {
        Preconditions.checkNotNull(l);
        ArrayList<C> result = new ArrayList<C>();
        for (C element : l) {
            result.add((C) element.clone().reset());
        }
        return result;
    }

    /**
     * Collect all unique Expr nodes of type 'cl' present in 'input' and add them to
     * 'output' if they do not exist in 'output'.
     * This can't go into TreeNode<>, because we'd be using the template param
     * NodeType.
     */
    public static <C extends Expr> void collectList(List<? extends Expr> input, Class<C> cl,
      List<C> output) {
        Preconditions.checkNotNull(input);
        for (Expr e : input) {
            e.collect(cl, output);
        }
    }

    public static <C extends Expr> void collectAggregateExprs(List<? extends Expr> input,
      List<C> output) {
        Preconditions.checkNotNull(input);
        for (Expr e : input) {
            e.collectAggregateExprs(output);
        }
    }

    /**
     * get the expr which in l1 and l2 in the same time.
     * Return the intersection of l1 and l2
     */
    public static <C extends Expr> List<C> intersect(List<C> l1, List<C> l2) {
        List<C> result = new ArrayList<C>();

        for (C element: l1) {
            if (l2.contains(element)) {
                result.add(element);
            }
        }

        return result;
    }

    /**
     * Compute the intersection of l1 and l2, given the smap, and
     * return the intersecting l1 elements in i1 and the intersecting l2 elements in i2.
     * @throws AnalysisException
     */
    public static void intersect(Analyzer analyzer,
            List<Expr> l1, List<Expr> l2, ExprSubstitutionMap smap,
            List<Expr> i1, List<Expr> i2) throws AnalysisException {
        i1.clear();
        i2.clear();
        List<Expr> s1List = Expr.trySubstituteList(l1, smap, analyzer, false);
        Preconditions.checkState(s1List.size() == l1.size());
        List<Expr> s2List = Expr.trySubstituteList(l2, smap, analyzer, false);
        Preconditions.checkState(s2List.size() == l2.size());

        for (int i = 0; i < s1List.size(); ++i) {
            Expr s1 = s1List.get(i);

            for (int j = 0; j < s2List.size(); ++j) {
                Expr s2 = s2List.get(j);

                if (s1.equals(s2)) {
                    i1.add(l1.get(i));
                    i2.add(l2.get(j));
                    break;
                }
            }
        }
    }
    /**
     * Returns true if the list contains an aggregate expr.
     */
    public static <C extends Expr> boolean containsAggregate(List<? extends Expr> input) {
        for (Expr e : input) {
            if (e.containsAggregate()) {
                return true;
            }
        }
        return false;
    }

    /**
     * Returns an analyzed clone of 'this' with exprs substituted according to smap.
     * Removes implicit casts and analysis state while cloning/substituting exprs within
     * this tree, such that the returned result has minimal implicit casts and types.
     * Throws if analyzing the post-substitution expr tree failed.
     * If smap is null, this function is equivalent to clone().
     * If preserveRootType is true, the resulting expr tree will be cast if necessary to
     * the type of 'this'.
     */
    public Expr trySubstitute(ExprSubstitutionMap smap, Analyzer analyzer,
                              boolean preserveRootType) throws AnalysisException {
        Expr result = clone();
        // Return clone to avoid removing casts.
        if (smap == null) return result;
        result = result.substituteImpl(smap, analyzer);
        result.analyze(analyzer);
        if (preserveRootType && !type.equals(result.getType())) result = result.castTo(type);
        return result;
    }

    /**
     * Returns an analyzed clone of 'this' with exprs substituted according to smap.
     * Removes implicit casts and analysis state while cloning/substituting exprs within
     * this tree, such that the returned result has minimal implicit casts and types.
     * Expects the analysis of the post-substitution expr to succeed.
     * If smap is null, this function is equivalent to clone().
     * If preserveRootType is true, the resulting expr tree will be cast if necessary to
     * the type of 'this'.
     *
     * @throws AnalysisException
     */
    public Expr substitute(ExprSubstitutionMap smap, Analyzer analyzer, boolean preserveRootType)
            throws AnalysisException {
        try {
            return trySubstitute(smap, analyzer, preserveRootType);
        } catch (AnalysisException e) {
            throw e;
        } catch (Exception e) {
            throw new IllegalStateException("Failed analysis after expr substitution.", e);
        }
    }

    public static ArrayList<Expr> trySubstituteList(Iterable <? extends Expr > exprs,
            ExprSubstitutionMap smap, Analyzer analyzer, boolean preserveRootTypes)
            throws AnalysisException {
        if (exprs == null) {
            return null;
        }
        ArrayList<Expr> result = new ArrayList<Expr>();
        for (Expr e: exprs) {
            result.add(e.trySubstitute(smap, analyzer, preserveRootTypes));
        }
        return result;
    }

    public static ArrayList<Expr> substituteList(
            Iterable<? extends Expr> exprs,
            ExprSubstitutionMap smap, Analyzer analyzer, boolean preserveRootTypes) {
        try {
            return trySubstituteList(exprs, smap, analyzer, preserveRootTypes);
        } catch (Exception e) {
            throw new IllegalStateException("Failed analysis after expr substitution.", e);
        }
    }

    /**
     * Recursive method that performs the actual substitution for try/substitute() while
     * removing implicit casts. Resets the analysis state in all non-SlotRef expressions.
     * Exprs that have non-child exprs which should be affected by substitutions must
     * override this method and apply the substitution to such exprs as well.
     */
    protected Expr substituteImpl(ExprSubstitutionMap smap, Analyzer analyzer)
            throws AnalysisException {
        if (isImplicitCast()) return getChild(0).substituteImpl(smap, analyzer);
        if (smap != null) {
            Expr substExpr = smap.get(this);
            if (substExpr != null) return substExpr.clone();
        }
        for (int i = 0; i < children.size(); ++i) {
            children.set(i, children.get(i).substituteImpl(smap, analyzer));
        }
        // SlotRefs must remain analyzed to support substitution across query blocks. All
        // other exprs must be analyzed again after the substitution to add implicit casts
        // and for resolving their correct function signature.
        if (!(this instanceof SlotRef)) resetAnalysisState();
        return this;
    }

    /**
     * Removes duplicate exprs (according to equals()).
     */
    public static <C extends Expr> void removeDuplicates(List<C> l) {
        if (l == null) {
            return;
        }
        ListIterator<C> it1 = l.listIterator();
        while (it1.hasNext()) {
            C e1 = it1.next();
            ListIterator<C> it2 = l.listIterator();
            boolean duplicate = false;
            while (it2.hasNext()) {
                C e2 = it2.next();
                if (e1 == e2) {
                    // only check up to but excluding e1
                    break;
                }
                if (e1.equals(e2)) {
                    duplicate = true;
                    break;
                }
            }
            if (duplicate) {
                it1.remove();
            }
        }
    }

    public static boolean isBound(List<? extends Expr> exprs, List<TupleId> tids) {
        for (Expr expr : exprs) {
            if (!expr.isBoundByTupleIds(tids)) {
                return false;
            }
        }
        return true;
    }

    public static <C extends Expr> void getIds(List<? extends Expr> exprs, List<TupleId> tupleIds,
      List<SlotId> slotIds) {
        if (exprs == null) {
            return;
        }
        for (Expr e : exprs) {
            e.getIds(tupleIds, slotIds);
        }
    }

    public void markAgg() {
        for (Expr child : children) {
            child.markAgg();
        }
    }
    /**
     * Returns the product of the given exprs' number of distinct values or -1 if any of
     * the exprs have an invalid number of distinct values.
     */
    public static long getNumDistinctValues(List<Expr> exprs) {
      if (exprs == null || exprs.isEmpty()) return 0;
      long numDistinctValues = 1;
      for (Expr expr: exprs) {
        if (expr.getNumDistinctValues() == -1) {
          numDistinctValues = -1;
          break;
        }
        numDistinctValues *= expr.getNumDistinctValues();
      }
      return numDistinctValues;
    }

    public void vectorizedAnalyze(Analyzer analyzer) {
        for (Expr child: children) {
            child.vectorizedAnalyze(analyzer);
        }
    }

    public void computeOutputColumn(Analyzer analyzer) {
        for (Expr child : children) {
            child.computeOutputColumn(analyzer);
            LOG.info("child " + child.debugString() + " outputColumn: " + child.getOutputColumn());
        }

        if (!isConstant() && !isFilter) {
            List<TupleId> tupleIds = Lists.newArrayList();
            getIds(tupleIds, null);
            Preconditions.checkArgument(tupleIds.size() == 1);

            //List<Expr> reuseExprs = analyzer.getBufferReuseConjuncts(tupleIds.get(0));
            //for (Expr child : children) {
                //if (child instanceof SlotRef) {
                    //if (!((SlotRef) child).getDesc().isMultiRef()) {
                        //LOG.debug("add " + child.debugString() + " to reuse exprs.");
                        //reuseExprs.add(child);
                    //}
                //} else {
                    //LOG.debug("add " + child.debugString() + " to reuse exprs.");
                    //reuseExprs.add(child);
                //}
            //}

            //for (Expr reuseExpr : reuseExprs) {
                //if (reuseExpr.getType() == PrimitiveType.getAssignmentCompatibleType(getType(),
                  //reuseExpr.getType())) {
                    //LOG.debug(
                      //"reuse " + reuseExpr.debugString() + " buffer for " + this.debugString());
                    //outputColumn = reuseExpr.getOutputColumn();
                    //Preconditions.checkArgument(outputColumn >= 0);
                    //reuseExprs.remove(reuseExpr);
                    //return;
                //}
            //}

            int currentOutputColumn = analyzer.getCurrentOutputColumn(tupleIds.get(0));
            this.outputColumn = currentOutputColumn;
            LOG.info(debugString() + " outputColumn: " + this.outputColumn);
            ++currentOutputColumn;
            analyzer.setCurrentOutputColumn(tupleIds.get(0), currentOutputColumn);
        }
    }

    public String toSql() {
        return (printSqlInParens) ? "(" + toSqlImpl() + ")" : toSqlImpl();
    }

    /**
     * Returns a SQL string representing this expr. Subclasses should override this method
     * instead of toSql() to ensure that parenthesis are properly added around the toSql().
     */
    protected abstract String toSqlImpl();

    public String toMySql() {
        return toSql();
    }

    /**
     * Return a column label for the expression
     */
    public String toColumnLabel() {
        return toSql();
    }

    // Convert this expr, including all children, to its Thrift representation.
    public TExpr treeToThrift() {
        if (type.isNull()) {
            // Hack to ensure BE never sees TYPE_NULL. If an expr makes it this far without
            // being cast to a non-NULL type, the type doesn't matter and we can cast it
            // arbitrarily.
            Preconditions.checkState(this instanceof NullLiteral || this instanceof SlotRef);
            return NullLiteral.create(ScalarType.BOOLEAN).treeToThrift();
        }
        TExpr result = new TExpr();
        treeToThriftHelper(result);
        return result;
    }

    // Append a flattened version of this expr, including all children, to 'container'.
    protected void treeToThriftHelper(TExpr container) {
        TExprNode msg = new TExprNode();
        msg.type = type.toThrift();
        msg.num_children = children.size();
        if (fn != null) {
            msg.setFn(fn.toThrift());
            if (fn.hasVarArgs()) {
                msg.setVarargStartIdx(fn.getNumArgs() - 1);
            }
        }
        msg.output_scale = getOutputScale();
        toThrift(msg);
        container.addToNodes(msg);
        for (Expr child : children) {
            child.treeToThriftHelper(container);
        }
    }

    // Convert this expr into msg (excluding children), which requires setting
    // msg.op as well as the expr-specific field.
    protected abstract void toThrift(TExprNode msg);

    public List<String> childrenToSql() {
        List<String> result = Lists.newArrayList();
        for (Expr child : children) {
            result.add(child.toSql());
        }
        return result;
    }

    //    public void printChild() {
    //        LOG.debug("PALOTEST toSql={} debugString={}",
    //                  this.toSql(),
    //                  this.debugString());
    //        if (this instanceof SlotRef) {
    //            LOG.debug("dhc slot slotid={} tupleid={}",
    //                      ((SlotRef) this).getSlotId(),
    //                      ((SlotRef) this).getDesc().getParent().getId());
    //        }
    //    }

    public static com.google.common.base.Predicate<Expr> isAggregatePredicate() {
        return IS_AGGREGATE_PREDICATE;
    }

    public boolean isAggregate() {
        return IS_AGGREGATE_PREDICATE.apply(this);
    }


    public String debugString() {
        return debugString(children);
    }

    /**
     * Resets the internal state of this expr produced by analyze().
     * Only modifies this expr, and not its child exprs.
     */
    protected void resetAnalysisState() { isAnalyzed = false; }

    /**
     * Resets the internal analysis state of this expr tree. Removes implicit casts.
     */
    public Expr reset() {
      if (isImplicitCast()) return getChild(0).reset();
      for (int i = 0; i < children.size(); ++i) {
        children.set(i, children.get(i).reset());
      }
      resetAnalysisState();
      return this;
    }

    public static ArrayList<Expr> resetList(ArrayList<Expr> l) {
      for (int i = 0; i < l.size(); ++i) {
        l.set(i, l.get(i).reset());
      }
      return l;
    }

    /**
     * Creates a deep copy of this expr including its analysis state. The method is
     * abstract in this class to force new Exprs to implement it.
     */
    @Override
    public abstract Expr clone();

    @Override
    public boolean equals(Object obj) {
        if (obj == null) {
            return false;
        }
        if (obj.getClass() != this.getClass()) {
            return false;
        }
        // don't compare type, this could be called pre-analysis
        Expr expr = (Expr) obj;
        if (children.size() != expr.children.size()) {
            return false;
        }
        for (int i = 0; i < children.size(); ++i) {
            if (!children.get(i).equals(expr.children.get(i))) {
                return false;
            }
        }
        if (fn == null && expr.fn == null) {
            return true;
        }
        if (fn == null || expr.fn == null) {
            return false;
        }
        // Both fn_'s are not null
        return fn.equals(expr.fn);
    }

    @Override
    public int hashCode() {
        // in group by clause, group by list need to remove duplicate exprs, the expr may be not not analyzed, the id
        // may be null
        if (id == null) {
            int result = 31 * Objects.hashCode(type) + Objects.hashCode(opcode);
            for (Expr child : children) {
                result = 31 * result + Objects.hashCode(child);
            }
            return result;
        }
        return id.asInt();
    }

    /**
     * Gather conjuncts from this expr and return them in a list.
     * A conjunct is an expr that returns a boolean, e.g., Predicates, function calls,
     * SlotRefs, etc. Hence, this method is placed here and not in Predicate.
     */
    public List<Expr> getConjuncts() {
        List<Expr> list = Lists.newArrayList();
        if (this instanceof CompoundPredicate && ((CompoundPredicate) this).getOp() ==
          CompoundPredicate.Operator.AND) {
            // TODO: we have to convert CompoundPredicate.AND to two expr trees for
            // conjuncts because NULLs are handled differently for CompoundPredicate.AND
            // and conjunct evaluation.  This is not optimal for jitted exprs because it
            // will result in two functions instead of one. Create a new CompoundPredicate
            // Operator (i.e. CONJUNCT_AND) with the right NULL semantics and use that
            // instead
            list.addAll((getChild(0)).getConjuncts());
            list.addAll((getChild(1)).getConjuncts());
        } else {
            list.add(this);
        }
        return list;
    }

    /**
     * Create a deep copy of 'this'. If sMap is non-null,
     * use it to substitute 'this' or its subnodes.
     * <p/>
     * Expr subclasses that add non-value-type members must override this.
     */
    public Expr clone(ExprSubstitutionMap sMap) {
        if (sMap != null) {
            for (int i = 0; i < sMap.getLhs().size(); ++i) {
                if (this.equals(sMap.getLhs().get(i))) {
                    return sMap.getRhs().get(i).clone(null);
                }
            }
        }
        Expr result = (Expr) this.clone();
        result.children = Lists.newArrayList();
        for (Expr child : children) {
            result.children.add(((Expr) child).clone(sMap));
        }
        return result;
    }

    // Identical behavior to TreeNode.collect() except it matches expr that are aggregates
    public <C extends Expr> void collectAggregateExprs(List<C> output) {
        if (isAggregate() && !output.contains((C) this)) {
            output.add((C) this);
            return;
        }
        for (Expr child : children) {
            child.collectAggregateExprs(output);
        }
    }

    public boolean containsAggregate() {
        if (isAggregate()) {
            return true;
        }
        return containsAggregate(children);
    }

    /**
     * Return 'this' with all sub-exprs substituted according to
     * sMap. Ids of 'this' and its children are retained.
     */
    public Expr substitute(ExprSubstitutionMap sMap) {
        Preconditions.checkNotNull(sMap);
        for (int i = 0; i < sMap.getLhs().size(); ++i) {
            if (this.equals(sMap.getLhs().get(i))) {
                Expr result = sMap.getRhs().get(i).clone(null);
                if (id != null) {
                    result.id = id;
                }
                return result;
            }
        }
        for (int i = 0; i < children.size(); ++i) {
            children.set(i, children.get(i).substitute(sMap));
        }
        return this;
    }

    /**
     * Returns true if expr is fully bound by tid, otherwise false.
     */
    public boolean isBound(TupleId tid) {
        return isBoundByTupleIds(Lists.newArrayList(tid));
    }

    /**
     * Returns true if expr is fully bound by tids, otherwise false.
     */
    public boolean isBoundByTupleIds(List<TupleId> tids) {
        for (Expr child: children) {
            if (!child.isBoundByTupleIds(tids)) return false;
        }
        return true;
    }

    /**
     * Returns true if expr is fully bound by slotId, otherwise false.
     */
    public boolean isBound(SlotId slotId) {
        for (Expr child : children) {
            if (!child.isBound(slotId)) {
                return false;
            }
        }
        return true;
    }

    public boolean isBound(List<SlotId> slotIds) {
        final List<TupleId> exprTupleIds = Lists.newArrayList();
        final List<SlotId> exprSlotIds = Lists.newArrayList();
        getIds(exprTupleIds, exprSlotIds);
        return !exprSlotIds.retainAll(slotIds);
    }

    public void getIds(List<TupleId> tupleIds, List<SlotId> slotIds) {
        for (Expr child : children) {
            child.getIds(tupleIds, slotIds);
        }
    }

    public void getTableIdToColumnNames(Map<Long, Set<String>> tableIdToColumnNames) {
        Preconditions.checkState(tableIdToColumnNames != null);
        for (Expr child : children) {
            child.getTableIdToColumnNames(tableIdToColumnNames);
        }
    }

    /**
     * @return true if this is an instance of LiteralExpr
     */
    public boolean isLiteral() {
        return this instanceof LiteralExpr;
    }

    /**
     * Returns true if this expression should be treated as constant. I.e. if the frontend
     * and backend should assume that two evaluations of the expression within a query will
     * return the same value. Examples of constant expressions include:
     * - Literal values like 1, "foo", or NULL
     * - Deterministic operators applied to constant arguments, e.g. 1 + 2, or
     *   concat("foo", "bar")
     * - Functions that should be always return the same value within a query but may
     *   return different values for different queries. E.g. now(), which we want to
     *   evaluate only once during planning.
     * May incorrectly return true if the expression is not analyzed.
     * TODO: isAnalyzed_ should be a precondition for isConstant(), since it is not always
     * possible to correctly determine const-ness before analysis (e.g. see
     * FunctionCallExpr.isConstant()).
     */
    public final boolean isConstant() {
        if (isAnalyzed) return isConstant_;
        return isConstantImpl();
    }

    /**
     * Implements isConstant() - computes the value without using 'isConstant_'.
     */
    protected boolean isConstantImpl() {
        for (Expr expr : children) {
            if (!expr.isConstant()) return false;
        }
        return true;
    }

    /**
     * Return true if this expr is a scalar subquery.
     */
    public boolean isScalarSubquery() {
        Preconditions.checkState(isAnalyzed);
        return this instanceof Subquery && getType().isScalarType();
    }

    /**
     * Returns true if expr is can use vectorized process, otherwise false.
     */
    public boolean isVectorized() {
        for (Expr child : children) {
            if (!child.isVectorized()) {
                return false;
            }
        }
        return true;
    }

    /**
     * Checks whether this expr returns a boolean type or NULL type.
     * If not, throws an AnalysisException with an appropriate error message using
     * 'name' as a prefix. For example, 'name' could be "WHERE clause".
     * The error message only contains this.toSql() if printExpr is true.
     */
    public void checkReturnsBool(String name, boolean printExpr) throws AnalysisException {
        if (!type.isBoolean() && !type.isNull()) {
            if (this instanceof BoolLiteral) {
                return;
            }
            throw new AnalysisException(
              String.format("%s%s requires return type 'BOOLEAN'. " + "Actual type is '%s'.", name,
                (printExpr) ? " '" + toSql() + "'" : "", type.toString()));
        }
    }

    /**
     * Checks validity of cast, and
     * calls uncheckedCastTo() to
     * create a cast expression that casts
     * this to a specific type.
     *
     * @param targetType type to be cast to
     * @return cast expression, or converted literal,
     * should never return null
     * @throws AnalysisException when an invalid cast is asked for, for example,
     *                           failure to convert a string literal to a date literal
     */
    public final Expr castTo(Type targetType) throws AnalysisException {
        // If the targetType is NULL_TYPE then ignore the cast because NULL_TYPE
        // is compatible with all types and no cast is necessary.
        if (targetType.isNull()) {
            return this;
        }

        if ((targetType.isStringType() || targetType.isHllType())
               && (this.type.isStringType() || this.type.isHllType())) {
            return this;
        }
        // Preconditions.checkState(PrimitiveType.isImplicitCast(type, targetType), "cast %s to %s", this.type, targetType);
        // TODO(zc): use implicit cast
        if (!Type.canCastTo(this.type, targetType)) {
            throw new AnalysisException("type not match, originType=" + this.type
                    + ", targeType=" + targetType);

        }
        return uncheckedCastTo(targetType);
    }

    /**
     * Create an expression equivalent to 'this' but returning targetType;
     * possibly by inserting an implicit cast,
     * or by returning an altogether new expression
     *
     * @param targetType type to be cast to
     * @return cast expression, or converted literal,
     * should never return null
     * @throws AnalysisException when an invalid cast is asked for, for example,
     *                           failure to convert a string literal to a date literal
     */
    protected Expr uncheckedCastTo(Type targetType) throws AnalysisException {
        return new CastExpr(targetType, this);
    }

    /**
     * Add a cast expression above child.
     * If child is a literal expression, we attempt to
     * convert the value of the child directly, and not insert a cast node.
     *
     * @param targetType type to be cast to
     * @param childIndex index of child to be cast
     */
    public void castChild(Type targetType, int childIndex) throws AnalysisException {
        Expr child = getChild(childIndex);
        Expr newChild = child.castTo(targetType);
        setChild(childIndex, newChild);
    }

    /**
     * Add a cast expression above child.
     * If child is a literal expression, we attempt to
     * convert the value of the child directly, and not insert a cast node.
     *
     * @param targetType type to be cast to
     * @param childIndex index of child to be cast
     */
    public void uncheckedCastChild(Type targetType, int childIndex)
            throws AnalysisException {
        Expr child = getChild(childIndex);
        Expr newChild = child.uncheckedCastTo(targetType);
        setChild(childIndex, newChild);
    }

    /**
     * Returns child expr if this expr is an implicit cast, otherwise returns 'this'.
     */
    public Expr ignoreImplicitCast() {
        return this;
    }

    /**
     * Cast the operands of a binary operation as necessary,
     * give their compatible type.
     * String literals are converted first, to enable casting of the
     * the other non-string operand.
     *
     * @param compatibleType
     * @return The possibly changed compatibleType
     * (if a string literal forced casting the other operand)
     */
    public Type castBinaryOp(Type compatibleType) throws AnalysisException {
        Preconditions.checkState(this instanceof BinaryPredicate || this instanceof ArithmeticExpr);
        Type t1 = getChild(0).getType();
        Type t2 = getChild(1).getType();
        // add operand casts
        Preconditions.checkState(compatibleType.isValid());
        if (t1.getPrimitiveType() != compatibleType.getPrimitiveType()) {
            castChild(compatibleType, 0);
        }
        if (t2.getPrimitiveType() != compatibleType.getPrimitiveType()) {
            castChild(compatibleType, 1);
        }
        return compatibleType;
    }

    @Override
    public String toString() {
        return MoreObjects.toStringHelper(this.getClass()).add("id", id).add("type", type).add("sel",
                selectivity).add("#distinct", numDistinctValues).add("scale", outputScale).toString();
    }

    /**
     * This method is mainly used to find the original column corresponding to the current expr.
     * Find the initial slotRef from the current slot ref.
     * 
     * If the initial expr is not a slotRef, it returns null directly.
     * If the current slotRef comes from another expression transformation,
     *   rather than directly from another slotRef, null will also be returned.
     */
    public SlotRef getSrcSlotRef() {
        SlotRef unwrapSloRef = this.unwrapSlotRef();
        if (unwrapSloRef == null) {
            return null;
        }
        SlotDescriptor slotDescriptor = unwrapSloRef.getDesc();
        if (slotDescriptor == null) {
            return null;
        }
        List<Expr> sourceExpr = slotDescriptor.getSourceExprs();
        if (sourceExpr == null || sourceExpr.isEmpty()) {
            return unwrapSloRef;
        }
        if (sourceExpr.size() > 1) {
            return null;
        }
        return sourceExpr.get(0).getSrcSlotRef();
    }

    public boolean comeFrom(Expr srcExpr) {
        SlotRef unwrapSloRef = this.unwrapSlotRef();
        if (unwrapSloRef == null) {
            return false;
        }
        SlotRef unwrapSrcSlotRef = srcExpr.unwrapSlotRef();
        if (unwrapSrcSlotRef == null) {
            return false;
        }
        if (unwrapSloRef.columnEqual(unwrapSrcSlotRef)) {
            return true;
        }
        // check source expr
        SlotDescriptor slotDescriptor = unwrapSloRef.getDesc();
        if (slotDescriptor == null || slotDescriptor.getSourceExprs() == null
                || slotDescriptor.getSourceExprs().size() != 1) {
            return false;
        }
        return slotDescriptor.getSourceExprs().get(0).comeFrom(unwrapSrcSlotRef);
    }

    /**
     * If 'this' is a SlotRef or a Cast that wraps a SlotRef, returns that SlotRef.
     * Otherwise returns null.
     */
    public SlotRef unwrapSlotRef() {
        if (this instanceof SlotRef) {
            return (SlotRef) this;
        } else if (this instanceof CastExpr && getChild(0) instanceof SlotRef) {
            return (SlotRef) getChild(0);
        } else {
            return null;
        }
    }

    /**
     * If 'this' is a SlotRef or a Cast that wraps a SlotRef, returns that SlotRef.
     * Otherwise returns null.
     */
    public SlotRef unwrapSlotRef(boolean implicitOnly) {
        Expr unwrappedExpr = unwrapExpr(implicitOnly);
        if (unwrappedExpr instanceof SlotRef) return (SlotRef) unwrappedExpr;
        return null;
    }

    /**
     * Returns the first child if this Expr is a CastExpr. Otherwise, returns 'this'.
     */
    public Expr unwrapExpr(boolean implicitOnly) {
        if (this instanceof CastExpr
                && (!implicitOnly || ((CastExpr) this).isImplicit())) {
            return children.get(0);
        }
        return this;
    }

    /**
     * Returns the descriptor of the scan slot that directly or indirectly produces
     * the values of 'this' SlotRef. Traverses the source exprs of intermediate slot
     * descriptors to resolve materialization points (e.g., aggregations).
     * Returns null if 'e' or any source expr of 'e' is not a SlotRef or cast SlotRef.
     */
    public SlotDescriptor findSrcScanSlot() {
        SlotRef slotRef = unwrapSlotRef(false);
        if (slotRef == null) {
            return null;
        }
        SlotDescriptor slotDesc = slotRef.getDesc();
        if (slotDesc.isScanSlot()) {
            return slotDesc;
        }
        if (slotDesc.getSourceExprs().size() == 1) {
            return slotDesc.getSourceExprs().get(0).findSrcScanSlot();
        }
        // No known source expr, or there are several source exprs meaning the slot is
        // has no single source table.
        return null;
    }

    public static double getConstFromExpr(Expr e) throws AnalysisException{
        Preconditions.checkState(e.isConstant());
        double value = 0;
        if( e instanceof LiteralExpr){
            LiteralExpr lit = (LiteralExpr)e;
            value = lit.getDoubleValue();
        } else {
            throw new AnalysisException("To const value not a LiteralExpr " );
        }
        return value;
    }

    public boolean isImplicitCast() {
        return this instanceof CastExpr && ((CastExpr) this).isImplicit();
    }

    public boolean contains(Expr expr) {
        if (this.equals(expr)) {
            return true;
        }

        for (Expr child : getChildren()) {
            if (child.contains(expr)) {
                return true;
            }
        }

        return false;
    }

    public boolean contains(List<Expr> exprs) {
        if (exprs.isEmpty()) {
            return false;
        }
        for (Expr expr : exprs) {
            if (contains(expr)) {
                return true;
            }
        }
        return false;
    }

    public Expr findEqual(List<Expr> exprs) {
        if (exprs.isEmpty()) {
            return null;
        }
        for (Expr expr : exprs) {
            if (contains(expr)) {
                return expr;
            }
        }
        return null;
    }

    /**
     * Looks up in the catalog the builtin for 'name' and 'argTypes'.
     * Returns null if the function is not found.
     */
    protected Function getBuiltinFunction(
            Analyzer analyzer, String name, Type[] argTypes, Function.CompareMode mode)
            throws AnalysisException {
        FunctionName fnName = new FunctionName(name);
        Function searchDesc = new Function(fnName, argTypes, Type.INVALID, false);
        Function f = Catalog.getCurrentCatalog().getFunction(searchDesc, mode);
        if (f != null && fnName.getFunction().equalsIgnoreCase("rand")) {
            if (this.children.size() == 1
                    && !(this.children.get(0) instanceof LiteralExpr)) {
                throw new AnalysisException("The param of rand function must be literal");
            }
        }
        return f;
    }

    /**
     * Pushes negation to the individual operands of a predicate
     * tree rooted at 'root'.
     */
    public static Expr pushNegationToOperands(Expr root) {
        Preconditions.checkNotNull(root);
        if (Expr.IS_NOT_PREDICATE.apply(root)) {
            try {
                // Make sure we call function 'negate' only on classes that support it,
                // otherwise we may recurse infinitely.
                Method m = root.getChild(0).getClass().getDeclaredMethod(NEGATE_FN);
                return pushNegationToOperands(root.getChild(0).negate());
            } catch (NoSuchMethodException e) {
                // The 'negate' function is not implemented. Break the recursion.
                return root;
            }
        }

        if (root instanceof CompoundPredicate) {
            Expr left = pushNegationToOperands(root.getChild(0));
            Expr right = pushNegationToOperands(root.getChild(1));
            CompoundPredicate compoundPredicate =
                    new CompoundPredicate(((CompoundPredicate)root).getOp(), left, right);
            compoundPredicate.setPrintSqlInParens(root.getPrintSqlInParens());
            return compoundPredicate;
        }

        return root;
    }

    /**
     * Negates a boolean Expr.
     */
    public Expr negate() {
        Preconditions.checkState(type.equals(Type.BOOLEAN));
        return new CompoundPredicate(CompoundPredicate.Operator.NOT, this, null);
    }

    /**
     * Returns the subquery of an expr. Returns null if this expr does not contain
     * a subquery.
     *
     * TODO: Support predicates with more that one subqueries when we implement
     * the independent subquery evaluation.
     */
    public Subquery getSubquery() {
        if (!contains(Subquery.class)) {
            return null;
        }
        List<Subquery> subqueries = Lists.newArrayList();
        collect(Subquery.class, subqueries);
        Preconditions.checkState(subqueries.size() == 1,
                "only support one subquery in " + this.toSql());
        return subqueries.get(0);
    }

    public boolean isCorrelatedPredicate(List<TupleId> tupleIdList) {
        if (this instanceof SlotRef && !this.isBoundByTupleIds(tupleIdList)) {
            return true;
        }
        for (Expr child : this.getChildren()) {
            if (child.isCorrelatedPredicate(tupleIdList)) {
                return true;
            }
        }
        return false;
    }

    @Override
    public void write(DataOutput out) throws IOException {
        throw new IOException("Not implemented serializable ");
    }

    public void readFields(DataInput in) throws IOException {
        throw new IOException("Not implemented serializable ");
    }

    enum ExprSerCode {
        SLOT_REF(1),
        NULL_LITERAL(2),
        BOOL_LITERAL(3),
        INT_LITERAL(4),
        LARGE_INT_LITERAL(5),
        FLOAT_LITERAL(6),
        DECIMAL_LITERAL(7),
        STRING_LITERAL(8),
        DATE_LITERAL(9),
        MAX_LITERAL(10),
        BINARY_PREDICATE(11),
        FUNCTION_CALL(12),
        ARRAY_LITERAL(13);

        private static Map<Integer, ExprSerCode> codeMap = Maps.newHashMap();

        static {
            for (ExprSerCode item : ExprSerCode.values()) {
                codeMap.put(item.code, item);
            }
        }

        private int code;

        ExprSerCode(int code) {
            this.code = code;
        }

        public int getCode() {
            return code;
        }

        public static ExprSerCode fromCode(int code) {
            return codeMap.get(code);
        }
    }

    public static void writeTo(Expr expr, DataOutput output) throws IOException {
        if (expr instanceof SlotRef) {
            output.writeInt(ExprSerCode.SLOT_REF.getCode());
        } else if (expr instanceof NullLiteral) {
            output.writeInt(ExprSerCode.NULL_LITERAL.getCode());
        } else if (expr instanceof BoolLiteral) {
            output.writeInt(ExprSerCode.BOOL_LITERAL.getCode());
        } else if (expr instanceof IntLiteral) {
            output.writeInt(ExprSerCode.INT_LITERAL.getCode());
        } else if (expr instanceof LargeIntLiteral) {
            output.writeInt(ExprSerCode.LARGE_INT_LITERAL.getCode());
        } else if (expr instanceof FloatLiteral) {
            output.writeInt(ExprSerCode.FLOAT_LITERAL.getCode());
        } else if (expr instanceof DecimalLiteral) {
            output.writeInt(ExprSerCode.DECIMAL_LITERAL.getCode());
        } else if (expr instanceof StringLiteral) {
            output.writeInt(ExprSerCode.STRING_LITERAL.getCode());
        } else if (expr instanceof MaxLiteral) {
            output.writeInt(ExprSerCode.MAX_LITERAL.getCode());
        } else if (expr instanceof BinaryPredicate) {
            output.writeInt(ExprSerCode.BINARY_PREDICATE.getCode());
        } else if (expr instanceof FunctionCallExpr) {
            output.writeInt(ExprSerCode.FUNCTION_CALL.getCode());
        } else if (expr instanceof ArrayLiteral) {
            output.writeInt(ExprSerCode.ARRAY_LITERAL.getCode());
        } else {
            throw new IOException("Unknown class " + expr.getClass().getName());
        }
        expr.write(output);
    }

    /**
     * The expr result may be null
     * @param in
     * @return
     * @throws IOException
     */
    public static Expr readIn(DataInput in) throws IOException {
        int code = in.readInt();
        ExprSerCode exprSerCode = ExprSerCode.fromCode(code);
        if (exprSerCode == null) {
            throw new IOException("Unknown code: " + code);
        }
        switch (exprSerCode) {
            case SLOT_REF:
                return SlotRef.read(in);
            case NULL_LITERAL:
                return NullLiteral.read(in);
            case BOOL_LITERAL:
                return BoolLiteral.read(in);
            case INT_LITERAL:
                return IntLiteral.read(in);
            case LARGE_INT_LITERAL:
                return LargeIntLiteral.read(in);
            case FLOAT_LITERAL:
                return FloatLiteral.read(in);
            case DECIMAL_LITERAL:
                return DecimalLiteral.read(in);
            case STRING_LITERAL:
                return StringLiteral.read(in);
            case MAX_LITERAL:
                return MaxLiteral.read(in);
            case BINARY_PREDICATE:
                return BinaryPredicate.read(in);
            case FUNCTION_CALL:
                return FunctionCallExpr.read(in);
            case ARRAY_LITERAL:
                return ArrayLiteral.read(in);
            default:
                throw new IOException("Unknown code: " + code);
        }
    }

    // If this expr can serialize and deserialize,
    // Expr will be serialized when this in load statement.
    // If one expr implement write/readFields, must override this function
    public boolean supportSerializable() {
        return false;
    }


    protected void recursiveResetChildrenResult() throws AnalysisException {
        for (int i = 0; i < children.size(); i++) {
            final Expr child = children.get(i);
            final Expr newChild = child.getResultValue();
            if (newChild != child) {
                setChild(i, newChild);
            }
        }
    }

    /**
     * For calculating expr.
     * @return value returned can't be null, if this and it's children are't constant expr, return this.
     * @throws AnalysisException
     */
    public Expr getResultValue() throws AnalysisException {
        recursiveResetChildrenResult();
        final Expr newExpr = ExpressionFunctions.INSTANCE.evalExpr(this);
        return newExpr != null ? newExpr : this;
    }

    public String getStringValue() {
        if (this instanceof LiteralExpr) {
            return ((LiteralExpr) this).getStringValue();
        }
        return "";
    }

    public static Expr getFirstBoundChild(Expr expr, List<TupleId> tids) {
        for (Expr child: expr.getChildren()) {
            if (child.isBoundByTupleIds(tids)) return child;
        }
        return null;
    }

    /**
     * Returns true if expr contains specify function, otherwise false.
     */
    public boolean isContainsFunction(String functionName) {
        if (fn == null) return false;
        if (fn.functionName().equalsIgnoreCase(functionName))  return true;
        for (Expr child: children) {
            if (child.isContainsFunction(functionName)) return true;
        }
        return false;
    }

    /**
     * Returns true if expr contains specify className, otherwise false.
     */
    public boolean isContainsClass(String className) {
        if (this.getClass().getName().equalsIgnoreCase(className)) return true;
        for (Expr child: children) {
            if (child.isContainsClass(className)) return true;
        }
        return false;
    }

}<|MERGE_RESOLUTION|>--- conflicted
+++ resolved
@@ -473,14 +473,7 @@
         }
         List<String> strings = Lists.newArrayList();
         for (Expr expr : exprs) {
-<<<<<<< HEAD
-            String exprStr = expr.debugString();
-            if (exprStr != null) {
-                strings.add(exprStr);
-            }
-=======
             strings.add(Strings.nullToEmpty(expr.debugString()));
->>>>>>> a1a37c8c
         }
         return "(" + Joiner.on(" ").join(strings) + ")";
     }
