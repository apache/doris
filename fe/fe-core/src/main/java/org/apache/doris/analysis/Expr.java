--- conflicted
+++ resolved
@@ -1790,13 +1790,10 @@
         ARRAY_LITERAL(13),
         CAST_EXPR(14),
         JSON_LITERAL(15),
-<<<<<<< HEAD
         ARITHMETIC_EXPR(16);
-	MAP_LITERAL(17);
-=======
+	      MAP_LITERAL(17);
         ARITHMETIC_EXPR(16),
         STRUCT_LITERAL(17);
->>>>>>> 5175a45f
 
         private static Map<Integer, ExprSerCode> codeMap = Maps.newHashMap();
 
@@ -1848,15 +1845,11 @@
             output.writeInt(ExprSerCode.FUNCTION_CALL.getCode());
         } else if (expr instanceof ArrayLiteral) {
             output.writeInt(ExprSerCode.ARRAY_LITERAL.getCode());
-<<<<<<< HEAD
         } else if (expr instanceof MapLiteral) {
             output.writeInt(ExprSerCode.MAP_LITERAL.getCode());
-	} else if (expr instanceof CastExpr) {
-=======
         } else if (expr instanceof StructLiteral) {
             output.writeInt(ExprSerCode.STRUCT_LITERAL.getCode());
         } else if (expr instanceof CastExpr) {
->>>>>>> 5175a45f
             output.writeInt(ExprSerCode.CAST_EXPR.getCode());
         } else if (expr instanceof ArithmeticExpr) {
             output.writeInt(ExprSerCode.ARITHMETIC_EXPR.getCode());
@@ -1905,13 +1898,10 @@
                 return FunctionCallExpr.read(in);
             case ARRAY_LITERAL:
                 return ArrayLiteral.read(in);
-<<<<<<< HEAD
-	    case MAP_LITERAL:
+	          case MAP_LITERAL:
                 return MapLiteral.read(in);
-=======
             case STRUCT_LITERAL:
                 return StructLiteral.read(in);
->>>>>>> 5175a45f
             case CAST_EXPR:
                 return CastExpr.read(in);
             case ARITHMETIC_EXPR:
