--- conflicted
+++ resolved
@@ -61,11 +61,8 @@
 /**
  * Root of the expr node hierarchy.
  */
-<<<<<<< HEAD
-public abstract class Expr extends TreeNode<Expr> implements ParseNode, Cloneable, Writable {
-=======
-abstract public class Expr extends TreeNode<Expr> implements ParseNode, Cloneable, Writable, ExprStats {
->>>>>>> d1688110
+public abstract class Expr extends TreeNode<Expr> implements ParseNode, Cloneable, Writable, ExprStats {
+
     private static final Logger LOG = LogManager.getLogger(Expr.class);
 
     // Name of the function that needs to be implemented by every Expr that
