--- conflicted
+++ resolved
@@ -457,14 +457,9 @@
                         table.getName()));
                 return null;
             }
-<<<<<<< HEAD
             Set<Column> partitionColumnSet = new HashSet<>(
                     relatedTable.getPartitionColumns(MvccUtil.getSnapshotFromContext(relatedTable)));
-            Column mvReferenceColumn = contextPartitionColumn.getColumn().get();
-=======
-            Set<Column> partitionColumnSet = new HashSet<>(relatedTable.getPartitionColumns(Optional.empty()));
             Column mvReferenceColumn = contextPartitionColumn.getOriginalColumn().get();
->>>>>>> c6aab496
             Expr definExpr = mvReferenceColumn.getDefineExpr();
             if (definExpr instanceof SlotRef) {
                 Column referenceRollupColumn = ((SlotRef) definExpr).getColumn();
