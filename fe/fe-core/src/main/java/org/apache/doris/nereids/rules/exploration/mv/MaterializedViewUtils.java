// Licensed to the Apache Software Foundation (ASF) under one
// or more contributor license agreements.  See the NOTICE file
// distributed with this work for additional information
// regarding copyright ownership.  The ASF licenses this file
// to you under the Apache License, Version 2.0 (the
// "License"); you may not use this file except in compliance
// with the License.  You may obtain a copy of the License at
//
//   http://www.apache.org/licenses/LICENSE-2.0
//
// Unless required by applicable law or agreed to in writing,
// software distributed under the License is distributed on an
// "AS IS" BASIS, WITHOUT WARRANTIES OR CONDITIONS OF ANY
// KIND, either express or implied.  See the License for the
// specific language governing permissions and limitations
// under the License.

package org.apache.doris.nereids.rules.exploration.mv;

import org.apache.doris.catalog.OlapTable;
<<<<<<< HEAD
=======
import org.apache.doris.catalog.PartitionType;
import org.apache.doris.catalog.TableIf;
import org.apache.doris.catalog.constraint.TableIdentifier;
import org.apache.doris.common.DdlException;
>>>>>>> fa36b1c6
import org.apache.doris.common.Pair;
import org.apache.doris.nereids.CascadesContext;
import org.apache.doris.nereids.PlannerHook;
import org.apache.doris.nereids.StatementContext;
import org.apache.doris.nereids.memo.Group;
import org.apache.doris.nereids.memo.StructInfoMap;
import org.apache.doris.nereids.rules.RuleType;
import org.apache.doris.nereids.rules.analysis.BindRelation;
import org.apache.doris.nereids.rules.exploration.mv.PartitionIncrementMaintainer.PartitionIncrementCheckContext;
import org.apache.doris.nereids.rules.exploration.mv.PartitionIncrementMaintainer.PartitionIncrementChecker;
import org.apache.doris.nereids.rules.exploration.mv.RelatedTableInfo.RelatedTableColumnInfo;
import org.apache.doris.nereids.rules.rewrite.QueryPartitionCollector;
import org.apache.doris.nereids.trees.expressions.Alias;
import org.apache.doris.nereids.trees.expressions.ExprId;
import org.apache.doris.nereids.trees.expressions.Expression;
import org.apache.doris.nereids.trees.expressions.NamedExpression;
import org.apache.doris.nereids.trees.expressions.Slot;
import org.apache.doris.nereids.trees.expressions.functions.scalar.DateTrunc;
import org.apache.doris.nereids.trees.expressions.functions.scalar.NonNullable;
import org.apache.doris.nereids.trees.expressions.functions.scalar.Nullable;
import org.apache.doris.nereids.trees.expressions.literal.VarcharLiteral;
import org.apache.doris.nereids.trees.plans.Plan;
import org.apache.doris.nereids.trees.plans.PreAggStatus;
import org.apache.doris.nereids.trees.plans.algebra.Sink;
import org.apache.doris.nereids.trees.plans.logical.LogicalFileScan;
import org.apache.doris.nereids.trees.plans.logical.LogicalOlapScan;
import org.apache.doris.nereids.trees.plans.logical.LogicalProject;
import org.apache.doris.nereids.trees.plans.logical.LogicalRelation;
import org.apache.doris.nereids.trees.plans.physical.PhysicalCatalogRelation;
import org.apache.doris.nereids.trees.plans.physical.PhysicalOlapScan;
import org.apache.doris.nereids.trees.plans.physical.PhysicalRelation;
import org.apache.doris.nereids.trees.plans.visitor.DefaultPlanVisitor;
import org.apache.doris.nereids.trees.plans.visitor.NondeterministicFunctionCollector;
import org.apache.doris.qe.SessionVariable;

import com.google.common.collect.ImmutableList;
import com.google.common.collect.ImmutableSet;
import com.google.common.collect.Maps;

import java.util.ArrayList;
import java.util.BitSet;
import java.util.Collection;
import java.util.HashMap;
import java.util.HashSet;
import java.util.List;
import java.util.Map;
import java.util.Optional;
import java.util.Set;
import java.util.concurrent.atomic.AtomicReference;
import java.util.function.Function;
import java.util.stream.Collectors;

/**
 * The common util for materialized view
 */
public class MaterializedViewUtils {

    /**
     * Get related base table info which materialized view plan column reference,
     * input param plan should be rewritten plan that sub query should be eliminated
     *
     * @param materializedViewPlan this should be rewritten or analyzed plan, should not be physical plan.
     * @param column ref column name.
     */
    @Deprecated
    public static RelatedTableInfo getRelatedTableInfo(String column, String timeUnit,
            Plan materializedViewPlan, CascadesContext cascadesContext) {
        List<Slot> outputExpressions = materializedViewPlan.getOutput();
        NamedExpression columnExpr = null;
        // get column slot
        for (Slot outputSlot : outputExpressions) {
            if (outputSlot.getName().equalsIgnoreCase(column)) {
                columnExpr = outputSlot;
                break;
            }
        }
        if (columnExpr == null) {
            return RelatedTableInfo.failWith("partition column can not find from sql select column");
        }
        materializedViewPlan = PartitionIncrementMaintainer.removeSink(materializedViewPlan);
        Expression dateTrunc = null;
        if (timeUnit != null) {
            dateTrunc = new DateTrunc(columnExpr, new VarcharLiteral(timeUnit));
            columnExpr = new Alias(dateTrunc);
            materializedViewPlan = new LogicalProject<>(ImmutableList.of(columnExpr), materializedViewPlan);
        }
        // Check sql pattern
        PartitionIncrementCheckContext checkContext = new PartitionIncrementCheckContext(
                columnExpr, dateTrunc, cascadesContext);
        checkContext.getPartitionAndRefExpressionMap().put(columnExpr,
                RelatedTableColumnInfo.of(columnExpr, null, true, false));
        materializedViewPlan.accept(PartitionIncrementChecker.INSTANCE, checkContext);
        List<RelatedTableColumnInfo> checkedTableColumnInfos =
                PartitionIncrementMaintainer.getRelatedTableColumnInfosWithCheck(checkContext, tableColumnInfo ->
                        tableColumnInfo.isOriginalPartition() && tableColumnInfo.isFromTablePartitionColumn());
        if (checkedTableColumnInfos == null) {
            return RelatedTableInfo.failWith("multi partition column data types are different");
        }
        if (!checkedTableColumnInfos.isEmpty()) {
            return RelatedTableInfo.successWith(checkedTableColumnInfos);
        }
        return RelatedTableInfo.failWith(String.format("can't not find valid partition track column, because %s",
                String.join(",", checkContext.getFailReasons())));
    }

    /**
     * Get related base table info which materialized view plan column reference,
     * input param plan should be rewritten plan that sub query should be eliminated
     *
     * @param materializedViewPlan this should be rewritten or analyzed plan, should not be physical plan.
     * @param column ref column name.
     */
    public static RelatedTableInfo getRelatedTableInfos(String column, String timeUnit,
            Plan materializedViewPlan, CascadesContext cascadesContext) {
        List<Slot> outputExpressions = materializedViewPlan.getOutput();
        NamedExpression columnExpr = null;
        // get column slot
        for (Slot outputSlot : outputExpressions) {
            if (outputSlot.getName().equalsIgnoreCase(column)) {
                columnExpr = outputSlot;
                break;
            }
        }
        if (columnExpr == null) {
            return RelatedTableInfo.failWith("partition column can not find from sql select column");
        }
        materializedViewPlan = PartitionIncrementMaintainer.removeSink(materializedViewPlan);
        Expression dateTrunc = null;
        if (timeUnit != null) {
            dateTrunc = new DateTrunc(columnExpr, new VarcharLiteral(timeUnit));
            columnExpr = new Alias(dateTrunc);
            materializedViewPlan = new LogicalProject<>(ImmutableList.of(columnExpr), materializedViewPlan);
        }
        // Check sql pattern
        PartitionIncrementCheckContext checkContext = new PartitionIncrementCheckContext(
                columnExpr, dateTrunc, cascadesContext);
        checkContext.getPartitionAndRefExpressionMap().put(columnExpr,
                RelatedTableColumnInfo.of(columnExpr, null, true, false));
        materializedViewPlan.accept(PartitionIncrementChecker.INSTANCE, checkContext);
        if (!checkPartitionRefExpression(checkContext.getPartitionAndRefExpressionMap().values())) {
            return RelatedTableInfo.failWith(String.format(
                    "partition ref expressions is not consistent, partition ref expressions map is %s",
                    checkContext.getPartitionAndRefExpressionMap()));
        }
        List<RelatedTableColumnInfo> checkedTableColumnInfos =
                PartitionIncrementMaintainer.getRelatedTableColumnInfosWithCheck(checkContext,
                        RelatedTableColumnInfo::isReachRelationCheck);
        if (checkedTableColumnInfos == null) {
            return RelatedTableInfo.failWith("multi partition column data types are different");
        }
        if (!checkedTableColumnInfos.isEmpty()) {
            return RelatedTableInfo.successWith(checkedTableColumnInfos);
        }
        return RelatedTableInfo.failWith(String.format("can't not find valid partition track column, because %s",
                String.join(",", checkContext.getFailReasons())));
    }

    /**
     * Check the partition expression date_trunc num is valid or not
     */
    private static boolean checkPartitionRefExpression(Collection<RelatedTableColumnInfo> refExpressions) {
        for (RelatedTableColumnInfo tableColumnInfo : refExpressions) {
            if (tableColumnInfo.getPartitionExpression().isPresent()) {
                // If partition ref up expression is empty, return false directly
                List<DateTrunc> dateTruncs =
                        tableColumnInfo.getPartitionExpression().get().collectToList(DateTrunc.class::isInstance);
                if (dateTruncs.size() > 1) {
                    return false;
                }
            }
        }
        return true;
    }

    /**
     * This method check the select query plan is contain the stmt as following or not
     * <p>
     * SELECT
     * [hint_statement, ...]
     * [ALL | DISTINCT | DISTINCTROW | ALL EXCEPT ( col_name1 [, col_name2, col_name3, ...] )]
     * select_expr [, select_expr ...]
     * [FROM table_references
     * [PARTITION partition_list]
     * [TABLET tabletid_list]
     * [TABLESAMPLE sample_value [ROWS | PERCENT]
     * [REPEATABLE pos_seek]]
     * [WHERE where_condition]
     * [GROUP BY [GROUPING SETS | ROLLUP | CUBE] {col_name | expr | position}]
     * [HAVING where_condition]
     * [ORDER BY {col_name | expr | position}
     * [ASC | DESC], ...]
     * [LIMIT {[offset,] row_count | row_count OFFSET offset}]
     * [INTO OUTFILE 'file_name']
     * <p>
     * if analyzedPlan contains the stmt as following:
     * [PARTITION partition_list]
     * [TABLET tabletid_list] or
     * [TABLESAMPLE sample_value [ROWS | PERCENT]
     * *         [REPEATABLE pos_seek]]
     * this method will return true.
     */
    public static boolean containTableQueryOperator(Plan analyzedPlan) {
        return analyzedPlan.accept(TableQueryOperatorChecker.INSTANCE, null);
    }

    /**
     * Transform to common table id, this is used by get query struct info, maybe little err when same table occur
     * more than once, this is not a problem because the process of query rewrite by mv would consider more
     */
    public static BitSet transformToCommonTableId(BitSet relationIdSet, Map<Integer, Integer> relationIdToTableIdMap) {
        BitSet transformedBitset = new BitSet();
        for (int i = relationIdSet.nextSetBit(0); i >= 0; i = relationIdSet.nextSetBit(i + 1)) {
            Integer commonTableId = relationIdToTableIdMap.get(i);
            if (commonTableId != null) {
                transformedBitset.set(commonTableId);
            }
        }
        return transformedBitset;
    }

    /**
     * Extract struct info from plan, support to get struct info from logical plan or plan in group.
     * @param plan maybe remove unnecessary plan node, and the logical output maybe wrong
     * @param originalPlan original plan, the output is right
     */
    public static List<StructInfo> extractStructInfo(Plan plan, Plan originalPlan, CascadesContext cascadesContext,
            BitSet materializedViewTableSet) {
        // If plan belong to some group, construct it with group struct info
        if (plan.getGroupExpression().isPresent()) {
            Group ownerGroup = plan.getGroupExpression().get().getOwnerGroup();
            StructInfoMap structInfoMap = ownerGroup.getStructInfoMap();
            // Refresh struct info in current level plan from top to bottom
            SessionVariable sessionVariable = cascadesContext.getConnectContext().getSessionVariable();
            structInfoMap.refresh(ownerGroup, cascadesContext, new BitSet(), new HashSet<>(),
                    sessionVariable.isEnableMaterializedViewNestRewrite());
            structInfoMap.setRefreshVersion(cascadesContext.getMemo().getRefreshVersion());
            Set<BitSet> queryTableSets = structInfoMap.getTableMaps();
            ImmutableList.Builder<StructInfo> structInfosBuilder = ImmutableList.builder();
            if (!queryTableSets.isEmpty()) {
                for (BitSet queryTableSet : queryTableSets) {
                    // TODO As only support MatchMode.COMPLETE, so only get equaled query table struct info
                    BitSet queryCommonTableSet = MaterializedViewUtils.transformToCommonTableId(queryTableSet,
                            cascadesContext.getStatementContext().getRelationIdToCommonTableIdMap());
                    // compare relation id corresponding table id
                    if (!materializedViewTableSet.isEmpty()
                            && !materializedViewTableSet.equals(queryCommonTableSet)) {
                        continue;
                    }
                    StructInfo structInfo = structInfoMap.getStructInfo(cascadesContext, queryTableSet, ownerGroup,
                            originalPlan, sessionVariable.isEnableMaterializedViewNestRewrite());
                    if (structInfo != null) {
                        structInfosBuilder.add(structInfo);
                    }
                }
            }
            return structInfosBuilder.build();
        }
        // if plan doesn't belong to any group, construct it directly
        return ImmutableList.of(StructInfo.of(plan, originalPlan, cascadesContext));
    }

    /**
     * Generate scan plan for materialized view
     * if MaterializationContext is already rewritten by materialized view, then should generate in real time
     * when query rewrite, because one plan may hit the materialized view repeatedly and the mv scan output
     * should be different
     */
    public static Plan generateMvScanPlan(OlapTable table, long indexId,
            List<Long> partitionIds,
            PreAggStatus preAggStatus,
            CascadesContext cascadesContext) {
        LogicalOlapScan olapScan = new LogicalOlapScan(
                cascadesContext.getStatementContext().getNextRelationId(),
                table,
                ImmutableList.of(table.getQualifiedDbName()),
                ImmutableList.of(),
                partitionIds,
                indexId,
                preAggStatus,
                ImmutableList.of(),
                // this must be empty, or it will be used to sample
                ImmutableList.of(),
                Optional.empty(),
                ImmutableList.of());
        return BindRelation.checkAndAddDeleteSignFilter(olapScan, cascadesContext.getConnectContext(),
                olapScan.getTable());
    }

    /**
     * Optimize by rules, this support optimize by custom rules by define different rewriter according to different
     * rules, this method is only for materialized view rewrite
     */
    public static Plan rewriteByRules(
            CascadesContext cascadesContext, Function<CascadesContext, Plan> planRewriter,
            Plan rewrittenPlan, Plan originPlan, boolean mvRewrite) {
        if (originPlan == null || rewrittenPlan == null) {
            return null;
        }
        if (originPlan.getOutputSet().size() != rewrittenPlan.getOutputSet().size()) {
            return rewrittenPlan;
        }
        Plan tmpRewrittenPlan = rewrittenPlan;
        // After RBO, slot order may change, so need originSlotToRewrittenExprId which record
        // origin plan slot order
        List<ExprId> rewrittenPlanOutputsBeforeOptimize =
                rewrittenPlan.getOutput().stream().map(Slot::getExprId).collect(Collectors.toList());
        // run rbo job on mv rewritten plan
        CascadesContext rewrittenPlanContext = CascadesContext.initContext(
                cascadesContext.getStatementContext(), rewrittenPlan,
                cascadesContext.getCurrentJobContext().getRequiredProperties());
        // Tmp old disable rule variable
        Set<String> oldDisableRuleNames = rewrittenPlanContext.getStatementContext().getConnectContext()
                .getSessionVariable()
                .getDisableNereidsRuleNames();
        rewrittenPlanContext.getStatementContext().getConnectContext().getSessionVariable()
                .setDisableNereidsRules(String.join(",", ImmutableSet.of(RuleType.ADD_DEFAULT_LIMIT.name())));
        rewrittenPlanContext.getStatementContext().invalidCache(SessionVariable.DISABLE_NEREIDS_RULES);
        List<PlannerHook> removedMaterializedViewHooks = new ArrayList<>();
        try {
            if (!mvRewrite) {
                removedMaterializedViewHooks = removeMaterializedViewHooks(rewrittenPlanContext.getStatementContext());
            } else {
                // Add MaterializationContext for new cascades context
                cascadesContext.getMaterializationContexts().forEach(rewrittenPlanContext::addMaterializationContext);
            }
            rewrittenPlanContext.getConnectContext().setSkipAuth(true);
            AtomicReference<Plan> rewriteResult = new AtomicReference<>();
            rewrittenPlanContext.withPlanProcess(cascadesContext.showPlanProcess(), () -> {
                rewriteResult.set(planRewriter.apply(rewrittenPlanContext));
            });
            cascadesContext.addPlanProcesses(rewrittenPlanContext.getPlanProcesses());
            rewrittenPlan = rewriteResult.get();
        } finally {
            rewrittenPlanContext.getConnectContext().setSkipAuth(false);
            // Recover old disable rules variable
            rewrittenPlanContext.getStatementContext().getConnectContext().getSessionVariable()
                    .setDisableNereidsRules(String.join(",", oldDisableRuleNames));
            rewrittenPlanContext.getStatementContext().invalidCache(SessionVariable.DISABLE_NEREIDS_RULES);
            rewrittenPlanContext.getStatementContext().getPlannerHooks().addAll(removedMaterializedViewHooks);
        }
        if (rewrittenPlan == null) {
            return null;
        }
        if (rewrittenPlan instanceof Sink) {
            // can keep the right column order, no need to adjust
            return rewrittenPlan;
        }
        Map<ExprId, Slot> rewrittenPlanAfterOptimizedExprIdToOutputMap = Maps.newLinkedHashMap();
        for (Slot slot : rewrittenPlan.getOutput()) {
            rewrittenPlanAfterOptimizedExprIdToOutputMap.put(slot.getExprId(), slot);
        }
        List<ExprId> rewrittenPlanOutputsAfterOptimized = rewrittenPlan.getOutput().stream()
                .map(Slot::getExprId).collect(Collectors.toList());
        // If project order doesn't change, return rewrittenPlan directly
        if (rewrittenPlanOutputsBeforeOptimize.equals(rewrittenPlanOutputsAfterOptimized)) {
            return rewrittenPlan;
        }
        // the expr id would change for some rule, once happened, not check result column order
        List<NamedExpression> adjustedOrderProjects = new ArrayList<>();
        for (ExprId exprId : rewrittenPlanOutputsBeforeOptimize) {
            Slot output = rewrittenPlanAfterOptimizedExprIdToOutputMap.get(exprId);
            if (output == null) {
                // some rule change the output slot id, would cause error, so not optimize and return tmpRewrittenPlan
                return tmpRewrittenPlan;
            }
            adjustedOrderProjects.add(output);
        }
        // If project order change, return rewrittenPlan with reordered projects
        return new LogicalProject<>(adjustedOrderProjects, rewrittenPlan);
    }

    /**
     * Normalize expression such as nullable property and output slot id
     */
    public static Plan normalizeExpressions(Plan rewrittenPlan, Plan originPlan) {
        if (rewrittenPlan.getOutput().size() != originPlan.getOutput().size()) {
            return null;
        }
        // normalize nullable
        List<NamedExpression> normalizeProjects = new ArrayList<>();
        for (int i = 0; i < originPlan.getOutput().size(); i++) {
            normalizeProjects.add(normalizeExpression(originPlan.getOutput().get(i), rewrittenPlan.getOutput().get(i)));
        }
        return new LogicalProject<>(normalizeProjects, rewrittenPlan);
    }

    /**
     * Normalize expression with query, keep the consistency of exprId and nullable props with
     * query
     * Keep the replacedExpression slot property is the same as the sourceExpression
     */
    public static NamedExpression normalizeExpression(
            NamedExpression sourceExpression, NamedExpression replacedExpression) {
        Expression innerExpression = replacedExpression;
        if (replacedExpression.nullable() != sourceExpression.nullable()) {
            // if enable join eliminate, query maybe inner join and mv maybe outer join.
            // If the slot is at null generate side, the nullable maybe different between query and view
            // So need to force to consistent.
            innerExpression = sourceExpression.nullable()
                    ? new Nullable(replacedExpression) : new NonNullable(replacedExpression);
        }
        return new Alias(sourceExpression.getExprId(), innerExpression, sourceExpression.getName());
    }

    /**
     * removeMaterializedViewHooks
     *
     * @return removed materialized view hooks
     */
    public static List<PlannerHook> removeMaterializedViewHooks(StatementContext statementContext) {
        List<PlannerHook> tmpMaterializedViewHooks = new ArrayList<>();
        Set<PlannerHook> otherHooks = new HashSet<>();
        for (PlannerHook hook : statementContext.getPlannerHooks()) {
            if (hook instanceof InitMaterializationContextHook) {
                tmpMaterializedViewHooks.add(hook);
            } else {
                otherHooks.add(hook);
            }
        }
        statementContext.clearMaterializedHooksBy(otherHooks);
        return tmpMaterializedViewHooks;
    }

    /**
     * Extract nondeterministic function form plan, if the function is in whiteExpressionSet,
     * the function would be considered as deterministic function and will not return
     * in the result expression result
     */
    public static List<Expression> extractNondeterministicFunction(Plan plan) {
        List<Expression> nondeterministicFunctions = new ArrayList<>();
        plan.accept(NondeterministicFunctionCollector.INSTANCE, nondeterministicFunctions);
        return nondeterministicFunctions;
    }

    /**
     * Collect table used partitions, this is used for mv rewrite partition union
     * can not cumulative, if called multi times, should clean firstly
     */
    public static void collectTableUsedPartitions(Plan plan, CascadesContext cascadesContext) {
        // the recorded partition is based on relation id
        plan.accept(new QueryPartitionCollector(), cascadesContext);
    }

    /**
     * Decide the statementContext if contain materialized view hook or not
     */
    public static boolean containMaterializedViewHook(StatementContext statementContext) {
        for (PlannerHook plannerHook : statementContext.getPlannerHooks()) {
            // only collect when InitMaterializationContextHook exists in planner hooks
            if (plannerHook instanceof InitMaterializationContextHook) {
                return true;
            }
        }
        return false;
    }

    /**
     * Calc the chosen materialization context and all table used by final physical plan
     */
    public static Pair<Map<List<String>, MaterializationContext>, BitSet> getChosenMaterializationAndUsedTable(
            Plan physicalPlan, Map<List<String>, MaterializationContext> materializationContexts) {
        final Map<List<String>, MaterializationContext> chosenMaterializationMap = new HashMap<>();
        BitSet usedRelation = new BitSet();
        physicalPlan.accept(new DefaultPlanVisitor<Void, Map<List<String>, MaterializationContext>>() {
            @Override
            public Void visitPhysicalCatalogRelation(PhysicalCatalogRelation catalogRelation,
                    Map<List<String>, MaterializationContext> chosenMaterializationMap) {
                usedRelation.set(catalogRelation.getRelationId().asInt());
                if (!(catalogRelation instanceof PhysicalOlapScan)) {
                    return null;
                }
                PhysicalOlapScan physicalOlapScan = (PhysicalOlapScan) catalogRelation;
                OlapTable table = physicalOlapScan.getTable();
                List<String> materializationIdentifier
                        = MaterializationContext.generateMaterializationIdentifierByIndexId(table,
                        physicalOlapScan.getSelectedIndexId() == table.getBaseIndexId()
                                ? null : physicalOlapScan.getSelectedIndexId());
                MaterializationContext materializationContext = materializationContexts.get(materializationIdentifier);
                if (materializationContext == null) {
                    return null;
                }
                if (materializationContext.isFinalChosen(catalogRelation)) {
                    chosenMaterializationMap.put(materializationIdentifier, materializationContext);
                }
                return null;
            }

            @Override
            public Void visitPhysicalRelation(PhysicalRelation physicalRelation,
                    Map<List<String>, MaterializationContext> context) {
                usedRelation.set(physicalRelation.getRelationId().asInt());
                return null;
            }
        }, chosenMaterializationMap);
        return Pair.of(chosenMaterializationMap, usedRelation);
    }

    /**
     * Check the query if Contains query operator
     * Such sql as following should return true
     * select * from orders TABLET(10098) because TABLET(10098) should return true
     * select * from orders_partition PARTITION (day_2) because PARTITION (day_2)
     * select * from orders index query_index_test because index query_index_test
     * select * from orders TABLESAMPLE(20 percent) because TABLESAMPLE(20 percent)
     * */
    public static final class TableQueryOperatorChecker extends DefaultPlanVisitor<Boolean, Void> {
        public static final TableQueryOperatorChecker INSTANCE = new TableQueryOperatorChecker();

        @Override
        public Boolean visitLogicalRelation(LogicalRelation relation, Void context) {
            if (relation instanceof LogicalFileScan && ((LogicalFileScan) relation).getTableSample().isPresent()) {
                return true;
            }
            if (relation instanceof LogicalOlapScan) {
                LogicalOlapScan logicalOlapScan = (LogicalOlapScan) relation;
                if (logicalOlapScan.getTableSample().isPresent()) {
                    // Contain sample, select * from orders TABLESAMPLE(20 percent)
                    return true;
                }
                if (!logicalOlapScan.getManuallySpecifiedTabletIds().isEmpty()) {
                    // Contain tablets, select * from orders TABLET(10098) because TABLET(10098)
                    return true;
                }
                if (!logicalOlapScan.getManuallySpecifiedPartitions().isEmpty()) {
                    // Contain specified partitions, select * from orders_partition PARTITION (day_2)
                    return true;
                }
                if (logicalOlapScan.getSelectedIndexId() != logicalOlapScan.getTable().getBaseIndexId()) {
                    // Contains select index or use sync mv in rbo rewrite
                    // select * from orders index query_index_test
                    return true;
                }
            }
            return visit(relation, context);
        }

        @Override
        public Boolean visit(Plan plan, Void context) {
            for (Plan child : plan.children()) {
                Boolean checkResult = child.accept(this, context);
                if (checkResult) {
                    return checkResult;
                }
            }
            return false;
        }
    }
<<<<<<< HEAD
=======

    private static final class MaterializedViewIncrementChecker extends
            DefaultPlanVisitor<Void, IncrementCheckerContext> {

        public static final MaterializedViewIncrementChecker INSTANCE = new MaterializedViewIncrementChecker();
        public static final Set<Class<? extends Expression>> SUPPORT_EXPRESSION_TYPES =
                ImmutableSet.of(DateTrunc.class, SlotReference.class, Literal.class);

        @Override
        public Void visitLogicalProject(LogicalProject<? extends Plan> project, IncrementCheckerContext context) {
            List<Slot> output = project.getOutput();
            boolean isValid = checkPartition(output, project, context);
            if (!isValid) {
                return null;
            }
            return visit(project, context);
        }

        @Override
        public Void visitLogicalFilter(LogicalFilter<? extends Plan> filter, IncrementCheckerContext context) {
            return visit(filter, context);
        }

        @Override
        public Void visitLogicalJoin(LogicalJoin<? extends Plan, ? extends Plan> join,
                IncrementCheckerContext context) {
            if (join.isMarkJoin()) {
                context.addFailReason("partition track doesn't support mark join");
                return null;
            }
            Plan left = join.child(0);
            Set<Column> leftColumnSet = left.getOutputSet().stream()
                    .filter(slot -> slot instanceof SlotReference
                            && slot.isColumnFromTable())
                    .map(slot -> ((SlotReference) slot).getOriginalColumn().get())
                    .collect(Collectors.toSet());
            SlotReference contextPartitionColumn = getContextPartitionColumn(context);
            if (contextPartitionColumn == null) {
                return null;
            }
            boolean useLeft = leftColumnSet.contains(contextPartitionColumn.getOriginalColumn().get());
            JoinType joinType = join.getJoinType();
            if (joinType.isInnerJoin() || joinType.isCrossJoin()) {
                return visit(join, context);
            } else if ((joinType.isLeftJoin()
                    || joinType.isLeftSemiJoin()
                    || joinType.isLeftAntiJoin()) && useLeft) {
                return join.left().accept(this, context);
            } else if ((joinType.isRightJoin()
                    || joinType.isRightAntiJoin()
                    || joinType.isRightSemiJoin()) && !useLeft) {
                return join.right().accept(this, context);
            }
            context.addFailReason(String.format("partition column is in un supported join null generate side, "
                    + "current join type is %s", joinType));
            return null;
        }

        @Override
        public Void visitLogicalRelation(LogicalRelation relation, IncrementCheckerContext context) {
            if (!(relation instanceof LogicalCatalogRelation)) {
                context.addFailReason(String.format("relation should be LogicalCatalogRelation, "
                        + "but now is %s", relation.getClass().getSimpleName()));
                return null;
            }
            SlotReference contextPartitionColumn = getContextPartitionColumn(context);
            if (contextPartitionColumn == null) {
                context.addFailReason(String.format("mv partition column is not from table when relation check, "
                        + "mv partition column is %s", context.getMvPartitionColumn()));
                return null;
            }
            // Check the table which mv partition column belonged to is same as the current check relation or not
            if (!((LogicalCatalogRelation) relation).getTable().getFullQualifiers().equals(
                    contextPartitionColumn.getOriginalTable()
                            .map(TableIf::getFullQualifiers).orElse(ImmutableList.of()))) {
                context.addFailReason(String.format("mv partition column name is not belonged to current check , "
                                + "table, current table is %s",
                        ((LogicalCatalogRelation) relation).getTable().getFullQualifiers()));
                return null;
            }
            LogicalCatalogRelation logicalCatalogRelation = (LogicalCatalogRelation) relation;
            TableIf table = logicalCatalogRelation.getTable();
            // if self join, self join can not partition track now, remove the partition column correspondingly
            if (context.getRelationByTable(table).size() > 1) {
                context.getPartitionRelatedTableAndColumnMap().removeAll(table);
                context.addFailReason(String.format("self join doesn't support partition update, "
                        + "self join table name is %s", table.getName()));
                return null;
            }
            // TODO: 2024/1/31 support only one partition referenced column, support multi later
            if (!context.getPartitionRelatedTableAndColumnMap().isEmpty()) {
                context.addFailReason(String.format("partition track already has an related base table column,"
                        + "track info is %s", context.getPartitionRelatedTableAndColumnMap()));
                return null;
            }
            if (!(table instanceof MTMVRelatedTableIf)) {
                context.addFailReason(String.format("relation base table is not MTMVRelatedTableIf, the table is %s",
                        table.getName()));
                return null;
            }
            MTMVRelatedTableIf relatedTable = (MTMVRelatedTableIf) table;
            PartitionType type = relatedTable.getPartitionType(MvccUtil.getSnapshotFromContext(relatedTable));
            if (PartitionType.UNPARTITIONED.equals(type)) {
                context.addFailReason(String.format("related base table is not partition table, the table is %s",
                        table.getName()));
                return null;
            }
            Set<String> partitionColumnSet = Sets.newTreeSet(String.CASE_INSENSITIVE_ORDER);
            try {
                partitionColumnSet.addAll(relatedTable.getPartitionColumnNames(
                        MvccUtil.getSnapshotFromContext(relatedTable)));
            } catch (DdlException e) {
                context.addFailReason(e.getMessage());
                return null;
            }
            Column mvReferenceColumn = contextPartitionColumn.getOriginalColumn().get();
            Expr definExpr = mvReferenceColumn.getDefineExpr();
            if (definExpr instanceof SlotRef) {
                Column referenceRollupColumn = ((SlotRef) definExpr).getColumn();
                if (referenceRollupColumn != null) {
                    mvReferenceColumn = referenceRollupColumn;
                }
            }
            if (partitionColumnSet.contains(mvReferenceColumn.getName())
                    && (!mvReferenceColumn.isAllowNull() || relatedTable.isPartitionColumnAllowNull())) {
                context.addTableColumn(table, mvReferenceColumn);
            } else {
                context.addFailReason(String.format("related base table partition column doesn't contain the mv"
                                + " partition or partition nullable check fail, the mvReferenceColumn is %s",
                        mvReferenceColumn));
            }
            return visit(relation, context);
        }

        @Override
        public Void visitLogicalAggregate(LogicalAggregate<? extends Plan> aggregate,
                IncrementCheckerContext context) {
            Set<Expression> groupByExprSet = new HashSet<>(aggregate.getGroupByExpressions());
            if (groupByExprSet.isEmpty()) {
                context.addFailReason("group by sets is empty, doesn't contain the target partition");
                return null;
            }
            boolean isValid = checkPartition(groupByExprSet, aggregate, context);
            if (!isValid) {
                return null;
            }
            return visit(aggregate, context);
        }

        @Override
        public Void visitLogicalWindow(LogicalWindow<? extends Plan> window, IncrementCheckerContext context) {
            List<NamedExpression> windowExpressions = window.getWindowExpressions();
            if (windowExpressions.isEmpty()) {
                return visit(window, context);
            }
            for (NamedExpression namedExpression : windowExpressions) {
                if (!checkWindowPartition(namedExpression, context)) {
                    context.addFailReason("window partition sets doesn't contain the target partition");
                    return null;
                }
            }
            return super.visitLogicalWindow(window, context);
        }

        @Override
        public Void visit(Plan plan, IncrementCheckerContext context) {
            if (plan instanceof LogicalProject
                    || plan instanceof LogicalLimit
                    || plan instanceof LogicalFilter
                    || plan instanceof LogicalJoin
                    || plan instanceof LogicalAggregate
                    || plan instanceof LogicalCatalogRelation
                    || plan instanceof LogicalResultSink
                    || plan instanceof LogicalWindow) {
                return super.visit(plan, context);
            }
            context.addFailReason(String.format("Unsupported plan operate in track partition, "
                    + "the invalid plan node is %s", plan.getClass().getSimpleName()));
            return null;
        }

        private boolean checkWindowPartition(Expression expression, IncrementCheckerContext context) {
            List<Object> windowExpressions =
                    expression.collectToList(expressionTreeNode -> expressionTreeNode instanceof WindowExpression);
            for (Object windowExpressionObj : windowExpressions) {
                WindowExpression windowExpression = (WindowExpression) windowExpressionObj;
                List<Expression> partitionKeys = windowExpression.getPartitionKeys();
                Set<Column> originalPartitionbyExprSet = new HashSet<>();
                partitionKeys.forEach(groupExpr -> {
                    if (groupExpr instanceof SlotReference && groupExpr.isColumnFromTable()) {
                        originalPartitionbyExprSet.add(((SlotReference) groupExpr).getOriginalColumn().get());
                    }
                });
                SlotReference contextPartitionColumn = getContextPartitionColumn(context);
                if (contextPartitionColumn == null) {
                    return false;
                }
                if (!originalPartitionbyExprSet.contains(contextPartitionColumn.getOriginalColumn().get())) {
                    return false;
                }
            }
            return true;
        }

        private SlotReference getContextPartitionColumn(IncrementCheckerContext context) {
            if (!context.getMvPartitionColumn().isColumnFromTable()) {
                context.addFailReason(String.format("context partition column should be slot from column, "
                                + "context column is %s",
                        context.getMvPartitionColumn()));
                return null;
            }
            return (SlotReference) context.getMvPartitionColumn();
        }

        /**
         * Given a partition named expression and expressionsToCheck, check the partition is valid
         * example 1:
         * partition expression is date_trunc(date_alias#25, 'hour') AS `date_trunc(date_alias, 'hour')`#30
         * expressionsToCheck is date_trunc(date_alias, 'hour')#30
         * expressionsToCheck is the slot to partition expression, but they are expression
         * example 2:
         * partition expression is L_SHIPDATE#10
         * expressionsToCheck isL_SHIPDATE#10
         * both of them are slot
         * example 3:
         * partition expression is date_trunc(L_SHIPDATE#10, 'hour')#30
         * expressionsToCheck is L_SHIPDATE#10
         * all above should check successfully
         * */
        private static boolean checkPartition(Collection<? extends Expression> expressionsToCheck, Plan plan,
                IncrementCheckerContext context) {
            NamedExpression partitionColumn = context.getMvPartitionColumn();

            OUTER_CHECK: for (Expression projectSlot : expressionsToCheck) {
                if (projectSlot.isColumnFromTable() && projectSlot.equals(partitionColumn.toSlot())) {
                    continue;
                }
                // check the expression which use partition column
                Expression expressionToCheck =
                        ExpressionUtils.shuttleExpressionWithLineage(projectSlot, plan, new BitSet());
                // merge date_trunc
                expressionToCheck = new ExpressionNormalization().rewrite(expressionToCheck,
                        new ExpressionRewriteContext(context.getCascadesContext()));

                Expression partitionExpression = context.getPartitionExpression().isPresent()
                        ? context.getPartitionExpression().get() :
                        ExpressionUtils.shuttleExpressionWithLineage(partitionColumn, plan, new BitSet());
                // merge date_trunc
                partitionExpression = new ExpressionNormalization().rewrite(partitionExpression,
                        new ExpressionRewriteContext(context.getCascadesContext()));

                Set<SlotReference> expressionToCheckColumns =
                        expressionToCheck.collectToSet(SlotReference.class::isInstance);
                Set<SlotReference> partitionColumns =
                        partitionExpression.collectToSet(SlotReference.class::isInstance);
                if (Sets.intersection(expressionToCheckColumns, partitionColumns).isEmpty()
                        || expressionToCheckColumns.isEmpty() || partitionColumns.isEmpty()) {
                    // this expression doesn't use partition column
                    continue;
                }
                if (expressionToCheckColumns.size() > 1 || partitionColumns.size() > 1) {
                    context.addFailReason(
                            String.format("partition expression use more than one slot reference, invalid "
                                            + "expressionToCheckColumns is %s, partitionColumnDateColumns is %s",
                                    expressionToCheckColumns, partitionColumns));
                    continue;
                }
                List<Expression> expressions = expressionToCheck.collectToList(Expression.class::isInstance);
                for (Expression expression : expressions) {
                    if (SUPPORT_EXPRESSION_TYPES.stream().noneMatch(
                            supportExpression -> supportExpression.isAssignableFrom(expression.getClass()))) {
                        context.addFailReason(
                                String.format("column to check use invalid implicit expression, invalid "
                                        + "expression is %s", expression));
                        continue OUTER_CHECK;
                    }
                }
                List<Expression> partitionExpressions = partitionExpression.collectToList(
                        Expression.class::isInstance);
                for (Expression expression : partitionExpressions) {
                    if (SUPPORT_EXPRESSION_TYPES.stream().noneMatch(
                            supportExpression -> supportExpression.isAssignableFrom(expression.getClass()))) {
                        context.addFailReason(
                                String.format("partition column use invalid implicit expression, invalid "
                                        + "expression is %s", expression));
                        continue OUTER_CHECK;
                    }
                }
                List<DateTrunc> expressionToCheckDataTruncList =
                        expressionToCheck.collectToList(DateTrunc.class::isInstance);
                List<DateTrunc> partitionColumnDateTrucList =
                        partitionExpression.collectToList(DateTrunc.class::isInstance);
                if (expressionToCheckDataTruncList.size() > 1 || partitionColumnDateTrucList.size() > 1) {
                    // mv time unit level is little then query
                    context.addFailReason("partition column time unit level should be "
                            + "greater than sql select column");
                    continue;
                }
                if (!partitionColumn.isColumnFromTable()) {
                    context.setMvPartitionColumn(partitionColumns.iterator().next());
                }
                if (!context.getPartitionExpression().isPresent()) {
                    context.setPartitionExpression(partitionExpression);
                }
                return true;
            }
            return context.getMvPartitionColumn().isColumnFromTable();
        }
    }

    private static final class IncrementCheckerContext {
        private NamedExpression mvPartitionColumn;
        private Optional<Expression> partitionExpression = Optional.empty();
        private final Multimap<TableIdentifier, CatalogRelation> tableAndCatalogRelationMap;
        private final Multimap<TableIf, Column> partitionRelatedTableAndColumnMap = HashMultimap.create();
        private final Set<String> failReasons = new HashSet<>();
        private final CascadesContext cascadesContext;

        public IncrementCheckerContext(NamedExpression mvPartitionColumn,
                Multimap<TableIdentifier, CatalogRelation> tableAndCatalogRelationMap,
                CascadesContext cascadesContext) {
            this.mvPartitionColumn = mvPartitionColumn;
            this.tableAndCatalogRelationMap = tableAndCatalogRelationMap;
            this.cascadesContext = cascadesContext;
        }

        public NamedExpression getMvPartitionColumn() {
            return mvPartitionColumn;
        }

        public void setMvPartitionColumn(NamedExpression mvPartitionColumn) {
            this.mvPartitionColumn = mvPartitionColumn;
        }

        public void addTableColumn(TableIf relatedTable, Column partitionColumn) {
            partitionRelatedTableAndColumnMap.put(relatedTable, partitionColumn);
        }

        public Multimap<TableIf, Column> getPartitionRelatedTableAndColumnMap() {
            return partitionRelatedTableAndColumnMap;
        }

        public Collection<CatalogRelation> getRelationByTable(TableIf tableIf) {
            return tableAndCatalogRelationMap.get(new TableIdentifier(tableIf));
        }

        public void addTableAndRelation(TableIf tableIf, CatalogRelation relation) {
            tableAndCatalogRelationMap.put(new TableIdentifier(tableIf), relation);
        }

        public Set<String> getFailReasons() {
            return failReasons;
        }

        public void addFailReason(String failReason) {
            this.failReasons.add(failReason);
        }

        public CascadesContext getCascadesContext() {
            return cascadesContext;
        }

        public Optional<Expression> getPartitionExpression() {
            return partitionExpression;
        }

        public void setPartitionExpression(Expression partitionExpression) {
            this.partitionExpression = Optional.ofNullable(partitionExpression);
        }
    }

    /**
     * The related table info that mv relate
     */
    public static final class RelatedTableInfo {
        private final BaseTableInfo tableInfo;
        private final boolean pctPossible;
        private final String column;
        private final Set<String> failReasons = new HashSet<>();
        // This records the partition expression if exist
        private final Optional<Expression> partitionExpression;

        public RelatedTableInfo(BaseTableInfo tableInfo, boolean pctPossible, String column, String failReason,
                Expression partitionExpression) {
            this.tableInfo = tableInfo;
            this.pctPossible = pctPossible;
            this.column = column;
            this.failReasons.add(failReason);
            this.partitionExpression = Optional.ofNullable(partitionExpression);
        }

        public static RelatedTableInfo failWith(String failReason) {
            return new RelatedTableInfo(null, false, null, failReason,
                    null);
        }

        public static RelatedTableInfo successWith(BaseTableInfo tableInfo, boolean pctPossible, String column,
                Expression partitionExpression) {
            return new RelatedTableInfo(tableInfo, pctPossible, column, "", partitionExpression);
        }

        public BaseTableInfo getTableInfo() {
            return tableInfo;
        }

        public boolean isPctPossible() {
            return pctPossible;
        }

        public String getColumn() {
            return column;
        }

        public void addFailReason(String failReason) {
            this.failReasons.add(failReason);
        }

        public String getFailReason() {
            return String.join(",", failReasons);
        }

        public Optional<Expression> getPartitionExpression() {
            return partitionExpression;
        }
    }
>>>>>>> fa36b1c6
}<|MERGE_RESOLUTION|>--- conflicted
+++ resolved
@@ -18,13 +18,10 @@
 package org.apache.doris.nereids.rules.exploration.mv;
 
 import org.apache.doris.catalog.OlapTable;
-<<<<<<< HEAD
-=======
 import org.apache.doris.catalog.PartitionType;
 import org.apache.doris.catalog.TableIf;
 import org.apache.doris.catalog.constraint.TableIdentifier;
 import org.apache.doris.common.DdlException;
->>>>>>> fa36b1c6
 import org.apache.doris.common.Pair;
 import org.apache.doris.nereids.CascadesContext;
 import org.apache.doris.nereids.PlannerHook;
@@ -572,432 +569,4 @@
             return false;
         }
     }
-<<<<<<< HEAD
-=======
-
-    private static final class MaterializedViewIncrementChecker extends
-            DefaultPlanVisitor<Void, IncrementCheckerContext> {
-
-        public static final MaterializedViewIncrementChecker INSTANCE = new MaterializedViewIncrementChecker();
-        public static final Set<Class<? extends Expression>> SUPPORT_EXPRESSION_TYPES =
-                ImmutableSet.of(DateTrunc.class, SlotReference.class, Literal.class);
-
-        @Override
-        public Void visitLogicalProject(LogicalProject<? extends Plan> project, IncrementCheckerContext context) {
-            List<Slot> output = project.getOutput();
-            boolean isValid = checkPartition(output, project, context);
-            if (!isValid) {
-                return null;
-            }
-            return visit(project, context);
-        }
-
-        @Override
-        public Void visitLogicalFilter(LogicalFilter<? extends Plan> filter, IncrementCheckerContext context) {
-            return visit(filter, context);
-        }
-
-        @Override
-        public Void visitLogicalJoin(LogicalJoin<? extends Plan, ? extends Plan> join,
-                IncrementCheckerContext context) {
-            if (join.isMarkJoin()) {
-                context.addFailReason("partition track doesn't support mark join");
-                return null;
-            }
-            Plan left = join.child(0);
-            Set<Column> leftColumnSet = left.getOutputSet().stream()
-                    .filter(slot -> slot instanceof SlotReference
-                            && slot.isColumnFromTable())
-                    .map(slot -> ((SlotReference) slot).getOriginalColumn().get())
-                    .collect(Collectors.toSet());
-            SlotReference contextPartitionColumn = getContextPartitionColumn(context);
-            if (contextPartitionColumn == null) {
-                return null;
-            }
-            boolean useLeft = leftColumnSet.contains(contextPartitionColumn.getOriginalColumn().get());
-            JoinType joinType = join.getJoinType();
-            if (joinType.isInnerJoin() || joinType.isCrossJoin()) {
-                return visit(join, context);
-            } else if ((joinType.isLeftJoin()
-                    || joinType.isLeftSemiJoin()
-                    || joinType.isLeftAntiJoin()) && useLeft) {
-                return join.left().accept(this, context);
-            } else if ((joinType.isRightJoin()
-                    || joinType.isRightAntiJoin()
-                    || joinType.isRightSemiJoin()) && !useLeft) {
-                return join.right().accept(this, context);
-            }
-            context.addFailReason(String.format("partition column is in un supported join null generate side, "
-                    + "current join type is %s", joinType));
-            return null;
-        }
-
-        @Override
-        public Void visitLogicalRelation(LogicalRelation relation, IncrementCheckerContext context) {
-            if (!(relation instanceof LogicalCatalogRelation)) {
-                context.addFailReason(String.format("relation should be LogicalCatalogRelation, "
-                        + "but now is %s", relation.getClass().getSimpleName()));
-                return null;
-            }
-            SlotReference contextPartitionColumn = getContextPartitionColumn(context);
-            if (contextPartitionColumn == null) {
-                context.addFailReason(String.format("mv partition column is not from table when relation check, "
-                        + "mv partition column is %s", context.getMvPartitionColumn()));
-                return null;
-            }
-            // Check the table which mv partition column belonged to is same as the current check relation or not
-            if (!((LogicalCatalogRelation) relation).getTable().getFullQualifiers().equals(
-                    contextPartitionColumn.getOriginalTable()
-                            .map(TableIf::getFullQualifiers).orElse(ImmutableList.of()))) {
-                context.addFailReason(String.format("mv partition column name is not belonged to current check , "
-                                + "table, current table is %s",
-                        ((LogicalCatalogRelation) relation).getTable().getFullQualifiers()));
-                return null;
-            }
-            LogicalCatalogRelation logicalCatalogRelation = (LogicalCatalogRelation) relation;
-            TableIf table = logicalCatalogRelation.getTable();
-            // if self join, self join can not partition track now, remove the partition column correspondingly
-            if (context.getRelationByTable(table).size() > 1) {
-                context.getPartitionRelatedTableAndColumnMap().removeAll(table);
-                context.addFailReason(String.format("self join doesn't support partition update, "
-                        + "self join table name is %s", table.getName()));
-                return null;
-            }
-            // TODO: 2024/1/31 support only one partition referenced column, support multi later
-            if (!context.getPartitionRelatedTableAndColumnMap().isEmpty()) {
-                context.addFailReason(String.format("partition track already has an related base table column,"
-                        + "track info is %s", context.getPartitionRelatedTableAndColumnMap()));
-                return null;
-            }
-            if (!(table instanceof MTMVRelatedTableIf)) {
-                context.addFailReason(String.format("relation base table is not MTMVRelatedTableIf, the table is %s",
-                        table.getName()));
-                return null;
-            }
-            MTMVRelatedTableIf relatedTable = (MTMVRelatedTableIf) table;
-            PartitionType type = relatedTable.getPartitionType(MvccUtil.getSnapshotFromContext(relatedTable));
-            if (PartitionType.UNPARTITIONED.equals(type)) {
-                context.addFailReason(String.format("related base table is not partition table, the table is %s",
-                        table.getName()));
-                return null;
-            }
-            Set<String> partitionColumnSet = Sets.newTreeSet(String.CASE_INSENSITIVE_ORDER);
-            try {
-                partitionColumnSet.addAll(relatedTable.getPartitionColumnNames(
-                        MvccUtil.getSnapshotFromContext(relatedTable)));
-            } catch (DdlException e) {
-                context.addFailReason(e.getMessage());
-                return null;
-            }
-            Column mvReferenceColumn = contextPartitionColumn.getOriginalColumn().get();
-            Expr definExpr = mvReferenceColumn.getDefineExpr();
-            if (definExpr instanceof SlotRef) {
-                Column referenceRollupColumn = ((SlotRef) definExpr).getColumn();
-                if (referenceRollupColumn != null) {
-                    mvReferenceColumn = referenceRollupColumn;
-                }
-            }
-            if (partitionColumnSet.contains(mvReferenceColumn.getName())
-                    && (!mvReferenceColumn.isAllowNull() || relatedTable.isPartitionColumnAllowNull())) {
-                context.addTableColumn(table, mvReferenceColumn);
-            } else {
-                context.addFailReason(String.format("related base table partition column doesn't contain the mv"
-                                + " partition or partition nullable check fail, the mvReferenceColumn is %s",
-                        mvReferenceColumn));
-            }
-            return visit(relation, context);
-        }
-
-        @Override
-        public Void visitLogicalAggregate(LogicalAggregate<? extends Plan> aggregate,
-                IncrementCheckerContext context) {
-            Set<Expression> groupByExprSet = new HashSet<>(aggregate.getGroupByExpressions());
-            if (groupByExprSet.isEmpty()) {
-                context.addFailReason("group by sets is empty, doesn't contain the target partition");
-                return null;
-            }
-            boolean isValid = checkPartition(groupByExprSet, aggregate, context);
-            if (!isValid) {
-                return null;
-            }
-            return visit(aggregate, context);
-        }
-
-        @Override
-        public Void visitLogicalWindow(LogicalWindow<? extends Plan> window, IncrementCheckerContext context) {
-            List<NamedExpression> windowExpressions = window.getWindowExpressions();
-            if (windowExpressions.isEmpty()) {
-                return visit(window, context);
-            }
-            for (NamedExpression namedExpression : windowExpressions) {
-                if (!checkWindowPartition(namedExpression, context)) {
-                    context.addFailReason("window partition sets doesn't contain the target partition");
-                    return null;
-                }
-            }
-            return super.visitLogicalWindow(window, context);
-        }
-
-        @Override
-        public Void visit(Plan plan, IncrementCheckerContext context) {
-            if (plan instanceof LogicalProject
-                    || plan instanceof LogicalLimit
-                    || plan instanceof LogicalFilter
-                    || plan instanceof LogicalJoin
-                    || plan instanceof LogicalAggregate
-                    || plan instanceof LogicalCatalogRelation
-                    || plan instanceof LogicalResultSink
-                    || plan instanceof LogicalWindow) {
-                return super.visit(plan, context);
-            }
-            context.addFailReason(String.format("Unsupported plan operate in track partition, "
-                    + "the invalid plan node is %s", plan.getClass().getSimpleName()));
-            return null;
-        }
-
-        private boolean checkWindowPartition(Expression expression, IncrementCheckerContext context) {
-            List<Object> windowExpressions =
-                    expression.collectToList(expressionTreeNode -> expressionTreeNode instanceof WindowExpression);
-            for (Object windowExpressionObj : windowExpressions) {
-                WindowExpression windowExpression = (WindowExpression) windowExpressionObj;
-                List<Expression> partitionKeys = windowExpression.getPartitionKeys();
-                Set<Column> originalPartitionbyExprSet = new HashSet<>();
-                partitionKeys.forEach(groupExpr -> {
-                    if (groupExpr instanceof SlotReference && groupExpr.isColumnFromTable()) {
-                        originalPartitionbyExprSet.add(((SlotReference) groupExpr).getOriginalColumn().get());
-                    }
-                });
-                SlotReference contextPartitionColumn = getContextPartitionColumn(context);
-                if (contextPartitionColumn == null) {
-                    return false;
-                }
-                if (!originalPartitionbyExprSet.contains(contextPartitionColumn.getOriginalColumn().get())) {
-                    return false;
-                }
-            }
-            return true;
-        }
-
-        private SlotReference getContextPartitionColumn(IncrementCheckerContext context) {
-            if (!context.getMvPartitionColumn().isColumnFromTable()) {
-                context.addFailReason(String.format("context partition column should be slot from column, "
-                                + "context column is %s",
-                        context.getMvPartitionColumn()));
-                return null;
-            }
-            return (SlotReference) context.getMvPartitionColumn();
-        }
-
-        /**
-         * Given a partition named expression and expressionsToCheck, check the partition is valid
-         * example 1:
-         * partition expression is date_trunc(date_alias#25, 'hour') AS `date_trunc(date_alias, 'hour')`#30
-         * expressionsToCheck is date_trunc(date_alias, 'hour')#30
-         * expressionsToCheck is the slot to partition expression, but they are expression
-         * example 2:
-         * partition expression is L_SHIPDATE#10
-         * expressionsToCheck isL_SHIPDATE#10
-         * both of them are slot
-         * example 3:
-         * partition expression is date_trunc(L_SHIPDATE#10, 'hour')#30
-         * expressionsToCheck is L_SHIPDATE#10
-         * all above should check successfully
-         * */
-        private static boolean checkPartition(Collection<? extends Expression> expressionsToCheck, Plan plan,
-                IncrementCheckerContext context) {
-            NamedExpression partitionColumn = context.getMvPartitionColumn();
-
-            OUTER_CHECK: for (Expression projectSlot : expressionsToCheck) {
-                if (projectSlot.isColumnFromTable() && projectSlot.equals(partitionColumn.toSlot())) {
-                    continue;
-                }
-                // check the expression which use partition column
-                Expression expressionToCheck =
-                        ExpressionUtils.shuttleExpressionWithLineage(projectSlot, plan, new BitSet());
-                // merge date_trunc
-                expressionToCheck = new ExpressionNormalization().rewrite(expressionToCheck,
-                        new ExpressionRewriteContext(context.getCascadesContext()));
-
-                Expression partitionExpression = context.getPartitionExpression().isPresent()
-                        ? context.getPartitionExpression().get() :
-                        ExpressionUtils.shuttleExpressionWithLineage(partitionColumn, plan, new BitSet());
-                // merge date_trunc
-                partitionExpression = new ExpressionNormalization().rewrite(partitionExpression,
-                        new ExpressionRewriteContext(context.getCascadesContext()));
-
-                Set<SlotReference> expressionToCheckColumns =
-                        expressionToCheck.collectToSet(SlotReference.class::isInstance);
-                Set<SlotReference> partitionColumns =
-                        partitionExpression.collectToSet(SlotReference.class::isInstance);
-                if (Sets.intersection(expressionToCheckColumns, partitionColumns).isEmpty()
-                        || expressionToCheckColumns.isEmpty() || partitionColumns.isEmpty()) {
-                    // this expression doesn't use partition column
-                    continue;
-                }
-                if (expressionToCheckColumns.size() > 1 || partitionColumns.size() > 1) {
-                    context.addFailReason(
-                            String.format("partition expression use more than one slot reference, invalid "
-                                            + "expressionToCheckColumns is %s, partitionColumnDateColumns is %s",
-                                    expressionToCheckColumns, partitionColumns));
-                    continue;
-                }
-                List<Expression> expressions = expressionToCheck.collectToList(Expression.class::isInstance);
-                for (Expression expression : expressions) {
-                    if (SUPPORT_EXPRESSION_TYPES.stream().noneMatch(
-                            supportExpression -> supportExpression.isAssignableFrom(expression.getClass()))) {
-                        context.addFailReason(
-                                String.format("column to check use invalid implicit expression, invalid "
-                                        + "expression is %s", expression));
-                        continue OUTER_CHECK;
-                    }
-                }
-                List<Expression> partitionExpressions = partitionExpression.collectToList(
-                        Expression.class::isInstance);
-                for (Expression expression : partitionExpressions) {
-                    if (SUPPORT_EXPRESSION_TYPES.stream().noneMatch(
-                            supportExpression -> supportExpression.isAssignableFrom(expression.getClass()))) {
-                        context.addFailReason(
-                                String.format("partition column use invalid implicit expression, invalid "
-                                        + "expression is %s", expression));
-                        continue OUTER_CHECK;
-                    }
-                }
-                List<DateTrunc> expressionToCheckDataTruncList =
-                        expressionToCheck.collectToList(DateTrunc.class::isInstance);
-                List<DateTrunc> partitionColumnDateTrucList =
-                        partitionExpression.collectToList(DateTrunc.class::isInstance);
-                if (expressionToCheckDataTruncList.size() > 1 || partitionColumnDateTrucList.size() > 1) {
-                    // mv time unit level is little then query
-                    context.addFailReason("partition column time unit level should be "
-                            + "greater than sql select column");
-                    continue;
-                }
-                if (!partitionColumn.isColumnFromTable()) {
-                    context.setMvPartitionColumn(partitionColumns.iterator().next());
-                }
-                if (!context.getPartitionExpression().isPresent()) {
-                    context.setPartitionExpression(partitionExpression);
-                }
-                return true;
-            }
-            return context.getMvPartitionColumn().isColumnFromTable();
-        }
-    }
-
-    private static final class IncrementCheckerContext {
-        private NamedExpression mvPartitionColumn;
-        private Optional<Expression> partitionExpression = Optional.empty();
-        private final Multimap<TableIdentifier, CatalogRelation> tableAndCatalogRelationMap;
-        private final Multimap<TableIf, Column> partitionRelatedTableAndColumnMap = HashMultimap.create();
-        private final Set<String> failReasons = new HashSet<>();
-        private final CascadesContext cascadesContext;
-
-        public IncrementCheckerContext(NamedExpression mvPartitionColumn,
-                Multimap<TableIdentifier, CatalogRelation> tableAndCatalogRelationMap,
-                CascadesContext cascadesContext) {
-            this.mvPartitionColumn = mvPartitionColumn;
-            this.tableAndCatalogRelationMap = tableAndCatalogRelationMap;
-            this.cascadesContext = cascadesContext;
-        }
-
-        public NamedExpression getMvPartitionColumn() {
-            return mvPartitionColumn;
-        }
-
-        public void setMvPartitionColumn(NamedExpression mvPartitionColumn) {
-            this.mvPartitionColumn = mvPartitionColumn;
-        }
-
-        public void addTableColumn(TableIf relatedTable, Column partitionColumn) {
-            partitionRelatedTableAndColumnMap.put(relatedTable, partitionColumn);
-        }
-
-        public Multimap<TableIf, Column> getPartitionRelatedTableAndColumnMap() {
-            return partitionRelatedTableAndColumnMap;
-        }
-
-        public Collection<CatalogRelation> getRelationByTable(TableIf tableIf) {
-            return tableAndCatalogRelationMap.get(new TableIdentifier(tableIf));
-        }
-
-        public void addTableAndRelation(TableIf tableIf, CatalogRelation relation) {
-            tableAndCatalogRelationMap.put(new TableIdentifier(tableIf), relation);
-        }
-
-        public Set<String> getFailReasons() {
-            return failReasons;
-        }
-
-        public void addFailReason(String failReason) {
-            this.failReasons.add(failReason);
-        }
-
-        public CascadesContext getCascadesContext() {
-            return cascadesContext;
-        }
-
-        public Optional<Expression> getPartitionExpression() {
-            return partitionExpression;
-        }
-
-        public void setPartitionExpression(Expression partitionExpression) {
-            this.partitionExpression = Optional.ofNullable(partitionExpression);
-        }
-    }
-
-    /**
-     * The related table info that mv relate
-     */
-    public static final class RelatedTableInfo {
-        private final BaseTableInfo tableInfo;
-        private final boolean pctPossible;
-        private final String column;
-        private final Set<String> failReasons = new HashSet<>();
-        // This records the partition expression if exist
-        private final Optional<Expression> partitionExpression;
-
-        public RelatedTableInfo(BaseTableInfo tableInfo, boolean pctPossible, String column, String failReason,
-                Expression partitionExpression) {
-            this.tableInfo = tableInfo;
-            this.pctPossible = pctPossible;
-            this.column = column;
-            this.failReasons.add(failReason);
-            this.partitionExpression = Optional.ofNullable(partitionExpression);
-        }
-
-        public static RelatedTableInfo failWith(String failReason) {
-            return new RelatedTableInfo(null, false, null, failReason,
-                    null);
-        }
-
-        public static RelatedTableInfo successWith(BaseTableInfo tableInfo, boolean pctPossible, String column,
-                Expression partitionExpression) {
-            return new RelatedTableInfo(tableInfo, pctPossible, column, "", partitionExpression);
-        }
-
-        public BaseTableInfo getTableInfo() {
-            return tableInfo;
-        }
-
-        public boolean isPctPossible() {
-            return pctPossible;
-        }
-
-        public String getColumn() {
-            return column;
-        }
-
-        public void addFailReason(String failReason) {
-            this.failReasons.add(failReason);
-        }
-
-        public String getFailReason() {
-            return String.join(",", failReasons);
-        }
-
-        public Optional<Expression> getPartitionExpression() {
-            return partitionExpression;
-        }
-    }
->>>>>>> fa36b1c6
 }