// Licensed to the Apache Software Foundation (ASF) under one
// or more contributor license agreements.  See the NOTICE file
// distributed with this work for additional information
// regarding copyright ownership.  The ASF licenses this file
// to you under the Apache License, Version 2.0 (the
// "License"); you may not use this file except in compliance
// with the License.  You may obtain a copy of the License at
//
//   http://www.apache.org/licenses/LICENSE-2.0
//
// Unless required by applicable law or agreed to in writing,
// software distributed under the License is distributed on an
// "AS IS" BASIS, WITHOUT WARRANTIES OR CONDITIONS OF ANY
// KIND, either express or implied.  See the License for the
// specific language governing permissions and limitations
// under the License.

package org.apache.doris.planner.external;

import org.apache.doris.analysis.Expr;
import org.apache.doris.catalog.Env;
import org.apache.doris.catalog.ListPartitionItem;
import org.apache.doris.catalog.PartitionItem;
import org.apache.doris.catalog.Type;
import org.apache.doris.catalog.external.HMSExternalTable;
import org.apache.doris.common.UserException;
import org.apache.doris.common.util.Util;
import org.apache.doris.datasource.HMSExternalCatalog;
import org.apache.doris.datasource.hive.HiveMetaStoreCache;
import org.apache.doris.datasource.hive.HivePartition;
import org.apache.doris.external.hive.util.HiveUtil;
import org.apache.doris.fs.FileSystemFactory;
import org.apache.doris.planner.ColumnRange;
import org.apache.doris.planner.ListPartitionPrunerV2;
import org.apache.doris.planner.Split;
import org.apache.doris.planner.Splitter;
import org.apache.doris.qe.ConnectContext;

import com.google.common.collect.Lists;
import org.apache.hadoop.fs.BlockLocation;
import org.apache.hadoop.fs.FileSystem;
import org.apache.hadoop.fs.LocatedFileStatus;
import org.apache.hadoop.fs.Path;
import org.apache.hadoop.fs.RemoteIterator;
import org.apache.hadoop.mapred.InputFormat;
import org.apache.hadoop.mapred.JobConf;
import org.apache.logging.log4j.LogManager;
import org.apache.logging.log4j.Logger;

import java.io.IOException;
import java.util.Collection;
import java.util.List;
import java.util.Map;

public class HiveSplitter implements Splitter {

    private static final Logger LOG = LogManager.getLogger(HiveSplitter.class);

    private HMSExternalTable hmsTable;
    private Map<String, ColumnRange> columnNameToRange;
    private int totalPartitionNum = 0;
    private int readPartitionNum = 0;

    public HiveSplitter(HMSExternalTable hmsTable, Map<String, ColumnRange> columnNameToRange) {
        this.hmsTable = hmsTable;
        this.columnNameToRange = columnNameToRange;
    }

    @Override
    public List<Split> getSplits(List<Expr> exprs) throws UserException {
        long start = System.currentTimeMillis();
        try {
            HiveMetaStoreCache cache = Env.getCurrentEnv().getExtMetaCacheMgr()
                    .getMetaStoreCache((HMSExternalCatalog) hmsTable.getCatalog());
            // 1. get ListPartitionItems from cache
            HiveMetaStoreCache.HivePartitionValues hivePartitionValues = null;
            List<Type> partitionColumnTypes = hmsTable.getPartitionColumnTypes();
            if (!partitionColumnTypes.isEmpty()) {
                hivePartitionValues = cache.getPartitionValues(hmsTable.getDbName(), hmsTable.getName(),
                    partitionColumnTypes);
            }
            Map<String, String> properties = hmsTable.getCatalog().getCatalogProperty().getProperties();
            boolean useSelfSplitter = true;
            if (properties.containsKey(HMSExternalCatalog.ENABLE_SELF_SPLITTER)
                    && properties.get(HMSExternalCatalog.ENABLE_SELF_SPLITTER).equalsIgnoreCase("false")) {
                LOG.debug("Using self splitter for hmsTable {}", hmsTable.getName());
                useSelfSplitter = false;
            }

            List<Split> allFiles = Lists.newArrayList();
            if (hivePartitionValues != null) {
                // 2. prune partitions by expr
                Map<Long, PartitionItem> idToPartitionItem = hivePartitionValues.getIdToPartitionItem();
                this.totalPartitionNum = idToPartitionItem.size();
                ListPartitionPrunerV2 pruner = new ListPartitionPrunerV2(idToPartitionItem,
                        hmsTable.getPartitionColumns(), columnNameToRange,
                        hivePartitionValues.getUidToPartitionRange(),
                        hivePartitionValues.getRangeToId(),
                        hivePartitionValues.getSingleColumnRangeMap(),
                        true);
                Collection<Long> filteredPartitionIds = pruner.prune();
                this.readPartitionNum = filteredPartitionIds.size();
                LOG.debug("hive partition fetch and prune for table {}.{} cost: {} ms",
                        hmsTable.getDbName(), hmsTable.getName(), (System.currentTimeMillis() - start));

                // 3. get partitions from cache
                List<List<String>> partitionValuesList = Lists.newArrayListWithCapacity(filteredPartitionIds.size());
                for (Long id : filteredPartitionIds) {
                    ListPartitionItem listPartitionItem = (ListPartitionItem) idToPartitionItem.get(id);
                    partitionValuesList.add(listPartitionItem.getItems().get(0).getPartitionValuesAsStringList());
                }
                List<HivePartition> partitions = cache.getAllPartitions(hmsTable.getDbName(), hmsTable.getName(),
                        partitionValuesList);
                // 4. get all files of partitions
                getFileSplitByPartitions(cache, partitions, allFiles, useSelfSplitter);
            } else {
                // unpartitioned table, create a dummy partition to save location and inputformat,
                // so that we can unify the interface.
                HivePartition dummyPartition = new HivePartition(hmsTable.getRemoteTable().getSd().getInputFormat(),
                        hmsTable.getRemoteTable().getSd().getLocation(), null);
                getFileSplitByPartitions(cache, Lists.newArrayList(dummyPartition), allFiles, useSelfSplitter);
                this.totalPartitionNum = 1;
                this.readPartitionNum = 1;
            }
            LOG.debug("get #{} files for table: {}.{}, cost: {} ms",
                    allFiles.size(), hmsTable.getDbName(), hmsTable.getName(), (System.currentTimeMillis() - start));
            return allFiles;
        } catch (Throwable t) {
            LOG.warn("get file split failed for table: {}", hmsTable.getName(), t);
            throw new UserException(
                "get file split failed for table: " + hmsTable.getName() + ", err: " + Util.getRootCauseMessage(t),
                t);
        }
    }

    private void getFileSplitByPartitions(HiveMetaStoreCache cache, List<HivePartition> partitions,
                                          List<Split> allFiles, boolean useSelfSplitter) throws IOException {
        for (HiveMetaStoreCache.FileCacheValue fileCacheValue :
                cache.getFilesByPartitions(partitions, useSelfSplitter)) {
            if (fileCacheValue.getSplits() != null) {
                allFiles.addAll(fileCacheValue.getSplits());
            }
            if (fileCacheValue.getFiles() != null) {
                boolean isSplittable = fileCacheValue.isSplittable();
                for (HiveMetaStoreCache.HiveFileStatus status : fileCacheValue.getFiles()) {
                    allFiles.addAll(splitFile(status, isSplittable, fileCacheValue.getPartitionValues()));
                }
            }
        }
    }

    private List<Split> splitFile(HiveMetaStoreCache.HiveFileStatus status,
                                  boolean splittable, List<String> partitionValues) throws IOException {
        List<Split> result = Lists.newArrayList();
        if (!splittable) {
            LOG.debug("Path {} is not splittable.", status.getPath());
            BlockLocation block = status.getBlockLocations()[0];
            result.add(new FileSplit(status.getPath(), 0, status.getLength(),
                    status.getLength(), block.getHosts(), partitionValues));
            return result;
        }
        long splitSize = ConnectContext.get().getSessionVariable().getFileSplitSize();
        if (splitSize <= 0) {
            splitSize = status.getBlockSize();
        }
        // Min split size is DEFAULT_SPLIT_SIZE(128MB).
        splitSize = splitSize > DEFAULT_SPLIT_SIZE ? splitSize : DEFAULT_SPLIT_SIZE;
        BlockLocation[] blockLocations = status.getBlockLocations();
        long length = status.getLength();
        long bytesRemaining;
        for (bytesRemaining = length; (double) bytesRemaining / (double) splitSize > 1.1D;
                bytesRemaining -= splitSize) {
            int location = getBlockIndex(blockLocations, length - bytesRemaining);
            result.add(new FileSplit(status.getPath(), length - bytesRemaining,
                    splitSize, length, blockLocations[location].getHosts(), partitionValues));
        }
        if (bytesRemaining != 0L) {
            int location = getBlockIndex(blockLocations, length - bytesRemaining);
            result.add(new FileSplit(status.getPath(), length - bytesRemaining,
                    bytesRemaining, length, blockLocations[location].getHosts(), partitionValues));
        }

        LOG.debug("Path {} includes {} splits.", status.getPath(), result.size());
        return result;
    }

    public int getTotalPartitionNum() {
        return totalPartitionNum;
    }

    public int getReadPartitionNum() {
        return readPartitionNum;
    }

    // Get File Status by using FileSystem API.
    public static HiveMetaStoreCache.FileCacheValue getFileCache(Path path, InputFormat<?, ?> inputFormat,
<<<<<<< HEAD
                                                                 JobConf jobConf) throws IOException {
        FileSystem fs = FileSystemFactory.getHadoopFileSystem(path, jobConf);
=======
                                                                 JobConf jobConf,
                                                                 List<String> partitionValues) throws IOException {
        FileSystem fs = path.getFileSystem(jobConf);
>>>>>>> 7d89b577
        boolean splittable = HiveUtil.isSplittable(inputFormat, fs, path);
        RemoteIterator<LocatedFileStatus> locatedFileStatusRemoteIterator = fs.listFiles(path, false);
        HiveMetaStoreCache.FileCacheValue result = new HiveMetaStoreCache.FileCacheValue();
        result.setSplittable(splittable);
        while (locatedFileStatusRemoteIterator.hasNext()) {
            result.addFile(locatedFileStatusRemoteIterator.next());
        }
        result.setPartitionValues(partitionValues);
        return result;
    }

    private static int getBlockIndex(BlockLocation[] blkLocations, long offset) {
        for (int i = 0; i < blkLocations.length; ++i) {
            if (blkLocations[i].getOffset() <= offset
                    && offset < blkLocations[i].getOffset() + blkLocations[i].getLength()) {
                return i;
            }
        }
        BlockLocation last = blkLocations[blkLocations.length - 1];
        long fileLength = last.getOffset() + last.getLength() - 1L;
        throw new IllegalArgumentException(String.format("Offset %d is outside of file (0..%d)", offset, fileLength));
    }
}<|MERGE_RESOLUTION|>--- conflicted
+++ resolved
@@ -29,7 +29,9 @@
 import org.apache.doris.datasource.hive.HiveMetaStoreCache;
 import org.apache.doris.datasource.hive.HivePartition;
 import org.apache.doris.external.hive.util.HiveUtil;
+import org.apache.doris.fs.FileLocations;
 import org.apache.doris.fs.FileSystemFactory;
+import org.apache.doris.fs.remote.RemoteFileSystem;
 import org.apache.doris.planner.ColumnRange;
 import org.apache.doris.planner.ListPartitionPrunerV2;
 import org.apache.doris.planner.Split;
@@ -38,10 +40,7 @@
 
 import com.google.common.collect.Lists;
 import org.apache.hadoop.fs.BlockLocation;
-import org.apache.hadoop.fs.FileSystem;
-import org.apache.hadoop.fs.LocatedFileStatus;
 import org.apache.hadoop.fs.Path;
-import org.apache.hadoop.fs.RemoteIterator;
 import org.apache.hadoop.mapred.InputFormat;
 import org.apache.hadoop.mapred.JobConf;
 import org.apache.logging.log4j.LogManager;
@@ -193,22 +192,15 @@
     }
 
     // Get File Status by using FileSystem API.
-    public static HiveMetaStoreCache.FileCacheValue getFileCache(Path path, InputFormat<?, ?> inputFormat,
-<<<<<<< HEAD
-                                                                 JobConf jobConf) throws IOException {
-        FileSystem fs = FileSystemFactory.getHadoopFileSystem(path, jobConf);
-=======
+    public static HiveMetaStoreCache.FileCacheValue getFileCache(String location, InputFormat<?, ?> inputFormat,
                                                                  JobConf jobConf,
-                                                                 List<String> partitionValues) throws IOException {
-        FileSystem fs = path.getFileSystem(jobConf);
->>>>>>> 7d89b577
-        boolean splittable = HiveUtil.isSplittable(inputFormat, fs, path);
-        RemoteIterator<LocatedFileStatus> locatedFileStatusRemoteIterator = fs.listFiles(path, false);
+                                                                 List<String> partitionValues) throws UserException {
+        boolean splittable = HiveUtil.isSplittable(inputFormat, new Path(location), jobConf);
         HiveMetaStoreCache.FileCacheValue result = new HiveMetaStoreCache.FileCacheValue();
         result.setSplittable(splittable);
-        while (locatedFileStatusRemoteIterator.hasNext()) {
-            result.addFile(locatedFileStatusRemoteIterator.next());
-        }
+        RemoteFileSystem fs = FileSystemFactory.getByConf(location, jobConf);
+        FileLocations locatedFiles = fs.listLocations(location, true, false);
+        locatedFiles.locations().forEach(result::addFile);
         result.setPartitionValues(partitionValues);
         return result;
     }
