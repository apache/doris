// Licensed to the Apache Software Foundation (ASF) under one
// or more contributor license agreements.  See the NOTICE file
// distributed with this work for additional information
// regarding copyright ownership.  The ASF licenses this file
// to you under the Apache License, Version 2.0 (the
// "License"); you may not use this file except in compliance
// with the License.  You may obtain a copy of the License at
//
//   http://www.apache.org/licenses/LICENSE-2.0
//
// Unless required by applicable law or agreed to in writing,
// software distributed under the License is distributed on an
// "AS IS" BASIS, WITHOUT WARRANTIES OR CONDITIONS OF ANY
// KIND, either express or implied.  See the License for the
// specific language governing permissions and limitations
// under the License.

package org.apache.doris.analysis;

import org.apache.doris.catalog.AggregateFunction;
import org.apache.doris.catalog.AliasFunction;
import org.apache.doris.catalog.Catalog;
import org.apache.doris.catalog.Function;
import org.apache.doris.catalog.PrimitiveType;
import org.apache.doris.catalog.ScalarFunction;
import org.apache.doris.catalog.ScalarType;
import org.apache.doris.catalog.Type;
import org.apache.doris.common.AnalysisException;
import org.apache.doris.common.Config;
import org.apache.doris.common.ErrorCode;
import org.apache.doris.common.ErrorReport;
import org.apache.doris.common.FeConstants;
import org.apache.doris.common.UserException;
import org.apache.doris.common.util.URI;
import org.apache.doris.common.util.Util;
import org.apache.doris.mysql.privilege.PrivPredicate;
import org.apache.doris.proto.FunctionService;
import org.apache.doris.proto.PFunctionServiceGrpc;
import org.apache.doris.proto.Types;
import org.apache.doris.qe.ConnectContext;
import org.apache.doris.thrift.TFunctionBinaryType;

import com.google.common.base.Strings;
import com.google.common.collect.ImmutableList;
import com.google.common.collect.ImmutableMap;
import com.google.common.collect.ImmutableSortedMap;
import com.google.common.collect.Sets;
import io.grpc.ManagedChannel;
import io.grpc.netty.shaded.io.grpc.netty.NettyChannelBuilder;
import org.apache.commons.codec.binary.Hex;
import org.apache.commons.lang3.StringUtils;
import org.apache.logging.log4j.LogManager;
import org.apache.logging.log4j.Logger;

import java.io.IOException;
import java.io.InputStream;
import java.lang.reflect.Method;
import java.lang.reflect.Modifier;
import java.lang.reflect.Parameter;
import java.math.BigDecimal;
import java.math.BigInteger;
import java.net.MalformedURLException;
import java.net.URL;
import java.net.URLClassLoader;
import java.security.MessageDigest;
import java.security.NoSuchAlgorithmException;
import java.util.HashMap;
import java.time.LocalDate;
import java.time.LocalDateTime;
import java.util.List;
import java.util.Map;
import java.util.Set;

// create a user define function
public class CreateFunctionStmt extends DdlStmt {
<<<<<<< HEAD
    private static final Logger LOG = LogManager.getLogger(CreateFunctionStmt.class);
=======
>>>>>>> bc431f28
    @Deprecated
    public static final String OBJECT_FILE_KEY = "object_file";
    public static final String FILE_KEY = "file";
    public static final String SYMBOL_KEY = "symbol";
    public static final String PREPARE_SYMBOL_KEY = "prepare_fn";
    public static final String CLOSE_SYMBOL_KEY = "close_fn";
    public static final String MD5_CHECKSUM = "md5";
    public static final String INIT_KEY = "init_fn";
    public static final String UPDATE_KEY = "update_fn";
    public static final String MERGE_KEY = "merge_fn";
    public static final String SERIALIZE_KEY = "serialize_fn";
    public static final String FINALIZE_KEY = "finalize_fn";
    public static final String GET_VALUE_KEY = "get_value_fn";
    public static final String REMOVE_KEY = "remove_fn";
    public static final String BINARY_TYPE = "type";
    public static final String EVAL_METHOD_KEY = "evaluate";
    public static final String CREATE_METHOD_NAME = "create";
    public static final String DESTROY_METHOD_NAME = "destroy";
    public static final String ADD_METHOD_NAME = "add";
    public static final String SERIALIZE_METHOD_NAME = "serialize";
    public static final String MERGE_METHOD_NAME = "merge";
    public static final String GETVALUE_METHOD_NAME = "getValue";
    public static final String STATE_CLASS_NAME = "State";
    private static final Logger LOG = LogManager.getLogger(CreateFunctionStmt.class);

    private final FunctionName functionName;
    private final boolean isAggregate;
    private final boolean isAlias;
    private final FunctionArgsDef argsDef;
    private final TypeDef returnType;
    private TypeDef intermediateType;
    private final Map<String, String> properties;
    private final List<String> parameters;
    private final Expr originFunction;
    TFunctionBinaryType binaryType = TFunctionBinaryType.NATIVE;

    // needed item set after analyzed
    private String userFile;
    private Function function;
    private String checksum = "";

    // timeout for both connection and read. 10 seconds is long enough.
    private static final int HTTP_TIMEOUT_MS = 10000;

    public CreateFunctionStmt(boolean isAggregate, FunctionName functionName, FunctionArgsDef argsDef,
                              TypeDef returnType, TypeDef intermediateType, Map<String, String> properties) {
        this.functionName = functionName;
        this.isAggregate = isAggregate;
        this.argsDef = argsDef;
        this.returnType = returnType;
        this.intermediateType = intermediateType;
        if (properties == null) {
            this.properties = ImmutableSortedMap.of();
        } else {
            this.properties = ImmutableSortedMap.copyOf(properties, String.CASE_INSENSITIVE_ORDER);
        }
        this.isAlias = false;
        this.parameters = ImmutableList.of();
        this.originFunction = null;
    }

    public CreateFunctionStmt(FunctionName functionName, FunctionArgsDef argsDef,
                              List<String> parameters, Expr originFunction) {
        this.functionName = functionName;
        this.isAlias = true;
        this.argsDef = argsDef;
        if (parameters == null) {
            this.parameters = ImmutableList.of();
        } else {
            this.parameters = ImmutableList.copyOf(parameters);
        }
        this.originFunction = originFunction;
        this.isAggregate = false;
        this.returnType = new TypeDef(Type.VARCHAR);
        this.properties = ImmutableSortedMap.of();
    }

    public FunctionName getFunctionName() {
        return functionName;
    }

    public Function getFunction() {
        return function;
    }

    public Expr getOriginFunction() {
        return originFunction;
    }

    @Override
    public void analyze(Analyzer analyzer) throws UserException {
        super.analyze(analyzer);

        analyzeCommon(analyzer);
        // check
        if (isAggregate) {
            analyzeUda();
        } else if (isAlias) {
            analyzeAliasFunction();
        } else {
            analyzeUdf();
        }
    }

    private void analyzeCommon(Analyzer analyzer) throws AnalysisException {
        // check function name
        functionName.analyze(analyzer);

        // check operation privilege
        if (!Catalog.getCurrentCatalog().getAuth().checkGlobalPriv(ConnectContext.get(), PrivPredicate.ADMIN)) {
            ErrorReport.reportAnalysisException(ErrorCode.ERR_SPECIFIC_ACCESS_DENIED_ERROR, "ADMIN");
        }
        // check argument
        argsDef.analyze(analyzer);

        // alias function does not need analyze following params
        if (isAlias) {
            return;
        }

        returnType.analyze(analyzer);
        if (intermediateType != null) {
            intermediateType.analyze(analyzer);
        } else {
            intermediateType = returnType;
        }

        String type = properties.getOrDefault(BINARY_TYPE, "NATIVE");
        binaryType = getFunctionBinaryType(type);
        if (binaryType == null) {
            throw new AnalysisException("unknown function type");
        }

        userFile = properties.getOrDefault(FILE_KEY, properties.get(OBJECT_FILE_KEY));
        if (Strings.isNullOrEmpty(userFile)) {
            throw new AnalysisException("No 'file' or 'object_file' in properties");
        }
        if (binaryType != TFunctionBinaryType.RPC) {
            try {
                computeObjectChecksum();
            } catch (IOException | NoSuchAlgorithmException e) {
                throw new AnalysisException("cannot to compute object's checksum. err: " + e.getMessage());
            }
            String md5sum = properties.get(MD5_CHECKSUM);
            if (md5sum != null && !md5sum.equalsIgnoreCase(checksum)) {
                throw new AnalysisException("library's checksum is not equal with input, checksum=" + checksum);
            }
        }
    }

    private void computeObjectChecksum() throws IOException, NoSuchAlgorithmException {
        if (FeConstants.runningUnitTest) {
            // skip checking checksum when running ut
            return;
        }

        try (InputStream inputStream = Util.getInputStreamFromUrl(userFile, null, HTTP_TIMEOUT_MS, HTTP_TIMEOUT_MS)) {
            MessageDigest digest = MessageDigest.getInstance("MD5");
            byte[] buf = new byte[4096];
            int bytesRead = 0;
            do {
                bytesRead = inputStream.read(buf);
                if (bytesRead < 0) {
                    break;
                }
                digest.update(buf, 0, bytesRead);
            } while (true);

            checksum = Hex.encodeHexString(digest.digest());
        }
    }

    private void analyzeUda() throws AnalysisException {
        AggregateFunction.AggregateFunctionBuilder builder
                = AggregateFunction.AggregateFunctionBuilder.createUdfBuilder();

        builder.name(functionName).argsType(argsDef.getArgTypes()).retType(returnType.getType())
                .hasVarArgs(argsDef.isVariadic()).intermediateType(intermediateType.getType())
                .location(URI.create(userFile));
        String initFnSymbol = properties.get(INIT_KEY);
        if (initFnSymbol == null && !(binaryType == TFunctionBinaryType.JAVA_UDF)) {
            throw new AnalysisException("No 'init_fn' in properties");
        }
        String updateFnSymbol = properties.get(UPDATE_KEY);
        if (updateFnSymbol == null && !(binaryType == TFunctionBinaryType.JAVA_UDF)) {
            throw new AnalysisException("No 'update_fn' in properties");
        }
        String mergeFnSymbol = properties.get(MERGE_KEY);
        if (mergeFnSymbol == null && !(binaryType == TFunctionBinaryType.JAVA_UDF)) {
            throw new AnalysisException("No 'merge_fn' in properties");
        }
        String serializeFnSymbol = properties.get(SERIALIZE_KEY);
        String finalizeFnSymbol = properties.get(FINALIZE_KEY);
        String getValueFnSymbol = properties.get(GET_VALUE_KEY);
        String removeFnSymbol = properties.get(REMOVE_KEY);
        String symbol = properties.get(SYMBOL_KEY);
        if (binaryType == TFunctionBinaryType.RPC && !userFile.contains("://")) {
            checkRPCUdf(initFnSymbol);
            checkRPCUdf(updateFnSymbol);
            checkRPCUdf(mergeFnSymbol);
            if (serializeFnSymbol != null) {
                checkRPCUdf(serializeFnSymbol);
            }
            if (finalizeFnSymbol != null) {
                checkRPCUdf(finalizeFnSymbol);
            }
            if (getValueFnSymbol != null) {
                checkRPCUdf(getValueFnSymbol);
            }
            if (removeFnSymbol != null) {
                checkRPCUdf(removeFnSymbol);
            }
        } else if (binaryType == TFunctionBinaryType.JAVA_UDF) {
            if (Strings.isNullOrEmpty(symbol)) {
                throw new AnalysisException("No 'symbol' in properties of java-udaf");
            }
            analyzeJavaUdaf(symbol);
        }
        function = builder.initFnSymbol(initFnSymbol).updateFnSymbol(updateFnSymbol).mergeFnSymbol(mergeFnSymbol)
                .serializeFnSymbol(serializeFnSymbol).finalizeFnSymbol(finalizeFnSymbol)
                .getValueFnSymbol(getValueFnSymbol).removeFnSymbol(removeFnSymbol).symbolName(symbol).build();

        URI location = URI.create(userFile);
        function.setLocation(location);
        function.setBinaryType(binaryType);
        function.setChecksum(checksum);
    }

    private void analyzeUdf() throws AnalysisException {
        String symbol = properties.get(SYMBOL_KEY);
        if (Strings.isNullOrEmpty(symbol)) {
            throw new AnalysisException("No 'symbol' in properties");
        }
        String prepareFnSymbol = properties.get(PREPARE_SYMBOL_KEY);
        String closeFnSymbol = properties.get(CLOSE_SYMBOL_KEY);
        // TODO(yangzhg) support check function in FE when function service behind load balancer
        // the format for load balance can ref https://github.com/apache/incubator-brpc/blob/master/docs/en/client.md#connect-to-a-cluster
        if (binaryType == TFunctionBinaryType.RPC && !userFile.contains("://")) {
            if (StringUtils.isNotBlank(prepareFnSymbol) || StringUtils.isNotBlank(closeFnSymbol)) {
                throw new AnalysisException("prepare and close in RPC UDF are not supported.");
            }
            checkRPCUdf(symbol);
        } else if (binaryType == TFunctionBinaryType.JAVA_UDF) {
            analyzeJavaUdf(symbol);
        }
        URI location = URI.create(userFile);
        function = ScalarFunction.createUdf(binaryType,
                functionName, argsDef.getArgTypes(),
                returnType.getType(), argsDef.isVariadic(),
                location, symbol, prepareFnSymbol, closeFnSymbol);
        function.setChecksum(checksum);
    }

    private void analyzeJavaUdaf(String clazz) throws AnalysisException {
        HashMap<String, Method> allMethods = new HashMap<>();

        try {
            URL[] urls = {new URL("jar:" + userFile + "!/")};
            URLClassLoader cl = URLClassLoader.newInstance(urls);
            Class udfClass = cl.loadClass(clazz);
            String udfClassName = udfClass.getCanonicalName();
            String stateClassName = udfClassName + "$" + STATE_CLASS_NAME;
            Class stateClass = cl.loadClass(stateClassName);

            for (Method m : udfClass.getMethods()) {
                if (!m.getDeclaringClass().equals(udfClass)) {
                    continue;
                }
                String name = m.getName();
                if (allMethods.containsKey(name)) {
                    throw new AnalysisException(
                            String.format("UDF class '%s' has multiple methods with name '%s' ", udfClassName, name));
                }
                allMethods.put(name, m);
            }

            if (allMethods.get(CREATE_METHOD_NAME) == null) {
                throw new AnalysisException(
                        String.format("No method '%s' in class '%s'!", CREATE_METHOD_NAME, udfClassName));
            } else {
                checkMethodNonStaticAndPublic(CREATE_METHOD_NAME, allMethods.get(CREATE_METHOD_NAME), udfClassName);
                checkArgumentCount(allMethods.get(CREATE_METHOD_NAME), 0, udfClassName);
                checkReturnJavaType(udfClassName, allMethods.get(CREATE_METHOD_NAME), stateClass);
            }

            if (allMethods.get(DESTROY_METHOD_NAME) == null) {
                throw new AnalysisException(
                        String.format("No method '%s' in class '%s'!", DESTROY_METHOD_NAME, udfClassName));
            } else {
                checkMethodNonStaticAndPublic(DESTROY_METHOD_NAME, allMethods.get(DESTROY_METHOD_NAME), udfClassName);
                checkArgumentCount(allMethods.get(DESTROY_METHOD_NAME), 1, udfClassName);
                checkReturnJavaType(udfClassName, allMethods.get(DESTROY_METHOD_NAME), void.class);
            }

            if (allMethods.get(ADD_METHOD_NAME) == null) {
                throw new AnalysisException(
                        String.format("No method '%s' in class '%s'!", ADD_METHOD_NAME, udfClassName));
            } else {
                checkMethodNonStaticAndPublic(ADD_METHOD_NAME, allMethods.get(ADD_METHOD_NAME), udfClassName);
                checkArgumentCount(allMethods.get(ADD_METHOD_NAME), argsDef.getArgTypes().length + 1, udfClassName);
                checkReturnJavaType(udfClassName, allMethods.get(ADD_METHOD_NAME), void.class);
                for (int i = 0; i < argsDef.getArgTypes().length; i++) {
                    Parameter p = allMethods.get(ADD_METHOD_NAME).getParameters()[i + 1];
                    checkUdfType(udfClass, allMethods.get(ADD_METHOD_NAME), argsDef.getArgTypes()[i], p.getType(),
                            p.getName());
                }
            }

            if (allMethods.get(SERIALIZE_METHOD_NAME) == null) {
                throw new AnalysisException(
                        String.format("No method '%s' in class '%s'!", SERIALIZE_METHOD_NAME, udfClassName));
            } else {
                checkMethodNonStaticAndPublic(SERIALIZE_METHOD_NAME, allMethods.get(SERIALIZE_METHOD_NAME),
                        udfClassName);
                checkArgumentCount(allMethods.get(SERIALIZE_METHOD_NAME), 2, udfClassName);
                checkReturnJavaType(udfClassName, allMethods.get(SERIALIZE_METHOD_NAME), void.class);
            }

            if (allMethods.get(MERGE_METHOD_NAME) == null) {
                throw new AnalysisException(
                        String.format("No method '%s' in class '%s'!", MERGE_METHOD_NAME, udfClassName));
            } else {
                checkMethodNonStaticAndPublic(MERGE_METHOD_NAME, allMethods.get(MERGE_METHOD_NAME), udfClassName);
                checkArgumentCount(allMethods.get(MERGE_METHOD_NAME), 2, udfClassName);
                checkReturnJavaType(udfClassName, allMethods.get(MERGE_METHOD_NAME), void.class);
            }

            if (allMethods.get(GETVALUE_METHOD_NAME) == null) {
                throw new AnalysisException(
                        String.format("No method '%s' in class '%s'!", GETVALUE_METHOD_NAME, udfClassName));
            } else {
                checkMethodNonStaticAndPublic(GETVALUE_METHOD_NAME, allMethods.get(GETVALUE_METHOD_NAME), udfClassName);
                checkArgumentCount(allMethods.get(GETVALUE_METHOD_NAME), 1, udfClassName);
                checkReturnUdfType(udfClass, allMethods.get(GETVALUE_METHOD_NAME), returnType.getType());
            }

            if (!Modifier.isPublic(stateClass.getModifiers()) || !Modifier.isStatic(stateClass.getModifiers())) {
                throw new AnalysisException(
                        String.format("UDAF '%s' should have one public & static 'State' class to Construction data ",
                                udfClassName));
            }
        } catch (MalformedURLException e) {
            throw new AnalysisException("Failed to load file: " + userFile);
        } catch (ClassNotFoundException e) {
            throw new AnalysisException("Class [" + clazz + "] or inner class [State] not found in file :" + userFile);
        }
    }

    private void checkMethodNonStaticAndPublic(String methoName, Method method, String udfClassName)
            throws AnalysisException {
        if (Modifier.isStatic(method.getModifiers())) {
            throw new AnalysisException(
                    String.format("Method '%s' in class '%s' should be non-static", methoName, udfClassName));
        }
        if (!Modifier.isPublic(method.getModifiers())) {
            throw new AnalysisException(
                    String.format("Method '%s' in class '%s' should be public", methoName, udfClassName));
        }
    }

    private void checkArgumentCount(Method method, int argumentCount, String udfClassName) throws AnalysisException {
        if (method.getParameters().length != argumentCount) {
            throw new AnalysisException(
                    String.format("The number of parameters for method '%s' in class '%s' should be %d",
                            method.getName(), udfClassName, argumentCount));
        }
    }

    private void checkReturnJavaType(String udfClassName, Method method, Class expType) throws AnalysisException {
        checkJavaType(udfClassName, method, expType, method.getReturnType(), "return");
    }

    private void checkJavaType(String udfClassName, Method method, Class expType, Class ptype, String pname)
            throws AnalysisException {
        if (!expType.equals(ptype)) {
            throw new AnalysisException(
                    String.format("UDF class '%s' method '%s' parameter %s[%s] expect type %s", udfClassName,
                            method.getName(), pname, ptype.getCanonicalName(), expType.getCanonicalName()));
        }
    }

    private void checkReturnUdfType(Class clazz, Method method, Type expType) throws AnalysisException {
        checkUdfType(clazz, method, expType, method.getReturnType(), "return");
    }

    private void analyzeJavaUdf(String clazz) throws AnalysisException {
        try {
            URL[] urls = {new URL("jar:" + userFile + "!/")};
            URLClassLoader cl = URLClassLoader.newInstance(urls);
            Class udfClass = cl.loadClass(clazz);

            Method eval = null;
            for (Method m : udfClass.getMethods()) {
                if (!m.getDeclaringClass().equals(udfClass)) {
                    continue;
                }
                String name = m.getName();
                if (EVAL_METHOD_KEY.equals(name) && eval == null) {
                    eval = m;
                } else if (EVAL_METHOD_KEY.equals(name)) {
                    throw new AnalysisException(String.format(
                            "UDF class '%s' has multiple methods with name '%s' ", udfClass.getCanonicalName(),
                            EVAL_METHOD_KEY));
                }
            }
            if (eval == null) {
                throw new AnalysisException(String.format(
                        "No method '%s' in class '%s'!", EVAL_METHOD_KEY, udfClass.getCanonicalName()));
            }
            if (Modifier.isStatic(eval.getModifiers())) {
                throw new AnalysisException(
                        String.format("Method '%s' in class '%s' should be non-static", eval.getName(),
                                udfClass.getCanonicalName()));
            }
            if (!Modifier.isPublic(eval.getModifiers())) {
                throw new AnalysisException(
                        String.format("Method '%s' in class '%s' should be public", eval.getName(),
                                udfClass.getCanonicalName()));
            }
            if (eval.getParameters().length != argsDef.getArgTypes().length) {
                throw new AnalysisException(
                        String.format("The number of parameters for method '%s' in class '%s' should be %d",
                                eval.getName(), udfClass.getCanonicalName(), argsDef.getArgTypes().length));
            }

            checkUdfType(udfClass, eval, returnType.getType(), eval.getReturnType(), "return");
            for (int i = 0; i < eval.getParameters().length; i++) {
                Parameter p = eval.getParameters()[i];
                checkUdfType(udfClass, eval, argsDef.getArgTypes()[i], p.getType(), p.getName());
            }
        } catch (MalformedURLException e) {
            throw new AnalysisException("Failed to load file: " + userFile);
        } catch (ClassNotFoundException e) {
            throw new AnalysisException("Class [" + clazz + "] not found in file :" + userFile);
        }
    }

    private static final ImmutableMap<PrimitiveType, Set<Class>> PrimitiveTypeToJavaClassType =
            new ImmutableMap.Builder<PrimitiveType, Set<Class>>()
                    .put(PrimitiveType.BOOLEAN, Sets.newHashSet(Boolean.class, boolean.class))
                    .put(PrimitiveType.TINYINT, Sets.newHashSet(Byte.class, byte.class))
                    .put(PrimitiveType.SMALLINT, Sets.newHashSet(Short.class, short.class))
                    .put(PrimitiveType.INT, Sets.newHashSet(Integer.class, int.class))
                    .put(PrimitiveType.FLOAT, Sets.newHashSet(Float.class, float.class))
                    .put(PrimitiveType.DOUBLE, Sets.newHashSet(Double.class, double.class))
                    .put(PrimitiveType.BIGINT, Sets.newHashSet(Long.class, long.class))
                    .put(PrimitiveType.CHAR, Sets.newHashSet(String.class))
                    .put(PrimitiveType.VARCHAR, Sets.newHashSet(String.class))
                    .put(PrimitiveType.STRING, Sets.newHashSet(String.class))
                    .put(PrimitiveType.DATE, Sets.newHashSet(LocalDate.class))
                    .put(PrimitiveType.DATETIME, Sets.newHashSet(LocalDateTime.class))
                    .put(PrimitiveType.LARGEINT, Sets.newHashSet(BigInteger.class))
                    .put(PrimitiveType.DECIMALV2, Sets.newHashSet(BigDecimal.class))
                    .build();

    private void checkUdfType(Class clazz, Method method, Type expType, Class pType, String pname)
            throws AnalysisException {
        if (!(expType instanceof ScalarType)) {
            throw new AnalysisException(
                    String.format("Method '%s' in class '%s' does not support non-scalar type '%s'",
                            method.getName(), clazz.getCanonicalName(), expType));
        }
        ScalarType scalarType = (ScalarType) expType;
        Set<Class> javaTypes = PrimitiveTypeToJavaClassType.get(scalarType.getPrimitiveType());
        if (javaTypes == null) {
            throw new AnalysisException(
                    String.format("Method '%s' in class '%s' does not support type '%s'",
                            method.getName(), clazz.getCanonicalName(), scalarType));
        }
        if (!javaTypes.contains(pType)) {
            throw new AnalysisException(
                    String.format("UDF class '%s' method '%s' %s[%s] type is not supported!",
                            clazz.getCanonicalName(), method.getName(), pname, pType.getCanonicalName()));
        }
    }

    private void checkRPCUdf(String symbol) throws AnalysisException {
        // TODO(yangzhg) support check function in FE when function service behind load balancer
        // the format for load balance can ref https://github.com/apache/incubator-brpc/blob/master/docs/en/client.md#connect-to-a-cluster
        String[] url = userFile.split(":");
        if (url.length != 2) {
            throw new AnalysisException("function server address invalid.");
        }
        String host = url[0];
        int port = Integer.valueOf(url[1]);
        ManagedChannel channel = NettyChannelBuilder.forAddress(host, port)
                .flowControlWindow(Config.grpc_max_message_size_bytes)
                .maxInboundMessageSize(Config.grpc_max_message_size_bytes)
                .enableRetry().maxRetryAttempts(3)
                .usePlaintext().build();
        PFunctionServiceGrpc.PFunctionServiceBlockingStub stub = PFunctionServiceGrpc.newBlockingStub(channel);
        FunctionService.PCheckFunctionRequest.Builder builder = FunctionService.PCheckFunctionRequest.newBuilder();
        builder.getFunctionBuilder().setFunctionName(symbol);
        for (Type arg : argsDef.getArgTypes()) {
            builder.getFunctionBuilder().addInputs(convertToPParameterType(arg));
        }
        builder.getFunctionBuilder().setOutput(convertToPParameterType(returnType.getType()));
        FunctionService.PCheckFunctionResponse response = stub.checkFn(builder.build());
        if (response == null || !response.hasStatus()) {
            throw new AnalysisException("cannot access function server");
        }
        if (response.getStatus().getStatusCode() != 0) {
            throw new AnalysisException("check function [" + symbol + "] failed: " + response.getStatus());
        }
    }

    private Types.PGenericType convertToPParameterType(Type arg) throws AnalysisException {
        Types.PGenericType.Builder typeBuilder = Types.PGenericType.newBuilder();
        switch (arg.getPrimitiveType()) {
            case INVALID_TYPE:
                typeBuilder.setId(Types.PGenericType.TypeId.UNKNOWN);
                break;
            case BOOLEAN:
                typeBuilder.setId(Types.PGenericType.TypeId.BOOLEAN);
                break;
            case SMALLINT:
                typeBuilder.setId(Types.PGenericType.TypeId.INT16);
                break;
            case TINYINT:
                typeBuilder.setId(Types.PGenericType.TypeId.INT8);
                break;
            case INT:
                typeBuilder.setId(Types.PGenericType.TypeId.INT32);
                break;
            case BIGINT:
                typeBuilder.setId(Types.PGenericType.TypeId.INT64);
                break;
            case FLOAT:
                typeBuilder.setId(Types.PGenericType.TypeId.FLOAT);
                break;
            case DOUBLE:
                typeBuilder.setId(Types.PGenericType.TypeId.DOUBLE);
                break;
            case CHAR:
            case VARCHAR:
                typeBuilder.setId(Types.PGenericType.TypeId.STRING);
                break;
            case HLL:
                typeBuilder.setId(Types.PGenericType.TypeId.HLL);
                break;
            case BITMAP:
                typeBuilder.setId(Types.PGenericType.TypeId.BITMAP);
                break;
            case DATE:
                typeBuilder.setId(Types.PGenericType.TypeId.DATE);
                break;
            case DATETIME:
            case TIME:
                typeBuilder.setId(Types.PGenericType.TypeId.DATETIME);
                break;
            case DECIMALV2:
                typeBuilder.setId(Types.PGenericType.TypeId.DECIMAL128)
                        .getDecimalTypeBuilder()
                        .setPrecision(((ScalarType) arg).getScalarPrecision())
                        .setScale(((ScalarType) arg).getScalarScale());
                break;
            case LARGEINT:
                typeBuilder.setId(Types.PGenericType.TypeId.INT128);
                break;
            default:
                throw new AnalysisException("type " + arg.getPrimitiveType().toString() + " is not supported");
        }
        return typeBuilder.build();
    }

    private TFunctionBinaryType getFunctionBinaryType(String type) {
        TFunctionBinaryType binaryType = null;
        try {
            binaryType = TFunctionBinaryType.valueOf(type);
        } catch (IllegalArgumentException e) {
            // ignore enum Exception
        }
        return binaryType;
    }

    private void analyzeAliasFunction() throws AnalysisException {
        function = AliasFunction.createFunction(functionName, argsDef.getArgTypes(),
                Type.VARCHAR, argsDef.isVariadic(), parameters, originFunction);
        ((AliasFunction) function).analyze();
    }

    @Override
    public String toSql() {
        StringBuilder stringBuilder = new StringBuilder();
        stringBuilder.append("CREATE ");
        if (isAggregate) {
            stringBuilder.append("AGGREGATE ");
        } else if (isAlias) {
            stringBuilder.append("ALIAS ");
        }

        stringBuilder.append("FUNCTION ");
        stringBuilder.append(functionName.toString());
        stringBuilder.append(argsDef.toSql());
        if (isAlias) {
            stringBuilder.append(" WITH PARAMETER (")
                    .append(parameters.toString())
                    .append(") AS ")
                    .append(originFunction.toSql());
        } else {
            stringBuilder.append(" RETURNS ");
            stringBuilder.append(returnType.toString());
        }
        if (properties.size() > 0) {
            stringBuilder.append(" PROPERTIES (");
            int i = 0;
            for (Map.Entry<String, String> entry : properties.entrySet()) {
                if (i != 0) {
                    stringBuilder.append(", ");
                }
                stringBuilder.append('"').append(entry.getKey()).append('"');
                stringBuilder.append("=");
                stringBuilder.append('"').append(entry.getValue()).append('"');
                i++;
            }
            stringBuilder.append(")");

        }
        return stringBuilder.toString();
    }

    @Override
    public RedirectStatus getRedirectStatus() {
        return RedirectStatus.FORWARD_WITH_SYNC;
    }
}<|MERGE_RESOLUTION|>--- conflicted
+++ resolved
@@ -64,19 +64,15 @@
 import java.net.URLClassLoader;
 import java.security.MessageDigest;
 import java.security.NoSuchAlgorithmException;
-import java.util.HashMap;
 import java.time.LocalDate;
 import java.time.LocalDateTime;
+import java.util.HashMap;
 import java.util.List;
 import java.util.Map;
 import java.util.Set;
 
 // create a user define function
 public class CreateFunctionStmt extends DdlStmt {
-<<<<<<< HEAD
-    private static final Logger LOG = LogManager.getLogger(CreateFunctionStmt.class);
-=======
->>>>>>> bc431f28
     @Deprecated
     public static final String OBJECT_FILE_KEY = "object_file";
     public static final String FILE_KEY = "file";
