--- conflicted
+++ resolved
@@ -17,6 +17,7 @@
 
 package org.apache.doris.statistics;
 
+import org.apache.doris.analysis.AnalyzeStmt;
 import org.apache.doris.catalog.Catalog;
 import org.apache.doris.common.AnalysisException;
 import org.apache.doris.common.Config;
@@ -26,11 +27,8 @@
 import org.apache.doris.statistics.StatisticsTask.TaskState;
 import org.apache.doris.statistics.StatsCategoryDesc.StatsCategory;
 
-import com.clearspring.analytics.util.Lists;
-<<<<<<< HEAD
+import com.google.common.collect.Lists;
 import com.google.common.collect.Maps;
-=======
->>>>>>> 70acb137
 import com.google.common.collect.Queues;
 
 import org.apache.logging.log4j.LogManager;
@@ -41,12 +39,10 @@
 import java.util.Queue;
 import java.util.concurrent.ExecutionException;
 import java.util.concurrent.Future;
-<<<<<<< HEAD
+import java.util.concurrent.RejectedExecutionException;
 import java.util.concurrent.ThreadPoolExecutor;
 import java.util.concurrent.TimeUnit;
 import java.util.concurrent.TimeoutException;
-=======
->>>>>>> 70acb137
 
 /*
 Schedule statistics task
@@ -54,15 +50,11 @@
 public class StatisticsTaskScheduler extends MasterDaemon {
     private final static Logger LOG = LogManager.getLogger(StatisticsTaskScheduler.class);
 
-<<<<<<< HEAD
-    private final Queue<StatisticsTask> queue = Queues.newLinkedBlockingQueue();
-=======
     private final Queue<StatisticsTask> queue = Queues.newLinkedBlockingQueue(Config.cbo_max_statistics_task_num);
 
     public int getUnfinishedTaskNum() {
         return queue.size();
     }
->>>>>>> 70acb137
 
     public StatisticsTaskScheduler() {
         super("Statistics task scheduler", 0);
@@ -75,51 +67,53 @@
 
         if (!tasks.isEmpty()) {
             ThreadPoolExecutor executor = ThreadPoolManager.newDaemonCacheThreadPool(tasks.size(),
-                    "statistic-pool", false);
+                "statistic-pool", false);
             StatisticsJobManager jobManager = Catalog.getCurrentCatalog().getStatisticsJobManager();
             Map<Long, StatisticsJob> statisticsJobs = jobManager.getIdToStatisticsJob();
-            Map<Long, Future<StatisticsTaskResult>> taskMap = Maps.newLinkedHashMap();
+            Map<Long, List<Map<Long, Future<StatisticsTaskResult>>>> resultMap = Maps.newLinkedHashMap();
 
-            long jobId = -1;
-            int taskSize = 0;
+            // begin to schedule tasks
             for (StatisticsTask task : tasks) {
-                this.queue.remove();
-                // handle task result for each job
-                if (taskSize > 0 && jobId != task.getJobId()) {
-                    handleTaskResult(jobId, taskMap);
-                    taskMap.clear();
-                    taskSize = 0;
+                queue.remove();
+                long jobId = task.getJobId();
+                StatisticsJob statisticsJob = statisticsJobs.get(jobId);
+                if (checkJobIsValid(jobId)) {
+                    try {
+                        // submit task to executor and update task and job state
+                        Future<StatisticsTaskResult> future = executor.submit(task);
+                        task.updateTaskState(TaskState.RUNNING);
+                        if (statisticsJob.getJobState() == JobState.SCHEDULING) {
+                            statisticsJob.updateJobState(JobState.RUNNING);
+                        }
+                        // save task info to be handled later
+                        Map<Long, Future<StatisticsTaskResult>> taskInfo = Maps.newHashMap();
+                        taskInfo.put(task.getId(), future);
+                        List<Map<Long, Future<StatisticsTaskResult>>> jobInfo = resultMap
+                            .getOrDefault(jobId, Lists.newArrayList());
+                        jobInfo.add(taskInfo);
+                        resultMap.put(jobId, jobInfo);
+                    } catch (RejectedExecutionException | IllegalStateException e) {
+                        task.updateTaskState(TaskState.FAILED);
+                        statisticsJob.updateJobState(JobState.FAILED);
+                        LOG.info("Failed to schedule statistics task(id={})", task.getId(), e);
+                    }
                 }
-                Future<StatisticsTaskResult> future = executor.submit(task);
-                task.setStartTime(System.currentTimeMillis());
-                task.updateTaskState(TaskState.RUNNING);
-                long taskId = task.getId();
-                taskMap.put(taskId, future);
-                // update job state
-                jobId = task.getJobId();
-                StatisticsJob statisticsJob = statisticsJobs.get(jobId);
-                if (statisticsJob.getJobState() == JobState.SCHEDULING) {
-                    statisticsJob.setStartTime(System.currentTimeMillis());
-                    statisticsJob.updateJobState(JobState.RUNNING);
-                }
-                taskSize++;
             }
 
-            if (taskSize > 0) {
-                handleTaskResult(jobId, taskMap);
-            }
+            // handle task results
+            handleTaskResult(resultMap);
         }
     }
 
-    public void addTasks(List<StatisticsTask> statisticsTaskList) {
-        this.queue.addAll(statisticsTaskList);
+    public void addTasks(List<StatisticsTask> statisticsTaskList) throws IllegalStateException {
+        queue.addAll(statisticsTaskList);
     }
 
     private List<StatisticsTask> peek() {
         List<StatisticsTask> tasks = Lists.newArrayList();
         int i = Config.cbo_concurrency_statistics_task_num;
         while (i > 0) {
-            StatisticsTask task = this.queue.peek();
+            StatisticsTask task = queue.peek();
             if (task == null) {
                 break;
             }
@@ -129,42 +123,53 @@
         return tasks;
     }
 
-    private void handleTaskResult(Long jobId, Map<Long, Future<StatisticsTaskResult>> taskMap) {
+    private void handleTaskResult(Map<Long, List<Map<Long, Future<StatisticsTaskResult>>>> resultMap) {
         StatisticsManager statsManager = Catalog.getCurrentCatalog().getStatisticsManager();
         StatisticsJobManager jobManager = Catalog.getCurrentCatalog().getStatisticsJobManager();
 
-        long timeout = jobManager.getIdToStatisticsJob().get(jobId).getTaskTimeout();
+        resultMap.forEach((jobId, taskMapList) -> {
+            if (checkJobIsValid(jobId)) {
+                String errorMsg = "";
+                StatisticsJob statisticsJob = jobManager.getIdToStatisticsJob().get(jobId);
+                Map<String, String> properties = statisticsJob.getProperties();
+                long timeout = Long.parseLong(properties.get(AnalyzeStmt.CBO_STATISTICS_TASK_TIMEOUT_SEC));
 
-        for (Map.Entry<Long, Future<StatisticsTaskResult>> entry : taskMap.entrySet()) {
-            String errorMsg = "";
-            long taskId = entry.getKey();
-            Future<StatisticsTaskResult> future = entry.getValue();
-            try {
-                StatisticsTaskResult taskResult = future.get(timeout, TimeUnit.SECONDS);
-                StatsCategoryDesc categoryDesc = taskResult.getCategoryDesc();
-                StatsCategory category = categoryDesc.getCategory();
-                if (category == StatsCategory.TABLE) {
-                    // update table statistics
-                    statsManager.alterTableStatistics(taskResult);
-                } else if (category == StatsCategory.COLUMN) {
-                    // update column statistics
-                    statsManager.alterColumnStatistics(taskResult);
+                for (Map<Long, Future<StatisticsTaskResult>> taskInfos : taskMapList) {
+                    for (Map.Entry<Long, Future<StatisticsTaskResult>> taskInfo : taskInfos.entrySet()) {
+                        Long taskId = taskInfo.getKey();
+                        Future<StatisticsTaskResult> future = taskInfo.getValue();
+
+                        try {
+                            StatisticsTaskResult taskResult = future.get(timeout, TimeUnit.SECONDS);
+                            StatsCategoryDesc categoryDesc = taskResult.getCategoryDesc();
+                            StatsCategory category = categoryDesc.getCategory();
+                            if (category == StatsCategory.TABLE) {
+                                // update table statistics
+                                statsManager.alterTableStatistics(taskResult);
+                            } else if (category == StatsCategory.COLUMN) {
+                                // update column statistics
+                                statsManager.alterColumnStatistics(taskResult);
+                            }
+                        } catch (TimeoutException | AnalysisException | ExecutionException | InterruptedException | IllegalStateException e) {
+                            errorMsg = e.getMessage();
+                            LOG.info("Failed to update statistics. jobId: {}, taskId: {}, e: {}", jobId, taskId, e);
+                        }
+
+                        // update the task and job info
+                        statisticsJob.updateJobInfoByTaskId(taskId, errorMsg);
+                    }
                 }
-            } catch (TimeoutException e) {
-                errorMsg = "The statistics task was timeout";
-                LOG.info("{}, jobId: {}, e: {}", errorMsg, jobId, e);
-            } catch (AnalysisException e) {
-                errorMsg = "Failed to update statistics. " + e;
-                LOG.info("{}, jobId: {}, e: {}", errorMsg, jobId, e);
-            } catch (ExecutionException e) {
-                errorMsg = "Failed to execute statistics task";
-                LOG.info("{}, jobId: {}, e: {}", errorMsg, jobId, e);
-            } catch (InterruptedException e) {
-                errorMsg = "The statistics task was interrupted";
-                LOG.info("{}, jobId: {}, e: {}", errorMsg, jobId, e);
             }
-            // update the job info
-            jobManager.alterStatisticsJobInfo(jobId, taskId, errorMsg);
+        });
+    }
+
+    public boolean checkJobIsValid(Long jobId) {
+        StatisticsJobManager jobManager = Catalog.getCurrentCatalog().getStatisticsJobManager();
+        StatisticsJob statisticsJob = jobManager.getIdToStatisticsJob().get(jobId);
+        if (statisticsJob == null) {
+            return false;
         }
+        JobState jobState = statisticsJob.getJobState();
+        return jobState != JobState.CANCELLED && jobState != JobState.FAILED;
     }
 }