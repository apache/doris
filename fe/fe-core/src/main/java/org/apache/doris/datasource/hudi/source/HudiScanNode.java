// Licensed to the Apache Software Foundation (ASF) under one
// or more contributor license agreements.  See the NOTICE file
// distributed with this work for additional information
// regarding copyright ownership.  The ASF licenses this file
// to you under the Apache License, Version 2.0 (the
// "License"); you may not use this file except in compliance
// with the License.  You may obtain a copy of the License at
//
//   http://www.apache.org/licenses/LICENSE-2.0
//
// Unless required by applicable law or agreed to in writing,
// software distributed under the License is distributed on an
// "AS IS" BASIS, WITHOUT WARRANTIES OR CONDITIONS OF ANY
// KIND, either express or implied.  See the License for the
// specific language governing permissions and limitations
// under the License.

package org.apache.doris.datasource.hudi.source;

import org.apache.doris.analysis.TableScanParams;
import org.apache.doris.analysis.TableSnapshot;
import org.apache.doris.analysis.TupleDescriptor;
import org.apache.doris.catalog.Env;
import org.apache.doris.catalog.ListPartitionItem;
import org.apache.doris.catalog.PartitionItem;
import org.apache.doris.catalog.Type;
import org.apache.doris.common.AnalysisException;
import org.apache.doris.common.UserException;
import org.apache.doris.common.util.LocationPath;
import org.apache.doris.datasource.ExternalTable;
import org.apache.doris.datasource.FileSplit;
import org.apache.doris.datasource.TableFormatType;
import org.apache.doris.datasource.hive.HiveMetaStoreClientHelper;
import org.apache.doris.datasource.hive.HivePartition;
import org.apache.doris.datasource.hive.source.HiveScanNode;
import org.apache.doris.datasource.hudi.HudiUtils;
import org.apache.doris.planner.PlanNodeId;
import org.apache.doris.qe.ConnectContext;
import org.apache.doris.qe.SessionVariable;
import org.apache.doris.spi.Split;
import org.apache.doris.statistics.StatisticalType;
import org.apache.doris.thrift.TExplainLevel;
import org.apache.doris.thrift.TFileFormatType;
import org.apache.doris.thrift.TFileRangeDesc;
import org.apache.doris.thrift.THudiFileDesc;
import org.apache.doris.thrift.TTableFormatFileDesc;

import com.google.common.collect.Lists;
import com.google.common.collect.Maps;
import org.apache.avro.Schema;
import org.apache.hudi.avro.HoodieAvroUtils;
import org.apache.hudi.common.fs.FSUtils;
import org.apache.hudi.common.model.BaseFile;
import org.apache.hudi.common.model.FileSlice;
import org.apache.hudi.common.model.HoodieBaseFile;
import org.apache.hudi.common.model.HoodieLogFile;
import org.apache.hudi.common.table.HoodieTableMetaClient;
import org.apache.hudi.common.table.TableSchemaResolver;
import org.apache.hudi.common.table.timeline.HoodieInstant;
import org.apache.hudi.common.table.timeline.HoodieTimeline;
import org.apache.hudi.common.table.view.HoodieTableFileSystemView;
import org.apache.hudi.common.util.Option;
import org.apache.hudi.storage.StoragePath;
import org.apache.hudi.storage.StoragePathInfo;
import org.apache.logging.log4j.LogManager;
import org.apache.logging.log4j.Logger;

import java.io.IOException;
import java.util.ArrayList;
import java.util.Arrays;
import java.util.Collections;
import java.util.List;
import java.util.Locale;
import java.util.Map;
import java.util.Optional;
import java.util.concurrent.CompletableFuture;
import java.util.concurrent.CountDownLatch;
import java.util.concurrent.Executor;
import java.util.concurrent.Semaphore;
import java.util.concurrent.atomic.AtomicInteger;
import java.util.concurrent.atomic.AtomicLong;
import java.util.concurrent.atomic.AtomicReference;
import java.util.stream.Collectors;

public class HudiScanNode extends HiveScanNode {

    private static final Logger LOG = LogManager.getLogger(HudiScanNode.class);

    private boolean isCowTable;

    private final AtomicLong noLogsSplitNum = new AtomicLong(0);

    private final boolean useHiveSyncPartition;

    private HoodieTableMetaClient hudiClient;
    private String basePath;
    private String inputFormat;
    private String serdeLib;
    private List<String> columnNames;
    private List<String> columnTypes;

    private boolean partitionInit = false;
    private HoodieTimeline timeline;
    private Option<String> snapshotTimestamp;
    private String queryInstant;

    private final AtomicReference<UserException> batchException = new AtomicReference<>(null);
    private List<HivePartition> prunedPartitions;
    private final Semaphore splittersOnFlight = new Semaphore(NUM_SPLITTERS_ON_FLIGHT);
    private final AtomicInteger numSplitsPerPartition = new AtomicInteger(NUM_SPLITS_PER_PARTITION);

    private boolean incrementalRead = false;
    private TableScanParams scanParams;
    private IncrementalRelation incrementalRelation;
    private SessionVariable sessionVariable;

    /**
     * External file scan node for Query Hudi table
     * needCheckColumnPriv: Some of ExternalFileScanNode do not need to check column
     * priv
     * eg: s3 tvf
     * These scan nodes do not have corresponding catalog/database/table info, so no
     * need to do priv check
     */
    public HudiScanNode(PlanNodeId id, TupleDescriptor desc, boolean needCheckColumnPriv,
            Optional<TableScanParams> scanParams, Optional<IncrementalRelation> incrementalRelation,
            SessionVariable sessionVariable) {
        super(id, desc, "HUDI_SCAN_NODE", StatisticalType.HUDI_SCAN_NODE, needCheckColumnPriv);
        isCowTable = hmsTable.isHoodieCowTable();
        if (LOG.isDebugEnabled()) {
            if (isCowTable) {
                LOG.debug("Hudi table {} can read as cow/read optimize table", hmsTable.getFullQualifiers());
            } else {
                LOG.debug("Hudi table {} is a mor table, and will use JNI to read data in BE",
                        hmsTable.getFullQualifiers());
            }
        }
        useHiveSyncPartition = hmsTable.useHiveSyncPartition();
        this.scanParams = scanParams.orElse(null);
        this.incrementalRelation = incrementalRelation.orElse(null);
        this.incrementalRead = (this.scanParams != null && this.scanParams.incrementalRead());
        this.sessionVariable = sessionVariable;
    }

    @Override
    public TFileFormatType getFileFormatType() throws UserException {
        if (canUseNativeReader()) {
            return super.getFileFormatType();
        } else {
            // Use jni to read hudi table in BE
            return TFileFormatType.FORMAT_JNI;
        }
    }

    @Override
    protected void doInitialize() throws UserException {
        ExternalTable table = (ExternalTable) desc.getTable();
        if (table.isView()) {
            throw new AnalysisException(
                    String.format("Querying external view '%s.%s' is not supported", table.getDbName(),
                            table.getName()));
        }
        computeColumnsFilter();
        initBackendPolicy();
        initSchemaParams();

        hudiClient = HiveMetaStoreClientHelper.getHudiClient(hmsTable);
        hudiClient.reloadActiveTimeline();
        basePath = hmsTable.getRemoteTable().getSd().getLocation();
        inputFormat = hmsTable.getRemoteTable().getSd().getInputFormat();
        serdeLib = hmsTable.getRemoteTable().getSd().getSerdeInfo().getSerializationLib();
        columnNames = new ArrayList<>();
        columnTypes = new ArrayList<>();
        TableSchemaResolver schemaUtil = new TableSchemaResolver(hudiClient);
        Schema hudiSchema;
        try {
            hudiSchema = HoodieAvroUtils.createHoodieWriteSchema(schemaUtil.getTableAvroSchema());
        } catch (Exception e) {
            throw new UserException("Cannot get hudi table schema.");
        }
        for (Schema.Field hudiField : hudiSchema.getFields()) {
            columnNames.add(hudiField.name().toLowerCase(Locale.ROOT));
            String columnType = HudiUtils.convertAvroToHiveType(hudiField.schema());
            columnTypes.add(columnType);
        }

        if (scanParams != null && !scanParams.incrementalRead()) {
            // Only support incremental read
            throw new UserException("Not support function '" + scanParams.getParamType() + "' in hudi table");
        }
        if (incrementalRead) {
            if (isCowTable) {
                try {
                    Map<String, String> serd = hmsTable.getRemoteTable().getSd().getSerdeInfo().getParameters();
                    if ("true".equals(serd.get("hoodie.query.as.ro.table"))
                            && hmsTable.getRemoteTable().getTableName().endsWith("_ro")) {
                        // Incremental read RO table as RT table, I don't know why?
                        isCowTable = false;
                        LOG.warn("Execute incremental read on RO table: {}", hmsTable.getFullQualifiers());
                    }
                } catch (Exception e) {
                    // ignore
                }
            }
            if (incrementalRelation == null) {
                throw new UserException("Failed to create incremental relation");
            }
        }

        timeline = hudiClient.getCommitsAndCompactionTimeline().filterCompletedInstants();
        TableSnapshot tableSnapshot = getQueryTableSnapshot();
        if (tableSnapshot != null) {
            if (tableSnapshot.getType() == TableSnapshot.VersionType.VERSION) {
                throw new UserException("Hudi does not support `FOR VERSION AS OF`, please use `FOR TIME AS OF`");
            }
            queryInstant = tableSnapshot.getTime().replaceAll("[-: ]", "");
            snapshotTimestamp = Option.of(queryInstant);
        } else {
            Option<HoodieInstant> snapshotInstant = timeline.lastInstant();
            if (!snapshotInstant.isPresent()) {
                prunedPartitions = Collections.emptyList();
                partitionInit = true;
                return;
            }
            queryInstant = snapshotInstant.get().getTimestamp();
            snapshotTimestamp = Option.empty();
        }
    }

    @Override
    protected Map<String, String> getLocationProperties() throws UserException {
        if (incrementalRead) {
            return incrementalRelation.getHoodieParams();
        } else {
            // HudiJniScanner uses hadoop client to read data.
            return hmsTable.getHadoopProperties();
        }
    }

    @Override
    protected void setScanParams(TFileRangeDesc rangeDesc, Split split) {
        if (split instanceof HudiSplit) {
            HudiSplit hudiSplit = (HudiSplit) split;
            if (rangeDesc.getFormatType() == TFileFormatType.FORMAT_JNI
                    && !sessionVariable.isForceJniScanner()
                    && hudiSplit.getHudiDeltaLogs().isEmpty()) {
                // no logs, is read optimize table, fallback to use native reader
                // TODO: support read orc hudi table in native reader
                rangeDesc.setFormatType(TFileFormatType.FORMAT_PARQUET);
            }
            setHudiParams(rangeDesc, hudiSplit);
        }
    }

    private void setHudiParams(TFileRangeDesc rangeDesc, HudiSplit hudiSplit) {
        TTableFormatFileDesc tableFormatFileDesc = new TTableFormatFileDesc();
        tableFormatFileDesc.setTableFormatType(hudiSplit.getTableFormatType().value());
        THudiFileDesc fileDesc = new THudiFileDesc();
        fileDesc.setInstantTime(hudiSplit.getInstantTime());
        fileDesc.setSerde(hudiSplit.getSerde());
        fileDesc.setInputFormat(hudiSplit.getInputFormat());
        fileDesc.setBasePath(hudiSplit.getBasePath());
        fileDesc.setDataFilePath(hudiSplit.getDataFilePath());
        fileDesc.setDataFileLength(hudiSplit.getFileLength());
        fileDesc.setDeltaLogs(hudiSplit.getHudiDeltaLogs());
        fileDesc.setColumnNames(hudiSplit.getHudiColumnNames());
        fileDesc.setColumnTypes(hudiSplit.getHudiColumnTypes());
        // TODO(gaoxin): support complex types
        // fileDesc.setNestedFields(hudiSplit.getNestedFields());
        fileDesc.setHudiJniScanner(hudiSplit.getHudiJniScanner());
        tableFormatFileDesc.setHudiParams(fileDesc);
        rangeDesc.setTableFormatParams(tableFormatFileDesc);
    }

<<<<<<< HEAD
    private List<HivePartition> getPrunedPartitions(HoodieTableMetaClient metaClient) {
=======
    private boolean canUseNativeReader() {
        return !sessionVariable.isForceJniScanner() && isCowTable;
    }

    private List<HivePartition> getPrunedPartitions(
            HoodieTableMetaClient metaClient, Option<String> snapshotTimestamp) throws AnalysisException {
>>>>>>> d22bd832
        List<Type> partitionColumnTypes = hmsTable.getPartitionColumnTypes();
        if (!partitionColumnTypes.isEmpty()) {
            this.totalPartitionNum = selectedPartitions.totalPartitionNum;
            Map<String, PartitionItem> prunedPartitions = selectedPartitions.selectedPartitions;
            this.selectedPartitionNum = prunedPartitions.size();

            String dbName = hmsTable.getDbName();
            String tblName = hmsTable.getName();
            String inputFormat = hmsTable.getRemoteTable().getSd().getInputFormat();
            String basePath = metaClient.getBasePathV2().toString();

            List<HivePartition> hivePartitions = Lists.newArrayList();
            prunedPartitions.forEach(
                    (key, value) -> {
                        String path = basePath + "/" + key;
                        hivePartitions.add(new HivePartition(
                                dbName, tblName, false, inputFormat, path,
                                ((ListPartitionItem) value).getItems().get(0).getPartitionValuesAsStringList(),
                                Maps.newHashMap()));
                    }
            );
            return hivePartitions;
        }
        // unpartitioned table, create a dummy partition to save location and
        // inputformat,
        // so that we can unify the interface.
        HivePartition dummyPartition = new HivePartition(hmsTable.getDbName(), hmsTable.getName(), true,
                hmsTable.getRemoteTable().getSd().getInputFormat(),
                hmsTable.getRemoteTable().getSd().getLocation(), null, Maps.newHashMap());
        this.totalPartitionNum = 1;
        this.selectedPartitionNum = 1;
        return Lists.newArrayList(dummyPartition);
    }

    private List<Split> getIncrementalSplits() {
        if (canUseNativeReader()) {
            List<Split> splits = incrementalRelation.collectSplits();
            noLogsSplitNum.addAndGet(splits.size());
            return splits;
        }
        Option<String[]> partitionColumns = hudiClient.getTableConfig().getPartitionFields();
        List<String> partitionNames = partitionColumns.isPresent() ? Arrays.asList(partitionColumns.get())
                : Collections.emptyList();
        return incrementalRelation.collectFileSlices().stream().map(fileSlice -> generateHudiSplit(fileSlice,
                HudiPartitionProcessor.parsePartitionValues(partitionNames, fileSlice.getPartitionPath()),
                incrementalRelation.getEndTs())).collect(Collectors.toList());
    }

    private void getPartitionSplits(HivePartition partition, List<Split> splits) throws IOException {
        String globPath;
        String partitionName;
        if (partition.isDummyPartition()) {
            partitionName = "";
            globPath = hudiClient.getBasePathV2().toString() + "/*";
        } else {
            partitionName = FSUtils.getRelativePartitionPath(hudiClient.getBasePathV2(),
                    new StoragePath(partition.getPath()));
            globPath = String.format("%s/%s/*", hudiClient.getBasePathV2().toString(), partitionName);
        }
        List<StoragePathInfo> statuses = FSUtils.getGlobStatusExcludingMetaFolder(
                hudiClient.getRawHoodieStorage(), new StoragePath(globPath));
        HoodieTableFileSystemView fileSystemView = new HoodieTableFileSystemView(hudiClient,
                timeline, statuses);

        if (canUseNativeReader()) {
            fileSystemView.getLatestBaseFilesBeforeOrOn(partitionName, queryInstant).forEach(baseFile -> {
                noLogsSplitNum.incrementAndGet();
                String filePath = baseFile.getPath();
                long fileSize = baseFile.getFileSize();
                // Need add hdfs host to location
                LocationPath locationPath = new LocationPath(filePath, hmsTable.getCatalogProperties());
                splits.add(new FileSplit(locationPath, 0, fileSize, fileSize, 0,
                        new String[0], partition.getPartitionValues()));
            });
        } else {
            fileSystemView.getLatestMergedFileSlicesBeforeOrOn(partitionName, queryInstant)
                    .forEach(fileSlice -> splits.add(
                            generateHudiSplit(fileSlice, partition.getPartitionValues(), queryInstant)));
        }
    }

    private void getPartitionsSplits(List<HivePartition> partitions, List<Split> splits) {
        Executor executor = Env.getCurrentEnv().getExtMetaCacheMgr().getFileListingExecutor();
        CountDownLatch countDownLatch = new CountDownLatch(partitions.size());
        AtomicReference<Throwable> throwable = new AtomicReference<>();
        partitions.forEach(partition -> executor.execute(() -> {
            try {
                getPartitionSplits(partition, splits);
            } catch (Throwable t) {
                throwable.set(t);
            } finally {
                countDownLatch.countDown();
            }
        }));
        try {
            countDownLatch.await();
        } catch (InterruptedException e) {
            throw new RuntimeException(e.getMessage(), e);
        }
        if (throwable.get() != null) {
            throw new RuntimeException(throwable.get().getMessage(), throwable.get());
        }
    }

    @Override
    public List<Split> getSplits() throws UserException {
        if (incrementalRead && !incrementalRelation.fallbackFullTableScan()) {
            return getIncrementalSplits();
        }
        if (!partitionInit) {
            prunedPartitions = HiveMetaStoreClientHelper.ugiDoAs(
                    HiveMetaStoreClientHelper.getConfiguration(hmsTable),
                    () -> getPrunedPartitions(hudiClient));
            partitionInit = true;
        }
        List<Split> splits = Collections.synchronizedList(new ArrayList<>());
        getPartitionsSplits(prunedPartitions, splits);
        return splits;
    }

    @Override
    public void startSplit() {
        if (prunedPartitions.isEmpty()) {
            splitAssignment.finishSchedule();
            return;
        }
        AtomicInteger numFinishedPartitions = new AtomicInteger(0);
        CompletableFuture.runAsync(() -> {
            for (HivePartition partition : prunedPartitions) {
                if (batchException.get() != null || splitAssignment.isStop()) {
                    break;
                }
                try {
                    splittersOnFlight.acquire();
                } catch (InterruptedException e) {
                    batchException.set(new UserException(e.getMessage(), e));
                    break;
                }
                CompletableFuture.runAsync(() -> {
                    try {
                        List<Split> allFiles = Lists.newArrayList();
                        getPartitionSplits(partition, allFiles);
                        if (allFiles.size() > numSplitsPerPartition.get()) {
                            numSplitsPerPartition.set(allFiles.size());
                        }
                        splitAssignment.addToQueue(allFiles);
                    } catch (IOException e) {
                        batchException.set(new UserException(e.getMessage(), e));
                    } finally {
                        splittersOnFlight.release();
                        if (batchException.get() != null) {
                            splitAssignment.setException(batchException.get());
                        }
                        if (numFinishedPartitions.incrementAndGet() == prunedPartitions.size()) {
                            splitAssignment.finishSchedule();
                        }
                    }
                });
            }
            if (batchException.get() != null) {
                splitAssignment.setException(batchException.get());
            }
        });
    }

    @Override
    public boolean isBatchMode() {
        if (incrementalRead && !incrementalRelation.fallbackFullTableScan()) {
            return false;
        }
        if (!partitionInit) {
            // Non partition table will get one dummy partition
            prunedPartitions = HiveMetaStoreClientHelper.ugiDoAs(
                    HiveMetaStoreClientHelper.getConfiguration(hmsTable),
                    () -> getPrunedPartitions(hudiClient));
            partitionInit = true;
        }
        int numPartitions = ConnectContext.get().getSessionVariable().getNumPartitionsInBatchMode();
        return numPartitions >= 0 && prunedPartitions.size() >= numPartitions;
    }

    @Override
    public int numApproximateSplits() {
        return numSplitsPerPartition.get() * prunedPartitions.size();
    }

    private HudiSplit generateHudiSplit(FileSlice fileSlice, List<String> partitionValues, String queryInstant) {
        Optional<HoodieBaseFile> baseFile = fileSlice.getBaseFile().toJavaOptional();
        String filePath = baseFile.map(BaseFile::getPath).orElse("");
        long fileSize = baseFile.map(BaseFile::getFileSize).orElse(0L);
        fileSlice.getPartitionPath();

        List<String> logs = fileSlice.getLogFiles().map(HoodieLogFile::getPath)
                .map(StoragePath::toString)
                .collect(Collectors.toList());
        if (logs.isEmpty()) {
            noLogsSplitNum.incrementAndGet();
        }

        // no base file, use log file to parse file type
        String agencyPath = filePath.isEmpty() ? logs.get(0) : filePath;
        HudiSplit split = new HudiSplit(new LocationPath(agencyPath, hmsTable.getCatalogProperties()),
                0, fileSize, fileSize, new String[0], partitionValues);
        split.setTableFormatType(TableFormatType.HUDI);
        split.setDataFilePath(filePath);
        split.setHudiDeltaLogs(logs);
        split.setInputFormat(inputFormat);
        split.setSerde(serdeLib);
        split.setBasePath(basePath);
        split.setHudiColumnNames(columnNames);
        split.setHudiColumnTypes(columnTypes);
        split.setInstantTime(queryInstant);
        split.setHudiJniScanner(sessionVariable.getHudiJniScanner());
        return split;
    }

    @Override
    public String getNodeExplainString(String prefix, TExplainLevel detailLevel) {
        if (isBatchMode()) {
            return super.getNodeExplainString(prefix, detailLevel);
        } else {
            return super.getNodeExplainString(prefix, detailLevel)
                    + String.format("%shudiNativeReadSplits=%d/%d\n", prefix, noLogsSplitNum.get(), selectedSplitNum);
        }
    }
}<|MERGE_RESOLUTION|>--- conflicted
+++ resolved
@@ -271,17 +271,12 @@
         tableFormatFileDesc.setHudiParams(fileDesc);
         rangeDesc.setTableFormatParams(tableFormatFileDesc);
     }
-
-<<<<<<< HEAD
-    private List<HivePartition> getPrunedPartitions(HoodieTableMetaClient metaClient) {
-=======
+  
     private boolean canUseNativeReader() {
         return !sessionVariable.isForceJniScanner() && isCowTable;
     }
 
-    private List<HivePartition> getPrunedPartitions(
-            HoodieTableMetaClient metaClient, Option<String> snapshotTimestamp) throws AnalysisException {
->>>>>>> d22bd832
+    private List<HivePartition> getPrunedPartitions(HoodieTableMetaClient metaClient) {
         List<Type> partitionColumnTypes = hmsTable.getPartitionColumnTypes();
         if (!partitionColumnTypes.isEmpty()) {
             this.totalPartitionNum = selectedPartitions.totalPartitionNum;
