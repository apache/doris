--- conflicted
+++ resolved
@@ -215,12 +215,10 @@
 
     private boolean privChecked;
 
-<<<<<<< HEAD
     // for dictionary sink. report used backends after done distribute planning.
     private List<Backend> usedBackendsDistributing;
-=======
+
     private boolean prepareStage = false;
->>>>>>> 4be0d69d
 
     public StatementContext() {
         this(ConnectContext.get(), null, 0);
@@ -783,20 +781,19 @@
         this.privChecked = privChecked;
     }
 
-<<<<<<< HEAD
     public List<Backend> getUsedBackendsDistributing() {
         return usedBackendsDistributing;
     }
 
     public void setUsedBackendsDistributing(List<Backend> usedBackends) {
         this.usedBackendsDistributing = usedBackends;
-=======
+    }
+
     public void setPrepareStage(boolean isPrepare) {
         this.prepareStage = isPrepare;
     }
 
     public boolean isPrepareStage() {
         return prepareStage;
->>>>>>> 4be0d69d
     }
 }