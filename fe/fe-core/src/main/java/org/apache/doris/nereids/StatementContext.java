// Licensed to the Apache Software Foundation (ASF) under one
// or more contributor license agreements.  See the NOTICE file
// distributed with this work for additional information
// regarding copyright ownership.  The ASF licenses this file
// to you under the Apache License, Version 2.0 (the
// "License"); you may not use this file except in compliance
// with the License.  You may obtain a copy of the License at
//
//   http://www.apache.org/licenses/LICENSE-2.0
//
// Unless required by applicable law or agreed to in writing,
// software distributed under the License is distributed on an
// "AS IS" BASIS, WITHOUT WARRANTIES OR CONDITIONS OF ANY
// KIND, either express or implied.  See the License for the
// specific language governing permissions and limitations
// under the License.

package org.apache.doris.nereids;

import org.apache.doris.analysis.StatementBase;
import org.apache.doris.analysis.TableScanParams;
import org.apache.doris.analysis.TableSnapshot;
import org.apache.doris.catalog.Column;
import org.apache.doris.catalog.MTMV;
import org.apache.doris.catalog.MaterializedIndexMeta;
import org.apache.doris.catalog.Partition;
import org.apache.doris.catalog.TableIf;
import org.apache.doris.catalog.View;
import org.apache.doris.common.FormatOptions;
import org.apache.doris.common.Id;
import org.apache.doris.common.IdGenerator;
import org.apache.doris.common.Pair;
import org.apache.doris.datasource.mvcc.MvccSnapshot;
import org.apache.doris.datasource.mvcc.MvccTable;
import org.apache.doris.datasource.mvcc.MvccTableInfo;
import org.apache.doris.mtmv.BaseTableInfo;
import org.apache.doris.nereids.analyzer.UnboundRelation;
import org.apache.doris.nereids.exceptions.AnalysisException;
import org.apache.doris.nereids.hint.Hint;
import org.apache.doris.nereids.hint.UseMvHint;
import org.apache.doris.nereids.memo.Group;
import org.apache.doris.nereids.rules.RuleType;
import org.apache.doris.nereids.rules.analysis.ColumnAliasGenerator;
import org.apache.doris.nereids.trees.expressions.CTEId;
import org.apache.doris.nereids.trees.expressions.ExprId;
import org.apache.doris.nereids.trees.expressions.Expression;
import org.apache.doris.nereids.trees.expressions.Placeholder;
import org.apache.doris.nereids.trees.expressions.Slot;
import org.apache.doris.nereids.trees.expressions.SlotReference;
import org.apache.doris.nereids.trees.expressions.StatementScopeIdGenerator;
import org.apache.doris.nereids.trees.plans.ObjectId;
import org.apache.doris.nereids.trees.plans.PlaceholderId;
import org.apache.doris.nereids.trees.plans.Plan;
import org.apache.doris.nereids.trees.plans.RelationId;
import org.apache.doris.nereids.trees.plans.TableId;
import org.apache.doris.nereids.trees.plans.logical.LogicalCTEConsumer;
import org.apache.doris.nereids.trees.plans.logical.LogicalPlan;
import org.apache.doris.nereids.util.RelationUtil;
import org.apache.doris.qe.ConnectContext;
import org.apache.doris.qe.OriginStatement;
import org.apache.doris.qe.SessionVariable;
import org.apache.doris.qe.ShortCircuitQueryContext;
import org.apache.doris.qe.cache.CacheAnalyzer;
import org.apache.doris.statistics.Statistics;
import org.apache.doris.system.Backend;

import com.google.common.annotations.VisibleForTesting;
import com.google.common.base.Stopwatch;
import com.google.common.base.Supplier;
import com.google.common.base.Suppliers;
import com.google.common.base.Throwables;
import com.google.common.collect.HashMultimap;
import com.google.common.collect.ImmutableList;
import com.google.common.collect.Maps;
import com.google.common.collect.Multimap;
import com.google.common.collect.Sets;
import org.apache.logging.log4j.LogManager;
import org.apache.logging.log4j.Logger;

import java.io.Closeable;
import java.util.ArrayList;
import java.util.BitSet;
import java.util.Collection;
import java.util.Comparator;
import java.util.HashMap;
import java.util.HashSet;
import java.util.LinkedHashMap;
import java.util.List;
import java.util.Map;
import java.util.Optional;
import java.util.PriorityQueue;
import java.util.Set;
import java.util.Stack;
import java.util.TreeMap;
import java.util.concurrent.TimeUnit;
import javax.annotation.concurrent.GuardedBy;

/**
 * Statement context for nereids
 */
public class StatementContext implements Closeable {
    private static final Logger LOG = LogManager.getLogger(StatementContext.class);

    /**
     * indicate where the table come from.
     * QUERY: in query sql directly
     * INSERT_TARGET: the insert target table
     * MTMV: mtmv itself and its related tables witch do not belong to this sql, but maybe used in rewrite by mtmv.
     */
    public enum TableFrom {
        QUERY,
        INSERT_TARGET,
        MTMV
    }

    private ConnectContext connectContext;

    private final Stopwatch stopwatch = Stopwatch.createUnstarted();
    private final Stopwatch materializedViewStopwatch = Stopwatch.createUnstarted();

    @GuardedBy("this")
    private final Map<String, Supplier<Object>> contextCacheMap = Maps.newLinkedHashMap();

    private OriginStatement originStatement;
    // NOTICE: we set the plan parsed by DorisParser to parsedStatement and if the plan is command, create a
    // LogicalPlanAdapter with the logical plan in the command.
    private StatementBase parsedStatement;
    private ColumnAliasGenerator columnAliasGenerator;

    private int joinCount = 0;
    private int maxNAryInnerJoin = 0;

    private boolean isDpHyp = false;

    private boolean hasNondeterministic = false;

    // hasUnknownColStats true if any column stats in the tables used by this sql is unknown
    // the algorithm to derive plan when column stats are unknown is implemented in cascading framework, not in dphyper.
    // And hence, when column stats are unknown, even if the tables used by a sql is more than
    // MAX_TABLE_COUNT_USE_CASCADES_JOIN_REORDER, join reorder should choose cascading framework.
    // Thus hasUnknownColStats has higher priority than isDpHyp
    private boolean hasUnknownColStats = false;

    private final IdGenerator<ExprId> exprIdGenerator;
    private final IdGenerator<ObjectId> objectIdGenerator = ObjectId.createGenerator();
    private final IdGenerator<RelationId> relationIdGenerator = RelationId.createGenerator();
    private final IdGenerator<CTEId> cteIdGenerator = CTEId.createGenerator();
    private final IdGenerator<TableId> talbeIdGenerator = TableId.createGenerator();

    private final Map<CTEId, Set<LogicalCTEConsumer>> cteIdToConsumers = new HashMap<>();
    private final Map<CTEId, Set<Slot>> cteIdToOutputIds = new HashMap<>();

    private final Map<CTEId, Statistics> cteIdToProducerStats = new HashMap<>();

    private final Map<RelationId, Set<Expression>> consumerIdToFilters = new HashMap<>();
    // Used to update consumer's stats
    private final Map<CTEId, List<Pair<Multimap<Slot, Slot>, Group>>> cteIdToConsumerGroup = new HashMap<>();
    private final Map<CTEId, LogicalPlan> rewrittenCteProducer = new HashMap<>();
    private final Map<CTEId, LogicalPlan> rewrittenCteConsumer = new HashMap<>();
    private final Set<String> viewDdlSqlSet = Sets.newHashSet();
    private final SqlCacheContext sqlCacheContext;

    // generate for next id for prepared statement's placeholders, which is connection level
    private final IdGenerator<PlaceholderId> placeHolderIdGenerator = PlaceholderId.createGenerator();
    // relation id to placeholders for prepared statement, ordered by placeholder id
    private final Map<PlaceholderId, Expression> idToPlaceholderRealExpr = new TreeMap<>();
    // map placeholder id to comparison slot, which will used to replace conjuncts directly
    private final Map<PlaceholderId, SlotReference> idToComparisonSlot = new TreeMap<>();

    // collect all hash join conditions to compute node connectivity in join graph
    private final List<Expression> joinFilters = new ArrayList<>();

    private final List<Hint> hints = new ArrayList<>();
    private boolean hintForcePreAggOn = false;

    // the columns in Plan.getExpressions(), such as columns in join condition or filter condition, group by expression
    private final Set<SlotReference> keySlots = Sets.newHashSet();
    private BitSet disableRules;

    // table locks
    private final Stack<CloseableResource> plannerResources = new Stack<>();

    // placeholder params for prepared statement
    private List<Placeholder> placeholders = new ArrayList<>();

    // all tables in query
    private boolean needLockTables = true;

    // tables in this query directly
    private final Map<List<String>, TableIf> tables = Maps.newHashMap();
    // onelevel tables in this query directly,
    // if
    // create v1 as select * from t1
    // create v2 as select * from v1
    // current query is: select * from v2 join t2
    // oneLevelTables will have two data: v2, t2,
    // tables will have 4 data: t1, v1, v2, t2
    private final Map<List<String>, TableIf> oneLevelTables = Maps.newHashMap();
    // tables maybe used by mtmv rewritten in this query,
    // this contains mvs which use table in tables and the tables in mvs
    // such as
    // mv1 use t1, t2.
    // mv2 use mv1, t3, t4.
    // mv3 use t3, t4, t5
    // if query is: select * from t2 join t5
    // mtmvRelatedTables is mv1, mv2, mv3, t1, t2, t3, t4, t5
    private final Map<List<String>, TableIf> mtmvRelatedTables = Maps.newHashMap();
    // collected async mvs
    private final Set<MTMV> candidateMTMVs = Sets.newHashSet();
    // collected sync mvs
    private final Set<MaterializedIndexMeta> candidateMVs = Sets.newHashSet();
    // insert into target tables
    private final Map<List<String>, TableIf> insertTargetTables = Maps.newHashMap();
    // save view's def and sql mode to avoid them change before lock
    private final Map<List<String>, Pair<String, Long>> viewInfos = Maps.newHashMap();
    // save insert into schema to avoid schema changed between two read locks
    private final List<Column> insertTargetSchema = new ArrayList<>();

    // for create view support in nereids
    // key is the start and end position of the sql substring that needs to be replaced,
    // and value is the new string used for replacement.
    private final TreeMap<Pair<Integer, Integer>, String> indexInSqlToString
            = new TreeMap<>(new Pair.PairComparator<>());
    // Record table id mapping, the key is the hash code of union catalogId, databaseId, tableId
    // the value is the auto-increment id in the cascades context
    private final Map<List<String>, TableId> tableIdMapping = new LinkedHashMap<>();
    // Record the materialization statistics by id which is used for cost estimation.
    // Maybe return null, which means the id according statistics should calc normally rather than getting
    // form this map
    private final Map<RelationId, Statistics> relationIdToStatisticsMap = new LinkedHashMap<>();

    // Indicates the query is short-circuited in both plan and execution phase, typically
    // for high speed/concurrency point queries
    private boolean isShortCircuitQuery;

    private ShortCircuitQueryContext shortCircuitQueryContext;

    private FormatOptions formatOptions = FormatOptions.getDefault();

    private Set<PlannerHook> plannerHooks = new HashSet<>();

    private String disableJoinReorderReason;

    private Backend groupCommitMergeBackend;

    private final Map<MvccTableInfo, MvccSnapshot> snapshots = Maps.newHashMap();

    private boolean privChecked;

    // if greater than 0 means the duration has used
    private long materializedViewRewriteDuration = 0L;

    // Record used table and it's used partitions
    private final Multimap<List<String>, Pair<RelationId, Set<String>>> tableUsedPartitionNameMap =
            HashMultimap.create();
    private final Map<Integer, Integer> relationIdToCommonTableIdMap = new HashMap<>();

    // Record mtmv and valid partitions map because this is time-consuming behavior
    private final Map<BaseTableInfo, Collection<Partition>> mvCanRewritePartitionsMap = new HashMap<>();

    /// for dictionary sink.
    private List<Backend> usedBackendsDistributing; // report used backends after done distribute planning.
    private long dictionaryUsedSrcVersion; // base table data version used in this refreshing.
    private boolean partialLoadDictionary = false; // really used partial load.

    private boolean prepareStage = false;

    // this record the tmp plan in RBO for later pre materialized view rewrite
    private final List<Plan> tmpPlanForMvRewrite = new ArrayList<>();
    // this record the rewritten plan by mv in RBO phase
    private final List<Plan> rewrittenPlansByMv = new ArrayList<>();
    private boolean forceRecordTmpPlan = false;
    // this record the rule in PreMaterializedViewRewriter.NEED_PRE_REWRITE_RULE_TYPES if is applied successfully
    // or not, if success and in PreRewriteStrategy.FOR_IN_ROB or PreRewriteStrategy.TRY_IN_ROB, mv
    // would be written in RBO phase
    private final BitSet needPreMvRewriteRuleMasks = new BitSet(RuleType.SENTINEL.ordinal());
    // if needed to rewrite in RBO phase, this would be set true
    private boolean needPreMvRewrite = false;
    // mark is rewritten in RBO phase, if rewritten in RBO phase should set true
    private boolean preMvRewritten = false;

    private final Set<List<String>> materializationRewrittenSuccessSet = new HashSet<>();

    private boolean isInsert = false;

<<<<<<< HEAD
    // For Iceberg rewrite operations: store file scan tasks to be used by IcebergScanNode
    // TODO: better solution?
    private List<org.apache.iceberg.FileScanTask> icebergRewriteFileScanTasks = null;
=======
    private Optional<Map<TableIf, Set<Expression>>> mvRefreshPredicates = Optional.empty();
>>>>>>> 07999622

    public StatementContext() {
        this(ConnectContext.get(), null, 0);
    }

    public StatementContext(int initialId) {
        this(ConnectContext.get(), null, initialId);
    }

    public StatementContext(ConnectContext connectContext, OriginStatement originStatement) {
        this(connectContext, originStatement, 0);
    }

    /**
     * StatementContext
     */
    public StatementContext(ConnectContext connectContext, OriginStatement originStatement, int initialId) {
        this.connectContext = connectContext;
        this.originStatement = originStatement;
        exprIdGenerator = ExprId.createGenerator(initialId);
        if (connectContext != null && connectContext.getSessionVariable() != null) {
            if (CacheAnalyzer.canUseSqlCache(connectContext.getSessionVariable())) {
                // cannot set the queryId here because the queryId for the current query is set in the subsequent steps.
                this.sqlCacheContext = new SqlCacheContext(
                        connectContext.getCurrentUserIdentity());
                if (originStatement != null) {
                    this.sqlCacheContext.setOriginSql(originStatement.originStmt);
                }
            } else {
                this.sqlCacheContext = null;
            }
        } else {
            this.sqlCacheContext = null;
        }
    }

    public void setNeedLockTables(boolean needLockTables) {
        this.needLockTables = needLockTables;
    }

    public void setHintForcePreAggOn(boolean preAggOn) {
        this.hintForcePreAggOn = preAggOn;
    }

    public boolean isHintForcePreAggOn() {
        return hintForcePreAggOn;
    }

    /**
     * cache view info to avoid view's def and sql mode changed before lock it.
     *
     * @param qualifiedViewName full qualified name of the view
     * @param view view need to cache info
     *
     * @return view info, first is view's def sql, second is view's sql mode
     */
    public Pair<String, Long> getAndCacheViewInfo(List<String> qualifiedViewName, View view) {
        return viewInfos.computeIfAbsent(qualifiedViewName, k -> {
            String viewDef;
            long sqlMode;
            view.readLock();
            try {
                viewDef = view.getInlineViewDef();
                sqlMode = view.getSqlMode();
            } finally {
                view.readUnlock();
            }
            return Pair.of(viewDef, sqlMode);
        });
    }

    public Map<List<String>, TableIf> getInsertTargetTables() {
        return insertTargetTables;
    }

    public Map<List<String>, TableIf> getMtmvRelatedTables() {
        return mtmvRelatedTables;
    }

    public Map<List<String>, TableIf> getTables() {
        return tables;
    }

    public Map<List<String>, TableIf> getOneLevelTables() {
        return oneLevelTables;
    }

    public Set<MTMV> getCandidateMTMVs() {
        return candidateMTMVs;
    }

    public Set<MaterializedIndexMeta> getCandidateMVs() {
        return candidateMVs;
    }

    public List<Column> getInsertTargetSchema() {
        return insertTargetSchema;
    }

    public void setTables(Map<List<String>, TableIf> tables) {
        this.tables.clear();
        this.tables.putAll(tables);
    }

    /** get table by table name, try to get from information from dumpfile first */
    public TableIf getAndCacheTable(List<String> tableQualifier, TableFrom tableFrom,
            Optional<UnboundRelation> unboundRelation) {
        Map<List<String>, TableIf> tables;
        switch (tableFrom) {
            case QUERY:
                tables = this.tables;
                break;
            case INSERT_TARGET:
                tables = this.insertTargetTables;
                break;
            case MTMV:
                tables = this.mtmvRelatedTables;
                break;
            default:
                throw new AnalysisException("Unknown table from " + tableFrom);
        }
        return tables.computeIfAbsent(
                tableQualifier, k -> RelationUtil.getTable(k, connectContext.getEnv(), unboundRelation));
    }

    public void setConnectContext(ConnectContext connectContext) {
        this.connectContext = connectContext;
    }

    public void setHasNondeterministic(boolean hasNondeterministic) {
        this.hasNondeterministic = hasNondeterministic;
    }

    public boolean hasNondeterministic() {
        return hasNondeterministic;
    }

    public ConnectContext getConnectContext() {
        return connectContext;
    }

    public void setOriginStatement(OriginStatement originStatement) {
        this.originStatement = originStatement;
        if (originStatement != null && sqlCacheContext != null) {
            sqlCacheContext.setOriginSql(originStatement.originStmt.trim());
        }
    }

    public OriginStatement getOriginStatement() {
        return originStatement;
    }

    public Stopwatch getStopwatch() {
        return stopwatch;
    }

    public Stopwatch getMaterializedViewStopwatch() {
        return materializedViewStopwatch;
    }

    public long getMaterializedViewRewriteDuration() {
        return materializedViewRewriteDuration;
    }

    public void addMaterializedViewRewriteDuration(long millisecond) {
        materializedViewRewriteDuration += millisecond;
    }

    public void setMaxNAryInnerJoin(int maxNAryInnerJoin) {
        if (maxNAryInnerJoin > this.maxNAryInnerJoin) {
            this.maxNAryInnerJoin = maxNAryInnerJoin;
        }
    }

    public int getMaxNAryInnerJoin() {
        return maxNAryInnerJoin;
    }

    public void setMaxContinuousJoin(int joinCount) {
        if (joinCount > this.joinCount) {
            this.joinCount = joinCount;
        }
    }

    public boolean isShortCircuitQuery() {
        return isShortCircuitQuery;
    }

    public void setShortCircuitQuery(boolean shortCircuitQuery) {
        isShortCircuitQuery = shortCircuitQuery;
    }

    public ShortCircuitQueryContext getShortCircuitQueryContext() {
        return shortCircuitQueryContext;
    }

    public void setShortCircuitQueryContext(ShortCircuitQueryContext shortCircuitQueryContext) {
        this.shortCircuitQueryContext = shortCircuitQueryContext;
    }

    public Optional<SqlCacheContext> getSqlCacheContext() {
        return Optional.ofNullable(sqlCacheContext);
    }

    public boolean isDpHyp() {
        return isDpHyp;
    }

    public void setDpHyp(boolean dpHyp) {
        isDpHyp = dpHyp;
    }

    public ExprId getNextExprId() {
        return exprIdGenerator.getNextId();
    }

    public IdGenerator<ExprId> getExprIdGenerator() {
        return exprIdGenerator;
    }

    public CTEId getNextCTEId() {
        return cteIdGenerator.getNextId();
    }

    public ObjectId getNextObjectId() {
        return objectIdGenerator.getNextId();
    }

    public RelationId getNextRelationId() {
        return relationIdGenerator.getNextId();
    }

    public TableId getNextTableId() {
        return talbeIdGenerator.getNextId();
    }

    public void setParsedStatement(StatementBase parsedStatement) {
        this.parsedStatement = parsedStatement;
    }

    /** getOrRegisterCache */
    public synchronized <T> T getOrRegisterCache(String key, Supplier<T> cacheSupplier) {
        Supplier<T> supplier = (Supplier<T>) contextCacheMap.get(key);
        if (supplier == null) {
            contextCacheMap.put(key, (Supplier<Object>) Suppliers.memoize(cacheSupplier));
            supplier = cacheSupplier;
        }
        return supplier.get();
    }

    public synchronized BitSet getOrCacheDisableRules(SessionVariable sessionVariable) {
        if (this.disableRules != null) {
            return this.disableRules;
        }
        this.disableRules = sessionVariable.getDisableNereidsRules();
        return this.disableRules;
    }

    /**
     * Some value of the cacheKey may change, invalid cache when value change
     */
    public synchronized void invalidCache(String cacheKey) {
        contextCacheMap.remove(cacheKey);
        if (cacheKey.equalsIgnoreCase(SessionVariable.DISABLE_NEREIDS_RULES)) {
            this.disableRules = null;
        }
    }

    public ColumnAliasGenerator getColumnAliasGenerator() {
        return columnAliasGenerator == null
            ? columnAliasGenerator = new ColumnAliasGenerator()
            : columnAliasGenerator;
    }

    public String generateColumnName() {
        return getColumnAliasGenerator().getNextAlias();
    }

    public StatementBase getParsedStatement() {
        return parsedStatement;
    }

    public Map<CTEId, Set<LogicalCTEConsumer>> getCteIdToConsumers() {
        return cteIdToConsumers;
    }

    public Map<CTEId, Set<Slot>> getCteIdToOutputIds() {
        return cteIdToOutputIds;
    }

    public Map<RelationId, Set<Expression>> getConsumerIdToFilters() {
        return consumerIdToFilters;
    }

    public PlaceholderId getNextPlaceholderId() {
        return placeHolderIdGenerator.getNextId();
    }

    public Map<PlaceholderId, Expression> getIdToPlaceholderRealExpr() {
        return idToPlaceholderRealExpr;
    }

    public Map<PlaceholderId, SlotReference> getIdToComparisonSlot() {
        return idToComparisonSlot;
    }

    public Map<CTEId, List<Pair<Multimap<Slot, Slot>, Group>>> getCteIdToConsumerGroup() {
        return cteIdToConsumerGroup;
    }

    public Map<CTEId, LogicalPlan> getRewrittenCteProducer() {
        return rewrittenCteProducer;
    }

    public Map<CTEId, LogicalPlan> getRewrittenCteConsumer() {
        return rewrittenCteConsumer;
    }

    public void addViewDdlSql(String ddlSql) {
        this.viewDdlSqlSet.add(ddlSql);
    }

    public List<String> getViewDdlSqls() {
        return ImmutableList.copyOf(viewDdlSqlSet);
    }

    public void addHint(Hint hint) {
        this.hints.add(hint);
    }

    public List<Hint> getHints() {
        return ImmutableList.copyOf(hints);
    }

    public List<Expression> getJoinFilters() {
        return joinFilters;
    }

    public void addJoinFilters(Collection<Expression> newJoinFilters) {
        this.joinFilters.addAll(newJoinFilters);
    }

    public boolean isHasUnknownColStats() {
        return hasUnknownColStats;
    }

    public void setHasUnknownColStats(boolean hasUnknownColStats) {
        this.hasUnknownColStats = hasUnknownColStats;
    }

    public TreeMap<Pair<Integer, Integer>, String> getIndexInSqlToString() {
        return indexInSqlToString;
    }

    public void addIndexInSqlToString(Pair<Integer, Integer> pair, String replacement) {
        indexInSqlToString.put(pair, replacement);
    }

    public void addStatistics(Id id, Statistics statistics) {
        if (id instanceof RelationId) {
            this.relationIdToStatisticsMap.put((RelationId) id, statistics);
        }
    }

    /**
     * get used mv hint by hint name
     * @param useMvName hint name, can either be USE_MV or NO_USE_MV
     * @return optional of useMvHint
     */
    public Optional<UseMvHint> getUseMvHint(String useMvName) {
        for (Hint hint : getHints()) {
            if (hint.isSyntaxError()) {
                continue;
            }
            if (hint.getHintName().equalsIgnoreCase(useMvName)) {
                return Optional.of((UseMvHint) hint);
            }
        }
        return Optional.empty();
    }

    public Optional<Statistics> getStatistics(Id id) {
        if (id instanceof RelationId) {
            return Optional.ofNullable(this.relationIdToStatisticsMap.get((RelationId) id));
        }
        return Optional.empty();
    }

    @VisibleForTesting
    public Map<RelationId, Statistics> getRelationIdToStatisticsMap() {
        return relationIdToStatisticsMap;
    }

    /**
     * lock all table collect by TableCollector
     */
    public synchronized void lock() {
        if (!needLockTables
                || (tables.isEmpty() && mtmvRelatedTables.isEmpty() && insertTargetTables.isEmpty())
                || !plannerResources.isEmpty()) {
            return;
        }
        PriorityQueue<TableIf> tableIfs = new PriorityQueue<>(
                tables.size() + mtmvRelatedTables.size() + insertTargetTables.size(),
                Comparator.comparing(TableIf::getId));
        tableIfs.addAll(tables.values());
        tableIfs.addAll(mtmvRelatedTables.values());
        tableIfs.addAll(insertTargetTables.values());
        while (!tableIfs.isEmpty()) {
            TableIf tableIf = tableIfs.poll();
            if (!tableIf.needReadLockWhenPlan()) {
                continue;
            }
            if (!tableIf.tryReadLock(1, TimeUnit.MINUTES)) {
                close();
                throw new RuntimeException("Failed to get read lock on table:" + tableIf.getName());
            }
            String fullTableName = tableIf.getNameWithFullQualifiers();
            String resourceName = "tableReadLock(" + fullTableName + ")";
            plannerResources.push(new CloseableResource(
                    resourceName, Thread.currentThread().getName(),
                    originStatement == null ? null : originStatement.originStmt, tableIf::readUnlock));
        }
    }

    /** releasePlannerResources */
    public synchronized void releasePlannerResources() {
        Throwable throwable = null;
        while (!plannerResources.isEmpty()) {
            try {
                plannerResources.pop().close();
            } catch (Throwable t) {
                if (throwable == null) {
                    throwable = t;
                }
            }
        }
        if (throwable != null) {
            Throwables.throwIfInstanceOf(throwable, RuntimeException.class);
            throw new IllegalStateException("Release resource failed", throwable);
        }
    }

    // CHECKSTYLE OFF
    @Override
    protected void finalize() throws Throwable {
        if (!plannerResources.isEmpty()) {
            String msg = "Resources leak: " + plannerResources;
            LOG.error(msg);
            throw new IllegalStateException(msg);
        }
    }
    // CHECKSTYLE ON

    @Override
    public void close() {
        releasePlannerResources();
    }

    public List<Placeholder> getPlaceholders() {
        return placeholders;
    }

    public void setPlaceholders(List<Placeholder> placeholders) {
        this.placeholders = placeholders;
    }

    public void setFormatOptions(FormatOptions options) {
        this.formatOptions = options;
    }

    public FormatOptions getFormatOptions() {
        return formatOptions;
    }

    public Set<PlannerHook> getPlannerHooks() {
        return plannerHooks;
    }

    /**
     * Clear materialize hooks by targetHooks to control not rewritten by mv
     */
    public void clearMaterializedHooksBy(Set<PlannerHook> targetHooks) {
        this.plannerHooks = targetHooks;
    }

    public void addPlannerHook(PlannerHook plannerHook) {
        this.plannerHooks.add(plannerHook);
    }

    /**
     * Load snapshot information of mvcc
     */
    public void loadSnapshots(Optional<TableSnapshot> tableSnapshot, Optional<TableScanParams> scanParams) {
        for (TableIf tableIf : tables.values()) {
            if (tableIf instanceof MvccTable) {
                MvccTableInfo mvccTableInfo = new MvccTableInfo(tableIf);
                // may be set by MTMV, we can not load again
                if (!snapshots.containsKey(mvccTableInfo)) {
                    snapshots.put(mvccTableInfo, ((MvccTable) tableIf).loadSnapshot(tableSnapshot, scanParams));
                }
            }
        }
    }

    /**
     * Obtain snapshot information of mvcc
     *
     * @param tableIf tableIf
     * @return MvccSnapshot
     */
    public Optional<MvccSnapshot> getSnapshot(TableIf tableIf) {
        if (!(tableIf instanceof MvccTable)) {
            return Optional.empty();
        }
        MvccTableInfo mvccTableInfo = new MvccTableInfo(tableIf);
        return Optional.ofNullable(snapshots.get(mvccTableInfo));
    }

    /**
     * Obtain snapshot information of mvcc
     *
     * @param mvccTableInfo mvccTableInfo
     * @param snapshot snapshot
     */
    public void setSnapshot(MvccTableInfo mvccTableInfo, MvccSnapshot snapshot) {
        snapshots.put(mvccTableInfo, snapshot);
    }

    private static class CloseableResource implements Closeable {
        public final String resourceName;
        public final String threadName;
        public final String sql;

        private final Closeable resource;

        private boolean closed;

        public CloseableResource(String resourceName, String threadName, String sql, Closeable resource) {
            this.resourceName = resourceName;
            this.threadName = threadName;
            this.sql = sql;
            this.resource = resource;
        }

        @Override
        public void close() {
            if (!closed) {
                try {
                    resource.close();
                } catch (Throwable t) {
                    Throwables.throwIfInstanceOf(t, RuntimeException.class);
                    throw new IllegalStateException("Close resource failed: " + t.getMessage(), t);
                }
                closed = true;
            }
        }

        @Override
        public String toString() {
            return "\nResource {\n  name: " + resourceName + ",\n  thread: " + threadName
                    + ",\n  sql:\n" + sql + "\n}";
        }
    }

    public void addKeySlot(SlotReference slot) {
        keySlots.add(slot);
    }

    public boolean isKeySlot(SlotReference slot) {
        return keySlots.contains(slot);
    }

    /** Get table id with lazy */
    public TableId getTableId(TableIf tableIf) {
        TableId tableId = this.tableIdMapping.get(tableIf.getFullQualifiers());
        if (tableId != null) {
            return tableId;
        }
        tableId = StatementScopeIdGenerator.newTableId();
        this.tableIdMapping.put(tableIf.getFullQualifiers(), tableId);
        return tableId;
    }

    public Optional<String> getDisableJoinReorderReason() {
        return Optional.ofNullable(disableJoinReorderReason);
    }

    public void setDisableJoinReorderReason(String disableJoinReorderReason) {
        this.disableJoinReorderReason = disableJoinReorderReason;
    }

    public Backend getGroupCommitMergeBackend() {
        return groupCommitMergeBackend;
    }

    public void setGroupCommitMergeBackend(
            Backend groupCommitMergeBackend) {
        this.groupCommitMergeBackend = groupCommitMergeBackend;
    }

    public boolean isPrivChecked() {
        return privChecked;
    }

    public void setPrivChecked(boolean privChecked) {
        this.privChecked = privChecked;
    }

    public List<Backend> getUsedBackendsDistributing() {
        return usedBackendsDistributing;
    }

    public void setUsedBackendsDistributing(List<Backend> usedBackends) {
        this.usedBackendsDistributing = usedBackends;
    }

    public long getDictionaryUsedSrcVersion() {
        return dictionaryUsedSrcVersion;
    }

    public void setDictionaryUsedSrcVersion(long dictionaryUsedSrcVersion) {
        this.dictionaryUsedSrcVersion = dictionaryUsedSrcVersion;
    }

    public boolean isPartialLoadDictionary() {
        return partialLoadDictionary;
    }

    public void setPartialLoadDictionary(boolean partialLoadDictionary) {
        this.partialLoadDictionary = partialLoadDictionary;
    }

    public List<Plan> getTmpPlanForMvRewrite() {
        return tmpPlanForMvRewrite;
    }

    public void addTmpPlanForMvRewrite(Plan tmpPlan) {
        this.tmpPlanForMvRewrite.add(tmpPlan);
    }

    public List<Plan> getRewrittenPlansByMv() {
        return rewrittenPlansByMv;
    }

    public void addRewrittenPlanByMv(Plan rewrittenPlanByMv) {
        this.rewrittenPlansByMv.add(rewrittenPlanByMv);
    }

    public boolean isForceRecordTmpPlan() {
        return forceRecordTmpPlan;
    }

    public void setForceRecordTmpPlan(boolean forceRecordTmpPlan) {
        this.forceRecordTmpPlan = forceRecordTmpPlan;
    }

    public void ruleSetApplied(RuleType ruleType) {
        needPreMvRewriteRuleMasks.set(ruleType.ordinal());
    }

    public BitSet getNeedPreMvRewriteRuleMasks() {
        return needPreMvRewriteRuleMasks;
    }

    public boolean isNeedPreMvRewrite() {
        return needPreMvRewrite;
    }

    public void setNeedPreMvRewrite(boolean needPreMvRewrite) {
        this.needPreMvRewrite = needPreMvRewrite;
    }

    public boolean isPreMvRewritten() {
        return preMvRewritten;
    }

    public void setPreMvRewritten(boolean preMvRewritten) {
        this.preMvRewritten = preMvRewritten;
    }

    public Set<List<String>> getMaterializationRewrittenSuccessSet() {
        return materializationRewrittenSuccessSet;
    }

    public void addMaterializationRewrittenSuccess(List<String> materializationQualifier) {
        this.materializationRewrittenSuccessSet.add(materializationQualifier);
    }

    public Multimap<List<String>, Pair<RelationId, Set<String>>> getTableUsedPartitionNameMap() {
        return tableUsedPartitionNameMap;
    }

    public Map<Integer, Integer> getRelationIdToCommonTableIdMap() {
        return relationIdToCommonTableIdMap;
    }

    public Map<BaseTableInfo, Collection<Partition>> getMvCanRewritePartitionsMap() {
        return mvCanRewritePartitionsMap;
    }

    public void setPrepareStage(boolean isPrepare) {
        this.prepareStage = isPrepare;
    }

    public boolean isPrepareStage() {
        return prepareStage;
    }

    public Statistics getProducerStatsByCteId(CTEId id) {
        return cteIdToProducerStats.get(id);
    }

    public void setProducerStats(CTEId id, Statistics stats) {
        cteIdToProducerStats.put(id, stats);
    }

    public void setIsInsert(boolean isInsert) {
        this.isInsert = isInsert;
    }

    public boolean isInsert() {
        return isInsert;
    }

<<<<<<< HEAD
    /**
     * Set file scan tasks for Iceberg rewrite operations.
     * This allows IcebergScanNode to use specific file scan tasks instead of scanning the full table.
     */
    public void setIcebergRewriteFileScanTasks(List<org.apache.iceberg.FileScanTask> tasks) {
        this.icebergRewriteFileScanTasks = tasks;
    }

    /**
     * Get and consume file scan tasks for Iceberg rewrite operations.
     * Returns the tasks and clears the field to prevent reuse.
     */
    public List<org.apache.iceberg.FileScanTask> getAndClearIcebergRewriteFileScanTasks() {
        List<org.apache.iceberg.FileScanTask> tasks = this.icebergRewriteFileScanTasks;
        this.icebergRewriteFileScanTasks = null;
        return tasks;
=======
    public Optional<Map<TableIf, Set<Expression>>> getMvRefreshPredicates() {
        return mvRefreshPredicates;
    }

    public void setMvRefreshPredicates(
            Map<TableIf, Set<Expression>> mvRefreshPredicates) {
        this.mvRefreshPredicates = Optional.of(mvRefreshPredicates);
>>>>>>> 07999622
    }
}<|MERGE_RESOLUTION|>--- conflicted
+++ resolved
@@ -283,13 +283,11 @@
 
     private boolean isInsert = false;
 
-<<<<<<< HEAD
+    private Optional<Map<TableIf, Set<Expression>>> mvRefreshPredicates = Optional.empty();
+
     // For Iceberg rewrite operations: store file scan tasks to be used by IcebergScanNode
     // TODO: better solution?
     private List<org.apache.iceberg.FileScanTask> icebergRewriteFileScanTasks = null;
-=======
-    private Optional<Map<TableIf, Set<Expression>>> mvRefreshPredicates = Optional.empty();
->>>>>>> 07999622
 
     public StatementContext() {
         this(ConnectContext.get(), null, 0);
@@ -1015,7 +1013,15 @@
         return isInsert;
     }
 
-<<<<<<< HEAD
+    public Optional<Map<TableIf, Set<Expression>>> getMvRefreshPredicates() {
+        return mvRefreshPredicates;
+    }
+
+    public void setMvRefreshPredicates(
+            Map<TableIf, Set<Expression>> mvRefreshPredicates) {
+        this.mvRefreshPredicates = Optional.of(mvRefreshPredicates);
+    }
+
     /**
      * Set file scan tasks for Iceberg rewrite operations.
      * This allows IcebergScanNode to use specific file scan tasks instead of scanning the full table.
@@ -1032,14 +1038,5 @@
         List<org.apache.iceberg.FileScanTask> tasks = this.icebergRewriteFileScanTasks;
         this.icebergRewriteFileScanTasks = null;
         return tasks;
-=======
-    public Optional<Map<TableIf, Set<Expression>>> getMvRefreshPredicates() {
-        return mvRefreshPredicates;
-    }
-
-    public void setMvRefreshPredicates(
-            Map<TableIf, Set<Expression>> mvRefreshPredicates) {
-        this.mvRefreshPredicates = Optional.of(mvRefreshPredicates);
->>>>>>> 07999622
     }
 }