// Licensed to the Apache Software Foundation (ASF) under one
// or more contributor license agreements.  See the NOTICE file
// distributed with this work for additional information
// regarding copyright ownership.  The ASF licenses this file
// to you under the Apache License, Version 2.0 (the
// "License"); you may not use this file except in compliance
// with the License.  You may obtain a copy of the License at
//
//   http://www.apache.org/licenses/LICENSE-2.0
//
// Unless required by applicable law or agreed to in writing,
// software distributed under the License is distributed on an
// "AS IS" BASIS, WITHOUT WARRANTIES OR CONDITIONS OF ANY
// KIND, either express or implied.  See the License for the
// specific language governing permissions and limitations
// under the License.

package org.apache.doris.nereids;

import org.apache.doris.analysis.StatementBase;
import org.apache.doris.catalog.TableIf;
import org.apache.doris.catalog.constraint.TableIdentifier;
import org.apache.doris.common.FormatOptions;
import org.apache.doris.common.Id;
import org.apache.doris.common.IdGenerator;
import org.apache.doris.common.Pair;
import org.apache.doris.datasource.mvcc.MvccSnapshot;
import org.apache.doris.datasource.mvcc.MvccTable;
import org.apache.doris.datasource.mvcc.MvccTableInfo;
import org.apache.doris.nereids.hint.Hint;
import org.apache.doris.nereids.memo.Group;
import org.apache.doris.nereids.rules.analysis.ColumnAliasGenerator;
import org.apache.doris.nereids.trees.expressions.CTEId;
import org.apache.doris.nereids.trees.expressions.ExprId;
import org.apache.doris.nereids.trees.expressions.Expression;
import org.apache.doris.nereids.trees.expressions.Placeholder;
import org.apache.doris.nereids.trees.expressions.Slot;
import org.apache.doris.nereids.trees.expressions.SlotReference;
import org.apache.doris.nereids.trees.expressions.StatementScopeIdGenerator;
import org.apache.doris.nereids.trees.plans.ObjectId;
import org.apache.doris.nereids.trees.plans.PlaceholderId;
import org.apache.doris.nereids.trees.plans.RelationId;
import org.apache.doris.nereids.trees.plans.TableId;
import org.apache.doris.nereids.trees.plans.algebra.Relation;
import org.apache.doris.nereids.trees.plans.logical.LogicalCTEConsumer;
import org.apache.doris.nereids.trees.plans.logical.LogicalPlan;
import org.apache.doris.qe.ConnectContext;
import org.apache.doris.qe.OriginStatement;
import org.apache.doris.qe.SessionVariable;
import org.apache.doris.qe.ShortCircuitQueryContext;
import org.apache.doris.qe.cache.CacheAnalyzer;
import org.apache.doris.statistics.Statistics;

import com.google.common.annotations.VisibleForTesting;
import com.google.common.base.Stopwatch;
import com.google.common.base.Supplier;
import com.google.common.base.Suppliers;
import com.google.common.collect.ImmutableList;
import com.google.common.collect.Maps;
import com.google.common.collect.Multimap;
import com.google.common.collect.Sets;
import org.apache.logging.log4j.LogManager;
import org.apache.logging.log4j.Logger;
import org.sparkproject.guava.base.Throwables;

import java.io.Closeable;
import java.util.ArrayList;
import java.util.BitSet;
import java.util.Collection;
import java.util.HashMap;
import java.util.LinkedHashMap;
import java.util.List;
import java.util.Map;
import java.util.Optional;
import java.util.Set;
import java.util.Stack;
import java.util.TreeMap;
import java.util.concurrent.TimeUnit;
import javax.annotation.concurrent.GuardedBy;

/**
 * Statement context for nereids
 */
public class StatementContext implements Closeable {
    private static final Logger LOG = LogManager.getLogger(StatementContext.class);

    private ConnectContext connectContext;

    private final Stopwatch stopwatch = Stopwatch.createUnstarted();

    @GuardedBy("this")
    private final Map<String, Supplier<Object>> contextCacheMap = Maps.newLinkedHashMap();

    private OriginStatement originStatement;
    // NOTICE: we set the plan parsed by DorisParser to parsedStatement and if the plan is command, create a
    // LogicalPlanAdapter with the logical plan in the command.
    private StatementBase parsedStatement;
    private ColumnAliasGenerator columnAliasGenerator;

    private int joinCount = 0;
    private int maxNAryInnerJoin = 0;

    private boolean isDpHyp = false;

    // hasUnknownColStats true if any column stats in the tables used by this sql is unknown
    // the algorithm to derive plan when column stats are unknown is implemented in cascading framework, not in dphyper.
    // And hence, when column stats are unknown, even if the tables used by a sql is more than
    // MAX_TABLE_COUNT_USE_CASCADES_JOIN_REORDER, join reorder should choose cascading framework.
    // Thus hasUnknownColStats has higher priority than isDpHyp
    private boolean hasUnknownColStats = false;

    private final IdGenerator<ExprId> exprIdGenerator;
    private final IdGenerator<ObjectId> objectIdGenerator = ObjectId.createGenerator();
    private final IdGenerator<RelationId> relationIdGenerator = RelationId.createGenerator();
    private final IdGenerator<CTEId> cteIdGenerator = CTEId.createGenerator();
    private final IdGenerator<TableId> talbeIdGenerator = TableId.createGenerator();

    private final Map<CTEId, Set<LogicalCTEConsumer>> cteIdToConsumers = new HashMap<>();
    private final Map<CTEId, Set<Slot>> cteIdToOutputIds = new HashMap<>();
    private final Map<RelationId, Set<Expression>> consumerIdToFilters = new HashMap<>();
    // Used to update consumer's stats
    private final Map<CTEId, List<Pair<Multimap<Slot, Slot>, Group>>> cteIdToConsumerGroup = new HashMap<>();
    private final Map<CTEId, LogicalPlan> rewrittenCteProducer = new HashMap<>();
    private final Map<CTEId, LogicalPlan> rewrittenCteConsumer = new HashMap<>();
    private final Set<String> viewDdlSqlSet = Sets.newHashSet();
    private final SqlCacheContext sqlCacheContext;

    // generate for next id for prepared statement's placeholders, which is connection level
    private final IdGenerator<PlaceholderId> placeHolderIdGenerator = PlaceholderId.createGenerator();
    // relation id to placeholders for prepared statement, ordered by placeholder id
    private final Map<PlaceholderId, Expression> idToPlaceholderRealExpr = new TreeMap<>();

    // collect all hash join conditions to compute node connectivity in join graph
    private final List<Expression> joinFilters = new ArrayList<>();

    private final List<Hint> hints = new ArrayList<>();

    // Map slot to its relation, currently used in SlotReference to find its original
    // Relation for example LogicalOlapScan
    private final Map<Slot, Relation> slotToRelation = Maps.newHashMap();

    // the columns in Plan.getExpressions(), such as columns in join condition or filter condition, group by expression
    private final Set<SlotReference> keySlots = Sets.newHashSet();
    private BitSet disableRules;

    // table locks
    private final Stack<CloseableResource> plannerResources = new Stack<>();

    // placeholder params for prepared statement
    private List<Placeholder> placeholders;

    // for create view support in nereids
    // key is the start and end position of the sql substring that needs to be replaced,
    // and value is the new string used for replacement.
    private final TreeMap<Pair<Integer, Integer>, String> indexInSqlToString
            = new TreeMap<>(new Pair.PairComparator<>());
    // Record table id mapping, the key is the hash code of union catalogId, databaseId, tableId
    // the value is the auto-increment id in the cascades context
    private final Map<TableIdentifier, TableId> tableIdMapping = new LinkedHashMap<>();
    // Record the materialization statistics by id which is used for cost estimation.
    // Maybe return null, which means the id according statistics should calc normally rather than getting
    // form this map
    private final Map<RelationId, Statistics> relationIdToStatisticsMap = new LinkedHashMap<>();

    // Indicates the query is short-circuited in both plan and execution phase, typically
    // for high speed/concurrency point queries
    private boolean isShortCircuitQuery;

    private ShortCircuitQueryContext shortCircuitQueryContext;

    private FormatOptions formatOptions = FormatOptions.getDefault();

    private List<PlannerHook> plannerHooks = new ArrayList<>();

    private String disableJoinReorderReason;

<<<<<<< HEAD
    private boolean privChecked;
=======
    private final Map<MvccTableInfo, MvccSnapshot> snapshots = Maps.newHashMap();
>>>>>>> abff86aa

    public StatementContext() {
        this(ConnectContext.get(), null, 0);
    }

    public StatementContext(int initialId) {
        this(ConnectContext.get(), null, initialId);
    }

    public StatementContext(ConnectContext connectContext, OriginStatement originStatement) {
        this(connectContext, originStatement, 0);
    }

    /**
     * StatementContext
     */
    public StatementContext(ConnectContext connectContext, OriginStatement originStatement, int initialId) {
        this.connectContext = connectContext;
        this.originStatement = originStatement;
        exprIdGenerator = ExprId.createGenerator(initialId);
        if (connectContext != null && connectContext.getSessionVariable() != null
                && connectContext.queryId() != null
                && CacheAnalyzer.canUseSqlCache(connectContext.getSessionVariable())) {
            this.sqlCacheContext = new SqlCacheContext(
                    connectContext.getCurrentUserIdentity(), connectContext.queryId());
            if (originStatement != null) {
                this.sqlCacheContext.setOriginSql(originStatement.originStmt.trim());
            }
        } else {
            this.sqlCacheContext = null;
        }
    }

    public void setConnectContext(ConnectContext connectContext) {
        this.connectContext = connectContext;
    }

    public ConnectContext getConnectContext() {
        return connectContext;
    }

    public void setOriginStatement(OriginStatement originStatement) {
        this.originStatement = originStatement;
        if (originStatement != null && sqlCacheContext != null) {
            sqlCacheContext.setOriginSql(originStatement.originStmt.trim());
        }
    }

    public OriginStatement getOriginStatement() {
        return originStatement;
    }

    public Stopwatch getStopwatch() {
        return stopwatch;
    }

    public void setMaxNAryInnerJoin(int maxNAryInnerJoin) {
        if (maxNAryInnerJoin > this.maxNAryInnerJoin) {
            this.maxNAryInnerJoin = maxNAryInnerJoin;
        }
    }

    public int getMaxNAryInnerJoin() {
        return maxNAryInnerJoin;
    }

    public void setMaxContinuousJoin(int joinCount) {
        if (joinCount > this.joinCount) {
            this.joinCount = joinCount;
        }
    }

    public boolean isShortCircuitQuery() {
        return isShortCircuitQuery;
    }

    public void setShortCircuitQuery(boolean shortCircuitQuery) {
        isShortCircuitQuery = shortCircuitQuery;
    }

    public ShortCircuitQueryContext getShortCircuitQueryContext() {
        return shortCircuitQueryContext;
    }

    public void setShortCircuitQueryContext(ShortCircuitQueryContext shortCircuitQueryContext) {
        this.shortCircuitQueryContext = shortCircuitQueryContext;
    }

    public Optional<SqlCacheContext> getSqlCacheContext() {
        return Optional.ofNullable(sqlCacheContext);
    }

    public void addSlotToRelation(Slot slot, Relation relation) {
        slotToRelation.put(slot, relation);
    }

    public boolean isDpHyp() {
        return isDpHyp;
    }

    public void setDpHyp(boolean dpHyp) {
        isDpHyp = dpHyp;
    }

    public ExprId getNextExprId() {
        return exprIdGenerator.getNextId();
    }

    public CTEId getNextCTEId() {
        return cteIdGenerator.getNextId();
    }

    public ObjectId getNextObjectId() {
        return objectIdGenerator.getNextId();
    }

    public RelationId getNextRelationId() {
        return relationIdGenerator.getNextId();
    }

    public TableId getNextTableId() {
        return talbeIdGenerator.getNextId();
    }

    public void setParsedStatement(StatementBase parsedStatement) {
        this.parsedStatement = parsedStatement;
    }

    /** getOrRegisterCache */
    public synchronized <T> T getOrRegisterCache(String key, Supplier<T> cacheSupplier) {
        Supplier<T> supplier = (Supplier<T>) contextCacheMap.get(key);
        if (supplier == null) {
            contextCacheMap.put(key, (Supplier<Object>) Suppliers.memoize(cacheSupplier));
            supplier = cacheSupplier;
        }
        return supplier.get();
    }

    public synchronized BitSet getOrCacheDisableRules(SessionVariable sessionVariable) {
        if (this.disableRules != null) {
            return this.disableRules;
        }
        this.disableRules = sessionVariable.getDisableNereidsRules();
        return this.disableRules;
    }

    /**
     * Some value of the cacheKey may change, invalid cache when value change
     */
    public synchronized void invalidCache(String cacheKey) {
        contextCacheMap.remove(cacheKey);
        if (cacheKey.equalsIgnoreCase(SessionVariable.DISABLE_NEREIDS_RULES)) {
            this.disableRules = null;
        }
    }

    public ColumnAliasGenerator getColumnAliasGenerator() {
        return columnAliasGenerator == null
            ? columnAliasGenerator = new ColumnAliasGenerator()
            : columnAliasGenerator;
    }

    public String generateColumnName() {
        return getColumnAliasGenerator().getNextAlias();
    }

    public StatementBase getParsedStatement() {
        return parsedStatement;
    }

    public Map<CTEId, Set<LogicalCTEConsumer>> getCteIdToConsumers() {
        return cteIdToConsumers;
    }

    public Map<CTEId, Set<Slot>> getCteIdToOutputIds() {
        return cteIdToOutputIds;
    }

    public Map<RelationId, Set<Expression>> getConsumerIdToFilters() {
        return consumerIdToFilters;
    }

    public PlaceholderId getNextPlaceholderId() {
        return placeHolderIdGenerator.getNextId();
    }

    public Map<PlaceholderId, Expression> getIdToPlaceholderRealExpr() {
        return idToPlaceholderRealExpr;
    }

    public Map<CTEId, List<Pair<Multimap<Slot, Slot>, Group>>> getCteIdToConsumerGroup() {
        return cteIdToConsumerGroup;
    }

    public Map<CTEId, LogicalPlan> getRewrittenCteProducer() {
        return rewrittenCteProducer;
    }

    public Map<CTEId, LogicalPlan> getRewrittenCteConsumer() {
        return rewrittenCteConsumer;
    }

    public void addViewDdlSql(String ddlSql) {
        this.viewDdlSqlSet.add(ddlSql);
    }

    public List<String> getViewDdlSqls() {
        return ImmutableList.copyOf(viewDdlSqlSet);
    }

    public void addHint(Hint hint) {
        this.hints.add(hint);
    }

    public List<Hint> getHints() {
        return ImmutableList.copyOf(hints);
    }

    public List<Expression> getJoinFilters() {
        return joinFilters;
    }

    public void addJoinFilters(Collection<Expression> newJoinFilters) {
        this.joinFilters.addAll(newJoinFilters);
    }

    public boolean isHasUnknownColStats() {
        return hasUnknownColStats;
    }

    public void setHasUnknownColStats(boolean hasUnknownColStats) {
        this.hasUnknownColStats = hasUnknownColStats;
    }

    public TreeMap<Pair<Integer, Integer>, String> getIndexInSqlToString() {
        return indexInSqlToString;
    }

    public void addIndexInSqlToString(Pair<Integer, Integer> pair, String replacement) {
        indexInSqlToString.put(pair, replacement);
    }

    public void addStatistics(Id id, Statistics statistics) {
        if (id instanceof RelationId) {
            this.relationIdToStatisticsMap.put((RelationId) id, statistics);
        }
    }

    public Optional<Statistics> getStatistics(Id id) {
        if (id instanceof RelationId) {
            return Optional.ofNullable(this.relationIdToStatisticsMap.get((RelationId) id));
        }
        return Optional.empty();
    }

    @VisibleForTesting
    public Map<RelationId, Statistics> getRelationIdToStatisticsMap() {
        return relationIdToStatisticsMap;
    }

    /** addTableReadLock */
    public synchronized void addTableReadLock(TableIf tableIf) {
        if (!tableIf.needReadLockWhenPlan()) {
            return;
        }
        if (!tableIf.tryReadLock(1, TimeUnit.MINUTES)) {
            close();
            throw new RuntimeException(String.format("Failed to get read lock on table: %s", tableIf.getName()));
        }

        String fullTableName = tableIf.getNameWithFullQualifiers();
        String resourceName = "tableReadLock(" + fullTableName + ")";
        plannerResources.push(new CloseableResource(
                resourceName, Thread.currentThread().getName(),
                originStatement == null ? null : originStatement.originStmt, tableIf::readUnlock));
    }

    /** releasePlannerResources */
    public synchronized void releasePlannerResources() {
        Throwable throwable = null;
        while (!plannerResources.isEmpty()) {
            try {
                plannerResources.pop().close();
            } catch (Throwable t) {
                if (throwable == null) {
                    throwable = t;
                }
            }
        }
        if (throwable != null) {
            Throwables.propagateIfInstanceOf(throwable, RuntimeException.class);
            throw new IllegalStateException("Release resource failed", throwable);
        }
    }

    // CHECKSTYLE OFF
    @Override
    protected void finalize() throws Throwable {
        if (!plannerResources.isEmpty()) {
            String msg = "Resources leak: " + plannerResources;
            LOG.error(msg);
            throw new IllegalStateException(msg);
        }
    }
    // CHECKSTYLE ON

    @Override
    public void close() {
        releasePlannerResources();
    }

    public List<Placeholder> getPlaceholders() {
        return placeholders;
    }

    public void setPlaceholders(List<Placeholder> placeholders) {
        this.placeholders = placeholders;
    }

    public void setFormatOptions(FormatOptions options) {
        this.formatOptions = options;
    }

    public FormatOptions getFormatOptions() {
        return formatOptions;
    }

    public List<PlannerHook> getPlannerHooks() {
        return plannerHooks;
    }

    public void addPlannerHook(PlannerHook plannerHook) {
        this.plannerHooks.add(plannerHook);
    }

    /**
     * Load snapshot information of mvcc
     *
     * @param tables Tables used in queries
     */
    public void loadSnapshots(Map<List<String>, TableIf> tables) {
        if (tables == null) {
            return;
        }
        for (TableIf tableIf : tables.values()) {
            if (tableIf instanceof MvccTable) {
                snapshots.put(new MvccTableInfo(tableIf), ((MvccTable) tableIf).loadSnapshot());
            }
        }
    }

    /**
     * Obtain snapshot information of mvcc
     *
     * @param mvccTable mvccTable
     * @return MvccSnapshot
     */
    public MvccSnapshot getSnapshot(MvccTable mvccTable) {
        return snapshots.get(new MvccTableInfo(mvccTable));
    }

    private static class CloseableResource implements Closeable {
        public final String resourceName;
        public final String threadName;
        public final String sql;

        private final Closeable resource;

        private boolean closed;

        public CloseableResource(String resourceName, String threadName, String sql, Closeable resource) {
            this.resourceName = resourceName;
            this.threadName = threadName;
            this.sql = sql;
            this.resource = resource;
        }

        @Override
        public void close() {
            if (!closed) {
                try {
                    resource.close();
                } catch (Throwable t) {
                    Throwables.propagateIfInstanceOf(t, RuntimeException.class);
                    throw new IllegalStateException("Close resource failed: " + t.getMessage(), t);
                }
                closed = true;
            }
        }

        @Override
        public String toString() {
            return "\nResource {\n  name: " + resourceName + ",\n  thread: " + threadName
                    + ",\n  sql:\n" + sql + "\n}";
        }
    }

    public void addKeySlot(SlotReference slot) {
        keySlots.add(slot);
    }

    public boolean isKeySlot(SlotReference slot) {
        return keySlots.contains(slot);
    }

    /** Get table id with lazy */
    public TableId getTableId(TableIf tableIf) {
        TableIdentifier tableIdentifier = new TableIdentifier(tableIf);
        TableId tableId = this.tableIdMapping.get(tableIdentifier);
        if (tableId != null) {
            return tableId;
        }
        tableId = StatementScopeIdGenerator.newTableId();
        this.tableIdMapping.put(tableIdentifier, tableId);
        return tableId;
    }

    public Optional<String> getDisableJoinReorderReason() {
        return Optional.ofNullable(disableJoinReorderReason);
    }

    public void setDisableJoinReorderReason(String disableJoinReorderReason) {
        this.disableJoinReorderReason = disableJoinReorderReason;
    }

    public boolean isPrivChecked() {
        return privChecked;
    }

    public void setPrivChecked(boolean privChecked) {
        this.privChecked = privChecked;
    }
}<|MERGE_RESOLUTION|>--- conflicted
+++ resolved
@@ -174,11 +174,9 @@
 
     private String disableJoinReorderReason;
 
-<<<<<<< HEAD
     private boolean privChecked;
-=======
+
     private final Map<MvccTableInfo, MvccSnapshot> snapshots = Maps.newHashMap();
->>>>>>> abff86aa
 
     public StatementContext() {
         this(ConnectContext.get(), null, 0);
