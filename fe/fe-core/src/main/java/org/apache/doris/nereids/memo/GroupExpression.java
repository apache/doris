--- conflicted
+++ resolved
@@ -58,7 +58,6 @@
     // key is the output physical properties satisfying the incoming request properties
     // value is the request physical properties
     private final Map<PhysicalProperties, PhysicalProperties> requestPropertiesMap;
-    private boolean hasCalculateCost = false;
 
     public GroupExpression(Plan plan) {
         this(plan, Lists.newArrayList());
@@ -128,15 +127,9 @@
         List<Group> groups = Lists.newArrayListWithCapacity(this.children.size());
         for (int i = 0; i < children.size(); i++) {
             if (children.get(i) == originChild) {
-<<<<<<< HEAD
-                // the set may copy a new list?
-                children.set(i, newChild);
-                newChild.addParentExpression(this);
-=======
                 groups.add(newChild);
             } else {
                 groups.add(child(i));
->>>>>>> 53814e46
             }
         }
         children = ImmutableList.copyOf(groups);
