// Licensed to the Apache Software Foundation (ASF) under one
// or more contributor license agreements.  See the NOTICE file
// distributed with this work for additional information
// regarding copyright ownership.  The ASF licenses this file
// to you under the Apache License, Version 2.0 (the
// "License"); you may not use this file except in compliance
// with the License.  You may obtain a copy of the License at
//
//   http://www.apache.org/licenses/LICENSE-2.0
//
// Unless required by applicable law or agreed to in writing,
// software distributed under the License is distributed on an
// "AS IS" BASIS, WITHOUT WARRANTIES OR CONDITIONS OF ANY
// KIND, either express or implied.  See the License for the
// specific language governing permissions and limitations
// under the License.

package org.apache.doris.nereids.memo;

import org.apache.doris.common.Pair;
import org.apache.doris.nereids.analyzer.UnboundRelation;
import org.apache.doris.nereids.properties.PhysicalProperties;
import org.apache.doris.nereids.rules.Rule;
import org.apache.doris.nereids.rules.RuleType;
import org.apache.doris.nereids.trees.plans.Plan;
import org.apache.doris.statistics.StatsDeriveResult;

import com.google.common.base.Preconditions;
import com.google.common.collect.Lists;
import com.google.common.collect.Maps;

import java.util.BitSet;
import java.util.List;
import java.util.Map;
import java.util.Objects;
import java.util.Optional;

/**
 * Representation for group expression in cascades optimizer.
 */
public class GroupExpression {
    private Group ownerGroup;
    private List<Group> children;
    private final Plan plan;
    private final BitSet ruleMasks;
    private boolean statDerived;
    private boolean costCalculated;

    // Mapping from output properties to the corresponding best cost, statistics, and child properties.
    private final Map<PhysicalProperties, Pair<Double, List<PhysicalProperties>>> lowestCostTable;
    // Each physical group expression maintains mapping incoming requests to the corresponding child requests.
    private final Map<PhysicalProperties, PhysicalProperties> requestPropertiesMap;

    public GroupExpression(Plan plan) {
        this(plan, Lists.newArrayList());
    }

    /**
     * Constructor for GroupExpression.
     *
     * @param plan {@link Plan} to reference
     * @param children children groups in memo
     */
    public GroupExpression(Plan plan, List<Group> children) {
        this.plan = Objects.requireNonNull(plan, "plan can not be null")
                .withGroupExpression(Optional.of(this));
        this.children = Lists.newArrayList(Objects.requireNonNull(children, "children can not be null"));
        this.ruleMasks = new BitSet(RuleType.SENTINEL.ordinal());
        this.statDerived = false;
        this.lowestCostTable = Maps.newHashMap();
        this.requestPropertiesMap = Maps.newHashMap();
        this.children.forEach(childGroup -> childGroup.addParentExpression(this));
    }

    public PhysicalProperties getOutputProperties(PhysicalProperties requestProperties) {
        PhysicalProperties outputProperties = requestPropertiesMap.get(requestProperties);
        Preconditions.checkNotNull(outputProperties);
        return outputProperties;
    }

    public int arity() {
        return children.size();
    }

    public void addChild(Group child) {
        children.add(child);
    }

    public Group getOwnerGroup() {
        return ownerGroup;
    }

    public void setOwnerGroup(Group ownerGroup) {
        this.ownerGroup = ownerGroup;
    }

    public Group child(int i) {
        return children.get(i);
    }

    public List<Group> children() {
        return children;
    }

    public void setChildren(List<Group> children) {
        this.children.forEach(g -> g.removeParentExpression(this));
        this.children = children;
        this.children.forEach(g -> g.addParentExpression(this));
    }

    public void setChild(int idx, Group group) {
        this.children.get(idx).removeParentExpression(this);
        this.children.set(idx, group);
        this.children.get(idx).addParentExpression(this);
    }

    /**
     * replaceChild.
     * @param originChild origin child group
     * @param newChild new child group
     */
    public void replaceChild(Group originChild, Group newChild) {
        for (int i = 0; i < children.size(); i++) {
            if (children.get(i) == originChild) {
                setChild(i, newChild);
            }
        }
    }

    public Plan getPlan() {
        return plan;
    }

    public boolean hasApplied(Rule rule) {
        return ruleMasks.get(rule.getRuleType().ordinal());
    }

    public boolean notApplied(Rule rule) {
        return !hasApplied(rule);
    }

    public void setApplied(Rule rule) {
        ruleMasks.set(rule.getRuleType().ordinal());
    }

    public void setApplied(RuleType ruleType) {
        ruleMasks.set(ruleType.ordinal());
    }

    public void propagateApplied(GroupExpression toGroupExpression) {
        toGroupExpression.ruleMasks.or(ruleMasks);
    }

    public boolean isStatDerived() {
        return statDerived;
    }

    public void setStatDerived(boolean statDerived) {
        this.statDerived = statDerived;
    }

    public Map<PhysicalProperties, Pair<Double, List<PhysicalProperties>>> getLowestCostTable() {
        return lowestCostTable;
    }

    public List<PhysicalProperties> getInputPropertiesList(PhysicalProperties require) {
        Preconditions.checkState(lowestCostTable.containsKey(require));
        return lowestCostTable.get(require).second;
    }

    /**
     * Add a (outputProperties) -> (cost, childrenInputProperties) in lowestCostTable.
     */
    public boolean updateLowestCostTable(PhysicalProperties outputProperties,
            List<PhysicalProperties> childrenInputProperties, double cost) {
        if (lowestCostTable.containsKey(outputProperties)) {
            if (lowestCostTable.get(outputProperties).first > cost) {
                lowestCostTable.put(outputProperties, Pair.of(cost, childrenInputProperties));
                return true;
            }
            return false;
        }
        lowestCostTable.put(outputProperties, Pair.of(cost, childrenInputProperties));
        return true;
    }

    /**
     * get the lowest cost when satisfy property
     *
     * @param property property that needs to be satisfied
     * @return Lowest cost to satisfy that property
     */
    public double getCost(PhysicalProperties property) {
        Preconditions.checkState(lowestCostTable.containsKey(property));
        return lowestCostTable.get(property).first;
    }

    public void putOutputPropertiesMap(PhysicalProperties outputPropertySet,
            PhysicalProperties requiredPropertySet) {
        this.requestPropertiesMap.put(requiredPropertySet, outputPropertySet);
    }

    @Override
    public boolean equals(Object o) {
        if (this == o) {
            return true;
        }
        if (o == null || getClass() != o.getClass()) {
            return false;
        }
        GroupExpression that = (GroupExpression) o;
        // TODO: add relation id to UnboundRelation
        if (plan instanceof UnboundRelation) {
            return false;
        }
        return children.equals(that.children) && plan.equals(that.plan)
                && plan.getLogicalProperties().equals(that.plan.getLogicalProperties());
    }

    @Override
    public int hashCode() {
        return Objects.hash(children, plan);
    }

    public StatsDeriveResult getCopyOfChildStats(int idx) {
        return child(idx).getStatistics().copy();
    }

    @Override
    public String toString() {
        StringBuilder builder = new StringBuilder();
        builder.append(ownerGroup.getGroupId()).append("(plan=").append(plan).append(") children=[");
        if (ownerGroup == null) {
            builder.append("OWNER GROUP IS NULL[]");
        } else {
<<<<<<< HEAD
            builder.append(ownerGroup.getGroupId())
                    .append("(plan=" + plan.toString() + ") children=[");
=======
            builder.append(ownerGroup.getGroupId()).append("(plan=").append(plan.toString()).append(") children=[");
>>>>>>> 88ceace8
        }
        for (Group group : children) {
            builder.append(group.getGroupId()).append(" ");
        }
        builder.append("] stats=");
        if (ownerGroup != null) {
            builder.append(ownerGroup.getStatistics());
        } else {
            builder.append("NULL");
        }
        return builder.toString();
    }

    public boolean isCostCalculated() {
        return costCalculated;
    }

    public void setCostCalculated() {
        this.costCalculated = true;
    }
}<|MERGE_RESOLUTION|>--- conflicted
+++ resolved
@@ -233,12 +233,7 @@
         if (ownerGroup == null) {
             builder.append("OWNER GROUP IS NULL[]");
         } else {
-<<<<<<< HEAD
-            builder.append(ownerGroup.getGroupId())
-                    .append("(plan=" + plan.toString() + ") children=[");
-=======
             builder.append(ownerGroup.getGroupId()).append("(plan=").append(plan.toString()).append(") children=[");
->>>>>>> 88ceace8
         }
         for (Group group : children) {
             builder.append(group.getGroupId()).append(" ");
