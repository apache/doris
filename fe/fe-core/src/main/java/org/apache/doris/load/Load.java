--- conflicted
+++ resolved
@@ -1064,17 +1064,12 @@
         for (ImportColumnDesc importColumnDesc : copiedColumnExprs) {
             // make column name case match with real column name
             String columnName = importColumnDesc.getColumnName();
-<<<<<<< HEAD
-            Column tblColumn = tbl.getColumn(columnName);
-            String realColName =  tblColumn == null ? columnName : tblColumn.getName();
-=======
             String realColName;
-            if (tbl.getColumn(columnName) == null || importColumnDesc.getExpr() == null) {
+            if (tblColumn == null || importColumnDesc.getExpr() == null) {
                 realColName = columnName;
             } else {
-                realColName = tbl.getColumn(columnName).getName();
-            }
->>>>>>> d7705ace
+                realColName = tblColumn.getName();
+            }
             if (importColumnDesc.getExpr() != null) {
                 Expr expr = transformHadoopFunctionExpr(tbl, realColName, importColumnDesc.getExpr());
                 exprsByName.put(realColName, expr);
