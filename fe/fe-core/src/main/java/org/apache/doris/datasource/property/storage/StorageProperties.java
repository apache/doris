// Licensed to the Apache Software Foundation (ASF) under one
// or more contributor license agreements.  See the NOTICE file
// distributed with this work for additional information
// regarding copyright ownership.  The ASF licenses this file
// to you under the Apache License, Version 2.0 (the
// "License"); you may not use this file except in compliance
// with the License.  You may obtain a copy of the License at
//
//   http://www.apache.org/licenses/LICENSE-2.0
//
// Unless required by applicable law or agreed to in writing,
// software distributed under the License is distributed on an
// "AS IS" BASIS, WITHOUT WARRANTIES OR CONDITIONS OF ANY
// KIND, either express or implied.  See the License for the
// specific language governing permissions and limitations
// under the License.

package org.apache.doris.datasource.property.storage;

import org.apache.doris.common.UserException;
import org.apache.doris.datasource.property.ConnectionProperties;
import org.apache.doris.datasource.property.ConnectorProperty;
import org.apache.doris.datasource.property.storage.exception.StoragePropertiesException;

import lombok.Getter;
import org.apache.hadoop.conf.Configuration;

import java.lang.reflect.Field;
import java.util.ArrayList;
import java.util.Arrays;
import java.util.HashMap;
import java.util.List;
import java.util.Map;
import java.util.function.Function;

public abstract class StorageProperties extends ConnectionProperties {

    public static final String FS_HDFS_SUPPORT = "fs.hdfs.support";
    public static final String FS_S3_SUPPORT = "fs.s3.support";
    public static final String FS_GCS_SUPPORT = "fs.gcs.support";
    public static final String FS_MINIO_SUPPORT = "fs.minio.support";
    public static final String FS_BROKER_SUPPORT = "fs.broker.support";
    public static final String FS_AZURE_SUPPORT = "fs.azure.support";
    public static final String FS_OSS_SUPPORT = "fs.oss.support";
    public static final String FS_OBS_SUPPORT = "fs.obs.support";
    public static final String FS_COS_SUPPORT = "fs.cos.support";
    public static final String FS_OSS_HDFS_SUPPORT = "fs.oss-hdfs.support";
    public static final String FS_LOCAL_SUPPORT = "fs.local.support";
    public static final String DEPRECATED_OSS_HDFS_SUPPORT = "oss.hdfs.enabled";

    public static final String FS_PROVIDER_KEY = "provider";

    public enum Type {
        HDFS,
        S3,
        OSS,
        OBS,
        COS,
        OSS_HDFS,
        MINIO,
        AZURE,
        BROKER,
        LOCAL,
        UNKNOWN
    }

    public abstract Map<String, String> getBackendConfigProperties();

    /**
<<<<<<< HEAD
     * Hadoop storage configuration used for interacting with HDFS-based systems.
     * <p>
     * Currently, some underlying APIs in Hive and Iceberg still rely on the HDFS protocol directly.
     * Because of this, we must introduce an additional storage layer conversion here to adapt
     * our system's storage abstraction to the HDFS protocol.
     * <p>
     * In the future, once we have unified the storage access layer by implementing our own
     * FileIO abstraction (a custom, unified interface for file system access),
     * this conversion layer will no longer be necessary. The FileIO abstraction
     * will provide seamless and consistent access to different storage backends,
     * eliminating the need to rely on HDFS protocol specifics.
     * <p>
     * This approach will simplify the integration and improve maintainability
     * by standardizing the way storage systems are accessed.
     */
    @Getter
    public Configuration hadoopStorageConfig;
=======
     * Get backend configuration properties with optional runtime properties.
     * This method allows passing runtime properties (like vended credentials)
     * that should be merged with the base configuration.
     *
     * @param runtimeProperties additional runtime properties to merge, can be null
     * @return Map of backend properties including runtime properties
     */
    public Map<String, String> getBackendConfigProperties(Map<String, String> runtimeProperties) {
        Map<String, String> properties = new HashMap<>(getBackendConfigProperties());
        if (runtimeProperties != null && !runtimeProperties.isEmpty()) {
            properties.putAll(runtimeProperties);
        }
        return properties;
    }
>>>>>>> 42834caf

    @Getter
    protected Type type;


    /**
     * Creates a list of StorageProperties instances based on the provided properties.
     * <p>
     * This method iterates through the list of supported storage types and creates an instance
     * for each supported type. If no supported type is found, an HDFSProperties instance is added
     * by default.
     *
     * @param origProps the original properties map to create the StorageProperties instances
     * @return a list of StorageProperties instances for all supported storage types
     */
    public static List<StorageProperties> createAll(Map<String, String> origProps) throws UserException {
        List<StorageProperties> result = new ArrayList<>();
        for (Function<Map<String, String>, StorageProperties> func : PROVIDERS) {
            StorageProperties p = func.apply(origProps);
            if (p != null) {
                result.add(p);
            }
        }
        if (result.stream().noneMatch(HdfsProperties.class::isInstance)) {
            result.add(new HdfsProperties(origProps));
        }

        for (StorageProperties storageProperties : result) {
            storageProperties.initNormalizeAndCheckProps();
            storageProperties.initializeHadoopStorageConfig();
        }
        return result;
    }

    /**
     * Creates a primary StorageProperties instance based on the provided properties.
     * <p>
     * This method iterates through the list of supported storage types and returns the first
     * matching StorageProperties instance. If no supported type is found, an exception is thrown.
     *
     * @param origProps the original properties map to create the StorageProperties instance
     * @return a StorageProperties instance for the primary storage type
     * @throws RuntimeException if no supported storage type is found
     */
    public static StorageProperties createPrimary(Map<String, String> origProps) {
        for (Function<Map<String, String>, StorageProperties> func : PROVIDERS) {
            StorageProperties p = func.apply(origProps);
            if (p != null) {
                p.initNormalizeAndCheckProps();
                p.initializeHadoopStorageConfig();
                return p;
            }
        }
        throw new StoragePropertiesException("No supported storage type found. Please check your configuration.");
    }

    private static final List<Function<Map<String, String>, StorageProperties>> PROVIDERS =
            Arrays.asList(
                    props -> (isFsSupport(props, FS_HDFS_SUPPORT)
                            || HdfsProperties.guessIsMe(props)) ? new HdfsProperties(props) : null,
                    props -> ((isFsSupport(props, FS_OSS_HDFS_SUPPORT)
                            || isFsSupport(props, DEPRECATED_OSS_HDFS_SUPPORT))
                            || OSSHdfsProperties.guessIsMe(props)) ? new OSSHdfsProperties(props) : null,
                    props -> (isFsSupport(props, FS_S3_SUPPORT)
                            || S3Properties.guessIsMe(props)) ? new S3Properties(props) : null,
                    props -> (isFsSupport(props, FS_OSS_SUPPORT)
                            || OSSProperties.guessIsMe(props)) ? new OSSProperties(props) : null,
                    props -> (isFsSupport(props, FS_OBS_SUPPORT)
                            || OBSProperties.guessIsMe(props)) ? new OBSProperties(props) : null,
                    props -> (isFsSupport(props, FS_COS_SUPPORT)
                            || COSProperties.guessIsMe(props)) ? new COSProperties(props) : null,
                    props -> (isFsSupport(props, FS_AZURE_SUPPORT)
                            || AzureProperties.guessIsMe(props)) ? new AzureProperties(props) : null,
                    props -> (isFsSupport(props, FS_MINIO_SUPPORT)
                            || MinioProperties.guessIsMe(props)) ? new MinioProperties(props) : null,
                    props -> (isFsSupport(props, FS_BROKER_SUPPORT)
                            || BrokerProperties.guessIsMe(props)) ? new BrokerProperties(props) : null,
                    props -> (isFsSupport(props, FS_LOCAL_SUPPORT)
                            || LocalProperties.guessIsMe(props)) ? new LocalProperties(props) : null
            );

    protected StorageProperties(Type type, Map<String, String> origProps) {
        super(origProps);
        this.type = type;
    }

    private static boolean isFsSupport(Map<String, String> origProps, String fsEnable) {
        return origProps.getOrDefault(fsEnable, "false").equalsIgnoreCase("true");
    }

    protected static boolean checkIdentifierKey(Map<String, String> origProps, List<Field> fields) {
        for (Field field : fields) {
            field.setAccessible(true);
            ConnectorProperty annotation = field.getAnnotation(ConnectorProperty.class);
            for (String key : annotation.names()) {
                if (origProps.containsKey(key)) {
                    return true;
                }
            }
        }
        return false;
    }

    /**
     * Validates the given URL string and returns a normalized URI in the format: scheme://authority/path.
     * <p>
     * This method checks that the input is non-empty, the scheme is present and supported (e.g., hdfs, viewfs),
     * and converts it into a canonical URI string.
     *
     * @param url the raw URL string to validate and normalize
     * @return a normalized URI string with validated scheme and authority
     * @throws UserException if the URL is empty, lacks a valid scheme, or contains an unsupported scheme
     */
    public abstract String validateAndNormalizeUri(String url) throws UserException;

    /**
     * Extracts the URI string from the provided properties map, validates it, and returns the normalized URI.
     * <p>
     * This method checks that the 'uri' key exists in the property map, retrieves the value,
     * and then delegates to {@link #validateAndNormalizeUri(String)} for further validation and normalization.
     *
     * @param loadProps the map containing load-related properties, including the URI under the key 'uri'
     * @return a normalized and validated URI string
     * @throws UserException if the 'uri' property is missing, empty, or invalid
     */
    public abstract String validateAndGetUri(Map<String, String> loadProps) throws UserException;

    public abstract String getStorageName();

    public abstract void initializeHadoopStorageConfig();
}<|MERGE_RESOLUTION|>--- conflicted
+++ resolved
@@ -56,7 +56,6 @@
         OSS,
         OBS,
         COS,
-        OSS_HDFS,
         MINIO,
         AZURE,
         BROKER,
@@ -67,7 +66,6 @@
     public abstract Map<String, String> getBackendConfigProperties();
 
     /**
-<<<<<<< HEAD
      * Hadoop storage configuration used for interacting with HDFS-based systems.
      * <p>
      * Currently, some underlying APIs in Hive and Iceberg still rely on the HDFS protocol directly.
@@ -85,7 +83,8 @@
      */
     @Getter
     public Configuration hadoopStorageConfig;
-=======
+
+    /**
      * Get backend configuration properties with optional runtime properties.
      * This method allows passing runtime properties (like vended credentials)
      * that should be merged with the base configuration.
@@ -100,7 +99,6 @@
         }
         return properties;
     }
->>>>>>> 42834caf
 
     @Getter
     protected Type type;
