--- conflicted
+++ resolved
@@ -137,6 +137,7 @@
         super(new LabelName(null, label), null, null);
         this.tblName = target.getTblName();
         this.targetPartitionNames = target.getPartitionNames();
+        this.label = new LabelName(null, label);
         this.queryStmt = source.getQueryStmt();
         this.planHints = hints;
         this.targetColumnNames = cols;
@@ -144,18 +145,12 @@
                 && ((SelectStmt) queryStmt).getTableRefs().isEmpty());
     }
 
-<<<<<<< HEAD
-    // Ctor for CreateTableAsSelectStmt
-    public NativeInsertStmt(TableName name, QueryStmt queryStmt) {
-        super(new LabelName(null, null), null, null);
-=======
     // Ctor for CreateTableAsSelectStmt and InsertOverwriteTableStmt
     public NativeInsertStmt(TableName name, PartitionNames targetPartitionNames, LabelName label,
             QueryStmt queryStmt, List<String> planHints, List<String> targetColumnNames) {
->>>>>>> 1462e441
+        super(label, null, null);
         this.tblName = name;
         this.targetPartitionNames = targetPartitionNames;
-        this.label = label;
         this.queryStmt = queryStmt;
         this.planHints = planHints;
         this.targetColumnNames = targetColumnNames;
