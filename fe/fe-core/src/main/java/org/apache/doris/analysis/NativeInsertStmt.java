--- conflicted
+++ resolved
@@ -58,8 +58,6 @@
 import org.apache.doris.rewrite.ExprRewriter;
 import org.apache.doris.service.FrontendOptions;
 import org.apache.doris.tablefunction.GroupCommitTableValuedFunction;
-<<<<<<< HEAD
-=======
 import org.apache.doris.task.StreamLoadTask;
 import org.apache.doris.thrift.TExecPlanFragmentParams;
 import org.apache.doris.thrift.TExecPlanFragmentParamsList;
@@ -67,7 +65,6 @@
 import org.apache.doris.thrift.TFileFormatType;
 import org.apache.doris.thrift.TFileType;
 import org.apache.doris.thrift.TMergeType;
->>>>>>> 3d403b06
 import org.apache.doris.thrift.TQueryOptions;
 import org.apache.doris.thrift.TUniqueId;
 import org.apache.doris.transaction.TransactionState;
@@ -1112,13 +1109,8 @@
 
     public GroupCommitPlanner planForGroupCommit(TUniqueId queryId) throws UserException, TException {
         OlapTable olapTable = (OlapTable) getTargetTable();
-<<<<<<< HEAD
-        if (planBytes != null && olapTable.getBaseSchemaVersion() == baseSchemaVersion) {
-            return groupCommitPlanner;
-=======
         if (execPlanFragmentParamsBytes != null && olapTable.getBaseSchemaVersion() == baseSchemaVersion) {
             return;
->>>>>>> 3d403b06
         }
         if (!targetColumns.isEmpty()) {
             Analyzer analyzerTmp = analyzer;
@@ -1126,17 +1118,6 @@
             this.analyzer = analyzerTmp;
         }
         analyzeSubquery(analyzer, true);
-<<<<<<< HEAD
-        groupCommitPlanner = new GroupCommitPlanner((Database) db, olapTable, targetColumnNames, queryId);
-
-        // save plan message to be reused for prepare stmt
-        loadId = queryId;
-        planBytes = ByteString.copyFrom(new TSerializer().serialize(groupCommitPlanner.getPlan()));
-        tableBytes = ByteString.copyFrom(new TSerializer().serialize(groupCommitPlanner.getDescTable().toThrift()));
-        rangeBytes = ByteString.copyFrom(new TSerializer().serialize(groupCommitPlanner.getScanRangeParam()));
-        baseSchemaVersion = olapTable.getBaseSchemaVersion();
-        return groupCommitPlanner;
-=======
         TStreamLoadPutRequest streamLoadPutRequest = new TStreamLoadPutRequest();
         if (targetColumnNames != null) {
             streamLoadPutRequest.setColumns(String.join(",", targetColumnNames));
@@ -1168,7 +1149,6 @@
         TExecPlanFragmentParamsList paramsList = new TExecPlanFragmentParamsList();
         paramsList.addToParamsList(tRequest);
         execPlanFragmentParamsBytes = ByteString.copyFrom(new TSerializer().serialize(paramsList));
->>>>>>> 3d403b06
     }
 
     public InternalService.PExecPlanFragmentRequest getExecPlanFragmentRequest() {
