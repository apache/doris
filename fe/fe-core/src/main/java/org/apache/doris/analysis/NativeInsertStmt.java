// Licensed to the Apache Software Foundation (ASF) under one
// or more contributor license agreements.  See the NOTICE file
// distributed with this work for additional information
// regarding copyright ownership.  The ASF licenses this file
// to you under the Apache License, Version 2.0 (the
// "License"); you may not use this file except in compliance
// with the License.  You may obtain a copy of the License at
//
//   http://www.apache.org/licenses/LICENSE-2.0
//
// Unless required by applicable law or agreed to in writing,
// software distributed under the License is distributed on an
// "AS IS" BASIS, WITHOUT WARRANTIES OR CONDITIONS OF ANY
// KIND, either express or implied.  See the License for the
// specific language governing permissions and limitations
// under the License.

package org.apache.doris.analysis;

import org.apache.doris.alter.SchemaChangeHandler;
import org.apache.doris.catalog.BrokerTable;
import org.apache.doris.catalog.Column;
import org.apache.doris.catalog.Database;
import org.apache.doris.catalog.DatabaseIf;
import org.apache.doris.catalog.Env;
import org.apache.doris.catalog.JdbcTable;
import org.apache.doris.catalog.MysqlTable;
import org.apache.doris.catalog.OdbcTable;
import org.apache.doris.catalog.OlapTable;
import org.apache.doris.catalog.Partition;
import org.apache.doris.catalog.PartitionType;
import org.apache.doris.catalog.Table;
import org.apache.doris.catalog.TableIf;
import org.apache.doris.catalog.external.JdbcExternalDatabase;
import org.apache.doris.catalog.external.JdbcExternalTable;
import org.apache.doris.common.AnalysisException;
import org.apache.doris.common.DdlException;
import org.apache.doris.common.ErrorCode;
import org.apache.doris.common.ErrorReport;
import org.apache.doris.common.Pair;
import org.apache.doris.common.UserException;
import org.apache.doris.common.util.DebugUtil;
import org.apache.doris.common.util.Util;
import org.apache.doris.datasource.ExternalCatalog;
import org.apache.doris.datasource.JdbcExternalCatalog;
import org.apache.doris.mysql.privilege.PrivPredicate;
import org.apache.doris.planner.DataPartition;
import org.apache.doris.planner.DataSink;
import org.apache.doris.planner.ExportSink;
import org.apache.doris.planner.JdbcTableSink;
import org.apache.doris.planner.OlapTableSink;
import org.apache.doris.qe.ConnectContext;
import org.apache.doris.rewrite.ExprRewriter;
import org.apache.doris.service.FrontendOptions;
import org.apache.doris.thrift.TQueryOptions;
import org.apache.doris.thrift.TUniqueId;
import org.apache.doris.transaction.TransactionState;
import org.apache.doris.transaction.TransactionState.LoadJobSourceType;
import org.apache.doris.transaction.TransactionState.TxnCoordinator;
import org.apache.doris.transaction.TransactionState.TxnSourceType;

import com.google.common.base.Preconditions;
import com.google.common.base.Strings;
import com.google.common.collect.Lists;
import com.google.common.collect.Maps;
import com.google.common.collect.Sets;
import org.apache.commons.collections.CollectionUtils;
import org.apache.logging.log4j.LogManager;
import org.apache.logging.log4j.Logger;

import java.util.ArrayList;
import java.util.HashSet;
import java.util.List;
import java.util.Map;
import java.util.Set;
import java.util.stream.Collectors;

/**
 * Insert into is performed to load data from the result of query stmt.
 * <p>
 * syntax:
 * INSERT INTO table_name [partition_info] [col_list] [plan_hints] query_stmt
 * <p>
 * table_name: is the name of target table
 * partition_info: PARTITION (p1,p2)
 * the partition info of target table
 * col_list: (c1,c2)
 * the column list of target table
 * plan_hints: [STREAMING,SHUFFLE_HINT]
 * The streaming plan is used by both streaming and non-streaming insert stmt.
 * The only difference is that non-streaming will record the load info in LoadManager and return label.
 * User can check the load info by show load stmt.
 */
public class NativeInsertStmt extends InsertStmt {

    private static final Logger LOG = LogManager.getLogger(InsertStmt.class);

    private static final String SHUFFLE_HINT = "SHUFFLE";
    private static final String NOSHUFFLE_HINT = "NOSHUFFLE";

    protected final TableName tblName;
    private final PartitionNames targetPartitionNames;
    // parsed from targetPartitionNames.
    private List<Long> targetPartitionIds;
    protected List<String> targetColumnNames;
    private QueryStmt queryStmt;
    private final List<String> planHints;
    private Boolean isRepartition;

    // set after parse all columns and expr in query statement
    // this result expr in the order of target table's columns
    private final List<Expr> resultExprs = Lists.newArrayList();

    private final Map<String, Expr> exprByName = Maps.newTreeMap(String.CASE_INSENSITIVE_ORDER);

    protected Table targetTable;

    private DatabaseIf db;
    private long transactionId;

    // we need a new TupleDesc for olap table.
    private TupleDescriptor olapTuple;

    private DataSink dataSink;
    private DataPartition dataPartition;

    private final List<Column> targetColumns = Lists.newArrayList();

    /*
     * InsertStmt may be analyzed twice, but transaction must be only begun once.
     * So use a boolean to check if transaction already begun.
     */
    private boolean isTransactionBegin = false;

    private boolean isValuesOrConstantSelect;

    private boolean isPartialUpdate = false;

    private HashSet<String> partialUpdateCols = new HashSet<String>();

    public NativeInsertStmt(InsertTarget target, String label, List<String> cols, InsertSource source,
            List<String> hints) {
        super(new LabelName(null, label), null, null);
        this.tblName = target.getTblName();
        this.targetPartitionNames = target.getPartitionNames();
        this.label = new LabelName(null, label);
        this.queryStmt = source.getQueryStmt();
        this.planHints = hints;
        this.targetColumnNames = cols;
        this.isValuesOrConstantSelect = (queryStmt instanceof SelectStmt
                && ((SelectStmt) queryStmt).getTableRefs().isEmpty());
    }

    // Ctor for CreateTableAsSelectStmt and InsertOverwriteTableStmt
    public NativeInsertStmt(TableName name, PartitionNames targetPartitionNames, LabelName label,
            QueryStmt queryStmt, List<String> planHints, List<String> targetColumnNames) {
        super(label, null, null);
        this.tblName = name;
        this.targetPartitionNames = targetPartitionNames;
        this.queryStmt = queryStmt;
        this.planHints = planHints;
        this.targetColumnNames = targetColumnNames;
        this.isValuesOrConstantSelect = (queryStmt instanceof SelectStmt
                && ((SelectStmt) queryStmt).getTableRefs().isEmpty());
    }

    public NativeInsertStmt(InsertTarget target, String label, List<String> cols, InsertSource source,
             List<String> hints, boolean isPartialUpdate) {
        this(target, label, cols, source, hints);
        this.isPartialUpdate = isPartialUpdate;
        this.partialUpdateCols.addAll(cols);
    }

    public boolean isValuesOrConstantSelect() {
        return isValuesOrConstantSelect;
    }

    public Table getTargetTable() {
        return targetTable;
    }

    public void setTargetTable(Table targetTable) {
        this.targetTable = targetTable;
    }

    public long getTransactionId() {
        return this.transactionId;
    }

    public Boolean isRepartition() {
        return isRepartition;
    }

    public String getDbName() {
        return tblName.getDb();
    }

    public String getTbl() {
        return tblName.getTbl();
    }

    public void getTables(Analyzer analyzer, Map<Long, TableIf> tableMap, Set<String> parentViewNameSet)
            throws AnalysisException {
        // get dbs of statement
        queryStmt.getTables(analyzer, false, tableMap, parentViewNameSet);
        tblName.analyze(analyzer);
        // disallow external catalog except JdbcExternalCatalog
        if (analyzer.getEnv().getCurrentCatalog() instanceof ExternalCatalog
                && !(analyzer.getEnv().getCurrentCatalog() instanceof JdbcExternalCatalog)) {
            Util.prohibitExternalCatalog(tblName.getCtl(), this.getClass().getSimpleName());
        }
        String dbName = tblName.getDb();
        String tableName = tblName.getTbl();
        // check exist
        DatabaseIf db = analyzer.getEnv().getCatalogMgr().getCatalog(tblName.getCtl()).getDbOrAnalysisException(dbName);
        TableIf table = db.getTableOrAnalysisException(tblName.getTbl());

        // check access
        if (!Env.getCurrentEnv().getAccessManager()
                .checkTblPriv(ConnectContext.get(), dbName, tableName, PrivPredicate.LOAD)) {
            ErrorReport.reportAnalysisException(ErrorCode.ERR_TABLEACCESS_DENIED_ERROR, "LOAD",
                    ConnectContext.get().getQualifiedUser(), ConnectContext.get().getRemoteIP(),
                    dbName + ": " + tableName);
        }

        tableMap.put(table.getId(), table);
    }

    public QueryStmt getQueryStmt() {
        return queryStmt;
    }

    public void setQueryStmt(QueryStmt queryStmt) {
        this.queryStmt = queryStmt;
    }

    public boolean isExplain() {
        return queryStmt.isExplain();
    }

    public String getLabel() {
        return label.getLabelName();
    }

    public DataSink getDataSink() {
        return dataSink;
    }

    public DatabaseIf getDbObj() {
        return db;
    }

    public boolean isTransactionBegin() {
        return isTransactionBegin;
    }

    protected void preCheckAnalyze(Analyzer analyzer) throws UserException {
        super.analyze(analyzer);

        if (targetTable == null) {
            tblName.analyze(analyzer);
            // disallow external catalog except JdbcExternalCatalog
            if (analyzer.getEnv().getCurrentCatalog() instanceof ExternalCatalog
                    && !(analyzer.getEnv().getCurrentCatalog() instanceof JdbcExternalCatalog)) {
                Util.prohibitExternalCatalog(tblName.getCtl(), this.getClass().getSimpleName());
            }
        }

        // Check privilege
        if (!Env.getCurrentEnv().getAccessManager().checkTblPriv(ConnectContext.get(), tblName.getDb(),
                tblName.getTbl(), PrivPredicate.LOAD)) {
            ErrorReport.reportAnalysisException(ErrorCode.ERR_TABLEACCESS_DENIED_ERROR, "LOAD",
                    ConnectContext.get().getQualifiedUser(),
                    ConnectContext.get().getRemoteIP(), tblName.getDb() + ": " + tblName.getTbl());
        }

        // check partition
        if (targetPartitionNames != null) {
            targetPartitionNames.analyze(analyzer);
        }
    }

    /**
     * translate load related stmt to`insert into xx select xx from tvf` semantic
     */
    protected void convertSemantic(Analyzer analyzer) throws UserException {
        // do nothing
    }

    @Override
    public void analyze(Analyzer analyzer) throws UserException {
        preCheckAnalyze(analyzer);

        convertSemantic(analyzer);

        // set target table and
        analyzeTargetTable(analyzer);

        analyzeSubquery(analyzer);

        analyzePlanHints();

        if (analyzer.getContext().isTxnModel()) {
            return;
        }

        // create data sink
        createDataSink();

        db = analyzer.getEnv().getCatalogMgr().getCatalog(tblName.getCtl()).getDbOrAnalysisException(tblName.getDb());
        // create label and begin transaction
        long timeoutSecond = ConnectContext.get().getExecTimeout();
        if (label == null || Strings.isNullOrEmpty(label.getLabelName())) {
            label = new LabelName(db.getFullName(),
                    "insert_" + DebugUtil.printId(analyzer.getContext().queryId()).replace("-", "_"));
        }
        if (!isExplain() && !isTransactionBegin) {
            if (targetTable instanceof OlapTable) {
                LoadJobSourceType sourceType = LoadJobSourceType.INSERT_STREAMING;
                transactionId = Env.getCurrentGlobalTransactionMgr().beginTransaction(db.getId(),
                        Lists.newArrayList(targetTable.getId()), label.getLabelName(),
                        new TxnCoordinator(TxnSourceType.FE, FrontendOptions.getLocalHostAddress()),
                        sourceType, timeoutSecond);
            }
            isTransactionBegin = true;
        }

        // init data sink
        if (!isExplain() && targetTable instanceof OlapTable) {
            OlapTableSink sink = (OlapTableSink) dataSink;
            TUniqueId loadId = analyzer.getContext().queryId();
<<<<<<< HEAD
            int sendBatchParallelism = loadProperties.getSendBatchParallelism();
            sink.init(loadId, transactionId, db.getId(), timeoutSecond, sendBatchParallelism, false);
=======
            int sendBatchParallelism = analyzer.getContext().getSessionVariable().getSendBatchParallelism();
            sink.init(loadId, transactionId, db.getId(), timeoutSecond, sendBatchParallelism, false, false);
>>>>>>> cf016f21
        }
    }

    protected void initTargetTable(Analyzer analyzer) throws AnalysisException {
        if (targetTable == null) {
            DatabaseIf db = analyzer.getEnv().getCatalogMgr()
                    .getCatalog(tblName.getCtl()).getDbOrAnalysisException(tblName.getDb());
            if (db instanceof Database) {
                targetTable = (Table) db.getTableOrAnalysisException(tblName.getTbl());
            } else if (db instanceof JdbcExternalDatabase) {
                JdbcExternalTable jdbcTable = (JdbcExternalTable) db.getTableOrAnalysisException(tblName.getTbl());
                targetTable = jdbcTable.getJdbcTable();
            } else {
                throw new AnalysisException("Not support insert target table.");
            }
        }
    }

    private void analyzeTargetTable(Analyzer analyzer) throws AnalysisException {
        // Get table
        initTargetTable(analyzer);

        if (targetTable instanceof OlapTable) {
            OlapTable olapTable = (OlapTable) targetTable;

            // partition
            if (targetPartitionNames != null) {
                targetPartitionIds = Lists.newArrayList();
                if (olapTable.getPartitionInfo().getType() == PartitionType.UNPARTITIONED) {
                    ErrorReport.reportAnalysisException(ErrorCode.ERR_PARTITION_CLAUSE_NO_ALLOWED);
                }
                for (String partName : targetPartitionNames.getPartitionNames()) {
                    Partition part = olapTable.getPartition(partName, targetPartitionNames.isTemp());
                    if (part == null) {
                        ErrorReport.reportAnalysisException(
                                ErrorCode.ERR_UNKNOWN_PARTITION, partName, targetTable.getName());
                    }
                    targetPartitionIds.add(part.getId());
                }
            }
            // need a descriptor
            DescriptorTable descTable = analyzer.getDescTbl();
            olapTuple = descTable.createTupleDescriptor();
            for (Column col : olapTable.getFullSchema()) {
                if (isPartialUpdate && !partialUpdateCols.contains(col.getName())) {
                    continue;
                }
                SlotDescriptor slotDesc = descTable.addSlotDescriptor(olapTuple);
                slotDesc.setIsMaterialized(true);
                slotDesc.setType(col.getType());
                slotDesc.setColumn(col);
                slotDesc.setIsNullable(col.isAllowNull());
            }
        } else if (targetTable instanceof MysqlTable || targetTable instanceof OdbcTable
                || targetTable instanceof JdbcTable) {
            if (targetPartitionNames != null) {
                ErrorReport.reportAnalysisException(ErrorCode.ERR_PARTITION_CLAUSE_NO_ALLOWED);
            }
        } else if (targetTable instanceof BrokerTable) {
            if (targetPartitionNames != null) {
                ErrorReport.reportAnalysisException(ErrorCode.ERR_PARTITION_CLAUSE_NO_ALLOWED);
            }

            BrokerTable brokerTable = (BrokerTable) targetTable;
            if (!brokerTable.isWritable()) {
                throw new AnalysisException("table " + brokerTable.getName()
                        + "is not writable. path should be an dir");
            }

        } else {
            ErrorReport.reportAnalysisException(
                    ErrorCode.ERR_NON_INSERTABLE_TABLE, targetTable.getName(), targetTable.getType());
        }
    }

    private void checkColumnCoverage(Set<String> mentionedCols, List<Column> baseColumns)
            throws AnalysisException {

        // check columns of target table
        for (Column col : baseColumns) {
            if (col.isAutoInc()) {
                continue;
            }
            if (isPartialUpdate && !partialUpdateCols.contains(col.getName())) {
                continue;
            }
            if (mentionedCols.contains(col.getName())) {
                continue;
            }
            if (col.getDefaultValue() == null && !col.isAllowNull()) {
                ErrorReport.reportAnalysisException(ErrorCode.ERR_COL_NOT_MENTIONED, col.getName());
            }
        }
    }

    private void analyzeSubquery(Analyzer analyzer) throws UserException {
        // Analyze columns mentioned in the statement.
        Set<String> mentionedColumns = Sets.newTreeSet(String.CASE_INSENSITIVE_ORDER);
        List<String> realTargetColumnNames;
        if (targetColumnNames == null) {
            // the mentioned columns are columns which are visible to user, so here we use
            // getBaseSchema(), not getFullSchema()
            for (Column col : targetTable.getBaseSchema(false)) {
                mentionedColumns.add(col.getName());
                targetColumns.add(col);
            }
        } else {
            for (String colName : targetColumnNames) {
                Column col = targetTable.getColumn(colName);
                if (col == null) {
                    ErrorReport.reportAnalysisException(ErrorCode.ERR_BAD_FIELD_ERROR, colName, targetTable.getName());
                }
                if (!mentionedColumns.add(colName)) {
                    ErrorReport.reportAnalysisException(ErrorCode.ERR_FIELD_SPECIFIED_TWICE, colName);
                }
                targetColumns.add(col);
            }
            // hll column must in mentionedColumns
            for (Column col : targetTable.getBaseSchema()) {
                if (col.getType().isObjectStored() && !mentionedColumns.contains(col.getName())) {
                    throw new AnalysisException(
                            "object-stored column " + col.getName() + " must in insert into columns");
                }
            }
        }

        /*
         * When doing schema change, there may be some shadow columns. we should add
         * them to the end of targetColumns. And use 'origColIdxsForExtendCols' to save
         * the index of column in 'targetColumns' which the shadow column related to.
         * eg: origin targetColumns: (A,B,C), shadow column: __doris_shadow_B after
         * processing, targetColumns: (A, B, C, __doris_shadow_B), and
         * origColIdxsForExtendCols has 1 element: "1", which is the index of column B
         * in targetColumns.
         *
         * Rule A: If the column which the shadow column related to is not mentioned,
         * then do not add the shadow column to targetColumns. They will be filled by
         * null or default value when loading.
         *
         * When table have materialized view, there may be some materialized view columns.
         * we should add them to the end of targetColumns.
         * eg: origin targetColumns: (A,B,C), shadow column: mv_bitmap_union_C
         * after processing, targetColumns: (A, B, C, mv_bitmap_union_C), and
         * origColIdx2MVColumn has 1 element: "2, mv_bitmap_union_C"
         * will be used in as a mapping from queryStmt.getResultExprs() to targetColumns define expr
         */
        List<Pair<Integer, Column>> origColIdxsForExtendCols = Lists.newArrayList();
        for (Column column : targetTable.getFullSchema()) {
            if (column.isNameWithPrefix(SchemaChangeHandler.SHADOW_NAME_PREFIX)) {
                String origName = Column.removeNamePrefix(column.getName());
                for (int i = 0; i < targetColumns.size(); i++) {
                    if (targetColumns.get(i).nameEquals(origName, false)) {
                        // Rule A
                        origColIdxsForExtendCols.add(Pair.of(i, null));
                        targetColumns.add(column);
                        break;
                    }
                }
            }
            if (column.isNameWithPrefix(CreateMaterializedViewStmt.MATERIALIZED_VIEW_NAME_PREFIX)
                    || column.isNameWithPrefix(CreateMaterializedViewStmt.MATERIALIZED_VIEW_AGGREGATE_NAME_PREFIX)) {
                List<SlotRef> refColumns = column.getRefColumns();
                if (refColumns == null) {
                    ErrorReport.reportAnalysisException(ErrorCode.ERR_BAD_FIELD_ERROR,
                            column.getName(), targetTable.getName());
                }
                for (SlotRef refColumn : refColumns) {
                    String origName = refColumn.getColumnName();
                    for (int originColumnIdx = 0; originColumnIdx < targetColumns.size(); originColumnIdx++) {
                        if (targetColumns.get(originColumnIdx).nameEquals(origName, false)) {
                            origColIdxsForExtendCols.add(Pair.of(originColumnIdx, column));
                            targetColumns.add(column);
                            break;
                        }
                    }
                }
            }
        }

        // parse query statement
        queryStmt.setFromInsert(true);
        queryStmt.analyze(analyzer);

        // deal with this case: insert into tbl values();
        // should try to insert default values for all columns in tbl if set
        if (isValuesOrConstantSelect) {
            final ValueList valueList = ((SelectStmt) queryStmt).getValueList();
            if (valueList != null && valueList.getFirstRow().isEmpty() && CollectionUtils.isEmpty(targetColumnNames)) {
                final int rowSize = mentionedColumns.size();
                final List<String> colLabels = queryStmt.getColLabels();
                final List<Expr> resultExprs = queryStmt.getResultExprs();
                Preconditions.checkState(resultExprs.isEmpty(), "result exprs should be empty.");
                for (int i = 0; i < rowSize; i++) {
                    resultExprs.add(new IntLiteral(1));
                    final DefaultValueExpr defaultValueExpr = new DefaultValueExpr();
                    valueList.getFirstRow().add(defaultValueExpr);
                    colLabels.add(defaultValueExpr.toColumnLabel());
                }
            }
        }

        // check if size of select item equal with columns mentioned in statement
        if (mentionedColumns.size() != queryStmt.getResultExprs().size()) {
            ErrorReport.reportAnalysisException(ErrorCode.ERR_WRONG_VALUE_COUNT);
        }

        // Check if all columns mentioned is enough
        checkColumnCoverage(mentionedColumns, targetTable.getBaseSchema());

        realTargetColumnNames = targetColumns.stream().map(column -> column.getName()).collect(Collectors.toList());
        Map<String, Expr> slotToIndex = Maps.newTreeMap(String.CASE_INSENSITIVE_ORDER);
        for (int i = 0; i < queryStmt.getResultExprs().size(); i++) {
            slotToIndex.put(realTargetColumnNames.get(i), queryStmt.getResultExprs().get(i)
                    .checkTypeCompatibility(targetTable.getColumn(realTargetColumnNames.get(i)).getType()));
        }

        for (Column column : targetTable.getBaseSchema()) {
            if (!slotToIndex.containsKey(column.getName())) {
                if (column.getDefaultValue() == null) {
                    slotToIndex.put(column.getName(), new NullLiteral());
                } else {
                    slotToIndex.put(column.getName(), new StringLiteral(column.getDefaultValue()));
                }
            }
        }

        // handle VALUES() or SELECT constant list
        if (isValuesOrConstantSelect) {
            SelectStmt selectStmt = (SelectStmt) queryStmt;
            if (selectStmt.getValueList() != null) {
                // INSERT INTO VALUES(...)
                List<ArrayList<Expr>> rows = selectStmt.getValueList().getRows();
                for (int rowIdx = 0; rowIdx < rows.size(); ++rowIdx) {
                    analyzeRow(analyzer, targetColumns, rows, rowIdx, origColIdxsForExtendCols, slotToIndex);
                }

                // clear these 2 structures, rebuild them using VALUES exprs
                selectStmt.getResultExprs().clear();
                selectStmt.getBaseTblResultExprs().clear();

                for (int i = 0; i < selectStmt.getValueList().getFirstRow().size(); ++i) {
                    selectStmt.getResultExprs().add(selectStmt.getValueList().getFirstRow().get(i));
                    selectStmt.getBaseTblResultExprs().add(selectStmt.getValueList().getFirstRow().get(i));
                }
            } else {
                // INSERT INTO SELECT 1,2,3 ...
                List<ArrayList<Expr>> rows = Lists.newArrayList();
                // ATTN: must copy the `selectStmt.getResultExprs()`, otherwise the following
                // `selectStmt.getResultExprs().clear();` will clear the `rows` too, causing
                // error.
                rows.add(Lists.newArrayList(selectStmt.getResultExprs()));
                analyzeRow(analyzer, targetColumns, rows, 0, origColIdxsForExtendCols, slotToIndex);
                // rows may be changed in analyzeRow(), so rebuild the result exprs
                selectStmt.getResultExprs().clear();
                for (Expr expr : rows.get(0)) {
                    selectStmt.getResultExprs().add(expr);
                }
            }
        } else {
            // INSERT INTO SELECT ... FROM tbl
            if (!origColIdxsForExtendCols.isEmpty()) {
                // extend the result expr by duplicating the related exprs
                for (Pair<Integer, Column> entry : origColIdxsForExtendCols) {
                    if (entry.second == null) {
                        queryStmt.getResultExprs().add(queryStmt.getResultExprs().get(entry.first));
                    } else {
                        //substitute define expr slot with select statement result expr
                        ExprSubstitutionMap smap = new ExprSubstitutionMap();
                        List<SlotRef> columns = entry.second.getRefColumns();
                        for (SlotRef slot : columns) {
                            smap.getLhs().add(slot);
                            smap.getRhs().add(slotToIndex.get(slot.getColumnName()));
                        }
                        Expr e = Expr.substituteList(Lists.newArrayList(entry.second.getDefineExpr()),
                                smap, analyzer, false).get(0);
                        queryStmt.getResultExprs().add(e);
                    }
                }
            }

            // check compatibility
            for (int i = 0; i < targetColumns.size(); ++i) {
                Column column = targetColumns.get(i);
                Expr expr = queryStmt.getResultExprs().get(i);
                queryStmt.getResultExprs().set(i, expr.checkTypeCompatibility(column.getType()));
            }
        }

        // expand colLabels in QueryStmt
        if (!origColIdxsForExtendCols.isEmpty()) {
            if (queryStmt.getResultExprs().size() != queryStmt.getBaseTblResultExprs().size()) {
                for (Pair<Integer, Column> entry : origColIdxsForExtendCols) {
                    if (entry.second == null) {
                        queryStmt.getBaseTblResultExprs().add(queryStmt.getBaseTblResultExprs().get(entry.first));
                    } else {
                        //substitute define expr slot with select statement result expr
                        ExprSubstitutionMap smap = new ExprSubstitutionMap();
                        List<SlotRef> columns = entry.second.getRefColumns();
                        for (SlotRef slot : columns) {
                            smap.getLhs().add(slot);
                            smap.getRhs().add(slotToIndex.get(slot.getColumnName()));
                        }
                        Expr e = Expr.substituteList(Lists.newArrayList(entry.second.getDefineExpr()),
                                smap, analyzer, false).get(0);
                        queryStmt.getBaseTblResultExprs().add(e);
                    }
                }
            }

            if (queryStmt.getResultExprs().size() != queryStmt.getColLabels().size()) {
                for (Pair<Integer, Column> entry : origColIdxsForExtendCols) {
                    queryStmt.getColLabels().add(queryStmt.getColLabels().get(entry.first));
                }
            }
        }

        if (LOG.isDebugEnabled()) {
            for (Expr expr : queryStmt.getResultExprs()) {
                LOG.debug("final result expr: {}, {}", expr, System.identityHashCode(expr));
            }
            for (Expr expr : queryStmt.getBaseTblResultExprs()) {
                LOG.debug("final base table result expr: {}, {}", expr, System.identityHashCode(expr));
            }
            for (String colLabel : queryStmt.getColLabels()) {
                LOG.debug("final col label: {}", colLabel);
            }
        }
    }

    private void analyzeRow(Analyzer analyzer, List<Column> targetColumns, List<ArrayList<Expr>> rows,
            int rowIdx, List<Pair<Integer, Column>> origColIdxsForExtendCols, Map<String, Expr> slotToIndex)
            throws AnalysisException {
        // 1. check number of fields if equal with first row
        // targetColumns contains some shadow columns, which is added by system,
        // so we should minus this
        if (rows.get(rowIdx).size() != targetColumns.size() - origColIdxsForExtendCols.size()) {
            throw new AnalysisException("Column count doesn't match value count at row " + (rowIdx + 1));
        }

        ArrayList<Expr> row = rows.get(rowIdx);
        if (!origColIdxsForExtendCols.isEmpty()) {
            /**
             * we should extend the row for shadow columns.
             * eg:
             *      the origin row has exprs: (expr1, expr2, expr3), and targetColumns is (A, B, C, __doris_shadow_b)
             *      after processing, extentedRow is (expr1, expr2, expr3, expr2)
             */
            ArrayList<Expr> extentedRow = Lists.newArrayList();
            extentedRow.addAll(row);

            for (Pair<Integer, Column> entry : origColIdxsForExtendCols) {
                if (entry != null) {
                    if (entry.second == null) {
                        extentedRow.add(extentedRow.get(entry.first));
                    } else {
                        ExprSubstitutionMap smap = new ExprSubstitutionMap();
                        List<SlotRef> columns = entry.second.getRefColumns();
                        for (SlotRef slot : columns) {
                            smap.getLhs().add(slot);
                            smap.getRhs().add(slotToIndex.get(slot.getColumnName()));
                        }
                        extentedRow.add(Expr.substituteList(Lists.newArrayList(entry.second.getDefineExpr()),
                                smap, analyzer, false).get(0));
                    }
                }
            }

            row = extentedRow;
            rows.set(rowIdx, row);
        }
        // check the compatibility of expr in row and column in targetColumns
        for (int i = 0; i < row.size(); ++i) {
            Expr expr = row.get(i);
            Column col = targetColumns.get(i);

            if (expr instanceof DefaultValueExpr) {
                if (targetColumns.get(i).getDefaultValue() == null) {
                    throw new AnalysisException("Column has no default value, column="
                            + targetColumns.get(i).getName());
                }
                expr = new StringLiteral(targetColumns.get(i).getDefaultValue());
            }
            if (expr instanceof Subquery) {
                throw new AnalysisException("Insert values can not be query");
            }

            expr.analyze(analyzer);

            row.set(i, expr.checkTypeCompatibility(col.getType()));
        }
    }

    private void analyzePlanHints() throws AnalysisException {
        if (planHints == null) {
            return;
        }
        for (String hint : planHints) {
            if (SHUFFLE_HINT.equalsIgnoreCase(hint)) {
                if (!targetTable.isPartitioned()) {
                    ErrorReport.reportAnalysisException(ErrorCode.ERR_INSERT_HINT_NOT_SUPPORT);
                }
                if (isRepartition != null && !isRepartition) {
                    ErrorReport.reportAnalysisException(ErrorCode.ERR_PLAN_HINT_CONFILT, hint);
                }
                isRepartition = Boolean.TRUE;
            } else if (NOSHUFFLE_HINT.equalsIgnoreCase(hint)) {
                if (!targetTable.isPartitioned()) {
                    ErrorReport.reportAnalysisException(ErrorCode.ERR_INSERT_HINT_NOT_SUPPORT);
                }
                if (isRepartition != null && isRepartition) {
                    ErrorReport.reportAnalysisException(ErrorCode.ERR_PLAN_HINT_CONFILT, hint);
                }
                isRepartition = Boolean.FALSE;
            } else {
                ErrorReport.reportAnalysisException(ErrorCode.ERR_UNKNOWN_PLAN_HINT, hint);
            }
        }
    }

    public void prepareExpressions() throws UserException {
        List<Expr> selectList = Expr.cloneList(queryStmt.getResultExprs());
        // check type compatibility
        int numCols = targetColumns.size();
        for (int i = 0; i < numCols; ++i) {
            Column col = targetColumns.get(i);
            Expr expr = selectList.get(i).checkTypeCompatibility(col.getType());
            selectList.set(i, expr);
            exprByName.put(col.getName(), expr);
        }
        List<Pair<String, Expr>> resultExprByName = Lists.newArrayList();
        // reorder resultExprs in table column order
        for (Column col : targetTable.getFullSchema()) {
            if (isPartialUpdate && !partialUpdateCols.contains(col.getName())) {
                continue;
            }
            if (exprByName.containsKey(col.getName())) {
                resultExprByName.add(Pair.of(col.getName(), exprByName.get(col.getName())));
            } else if (targetTable.getType().equals(TableIf.TableType.JDBC_EXTERNAL_TABLE)) {
                // For JdbcTable,we do not need to generate plans for columns that are not specified at write time
                continue;
            } else {
                // process sequence col, map sequence column to other column
                if (targetTable instanceof OlapTable && ((OlapTable) targetTable).hasSequenceCol()
                        && col.getName().equals(Column.SEQUENCE_COL)
                        && ((OlapTable) targetTable).getSequenceMapCol() != null) {
                    if (resultExprByName.stream().map(Pair::key)
                            .anyMatch(key -> key.equals(((OlapTable) targetTable).getSequenceMapCol()))) {
                        resultExprByName.add(Pair.of(Column.SEQUENCE_COL,
                                resultExprByName.stream()
                                        .filter(p -> p.key().equals(((OlapTable) targetTable).getSequenceMapCol()))
                                        .map(Pair::value).findFirst().orElse(null)));
                    }
                } else if (col.getDefaultValue() == null) {
                    resultExprByName.add(Pair.of(col.getName(), NullLiteral.create(col.getType())));
                } else {
                    if (col.getDefaultValueExprDef() != null) {
                        resultExprByName.add(Pair.of(col.getName(), col.getDefaultValueExpr()));
                    } else {
                        StringLiteral defaultValueExpr;
                        defaultValueExpr = new StringLiteral(col.getDefaultValue());
                        resultExprByName.add(Pair.of(col.getName(),
                                defaultValueExpr.checkTypeCompatibility(col.getType())));
                    }
                }
            }
        }
        resultExprs.addAll(resultExprByName.stream().map(Pair::value).collect(Collectors.toList()));
    }

    private DataSink createDataSink() throws AnalysisException {
        if (dataSink != null) {
            return dataSink;
        }
        if (targetTable instanceof OlapTable) {
            dataSink = new OlapTableSink((OlapTable) targetTable, olapTuple, targetPartitionIds,
                    analyzer.getContext().getSessionVariable().isEnableSingleReplicaInsert());
            OlapTableSink sink = (OlapTableSink) dataSink;
            sink.setPartialUpdateInputColumns(isPartialUpdate, partialUpdateCols);
            dataPartition = dataSink.getOutputPartition();
        } else if (targetTable instanceof BrokerTable) {
            BrokerTable table = (BrokerTable) targetTable;
            // TODO(lingbin): think use which one if have more than one path
            // Map<String, String> brokerProperties = Maps.newHashMap();
            // BrokerDesc brokerDesc = new BrokerDesc("test_broker", brokerProperties);
            BrokerDesc brokerDesc = new BrokerDesc(table.getBrokerName(), table.getBrokerProperties());
            dataSink = new ExportSink(
                    table.getWritablePath(),
                    table.getColumnSeparator(),
                    table.getLineDelimiter(),
                    brokerDesc);
            dataPartition = dataSink.getOutputPartition();
        } else if (targetTable instanceof JdbcTable) {
            //for JdbcTable,we need to pass the currently written column to `JdbcTableSink`
            //to generate the prepare insert statment
            List<String> insertCols = Lists.newArrayList();
            for (Column column : targetColumns) {
                insertCols.add(column.getName());
            }
            dataSink = new JdbcTableSink((JdbcTable) targetTable, insertCols);
            dataPartition = DataPartition.UNPARTITIONED;
        } else {
            dataSink = DataSink.createDataSink(targetTable);
            dataPartition = DataPartition.UNPARTITIONED;
        }
        return dataSink;
    }

    public void complete() throws UserException {
        if (!isExplain() && targetTable instanceof OlapTable) {
            ((OlapTableSink) dataSink).complete();
            // add table indexes to transaction state
            TransactionState txnState = Env.getCurrentGlobalTransactionMgr()
                    .getTransactionState(db.getId(), transactionId);
            if (txnState == null) {
                throw new DdlException("txn does not exist: " + transactionId);
            }
            txnState.addTableIndexes((OlapTable) targetTable);
        }
    }

    public DataPartition getDataPartition() {
        return dataPartition;
    }

    @Override
    public List<? extends DataDesc> getDataDescList() {
        throw new UnsupportedOperationException("only invoked for external load currently");
    }

    @Override
    public ResourceDesc getResourceDesc() {
        throw new UnsupportedOperationException("only invoked for external load currently");
    }

    @Override
    public LoadType getLoadType() {
        return LoadType.NATIVE_INSERT;
    }

    @Override
    public NativeInsertStmt getNativeInsertStmt() {
        return this;
    }

    @Override
    public void rewriteExprs(ExprRewriter rewriter) throws AnalysisException {
        Preconditions.checkState(isAnalyzed());
        queryStmt.rewriteExprs(rewriter);
    }

    @Override
    public void foldConstant(ExprRewriter rewriter, TQueryOptions tQueryOptions) throws AnalysisException {
        Preconditions.checkState(isAnalyzed());
        queryStmt.foldConstant(rewriter, tQueryOptions);
    }

    @Override
    public List<Expr> getResultExprs() {
        return resultExprs;
    }

    @Override
    public void reset() {
        super.reset();
        if (targetPartitionIds != null) {
            targetPartitionIds.clear();
        }
        queryStmt.reset();
        resultExprs.clear();
        exprByName.clear();
        dataSink = null;
        dataPartition = null;
        targetColumns.clear();
    }

    @Override
    public RedirectStatus getRedirectStatus() {
        if (isExplain()) {
            return RedirectStatus.NO_FORWARD;
        } else {
            return RedirectStatus.FORWARD_WITH_SYNC;
        }
    }
}<|MERGE_RESOLUTION|>--- conflicted
+++ resolved
@@ -329,13 +329,8 @@
         if (!isExplain() && targetTable instanceof OlapTable) {
             OlapTableSink sink = (OlapTableSink) dataSink;
             TUniqueId loadId = analyzer.getContext().queryId();
-<<<<<<< HEAD
             int sendBatchParallelism = loadProperties.getSendBatchParallelism();
-            sink.init(loadId, transactionId, db.getId(), timeoutSecond, sendBatchParallelism, false);
-=======
-            int sendBatchParallelism = analyzer.getContext().getSessionVariable().getSendBatchParallelism();
             sink.init(loadId, transactionId, db.getId(), timeoutSecond, sendBatchParallelism, false, false);
->>>>>>> cf016f21
         }
     }
 
