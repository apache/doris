--- conflicted
+++ resolved
@@ -155,15 +155,6 @@
     // This context is used for SSL connection between server and mysql client.
     private final MysqlSslContext mysqlSslContext = new MysqlSslContext(SSL_PROTOCOL);
 
-<<<<<<< HEAD
-    /**
-     * the global execution timeout in seconds, currently set according to query_timeout and insert_timeout.
-     * <p>
-     * when a connection is established, exec_timeout is set by query_timeout, when the statement is an insert stmt,
-     * then it is set to max(executionTimeoutS, insert_timeout) using {@link #getExecTimeout()}
-     */
-    private int executionTimeoutS;
-
     private StatsErrorEstimator statsErrorEstimator;
 
     public void setUserQueryTimeout(int queryTimeout) {
@@ -174,10 +165,6 @@
         sessionVariable.setInsertTimeoutS(insertTimeout);
     }
 
-=======
-    private StatsErrorEstimator statsErrorEstimator;
-
->>>>>>> 3cf3a92a
     private StatementContext statementContext;
     private Map<String, PrepareStmtContext> preparedStmtCtxs = Maps.newHashMap();
 
@@ -656,11 +643,7 @@
      * @return exact execution timeout
      */
     public int getExecTimeout() {
-<<<<<<< HEAD
-        long userQueryTimeout = Env.getCurrentEnv().getAuth().getQueryTimeout(qualifiedUser);
-=======
-        int userQueryTimeout = (int) Env.getCurrentEnv().getAuth().getQueryTimeout(qualifiedUser);
->>>>>>> 3cf3a92a
+        int userQueryTimeout = Env.getCurrentEnv().getAuth().getQueryTimeout(qualifiedUser);
         if (userQueryTimeout > 0) {
             // user-set query-timeout, has the highest priority
             return userQueryTimeout;
