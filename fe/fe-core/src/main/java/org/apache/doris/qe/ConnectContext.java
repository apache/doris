// Licensed to the Apache Software Foundation (ASF) under one
// or more contributor license agreements.  See the NOTICE file
// distributed with this work for additional information
// regarding copyright ownership.  The ASF licenses this file
// to you under the Apache License, Version 2.0 (the
// "License"); you may not use this file except in compliance
// with the License.  You may obtain a copy of the License at
//
//   http://www.apache.org/licenses/LICENSE-2.0
//
// Unless required by applicable law or agreed to in writing,
// software distributed under the License is distributed on an
// "AS IS" BASIS, WITHOUT WARRANTIES OR CONDITIONS OF ANY
// KIND, either express or implied.  See the License for the
// specific language governing permissions and limitations
// under the License.

package org.apache.doris.qe;

import org.apache.doris.analysis.Expr;
import org.apache.doris.analysis.UserIdentity;
import org.apache.doris.catalog.DatabaseIf;
import org.apache.doris.catalog.Env;
import org.apache.doris.catalog.FunctionRegistry;
import org.apache.doris.catalog.TableIf;
import org.apache.doris.cluster.ClusterNamespace;
import org.apache.doris.common.Config;
import org.apache.doris.common.util.DebugUtil;
import org.apache.doris.common.util.TimeUtils;
import org.apache.doris.datasource.CatalogIf;
import org.apache.doris.datasource.InternalCatalog;
import org.apache.doris.datasource.SessionContext;
import org.apache.doris.mysql.DummyMysqlChannel;
import org.apache.doris.mysql.MysqlCapability;
import org.apache.doris.mysql.MysqlChannel;
import org.apache.doris.mysql.MysqlCommand;
import org.apache.doris.mysql.MysqlSslContext;
import org.apache.doris.nereids.StatementContext;
import org.apache.doris.nereids.stats.StatsErrorEstimator;
import org.apache.doris.plugin.AuditEvent.AuditEventBuilder;
import org.apache.doris.resource.Tag;
import org.apache.doris.service.arrowflight.results.FlightSqlChannel;
import org.apache.doris.statistics.ColumnStatistic;
import org.apache.doris.statistics.Histogram;
import org.apache.doris.system.Backend;
import org.apache.doris.task.LoadTaskInfo;
import org.apache.doris.thrift.TNetworkAddress;
import org.apache.doris.thrift.TResultSinkType;
import org.apache.doris.thrift.TUniqueId;
import org.apache.doris.transaction.TransactionEntry;
import org.apache.doris.transaction.TransactionStatus;

import com.google.common.base.Strings;
import com.google.common.collect.Lists;
import com.google.common.collect.Maps;
import com.google.common.collect.Sets;
import org.apache.logging.log4j.LogManager;
import org.apache.logging.log4j.Logger;
import org.json.JSONObject;
import org.xnio.StreamConnection;

import java.io.IOException;
import java.util.ArrayList;
import java.util.HashMap;
import java.util.List;
import java.util.Map;
import java.util.Optional;
import java.util.Set;

// When one client connect in, we create a connect context for it.
// We store session information here. Meanwhile ConnectScheduler all
// connect with its connection id.
// Use `volatile` to make the reference change atomic.
public class ConnectContext {
    private static final Logger LOG = LogManager.getLogger(ConnectContext.class);
    protected static ThreadLocal<ConnectContext> threadLocalInfo = new ThreadLocal<>();

    private static final String SSL_PROTOCOL = "TLS";

    public enum ConnectType {
        MYSQL,
        ARROW_FLIGHT_SQL
    }

    protected volatile ConnectType connectType;
    // set this id before analyze
    protected volatile long stmtId;
    protected volatile long forwardedStmtId;

    // set for http_stream
    protected volatile TUniqueId loadId;
    protected volatile long backendId;
    protected volatile LoadTaskInfo streamLoadInfo;

    protected volatile TUniqueId queryId;
    protected volatile String traceId;
    // id for this connection
    protected volatile int connectionId;
    // Timestamp when the connection is make
    protected volatile long loginTime;
    // for arrow flight
    protected volatile String peerIdentity;
    private String runningQuery;
    private TNetworkAddress resultFlightServerAddr;
    private TNetworkAddress resultInternalServiceAddr;
    private ArrayList<Expr> resultOutputExprs;
    private TUniqueId finstId;
    private boolean returnResultFromLocal = true;
    // mysql net
    protected volatile MysqlChannel mysqlChannel;
    // state
    protected volatile QueryState state;
    protected volatile long returnRows;
    // the protocol capability which server say it can support
    protected volatile MysqlCapability serverCapability;
    // the protocol capability after server and client negotiate
    protected volatile MysqlCapability capability;
    // Indicate if this client is killed.
    protected volatile boolean isKilled;
    // Db
    protected volatile String currentDb = "";
    protected volatile long currentDbId = -1;
    // Transaction
    protected volatile TransactionEntry txnEntry = null;
    // cluster name
    protected volatile String clusterName = "";
    // username@host of current login user
    protected volatile String qualifiedUser;
    // LDAP authenticated but the Doris account does not exist,
    // set the flag, and the user login Doris as Temporary user.
    protected volatile boolean isTempUser = false;
    // username@host combination for the Doris account
    // that the server used to authenticate the current client.
    // In other word, currentUserIdentity is the entry that matched in Doris auth table.
    // This account determines user's access privileges.
    protected volatile UserIdentity currentUserIdentity;
    // Variables belong to this session.
    protected volatile SessionVariable sessionVariable;
    // Scheduler this connection belongs to
    protected volatile ConnectScheduler connectScheduler;
    // Executor
    protected volatile StmtExecutor executor;
    // Command this connection is processing.
    protected volatile MysqlCommand command;
    // Timestamp in millisecond last command starts at
    protected volatile long startTime;
    // Cache thread info for this connection.
    protected volatile ThreadInfo threadInfo;

    // Catalog: put catalog here is convenient for unit test,
    // because catalog is singleton, hard to mock
    protected Env env;
    protected String defaultCatalog = InternalCatalog.INTERNAL_CATALOG_NAME;
    protected boolean isSend;

    protected AuditEventBuilder auditEventBuilder = new AuditEventBuilder();

    protected String remoteIP;

    // This is used to statistic the current query details.
    // This property will only be set when the query starts to execute.
    // So in the query planning stage, do not use any value in this attribute.
    protected QueryDetail queryDetail = null;

    // If set to true, the nondeterministic function will not be rewrote to constant.
    private boolean notEvalNondeterministicFunction = false;
    // The resource tag is used to limit the node resources that the user can use for query.
    // The default is empty, that is, unlimited.
    // This property is obtained from UserProperty when the client connection is created.
    // Only when the connection is created again, the new resource tags will be retrieved from the UserProperty
    private Set<Tag> resourceTags = Sets.newHashSet();
    // If set to true, the resource tags set in resourceTags will be used to limit the query resources.
    // If set to false, the system will not restrict query resources.
    private boolean isResourceTagsSet = false;

    private String sqlHash;

    private JSONObject minidump = null;

    // The FE ip current connected
    private String currentConnectedFEIp = "";

    private InsertResult insertResult;

    private SessionContext sessionContext;

    // This context is used for SSL connection between server and mysql client.
    private final MysqlSslContext mysqlSslContext = new MysqlSslContext(SSL_PROTOCOL);

    private StatsErrorEstimator statsErrorEstimator;

    private Map<String, String> resultAttachedInfo;

    private String workloadGroupName = "";
    private Map<Long, Backend> insertGroupCommitTableToBeMap = new HashMap<>();
    private boolean isGroupCommitTvf;

    private TResultSinkType resultSinkType = TResultSinkType.MYSQL_PROTOCAL;

    // internal call like `insert overwrite` need skipAuth
    // For example, `insert overwrite` only requires load permission,
    // but the internal implementation will call the logic of `AlterTable`.
    // In this case, `skipAuth` needs to be set to `true` to skip the permission check of `AlterTable`
    private boolean skipAuth = false;

    public void setUserQueryTimeout(int queryTimeout) {
        if (queryTimeout > 0) {
            sessionVariable.setQueryTimeoutS(queryTimeout);
        }
    }

    public void setUserInsertTimeout(int insertTimeout) {
        if (insertTimeout > 0) {
            sessionVariable.setInsertTimeoutS(insertTimeout);
        }
    }

    private StatementContext statementContext;
    private Map<String, PrepareStmtContext> preparedStmtCtxs = Maps.newHashMap();

    private List<TableIf> tables = null;

    private Map<String, ColumnStatistic> totalColumnStatisticMap = new HashMap<>();

    public Map<String, ColumnStatistic> getTotalColumnStatisticMap() {
        return totalColumnStatisticMap;
    }

    public void setTotalColumnStatisticMap(Map<String, ColumnStatistic> totalColumnStatisticMap) {
        this.totalColumnStatisticMap = totalColumnStatisticMap;
    }

    private Map<String, Histogram> totalHistogramMap = new HashMap<>();

    public Map<String, Histogram> getTotalHistogramMap() {
        return totalHistogramMap;
    }

    public void setTotalHistogramMap(Map<String, Histogram> totalHistogramMap) {
        this.totalHistogramMap = totalHistogramMap;
    }

    public SessionContext getSessionContext() {
        return sessionContext;
    }

    public MysqlSslContext getMysqlSslContext() {
        return mysqlSslContext;
    }

    public TResultSinkType getResultSinkType() {
        return resultSinkType;
    }

    public void setOrUpdateInsertResult(long txnId, String label, String db, String tbl,
            TransactionStatus txnStatus, long loadedRows, int filteredRows) {
        if (isTxnModel() && insertResult != null) {
            insertResult.updateResult(txnStatus, loadedRows, filteredRows);
        } else {
            insertResult = new InsertResult(txnId, label, db, tbl, txnStatus, loadedRows, filteredRows);
        }
    }

    public InsertResult getInsertResult() {
        return insertResult;
    }

    public static ConnectContext get() {
        return threadLocalInfo.get();
    }

    public static void remove() {
        threadLocalInfo.remove();
    }

    public void setIsSend(boolean isSend) {
        this.isSend = isSend;
    }

    public boolean isSend() {
        return this.isSend;
    }

    public void setNotEvalNondeterministicFunction(boolean notEvalNondeterministicFunction) {
        this.notEvalNondeterministicFunction = notEvalNondeterministicFunction;
    }

    public boolean notEvalNondeterministicFunction() {
        return notEvalNondeterministicFunction;
    }

    public ConnectType getConnectType() {
        return connectType;
    }

    public void init() {
        state = new QueryState();
        returnRows = 0;
        isKilled = false;
        sessionVariable = VariableMgr.newSessionVariable();
        command = MysqlCommand.COM_SLEEP;
        if (Config.use_fuzzy_session_variable) {
            sessionVariable.initFuzzyModeVariables();
        }
    }

    public ConnectContext() {
        this((StreamConnection) null);
    }

    public ConnectContext(StreamConnection connection) {
        connectType = ConnectType.MYSQL;
        serverCapability = MysqlCapability.DEFAULT_CAPABILITY;
        if (connection != null) {
            mysqlChannel = new MysqlChannel(connection);
        } else {
            mysqlChannel = new DummyMysqlChannel();
        }
        init();
    }

    public boolean isTxnModel() {
        return txnEntry != null && txnEntry.isTxnModel();
    }

    public boolean isTxnIniting() {
        return txnEntry != null && txnEntry.isTxnIniting();
    }

    public boolean isTxnBegin() {
        return txnEntry != null && txnEntry.isTxnBegin();
    }

    public void addPreparedStmt(String stmtName, PrepareStmtContext ctx) {
        this.preparedStmtCtxs.put(stmtName, ctx);
    }

    public void removePrepareStmt(String stmtName) {
        this.preparedStmtCtxs.remove(stmtName);
    }

    public PrepareStmtContext getPreparedStmt(String stmtName) {
        return this.preparedStmtCtxs.get(stmtName);
    }

    public List<TableIf> getTables() {
        return tables;
    }

    public void setTables(List<TableIf> tables) {
        this.tables = tables;
    }

    public void closeTxn() {
        if (isTxnModel()) {
            if (isTxnBegin()) {
                try {
                    InsertStreamTxnExecutor executor = new InsertStreamTxnExecutor(getTxnEntry());
                    executor.abortTransaction();
                } catch (Exception e) {
                    LOG.error("db: {}, txnId: {}, rollback error.", currentDb,
                            txnEntry.getTxnConf().getTxnId(), e);
                }
            }
            txnEntry = null;
        }
    }

    public long getStmtId() {
        return stmtId;
    }

    public long getBackendId() {
        return backendId;
    }

    public void setBackendId(long backendId) {
        this.backendId = backendId;
    }

    public TUniqueId getLoadId() {
        return loadId;
    }

    public void setLoadId(TUniqueId loadId) {
        this.loadId = loadId;
    }

    public void setStreamLoadInfo(LoadTaskInfo streamLoadInfo) {
        this.streamLoadInfo = streamLoadInfo;
    }

    public LoadTaskInfo getStreamLoadInfo() {
        return streamLoadInfo;
    }

    public void setStmtId(long stmtId) {
        this.stmtId = stmtId;
    }

    public long getForwardedStmtId() {
        return forwardedStmtId;
    }

    public void setForwardedStmtId(long forwardedStmtId) {
        this.forwardedStmtId = forwardedStmtId;
    }

    public String getRemoteIP() {
        return remoteIP;
    }

    public void setRemoteIP(String remoteIP) {
        this.remoteIP = remoteIP;
    }

    public void setQueryDetail(QueryDetail queryDetail) {
        this.queryDetail = queryDetail;
    }

    public QueryDetail getQueryDetail() {
        return queryDetail;
    }

    public AuditEventBuilder getAuditEventBuilder() {
        return auditEventBuilder;
    }

    public void setThreadLocalInfo() {
        threadLocalInfo.set(this);
    }

    public long getCurrentDbId() {
        return currentDbId;
    }

    public TransactionEntry getTxnEntry() {
        return txnEntry;
    }

    public void setTxnEntry(TransactionEntry txnEntry) {
        this.txnEntry = txnEntry;
    }

    public void setEnv(Env env) {
        this.env = env;
        defaultCatalog = env.getInternalCatalog().getName();
    }

    public Env getEnv() {
        return env;
    }

    public String getQualifiedUser() {
        return qualifiedUser;
    }

    public void setQualifiedUser(String qualifiedUser) {
        this.qualifiedUser = qualifiedUser;
    }

    public boolean getIsTempUser() {
        return isTempUser;
    }

    public void setIsTempUser(boolean isTempUser) {
        this.isTempUser = isTempUser;
    }

    // for USER() function
    public UserIdentity getUserIdentity() {
        return new UserIdentity(qualifiedUser, remoteIP);
    }

    public UserIdentity getCurrentUserIdentity() {
        return currentUserIdentity;
    }

    public void setCurrentUserIdentity(UserIdentity currentUserIdentity) {
        this.currentUserIdentity = currentUserIdentity;
    }

    public SessionVariable getSessionVariable() {
        return sessionVariable;
    }

    public void setSessionVariable(SessionVariable sessionVariable) {
        this.sessionVariable = sessionVariable;
    }

    public ConnectScheduler getConnectScheduler() {
        return connectScheduler;
    }

    public void setConnectScheduler(ConnectScheduler connectScheduler) {
        this.connectScheduler = connectScheduler;
    }

    public MysqlCommand getCommand() {
        return command;
    }

    public void setCommand(MysqlCommand command) {
        this.command = command;
    }

    public long getStartTime() {
        return startTime;
    }

    public void setStartTime() {
        startTime = System.currentTimeMillis();
        returnRows = 0;
    }

    public void updateReturnRows(int returnRows) {
        this.returnRows += returnRows;
    }

    public long getReturnRows() {
        return returnRows;
    }

    public void resetReturnRows() {
        returnRows = 0;
    }

    public int getConnectionId() {
        return connectionId;
    }

    public void setConnectionId(int connectionId) {
        this.connectionId = connectionId;
    }

    public void resetLoginTime() {
        this.loginTime = System.currentTimeMillis();
    }

    public void setRunningQuery(String runningQuery) {
        this.runningQuery = runningQuery;
    }

    public String getRunningQuery() {
        return runningQuery;
    }

    public void setResultFlightServerAddr(TNetworkAddress resultFlightServerAddr) {
        this.resultFlightServerAddr = resultFlightServerAddr;
    }

    public TNetworkAddress getResultFlightServerAddr() {
        return resultFlightServerAddr;
    }

    public void setResultInternalServiceAddr(TNetworkAddress resultInternalServiceAddr) {
        this.resultInternalServiceAddr = resultInternalServiceAddr;
    }

    public TNetworkAddress getResultInternalServiceAddr() {
        return resultInternalServiceAddr;
    }

    public void setResultOutputExprs(ArrayList<Expr> resultOutputExprs) {
        this.resultOutputExprs = resultOutputExprs;
    }

    public ArrayList<Expr> getResultOutputExprs() {
        return resultOutputExprs;
    }

    public void setFinstId(TUniqueId finstId) {
        this.finstId = finstId;
    }

    public TUniqueId getFinstId() {
        return finstId;
    }

    public void setReturnResultFromLocal(boolean returnResultFromLocal) {
        this.returnResultFromLocal = returnResultFromLocal;
    }

    public boolean isReturnResultFromLocal() {
        return returnResultFromLocal;
    }

    public String getPeerIdentity() {
        return peerIdentity;
    }

    public FlightSqlChannel getFlightSqlChannel() {
        throw new RuntimeException("getFlightSqlChannel not in flight sql connection");
    }

    public MysqlChannel getMysqlChannel() {
        return mysqlChannel;
    }

    public String getClientIP() {
        return getMysqlChannel().getRemoteHostPortString();
    }

    public QueryState getState() {
        return state;
    }

    public void setState(QueryState state) {
        this.state = state;
    }

    public MysqlCapability getCapability() {
        return capability;
    }

    public void setCapability(MysqlCapability capability) {
        this.capability = capability;
    }

    public MysqlCapability getServerCapability() {
        return serverCapability;
    }

    public String getDefaultCatalog() {
        return defaultCatalog;
    }

    public CatalogIf getCurrentCatalog() {
        // defaultCatalog is switched by SwitchStmt, so we don't need to check to exist of catalog.
        return getCatalog(defaultCatalog);
    }

    /**
     * Maybe return when catalogName is not exist. So need to check nullable.
     */
    public CatalogIf getCatalog(String catalogName) {
        String realCatalogName = catalogName == null ? defaultCatalog : catalogName;
        if (env == null) {
            return Env.getCurrentEnv().getCatalogMgr().getCatalog(realCatalogName);
        }
        return env.getCatalogMgr().getCatalog(realCatalogName);
    }

    public FunctionRegistry getFunctionRegistry() {
        if (env == null) {
            return Env.getCurrentEnv().getFunctionRegistry();
        }
        return env.getFunctionRegistry();
    }

    public void changeDefaultCatalog(String catalogName) {
        defaultCatalog = catalogName;
        currentDb = "";
        currentDbId = -1;
    }

    public String getDatabase() {
        return currentDb;
    }

    public void setDatabase(String db) {
        currentDb = db;
        Optional<DatabaseIf> dbInstance = getCurrentCatalog().getDb(db);
        currentDbId = dbInstance.map(DatabaseIf::getId).orElse(-1L);
    }

    public void setExecutor(StmtExecutor executor) {
        this.executor = executor;
    }

    public StmtExecutor getExecutor() {
        return executor;
    }

    protected void closeChannel() {
        if (mysqlChannel != null) {
            mysqlChannel.close();
        }
    }

    public void cleanup() {
        closeChannel();
        threadLocalInfo.remove();
        returnRows = 0;
    }

    public boolean isKilled() {
        return isKilled;
    }

    // Set kill flag to true;
    public void setKilled() {
        isKilled = true;
    }

    public void setQueryId(TUniqueId queryId) {
        this.queryId = queryId;
        if (connectScheduler != null && !Strings.isNullOrEmpty(traceId)) {
            connectScheduler.putTraceId2QueryId(traceId, queryId);
        }
    }

    public String traceId() {
        return traceId;
    }

    public TUniqueId queryId() {
        return queryId;
    }

    public String getClusterName() {
        return clusterName;
    }

    public void setCluster(String clusterName) {
        this.clusterName = clusterName;
    }

    public String getSqlHash() {
        return sqlHash;
    }

    public void setSqlHash(String sqlHash) {
        this.sqlHash = sqlHash;
    }

    public JSONObject getMinidump() {
        return minidump;
    }

    public void setMinidump(JSONObject minidump) {
        this.minidump = minidump;
    }

    public StatementContext getStatementContext() {
        return statementContext;
    }

    public void setStatementContext(StatementContext statementContext) {
        this.statementContext = statementContext;
    }

    public void setResultSinkType(TResultSinkType resultSinkType) {
        this.resultSinkType = resultSinkType;
    }

    public String getRemoteHostPortString() {
        return getMysqlChannel().getRemoteHostPortString();
    }

    // kill operation with no protect.
    public void kill(boolean killConnection) {
        LOG.warn("kill query from {}, kill mysql connection: {}", getRemoteHostPortString(), killConnection);

        if (killConnection) {
            isKilled = true;
            // Close channel to break connection with client
            closeChannel();
        }
        // Now, cancel running query.
        cancelQuery();
    }

    public void cancelQuery() {
        StmtExecutor executorRef = executor;
        if (executorRef != null) {
            executorRef.cancel();
        }
    }

    public void checkTimeout(long now) {
        if (startTime <= 0) {
            return;
        }

        long delta = now - startTime;
        boolean killFlag = false;
        boolean killConnection = false;
        if (command == MysqlCommand.COM_SLEEP) {
            if (delta > sessionVariable.getWaitTimeoutS() * 1000L) {
                // Need kill this connection.
                LOG.warn("kill wait timeout connection, remote: {}, wait timeout: {}",
                        getRemoteHostPortString(), sessionVariable.getWaitTimeoutS());

                killFlag = true;
                killConnection = true;
            }
        } else {
            String timeoutTag = "query";
            // insert stmt particularly
            if (executor != null && executor.isSyncLoadKindStmt()) {
                timeoutTag = "insert";
            }
            // to ms
            long timeout = getExecTimeout() * 1000L;
            if (delta > timeout) {
                LOG.warn("kill {} timeout, remote: {}, query timeout: {}",
                        timeoutTag, getRemoteHostPortString(), timeout);
                killFlag = true;
            }
        }

        if (killFlag) {
            kill(killConnection);
        }
    }

    // Helper to dump connection information.
    public ThreadInfo toThreadInfo(boolean isFull) {
        if (threadInfo == null) {
            threadInfo = new ThreadInfo();
        }
        threadInfo.isFull = isFull;
        return threadInfo;
    }

    public boolean isResourceTagsSet() {
        return isResourceTagsSet;
    }

    public Set<Tag> getResourceTags() {
        return resourceTags;
    }

    public void setResourceTags(Set<Tag> resourceTags) {
        this.resourceTags = resourceTags;
        this.isResourceTagsSet = !this.resourceTags.isEmpty();
    }

    public void setCurrentConnectedFEIp(String ip) {
        this.currentConnectedFEIp = ip;
    }

    public String getCurrentConnectedFEIp() {
        return currentConnectedFEIp;
    }

    /**
     * We calculate and get the exact execution timeout here, rather than setting
     * execution timeout in many other places.
     *
     * @return exact execution timeout
     */
    public int getExecTimeout() {
        if (executor != null && executor.isSyncLoadKindStmt()) {
            // particular for insert stmt, we can expand other type of timeout in the same way
            return Math.max(sessionVariable.getInsertTimeoutS(), sessionVariable.getQueryTimeoutS());
        } else if (executor != null && executor.isAnalyzeStmt()) {
            return sessionVariable.getAnalyzeTimeoutS();
        } else {
            // normal query stmt
            return sessionVariable.getQueryTimeoutS();
        }
    }

    public void setResultAttachedInfo(Map<String, String> resultAttachedInfo) {
        this.resultAttachedInfo = resultAttachedInfo;
    }

    public Map<String, String> getResultAttachedInfo() {
        return resultAttachedInfo;
    }

    public class ThreadInfo {
        public boolean isFull;

        public List<String> toRow(int connId, long nowMs, boolean showFe) {
            List<String> row = Lists.newArrayList();
            if (showFe) {
                row.add(Env.getCurrentEnv().getSelfNode().getHost());
            }
            if (connId == connectionId) {
                row.add("Yes");
            } else {
                row.add("");
            }
            row.add("" + connectionId);
            row.add(ClusterNamespace.getNameFromFullName(qualifiedUser));
            row.add(getRemoteHostPortString());
            row.add(TimeUtils.longToTimeString(loginTime));
            row.add(defaultCatalog);
            row.add(ClusterNamespace.getNameFromFullName(currentDb));
            row.add(command.toString());
            row.add("" + (nowMs - startTime) / 1000);
            row.add(state.toString());
            row.add(DebugUtil.printId(queryId));
            if (state.getStateType() == QueryState.MysqlStateType.ERR) {
                row.add(state.getErrorMessage());
            } else if (executor != null) {
                String sql = executor.getOriginStmtInString();
                if (!isFull) {
                    sql = sql.substring(0, Math.min(sql.length(), 100));
                }
                row.add(sql);
            } else {
                row.add("");
            }
            return row;
        }
    }


    public void startAcceptQuery(ConnectProcessor connectProcessor) {
        mysqlChannel.startAcceptQuery(this, connectProcessor);
    }

    public void suspendAcceptQuery() {
        mysqlChannel.suspendAcceptQuery();
    }

    public void resumeAcceptQuery() {
        mysqlChannel.resumeAcceptQuery();
    }

    public void stopAcceptQuery() throws IOException {
        mysqlChannel.stopAcceptQuery();
    }

    public String getQueryIdentifier() {
        return "stmt[" + stmtId + ", " + DebugUtil.printId(queryId) + "]";
    }

    public StatsErrorEstimator getStatsErrorEstimator() {
        return statsErrorEstimator;
    }

    public void setStatsErrorEstimator(StatsErrorEstimator statsErrorEstimator) {
        this.statsErrorEstimator = statsErrorEstimator;
    }

    public void setWorkloadGroupName(String workloadGroupName) {
        this.workloadGroupName = workloadGroupName;
    }

    public String getWorkloadGroupName() {
        return this.workloadGroupName;
    }

    public void setInsertGroupCommit(long tableId, Backend backend) {
        insertGroupCommitTableToBeMap.put(tableId, backend);
    }

    public Backend getInsertGroupCommit(long tableId) {
        return insertGroupCommitTableToBeMap.get(tableId);
    }

<<<<<<< HEAD
    public boolean isGroupCommitTvf() {
        return isGroupCommitTvf;
    }

    public void setGroupCommitTvf(boolean groupCommitTvf) {
        isGroupCommitTvf = groupCommitTvf;
=======
    public boolean isSkipAuth() {
        return skipAuth;
    }

    public void setSkipAuth(boolean skipAuth) {
        this.skipAuth = skipAuth;
>>>>>>> 4ebb517a
    }
}
<|MERGE_RESOLUTION|>--- conflicted
+++ resolved
@@ -944,20 +944,19 @@
         return insertGroupCommitTableToBeMap.get(tableId);
     }
 
-<<<<<<< HEAD
+    public boolean isSkipAuth() {
+        return skipAuth;
+    }
+
+    public void setSkipAuth(boolean skipAuth) {
+        this.skipAuth = skipAuth;
+    }
+
     public boolean isGroupCommitTvf() {
         return isGroupCommitTvf;
     }
 
     public void setGroupCommitTvf(boolean groupCommitTvf) {
         isGroupCommitTvf = groupCommitTvf;
-=======
-    public boolean isSkipAuth() {
-        return skipAuth;
-    }
-
-    public void setSkipAuth(boolean skipAuth) {
-        this.skipAuth = skipAuth;
->>>>>>> 4ebb517a
     }
 }
