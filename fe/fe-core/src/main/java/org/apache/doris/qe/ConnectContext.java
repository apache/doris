// Licensed to the Apache Software Foundation (ASF) under one
// or more contributor license agreements.  See the NOTICE file
// distributed with this work for additional information
// regarding copyright ownership.  The ASF licenses this file
// to you under the Apache License, Version 2.0 (the
// "License"); you may not use this file except in compliance
// with the License.  You may obtain a copy of the License at
//
//   http://www.apache.org/licenses/LICENSE-2.0
//
// Unless required by applicable law or agreed to in writing,
// software distributed under the License is distributed on an
// "AS IS" BASIS, WITHOUT WARRANTIES OR CONDITIONS OF ANY
// KIND, either express or implied.  See the License for the
// specific language governing permissions and limitations
// under the License.

package org.apache.doris.qe;

import org.apache.doris.analysis.BoolLiteral;
import org.apache.doris.analysis.DecimalLiteral;
import org.apache.doris.analysis.Expr;
import org.apache.doris.analysis.FloatLiteral;
import org.apache.doris.analysis.IntLiteral;
import org.apache.doris.analysis.LiteralExpr;
import org.apache.doris.analysis.NullLiteral;
import org.apache.doris.analysis.SetVar;
import org.apache.doris.analysis.StringLiteral;
import org.apache.doris.analysis.UserIdentity;
import org.apache.doris.analysis.VariableExpr;
import org.apache.doris.catalog.DatabaseIf;
import org.apache.doris.catalog.Env;
import org.apache.doris.catalog.FunctionRegistry;
import org.apache.doris.catalog.TableIf;
import org.apache.doris.catalog.Type;
import org.apache.doris.cloud.system.CloudSystemInfoService;
import org.apache.doris.cluster.ClusterNamespace;
import org.apache.doris.common.Config;
import org.apache.doris.common.ErrorCode;
import org.apache.doris.common.util.DebugUtil;
import org.apache.doris.common.util.TimeUtils;
import org.apache.doris.datasource.CatalogIf;
import org.apache.doris.datasource.InternalCatalog;
import org.apache.doris.datasource.SessionContext;
import org.apache.doris.mysql.DummyMysqlChannel;
import org.apache.doris.mysql.MysqlCapability;
import org.apache.doris.mysql.MysqlChannel;
import org.apache.doris.mysql.MysqlCommand;
import org.apache.doris.mysql.MysqlSslContext;
import org.apache.doris.nereids.StatementContext;
import org.apache.doris.nereids.stats.StatsErrorEstimator;
import org.apache.doris.nereids.trees.expressions.literal.Literal;
import org.apache.doris.plugin.audit.AuditEvent.AuditEventBuilder;
import org.apache.doris.resource.Tag;
import org.apache.doris.service.arrowflight.results.FlightSqlChannel;
import org.apache.doris.statistics.ColumnStatistic;
import org.apache.doris.statistics.Histogram;
import org.apache.doris.system.Backend;
import org.apache.doris.task.LoadTaskInfo;
import org.apache.doris.thrift.TNetworkAddress;
import org.apache.doris.thrift.TResultSinkType;
import org.apache.doris.thrift.TUniqueId;
import org.apache.doris.transaction.TransactionEntry;
import org.apache.doris.transaction.TransactionStatus;

import com.google.common.base.Strings;
import com.google.common.collect.Lists;
import com.google.common.collect.Maps;
import com.google.common.collect.Sets;
import org.apache.logging.log4j.LogManager;
import org.apache.logging.log4j.Logger;
import org.json.JSONObject;
import org.xnio.StreamConnection;

import java.io.IOException;
import java.util.ArrayList;
import java.util.HashMap;
import java.util.List;
import java.util.Map;
import java.util.Optional;
import java.util.Set;
import java.util.concurrent.atomic.AtomicBoolean;
import javax.annotation.Nullable;


// When one client connect in, we create a connect context for it.
// We store session information here. Meanwhile ConnectScheduler all
// connect with its connection id.
// Use `volatile` to make the reference change atomic.
public class ConnectContext {
    private static final Logger LOG = LogManager.getLogger(ConnectContext.class);
    protected static ThreadLocal<ConnectContext> threadLocalInfo = new ThreadLocal<>();

    private static final String SSL_PROTOCOL = "TLS";

    public enum ConnectType {
        MYSQL,
        ARROW_FLIGHT_SQL
    }

    protected volatile ConnectType connectType;
    // set this id before analyze
    protected volatile long stmtId;
    protected volatile long forwardedStmtId;

    // set for http_stream
    protected volatile TUniqueId loadId;
    protected volatile long backendId;
    protected volatile LoadTaskInfo streamLoadInfo;

    protected volatile TUniqueId queryId = null;
    protected volatile String traceId;
    // id for this connection
    protected volatile int connectionId;
    // Timestamp when the connection is make
    protected volatile long loginTime;
    // for arrow flight
    protected volatile String peerIdentity;
    private final Map<String, String> preparedQuerys = new HashMap<>();
    private String runningQuery;
    private TNetworkAddress resultFlightServerAddr;
    private TNetworkAddress resultInternalServiceAddr;
    private ArrayList<Expr> resultOutputExprs;
    private TUniqueId finstId;
    private boolean returnResultFromLocal = true;
    // mysql net
    protected volatile MysqlChannel mysqlChannel;
    // state
    protected volatile QueryState state;
    protected volatile long returnRows;
    // the protocol capability which server say it can support
    protected volatile MysqlCapability serverCapability;
    // the protocol capability after server and client negotiate
    protected volatile MysqlCapability capability;
    // Indicate if this client is killed.
    protected volatile boolean isKilled;
    // Db
    protected volatile String currentDb = "";
    protected volatile long currentDbId = -1;
    // Transaction
    protected volatile TransactionEntry txnEntry = null;
    // cluster name
    protected volatile String clusterName = "";
    // used for ShowSqlAction which don't allow a user account
    protected volatile boolean noAuth = false;
    // username@host of current login user
    protected volatile String qualifiedUser;
    // LDAP authenticated but the Doris account does not exist,
    // set the flag, and the user login Doris as Temporary user.
    protected volatile boolean isTempUser = false;
    // username@host combination for the Doris account
    // that the server used to authenticate the current client.
    // In other word, currentUserIdentity is the entry that matched in Doris auth table.
    // This account determines user's access privileges.
    protected volatile UserIdentity currentUserIdentity;
    // Variables belong to this session.
    protected volatile SessionVariable sessionVariable;
    // Store user variable in this connection
    private Map<String, LiteralExpr> userVars = new HashMap<>();
    // Scheduler this connection belongs to
    protected volatile ConnectScheduler connectScheduler;
    // Executor
    protected volatile StmtExecutor executor;
    // Command this connection is processing.
    protected volatile MysqlCommand command;
    // Timestamp in millisecond last command starts at
    protected volatile long startTime;
    // Cache thread info for this connection.
    protected volatile ThreadInfo threadInfo;

    // Catalog: put catalog here is convenient for unit test,
    // because catalog is singleton, hard to mock
    protected Env env;
    protected String defaultCatalog = InternalCatalog.INTERNAL_CATALOG_NAME;
    protected boolean isSend;

    protected AuditEventBuilder auditEventBuilder = new AuditEventBuilder();

    protected String remoteIP;

    // This is used to statistic the current query details.
    // This property will only be set when the query starts to execute.
    // So in the query planning stage, do not use any value in this attribute.
    protected QueryDetail queryDetail = null;

    // cloud cluster name
    protected volatile String cloudCluster = null;

    // If set to true, the nondeterministic function will not be rewrote to constant.
    private boolean notEvalNondeterministicFunction = false;
    // The resource tag is used to limit the node resources that the user can use for query.
    // The default is empty, that is, unlimited.
    // This property is obtained from UserProperty when the client connection is created.
    // Only when the connection is created again, the new resource tags will be retrieved from the UserProperty
    private Set<Tag> resourceTags = Sets.newHashSet();
    // If set to true, the resource tags set in resourceTags will be used to limit the query resources.
    // If set to false, the system will not restrict query resources.
    private boolean isResourceTagsSet = false;

    private String sqlHash;

    private JSONObject minidump = null;

    // The FE ip current connected
    private String currentConnectedFEIp = "";

    private InsertResult insertResult;

    private SessionContext sessionContext;


    // This context is used for SSL connection between server and mysql client.
    private final MysqlSslContext mysqlSslContext = new MysqlSslContext(SSL_PROTOCOL);

    private StatsErrorEstimator statsErrorEstimator;

    private Map<String, String> resultAttachedInfo;

    private String workloadGroupName = "";
    private Map<Long, Backend> insertGroupCommitTableToBeMap = new HashMap<>();
    private boolean isGroupCommitTvf;
    private boolean isGroupCommitStreamLoadSql;

    private TResultSinkType resultSinkType = TResultSinkType.MYSQL_PROTOCAL;

    // internal call like `insert overwrite` need skipAuth
    // For example, `insert overwrite` only requires load permission,
    // but the internal implementation will call the logic of `AlterTable`.
    // In this case, `skipAuth` needs to be set to `true` to skip the permission check of `AlterTable`
    private boolean skipAuth = false;

    public void setUserQueryTimeout(int queryTimeout) {
        if (queryTimeout > 0) {
            sessionVariable.setQueryTimeoutS(queryTimeout);
        }
    }

    public void setUserInsertTimeout(int insertTimeout) {
        if (insertTimeout > 0) {
            sessionVariable.setInsertTimeoutS(insertTimeout);
        }
    }

    private StatementContext statementContext;
    private Map<String, PrepareStmtContext> preparedStmtCtxs = Maps.newHashMap();

    private List<TableIf> tables = null;

    private Map<String, ColumnStatistic> totalColumnStatisticMap = new HashMap<>();

    public Map<String, ColumnStatistic> getTotalColumnStatisticMap() {
        return totalColumnStatisticMap;
    }

    public void setTotalColumnStatisticMap(Map<String, ColumnStatistic> totalColumnStatisticMap) {
        this.totalColumnStatisticMap = totalColumnStatisticMap;
    }

    private Map<String, Histogram> totalHistogramMap = new HashMap<>();

    public Map<String, Histogram> getTotalHistogramMap() {
        return totalHistogramMap;
    }

    public void setTotalHistogramMap(Map<String, Histogram> totalHistogramMap) {
        this.totalHistogramMap = totalHistogramMap;
    }

    public SessionContext getSessionContext() {
        return sessionContext;
    }

    public MysqlSslContext getMysqlSslContext() {
        return mysqlSslContext;
    }

    public TResultSinkType getResultSinkType() {
        return resultSinkType;
    }

    public void setOrUpdateInsertResult(long txnId, String label, String db, String tbl,
            TransactionStatus txnStatus, long loadedRows, int filteredRows) {
        if (isTxnModel() && insertResult != null) {
            insertResult.updateResult(txnStatus, loadedRows, filteredRows);
        } else {
            insertResult = new InsertResult(txnId, label, db, tbl, txnStatus, loadedRows, filteredRows);
        }
    }

    public InsertResult getInsertResult() {
        return insertResult;
    }

    public static ConnectContext get() {
        return threadLocalInfo.get();
    }

    public static void remove() {
        threadLocalInfo.remove();
    }

    public void setIsSend(boolean isSend) {
        this.isSend = isSend;
    }

    public boolean isSend() {
        return this.isSend;
    }

    public void setNotEvalNondeterministicFunction(boolean notEvalNondeterministicFunction) {
        this.notEvalNondeterministicFunction = notEvalNondeterministicFunction;
    }

    public boolean notEvalNondeterministicFunction() {
        return notEvalNondeterministicFunction;
    }

    public ConnectType getConnectType() {
        return connectType;
    }

    public void init() {
        state = new QueryState();
        returnRows = 0;
        isKilled = false;
        sessionVariable = VariableMgr.newSessionVariable();
        userVars = new HashMap<>();
        command = MysqlCommand.COM_SLEEP;
        if (Config.use_fuzzy_session_variable) {
            sessionVariable.initFuzzyModeVariables();
        }
    }

    public ConnectContext() {
        this((StreamConnection) null);
    }

    public ConnectContext(StreamConnection connection) {
        connectType = ConnectType.MYSQL;
        serverCapability = MysqlCapability.DEFAULT_CAPABILITY;
        if (connection != null) {
            mysqlChannel = new MysqlChannel(connection, this);
        } else {
            mysqlChannel = new DummyMysqlChannel();
        }
        init();
    }

    public boolean isTxnModel() {
        return txnEntry != null && txnEntry.isTxnModel();
    }

    public boolean isTxnIniting() {
        return txnEntry != null && txnEntry.isTxnIniting();
    }

    public boolean isTxnBegin() {
        return txnEntry != null && txnEntry.isTxnBegin();
    }

    public void addPreparedStmt(String stmtName, PrepareStmtContext ctx) {
        this.preparedStmtCtxs.put(stmtName, ctx);
    }

    public void removePrepareStmt(String stmtName) {
        this.preparedStmtCtxs.remove(stmtName);
    }

    public PrepareStmtContext getPreparedStmt(String stmtName) {
        return this.preparedStmtCtxs.get(stmtName);
    }

    public List<TableIf> getTables() {
        return tables;
    }

    public void setTables(List<TableIf> tables) {
        this.tables = tables;
    }

    public void closeTxn() {
        if (isTxnModel()) {
            if (isTxnBegin()) {
                try {
                    InsertStreamTxnExecutor executor = new InsertStreamTxnExecutor(getTxnEntry());
                    executor.abortTransaction();
                } catch (Exception e) {
                    LOG.error("db: {}, txnId: {}, rollback error.", currentDb,
                            txnEntry.getTxnConf().getTxnId(), e);
                }
            }
            txnEntry = null;
        }
    }

    public long getStmtId() {
        return stmtId;
    }

    public long getBackendId() {
        return backendId;
    }

    public void setBackendId(long backendId) {
        this.backendId = backendId;
    }

    public TUniqueId getLoadId() {
        return loadId;
    }

    public void setLoadId(TUniqueId loadId) {
        this.loadId = loadId;
    }

    public void setStreamLoadInfo(LoadTaskInfo streamLoadInfo) {
        this.streamLoadInfo = streamLoadInfo;
    }

    public LoadTaskInfo getStreamLoadInfo() {
        return streamLoadInfo;
    }

    public void setStmtId(long stmtId) {
        this.stmtId = stmtId;
    }

    public long getForwardedStmtId() {
        return forwardedStmtId;
    }

    public void setForwardedStmtId(long forwardedStmtId) {
        this.forwardedStmtId = forwardedStmtId;
    }

    public String getRemoteIP() {
        return remoteIP;
    }

    public void setRemoteIP(String remoteIP) {
        this.remoteIP = remoteIP;
    }

    public void setQueryDetail(QueryDetail queryDetail) {
        this.queryDetail = queryDetail;
    }

    public QueryDetail getQueryDetail() {
        return queryDetail;
    }

    public AuditEventBuilder getAuditEventBuilder() {
        return auditEventBuilder;
    }

    public void setThreadLocalInfo() {
        threadLocalInfo.set(this);
    }

    public long getCurrentDbId() {
        return currentDbId;
    }

    public TransactionEntry getTxnEntry() {
        return txnEntry;
    }

    public void setTxnEntry(TransactionEntry txnEntry) {
        this.txnEntry = txnEntry;
    }

    public void setEnv(Env env) {
        this.env = env;
        defaultCatalog = env.getInternalCatalog().getName();
    }

    public void setUserVar(SetVar setVar) {
        userVars.put(setVar.getVariable().toLowerCase(), setVar.getResult());
    }

    public @Nullable Literal getLiteralForUserVar(String varName) {
        varName = varName.toLowerCase();
        if (userVars.containsKey(varName)) {
            LiteralExpr literalExpr = userVars.get(varName);
            if (literalExpr instanceof BoolLiteral) {
                return Literal.of(((BoolLiteral) literalExpr).getValue());
            } else if (literalExpr instanceof IntLiteral) {
                return Literal.of(((IntLiteral) literalExpr).getValue());
            } else if (literalExpr instanceof FloatLiteral) {
                return Literal.of(((FloatLiteral) literalExpr).getValue());
            } else if (literalExpr instanceof DecimalLiteral) {
                return Literal.of(((DecimalLiteral) literalExpr).getValue());
            } else if (literalExpr instanceof StringLiteral) {
                return Literal.of(((StringLiteral) literalExpr).getValue());
            } else if (literalExpr instanceof NullLiteral) {
                return Literal.of(null);
            } else {
                return Literal.of("");
            }
        } else {
            // If there are no such user defined var, just return the NULL value.
            return Literal.of(null);
        }
    }

    // Get variable value through variable name, used to satisfy statement like `SELECT @@comment_version`
    public void fillValueForUserDefinedVar(VariableExpr desc) {
        String varName = desc.getName().toLowerCase();
        if (userVars.containsKey(varName)) {
            LiteralExpr literalExpr = userVars.get(varName);
            desc.setType(literalExpr.getType());
            if (literalExpr instanceof BoolLiteral) {
                desc.setBoolValue(((BoolLiteral) literalExpr).getValue());
            } else if (literalExpr instanceof IntLiteral) {
                desc.setIntValue(((IntLiteral) literalExpr).getValue());
            } else if (literalExpr instanceof FloatLiteral) {
                desc.setFloatValue(((FloatLiteral) literalExpr).getValue());
            } else if (literalExpr instanceof DecimalLiteral) {
                desc.setDecimalValue(((DecimalLiteral) literalExpr).getValue());
            } else if (literalExpr instanceof StringLiteral) {
                desc.setStringValue(((StringLiteral) literalExpr).getValue());
            } else if (literalExpr instanceof NullLiteral) {
                desc.setType(Type.NULL);
                desc.setIsNull();
            } else {
                desc.setType(Type.VARCHAR);
                desc.setStringValue("");
            }
        } else {
            // If there are no such user defined var, just fill the NULL value.
            desc.setType(Type.NULL);
            desc.setIsNull();
        }
    }

    public Env getEnv() {
        return env;
    }

    public boolean getNoAuth() {
        return noAuth;
    }

    public void setNoAuth(boolean noAuth) {
        this.noAuth = noAuth;
    }

    public String getQualifiedUser() {
        return qualifiedUser;
    }

    public void setQualifiedUser(String qualifiedUser) {
        this.qualifiedUser = qualifiedUser;
    }

    public boolean getIsTempUser() {
        return isTempUser;
    }

    public void setIsTempUser(boolean isTempUser) {
        this.isTempUser = isTempUser;
    }

    // for USER() function
    public UserIdentity getUserIdentity() {
        return new UserIdentity(qualifiedUser, remoteIP);
    }

    public UserIdentity getCurrentUserIdentity() {
        return currentUserIdentity;
    }

    public void setCurrentUserIdentity(UserIdentity currentUserIdentity) {
        this.currentUserIdentity = currentUserIdentity;
    }

    public SessionVariable getSessionVariable() {
        return sessionVariable;
    }

    public void setSessionVariable(SessionVariable sessionVariable) {
        this.sessionVariable = sessionVariable;
    }

    public ConnectScheduler getConnectScheduler() {
        return connectScheduler;
    }

    public void setConnectScheduler(ConnectScheduler connectScheduler) {
        this.connectScheduler = connectScheduler;
    }

    public MysqlCommand getCommand() {
        return command;
    }

    public void setCommand(MysqlCommand command) {
        this.command = command;
    }

    public long getStartTime() {
        return startTime;
    }

    public void setStartTime() {
        startTime = System.currentTimeMillis();
        returnRows = 0;
    }

    public void updateReturnRows(int returnRows) {
        this.returnRows += returnRows;
    }

    public long getReturnRows() {
        return returnRows;
    }

    public void resetReturnRows() {
        returnRows = 0;
    }

    public int getConnectionId() {
        return connectionId;
    }

    public void setConnectionId(int connectionId) {
        this.connectionId = connectionId;
    }

    public void resetLoginTime() {
        this.loginTime = System.currentTimeMillis();
    }

    public void addPreparedQuery(String preparedStatementId, String preparedQuery) {
        preparedQuerys.put(preparedStatementId, preparedQuery);
    }

    public String getPreparedQuery(String preparedStatementId) {
        return preparedQuerys.get(preparedStatementId);
    }

    public void removePreparedQuery(String preparedStatementId) {
        preparedQuerys.remove(preparedStatementId);
    }

    public void setRunningQuery(String runningQuery) {
        this.runningQuery = runningQuery;
    }

    public String getRunningQuery() {
        return runningQuery;
    }

    public void setResultFlightServerAddr(TNetworkAddress resultFlightServerAddr) {
        this.resultFlightServerAddr = resultFlightServerAddr;
    }

    public TNetworkAddress getResultFlightServerAddr() {
        return resultFlightServerAddr;
    }

    public void setResultInternalServiceAddr(TNetworkAddress resultInternalServiceAddr) {
        this.resultInternalServiceAddr = resultInternalServiceAddr;
    }

    public TNetworkAddress getResultInternalServiceAddr() {
        return resultInternalServiceAddr;
    }

    public void setResultOutputExprs(ArrayList<Expr> resultOutputExprs) {
        this.resultOutputExprs = resultOutputExprs;
    }

    public ArrayList<Expr> getResultOutputExprs() {
        return resultOutputExprs;
    }

    public void setFinstId(TUniqueId finstId) {
        this.finstId = finstId;
    }

    public TUniqueId getFinstId() {
        return finstId;
    }

    public void setReturnResultFromLocal(boolean returnResultFromLocal) {
        this.returnResultFromLocal = returnResultFromLocal;
    }

    public boolean isReturnResultFromLocal() {
        return returnResultFromLocal;
    }

    public String getPeerIdentity() {
        return peerIdentity;
    }

    public FlightSqlChannel getFlightSqlChannel() {
        throw new RuntimeException("getFlightSqlChannel not in flight sql connection");
    }

    public MysqlChannel getMysqlChannel() {
        return mysqlChannel;
    }

    public String getClientIP() {
        return getMysqlChannel().getRemoteHostPortString();
    }

    public QueryState getState() {
        return state;
    }

    public void setState(QueryState state) {
        this.state = state;
    }

    public MysqlCapability getCapability() {
        return capability;
    }

    public void setCapability(MysqlCapability capability) {
        this.capability = capability;
    }

    public MysqlCapability getServerCapability() {
        return serverCapability;
    }

    public String getDefaultCatalog() {
        return defaultCatalog;
    }

    public CatalogIf getCurrentCatalog() {
        // defaultCatalog is switched by SwitchStmt, so we don't need to check to exist of catalog.
        return getCatalog(defaultCatalog);
    }

    /**
     * Maybe return when catalogName is not exist. So need to check nullable.
     */
    public CatalogIf getCatalog(String catalogName) {
        String realCatalogName = catalogName == null ? defaultCatalog : catalogName;
        if (env == null) {
            return Env.getCurrentEnv().getCatalogMgr().getCatalog(realCatalogName);
        }
        return env.getCatalogMgr().getCatalog(realCatalogName);
    }

    public FunctionRegistry getFunctionRegistry() {
        if (env == null) {
            return Env.getCurrentEnv().getFunctionRegistry();
        }
        return env.getFunctionRegistry();
    }

    public void changeDefaultCatalog(String catalogName) {
        defaultCatalog = catalogName;
        currentDb = "";
        currentDbId = -1;
    }

    public String getDatabase() {
        return currentDb;
    }

    public void setDatabase(String db) {
        currentDb = db;
        Optional<DatabaseIf> dbInstance = getCurrentCatalog().getDb(db);
        currentDbId = dbInstance.map(DatabaseIf::getId).orElse(-1L);
    }

    public void setExecutor(StmtExecutor executor) {
        this.executor = executor;
    }

    public StmtExecutor getExecutor() {
        return executor;
    }

    protected void closeChannel() {
        if (mysqlChannel != null) {
            mysqlChannel.close();
        }
    }

    public void cleanup() {
        closeChannel();
        threadLocalInfo.remove();
        returnRows = 0;
    }

    public boolean isKilled() {
        return isKilled;
    }

    // Set kill flag to true;
    public void setKilled() {
        isKilled = true;
    }

    public void setQueryId(TUniqueId queryId) {
        this.queryId = queryId;
        if (connectScheduler != null && !Strings.isNullOrEmpty(traceId)) {
            connectScheduler.putTraceId2QueryId(traceId, queryId);
        }
    }

    public void setTraceId(String traceId) {
        this.traceId = traceId;
    }

    public String traceId() {
        return traceId;
    }

    public TUniqueId queryId() {
        return queryId;
    }

    public String getClusterName() {
        return clusterName;
    }

    public void setCluster(String clusterName) {
        this.clusterName = clusterName;
    }

    public String getSqlHash() {
        return sqlHash;
    }

    public void setSqlHash(String sqlHash) {
        this.sqlHash = sqlHash;
    }

    public JSONObject getMinidump() {
        return minidump;
    }

    public void setMinidump(JSONObject minidump) {
        this.minidump = minidump;
    }

    public StatementContext getStatementContext() {
        return statementContext;
    }

    public void setStatementContext(StatementContext statementContext) {
        this.statementContext = statementContext;
    }

    public void setResultSinkType(TResultSinkType resultSinkType) {
        this.resultSinkType = resultSinkType;
    }

    public String getRemoteHostPortString() {
        return getMysqlChannel().getRemoteHostPortString();
    }

    // kill operation with no protect.
    public void kill(boolean killConnection) {
        LOG.warn("kill query from {}, kill mysql connection: {}", getRemoteHostPortString(), killConnection);

        if (killConnection) {
            isKilled = true;
            // Close channel to break connection with client
            closeChannel();
        }
        // Now, cancel running query.
        cancelQuery();
    }

    public void cancelQuery() {
        StmtExecutor executorRef = executor;
        if (executorRef != null) {
            executorRef.cancel();
        }
    }

    public void checkTimeout(long now) {
        if (startTime <= 0) {
            return;
        }

        long delta = now - startTime;
        boolean killFlag = false;
        boolean killConnection = false;
        if (command == MysqlCommand.COM_SLEEP) {
            if (delta > sessionVariable.getWaitTimeoutS() * 1000L) {
                // Need kill this connection.
                LOG.warn("kill wait timeout connection, remote: {}, wait timeout: {}",
                        getRemoteHostPortString(), sessionVariable.getWaitTimeoutS());

                killFlag = true;
                killConnection = true;
            }
        } else {
            String timeoutTag = "query";
            // insert stmt particularly
            if (executor != null && executor.isSyncLoadKindStmt()) {
                timeoutTag = "insert";
            }
            // to ms
            long timeout = getExecTimeout() * 1000L;
            if (delta > timeout) {
                LOG.warn("kill {} timeout, remote: {}, query timeout: {}",
                        timeoutTag, getRemoteHostPortString(), timeout);
                killFlag = true;
            }
        }

        if (killFlag) {
            kill(killConnection);
        }
    }

    // Helper to dump connection information.
    public ThreadInfo toThreadInfo(boolean isFull) {
        if (threadInfo == null) {
            threadInfo = new ThreadInfo();
        }
        threadInfo.isFull = isFull;
        return threadInfo;
    }

    public boolean isResourceTagsSet() {
        return isResourceTagsSet;
    }

    public Set<Tag> getResourceTags() {
        return resourceTags;
    }

    public void setResourceTags(Set<Tag> resourceTags) {
        this.resourceTags = resourceTags;
        this.isResourceTagsSet = !this.resourceTags.isEmpty();
    }

    public void setCurrentConnectedFEIp(String ip) {
        this.currentConnectedFEIp = ip;
    }

    public String getCurrentConnectedFEIp() {
        return currentConnectedFEIp;
    }

    /**
     * We calculate and get the exact execution timeout here, rather than setting
     * execution timeout in many other places.
     *
     * @return exact execution timeout
     */
    public int getExecTimeout() {
        if (executor != null && executor.isSyncLoadKindStmt()) {
            // particular for insert stmt, we can expand other type of timeout in the same way
            return Math.max(sessionVariable.getInsertTimeoutS(), sessionVariable.getQueryTimeoutS());
        } else if (executor != null && executor.isAnalyzeStmt()) {
            return sessionVariable.getAnalyzeTimeoutS();
        } else {
            // normal query stmt
            return sessionVariable.getQueryTimeoutS();
        }
    }

    public void setResultAttachedInfo(Map<String, String> resultAttachedInfo) {
        this.resultAttachedInfo = resultAttachedInfo;
    }

    public Map<String, String> getResultAttachedInfo() {
        return resultAttachedInfo;
    }

    public class ThreadInfo {
        public boolean isFull;

        public List<String> toRow(int connId, long nowMs, boolean showFe) {
            List<String> row = Lists.newArrayList();
            if (showFe) {
                row.add(Env.getCurrentEnv().getSelfNode().getHost());
            }
            if (connId == connectionId) {
                row.add("Yes");
            } else {
                row.add("");
            }
            row.add("" + connectionId);
            row.add(ClusterNamespace.getNameFromFullName(qualifiedUser));
            row.add(getRemoteHostPortString());
            row.add(TimeUtils.longToTimeString(loginTime));
            row.add(defaultCatalog);
            row.add(ClusterNamespace.getNameFromFullName(currentDb));
            row.add(command.toString());
            row.add("" + (nowMs - startTime) / 1000);
            row.add(state.toString());
            row.add(DebugUtil.printId(queryId));
            if (state.getStateType() == QueryState.MysqlStateType.ERR) {
                row.add(state.getErrorMessage());
            } else if (executor != null) {
                String sql = executor.getOriginStmtInString();
                if (!isFull) {
                    sql = sql.substring(0, Math.min(sql.length(), 100));
                }
                row.add(sql);
            } else {
                row.add("");
            }
            return row;
        }
    }


    public void startAcceptQuery(ConnectProcessor connectProcessor) {
        mysqlChannel.startAcceptQuery(this, connectProcessor);
    }

    public void suspendAcceptQuery() {
        mysqlChannel.suspendAcceptQuery();
    }

    public void resumeAcceptQuery() {
        mysqlChannel.resumeAcceptQuery();
    }

    public void stopAcceptQuery() throws IOException {
        mysqlChannel.stopAcceptQuery();
    }

    public String getQueryIdentifier() {
        return "stmt[" + stmtId + ", " + DebugUtil.printId(queryId) + "]";
    }

    // maybe user set cluster by SQL hint of session variable: cloud_cluster
    // so first check it and then get from connect context.
    public String getCurrentCloudCluster() {
        String cluster = getSessionVariable().getCloudCluster();
        if (Strings.isNullOrEmpty(cluster)) {
            cluster = getCloudCluster();
        }
        return cluster;
    }

    public void setCloudCluster(String cluster) {
        this.cloudCluster = cluster;
    }

    /**
     * @return Returns an available cluster in the following order
     *         1 Use an explicitly specified cluster
     *         2 If no cluster is specified, the user's default cluster is used
     *         3 If the user does not have a default cluster, select a cluster with permissions for the user
     *         Returns null when there is no available cluster
     */
    public String getCloudCluster() {
        String cluster = null;
        if (!Strings.isNullOrEmpty(this.cloudCluster)) {
            cluster = this.cloudCluster;
        }

        String defaultCluster = getDefaultCloudCluster();
        if (!Strings.isNullOrEmpty(defaultCluster)) {
            cluster = defaultCluster;
        }

        String authorizedCluster = getAuthorizedCloudCluster();
        if (!Strings.isNullOrEmpty(authorizedCluster)) {
            cluster = authorizedCluster;
        }

        if (Strings.isNullOrEmpty(cluster)) {
            LOG.warn("cant get a valid cluster for user {} to use", getCurrentUserIdentity());
            getState().setError(ErrorCode.ERR_NO_CLUSTER_ERROR,
                    "Cant get a Valid cluster for you to use, plz connect admin");
        } else {
            this.cloudCluster = cluster;
            LOG.info("finally set context cluster name {}", cloudCluster);
        }

        return cluster;
    }

    // TODO implement this function
    public String getDefaultCloudCluster() {
        return null;
    }

    public String getAuthorizedCloudCluster() {
        List<String> cloudClusterNames = ((CloudSystemInfoService) Env.getCurrentSystemInfo()).getCloudClusterNames();
        // get all available cluster of the user
        for (String cloudClusterName : cloudClusterNames) {
            // find a cluster has more than one alive be
            List<Backend> bes = ((CloudSystemInfoService) Env.getCurrentSystemInfo())
                    .getBackendsByClusterName(cloudClusterName);
            AtomicBoolean hasAliveBe = new AtomicBoolean(false);
            bes.stream().filter(Backend::isAlive).findAny().ifPresent(backend -> {
                LOG.debug("get a clusterName {}, it's has more than one alive be {}", clusterName, backend);
                hasAliveBe.set(true);
            });
            if (hasAliveBe.get()) {
                LOG.debug("set context cluster name {}", cloudClusterName);
                return cloudClusterName;
            }
        }

        return null;
    }

    public StatsErrorEstimator getStatsErrorEstimator() {
        return statsErrorEstimator;
    }

    public void setStatsErrorEstimator(StatsErrorEstimator statsErrorEstimator) {
        this.statsErrorEstimator = statsErrorEstimator;
    }

    public void setWorkloadGroupName(String workloadGroupName) {
        this.workloadGroupName = workloadGroupName;
    }

    public String getWorkloadGroupName() {
        return this.workloadGroupName;
    }

    public void setInsertGroupCommit(long tableId, Backend backend) {
        insertGroupCommitTableToBeMap.put(tableId, backend);
    }

    public Backend getInsertGroupCommit(long tableId) {
        return insertGroupCommitTableToBeMap.get(tableId);
    }

    public boolean isSkipAuth() {
        return skipAuth;
    }

    public void setSkipAuth(boolean skipAuth) {
        this.skipAuth = skipAuth;
    }

<<<<<<< HEAD
    public boolean isGroupCommitTvf() {
        return isGroupCommitTvf;
    }

    public void setGroupCommitTvf(boolean groupCommitTvf) {
        isGroupCommitTvf = groupCommitTvf;
    }

    public boolean isGroupCommitStreamLoadSql() {
        return isGroupCommitStreamLoadSql;
    }

    public void setGroupCommitStreamLoadSql(boolean groupCommitStreamLoadSql) {
        isGroupCommitStreamLoadSql = groupCommitStreamLoadSql;
=======
    public int getNetReadTimeout() {
        return this.sessionVariable.getNetReadTimeout();
    }

    public int getNetWriteTimeout() {
        return this.sessionVariable.getNetWriteTimeout();
>>>>>>> 89b2c19a
    }
}
<|MERGE_RESOLUTION|>--- conflicted
+++ resolved
@@ -1137,7 +1137,14 @@
         this.skipAuth = skipAuth;
     }
 
-<<<<<<< HEAD
+    public int getNetReadTimeout() {
+        return this.sessionVariable.getNetReadTimeout();
+    }
+
+    public int getNetWriteTimeout() {
+        return this.sessionVariable.getNetWriteTimeout();
+    }
+
     public boolean isGroupCommitTvf() {
         return isGroupCommitTvf;
     }
@@ -1152,13 +1159,5 @@
 
     public void setGroupCommitStreamLoadSql(boolean groupCommitStreamLoadSql) {
         isGroupCommitStreamLoadSql = groupCommitStreamLoadSql;
-=======
-    public int getNetReadTimeout() {
-        return this.sessionVariable.getNetReadTimeout();
-    }
-
-    public int getNetWriteTimeout() {
-        return this.sessionVariable.getNetWriteTimeout();
->>>>>>> 89b2c19a
     }
 }
