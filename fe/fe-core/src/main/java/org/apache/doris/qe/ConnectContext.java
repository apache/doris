--- conflicted
+++ resolved
@@ -147,15 +147,13 @@
 
     private SessionContext sessionContext;
 
-<<<<<<< HEAD
     private long userQueryTimeout;
 
     public void setUserQueryTimeout(long queryTimeout) {
         this.userQueryTimeout = queryTimeout;
     }
-=======
+
     private StatementContext statementContext;
->>>>>>> d266b8fb
 
     public SessionContext getSessionContext() {
         return sessionContext;
