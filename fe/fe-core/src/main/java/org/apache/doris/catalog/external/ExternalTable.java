// Licensed to the Apache Software Foundation (ASF) under one
// or more contributor license agreements.  See the NOTICE file
// distributed with this work for additional information
// regarding copyright ownership.  The ASF licenses this file
// to you under the Apache License, Version 2.0 (the
// "License"); you may not use this file except in compliance
// with the License.  You may obtain a copy of the License at
//
//   http://www.apache.org/licenses/LICENSE-2.0
//
// Unless required by applicable law or agreed to in writing,
// software distributed under the License is distributed on an
// "AS IS" BASIS, WITHOUT WARRANTIES OR CONDITIONS OF ANY
// KIND, either express or implied.  See the License for the
// specific language governing permissions and limitations
// under the License.

package org.apache.doris.catalog.external;

import org.apache.doris.alter.AlterCancelException;
import org.apache.doris.catalog.Column;
import org.apache.doris.catalog.DatabaseIf;
import org.apache.doris.catalog.Env;
import org.apache.doris.catalog.TableIf;
import org.apache.doris.common.AnalysisException;
import org.apache.doris.common.DdlException;
import org.apache.doris.common.MetaNotFoundException;
import org.apache.doris.common.io.Text;
import org.apache.doris.common.io.Writable;
import org.apache.doris.common.util.Util;
import org.apache.doris.datasource.ExternalCatalog;
import org.apache.doris.datasource.ExternalSchemaCache;
import org.apache.doris.persist.gson.GsonPostProcessable;
import org.apache.doris.persist.gson.GsonUtils;
import org.apache.doris.statistics.AnalysisInfo;
import org.apache.doris.statistics.BaseAnalysisTask;
import org.apache.doris.statistics.ColumnStatistic;
import org.apache.doris.statistics.TableStatsMeta;
<<<<<<< HEAD
=======
import org.apache.doris.statistics.util.StatisticsUtil;
>>>>>>> 9f277a0a
import org.apache.doris.thrift.TTableDescriptor;

import com.google.common.collect.Sets;
import com.google.gson.annotations.SerializedName;
import lombok.Getter;
import org.apache.commons.lang3.NotImplementedException;
import org.apache.logging.log4j.LogManager;
import org.apache.logging.log4j.Logger;

import java.io.DataInput;
import java.io.DataOutput;
import java.io.IOException;
import java.util.HashSet;
import java.util.List;
import java.util.Map;
import java.util.Optional;
import java.util.Set;
import java.util.concurrent.TimeUnit;
import java.util.concurrent.locks.ReentrantReadWriteLock;
import java.util.stream.Collectors;

/**
 * External table represent tables that are not self-managed by Doris.
 * Such as tables from hive, iceberg, es, etc.
 */
@Getter
public class ExternalTable implements TableIf, Writable, GsonPostProcessable {
    private static final Logger LOG = LogManager.getLogger(ExternalTable.class);

    @SerializedName(value = "id")
    protected long id;
    @SerializedName(value = "name")
    protected String name;
    @SerializedName(value = "type")
    protected TableType type = null;
    @SerializedName(value = "timestamp")
    protected long timestamp;
    @SerializedName(value = "dbName")
    protected String dbName;
    // this field will be refreshed after reloading schema
    protected volatile long schemaUpdateTime;

    protected long dbId;
    protected boolean objectCreated;
    protected ExternalCatalog catalog;
    protected ReentrantReadWriteLock rwLock = new ReentrantReadWriteLock(true);

    /**
     * No args constructor for persist.
     */
    public ExternalTable() {
        this.objectCreated = false;
    }

    /**
     * Create external table.
     *
     * @param id Table id.
     * @param name Table name.
     * @param catalog ExternalCatalog this table belongs to.
     * @param dbName Name of the db the this table belongs to.
     * @param type Table type.
     */
    public ExternalTable(long id, String name, ExternalCatalog catalog, String dbName, TableType type) {
        this.id = id;
        this.name = name;
        this.catalog = catalog;
        this.dbName = dbName;
        this.type = type;
        this.objectCreated = false;
    }

    public void setCatalog(ExternalCatalog catalog) {
        this.catalog = catalog;
    }

    public boolean isView() {
        return false;
    }

    protected void makeSureInitialized() {
        try {
            // getDbOrAnalysisException will call makeSureInitialized in ExternalCatalog.
            ExternalDatabase db = catalog.getDbOrAnalysisException(dbName);
            dbId = db.getId();
            db.makeSureInitialized();
        } catch (AnalysisException e) {
            Util.logAndThrowRuntimeException(LOG, String.format("Exception to get db %s", dbName), e);
        }
    }

    @Override
    public void readLock() {
        this.rwLock.readLock().lock();
    }

    @Override
    public boolean tryReadLock(long timeout, TimeUnit unit) {
        try {
            return this.rwLock.readLock().tryLock(timeout, unit);
        } catch (InterruptedException e) {
            LOG.warn("failed to try read lock at table[" + name + "]", e);
            return false;
        }
    }

    @Override
    public void readUnlock() {
        this.rwLock.readLock().unlock();
    }

    @Override
    public void writeLock() {
        this.rwLock.writeLock().lock();
    }

    @Override
    public boolean writeLockIfExist() {
        writeLock();
        return true;
    }

    @Override
    public boolean tryWriteLock(long timeout, TimeUnit unit) {
        try {
            return this.rwLock.writeLock().tryLock(timeout, unit);
        } catch (InterruptedException e) {
            LOG.warn("failed to try write lock at table[" + name + "]", e);
            return false;
        }
    }

    @Override
    public void writeUnlock() {
        this.rwLock.writeLock().unlock();
    }

    @Override
    public boolean isWriteLockHeldByCurrentThread() {
        return this.rwLock.writeLock().isHeldByCurrentThread();
    }

    @Override
    public <E extends Exception> void writeLockOrException(E e) throws E {
        writeLock();
    }

    @Override
    public void writeLockOrDdlException() throws DdlException {
        writeLockOrException(new DdlException("unknown table, tableName=" + name));
    }

    @Override
    public void writeLockOrMetaException() throws MetaNotFoundException {
        writeLockOrException(new MetaNotFoundException("unknown table, tableName=" + name));
    }

    @Override
    public void writeLockOrAlterCancelException() throws AlterCancelException {
        writeLockOrException(new AlterCancelException("unknown table, tableName=" + name));
    }

    @Override
    public boolean tryWriteLockOrMetaException(long timeout, TimeUnit unit) throws MetaNotFoundException {
        return tryWriteLockOrException(timeout, unit, new MetaNotFoundException("unknown table, tableName=" + name));
    }

    @Override
    public <E extends Exception> boolean tryWriteLockOrException(long timeout, TimeUnit unit, E e) throws E {
        if (tryWriteLock(timeout, unit)) {
            return true;
        }
        return false;
    }

    @Override
    public boolean tryWriteLockIfExist(long timeout, TimeUnit unit) {
        if (tryWriteLock(timeout, unit)) {
            return true;
        }
        return false;
    }

    @Override
    public long getId() {
        return id;
    }

    @Override
    public String getName() {
        return name;
    }

    @Override
    public TableType getType() {
        return type;
    }

    @Override
    public List<Column> getFullSchema() {
        ExternalSchemaCache cache = Env.getCurrentEnv().getExtMetaCacheMgr().getSchemaCache(catalog);
        return cache.getSchema(dbName, name);
    }

    @Override
    public List<Column> getBaseSchema() {
        return getFullSchema();
    }

    @Override
    public List<Column> getBaseSchema(boolean full) {
        return getFullSchema();
    }


    @Override
    public void setNewFullSchema(List<Column> newSchema) {
    }

    @Override
    public Column getColumn(String name) {
        List<Column> schema = getFullSchema();
        for (Column column : schema) {
            if (name.equalsIgnoreCase(column.getName())) {
                return column;
            }
        }
        return null;
    }

    @Override
    public String getEngine() {
        return getType().toEngineName();
    }

    @Override
    public String getMysqlType() {
        return getType().toMysqlType();
    }

    @Override
    public long getRowCount() {
        return 0;
    }

    @Override
    public long getAvgRowLength() {
        return 0;
    }

    @Override
    public long getDataLength() {
        return 0;
    }

    @Override
    public long getCreateTime() {
        return 0;
    }

    // return schema update time as default
    // override this method if there is some other kinds of update time
    // use getSchemaUpdateTime if just need the schema update time
    @Override
    public long getUpdateTime() {
        return this.schemaUpdateTime;
    }

    @Override
    public long getLastCheckTime() {
        return 0;
    }

    @Override
    public String getComment() {
        return "";
    }

    @Override
    public String getComment(boolean escapeQuota) {
        return "";
    }

    public TTableDescriptor toThrift() {
        return null;
    }

    @Override
    public BaseAnalysisTask createAnalysisTask(AnalysisInfo info) {
        throw new NotImplementedException("createAnalysisTask not implemented");
    }

    @Override
    public long estimatedRowCount() {
        return 1;
    }

    @Override
    public DatabaseIf getDatabase() {
        return catalog.getDbNullable(dbName);
    }

    @Override
    public List<Column> getColumns() {
        return getFullSchema();
    }

    @Override
    public Optional<ColumnStatistic> getColumnStatistic(String colName) {
        return Optional.empty();
    }

    /**
     * Should only be called in ExternalCatalog's getSchema(),
     * which is called from schema cache.
     * If you want to get schema of this table, use getFullSchema()
     *
     * @return
     */
    public List<Column> initSchemaAndUpdateTime() {
        schemaUpdateTime = System.currentTimeMillis();
        return initSchema();
    }

    public List<Column> initSchema() {
        throw new NotImplementedException("implement in sub class");
    }

    public void unsetObjectCreated() {
        this.objectCreated = false;
    }

    @Override
    public void write(DataOutput out) throws IOException {
        String json = GsonUtils.GSON.toJson(this);
        Text.writeString(out, json);
    }

    public static ExternalTable read(DataInput in) throws IOException {
        String json = Text.readString(in);
        return GsonUtils.GSON.fromJson(json, ExternalTable.class);
    }

    @Override
    public void gsonPostProcess() throws IOException {
        rwLock = new ReentrantReadWriteLock(true);
        objectCreated = false;
    }

    @Override
    public boolean needReAnalyzeTable(TableStatsMeta tblStats) {
        // TODO: Find a way to decide if this external table need to be reanalyzed.
        // For now, simply return true for all external tables.
        return true;
    }

    @Override
    public Map<String, Set<String>> findReAnalyzeNeededPartitions() {
        HashSet<String> partitions = Sets.newHashSet();
        // TODO: Find a way to collect external table partitions that need to be analyzed.
        partitions.add("Dummy Partition");
<<<<<<< HEAD
        return getBaseSchema().stream().collect(Collectors.toMap(Column::getName, k -> partitions));
=======
        return getBaseSchema().stream().filter(c -> !StatisticsUtil.isUnsupportedType(c.getType()))
                .collect(Collectors.toMap(Column::getName, k -> partitions));
>>>>>>> 9f277a0a
    }

    @Override
    public List<Long> getChunkSizes() {
        throw new NotImplementedException("getChunkSized not implemented");
    }
}<|MERGE_RESOLUTION|>--- conflicted
+++ resolved
@@ -36,10 +36,7 @@
 import org.apache.doris.statistics.BaseAnalysisTask;
 import org.apache.doris.statistics.ColumnStatistic;
 import org.apache.doris.statistics.TableStatsMeta;
-<<<<<<< HEAD
-=======
 import org.apache.doris.statistics.util.StatisticsUtil;
->>>>>>> 9f277a0a
 import org.apache.doris.thrift.TTableDescriptor;
 
 import com.google.common.collect.Sets;
@@ -401,12 +398,8 @@
         HashSet<String> partitions = Sets.newHashSet();
         // TODO: Find a way to collect external table partitions that need to be analyzed.
         partitions.add("Dummy Partition");
-<<<<<<< HEAD
-        return getBaseSchema().stream().collect(Collectors.toMap(Column::getName, k -> partitions));
-=======
         return getBaseSchema().stream().filter(c -> !StatisticsUtil.isUnsupportedType(c.getType()))
                 .collect(Collectors.toMap(Column::getName, k -> partitions));
->>>>>>> 9f277a0a
     }
 
     @Override
