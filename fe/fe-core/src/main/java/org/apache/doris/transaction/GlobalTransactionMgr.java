--- conflicted
+++ resolved
@@ -635,15 +635,13 @@
         return dbTransactionMgr.getTxnStateInfoList(status);
     }
 
-<<<<<<< HEAD
+    @Override
     public List<List<String>> getDbTransInfoByLabelMatch(long dbId, String label) throws AnalysisException {
         DatabaseTransactionMgr dbTransactionMgr = getDatabaseTransactionMgr(dbId);
         return dbTransactionMgr.getTxnStateInfoList(label);
     }
 
-=======
-    @Override
->>>>>>> 5fe0e6c2
+    @Override
     public long getTxnNumByStatus(TransactionStatus status) {
         long counter = 0;
         for (DatabaseTransactionMgr dbMgr : dbIdToDatabaseTransactionMgrs.values()) {
