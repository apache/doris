--- conflicted
+++ resolved
@@ -72,11 +72,7 @@
         columnStat.setMaxValue(Double.MAX_VALUE);
         columnStat.setAvgSizeByte(8);
         columnStat.setNumNulls(0);
-<<<<<<< HEAD
         return columnStat.build();
-=======
-        return columnStat.createColumnStatistic();
->>>>>>> 4270233a
     }
 
     public ColumnStatistic visitCast(Cast cast, StatsDeriveResult context) {
@@ -95,12 +91,7 @@
         columnStatBuilder.setNdv(1);
         columnStatBuilder.setNumNulls(1);
         columnStatBuilder.setAvgSizeByte(1);
-<<<<<<< HEAD
         return columnStatBuilder.build();
-=======
-        return columnStatBuilder.createColumnStatistic();
->>>>>>> 4270233a
-
     }
 
     @Override
@@ -131,21 +122,13 @@
             return new ColumnStatisticBuilder().setCount(rowCount).setNdv(ndv).setAvgSizeByte(leftColStats.avgSizeByte)
                     .setNumNulls(numNulls).setDataSize(dataSize).setMinValue(leftMin + rightMin)
                     .setMaxValue(leftMax + rightMax).setSelectivity(1.0)
-<<<<<<< HEAD
                     .setMinExpr(null).setMaxExpr(null).build();
-=======
-                    .setMinExpr(null).setMaxExpr(null).createColumnStatistic();
->>>>>>> 4270233a
         }
         if (binaryArithmetic instanceof Subtract) {
             return new ColumnStatisticBuilder().setCount(rowCount).setNdv(ndv).setAvgSizeByte(leftColStats.avgSizeByte)
                     .setNumNulls(numNulls).setDataSize(dataSize).setMinValue(leftMin - rightMax)
                     .setMaxValue(leftMax - rightMin).setSelectivity(1.0).setMinExpr(null)
-<<<<<<< HEAD
                     .setMaxExpr(null).build();
-=======
-                    .setMaxExpr(null).createColumnStatistic();
->>>>>>> 4270233a
         }
         // TODO: stat for multiply and divide produced by below algorithm may have huge deviation with reality.
         if (binaryArithmetic instanceof Multiply) {
@@ -161,11 +144,7 @@
                     leftMax * rightMax);
             return new ColumnStatisticBuilder().setCount(rowCount).setNdv(ndv).setAvgSizeByte(leftColStats.avgSizeByte)
                     .setNumNulls(numNulls).setDataSize(dataSize).setMinValue(min).setMaxValue(max).setSelectivity(1.0)
-<<<<<<< HEAD
                     .setMaxExpr(null).setMinExpr(null).build();
-=======
-                    .setMaxExpr(null).setMinExpr(null).createColumnStatistic();
->>>>>>> 4270233a
         }
         if (binaryArithmetic instanceof Divide) {
             double min = Math.min(
@@ -180,11 +159,7 @@
                     leftMax / noneZeroDivisor(rightMax));
             return new ColumnStatisticBuilder().setCount(rowCount).setNdv(ndv).setAvgSizeByte(leftColStats.avgSizeByte)
                     .setNumNulls(numNulls).setDataSize(binaryArithmetic.getDataType().width()).setMinValue(min)
-<<<<<<< HEAD
                     .setMaxValue(max).setSelectivity(1.0).setMaxExpr(null).setMinExpr(null).build();
-=======
-                    .setMaxValue(max).setSelectivity(1.0).setMaxExpr(null).setMinExpr(null).createColumnStatistic();
->>>>>>> 4270233a
         }
         return ColumnStatistic.UNKNOWN;
     }
@@ -204,11 +179,7 @@
         return new ColumnStatisticBuilder().setCount(1).setNdv(1).setAvgSizeByte(width).setNumNulls(width)
                 .setDataSize(child.getDataType().width()).setMinValue(columnStat.minValue)
                 .setMaxValue(columnStat.minValue).setSelectivity(1.0)
-<<<<<<< HEAD
                 .setMinExpr(null).build();
-=======
-                .setMinExpr(null).createColumnStatistic();
->>>>>>> 4270233a
     }
 
     @Override
@@ -221,11 +192,7 @@
         int width = max.child().getDataType().width();
         return new ColumnStatisticBuilder().setCount(1D).setNdv(1D).setAvgSizeByte(width).setNumNulls(0)
                 .setDataSize(width).setMinValue(columnStat.maxValue).setMaxValue(columnStat.maxValue)
-<<<<<<< HEAD
                 .setSelectivity(1.0).setMaxExpr(null).setMinExpr(null).build();
-=======
-                .setSelectivity(1.0).setMaxExpr(null).setMinExpr(null).createColumnStatistic();
->>>>>>> 4270233a
     }
 
     @Override
@@ -239,11 +206,7 @@
         double width = (double) count.getDataType().width();
         return new ColumnStatisticBuilder().setCount(1D).setNdv(1D).setAvgSizeByte(width).setNumNulls(0)
                 .setDataSize(width).setMinValue(expectedValue).setMaxValue(expectedValue).setSelectivity(1.0)
-<<<<<<< HEAD
                 .setMaxExpr(null).setMinExpr(null).build();
-=======
-                .setMaxExpr(null).setMinExpr(null).createColumnStatistic();
->>>>>>> 4270233a
     }
 
     // TODO: return a proper estimated stat after supports histogram
@@ -267,11 +230,7 @@
         long maxYear = Utils.getLocalDatetimeFromLong((long) maxVal).getYear();
         return new ColumnStatisticBuilder().setCount(childStat.count).setNdv(childStat.ndv).setAvgSizeByte(4)
                 .setNumNulls(childStat.numNulls).setDataSize(maxYear - minYear + 1).setMinValue(minYear)
-<<<<<<< HEAD
                 .setMaxValue(maxYear).setSelectivity(1.0).setMinExpr(null).build();
-=======
-                .setMaxValue(maxYear).setSelectivity(1.0).setMinExpr(null).createColumnStatistic();
->>>>>>> 4270233a
     }
 
     @Override
@@ -280,11 +239,7 @@
         double width = weekOfYear.getDataType().width();
         return new ColumnStatisticBuilder().setCount(52).setNdv(2).setAvgSizeByte(width).setNumNulls(childStat.numNulls)
                 .setDataSize(1).setMinValue(1).setMaxValue(52).setSelectivity(1.0).setMinExpr(null)
-<<<<<<< HEAD
                 .build();
-=======
-                .createColumnStatistic();
->>>>>>> 4270233a
     }
 
     // TODO: find a proper way to predicate stat of substring
