--- conflicted
+++ resolved
@@ -84,15 +84,10 @@
 
     private List<SlotId> hashOutputSlotIds;
 
-<<<<<<< HEAD
+
     public HashJoinNode(PlanNodeId id, PlanNode outer, PlanNode inner, TableRef innerRef, List<Expr> eqJoinConjuncts,
             List<Expr> otherJoinConjuncts) {
-        super(id, "HASH JOIN");
-=======
-    public HashJoinNode(PlanNodeId id, PlanNode outer, PlanNode inner, TableRef innerRef,
-                        List<Expr> eqJoinConjuncts, List<Expr> otherJoinConjuncts) {
         super(id, "HASH JOIN", NodeType.HASH_JOIN_NODE);
->>>>>>> d9bbf67b
         Preconditions.checkArgument(eqJoinConjuncts != null && !eqJoinConjuncts.isEmpty());
         Preconditions.checkArgument(otherJoinConjuncts != null);
         tblRefIds.addAll(outer.getTblRefIds());
@@ -148,7 +143,7 @@
 
     public HashJoinNode(PlanNodeId id, PlanNode outer, PlanNode inner, JoinOperator joinOp, List<Expr> eqJoinConjuncts,
             List<Expr> otherJoinConjuncts) {
-        super(id, "HASH JOIN");
+        super(id, "HASH JOIN", NodeType.HASH_JOIN_NODE);
         Preconditions.checkArgument(eqJoinConjuncts != null && !eqJoinConjuncts.isEmpty());
         Preconditions.checkArgument(otherJoinConjuncts != null);
         tblRefIds.addAll(outer.getTblRefIds());
