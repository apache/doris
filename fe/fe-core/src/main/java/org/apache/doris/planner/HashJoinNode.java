--- conflicted
+++ resolved
@@ -748,11 +748,6 @@
 
     @Override
     public String getNodeExplainString(String detailPrefix, TExplainLevel detailLevel) {
-<<<<<<< HEAD
-        String distrModeStr = (distrMode != DistributionMode.NONE) ? (" (" + distrMode.toString() + ")") : "";
-        StringBuilder output = new StringBuilder().append(detailPrefix).append("join op: ").append(joinOp.toString())
-                .append(distrModeStr).append("\n");
-=======
         String distrModeStr = "";
         if (isColocate) {
             distrModeStr = "COLOCATE[" + colocateReason + "]";
@@ -762,18 +757,14 @@
         StringBuilder output =
                 new StringBuilder().append(detailPrefix).append("join op: ").append(joinOp.toString()).append("(")
                         .append(distrModeStr).append(")").append("[").append(colocateReason).append("]\n");
->>>>>>> 14bc9711
 
         if (detailLevel == TExplainLevel.BRIEF) {
             return output.toString();
         }
 
-<<<<<<< HEAD
         output.append(detailPrefix).append("hash predicates:\n").append(detailPrefix).append("colocate: ")
                 .append(isColocate).append(isColocate ? "" : ", reason: " + colocateReason).append("\n");
 
-=======
->>>>>>> 14bc9711
         for (BinaryPredicate eqJoinPredicate : eqJoinConjuncts) {
             output.append(detailPrefix).append("equal join conjunct: ").append(eqJoinPredicate.toSql()).append("\n");
         }
