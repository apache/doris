--- conflicted
+++ resolved
@@ -155,20 +155,9 @@
             BitSet right = new BitSet();
             right.set(rightIndex);
             edge.addRightNode(right);
-            edge.getReferenceNodes().stream().forEach(index -> nodes.get(index).attachEdge(edge));
+            edge.getReferenceNodes().forEach(index -> nodes.get(index).attachEdge(edge));
             edges.add(edge);
         }
-<<<<<<< HEAD
-
-        for (Expression expression : join.getOtherJoinConjuncts()) {
-            edge.addConstraintNode(findNode(expression.getInputSlots()));
-        }
-
-        // attach the edge to all reference nodes.
-        edge.getReferenceNodes().forEach(index -> nodes.get(index).attachEdge(edge));
-        edges.add(edge);
-=======
->>>>>>> b0ff852d
         // In MySQL, each edge is reversed and store in edges again for reducing the branch miss
         // We don't implement this trick now.
     }
