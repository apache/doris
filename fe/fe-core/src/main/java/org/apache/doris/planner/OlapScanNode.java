// Licensed to the Apache Software Foundation (ASF) under one
// or more contributor license agreements.  See the NOTICE file
// distributed with this work for additional information
// regarding copyright ownership.  The ASF licenses this file
// to you under the Apache License, Version 2.0 (the
// "License"); you may not use this file except in compliance
// with the License.  You may obtain a copy of the License at
//
//   http://www.apache.org/licenses/LICENSE-2.0
//
// Unless required by applicable law or agreed to in writing,
// software distributed under the License is distributed on an
// "AS IS" BASIS, WITHOUT WARRANTIES OR CONDITIONS OF ANY
// KIND, either express or implied.  See the License for the
// specific language governing permissions and limitations
// under the License.

package org.apache.doris.planner;

import org.apache.doris.analysis.Analyzer;
import org.apache.doris.analysis.BaseTableRef;
import org.apache.doris.analysis.BinaryPredicate;
import org.apache.doris.analysis.CastExpr;
import org.apache.doris.analysis.CreateMaterializedViewStmt;
import org.apache.doris.analysis.DescriptorTable;
import org.apache.doris.analysis.Expr;
import org.apache.doris.analysis.FunctionCallExpr;
import org.apache.doris.analysis.InPredicate;
import org.apache.doris.analysis.IntLiteral;
import org.apache.doris.analysis.PartitionNames;
import org.apache.doris.analysis.SlotDescriptor;
import org.apache.doris.analysis.SlotId;
import org.apache.doris.analysis.SlotRef;
import org.apache.doris.analysis.SortInfo;
import org.apache.doris.analysis.TableSample;
import org.apache.doris.analysis.TupleDescriptor;
import org.apache.doris.analysis.TupleId;
import org.apache.doris.catalog.AggregateType;
import org.apache.doris.catalog.ColocateTableIndex;
import org.apache.doris.catalog.Column;
import org.apache.doris.catalog.DiskInfo;
import org.apache.doris.catalog.DistributionInfo;
import org.apache.doris.catalog.Env;
import org.apache.doris.catalog.HashDistributionInfo;
import org.apache.doris.catalog.Index;
import org.apache.doris.catalog.KeysType;
import org.apache.doris.catalog.MaterializedIndex;
import org.apache.doris.catalog.MaterializedIndexMeta;
import org.apache.doris.catalog.OlapTable;
import org.apache.doris.catalog.Partition;
import org.apache.doris.catalog.Partition.PartitionState;
import org.apache.doris.catalog.PartitionInfo;
import org.apache.doris.catalog.PartitionItem;
import org.apache.doris.catalog.PartitionKey;
import org.apache.doris.catalog.PartitionType;
import org.apache.doris.catalog.Replica;
import org.apache.doris.catalog.ScalarType;
import org.apache.doris.catalog.Tablet;
import org.apache.doris.cloud.qe.ComputeGroupException;
import org.apache.doris.common.AnalysisException;
import org.apache.doris.common.Config;
import org.apache.doris.common.ErrorCode;
import org.apache.doris.common.ErrorReport;
import org.apache.doris.common.FeConstants;
import org.apache.doris.common.Pair;
import org.apache.doris.common.UserException;
import org.apache.doris.common.util.DebugUtil;
import org.apache.doris.common.util.Util;
import org.apache.doris.nereids.glue.translator.PlanTranslatorContext;
import org.apache.doris.planner.normalize.Normalizer;
import org.apache.doris.planner.normalize.PartitionRangePredicateNormalizer;
import org.apache.doris.qe.ConnectContext;
import org.apache.doris.resource.Tag;
import org.apache.doris.statistics.StatisticalType;
import org.apache.doris.statistics.StatsDeriveResult;
import org.apache.doris.statistics.StatsRecursiveDerive;
import org.apache.doris.statistics.query.StatsDelta;
import org.apache.doris.system.Backend;
import org.apache.doris.thrift.TColumn;
import org.apache.doris.thrift.TExplainLevel;
import org.apache.doris.thrift.TExpr;
import org.apache.doris.thrift.TNetworkAddress;
import org.apache.doris.thrift.TNormalizedOlapScanNode;
import org.apache.doris.thrift.TNormalizedPlanNode;
import org.apache.doris.thrift.TOlapScanNode;
import org.apache.doris.thrift.TOlapTableIndex;
import org.apache.doris.thrift.TPaloScanRange;
import org.apache.doris.thrift.TPlanNode;
import org.apache.doris.thrift.TPlanNodeType;
import org.apache.doris.thrift.TPrimitiveType;
import org.apache.doris.thrift.TScanRange;
import org.apache.doris.thrift.TScanRangeLocation;
import org.apache.doris.thrift.TScanRangeLocations;
import org.apache.doris.thrift.TSortInfo;

import com.google.common.annotations.VisibleForTesting;
import com.google.common.base.Joiner;
import com.google.common.base.MoreObjects;
import com.google.common.base.Preconditions;
import com.google.common.collect.ArrayListMultimap;
import com.google.common.collect.HashBasedTable;
import com.google.common.collect.Lists;
import com.google.common.collect.Maps;
import com.google.common.collect.Range;
import com.google.common.collect.RangeMap;
import com.google.common.collect.Sets;
import com.google.common.collect.Table;
import org.apache.commons.collections.CollectionUtils;
import org.apache.logging.log4j.LogManager;
import org.apache.logging.log4j.Logger;

import java.security.SecureRandom;
import java.util.ArrayList;
import java.util.Collection;
import java.util.Collections;
import java.util.Comparator;
import java.util.HashSet;
import java.util.List;
import java.util.Map;
import java.util.Optional;
import java.util.Set;
import java.util.stream.Collectors;

// Full scan of an Olap table.
public class OlapScanNode extends ScanNode {
    private static final Logger LOG = LogManager.getLogger(OlapScanNode.class);

    // average compression ratio in doris storage engine
    private static final int COMPRESSION_RATIO = 5;

    /*
     * When the field value is ON, the storage engine can return the data directly
     * without pre-aggregation.
     * When the field value is OFF, the storage engine needs to aggregate the data
     * before returning to scan node. And if the table is an aggregation table,
     * all key columns need to be read an participate in aggregation.
     * For example:
     * Aggregate table: k1, k2, v1 sum
     * Field value is ON
     * Query1: select k1, sum(v1) from table group by k1
     * This aggregation function in query is same as the schema.
     * So the field value is ON while the query can scan data directly.
     *
     * Field value is OFF
     * Query1: select k1 , k2 from table
     * This aggregation info is null.
     * Query2: select k1, min(v1) from table group by k1
     * This aggregation function in query is min which different from the schema.
     * So the data stored in storage engine need to be merged firstly before
     * returning to scan node. Although we only queried key column k1, key column
     * k2 still needs to be detected and participate in aggregation to ensure the
     * results are correct.
     *
     * There are currently two places to modify this variable:
     * 1. The turnOffPreAgg() method of SingleNodePlanner.
     * This method will only be called on the left deepest OlapScanNode the plan
     * tree,
     * while other nodes are false by default (because the Aggregation operation is
     * executed after Join,
     * we cannot judge whether other OlapScanNodes can close the pre-aggregation).
     * So even the Duplicate key table, if it is not the left deepest node, it will
     * remain false too.
     *
     * 2. After MaterializedViewSelector selects the materialized view, the
     * updateScanRangeInfoByNewMVSelector()\
     * method of OlapScanNode may be called to update this variable.
     * This call will be executed on all ScanNodes in the plan tree. In this step,
     * for the DuplicateKey table, the variable will be set to true.
     * See comment of "isPreAggregation" variable in MaterializedViewSelector for
     * details.
     */
    private boolean isPreAggregation = false;
    private String reasonOfPreAggregation = null;
    private boolean canTurnOnPreAggr = true;
    private boolean forceOpenPreAgg = false;
    private OlapTable olapTable = null;
    private long totalTabletsNum = 0;
    private long selectedIndexId = -1;
    private Collection<Long> selectedPartitionIds = Lists.newArrayList();
    private long totalBytes = 0;
    // tablet id to single replica bytes
    private Map<Long, Long> tabletBytes = Maps.newLinkedHashMap();

    private SortInfo sortInfo = null;
    private Set<Integer> outputColumnUniqueIds = new HashSet<>();

    // When scan match sort_info, we can push limit into OlapScanNode.
    // It's limit for scanner instead of scanNode so we add a new limit.
    private long sortLimit = -1;

    // List of tablets will be scanned by current olap_scan_node
    private ArrayList<Long> scanTabletIds = Lists.newArrayList();

    private ArrayList<Long> scanReplicaIds = Lists.newArrayList();

    private Set<Long> sampleTabletIds = Sets.newHashSet();
    private TableSample tableSample;

<<<<<<< HEAD
    private HashSet<Long> scanBackendIds = new HashSet<>();

    private PartitionPruner partitionPruner = null;

=======
>>>>>>> e826ac4c
    private Map<Long, Integer> tabletId2BucketSeq = Maps.newHashMap();

    // Maps partition column names to a RangeMap that associates ColumnBound ranges with lists of partition IDs,
    // similar to the implementation in PartitionPrunerV2Base.
    private Map<String, RangeMap<ColumnBound, List<Long>>> partitionCol2PartitionID = Maps.newHashMap();

    private Map<PartitionKey, Set<Long>> distributionKeys2TabletID = Maps.newHashMap();

    /// tablet id -> (backend id -> replica)
    private Table<Long, Long, Replica> scanBackendReplicaTable = HashBasedTable.create();

    // a bucket seq may map to many tablets, and each tablet has a
    // TScanRangeLocations.
    public ArrayListMultimap<Integer, TScanRangeLocations> bucketSeq2locations = ArrayListMultimap.create();
    public Map<Integer, Long> bucketSeq2Bytes = Maps.newLinkedHashMap();

    // For point query
    private Map<SlotRef, Expr> pointQueryEqualPredicats;
    private DescriptorTable descTable;

    private Set<Integer> distributionColumnIds;

    private boolean shouldColoScan = false;

    protected List<Expr> rewrittenProjectList;

    // cached for prepared statement to quickly prune partition
    // only used in short circuit plan at present
    private final PartitionPruneV2ForShortCircuitPlan cachedPartitionPruner =
                        new PartitionPruneV2ForShortCircuitPlan();

    // Constructs node to scan given data files of table 'tbl'.
    public OlapScanNode(PlanNodeId id, TupleDescriptor desc, String planNodeName) {
        super(id, desc, planNodeName, StatisticalType.OLAP_SCAN_NODE);
        olapTable = (OlapTable) desc.getTable();
        distributionColumnIds = Sets.newTreeSet();

        Set<String> distColumnName = getDistributionColumnNames();
        // use for Nereids to generate uniqueId set for inverted index to avoid scan unnecessary big size column

        int columnId = 0;
        for (SlotDescriptor slotDescriptor : desc.getSlots()) {
            if (slotDescriptor.getColumn() != null) {
                outputColumnUniqueIds.add(slotDescriptor.getColumn().getUniqueId());
                if (distColumnName.contains(slotDescriptor.getColumn().getName().toLowerCase())) {
                    distributionColumnIds.add(columnId);
                }
                columnId++;
            }
        }
    }

    public void setIsPreAggregation(boolean isPreAggregation, String reason) {
        this.isPreAggregation = isPreAggregation;
        this.reasonOfPreAggregation = this.reasonOfPreAggregation == null ? reason :
                this.reasonOfPreAggregation + " " + reason;
    }


    public boolean isPreAggregation() {
        return isPreAggregation;
    }

    public boolean getCanTurnOnPreAggr() {
        return canTurnOnPreAggr;
    }

    public Set<Long> getSampleTabletIds() {
        return sampleTabletIds;
    }

    public HashSet<Long> getScanBackendIds() {
        return scanBackendIds;
    }

    public Map<String, RangeMap<ColumnBound, List<Long>>> getPartitionCol2PartitionID() {
        return partitionCol2PartitionID;
    }

    public Map<PartitionKey, Set<Long>> getDistributionKeys2TabletID() {
        return distributionKeys2TabletID;
    }

    public void setSampleTabletIds(List<Long> sampleTablets) {
        if (sampleTablets != null) {
            this.sampleTabletIds.addAll(sampleTablets);
        }
    }

    public void setRewrittenProjectList(List<Expr> rewrittenProjectList) {
        this.rewrittenProjectList = rewrittenProjectList;
    }

    public void setTableSample(TableSample tSample) {
        this.tableSample = tSample;
    }

    public void setCanTurnOnPreAggr(boolean canChangePreAggr) {
        this.canTurnOnPreAggr = canChangePreAggr;
    }

    public void closePreAggregation(String reason) {
        setIsPreAggregation(false, reason);
        setCanTurnOnPreAggr(false);
    }

    public long getTotalTabletsNum() {
        return totalTabletsNum;
    }

    public boolean getForceOpenPreAgg() {
        return forceOpenPreAgg;
    }

    public ArrayList<Long> getScanTabletIds() {
        return scanTabletIds;
    }

    public Table<Long, Long, Replica> getScanBackendReplicaTable() {
        return scanBackendReplicaTable;
    }

    public void setForceOpenPreAgg(boolean forceOpenPreAgg) {
        this.forceOpenPreAgg = forceOpenPreAgg;
    }

    public SortInfo getSortInfo() {
        return sortInfo;
    }

    public void setSortInfo(SortInfo sortInfo) {
        this.sortInfo = sortInfo;
    }

    public void setSortLimit(long sortLimit) {
        this.sortLimit = sortLimit;
    }

    public Collection<Long> getSelectedPartitionIds() {
        return selectedPartitionIds;
    }

    public void setTupleIds(ArrayList<TupleId> tupleIds) {
        this.tupleIds = tupleIds;
    }

    // only used for UT and Nereids
    public void setSelectedPartitionIds(Collection<Long> selectedPartitionIds) {
        this.selectedPartitionIds = selectedPartitionIds;
    }

    /**
     * Only used for Nereids to set rollup or materialized view selection result.
     */
    public void setSelectedIndexInfo(
            long selectedIndexId,
            boolean isPreAggregation,
            String reasonOfPreAggregation) {
        this.selectedIndexId = selectedIndexId;
        this.isPreAggregation = isPreAggregation;
        this.reasonOfPreAggregation = reasonOfPreAggregation;
    }

    /**
     * The function is used to directly select the index id of the base table as the
     * selectedIndexId.
     * It makes sure that the olap scan node must scan the base data rather than
     * scan the materialized view data.
     * <p>
     * This function is mainly used to update stmt.
     * Update stmt also needs to scan data like normal queries.
     * But its syntax is different from ordinary queries,
     * so planner cannot use the logic of query to automatically match the best
     * index id.
     * So, here it need to manually specify the index id to scan the base table
     * directly.
     */
    public void useBaseIndexId() {
        this.selectedIndexId = olapTable.getBaseIndexId();
    }

    public long getSelectedIndexId() {
        return selectedIndexId;
    }

    public void ignoreConjuncts(Expr whereExpr) {
        if (whereExpr == null) {
            return;
        }
        Expr vconjunct = convertConjunctsToAndCompoundPredicate(conjuncts).replaceSubPredicate(whereExpr);
        conjuncts = splitAndCompoundPredicateToConjuncts(vconjunct).stream().collect(Collectors.toList());
    }

    /**
     * This method is mainly used to update scan range info in OlapScanNode by the
     * new materialized selector.
     * Situation1:
     * If the new scan range is same as the old scan range which determined by the
     * old materialized selector,
     * the scan range will not be changed.
     * <p>
     * Situation2: Scan range is difference. The type of table is duplicated.
     * The new scan range is used directly.
     * The reason is that the old selector does not support SPJ<->SPJG, so the
     * result of old one must be incorrect.
     * <p>
     * Situation3: Scan range is difference. The type of table is aggregated.
     * The new scan range is different from the old one.
     * If the test_materialized_view is set to true, an error will be reported.
     * The query will be cancelled.
     * <p>
     * Situation4: Scan range is difference. The type of table is aggregated.
     * `test_materialized_view` is set to false.
     * The result of the old version selector will be selected. Print the warning
     * log
     *
     * @param selectedIndexId
     * @param isPreAggregation
     * @param reasonOfDisable
     * @throws UserException
     */
    public void updateScanRangeInfoByNewMVSelector(long selectedIndexId,
            boolean isPreAggregation, String reasonOfDisable)
            throws UserException {
        if (selectedIndexId == this.selectedIndexId && isPreAggregation == this.isPreAggregation) {
            return;
        }
        StringBuilder stringBuilder = new StringBuilder("The new selected index id ")
                .append(selectedIndexId)
                .append(", pre aggregation tag ").append(isPreAggregation)
                .append(", reason ").append(reasonOfDisable == null ? "null" : reasonOfDisable)
                .append(". The old selected index id ").append(this.selectedIndexId)
                .append(" pre aggregation tag ").append(this.isPreAggregation)
                .append(" reason ").append(this.reasonOfPreAggregation == null ? "null" : this.reasonOfPreAggregation);
        String scanRangeInfo = stringBuilder.toString();
        String situation;
        boolean update;
        CHECK:
        { // CHECKSTYLE IGNORE THIS LINE
            if (olapTable.getKeysType() == KeysType.DUP_KEYS || (olapTable.getKeysType() == KeysType.UNIQUE_KEYS
                    && olapTable.getEnableUniqueKeyMergeOnWrite())) {
                situation = "The key type of table is duplicate, or unique key with merge-on-write.";
                update = true;
                break CHECK;
            }
            if (ConnectContext.get() == null) {
                situation = "Connection context is null";
                update = true;
                break CHECK;
            }
            situation = "The key type of table is aggregated.";
            update = false;
        } // CHECKSTYLE IGNORE THIS LINE

        if (update) {
            this.selectedIndexId = selectedIndexId;
            updateSlotUniqueId();
            setIsPreAggregation(isPreAggregation, reasonOfDisable);
            updateColumnType();
            if (LOG.isDebugEnabled()) {
                LOG.debug("Using the new scan range info instead of the old one. {}, {}",
                        situation, scanRangeInfo);
            }
        } else {
            if (LOG.isDebugEnabled()) {
                LOG.debug("Using the old scan range info instead of the new one. {}, {}",
                        situation, scanRangeInfo);
            }
        }
    }

    /**
     * In some situation, the column type between base and mv is different.
     * If mv selector selects the mv index, the type of column should be changed to
     * the type of mv column.
     * For example:
     * base table: k1 int, k2 int
     * mv table: k1 int, k2 bigint sum
     * The type of `k2` column between base and mv is different.
     * When mv selector selects the mv table to scan, the type of column should be
     * changed to bigint in here.
     * Currently, only `SUM` aggregate type could match this changed.
     */
    private void updateColumnType() throws UserException {
        if (selectedIndexId == olapTable.getBaseIndexId()) {
            return;
        }
        MaterializedIndexMeta meta = olapTable.getIndexMetaByIndexId(selectedIndexId);
        for (SlotDescriptor slotDescriptor : desc.getSlots()) {
            if (!slotDescriptor.isMaterialized()) {
                continue;
            }
            Column baseColumn = slotDescriptor.getColumn();
            Preconditions.checkNotNull(baseColumn);
            Column mvColumn = meta.getColumnByName(baseColumn.getName());
            if (mvColumn == null) {
                mvColumn = meta.getColumnByName(CreateMaterializedViewStmt.mvColumnBuilder(baseColumn.getName()));
            }
            if (mvColumn == null) {
                throw new UserException("updateColumnType: Do not found mvColumn=" + baseColumn.getName()
                        + " from index=" + olapTable.getIndexNameById(selectedIndexId));
            }

            if (mvColumn.getType() != baseColumn.getType()) {
                slotDescriptor.setColumn(mvColumn);
            }
        }
    }

    /**
     * In some situation, we need use mv col unique id , because mv col unique and
     * base col unique id is different.
     * For example: select count(*) from table (table has a mv named mv1)
     * if Optimizer deceide use mv1, we need updateSlotUniqueId.
     */
    private void updateSlotUniqueId() throws UserException {
        if (!olapTable.getEnableLightSchemaChange() || selectedIndexId == olapTable.getBaseIndexId()) {
            return;
        }
        MaterializedIndexMeta meta = olapTable.getIndexMetaByIndexId(selectedIndexId);
        for (SlotDescriptor slotDescriptor : desc.getSlots()) {
            if (!slotDescriptor.isMaterialized()) {
                continue;
            }
            Column baseColumn = slotDescriptor.getColumn();
            Column mvColumn = meta.getColumnByName(baseColumn.getName());
            if (mvColumn == null) {
                boolean isBound = false;
                for (Expr conjunct : conjuncts) {
                    List<TupleId> tids = Lists.newArrayList();
                    conjunct.getIds(tids, null);
                    if (!tids.isEmpty() && conjunct.isBound(slotDescriptor.getId())) {
                        isBound = true;
                        break;
                    }
                }
                if (isBound) {
                    slotDescriptor.setIsMaterialized(false);
                } else {
                    throw new UserException("updateSlotUniqueId: Do not found mvColumn=" + baseColumn.getName()
                            + " from index=" + olapTable.getIndexNameById(selectedIndexId));
                }
            } else {
                slotDescriptor.setColumn(mvColumn);
            }
        }
        if (LOG.isDebugEnabled()) {
            LOG.debug("updateSlotUniqueId() slots: {}", desc.getSlots());
        }
    }

    public OlapTable getOlapTable() {
        return olapTable;
    }

    public boolean isDupKeysOrMergeOnWrite() {
        return olapTable.isDupKeysOrMergeOnWrite();
    }

    @Override
    protected String debugString() {
        MoreObjects.ToStringHelper helper = MoreObjects.toStringHelper(this);
        helper.addValue(super.debugString());
        helper.addValue("olapTable=" + olapTable.getName());
        return helper.toString();
    }

    @Override
    public void init(Analyzer analyzer) throws UserException {
        super.init(analyzer);

        filterDeletedRows(analyzer);
        if (olapTable.getPartitionInfo().enableAutomaticPartition()) {
            partitionsInfo = olapTable.getPartitionInfo();
            analyzerPartitionExpr(analyzer, partitionsInfo);
        }
        computeColumnsFilter();
        computePartitionInfo();
        computeTupleState(analyzer);

        /**
         * Compute InAccurate cardinality before mv selector and tablet pruning.
         * - Accurate statistical information relies on the selector of materialized
         * views and bucket reduction.
         * - However, Those both processes occur after the reorder algorithm is
         * completed.
         * - When Join reorder is turned on, the cardinality must be calculated before
         * the reorder algorithm.
         * - So only an inaccurate cardinality can be calculated here.
         */
        mockRowCountInStatistic();
        if (analyzer.safeIsEnableJoinReorderBasedCost()) {
            computeInaccurateCardinality();
        }
    }

    /**
     * Init OlapScanNode, ONLY used for Nereids. Should NOT use this function in anywhere else.
     */
    public void init() throws UserException {
        selectedPartitionNum = selectedPartitionIds.size();
        try {
            createScanRangeLocations();
        } catch (AnalysisException e) {
            throw new UserException(e.getMessage());
        }
    }

    /**
     * Remove the method after statistics collection is working properly
     */
    public void mockRowCountInStatistic() {
        cardinality = 0;
        for (long selectedPartitionId : selectedPartitionIds) {
            final Partition partition = olapTable.getPartition(selectedPartitionId);
            final MaterializedIndex baseIndex = partition.getBaseIndex();
            cardinality += baseIndex.getRowCount();
        }
    }

    @Override
    public void finalize(Analyzer analyzer) throws UserException {
        if (LOG.isDebugEnabled()) {
            LOG.debug("OlapScanNode get scan range locations. Tuple: {}", desc);
        }
        /**
         * If JoinReorder is turned on, it will be calculated init(), and this value is
         * not accurate.
         * In the following logic, cardinality will be accurately calculated again.
         * So here we need to reset the value of cardinality.
         */
        if (analyzer.safeIsEnableJoinReorderBasedCost()) {
            cardinality = 0;
        }

        try {
            createScanRangeLocations();
        } catch (AnalysisException e) {
            throw new UserException(e.getMessage());
        }

        // Relatively accurate cardinality according to ScanRange in
        // getScanRangeLocations
        computeStats(analyzer);
        computeNumNodes();
    }

    public void computeTupleState(Analyzer analyzer) {
        for (TupleId id : tupleIds) {
            analyzer.getDescTbl().getTupleDesc(id).computeStat();
        }
    }

    @Override
    public void computeStats(Analyzer analyzer) throws UserException {
        super.computeStats(analyzer);
        if (cardinality > 0) {
            avgRowSize = totalBytes / (float) cardinality * COMPRESSION_RATIO;
            capCardinalityAtLimit();
        }
        // when node scan has no data, cardinality should be 0 instead of a invalid
        // value after computeStats()
        cardinality = cardinality == -1 ? 0 : cardinality;

        // update statsDeriveResult for real statistics
        // After statistics collection is complete, remove the logic
        if (analyzer.safeIsEnableJoinReorderBasedCost()) {
            statsDeriveResult = new StatsDeriveResult(cardinality, statsDeriveResult.getSlotIdToColumnStats());
        }
    }

    @Override
    protected void computeNumNodes() {
        if (cardinality > 0) {
            numNodes = scanBackendIds.size();
        }
        // even current node scan has no data,at least on backend will be assigned when
        // the fragment actually execute
        numNodes = numNodes <= 0 ? 1 : numNodes;
    }

    private void computeInaccurateCardinality() throws UserException {
        StatsRecursiveDerive.getStatsRecursiveDerive().statsRecursiveDerive(this);
        cardinality = (long) statsDeriveResult.getRowCount();
    }

    // get the pruned partition IDs
    private Collection<Long> partitionPrune(PartitionInfo partitionInfo,
            PartitionNames partitionNames) throws AnalysisException {
        Map<Long, PartitionItem> keyItemMap;
        if (partitionNames != null) {
            keyItemMap = Maps.newHashMap();
            for (String partName : partitionNames.getPartitionNames()) {
                Partition partition = olapTable.getPartition(partName, partitionNames.isTemp());
                if (partition == null) {
                    ErrorReport.reportAnalysisException(ErrorCode.ERR_NO_SUCH_PARTITION, partName);
                }
                keyItemMap.put(partition.getId(), partitionInfo.getItem(partition.getId()));
            }
        } else {
            keyItemMap = partitionInfo.getIdToItem(false);
        }
        if (partitionInfo.getType() == PartitionType.RANGE) {
            if (isPointQuery() && partitionInfo.getPartitionColumns().size() == 1) {
                // short circuit, a quick path to find partition
                Column col = partitionInfo.getPartitionColumns().get(0);
                // todo: support range query
                Set<Range<ColumnBound>> filterRanges =
                        columnNameToRange.get(col.getName()).getRangeSet().get().asRanges();
                cachedPartitionPruner.update(keyItemMap);
                return cachedPartitionPruner.prune(filterRanges, col.getName(), partitionCol2PartitionID);
            }
            partitionPruner = new RangePartitionPrunerV2(keyItemMap,
                    partitionInfo.getPartitionColumns(), columnNameToRange);
        } else if (partitionInfo.getType() == PartitionType.LIST) {
            partitionPruner = new ListPartitionPrunerV2(keyItemMap, partitionInfo.getPartitionColumns(),
                    columnNameToRange);
        }
        return partitionPruner.prune();
    }

    private Collection<Long> distributionPrune(
            MaterializedIndex table,
            DistributionInfo distributionInfo) throws AnalysisException {
        DistributionPruner distributionPruner = null;
        switch (distributionInfo.getType()) {
            case HASH: {
                HashDistributionInfo info = (HashDistributionInfo) distributionInfo;
                distributionPruner =
                        new HashDistributionPruner(table.getTabletIdsInOrder(),
                        info.getDistributionColumns(),
                        columnFilters,
                        info.getBucketNum(),
                        getSelectedIndexId() == olapTable.getBaseIndexId());
                HashDistributionPruner hashPruner = (HashDistributionPruner) distributionPruner;
                Collection<Long> resultIDs = hashPruner.prune();
                Map<PartitionKey, Set<Long>> newPrunedIDs = hashPruner.getDistributionKeysTabletIDs();
                for (Map.Entry<PartitionKey, Set<Long>> entry : newPrunedIDs.entrySet()) {
                    distributionKeys2TabletID.merge(entry.getKey(), entry.getValue(), (existingSet, newSet) -> {
                        existingSet.addAll(newSet);
                        return existingSet;
                    });
                }
                return resultIDs;
            }
            case RANDOM: {
                return null;
            }
            default: {
                return null;
            }
        }
    }

    // Update the visible version of the scan range locations.
    public void updateScanRangeVersions(Map<Long, Long> visibleVersionMap) {
        if (LOG.isDebugEnabled() && ConnectContext.get() != null) {
            LOG.debug("query id: {}, selectedPartitionIds: {}, visibleVersionMap: {}",
                    DebugUtil.printId(ConnectContext.get().queryId()), selectedPartitionIds, visibleVersionMap);
        }

        Map<Long, TScanRangeLocations> locationsMap = scanRangeLocations.stream()
                .collect(Collectors.toMap(loc -> loc.getScanRange().getPaloScanRange().getTabletId(), loc -> loc));
        for (Long partitionId : selectedPartitionIds) {
            final Partition partition = olapTable.getPartition(partitionId);
            final MaterializedIndex selectedTable = partition.getIndex(selectedIndexId);
            final List<Tablet> tablets = selectedTable.getTablets();
            Long visibleVersion = visibleVersionMap.get(partitionId);
            assert visibleVersion != null : "the acquried version is not exists in the visible version map";
            String visibleVersionStr = String.valueOf(visibleVersion);
            for (Tablet tablet : tablets) {
                TScanRangeLocations locations = locationsMap.get(tablet.getId());
                if (locations == null) {
                    continue;
                }
                TPaloScanRange scanRange = locations.getScanRange().getPaloScanRange();
                scanRange.setVersion(visibleVersionStr);
            }
        }
    }

    public Long getTabletSingleReplicaSize(Long tabletId) {
        return tabletBytes.get(tabletId);
    }

    private void addScanRangeLocations(Partition partition,
            List<Tablet> tablets, Map<Long, Set<Long>> backendAlivePathHashs) throws UserException {
        long visibleVersion = Partition.PARTITION_INIT_VERSION;

        // For cloud mode, set scan range visible version in Coordinator.exec so that we could
        // assign a snapshot version of all partitions.
        if (!(Config.isCloudMode() && Config.enable_cloud_snapshot_version)) {
            visibleVersion = partition.getVisibleVersion();
        }
        String visibleVersionStr = String.valueOf(visibleVersion);

        Set<Tag> allowedTags = Sets.newHashSet();
        int useFixReplica = -1;
        boolean needCheckTags = false;
        boolean skipMissingVersion = false;
        ConnectContext context = ConnectContext.get();
        if (context != null) {
            allowedTags = context.getResourceTags();
            needCheckTags = context.isResourceTagsSet();
            useFixReplica = context.getSessionVariable().useFixReplica;
            if (useFixReplica == -1
                    && context.getState().isNereids() && context.getSessionVariable().getEnableQueryCache()) {
                useFixReplica = 0;
            }
            // if use_fix_replica is set to true, set skip_missing_version to false
            skipMissingVersion = useFixReplica == -1 && context.getSessionVariable().skipMissingVersion;
            if (LOG.isDebugEnabled()) {
                LOG.debug("query id: {}, partition id:{} visibleVersion: {}",
                        DebugUtil.printId(context.queryId()), partition.getId(), visibleVersion);
            }
        }
        for (Tablet tablet : tablets) {
            long tabletId = tablet.getId();
            if (skipMissingVersion) {
                long tabletVersion = -1L;
                for (Replica replica : tablet.getReplicas()) {
                    if (replica.getVersion() > tabletVersion) {
                        tabletVersion = replica.getVersion();
                    }
                }
                if (tabletVersion != visibleVersion) {
                    LOG.warn("tablet {} version {} is not equal to partition {} version {}",
                            tabletId, tabletVersion, partition.getId(), visibleVersion);
                    visibleVersion = tabletVersion;
                    visibleVersionStr = String.valueOf(visibleVersion);
                }
            }
            TScanRangeLocations locations = new TScanRangeLocations();
            TPaloScanRange paloRange = new TPaloScanRange();
            paloRange.setDbName("");
            paloRange.setSchemaHash("0");
            paloRange.setVersion(visibleVersionStr);
            paloRange.setVersionHash("");
            paloRange.setTabletId(tabletId);

            // random shuffle List && only collect one copy
            //
            // ATTN: visibleVersion is not used in cloud mode, see CloudReplica.checkVersionCatchup
            // for details.
            List<Replica> replicas = tablet.getQueryableReplicas(visibleVersion,
                    backendAlivePathHashs, skipMissingVersion);
            if (replicas.isEmpty()) {
                if (context.getSessionVariable().skipBadTablet) {
                    continue;
                }
                LOG.warn("no queryable replica found in tablet {}. visible version {}", tabletId, visibleVersion);
                StringBuilder sb = new StringBuilder(
                        "Failed to get scan range, no queryable replica found in tablet: " + tabletId);
                if (Config.show_details_for_unaccessible_tablet) {
                    sb.append(". Reason: ").append(tablet.getDetailsStatusForQuery(visibleVersion));
                }
                if (LOG.isDebugEnabled()) {
                    LOG.debug(sb.toString());
                }
                throw new UserException(sb.toString());
            }

            if (useFixReplica <= -1) {
                if (skipMissingVersion) {
                    // sort by replica's last success version, higher success version in the front.
                    replicas.sort(Replica.LAST_SUCCESS_VERSION_COMPARATOR);
                } else {
                    Collections.shuffle(replicas);
                }
            } else {
                if (LOG.isDebugEnabled()) {
                    LOG.debug("use fix replica, value: {}, replica count: {}", useFixReplica, replicas.size());
                }
                // sort by replica id
                replicas.sort(Replica.ID_COMPARATOR);
                Replica replica = replicas.get(useFixReplica >= replicas.size() ? replicas.size() - 1 : useFixReplica);
                if (context.getSessionVariable().fallbackOtherReplicaWhenFixedCorrupt) {
                    Backend backend = Env.getCurrentSystemInfo().getBackend(replica.getBackendId());
                    // If the fixed replica is bad, then not clear the replicas using random replica
                    if (backend == null || !backend.isAlive()) {
                        if (LOG.isDebugEnabled()) {
                            LOG.debug("backend {} not exists or is not alive for replica {}", replica.getBackendId(),
                                    replica.getId());
                        }
                        Collections.shuffle(replicas);
                    } else {
                        replicas.clear();
                        replicas.add(replica);
                    }
                } else {
                    replicas.clear();
                    replicas.add(replica);
                }
            }

            if (isEnableCooldownReplicaAffinity()) {
                final long coolDownReplicaId = tablet.getCooldownReplicaId();
                // we prefer to query using cooldown replica to make sure the cache is fully utilized
                // for example: consider there are 3BEs(A,B,C) and each has one replica for tablet X. and X
                // is now under cooldown
                // first time we choose BE A, and A will download data into cache while the other two's cache is empty
                // second time we choose BE B, this time B will be cached, C is still empty
                // third time we choose BE C, after this time all replica is cached
                // but it means we will do 3 S3 IO to get the data which will bring 3 slow query
                if (-1L != coolDownReplicaId) {
                    final Optional<Replica> replicaOptional = replicas.stream()
                            .filter(r -> r.getId() == coolDownReplicaId).findAny();
                    replicaOptional.ifPresent(
                            r -> {
                                Backend backend = Env.getCurrentSystemInfo()
                                        .getBackend(r.getBackendIdWithoutException());
                                if (backend != null && backend.isAlive()) {
                                    replicas.clear();
                                    replicas.add(r);
                                }
                            }
                    );
                }
            }

            boolean tabletIsNull = true;
            boolean collectedStat = false;
            boolean clusterException = false;
            List<String> errs = Lists.newArrayList();

            int replicaInTablet = 0;
            long oneReplicaBytes = 0;


            // when resource tag has no alive replica and allowResourceTagDowngrade = true,
            // resource tag should be disabled, we should find at least one alive replica
            boolean shouldSkipResourceTag = false;
            boolean isAllowRgDowngrade = context.isAllowResourceTagDowngrade();
            if (needCheckTags && isAllowRgDowngrade && !checkTagHasAvailReplica(allowedTags, replicas)) {
                shouldSkipResourceTag = true;
                if (ConnectContext.get() != null && LOG.isDebugEnabled()) {
                    LOG.debug("query {} skip resource tag for table {}.",
                            DebugUtil.printId(ConnectContext.get().queryId()),
                            olapTable != null ? olapTable.getId() : -1);
                }
            }

            for (Replica replica : replicas) {
                Backend backend = null;
                long backendId = -1;
                try {
                    backendId = replica.getBackendId();
                    backend = Env.getCurrentSystemInfo().getBackend(backendId);
                } catch (ComputeGroupException e) {
                    LOG.warn("failed to get backend {} for replica {}", backendId, replica.getId(), e);
                    errs.add(e.toString());
                    clusterException = true;
                    continue;
                }
                if (backend == null || !backend.isAlive()) {
                    if (LOG.isDebugEnabled()) {
                        LOG.debug("backend {} not exists or is not alive for replica {}", backendId,
                                replica.getId());
                    }
                    String err = "replica " + replica.getId() + "'s backend " + backendId
                            + " with tag " + backend.getLocationTag() + " does not exist or not alive";
                    errs.add(err);
                    continue;
                }
                if (!backend.isMixNode()) {
                    continue;
                }
                if (!shouldSkipResourceTag && needCheckTags && !allowedTags.isEmpty() && !allowedTags.contains(
                        backend.getLocationTag())) {
                    String err = String.format(
                            "Replica on backend %d with tag %s," + " which is not in user's resource tags: %s",
                            backend.getId(), backend.getLocationTag(), allowedTags);
                    if (LOG.isDebugEnabled()) {
                        LOG.debug(err);
                    }
                    errs.add(err);
                    continue;
                }
                scanReplicaIds.add(replica.getId());
                String ip = backend.getHost();
                int port = backend.getBePort();
                TScanRangeLocation scanRangeLocation = new TScanRangeLocation(new TNetworkAddress(ip, port));
                scanRangeLocation.setBackendId(replica.getBackendId());
                locations.addToLocations(scanRangeLocation);
                paloRange.addToHosts(new TNetworkAddress(ip, port));
                tabletIsNull = false;

                // for CBO
                if (!collectedStat && replica.getRowCount() != -1) {
                    long dataSize = replica.getDataSize();
                    if (replicaInTablet == 0) {
                        oneReplicaBytes = dataSize;
                        tabletBytes.put(tabletId, dataSize);
                    }
                    replicaInTablet++;
                    totalBytes += dataSize;
                    collectedStat = true;
                }
                scanBackendIds.add(backend.getId());
                scanBackendReplicaTable.put(tabletId, backend.getId(), replica);
                // For skipping missing version of tablet, we only select the backend with the highest last
                // success version replica to save as much data as possible.
                if (skipMissingVersion) {
                    break;
                }
            }
            if (clusterException) {
                throw new UserException("tablet " + tabletId + " err: " + Joiner.on(", ").join(errs));
            }
            if (tabletIsNull) {
                if (needCheckTags && !isAllowRgDowngrade) {
                    errs.add("If user specified tag has no queryable replica, "
                            + "you can set property 'allow_resource_tag_downgrade'='true' to skip resource tag.");
                }
                throw new UserException("tablet " + tabletId + " has no queryable replicas. err: "
                        + Joiner.on(", ").join(errs));
            }
            TScanRange scanRange = new TScanRange();
            scanRange.setPaloScanRange(paloRange);
            locations.setScanRange(scanRange);

            Integer bucketSeq = tabletId2BucketSeq.get(tabletId);
            bucketSeq2locations.put(bucketSeq, locations);
            bucketSeq2Bytes.merge(bucketSeq, oneReplicaBytes, Long::sum);
            scanRangeLocations.add(locations);
        }

        if (tablets.size() == 0) {
            desc.setCardinality(0);
        } else {
            desc.setCardinality(cardinality);
        }
    }

    private boolean checkTagHasAvailReplica(Set<Tag> allowedTags, List<Replica> replicas) {
        try {
            for (Replica replica : replicas) {
                long backendId = replica.getBackendId();
                Backend backend = Env.getCurrentSystemInfo().getBackend(backendId);

                if (backend == null || !backend.isAlive()) {
                    continue;
                }
                if (!backend.isMixNode()) {
                    continue;
                }
                if (!allowedTags.isEmpty() && allowedTags.contains(backend.getLocationTag())) {
                    return true;
                }
            }
            return false;
        } catch (Throwable t) {
            LOG.warn("error happens when check resource tag has avail replica ", t);
            return true;
        }
    }

    private boolean isEnableCooldownReplicaAffinity() {
        ConnectContext connectContext = ConnectContext.get();
        if (connectContext != null) {
            return connectContext.getSessionVariable().isEnableCooldownReplicaAffinity();
        }
        return true;
    }

    private void computePartitionInfo() throws AnalysisException {
        long start = System.currentTimeMillis();
        // Step1: compute partition ids
        PartitionNames partitionNames = ((BaseTableRef) desc.getRef()).getPartitionNames();
        PartitionInfo partitionInfo = olapTable.getPartitionInfo();
        switch (partitionInfo.getType()) {
            case RANGE:
                selectedPartitionIds = partitionPrune(partitionInfo, partitionNames);
                if (isPointQuery() && partitionPruner instanceof RangePartitionPrunerV2) {
                    RangePartitionPrunerV2 rangePartitionPruner = (RangePartitionPrunerV2) partitionPruner;
                    this.partitionCol2PartitionID = rangePartitionPruner.getPartitionCol2PartitionID();
                }
                break;
            case LIST:
                selectedPartitionIds = partitionPrune(partitionInfo, partitionNames);
                break;
            default:
                selectedPartitionIds = olapTable.getPartitionIds();
                break;
        }
        selectedPartitionIds = olapTable.selectNonEmptyPartitionIds(selectedPartitionIds);
        selectedPartitionNum = selectedPartitionIds.size();

        for (long id : selectedPartitionIds) {
            Partition partition = olapTable.getPartition(id);
            if (partition.getState() == PartitionState.RESTORE) {
                ErrorReport.reportAnalysisException(ErrorCode.ERR_BAD_PARTITION_STATE,
                        partition.getName(), "RESTORING");
            }
        }
        if (LOG.isDebugEnabled()) {
            LOG.debug("partition prune cost: {} ms, partitions: {}",
                    (System.currentTimeMillis() - start), selectedPartitionIds);
        }
    }

    public void selectBestRollupByRollupSelector(Analyzer analyzer) throws UserException {
        // Step2: select best rollup
        long start = System.currentTimeMillis();
        if (olapTable.getKeysType() == KeysType.DUP_KEYS || (olapTable.getKeysType() == KeysType.UNIQUE_KEYS
                && olapTable.getEnableUniqueKeyMergeOnWrite())) {
            // This function is compatible with the INDEX selection logic of ROLLUP,
            // so the Duplicate table here returns base index directly
            // and the selection logic of materialized view is selected in
            // "MaterializedViewSelector"
            selectedIndexId = olapTable.getBaseIndexId();
            if (LOG.isDebugEnabled()) {
                LOG.debug("The best index will be selected later in mv selector");
            }
            return;
        }
        final RollupSelector rollupSelector = new RollupSelector(analyzer, desc, olapTable);
        selectedIndexId = rollupSelector.selectBestRollup(selectedPartitionIds, conjuncts, isPreAggregation);
        updateSlotUniqueId();
        if (LOG.isDebugEnabled()) {
            LOG.debug("select best roll up cost: {} ms, best index id: {}", (System.currentTimeMillis() - start),
                    selectedIndexId);
        }
    }

    @Override
    protected void createScanRangeLocations() throws UserException {
        scanRangeLocations = Lists.newArrayList();
        if (selectedPartitionIds.size() == 0) {
            desc.setCardinality(0);
            return;
        }
        Preconditions.checkState(selectedIndexId != -1);
        // compute tablet info by selected index id and selected partition ids
        long start = System.currentTimeMillis();
        computeSampleTabletIds();
        computeTabletInfo();
        if (LOG.isDebugEnabled()) {
            LOG.debug("distribution prune cost: {} ms", (System.currentTimeMillis() - start));
        }
    }

    public void setOutputColumnUniqueIds(Set<Integer> outputColumnUniqueIds) {
        this.outputColumnUniqueIds = outputColumnUniqueIds;
    }

    /**
     * Sample some tablets in the selected partition.
     * If Seek is specified, the tablets sampled each time are the same.
     */
    public void computeSampleTabletIds() {
        if (tableSample == null) {
            return;
        }
        OlapTable olapTable = (OlapTable) desc.getTable();

        // 1. Calculate the total number of rows in the selected partition, and sort partition list.
        long selectedRows = 0;
        long totalSampleRows = 0;
        List<Long> selectedPartitionList = new ArrayList<>();
        Preconditions.checkState(selectedIndexId != -1);
        for (Long partitionId : selectedPartitionIds) {
            final Partition partition = olapTable.getPartition(partitionId);
            final MaterializedIndex selectedIndex = partition.getIndex(selectedIndexId);
            // selectedIndex is not expected to be null, because MaterializedIndex ids in one rollup's partitions
            // are all same. skip this partition here.
            if (selectedIndex != null) {
                selectedRows += selectedIndex.getRowCount();
                selectedPartitionList.add(partitionId);
            }
        }
        selectedPartitionList.sort(Comparator.naturalOrder());

        // 2.Sampling is not required in some cases, will not take effect after clear sampleTabletIds.
        if (tableSample.isPercent()) {
            if (tableSample.getSampleValue() >= 100) {
                return;
            }
            totalSampleRows = (long) Math.max(selectedRows * (tableSample.getSampleValue() / 100.0), 1);
        } else {
            if (tableSample.getSampleValue() > selectedRows) {
                return;
            }
            totalSampleRows = tableSample.getSampleValue();
        }

        // 3. Sampling partition. If Seek is specified, the partition will be the same for each sampling.
        long hitRows = 0; // The number of rows hit by the tablet
        Set<Long> hitTabletIds = Sets.newHashSet();
        long partitionSeek = tableSample.getSeek() != -1
                ? tableSample.getSeek() : (long) (new SecureRandom().nextDouble() * selectedPartitionList.size());
        for (int i = 0; i < selectedPartitionList.size(); i++) {
            int seekPid = (int) ((i + partitionSeek) % selectedPartitionList.size());
            final Partition partition = olapTable.getPartition(selectedPartitionList.get(seekPid));
            final MaterializedIndex selectedTable = partition.getIndex(selectedIndexId);
            List<Tablet> tablets = selectedTable.getTablets();
            if (tablets.isEmpty()) {
                continue;
            }

            // 4. Calculate the number of rows that need to be sampled in the current partition.
            long sampleRows = 0; // The number of sample rows in partition
            if (tableSample.isPercent()) {
                sampleRows = (long) Math.max(selectedTable.getRowCount() * (tableSample.getSampleValue() / 100.0), 1);
            } else {
                sampleRows = (long) Math.max(
                        tableSample.getSampleValue() * (selectedTable.getRowCount() / selectedRows), 1);
            }

            // 5. Sampling tablets. If Seek is specified, the same tablet will be sampled each time.
            long tabletSeek = tableSample.getSeek() != -1
                    ? tableSample.getSeek() : (long) (new SecureRandom().nextDouble() * tablets.size());
            for (int j = 0; j < tablets.size(); j++) {
                int seekTid = (int) ((j + tabletSeek) % tablets.size());
                Tablet tablet = tablets.get(seekTid);
                if (sampleTabletIds.size() != 0 && !sampleTabletIds.contains(tablet.getId())) {
                    // After PruneOlapScanTablet, sampleTabletIds.size() != 0,
                    // continue sampling only in sampleTabletIds.
                    // If it is percentage sample, the number of sampled rows is a percentage of the
                    // total number of rows, and It is not related to sampleTabletI after PruneOlapScanTablet.
                    continue;
                }
                long tabletRowCount;
                if (!FeConstants.runningUnitTest) {
                    tabletRowCount = tablet.getRowCount(true);
                } else {
                    tabletRowCount = selectedTable.getRowCount() / tablets.size();
                }
                if (tabletRowCount == 0) {
                    continue;
                }
                hitTabletIds.add(tablet.getId());
                sampleRows -= tabletRowCount;
                hitRows += tabletRowCount;
                if (sampleRows <= 0) {
                    break;
                }
            }
            if (hitRows > totalSampleRows) {
                break;
            }
        }
        if (sampleTabletIds.size() != 0) {
            sampleTabletIds.retainAll(hitTabletIds);
            if (LOG.isDebugEnabled()) {
                LOG.debug("after computeSampleTabletIds, hitRows {}, totalRows {}, selectedTablets {}, sampleRows {}",
                        hitRows, selectedRows, sampleTabletIds.size(), totalSampleRows);
            }
        } else {
            sampleTabletIds = hitTabletIds;
            if (LOG.isDebugEnabled()) {
                LOG.debug("after computeSampleTabletIds, hitRows {}, selectedRows {}, sampleRows {}",
                        hitRows, selectedRows, totalSampleRows);
            }
        }
    }

    public boolean isPointQuery() {
        return ConnectContext.get().getStatementContext().isShortCircuitQuery();
    }

    private void computeTabletInfo() throws UserException {
        /**
         * The tablet info could be computed only once.
         * So the scanBackendIds should be empty in the beginning.
         */
        Preconditions.checkState(scanBackendIds.size() == 0);
        Preconditions.checkState(scanTabletIds.size() == 0);
        Map<Long, Set<Long>> backendAlivePathHashs = Maps.newHashMap();
        for (Backend backend : Env.getCurrentSystemInfo().getAllClusterBackendsNoException().values()) {
            backendAlivePathHashs.put(backend.getId(), backend.getDisks().values().stream()
                    .filter(DiskInfo::isAlive).map(DiskInfo::getPathHash).collect(Collectors.toSet()));
        }

        for (Long partitionId : selectedPartitionIds) {
            final Partition partition = olapTable.getPartition(partitionId);
            final MaterializedIndex selectedTable = partition.getIndex(selectedIndexId);
            final List<Tablet> tablets = Lists.newArrayList();
            Collection<Long> tabletIds = distributionPrune(selectedTable, partition.getDistributionInfo());
            if (LOG.isDebugEnabled()) {
                LOG.debug("distribution prune tablets: {}", tabletIds);
            }
            if (sampleTabletIds.size() != 0) {
                if (tabletIds != null) {
                    tabletIds.retainAll(sampleTabletIds);
                } else {
                    tabletIds = sampleTabletIds;
                }
                if (LOG.isDebugEnabled()) {
                    LOG.debug("after sample tablets: {}", tabletIds);
                }
            }

            List<Long> allTabletIds = selectedTable.getTabletIdsInOrder();
            if (tabletIds != null) {
                for (Long id : tabletIds) {
                    if (selectedTable.getTablet(id) != null) {
                        tablets.add(selectedTable.getTablet(id));
                        scanTabletIds.add(id);
                    } else {
                        // The tabletID specified in query does not exist in this partition, skip scan partition.
                        Preconditions.checkState(sampleTabletIds.size() != 0);
                    }
                }
            } else {
                tablets.addAll(selectedTable.getTablets());
                scanTabletIds.addAll(allTabletIds);
            }

            for (int i = 0; i < allTabletIds.size(); i++) {
                tabletId2BucketSeq.put(allTabletIds.get(i), i);
            }

            totalTabletsNum += selectedTable.getTablets().size();
            selectedSplitNum += tablets.size();
            addScanRangeLocations(partition, tablets, backendAlivePathHashs);
        }
    }

    /**
     * Check Parent sort node can push down to child olap scan.
     */
    public boolean checkPushSort(SortNode sortNode) {
        // Ensure limit is less then threshold
        if (sortNode.getLimit() <= 0
                || sortNode.getLimit() > ConnectContext.get().getSessionVariable().topnOptLimitThreshold) {
            return false;
        }

        // Ensure all isAscOrder is same, ande length != 0.
        // Can't be zorder.
        if (sortNode.getSortInfo().getIsAscOrder().stream().distinct().count() != 1
                || olapTable.isZOrderSort()) {
            return false;
        }

        // Tablet's order by key only can be the front part of schema.
        // Like: schema: a.b.c.d.e.f.g order by key: a.b.c (no a,b,d)
        // Do **prefix match** to check if order by key can be pushed down.
        // olap order by key: a.b.c.d
        // sort key: (a) (a,b) (a,b,c) (a,b,c,d) is ok
        //           (a,c) (a,c,d), (a,c,b) (a,c,f) (a,b,c,d,e)is NOT ok
        List<Expr> sortExprs = sortNode.getSortInfo().getOrigOrderingExprs();
        List<Boolean> nullsFirsts = sortNode.getSortInfo().getNullsFirst();
        List<Boolean> isAscOrders = sortNode.getSortInfo().getIsAscOrder();
        if (sortExprs.size() > olapTable.getDataSortInfo().getColNum()) {
            return false;
        }
        for (int i = 0; i < sortExprs.size(); i++) {
            // table key.
            Column tableKey = olapTable.getFullSchema().get(i);
            // sort slot.
            Expr sortExpr = sortExprs.get(i);
            if (sortExpr instanceof SlotRef) {
                SlotRef slotRef = (SlotRef) sortExpr;
                if (tableKey.equals(slotRef.getColumn())) {
                    // ORDER BY DESC NULLS FIRST can not be optimized to only read file tail,
                    // since NULLS is at file head but data is at tail
                    if (tableKey.isAllowNull() && nullsFirsts.get(i) && !isAscOrders.get(i)) {
                        return false;
                    }
                } else {
                    return false;
                }
            } else {
                return false;
            }
        }

        return true;
    }

    /**
     * We query Palo Meta to get request's data location
     * extra result info will pass to backend ScanNode
     */
    @Override
    public List<TScanRangeLocations> getScanRangeLocations(long maxScanRangeLength) {
        return scanRangeLocations;
    }

    // Only called when Coordinator exec in high performance point query
    public List<TScanRangeLocations> lazyEvaluateRangeLocations() throws UserException {
        // Lazy evaluation
        selectedIndexId = olapTable.getBaseIndexId();
        // Only key columns
        distributionKeys2TabletID.clear();
        partitionCol2PartitionID.clear();
        computeColumnsFilter(olapTable.getBaseSchemaKeyColumns(), olapTable.getPartitionInfo());
        computePartitionInfo();
        scanBackendIds.clear();
        scanTabletIds.clear();
        bucketSeq2locations.clear();
        scanReplicaIds.clear();
        sampleTabletIds.clear();
        scanBackendReplicaTable.clear();
        try {
            createScanRangeLocations();
        } catch (AnalysisException e) {
            throw new UserException(e.getMessage());
        }
        return scanRangeLocations;
    }

    public void setDescTable(DescriptorTable descTable) {
        this.descTable = descTable;
    }

    public DescriptorTable getDescTable() {
        return this.descTable;
    }

    @Override
    public String getNodeExplainString(String prefix, TExplainLevel detailLevel) {
        StringBuilder output = new StringBuilder();

        long selectedIndexIdForExplain = selectedIndexId;
        if (selectedIndexIdForExplain == -1) {
            // If there is no data in table, the selectedIndexId will be -1, set it to base index id,
            // so that to avoid "null" in explain result.
            selectedIndexIdForExplain = olapTable.getBaseIndexId();
        }
        String indexName = olapTable.getIndexNameById(selectedIndexIdForExplain);
        output.append(prefix).append("TABLE: ").append(olapTable.getQualifiedName())
                .append("(").append(indexName).append(")");
        if (detailLevel == TExplainLevel.BRIEF) {
            output.append("\n").append(prefix).append(String.format("cardinality=%,d", cardinality));
            if (cardinalityAfterFilter != -1) {
                output.append("\n").append(prefix).append(String.format("afterFilter=%,d", cardinalityAfterFilter));
            }
            if (!runtimeFilters.isEmpty()) {
                output.append("\n").append(prefix).append("Apply RFs: ");
                output.append(getRuntimeFilterExplainString(false, true));
            }
            if (!conjuncts.isEmpty()) {
                output.append("\n").append(prefix).append("PREDICATES: ").append(conjuncts.size()).append("\n");
            }
            return output.toString();
        }
        if (isPreAggregation) {
            output.append(", PREAGGREGATION: ON");
        } else {
            output.append(", PREAGGREGATION: OFF. Reason: ").append(reasonOfPreAggregation);
        }
        output.append("\n");

        if (sortColumn != null) {
            output.append(prefix).append("SORT COLUMN: ").append(sortColumn).append("\n");
        }
        if (sortInfo != null) {
            output.append(prefix).append("SORT INFO:\n");
            sortInfo.getMaterializedOrderingExprs().forEach(expr -> {
                output.append(prefix).append(prefix).append(expr.toSql()).append("\n");
            });
        }
        if (sortLimit != -1) {
            output.append(prefix).append("SORT LIMIT: ").append(sortLimit).append("\n");
        }
        if (useTopnFilter()) {
            String topnFilterSources = String.join(",",
                    topnFilterSortNodes.stream()
                            .map(node -> node.getId().asInt() + "").collect(Collectors.toList()));
            output.append(prefix).append("TOPN OPT:").append(topnFilterSources).append("\n");
        }

        if (!conjuncts.isEmpty()) {
            Expr expr = convertConjunctsToAndCompoundPredicate(conjuncts);
            output.append(prefix).append("PREDICATES: ").append(expr.toSql()).append("\n");
        }
        if (!runtimeFilters.isEmpty()) {
            output.append(prefix).append("runtime filters: ");
            output.append(getRuntimeFilterExplainString(false));
        }

        String selectedPartitions = getSelectedPartitionIds().stream().sorted()
                .map(id -> olapTable.getPartition(id).getName())
                .collect(Collectors.joining(","));
        output.append(prefix).append(String.format("partitions=%s/%s (%s)", selectedPartitionNum,
                olapTable.getPartitions().size(), selectedPartitions)).append("\n");
        output.append(prefix).append(String.format("tablets=%s/%s", selectedSplitNum, totalTabletsNum));
        // We print up to 3 tablet, and we print "..." if the number is more than 3
        if (scanTabletIds.size() > 3) {
            List<Long> firstTenTabletIds = scanTabletIds.subList(0, 3);
            output.append(String.format(", tabletList=%s ...", Joiner.on(",").join(firstTenTabletIds)));
        } else {
            output.append(String.format(", tabletList=%s", Joiner.on(",").join(scanTabletIds)));
        }
        output.append("\n");

        output.append(prefix).append(String.format("cardinality=%s", cardinality))
                .append(String.format(", avgRowSize=%s", avgRowSize)).append(String.format(", numNodes=%s", numNodes));
        output.append("\n");
        if (pushDownAggNoGroupingOp != null) {
            output.append(prefix).append("pushAggOp=").append(pushDownAggNoGroupingOp).append("\n");
        }
        if (isPointQuery()) {
            output.append(prefix).append("SHORT-CIRCUIT\n");
        }

        if (!CollectionUtils.isEmpty(rewrittenProjectList)) {
            output.append(prefix).append("rewrittenProjectList: ").append(
                    getExplainString(rewrittenProjectList)).append("\n");
        }

        return output.toString();
    }

    @Override
    public int getNumInstances() {
        // In pipeline exec engine, the instance num equals be_num * parallel instance.
        // so here we need count distinct be_num to do the work. make sure get right instance
        if (ConnectContext.get().getSessionVariable().isIgnoreStorageDataDistribution()) {
            return ConnectContext.get().getSessionVariable().getParallelExecInstanceNum();
        }
        return scanRangeLocations.size();
    }

    @Override
    public void setShouldColoScan() {
        shouldColoScan = true;
    }

    @Override
    public boolean getShouldColoScan() {
        return shouldColoScan;
    }

    public int getBucketNum() {
        // In bucket shuffle join, we have 2 situation.
        // 1. Only one partition: in this case, we use scanNode.getTotalTabletsNum() to get the right bucket num
        //    because when table turn on dynamic partition, the bucket number in default distribution info
        //    is not correct.
        // 2. Table is colocated: in this case, table could have more than one partition, but all partition's
        //    bucket number must be same, so we use default bucket num is ok.
        if (olapTable.isColocateTable()) {
            return olapTable.getDefaultDistributionInfo().getBucketNum();
        } else {
            return (int) totalTabletsNum;
        }
    }

    @Override
    // If scan is key search, should not enable the shared scan opt to prevent the performance problem
    // 1. where contain the eq or in expr of key column slot
    // 2. key column slot is distribution column and first column
    // FIXME: this is not a good check, we can not guarantee that the predicate we check can truly
    // help to prune the data, so we should check the predicate's effect on the data.
    protected boolean isKeySearch() {
        List<SlotRef> whereSlot = Lists.newArrayList();
        for (Expr conjunct : conjuncts) {
            if (conjunct instanceof BinaryPredicate) {
                BinaryPredicate binaryPredicate = (BinaryPredicate) conjunct;
                if (binaryPredicate.getOp().isEquivalence()) {
                    if (binaryPredicate.getChild(0) instanceof SlotRef) {
                        whereSlot.add((SlotRef) binaryPredicate.getChild(0));
                    }
                    if (binaryPredicate.getChild(1) instanceof SlotRef) {
                        whereSlot.add((SlotRef) binaryPredicate.getChild(1));
                    }
                }
            }

            if (conjunct instanceof InPredicate) {
                InPredicate inPredicate = (InPredicate) conjunct;
                if (!inPredicate.isNotIn()) {
                    if (inPredicate.getChild(0) instanceof SlotRef) {
                        whereSlot.add((SlotRef) inPredicate.getChild(0));
                    }
                    if (inPredicate.getChild(1) instanceof SlotRef) {
                        whereSlot.add((SlotRef) inPredicate.getChild(1));
                    }
                }
            }
        }

        for (SlotRef slotRef : whereSlot) {
            String columnName = slotRef.getDesc().getColumn().getName().toLowerCase();
            if (olapTable != null) {
                if (olapTable.getDistributionColumnNames().contains(columnName)
                        && olapTable.getBaseSchema().get(0).getName().toLowerCase().equals(columnName)) {
                    return true;
                }
            }
        }

        return false;
    }

    @Override
    protected void toThrift(TPlanNode msg) {
        List<String> keyColumnNames = new ArrayList<String>();
        List<TPrimitiveType> keyColumnTypes = new ArrayList<TPrimitiveType>();
        List<TColumn> columnsDesc = new ArrayList<TColumn>();
        olapTable.getColumnDesc(selectedIndexId, columnsDesc, keyColumnNames, keyColumnTypes);
        List<TOlapTableIndex> indexDesc = Lists.newArrayList();

        // Add extra row id column
        ArrayList<SlotDescriptor> slots = desc.getSlots();
        Column lastColumn = slots.get(slots.size() - 1).getColumn();
        if (lastColumn != null && lastColumn.getName().equalsIgnoreCase(Column.ROWID_COL)) {
            TColumn tColumn = new TColumn();
            tColumn.setColumnName(Column.ROWID_COL);
            tColumn.setColumnType(ScalarType.createStringType().toColumnTypeThrift());
            tColumn.setAggregationType(AggregateType.REPLACE.toThrift());
            tColumn.setIsKey(false);
            tColumn.setIsAllowNull(false);
            // keep compatibility
            tColumn.setVisible(false);
            tColumn.setColUniqueId(Integer.MAX_VALUE);
            columnsDesc.add(tColumn);
        }

        for (Index index : olapTable.getIndexes()) {
            TOlapTableIndex tIndex = index.toThrift();
            indexDesc.add(tIndex);
        }

        msg.node_type = TPlanNodeType.OLAP_SCAN_NODE;
        if (olapTable.getBaseSchema().stream().anyMatch(Column::isClusterKey)) {
            keyColumnNames.clear();
            keyColumnTypes.clear();
        }
        msg.olap_scan_node = new TOlapScanNode(desc.getId().asInt(), keyColumnNames, keyColumnTypes, isPreAggregation);
        msg.olap_scan_node.setColumnsDesc(columnsDesc);
        msg.olap_scan_node.setIndexesDesc(indexDesc);
        if (selectedIndexId != -1) {
            msg.olap_scan_node.setSchemaVersion(olapTable.getIndexSchemaVersion(selectedIndexId));
        }
        if (null != sortColumn) {
            msg.olap_scan_node.setSortColumn(sortColumn);
        }
        if (sortInfo != null) {
            TSortInfo tSortInfo = new TSortInfo(
                    Expr.treesToThrift(sortInfo.getOrderingExprs()),
                    sortInfo.getIsAscOrder(),
                    sortInfo.getNullsFirst());
            if (sortInfo.getSortTupleSlotExprs() != null) {
                tSortInfo.setSortTupleSlotExprs(Expr.treesToThrift(sortInfo.getSortTupleSlotExprs()));
            }
            msg.olap_scan_node.setSortInfo(tSortInfo);
        }
        if (sortLimit != -1) {
            msg.olap_scan_node.setSortLimit(sortLimit);
        }
        msg.olap_scan_node.setKeyType(olapTable.getKeysType().toThrift());
        String tableName = olapTable.getName();
        if (selectedIndexId != -1) {
            tableName = tableName + "(" + getSelectedIndexName() + ")";
        }
        msg.olap_scan_node.setTableName(tableName);
        msg.olap_scan_node.setEnableUniqueKeyMergeOnWrite(olapTable.getEnableUniqueKeyMergeOnWrite());

        msg.setPushDownAggTypeOpt(pushDownAggNoGroupingOp);

        msg.olap_scan_node.setPushDownAggTypeOpt(pushDownAggNoGroupingOp);
        // In TOlapScanNode , pushDownAggNoGroupingOp field is deprecated.

        if (outputColumnUniqueIds != null) {
            msg.olap_scan_node.setOutputColumnUniqueIds(outputColumnUniqueIds);
        }

        msg.olap_scan_node.setDistributeColumnIds(new ArrayList<>(distributionColumnIds));

        super.toThrift(msg);
    }

    @Override
    public void normalize(TNormalizedPlanNode normalizedPlan, Normalizer normalizer) {
        TNormalizedOlapScanNode normalizedOlapScanNode = new TNormalizedOlapScanNode();
        normalizedOlapScanNode.setTableId(olapTable.getId());

        long selectIndexId = selectedIndexId == -1 ? olapTable.getBaseIndexId() : selectedIndexId;
        normalizedOlapScanNode.setIndexId(selectIndexId);
        normalizedOlapScanNode.setIsPreaggregation(isPreAggregation);
        normalizedOlapScanNode.setSortColumn(sortColumn);
        normalizedOlapScanNode.setRollupName(olapTable.getIndexNameById(selectIndexId));

        normalizeSchema(normalizedOlapScanNode);
        normalizeSelectColumns(normalizedOlapScanNode, normalizer);

        normalizedPlan.setNodeType(TPlanNodeType.OLAP_SCAN_NODE);
        normalizedPlan.setOlapScanNode(normalizedOlapScanNode);
    }

    private void normalizeSelectColumns(TNormalizedOlapScanNode normalizedOlapScanNode, Normalizer normalizer) {
        List<SlotDescriptor> slots = tupleIds
                .stream()
                .flatMap(tupleId -> normalizer.getDescriptorTable().getTupleDesc(tupleId).getSlots().stream())
                .collect(Collectors.toList());
        List<Pair<SlotId, String>> selectColumns = slots.stream()
                .map(slot -> Pair.of(slot.getId(), slot.getColumn().getName()))
                .collect(Collectors.toList());
        for (Column partitionColumn : olapTable.getPartitionInfo().getPartitionColumns()) {
            boolean selectPartitionColumn = false;
            String partitionColumnName = partitionColumn.getName();
            for (Pair<SlotId, String> selectColumn : selectColumns) {
                if (selectColumn.second.equalsIgnoreCase(partitionColumnName)) {
                    selectPartitionColumn = true;
                    break;
                }
            }
            if (!selectPartitionColumn) {
                selectColumns.add(Pair.of(new SlotId(-1), partitionColumnName));
            }
        }

        selectColumns.sort(Comparator.comparing(Pair::value));

        for (Pair<SlotId, String> selectColumn : selectColumns) {
            normalizer.normalizeSlotId(selectColumn.first.asInt());
        }

        normalizedOlapScanNode.setSelectColumns(
                selectColumns.stream().map(Pair::value).collect(Collectors.toList())
        );
    }

    private void normalizeSchema(TNormalizedOlapScanNode normalizedOlapScanNode) {
        List<Column> columns = selectedIndexId == -1
                ? olapTable.getBaseSchema() : olapTable.getSchemaByIndexId(selectedIndexId);
        List<Column> keyColumns = columns.stream().filter(Column::isKey).collect(Collectors.toList());

        normalizedOlapScanNode.setKeyColumnNames(
                keyColumns.stream()
                        .map(Column::getName)
                        .collect(Collectors.toList())
        );

        normalizedOlapScanNode.setKeyColumnTypes(
                keyColumns.stream()
                        .map(column -> column.getDataType().toThrift())
                        .collect(Collectors.toList())
        );
    }

    @Override
    protected void normalizeConjuncts(TNormalizedPlanNode normalizedPlan, Normalizer normalizer) {
        List<Expr> normalizedPredicates = new PartitionRangePredicateNormalizer(normalizer, this)
                .normalize();

        List<TExpr> normalizedConjuncts = normalizeExprs(normalizedPredicates, normalizer);
        normalizedPlan.setConjuncts(normalizedConjuncts);
    }

    @Override
    protected void normalizeProjects(TNormalizedPlanNode normalizedPlanNode, Normalizer normalizer) {
        List<SlotDescriptor> outputSlots =
                getOutputTupleIds()
                        .stream()
                        .flatMap(tupleId -> normalizer.getDescriptorTable().getTupleDesc(tupleId).getSlots().stream())
                        .collect(Collectors.toList());

        List<Expr> projectList = this.projectList;
        if (projectList == null) {
            projectList = outputSlots.stream().map(SlotRef::new).collect(Collectors.toList());
        }

        List<TExpr> projectThrift = normalizeProjects(outputSlots, projectList, normalizer);
        normalizedPlanNode.setProjects(projectThrift);
    }

    public void collectColumns(Analyzer analyzer, Set<String> equivalenceColumns, Set<String> unequivalenceColumns) {
        // 1. Get columns which has predicate on it.
        for (Expr expr : conjuncts) {
            if (!isPredicateUsedForPrefixIndex(expr, false)) {
                continue;
            }
            for (SlotDescriptor slot : desc.getMaterializedSlots()) {
                if (expr.isBound(slot.getId())) {
                    if (!isEquivalenceExpr(expr)) {
                        unequivalenceColumns.add(slot.getColumn().getName());
                    } else {
                        equivalenceColumns.add(slot.getColumn().getName());
                    }
                    break;
                }
            }
        }

        // 2. Equal join predicates when pushing inner child.
        List<Expr> eqJoinPredicate = analyzer.getEqJoinConjuncts(desc.getId());
        for (Expr expr : eqJoinPredicate) {
            if (!isPredicateUsedForPrefixIndex(expr, true)) {
                continue;
            }
            for (SlotDescriptor slot : desc.getMaterializedSlots()) {
                Preconditions.checkState(expr.getChildren().size() == 2);
                for (Expr child : expr.getChildren()) {
                    if (child.isBound(slot.getId())) {
                        equivalenceColumns.add(slot.getColumn().getName());
                        break;
                    }
                }
            }
        }
    }

    private void analyzerPartitionExpr(Analyzer analyzer, PartitionInfo partitionInfo) throws AnalysisException {
        ArrayList<Expr> exprs = partitionInfo.getPartitionExprs();
        for (Expr e : exprs) {
            e.analyze(analyzer);
        }
    }

    public TupleId getTupleId() {
        Preconditions.checkNotNull(desc);
        return desc.getId();
    }

    private boolean isEquivalenceExpr(Expr expr) {
        if (expr instanceof InPredicate) {
            return true;
        }
        if (expr instanceof BinaryPredicate) {
            final BinaryPredicate predicate = (BinaryPredicate) expr;
            if (predicate.getOp().isEquivalence()) {
                return true;
            }
        }
        return false;
    }

    private boolean isPredicateUsedForPrefixIndex(Expr expr, boolean isJoinConjunct) {
        if (!(expr instanceof InPredicate)
                && !(expr instanceof BinaryPredicate)) {
            return false;
        }
        if (expr instanceof InPredicate) {
            return isInPredicateUsedForPrefixIndex((InPredicate) expr);
        } else if (expr instanceof BinaryPredicate) {
            if (isJoinConjunct) {
                return isEqualJoinConjunctUsedForPrefixIndex((BinaryPredicate) expr);
            } else {
                return isBinaryPredicateUsedForPrefixIndex((BinaryPredicate) expr);
            }
        }
        return true;
    }

    private boolean isEqualJoinConjunctUsedForPrefixIndex(BinaryPredicate expr) {
        Preconditions.checkArgument(expr.getOp().isEquivalence());
        if (expr.isAuxExpr()) {
            return false;
        }
        for (Expr child : expr.getChildren()) {
            for (SlotDescriptor slot : desc.getMaterializedSlots()) {
                if (child.isBound(slot.getId()) && isSlotRefNested(child)) {
                    return true;
                }
            }
        }
        return false;
    }

    private boolean isBinaryPredicateUsedForPrefixIndex(BinaryPredicate expr) {
        if (expr.isAuxExpr() || expr.getOp().isUnequivalence()) {
            return false;
        }
        return (isSlotRefNested(expr.getChild(0)) && expr.getChild(1).isConstant())
                || (isSlotRefNested(expr.getChild(1)) && expr.getChild(0).isConstant());
    }

    private boolean isInPredicateUsedForPrefixIndex(InPredicate expr) {
        if (expr.isNotIn()) {
            return false;
        }
        return isSlotRefNested(expr.getChild(0)) && expr.isLiteralChildren();
    }

    private boolean isSlotRefNested(Expr expr) {
        while (expr instanceof CastExpr) {
            expr = expr.getChild(0);
        }
        return expr instanceof SlotRef;
    }

    private void filterDeletedRows(Analyzer analyzer) throws AnalysisException {
        if (!Util.showHiddenColumns() && olapTable.hasDeleteSign() && !ConnectContext.get().getSessionVariable()
                .skipDeleteSign()) {
            SlotRef deleteSignSlot = new SlotRef(desc.getAliasAsName(), Column.DELETE_SIGN);
            deleteSignSlot.analyze(analyzer);
            deleteSignSlot.getDesc().setIsMaterialized(true);
            Expr conjunct = new BinaryPredicate(BinaryPredicate.Operator.EQ, deleteSignSlot, new IntLiteral(0));
            conjunct.analyze(analyzer);
            conjuncts.add(conjunct);
            if (!olapTable.getEnableUniqueKeyMergeOnWrite()) {
                closePreAggregation(Column.DELETE_SIGN + " is used as conjuncts.");
            }
        }
    }

    /*
     * Although sometimes the scan range only involves one instance,
     * the data distribution cannot be set to UNPARTITIONED here.
     * The reason is that @coordinator will not set the scan range for the fragment,
     * when data partition of fragment is UNPARTITIONED.
     */
    public DataPartition constructInputPartitionByDistributionInfo() throws UserException {
        ColocateTableIndex colocateTableIndex = Env.getCurrentColocateIndex();
        if ((colocateTableIndex.isColocateTable(olapTable.getId())
                && !colocateTableIndex.isGroupUnstable(colocateTableIndex.getGroup(olapTable.getId())))
                || olapTable.getPartitionInfo().getType() == PartitionType.UNPARTITIONED
                || olapTable.getPartitions().size() == 1) {
            DistributionInfo distributionInfo = olapTable.getDefaultDistributionInfo();
            if (!(distributionInfo instanceof HashDistributionInfo)) {
                return DataPartition.RANDOM;
            }
            List<Column> distributeColumns = ((HashDistributionInfo) distributionInfo).getDistributionColumns();
            List<Expr> dataDistributeExprs = Lists.newArrayList();
            for (Column column : distributeColumns) {
                SlotRef slotRef = new SlotRef(desc.getRef().getName(), column.getName());
                dataDistributeExprs.add(slotRef);
            }
            return DataPartition.hashPartitioned(dataDistributeExprs);
        } else {
            return DataPartition.RANDOM;
        }
    }

    @VisibleForTesting
    public String getReasonOfPreAggregation() {
        return reasonOfPreAggregation;
    }

    @VisibleForTesting
    public String getSelectedIndexName() {
        return olapTable.getIndexNameById(selectedIndexId);
    }

    @Override
    public void finalizeForNereids() {
        computeNumNodes();
        computeStatsForNereids();
    }

    private void computeStatsForNereids() {
        if (cardinality > 0 && avgRowSize <= 0) {
            avgRowSize = totalBytes / (float) cardinality * COMPRESSION_RATIO;
            capCardinalityAtLimit();
        }
        // when node scan has no data, cardinality should be 0 instead of an invalid
        // value after computeStats()
        cardinality = cardinality == -1 ? 0 : cardinality;
    }

    Set<String> getDistributionColumnNames() {
        return olapTable != null
                ? olapTable.getDistributionColumnNames()
                : Sets.newTreeSet();
    }

    /**
     * Update required_slots in scan node contexts. This is called after Nereids planner do the projection.
     * In the projection process, some slots may be removed. So call this to update the slots info.
     * Currently, it is only used by ExternalFileScanNode, add the interface here to keep the Nereids code clean.
     */
    public void updateRequiredSlots(PlanTranslatorContext context,
            Set<SlotId> requiredByProjectSlotIdSet) {
        outputColumnUniqueIds.clear();
        for (SlotDescriptor slot : context.getTupleDesc(this.getTupleId()).getSlots()) {
            if (requiredByProjectSlotIdSet.contains(slot.getId()) && slot.getColumn() != null) {
                outputColumnUniqueIds.add(slot.getColumn().getUniqueId());
            }
        }
    }

    @Override
    public StatsDelta genStatsDelta() throws AnalysisException {
        return new StatsDelta(Env.getCurrentEnv().getCurrentCatalog().getId(),
                Env.getCurrentEnv().getCurrentCatalog().getDbOrAnalysisException(
                        olapTable.getQualifiedDbName()).getId(),
                olapTable.getId(), selectedIndexId == -1 ? olapTable.getBaseIndexId() : selectedIndexId,
                scanReplicaIds);
    }

    @Override
    public boolean pushDownAggNoGrouping(FunctionCallExpr aggExpr) {
        KeysType type = getOlapTable().getKeysType();
        if (type == KeysType.UNIQUE_KEYS || type == KeysType.PRIMARY_KEYS) {
            return false;
        }

        String aggFunctionName = aggExpr.getFnName().getFunction();
        if (aggFunctionName.equalsIgnoreCase("COUNT") && type != KeysType.DUP_KEYS) {
            return false;
        }

        return true;
    }

    @Override
    public boolean pushDownAggNoGroupingCheckCol(FunctionCallExpr aggExpr, Column col) {
        KeysType type = getOlapTable().getKeysType();

        // The value column of the agg does not support zone_map index.
        if (type == KeysType.AGG_KEYS && !col.isKey()) {
            return false;
        }

        if (aggExpr.getChild(0) instanceof SlotRef) {
            SlotRef slot = (SlotRef) aggExpr.getChild(0);
            if (CreateMaterializedViewStmt.isMVColumn(slot.getColumnName()) && slot.getColumn().isAggregated()) {
                return false;
            }
        }

        return true;
    }

    @Override
    public int getScanRangeNum() {
        return getScanTabletIds().size();
    }
}<|MERGE_RESOLUTION|>--- conflicted
+++ resolved
@@ -196,13 +196,10 @@
     private Set<Long> sampleTabletIds = Sets.newHashSet();
     private TableSample tableSample;
 
-<<<<<<< HEAD
     private HashSet<Long> scanBackendIds = new HashSet<>();
 
     private PartitionPruner partitionPruner = null;
 
-=======
->>>>>>> e826ac4c
     private Map<Long, Integer> tabletId2BucketSeq = Maps.newHashMap();
 
     // Maps partition column names to a RangeMap that associates ColumnBound ranges with lists of partition IDs,
