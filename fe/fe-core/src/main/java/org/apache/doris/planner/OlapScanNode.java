// Licensed to the Apache Software Foundation (ASF) under one
// or more contributor license agreements.  See the NOTICE file
// distributed with this work for additional information
// regarding copyright ownership.  The ASF licenses this file
// to you under the Apache License, Version 2.0 (the
// "License"); you may not use this file except in compliance
// with the License.  You may obtain a copy of the License at
//
//   http://www.apache.org/licenses/LICENSE-2.0
//
// Unless required by applicable law or agreed to in writing,
// software distributed under the License is distributed on an
// "AS IS" BASIS, WITHOUT WARRANTIES OR CONDITIONS OF ANY
// KIND, either express or implied.  See the License for the
// specific language governing permissions and limitations
// under the License.

package org.apache.doris.planner;

import org.apache.doris.analysis.Analyzer;
import org.apache.doris.analysis.BaseTableRef;
import org.apache.doris.analysis.BinaryPredicate;
import org.apache.doris.analysis.CastExpr;
import org.apache.doris.analysis.CreateMaterializedViewStmt;
import org.apache.doris.analysis.DescriptorTable;
import org.apache.doris.analysis.Expr;
import org.apache.doris.analysis.FunctionCallExpr;
import org.apache.doris.analysis.InPredicate;
import org.apache.doris.analysis.IntLiteral;
import org.apache.doris.analysis.LiteralExpr;
import org.apache.doris.analysis.PartitionNames;
import org.apache.doris.analysis.SlotDescriptor;
import org.apache.doris.analysis.SlotId;
import org.apache.doris.analysis.SlotRef;
import org.apache.doris.analysis.SortInfo;
import org.apache.doris.analysis.TableSample;
import org.apache.doris.analysis.TupleDescriptor;
import org.apache.doris.analysis.TupleId;
import org.apache.doris.catalog.AggregateType;
import org.apache.doris.catalog.ColocateTableIndex;
import org.apache.doris.catalog.Column;
import org.apache.doris.catalog.DiskInfo;
import org.apache.doris.catalog.DistributionInfo;
import org.apache.doris.catalog.Env;
import org.apache.doris.catalog.HashDistributionInfo;
import org.apache.doris.catalog.Index;
import org.apache.doris.catalog.KeysType;
import org.apache.doris.catalog.MaterializedIndex;
import org.apache.doris.catalog.MaterializedIndexMeta;
import org.apache.doris.catalog.OlapTable;
import org.apache.doris.catalog.Partition;
import org.apache.doris.catalog.Partition.PartitionState;
import org.apache.doris.catalog.PartitionInfo;
import org.apache.doris.catalog.PartitionItem;
import org.apache.doris.catalog.PartitionType;
import org.apache.doris.catalog.Replica;
import org.apache.doris.catalog.ScalarType;
import org.apache.doris.catalog.Tablet;
import org.apache.doris.cloud.qe.ComputeGroupException;
import org.apache.doris.common.AnalysisException;
import org.apache.doris.common.Config;
import org.apache.doris.common.ErrorCode;
import org.apache.doris.common.ErrorReport;
import org.apache.doris.common.FeConstants;
import org.apache.doris.common.Pair;
import org.apache.doris.common.UserException;
import org.apache.doris.common.util.DebugUtil;
import org.apache.doris.common.util.Util;
import org.apache.doris.nereids.glue.translator.PlanTranslatorContext;
import org.apache.doris.planner.normalize.Normalizer;
import org.apache.doris.planner.normalize.PartitionRangePredicateNormalizer;
import org.apache.doris.qe.ConnectContext;
import org.apache.doris.resource.computegroup.ComputeGroup;
import org.apache.doris.statistics.StatisticalType;
import org.apache.doris.statistics.StatsDeriveResult;
import org.apache.doris.statistics.StatsRecursiveDerive;
import org.apache.doris.statistics.query.StatsDelta;
import org.apache.doris.system.Backend;
import org.apache.doris.thrift.TColumn;
import org.apache.doris.thrift.TExplainLevel;
import org.apache.doris.thrift.TExpr;
import org.apache.doris.thrift.TNetworkAddress;
import org.apache.doris.thrift.TNormalizedOlapScanNode;
import org.apache.doris.thrift.TNormalizedPlanNode;
import org.apache.doris.thrift.TOlapScanNode;
import org.apache.doris.thrift.TOlapTableIndex;
import org.apache.doris.thrift.TPaloScanRange;
import org.apache.doris.thrift.TPlanNode;
import org.apache.doris.thrift.TPlanNodeType;
import org.apache.doris.thrift.TPrimitiveType;
import org.apache.doris.thrift.TScanRange;
import org.apache.doris.thrift.TScanRangeLocation;
import org.apache.doris.thrift.TScanRangeLocations;
import org.apache.doris.thrift.TSortInfo;

import com.google.common.annotations.VisibleForTesting;
import com.google.common.base.Joiner;
import com.google.common.base.MoreObjects;
import com.google.common.base.Preconditions;
import com.google.common.collect.ArrayListMultimap;
import com.google.common.collect.Lists;
import com.google.common.collect.Maps;
import com.google.common.collect.Sets;
import org.apache.commons.collections.CollectionUtils;
import org.apache.logging.log4j.LogManager;
import org.apache.logging.log4j.Logger;

import java.security.SecureRandom;
import java.util.ArrayList;
import java.util.Collection;
import java.util.Collections;
import java.util.Comparator;
import java.util.HashSet;
import java.util.List;
import java.util.Map;
import java.util.Optional;
import java.util.Set;
import java.util.stream.Collectors;

// Full scan of an Olap table.
public class OlapScanNode extends ScanNode {
    private static final Logger LOG = LogManager.getLogger(OlapScanNode.class);

    // average compression ratio in doris storage engine
    private static final int COMPRESSION_RATIO = 5;

    /*
     * When the field value is ON, the storage engine can return the data directly
     * without pre-aggregation.
     * When the field value is OFF, the storage engine needs to aggregate the data
     * before returning to scan node. And if the table is an aggregation table,
     * all key columns need to be read an participate in aggregation.
     * For example:
     * Aggregate table: k1, k2, v1 sum
     * Field value is ON
     * Query1: select k1, sum(v1) from table group by k1
     * This aggregation function in query is same as the schema.
     * So the field value is ON while the query can scan data directly.
     *
     * Field value is OFF
     * Query1: select k1 , k2 from table
     * This aggregation info is null.
     * Query2: select k1, min(v1) from table group by k1
     * This aggregation function in query is min which different from the schema.
     * So the data stored in storage engine need to be merged firstly before
     * returning to scan node. Although we only queried key column k1, key column
     * k2 still needs to be detected and participate in aggregation to ensure the
     * results are correct.
     *
     * There are currently two places to modify this variable:
     * 1. The turnOffPreAgg() method of SingleNodePlanner.
     * This method will only be called on the left deepest OlapScanNode the plan
     * tree,
     * while other nodes are false by default (because the Aggregation operation is
     * executed after Join,
     * we cannot judge whether other OlapScanNodes can close the pre-aggregation).
     * So even the Duplicate key table, if it is not the left deepest node, it will
     * remain false too.
     *
     * 2. After MaterializedViewSelector selects the materialized view, the
     * updateScanRangeInfoByNewMVSelector()\
     * method of OlapScanNode may be called to update this variable.
     * This call will be executed on all ScanNodes in the plan tree. In this step,
     * for the DuplicateKey table, the variable will be set to true.
     * See comment of "isPreAggregation" variable in MaterializedViewSelector for
     * details.
     */
    private boolean isPreAggregation = false;
    private String reasonOfPreAggregation = null;
    private boolean canTurnOnPreAggr = true;
    private boolean forceOpenPreAgg = false;
    private OlapTable olapTable = null;
    private long totalTabletsNum = 0;
    private long selectedIndexId = -1;
    private Collection<Long> selectedPartitionIds = Lists.newArrayList();
    private long totalBytes = 0;
    // tablet id to single replica bytes
    private Map<Long, Long> tabletBytes = Maps.newLinkedHashMap();

    private SortInfo sortInfo = null;
    private Set<Integer> outputColumnUniqueIds = new HashSet<>();

    // When scan match sort_info, we can push limit into OlapScanNode.
    // It's limit for scanner instead of scanNode so we add a new limit.
    private long sortLimit = -1;

    // List of tablets will be scanned by current olap_scan_node
    private ArrayList<Long> scanTabletIds = Lists.newArrayList();

    private ArrayList<Long> scanReplicaIds = Lists.newArrayList();

    private Set<Long> sampleTabletIds = Sets.newHashSet();
    private TableSample tableSample;

    private Map<Long, Integer> tabletId2BucketSeq = Maps.newHashMap();
    // a bucket seq may map to many tablets, and each tablet has a
    // TScanRangeLocations.
    public ArrayListMultimap<Integer, TScanRangeLocations> bucketSeq2locations = ArrayListMultimap.create();
    public Map<Integer, Long> bucketSeq2Bytes = Maps.newLinkedHashMap();

    // For point query
    private Map<SlotRef, Expr> pointQueryEqualPredicats;
    private DescriptorTable descTable;

    private Set<Integer> distributionColumnIds;

    private boolean shouldColoScan = false;

    protected List<Expr> rewrittenProjectList;

<<<<<<< HEAD
    private SortInfo annSortInfo = null;
    private long annSortLimit = -1;
=======
    private long maxVersion = -1L;
>>>>>>> 7e7d5c56

    // cached for prepared statement to quickly prune partition
    // only used in short circuit plan at present
    private final PartitionPruneV2ForShortCircuitPlan cachedPartitionPruner =
                        new PartitionPruneV2ForShortCircuitPlan();

    // Constructs node to scan given data files of table 'tbl'.
    public OlapScanNode(PlanNodeId id, TupleDescriptor desc, String planNodeName) {
        super(id, desc, planNodeName, StatisticalType.OLAP_SCAN_NODE);
        olapTable = (OlapTable) desc.getTable();
        distributionColumnIds = Sets.newTreeSet();

        Set<String> distColumnName = getDistributionColumnNames();
        // use for Nereids to generate uniqueId set for inverted index to avoid scan unnecessary big size column

        int columnId = 0;
        for (SlotDescriptor slotDescriptor : desc.getSlots()) {
            if (slotDescriptor.getColumn() != null) {
                outputColumnUniqueIds.add(slotDescriptor.getColumn().getUniqueId());
                if (distColumnName.contains(slotDescriptor.getColumn().getName().toLowerCase())) {
                    distributionColumnIds.add(columnId);
                }
                columnId++;
            }
        }
    }

    public void setIsPreAggregation(boolean isPreAggregation, String reason) {
        this.isPreAggregation = isPreAggregation;
        this.reasonOfPreAggregation = this.reasonOfPreAggregation == null ? reason :
                this.reasonOfPreAggregation + " " + reason;
    }


    public boolean isPreAggregation() {
        return isPreAggregation;
    }

    public boolean getCanTurnOnPreAggr() {
        return canTurnOnPreAggr;
    }

    public Set<Long> getSampleTabletIds() {
        return sampleTabletIds;
    }

    public HashSet<Long> getScanBackendIds() {
        return scanBackendIds;
    }

    public void setSampleTabletIds(List<Long> sampleTablets) {
        if (sampleTablets != null) {
            this.sampleTabletIds.addAll(sampleTablets);
        }
    }

    public void setRewrittenProjectList(List<Expr> rewrittenProjectList) {
        this.rewrittenProjectList = rewrittenProjectList;
    }

    public void setTableSample(TableSample tSample) {
        this.tableSample = tSample;
    }

    public void setCanTurnOnPreAggr(boolean canChangePreAggr) {
        this.canTurnOnPreAggr = canChangePreAggr;
    }

    public void closePreAggregation(String reason) {
        setIsPreAggregation(false, reason);
        setCanTurnOnPreAggr(false);
    }

    public long getTotalTabletsNum() {
        return totalTabletsNum;
    }

    public boolean getForceOpenPreAgg() {
        return forceOpenPreAgg;
    }

    public ArrayList<Long> getScanTabletIds() {
        return scanTabletIds;
    }

    public void setForceOpenPreAgg(boolean forceOpenPreAgg) {
        this.forceOpenPreAgg = forceOpenPreAgg;
    }

    public SortInfo getSortInfo() {
        return sortInfo;
    }

    public void setSortInfo(SortInfo sortInfo) {
        this.sortInfo = sortInfo;
    }

    public void setSortLimit(long sortLimit) {
        this.sortLimit = sortLimit;
    }

    public void setAnnSortInfo(SortInfo annSortInfo) {
        this.annSortInfo = annSortInfo;
    }

    public void setAnnSortLimit(long annSortLimit) {
        this.annSortLimit = annSortLimit;
    }

    public Collection<Long> getSelectedPartitionIds() {
        return selectedPartitionIds;
    }

    public void setTupleIds(ArrayList<TupleId> tupleIds) {
        this.tupleIds = tupleIds;
    }

    // only used for UT and Nereids
    public void setSelectedPartitionIds(Collection<Long> selectedPartitionIds) {
        this.selectedPartitionIds = selectedPartitionIds;
    }

    /**
     * Only used for Nereids to set rollup or materialized view selection result.
     */
    public void setSelectedIndexInfo(
            long selectedIndexId,
            boolean isPreAggregation,
            String reasonOfPreAggregation) {
        this.selectedIndexId = selectedIndexId;
        this.isPreAggregation = isPreAggregation;
        this.reasonOfPreAggregation = reasonOfPreAggregation;
    }

    /**
     * The function is used to directly select the index id of the base table as the
     * selectedIndexId.
     * It makes sure that the olap scan node must scan the base data rather than
     * scan the materialized view data.
     * <p>
     * This function is mainly used to update stmt.
     * Update stmt also needs to scan data like normal queries.
     * But its syntax is different from ordinary queries,
     * so planner cannot use the logic of query to automatically match the best
     * index id.
     * So, here it need to manually specify the index id to scan the base table
     * directly.
     */
    public void useBaseIndexId() {
        this.selectedIndexId = olapTable.getBaseIndexId();
    }

    public long getSelectedIndexId() {
        return selectedIndexId;
    }

    public void ignoreConjuncts(Expr whereExpr) {
        if (whereExpr == null) {
            return;
        }
        Expr vconjunct = convertConjunctsToAndCompoundPredicate(conjuncts).replaceSubPredicate(whereExpr);
        conjuncts = splitAndCompoundPredicateToConjuncts(vconjunct).stream().collect(Collectors.toList());
    }

    /**
     * This method is mainly used to update scan range info in OlapScanNode by the
     * new materialized selector.
     * Situation1:
     * If the new scan range is same as the old scan range which determined by the
     * old materialized selector,
     * the scan range will not be changed.
     * <p>
     * Situation2: Scan range is difference. The type of table is duplicated.
     * The new scan range is used directly.
     * The reason is that the old selector does not support SPJ<->SPJG, so the
     * result of old one must be incorrect.
     * <p>
     * Situation3: Scan range is difference. The type of table is aggregated.
     * The new scan range is different from the old one.
     * If the test_materialized_view is set to true, an error will be reported.
     * The query will be cancelled.
     * <p>
     * Situation4: Scan range is difference. The type of table is aggregated.
     * `test_materialized_view` is set to false.
     * The result of the old version selector will be selected. Print the warning
     * log
     *
     * @param selectedIndexId
     * @param isPreAggregation
     * @param reasonOfDisable
     * @throws UserException
     */
    public void updateScanRangeInfoByNewMVSelector(long selectedIndexId,
            boolean isPreAggregation, String reasonOfDisable)
            throws UserException {
        if (selectedIndexId == this.selectedIndexId && isPreAggregation == this.isPreAggregation) {
            return;
        }
        StringBuilder stringBuilder = new StringBuilder("The new selected index id ")
                .append(selectedIndexId)
                .append(", pre aggregation tag ").append(isPreAggregation)
                .append(", reason ").append(reasonOfDisable == null ? "null" : reasonOfDisable)
                .append(". The old selected index id ").append(this.selectedIndexId)
                .append(" pre aggregation tag ").append(this.isPreAggregation)
                .append(" reason ").append(this.reasonOfPreAggregation == null ? "null" : this.reasonOfPreAggregation);
        String scanRangeInfo = stringBuilder.toString();
        String situation;
        boolean update;
        CHECK:
        { // CHECKSTYLE IGNORE THIS LINE
            if (olapTable.getKeysType() == KeysType.DUP_KEYS || (olapTable.getKeysType() == KeysType.UNIQUE_KEYS
                    && olapTable.getEnableUniqueKeyMergeOnWrite())) {
                situation = "The key type of table is duplicate, or unique key with merge-on-write.";
                update = true;
                break CHECK;
            }
            if (ConnectContext.get() == null) {
                situation = "Connection context is null";
                update = true;
                break CHECK;
            }
            situation = "The key type of table is aggregated.";
            update = false;
        } // CHECKSTYLE IGNORE THIS LINE

        if (update) {
            this.selectedIndexId = selectedIndexId;
            updateSlotUniqueId();
            setIsPreAggregation(isPreAggregation, reasonOfDisable);
            updateColumnType();
            if (LOG.isDebugEnabled()) {
                LOG.debug("Using the new scan range info instead of the old one. {}, {}",
                        situation, scanRangeInfo);
            }
        } else {
            if (LOG.isDebugEnabled()) {
                LOG.debug("Using the old scan range info instead of the new one. {}, {}",
                        situation, scanRangeInfo);
            }
        }
    }

    /**
     * In some situation, the column type between base and mv is different.
     * If mv selector selects the mv index, the type of column should be changed to
     * the type of mv column.
     * For example:
     * base table: k1 int, k2 int
     * mv table: k1 int, k2 bigint sum
     * The type of `k2` column between base and mv is different.
     * When mv selector selects the mv table to scan, the type of column should be
     * changed to bigint in here.
     * Currently, only `SUM` aggregate type could match this changed.
     */
    private void updateColumnType() throws UserException {
        if (selectedIndexId == olapTable.getBaseIndexId()) {
            return;
        }
        MaterializedIndexMeta meta = olapTable.getIndexMetaByIndexId(selectedIndexId);
        for (SlotDescriptor slotDescriptor : desc.getSlots()) {
            if (!slotDescriptor.isMaterialized()) {
                continue;
            }
            Column baseColumn = slotDescriptor.getColumn();
            Preconditions.checkNotNull(baseColumn);
            Column mvColumn = meta.getColumnByName(baseColumn.getName());
            if (mvColumn == null) {
                mvColumn = meta.getColumnByName(CreateMaterializedViewStmt.mvColumnBuilder(baseColumn.getName()));
            }
            if (mvColumn == null) {
                throw new UserException("updateColumnType: Do not found mvColumn=" + baseColumn.getName()
                        + " from index=" + olapTable.getIndexNameById(selectedIndexId));
            }

            if (mvColumn.getType() != baseColumn.getType()) {
                slotDescriptor.setColumn(mvColumn);
            }
        }
    }

    /**
     * In some situation, we need use mv col unique id , because mv col unique and
     * base col unique id is different.
     * For example: select count(*) from table (table has a mv named mv1)
     * if Optimizer deceide use mv1, we need updateSlotUniqueId.
     */
    private void updateSlotUniqueId() throws UserException {
        if (!olapTable.getEnableLightSchemaChange() || selectedIndexId == olapTable.getBaseIndexId()) {
            return;
        }
        MaterializedIndexMeta meta = olapTable.getIndexMetaByIndexId(selectedIndexId);
        for (SlotDescriptor slotDescriptor : desc.getSlots()) {
            if (!slotDescriptor.isMaterialized()) {
                continue;
            }
            Column baseColumn = slotDescriptor.getColumn();
            Column mvColumn = meta.getColumnByName(baseColumn.getName());
            if (mvColumn == null) {
                boolean isBound = false;
                for (Expr conjunct : conjuncts) {
                    List<TupleId> tids = Lists.newArrayList();
                    conjunct.getIds(tids, null);
                    if (!tids.isEmpty() && conjunct.isBound(slotDescriptor.getId())) {
                        isBound = true;
                        break;
                    }
                }
                if (isBound) {
                    slotDescriptor.setIsMaterialized(false);
                } else {
                    throw new UserException("updateSlotUniqueId: Do not found mvColumn=" + baseColumn.getName()
                            + " from index=" + olapTable.getIndexNameById(selectedIndexId));
                }
            } else {
                slotDescriptor.setColumn(mvColumn);
            }
        }
        if (LOG.isDebugEnabled()) {
            LOG.debug("updateSlotUniqueId() slots: {}", desc.getSlots());
        }
    }

    public OlapTable getOlapTable() {
        return olapTable;
    }

    public boolean isDupKeysOrMergeOnWrite() {
        return olapTable.isDupKeysOrMergeOnWrite();
    }

    @Override
    protected String debugString() {
        MoreObjects.ToStringHelper helper = MoreObjects.toStringHelper(this);
        helper.addValue(super.debugString());
        helper.addValue("olapTable=" + olapTable.getName());
        return helper.toString();
    }

    @Override
    public void init(Analyzer analyzer) throws UserException {
        super.init(analyzer);

        filterDeletedRows(analyzer);
        if (olapTable.getPartitionInfo().enableAutomaticPartition()) {
            partitionsInfo = olapTable.getPartitionInfo();
            analyzerPartitionExpr(analyzer, partitionsInfo);
        }
        computeColumnsFilter();
        computePartitionInfo();
        computeTupleState(analyzer);

        /**
         * Compute InAccurate cardinality before mv selector and tablet pruning.
         * - Accurate statistical information relies on the selector of materialized
         * views and bucket reduction.
         * - However, Those both processes occur after the reorder algorithm is
         * completed.
         * - When Join reorder is turned on, the cardinality must be calculated before
         * the reorder algorithm.
         * - So only an inaccurate cardinality can be calculated here.
         */
        mockRowCountInStatistic();
        if (analyzer.safeIsEnableJoinReorderBasedCost()) {
            computeInaccurateCardinality();
        }
    }

    /**
     * Init OlapScanNode, ONLY used for Nereids. Should NOT use this function in anywhere else.
     */
    public void init() throws UserException {
        selectedPartitionNum = selectedPartitionIds.size();
        try {
            createScanRangeLocations();
        } catch (AnalysisException e) {
            throw new UserException(e.getMessage());
        }
    }

    /**
     * Remove the method after statistics collection is working properly
     */
    public void mockRowCountInStatistic() {
        cardinality = 0;
        for (long selectedPartitionId : selectedPartitionIds) {
            final Partition partition = olapTable.getPartition(selectedPartitionId);
            final MaterializedIndex baseIndex = partition.getBaseIndex();
            cardinality += baseIndex.getRowCount();
        }
    }

    @Override
    public void finalize(Analyzer analyzer) throws UserException {
        if (LOG.isDebugEnabled()) {
            LOG.debug("OlapScanNode get scan range locations. Tuple: {}", desc);
        }
        /**
         * If JoinReorder is turned on, it will be calculated init(), and this value is
         * not accurate.
         * In the following logic, cardinality will be accurately calculated again.
         * So here we need to reset the value of cardinality.
         */
        if (analyzer.safeIsEnableJoinReorderBasedCost()) {
            cardinality = 0;
        }

        try {
            createScanRangeLocations();
        } catch (AnalysisException e) {
            throw new UserException(e.getMessage());
        }

        // Relatively accurate cardinality according to ScanRange in
        // getScanRangeLocations
        computeStats(analyzer);
        computeNumNodes();
    }

    public void computeTupleState(Analyzer analyzer) {
        for (TupleId id : tupleIds) {
            analyzer.getDescTbl().getTupleDesc(id).computeStat();
        }
    }

    @Override
    public void computeStats(Analyzer analyzer) throws UserException {
        super.computeStats(analyzer);
        if (cardinality > 0) {
            avgRowSize = totalBytes / (float) cardinality * COMPRESSION_RATIO;
            capCardinalityAtLimit();
        }
        // when node scan has no data, cardinality should be 0 instead of a invalid
        // value after computeStats()
        cardinality = cardinality == -1 ? 0 : cardinality;

        // update statsDeriveResult for real statistics
        // After statistics collection is complete, remove the logic
        if (analyzer.safeIsEnableJoinReorderBasedCost()) {
            statsDeriveResult = new StatsDeriveResult(cardinality, statsDeriveResult.getSlotIdToColumnStats());
        }
    }

    @Override
    protected void computeNumNodes() {
        if (cardinality > 0) {
            numNodes = scanBackendIds.size();
        }
        // even current node scan has no data,at least on backend will be assigned when
        // the fragment actually execute
        numNodes = numNodes <= 0 ? 1 : numNodes;
    }

    private void computeInaccurateCardinality() throws UserException {
        StatsRecursiveDerive.getStatsRecursiveDerive().statsRecursiveDerive(this);
        cardinality = (long) statsDeriveResult.getRowCount();
    }

    private Collection<Long> partitionPrune(PartitionInfo partitionInfo,
            PartitionNames partitionNames) throws AnalysisException {
        PartitionPruner partitionPruner = null;
        Map<Long, PartitionItem> keyItemMap;
        if (partitionNames != null) {
            keyItemMap = Maps.newHashMap();
            for (String partName : partitionNames.getPartitionNames()) {
                Partition partition = olapTable.getPartition(partName, partitionNames.isTemp());
                if (partition == null) {
                    ErrorReport.reportAnalysisException(ErrorCode.ERR_NO_SUCH_PARTITION, partName);
                }
                keyItemMap.put(partition.getId(), partitionInfo.getItem(partition.getId()));
            }
        } else {
            keyItemMap = partitionInfo.getIdToItem(false);
        }
        if (partitionInfo.getType() == PartitionType.RANGE) {
            if (isPointQuery() && partitionInfo.getPartitionColumns().size() == 1) {
                // short circuit, a quick path to find partition
                ColumnRange filterRange = columnNameToRange.get(partitionInfo.getPartitionColumns().get(0).getName());
                LiteralExpr lowerBound = filterRange.getRangeSet().get().asRanges().stream()
                        .findFirst().get().lowerEndpoint().getValue();
                LiteralExpr upperBound = filterRange.getRangeSet().get().asRanges().stream()
                        .findFirst().get().upperEndpoint().getValue();
                cachedPartitionPruner.update(keyItemMap);
                return cachedPartitionPruner.prune(lowerBound, upperBound);
            }
            partitionPruner = new RangePartitionPrunerV2(keyItemMap,
                    partitionInfo.getPartitionColumns(), columnNameToRange);
        } else if (partitionInfo.getType() == PartitionType.LIST) {
            partitionPruner = new ListPartitionPrunerV2(keyItemMap, partitionInfo.getPartitionColumns(),
                    columnNameToRange);
        }
        return partitionPruner.prune();
    }

    private Collection<Long> distributionPrune(
            MaterializedIndex table,
            DistributionInfo distributionInfo) throws AnalysisException {
        DistributionPruner distributionPruner = null;
        switch (distributionInfo.getType()) {
            case HASH: {
                HashDistributionInfo info = (HashDistributionInfo) distributionInfo;
                distributionPruner = new HashDistributionPruner(table.getTabletIdsInOrder(),
                        info.getDistributionColumns(),
                        columnFilters,
                        info.getBucketNum(),
                        getSelectedIndexId() == olapTable.getBaseIndexId());
                return distributionPruner.prune();
            }
            case RANDOM: {
                return null;
            }
            default: {
                return null;
            }
        }
    }

    // Update the visible version of the scan range locations. for cloud mode. called as the end of
    // NereidsPlanner.splitFragments
    public void updateScanRangeVersions(Map<Long, Long> visibleVersionMap) {
        if (LOG.isDebugEnabled() && ConnectContext.get() != null) {
            LOG.debug("query id: {}, selectedPartitionIds: {}, visibleVersionMap: {}",
                    DebugUtil.printId(ConnectContext.get().queryId()), selectedPartitionIds, visibleVersionMap);
        }

        Map<Long, TScanRangeLocations> locationsMap = scanRangeLocations.stream()
                .collect(Collectors.toMap(loc -> loc.getScanRange().getPaloScanRange().getTabletId(), loc -> loc));
        for (Long partitionId : selectedPartitionIds) {
            final Partition partition = olapTable.getPartition(partitionId);
            final MaterializedIndex selectedTable = partition.getIndex(selectedIndexId);
            final List<Tablet> tablets = selectedTable.getTablets();
            Long visibleVersion = visibleVersionMap.get(partitionId);
            assert visibleVersion != null : "the acquried version is not exists in the visible version map";
            String visibleVersionStr = String.valueOf(visibleVersion);
            for (Tablet tablet : tablets) {
                TScanRangeLocations locations = locationsMap.get(tablet.getId());
                if (locations == null) {
                    continue;
                }
                TPaloScanRange scanRange = locations.getScanRange().getPaloScanRange();
                scanRange.setVersion(visibleVersionStr);
            }
        }
        this.maxVersion = visibleVersionMap.values().stream().max(Long::compareTo).orElse(0L);
    }

    public Long getTabletSingleReplicaSize(Long tabletId) {
        return tabletBytes.get(tabletId);
    }

    public long getMaxVersion() {
        return maxVersion;
    }

    // for non-cloud mode. for cloud mode see `updateScanRangeVersions`
    private void addScanRangeLocations(Partition partition,
            List<Tablet> tablets, Map<Long, Set<Long>> backendAlivePathHashs) throws UserException {
        long visibleVersion = Partition.PARTITION_INIT_VERSION;

        // For cloud mode, set scan range visible version in Coordinator.exec so that we could
        // assign a snapshot version of all partitions.
        if (!(Config.isCloudMode() && Config.enable_cloud_snapshot_version)) {
            visibleVersion = partition.getVisibleVersion();
        }
        maxVersion = Math.max(maxVersion, visibleVersion);
        String visibleVersionStr = String.valueOf(visibleVersion);

        int useFixReplica = -1;
        boolean skipMissingVersion = false;
        ConnectContext context = ConnectContext.get();
        ComputeGroup computeGroup = null;
        if (context != null) {
            computeGroup = context.getComputeGroupSafely();
            useFixReplica = context.getSessionVariable().useFixReplica;
            if (useFixReplica == -1
                    && context.getState().isNereids() && context.getSessionVariable().getEnableQueryCache()) {
                useFixReplica = 0;
            }
            // if use_fix_replica is set to true, set skip_missing_version to false
            skipMissingVersion = useFixReplica == -1 && context.getSessionVariable().skipMissingVersion;
            if (LOG.isDebugEnabled()) {
                LOG.debug("query id: {}, partition id:{} visibleVersion: {}",
                        DebugUtil.printId(context.queryId()), partition.getId(), visibleVersion);
            }
        }
        for (Tablet tablet : tablets) {
            long tabletId = tablet.getId();
            if (skipMissingVersion) {
                long tabletVersion = -1L;
                for (Replica replica : tablet.getReplicas()) {
                    if (replica.getVersion() > tabletVersion) {
                        tabletVersion = replica.getVersion();
                    }
                }
                if (tabletVersion != visibleVersion) {
                    LOG.warn("tablet {} version {} is not equal to partition {} version {}",
                            tabletId, tabletVersion, partition.getId(), visibleVersion);
                    visibleVersion = tabletVersion;
                    visibleVersionStr = String.valueOf(visibleVersion);
                    maxVersion = Math.max(maxVersion, visibleVersion);
                }
            }
            TScanRangeLocations locations = new TScanRangeLocations();
            TPaloScanRange paloRange = new TPaloScanRange();
            paloRange.setDbName("");
            paloRange.setSchemaHash("0");
            paloRange.setVersion(visibleVersionStr);
            paloRange.setVersionHash("");
            paloRange.setTabletId(tabletId);

            // random shuffle List && only collect one copy
            //
            // ATTN: visibleVersion is not used in cloud mode, see CloudReplica.checkVersionCatchup
            // for details.
            List<Replica> replicas = tablet.getQueryableReplicas(visibleVersion,
                    backendAlivePathHashs, skipMissingVersion);
            if (replicas.isEmpty()) {
                if (context.getSessionVariable().skipBadTablet) {
                    continue;
                }
                LOG.warn("no queryable replica found in tablet {}. visible version {}", tabletId, visibleVersion);
                StringBuilder sb = new StringBuilder(
                        "Failed to get scan range, no queryable replica found in tablet: " + tabletId);
                if (Config.show_details_for_unaccessible_tablet) {
                    sb.append(". Reason: ").append(tablet.getDetailsStatusForQuery(visibleVersion));
                }
                if (LOG.isDebugEnabled()) {
                    LOG.debug(sb.toString());
                }
                throw new UserException(sb.toString());
            }

            if (useFixReplica <= -1) {
                if (skipMissingVersion) {
                    // sort by replica's last success version, higher success version in the front.
                    replicas.sort(Replica.LAST_SUCCESS_VERSION_COMPARATOR);
                } else {
                    Collections.shuffle(replicas);
                }
            } else {
                if (LOG.isDebugEnabled()) {
                    LOG.debug("use fix replica, value: {}, replica count: {}", useFixReplica, replicas.size());
                }
                // sort by replica id
                replicas.sort(Replica.ID_COMPARATOR);
                Replica replica = replicas.get(useFixReplica >= replicas.size() ? replicas.size() - 1 : useFixReplica);
                if (context.getSessionVariable().fallbackOtherReplicaWhenFixedCorrupt) {
                    long beId = replica.getBackendId();
                    Backend backend = Env.getCurrentSystemInfo().getBackend(beId);
                    // If the fixed replica is bad, then not clear the replicas using random replica
                    if (backend == null || !backend.isAlive()) {
                        if (LOG.isDebugEnabled()) {
                            LOG.debug("backend {} not exists or is not alive for replica {}", beId,
                                    replica.getId());
                        }
                        Collections.shuffle(replicas);
                    } else {
                        replicas.clear();
                        replicas.add(replica);
                    }
                } else {
                    replicas.clear();
                    replicas.add(replica);
                }
            }

            if (isEnableCooldownReplicaAffinity()) {
                final long coolDownReplicaId = tablet.getCooldownReplicaId();
                // we prefer to query using cooldown replica to make sure the cache is fully utilized
                // for example: consider there are 3BEs(A,B,C) and each has one replica for tablet X. and X
                // is now under cooldown
                // first time we choose BE A, and A will download data into cache while the other two's cache is empty
                // second time we choose BE B, this time B will be cached, C is still empty
                // third time we choose BE C, after this time all replica is cached
                // but it means we will do 3 S3 IO to get the data which will bring 3 slow query
                if (-1L != coolDownReplicaId) {
                    final Optional<Replica> replicaOptional = replicas.stream()
                            .filter(r -> r.getId() == coolDownReplicaId).findAny();
                    replicaOptional.ifPresent(
                            r -> {
                                Backend backend = Env.getCurrentSystemInfo()
                                        .getBackend(r.getBackendIdWithoutException());
                                if (backend != null && backend.isAlive()) {
                                    replicas.clear();
                                    replicas.add(r);
                                }
                            }
                    );
                }
            }

            boolean tabletIsNull = true;
            boolean collectedStat = false;
            boolean clusterException = false;
            List<String> errs = Lists.newArrayList();

            int replicaInTablet = 0;
            long oneReplicaBytes = 0;
            for (Replica replica : replicas) {
                Backend backend = null;
                long backendId = -1;
                try {
                    backendId = replica.getBackendId();
                    backend = Env.getCurrentSystemInfo().getBackend(backendId);
                } catch (ComputeGroupException e) {
                    LOG.warn("failed to get backend {} for replica {}", backendId, replica.getId(), e);
                    errs.add(e.toString());
                    clusterException = true;
                    continue;
                }
                if (backend == null || !backend.isAlive()) {
                    if (LOG.isDebugEnabled()) {
                        LOG.debug("backend {} not exists or is not alive for replica {}", backendId,
                                replica.getId());
                    }
                    String err = "replica " + replica.getId() + "'s backend " + backendId
                            + (backend != null ? " with tag " + backend.getLocationTag() : "")
                            + " does not exist or not alive";
                    errs.add(err);
                    continue;
                }
                if (!backend.isMixNode()) {
                    continue;
                }
                String beTagName = backend.getLocationTag().value;
                if ((ComputeGroup.INVALID_COMPUTE_GROUP.equals(computeGroup)) || (computeGroup != null
                        && !Config.isCloudMode() && !computeGroup.containsBackend(beTagName))) {
                    String err = String.format(
                            "Replica on backend %d with tag %s," + " which is not in user's resource tag: %s",
                            backend.getId(), beTagName, computeGroup.toString());
                    if (LOG.isDebugEnabled()) {
                        LOG.debug(err);
                    }
                    errs.add(err);
                    continue;
                }
                scanReplicaIds.add(replica.getId());
                String ip = backend.getHost();
                int port = backend.getBePort();
                TScanRangeLocation scanRangeLocation = new TScanRangeLocation(new TNetworkAddress(ip, port));
                scanRangeLocation.setBackendId(backendId);
                locations.addToLocations(scanRangeLocation);
                paloRange.addToHosts(new TNetworkAddress(ip, port));
                tabletIsNull = false;

                // for CBO
                if (!collectedStat && replica.getRowCount() != -1) {
                    long dataSize = replica.getDataSize();
                    if (replicaInTablet == 0) {
                        oneReplicaBytes = dataSize;
                        tabletBytes.put(tabletId, dataSize);
                    }
                    replicaInTablet++;
                    totalBytes += dataSize;
                    collectedStat = true;
                }
                scanBackendIds.add(backend.getId());
                // For skipping missing version of tablet, we only select the backend with the highest last
                // success version replica to save as much data as possible.
                if (skipMissingVersion) {
                    break;
                }
            }
            if (clusterException) {
                throw new UserException("tablet " + tabletId + " err: " + Joiner.on(", ").join(errs));
            }
            if (tabletIsNull) {
                throw new UserException("tablet " + tabletId + " has no queryable replicas. err: "
                        + Joiner.on(", ").join(errs));
            }
            TScanRange scanRange = new TScanRange();
            scanRange.setPaloScanRange(paloRange);
            locations.setScanRange(scanRange);

            Integer bucketSeq = tabletId2BucketSeq.get(tabletId);
            bucketSeq2locations.put(bucketSeq, locations);
            bucketSeq2Bytes.merge(bucketSeq, oneReplicaBytes, Long::sum);
            scanRangeLocations.add(locations);
        }

        if (tablets.size() == 0) {
            desc.setCardinality(0);
        } else {
            desc.setCardinality(cardinality);
        }
    }

    private boolean isEnableCooldownReplicaAffinity() {
        ConnectContext connectContext = ConnectContext.get();
        if (connectContext != null) {
            return connectContext.getSessionVariable().isEnableCooldownReplicaAffinity();
        }
        return true;
    }

    private void computePartitionInfo() throws AnalysisException {
        long start = System.currentTimeMillis();
        // Step1: compute partition ids
        PartitionNames partitionNames = ((BaseTableRef) desc.getRef()).getPartitionNames();
        PartitionInfo partitionInfo = olapTable.getPartitionInfo();
        if (partitionInfo.getType() == PartitionType.RANGE || partitionInfo.getType() == PartitionType.LIST) {
            selectedPartitionIds = partitionPrune(partitionInfo, partitionNames);
        } else {
            selectedPartitionIds = olapTable.getPartitionIds();
        }
        selectedPartitionIds = olapTable.selectNonEmptyPartitionIds(selectedPartitionIds);
        selectedPartitionNum = selectedPartitionIds.size();

        for (long id : selectedPartitionIds) {
            Partition partition = olapTable.getPartition(id);
            if (partition.getState() == PartitionState.RESTORE) {
                ErrorReport.reportAnalysisException(ErrorCode.ERR_BAD_PARTITION_STATE,
                        partition.getName(), "RESTORING");
            }
        }
        if (LOG.isDebugEnabled()) {
            LOG.debug("partition prune cost: {} ms, partitions: {}",
                    (System.currentTimeMillis() - start), selectedPartitionIds);
        }
    }

    public void selectBestRollupByRollupSelector(Analyzer analyzer) throws UserException {
        // Step2: select best rollup
        long start = System.currentTimeMillis();
        if (olapTable.getKeysType() == KeysType.DUP_KEYS || (olapTable.getKeysType() == KeysType.UNIQUE_KEYS
                && olapTable.getEnableUniqueKeyMergeOnWrite())) {
            // This function is compatible with the INDEX selection logic of ROLLUP,
            // so the Duplicate table here returns base index directly
            // and the selection logic of materialized view is selected in
            // "MaterializedViewSelector"
            selectedIndexId = olapTable.getBaseIndexId();
            if (LOG.isDebugEnabled()) {
                LOG.debug("The best index will be selected later in mv selector");
            }
            return;
        }
        final RollupSelector rollupSelector = new RollupSelector(analyzer, desc, olapTable);
        selectedIndexId = rollupSelector.selectBestRollup(selectedPartitionIds, conjuncts, isPreAggregation);
        updateSlotUniqueId();
        if (LOG.isDebugEnabled()) {
            LOG.debug("select best roll up cost: {} ms, best index id: {}", (System.currentTimeMillis() - start),
                    selectedIndexId);
        }
    }

    @Override
    protected void createScanRangeLocations() throws UserException {
        scanRangeLocations = Lists.newArrayList();
        if (selectedPartitionIds.size() == 0) {
            desc.setCardinality(0);
            return;
        }
        Preconditions.checkState(selectedIndexId != -1);
        // compute tablet info by selected index id and selected partition ids
        long start = System.currentTimeMillis();
        computeSampleTabletIds();
        computeTabletInfo();
        if (LOG.isDebugEnabled()) {
            LOG.debug("distribution prune cost: {} ms", (System.currentTimeMillis() - start));
        }
    }

    public void setOutputColumnUniqueIds(Set<Integer> outputColumnUniqueIds) {
        this.outputColumnUniqueIds = outputColumnUniqueIds;
    }

    /**
     * Sample some tablets in the selected partition.
     * If Seek is specified, the tablets sampled each time are the same.
     */
    public void computeSampleTabletIds() {
        if (tableSample == null) {
            return;
        }
        OlapTable olapTable = (OlapTable) desc.getTable();

        // 1. Calculate the total number of rows in the selected partition, and sort partition list.
        long selectedRows = 0;
        long totalSampleRows = 0;
        List<Long> selectedPartitionList = new ArrayList<>();
        Preconditions.checkState(selectedIndexId != -1);
        for (Long partitionId : selectedPartitionIds) {
            final Partition partition = olapTable.getPartition(partitionId);
            final MaterializedIndex selectedIndex = partition.getIndex(selectedIndexId);
            // selectedIndex is not expected to be null, because MaterializedIndex ids in one rollup's partitions
            // are all same. skip this partition here.
            if (selectedIndex != null) {
                selectedRows += selectedIndex.getRowCount();
                selectedPartitionList.add(partitionId);
            }
        }
        selectedPartitionList.sort(Comparator.naturalOrder());

        // 2.Sampling is not required in some cases, will not take effect after clear sampleTabletIds.
        if (tableSample.isPercent()) {
            if (tableSample.getSampleValue() >= 100) {
                return;
            }
            totalSampleRows = (long) Math.max(selectedRows * (tableSample.getSampleValue() / 100.0), 1);
        } else {
            if (tableSample.getSampleValue() > selectedRows) {
                return;
            }
            totalSampleRows = tableSample.getSampleValue();
        }

        // 3. Sampling partition. If Seek is specified, the partition will be the same for each sampling.
        long hitRows = 0; // The number of rows hit by the tablet
        Set<Long> hitTabletIds = Sets.newHashSet();
        long partitionSeek = tableSample.getSeek() != -1
                ? tableSample.getSeek() : (long) (new SecureRandom().nextDouble() * selectedPartitionList.size());
        for (int i = 0; i < selectedPartitionList.size(); i++) {
            int seekPid = (int) ((i + partitionSeek) % selectedPartitionList.size());
            final Partition partition = olapTable.getPartition(selectedPartitionList.get(seekPid));
            final MaterializedIndex selectedTable = partition.getIndex(selectedIndexId);
            List<Tablet> tablets = selectedTable.getTablets();
            if (tablets.isEmpty()) {
                continue;
            }

            // 4. Calculate the number of rows that need to be sampled in the current partition.
            long sampleRows = 0; // The number of sample rows in partition
            if (tableSample.isPercent()) {
                sampleRows = (long) Math.max(selectedTable.getRowCount() * (tableSample.getSampleValue() / 100.0), 1);
            } else {
                sampleRows = (long) Math.max(
                        tableSample.getSampleValue() * (selectedTable.getRowCount() / selectedRows), 1);
            }

            // 5. Sampling tablets. If Seek is specified, the same tablet will be sampled each time.
            long tabletSeek = tableSample.getSeek() != -1
                    ? tableSample.getSeek() : (long) (new SecureRandom().nextDouble() * tablets.size());
            for (int j = 0; j < tablets.size(); j++) {
                int seekTid = (int) ((j + tabletSeek) % tablets.size());
                Tablet tablet = tablets.get(seekTid);
                if (sampleTabletIds.size() != 0 && !sampleTabletIds.contains(tablet.getId())) {
                    // After PruneOlapScanTablet, sampleTabletIds.size() != 0,
                    // continue sampling only in sampleTabletIds.
                    // If it is percentage sample, the number of sampled rows is a percentage of the
                    // total number of rows, and It is not related to sampleTabletI after PruneOlapScanTablet.
                    continue;
                }
                long tabletRowCount;
                if (!FeConstants.runningUnitTest) {
                    tabletRowCount = tablet.getRowCount(true);
                } else {
                    tabletRowCount = selectedTable.getRowCount() / tablets.size();
                }
                if (tabletRowCount == 0) {
                    continue;
                }
                hitTabletIds.add(tablet.getId());
                sampleRows -= tabletRowCount;
                hitRows += tabletRowCount;
                if (sampleRows <= 0) {
                    break;
                }
            }
            if (hitRows > totalSampleRows) {
                break;
            }
        }
        if (sampleTabletIds.size() != 0) {
            sampleTabletIds.retainAll(hitTabletIds);
            if (LOG.isDebugEnabled()) {
                LOG.debug("after computeSampleTabletIds, hitRows {}, totalRows {}, selectedTablets {}, sampleRows {}",
                        hitRows, selectedRows, sampleTabletIds.size(), totalSampleRows);
            }
        } else {
            sampleTabletIds = hitTabletIds;
            if (LOG.isDebugEnabled()) {
                LOG.debug("after computeSampleTabletIds, hitRows {}, selectedRows {}, sampleRows {}",
                        hitRows, selectedRows, totalSampleRows);
            }
        }
    }

    public boolean isPointQuery() {
        return ConnectContext.get().getStatementContext().isShortCircuitQuery();
    }

    private void computeTabletInfo() throws UserException {
        /**
         * The tablet info could be computed only once.
         * So the scanBackendIds should be empty in the beginning.
         */
        Preconditions.checkState(scanBackendIds.size() == 0);
        Preconditions.checkState(scanTabletIds.size() == 0);
        Map<Long, Set<Long>> backendAlivePathHashs = Maps.newHashMap();
        for (Backend backend : Env.getCurrentSystemInfo().getAllClusterBackendsNoException().values()) {
            backendAlivePathHashs.put(backend.getId(), backend.getDisks().values().stream()
                    .filter(DiskInfo::isAlive).map(DiskInfo::getPathHash).collect(Collectors.toSet()));
        }

        for (Long partitionId : selectedPartitionIds) {
            final Partition partition = olapTable.getPartition(partitionId);
            final MaterializedIndex selectedTable = partition.getIndex(selectedIndexId);
            final List<Tablet> tablets = Lists.newArrayList();
            Collection<Long> tabletIds = distributionPrune(selectedTable, partition.getDistributionInfo());
            if (LOG.isDebugEnabled()) {
                LOG.debug("distribution prune tablets: {}", tabletIds);
            }
            if (sampleTabletIds.size() != 0) {
                if (tabletIds != null) {
                    tabletIds.retainAll(sampleTabletIds);
                } else {
                    tabletIds = sampleTabletIds;
                }
                if (LOG.isDebugEnabled()) {
                    LOG.debug("after sample tablets: {}", tabletIds);
                }
            }

            List<Long> allTabletIds = selectedTable.getTabletIdsInOrder();
            if (tabletIds != null) {
                for (Long id : tabletIds) {
                    if (selectedTable.getTablet(id) != null) {
                        tablets.add(selectedTable.getTablet(id));
                        scanTabletIds.add(id);
                    } else {
                        // The tabletID specified in query does not exist in this partition, skip scan partition.
                        Preconditions.checkState(sampleTabletIds.size() != 0);
                    }
                }
            } else {
                tablets.addAll(selectedTable.getTablets());
                scanTabletIds.addAll(allTabletIds);
            }

            for (int i = 0; i < allTabletIds.size(); i++) {
                tabletId2BucketSeq.put(allTabletIds.get(i), i);
            }

            totalTabletsNum += selectedTable.getTablets().size();
            selectedSplitNum += tablets.size();
            addScanRangeLocations(partition, tablets, backendAlivePathHashs);
        }
    }

    /**
     * Check Parent sort node can push down to child olap scan.
     */
    public boolean checkPushSort(SortNode sortNode) {
        // Ensure limit is less then threshold
        if (sortNode.getLimit() <= 0
                || sortNode.getLimit() > ConnectContext.get().getSessionVariable().topnOptLimitThreshold) {
            return false;
        }

        // Ensure all isAscOrder is same, ande length != 0.
        // Can't be zorder.
        if (sortNode.getSortInfo().getIsAscOrder().stream().distinct().count() != 1
                || olapTable.isZOrderSort()) {
            return false;
        }

        // Tablet's order by key only can be the front part of schema.
        // Like: schema: a.b.c.d.e.f.g order by key: a.b.c (no a,b,d)
        // Do **prefix match** to check if order by key can be pushed down.
        // olap order by key: a.b.c.d
        // sort key: (a) (a,b) (a,b,c) (a,b,c,d) is ok
        //           (a,c) (a,c,d), (a,c,b) (a,c,f) (a,b,c,d,e)is NOT ok
        List<Expr> sortExprs = sortNode.getSortInfo().getOrigOrderingExprs();
        List<Boolean> nullsFirsts = sortNode.getSortInfo().getNullsFirst();
        List<Boolean> isAscOrders = sortNode.getSortInfo().getIsAscOrder();
        if (sortExprs.size() > olapTable.getDataSortInfo().getColNum()) {
            return false;
        }
        for (int i = 0; i < sortExprs.size(); i++) {
            // table key.
            Column tableKey = olapTable.getFullSchema().get(i);
            // sort slot.
            Expr sortExpr = sortExprs.get(i);
            if (sortExpr instanceof SlotRef) {
                SlotRef slotRef = (SlotRef) sortExpr;
                if (tableKey.equals(slotRef.getColumn())) {
                    // ORDER BY DESC NULLS FIRST can not be optimized to only read file tail,
                    // since NULLS is at file head but data is at tail
                    if (tableKey.isAllowNull() && nullsFirsts.get(i) && !isAscOrders.get(i)) {
                        return false;
                    }
                } else {
                    return false;
                }
            } else {
                return false;
            }
        }

        return true;
    }

    /**
     * We query Palo Meta to get request's data location
     * extra result info will pass to backend ScanNode
     */
    @Override
    public List<TScanRangeLocations> getScanRangeLocations(long maxScanRangeLength) {
        return scanRangeLocations;
    }

    // Only called when Coordinator exec in high performance point query
    public List<TScanRangeLocations> lazyEvaluateRangeLocations() throws UserException {
        // Lazy evaluation
        selectedIndexId = olapTable.getBaseIndexId();
        // Only key columns
        computeColumnsFilter(olapTable.getBaseSchemaKeyColumns(), olapTable.getPartitionInfo());
        computePartitionInfo();
        scanBackendIds.clear();
        scanTabletIds.clear();
        bucketSeq2locations.clear();
        scanReplicaIds.clear();
        sampleTabletIds.clear();
        try {
            createScanRangeLocations();
        } catch (AnalysisException e) {
            throw new UserException(e.getMessage());
        }
        return scanRangeLocations;
    }

    public void setDescTable(DescriptorTable descTable) {
        this.descTable = descTable;
    }

    public DescriptorTable getDescTable() {
        return this.descTable;
    }

    @Override
    public String getNodeExplainString(String prefix, TExplainLevel detailLevel) {
        StringBuilder output = new StringBuilder();

        long selectedIndexIdForExplain = selectedIndexId;
        if (selectedIndexIdForExplain == -1) {
            // If there is no data in table, the selectedIndexId will be -1, set it to base index id,
            // so that to avoid "null" in explain result.
            selectedIndexIdForExplain = olapTable.getBaseIndexId();
        }
        String indexName = olapTable.getIndexNameById(selectedIndexIdForExplain);
        output.append(prefix).append("TABLE: ").append(olapTable.getQualifiedName())
                .append("(").append(indexName).append(")");
        if (detailLevel == TExplainLevel.BRIEF) {
            output.append("\n").append(prefix).append(String.format("cardinality=%,d", cardinality));
            if (cardinalityAfterFilter != -1) {
                output.append("\n").append(prefix).append(String.format("afterFilter=%,d", cardinalityAfterFilter));
            }
            if (!runtimeFilters.isEmpty()) {
                output.append("\n").append(prefix).append("Apply RFs: ");
                output.append(getRuntimeFilterExplainString(false, true));
            }
            if (!conjuncts.isEmpty()) {
                output.append("\n").append(prefix).append("PREDICATES: ").append(conjuncts.size()).append("\n");
            }
            return output.toString();
        }
        if (isPreAggregation) {
            output.append(", PREAGGREGATION: ON");
        } else {
            output.append(", PREAGGREGATION: OFF. Reason: ").append(reasonOfPreAggregation);
        }
        output.append("\n");

        if (sortColumn != null) {
            output.append(prefix).append("SORT COLUMN: ").append(sortColumn).append("\n");
        }
        if (sortInfo != null) {
            output.append(prefix).append("SORT INFO:\n");
            sortInfo.getMaterializedOrderingExprs().forEach(expr -> {
                output.append(prefix).append(prefix).append(expr.toSql()).append("\n");
            });
        }
        if (sortLimit != -1) {
            output.append(prefix).append("SORT LIMIT: ").append(sortLimit).append("\n");
        }
        if (annSortInfo != null) {
            output.append(prefix).append("ANN SORT INFO:\n");
            annSortInfo.getOrderingExprs().forEach(expr -> {
                output.append(prefix).append(prefix).append(expr.toSql()).append("\n");
            });
        }
        if (annSortLimit != -1) {
            output.append(prefix).append("ANN SORT LIMIT: ").append(annSortLimit).append("\n");
        }
        if (useTopnFilter()) {
            String topnFilterSources = String.join(",",
                    topnFilterSortNodes.stream()
                            .map(node -> node.getId().asInt() + "").collect(Collectors.toList()));
            output.append(prefix).append("TOPN OPT:").append(topnFilterSources).append("\n");
        }

        if (!conjuncts.isEmpty()) {
            Expr expr = convertConjunctsToAndCompoundPredicate(conjuncts);
            output.append(prefix).append("PREDICATES: ").append(expr.toSql()).append("\n");
        }
        if (!runtimeFilters.isEmpty()) {
            output.append(prefix).append("runtime filters: ");
            output.append(getRuntimeFilterExplainString(false));
        }

        String selectedPartitions = getSelectedPartitionIds().stream().sorted()
                .map(id -> olapTable.getPartition(id).getName())
                .collect(Collectors.joining(","));
        output.append(prefix).append(String.format("partitions=%s/%s (%s)", selectedPartitionNum,
                olapTable.getPartitions().size(), selectedPartitions)).append("\n");
        output.append(prefix).append(String.format("tablets=%s/%s", selectedSplitNum, totalTabletsNum));
        // We print up to 3 tablet, and we print "..." if the number is more than 3
        if (scanTabletIds.size() > 3) {
            List<Long> firstTenTabletIds = scanTabletIds.subList(0, 3);
            output.append(String.format(", tabletList=%s ...", Joiner.on(",").join(firstTenTabletIds)));
        } else {
            output.append(String.format(", tabletList=%s", Joiner.on(",").join(scanTabletIds)));
        }
        output.append("\n");

        output.append(prefix).append(String.format("cardinality=%s", cardinality))
                .append(String.format(", avgRowSize=%s", avgRowSize)).append(String.format(", numNodes=%s", numNodes));
        output.append("\n");
        if (pushDownAggNoGroupingOp != null) {
            output.append(prefix).append("pushAggOp=").append(pushDownAggNoGroupingOp).append("\n");
        }
        if (isPointQuery()) {
            output.append(prefix).append("SHORT-CIRCUIT\n");
        }

        if (!CollectionUtils.isEmpty(rewrittenProjectList)) {
            output.append(prefix).append("rewrittenProjectList: ").append(
                    getExplainString(rewrittenProjectList)).append("\n");
        }

        return output.toString();
    }

    @Override
    public int getNumInstances() {
        // In pipeline exec engine, the instance num equals be_num * parallel instance.
        // so here we need count distinct be_num to do the work. make sure get right instance
        if (ConnectContext.get().getSessionVariable().isIgnoreStorageDataDistribution()) {
            return ConnectContext.get().getSessionVariable().getParallelExecInstanceNum();
        }
        return scanRangeLocations.size();
    }

    @Override
    public void setShouldColoScan() {
        shouldColoScan = true;
    }

    @Override
    public boolean getShouldColoScan() {
        return shouldColoScan;
    }

    public int getBucketNum() {
        // In bucket shuffle join, we have 2 situation.
        // 1. Only one partition: in this case, we use scanNode.getTotalTabletsNum() to get the right bucket num
        //    because when table turn on dynamic partition, the bucket number in default distribution info
        //    is not correct.
        // 2. Table is colocated: in this case, table could have more than one partition, but all partition's
        //    bucket number must be same, so we use default bucket num is ok.
        if (olapTable.isColocateTable()) {
            return olapTable.getDefaultDistributionInfo().getBucketNum();
        } else {
            return (int) totalTabletsNum;
        }
    }

    @Override
    // If scan is key search, should not enable the shared scan opt to prevent the performance problem
    // 1. where contain the eq or in expr of key column slot
    // 2. key column slot is distribution column and first column
    // FIXME: this is not a good check, we can not guarantee that the predicate we check can truly
    // help to prune the data, so we should check the predicate's effect on the data.
    protected boolean isKeySearch() {
        List<SlotRef> whereSlot = Lists.newArrayList();
        for (Expr conjunct : conjuncts) {
            if (conjunct instanceof BinaryPredicate) {
                BinaryPredicate binaryPredicate = (BinaryPredicate) conjunct;
                if (binaryPredicate.getOp().isEquivalence()) {
                    if (binaryPredicate.getChild(0) instanceof SlotRef) {
                        whereSlot.add((SlotRef) binaryPredicate.getChild(0));
                    }
                    if (binaryPredicate.getChild(1) instanceof SlotRef) {
                        whereSlot.add((SlotRef) binaryPredicate.getChild(1));
                    }
                }
            }

            if (conjunct instanceof InPredicate) {
                InPredicate inPredicate = (InPredicate) conjunct;
                if (!inPredicate.isNotIn()) {
                    if (inPredicate.getChild(0) instanceof SlotRef) {
                        whereSlot.add((SlotRef) inPredicate.getChild(0));
                    }
                    if (inPredicate.getChild(1) instanceof SlotRef) {
                        whereSlot.add((SlotRef) inPredicate.getChild(1));
                    }
                }
            }
        }

        for (SlotRef slotRef : whereSlot) {
            String columnName = slotRef.getDesc().getColumn().getName().toLowerCase();
            if (olapTable != null) {
                if (olapTable.getDistributionColumnNames().contains(columnName)
                        && olapTable.getBaseSchema().get(0).getName().toLowerCase().equals(columnName)) {
                    return true;
                }
            }
        }

        return false;
    }

    @Override
    protected void toThrift(TPlanNode msg) {
        List<String> keyColumnNames = new ArrayList<String>();
        List<TPrimitiveType> keyColumnTypes = new ArrayList<TPrimitiveType>();
        List<TColumn> columnsDesc = new ArrayList<TColumn>();
        olapTable.getColumnDesc(selectedIndexId, columnsDesc, keyColumnNames, keyColumnTypes);
        List<TOlapTableIndex> indexDesc = Lists.newArrayList();

        // Add extra row id column
        ArrayList<SlotDescriptor> slots = desc.getSlots();
        Column lastColumn = slots.get(slots.size() - 1).getColumn();
        if (lastColumn != null && lastColumn.getName().equalsIgnoreCase(Column.ROWID_COL)) {
            TColumn tColumn = new TColumn();
            tColumn.setColumnName(Column.ROWID_COL);
            tColumn.setColumnType(ScalarType.createStringType().toColumnTypeThrift());
            tColumn.setAggregationType(AggregateType.REPLACE.toThrift());
            tColumn.setIsKey(false);
            tColumn.setIsAllowNull(false);
            // keep compatibility
            tColumn.setVisible(false);
            tColumn.setColUniqueId(Integer.MAX_VALUE);
            columnsDesc.add(tColumn);
        }

        for (Index index : olapTable.getIndexes()) {
            TOlapTableIndex tIndex = index.toThrift(index.getColumnUniqueIds(olapTable.getBaseSchema()));
            indexDesc.add(tIndex);
        }

        msg.node_type = TPlanNodeType.OLAP_SCAN_NODE;
        if (olapTable.getBaseSchema().stream().anyMatch(Column::isClusterKey)) {
            keyColumnNames.clear();
            keyColumnTypes.clear();
        }
        msg.olap_scan_node = new TOlapScanNode(desc.getId().asInt(), keyColumnNames, keyColumnTypes, isPreAggregation);
        msg.olap_scan_node.setColumnsDesc(columnsDesc);
        msg.olap_scan_node.setIndexesDesc(indexDesc);
        if (selectedIndexId != -1) {
            msg.olap_scan_node.setSchemaVersion(olapTable.getIndexSchemaVersion(selectedIndexId));
        }
        if (null != sortColumn) {
            msg.olap_scan_node.setSortColumn(sortColumn);
        }
        if (sortInfo != null) {
            TSortInfo tSortInfo = new TSortInfo(
                    Expr.treesToThrift(sortInfo.getOrderingExprs()),
                    sortInfo.getIsAscOrder(),
                    sortInfo.getNullsFirst());
            if (sortInfo.getSortTupleSlotExprs() != null) {
                tSortInfo.setSortTupleSlotExprs(Expr.treesToThrift(sortInfo.getSortTupleSlotExprs()));
            }
            msg.olap_scan_node.setSortInfo(tSortInfo);
        }
        if (sortLimit != -1) {
            msg.olap_scan_node.setSortLimit(sortLimit);
        }
        if (annSortInfo != null) {
            TSortInfo tAnnSortInfo = new TSortInfo(
                    Expr.treesToThrift(annSortInfo.getOrderingExprs()),
                    annSortInfo.getIsAscOrder(),
                    annSortInfo.getNullsFirst());
            if (annSortInfo.getSortTupleSlotExprs() != null) {
                tAnnSortInfo.setSortTupleSlotExprs(Expr.treesToThrift(annSortInfo.getSortTupleSlotExprs()));
            }
            msg.olap_scan_node.setAnnSortInfo(tAnnSortInfo);
        }
        if (annSortLimit != -1) {
            msg.olap_scan_node.setAnnSortLimit(annSortLimit);
        }
        msg.olap_scan_node.setKeyType(olapTable.getKeysType().toThrift());
        String tableName = olapTable.getName();
        if (selectedIndexId != -1) {
            tableName = tableName + "(" + getSelectedIndexName() + ")";
        }
        msg.olap_scan_node.setTableName(tableName);
        msg.olap_scan_node.setEnableUniqueKeyMergeOnWrite(olapTable.getEnableUniqueKeyMergeOnWrite());

        msg.setPushDownAggTypeOpt(pushDownAggNoGroupingOp);

        msg.olap_scan_node.setPushDownAggTypeOpt(pushDownAggNoGroupingOp);
        // In TOlapScanNode , pushDownAggNoGroupingOp field is deprecated.

        if (outputColumnUniqueIds != null) {
            msg.olap_scan_node.setOutputColumnUniqueIds(outputColumnUniqueIds);
        }

        msg.olap_scan_node.setDistributeColumnIds(new ArrayList<>(distributionColumnIds));

        super.toThrift(msg);
    }

    @Override
    public void normalize(TNormalizedPlanNode normalizedPlan, Normalizer normalizer) {
        TNormalizedOlapScanNode normalizedOlapScanNode = new TNormalizedOlapScanNode();
        normalizedOlapScanNode.setTableId(olapTable.getId());

        long selectIndexId = selectedIndexId == -1 ? olapTable.getBaseIndexId() : selectedIndexId;
        normalizedOlapScanNode.setIndexId(selectIndexId);
        normalizedOlapScanNode.setIsPreaggregation(isPreAggregation);
        normalizedOlapScanNode.setSortColumn(sortColumn);
        normalizedOlapScanNode.setRollupName(olapTable.getIndexNameById(selectIndexId));

        normalizeSchema(normalizedOlapScanNode);
        normalizeSelectColumns(normalizedOlapScanNode, normalizer);

        normalizedPlan.setNodeType(TPlanNodeType.OLAP_SCAN_NODE);
        normalizedPlan.setOlapScanNode(normalizedOlapScanNode);
    }

    private void normalizeSelectColumns(TNormalizedOlapScanNode normalizedOlapScanNode, Normalizer normalizer) {
        List<SlotDescriptor> slots = tupleIds
                .stream()
                .flatMap(tupleId -> normalizer.getDescriptorTable().getTupleDesc(tupleId).getSlots().stream())
                .collect(Collectors.toList());
        List<Pair<SlotId, String>> selectColumns = slots.stream()
                .map(slot -> Pair.of(slot.getId(), slot.getColumn().getName()))
                .collect(Collectors.toList());
        for (Column partitionColumn : olapTable.getPartitionInfo().getPartitionColumns()) {
            boolean selectPartitionColumn = false;
            String partitionColumnName = partitionColumn.getName();
            for (Pair<SlotId, String> selectColumn : selectColumns) {
                if (selectColumn.second.equalsIgnoreCase(partitionColumnName)) {
                    selectPartitionColumn = true;
                    break;
                }
            }
            if (!selectPartitionColumn) {
                selectColumns.add(Pair.of(new SlotId(-1), partitionColumnName));
            }
        }

        selectColumns.sort(Comparator.comparing(Pair::value));

        for (Pair<SlotId, String> selectColumn : selectColumns) {
            normalizer.normalizeSlotId(selectColumn.first.asInt());
        }

        normalizedOlapScanNode.setSelectColumns(
                selectColumns.stream().map(Pair::value).collect(Collectors.toList())
        );
    }

    private void normalizeSchema(TNormalizedOlapScanNode normalizedOlapScanNode) {
        List<Column> columns = selectedIndexId == -1
                ? olapTable.getBaseSchema() : olapTable.getSchemaByIndexId(selectedIndexId);
        List<Column> keyColumns = columns.stream().filter(Column::isKey).collect(Collectors.toList());

        normalizedOlapScanNode.setKeyColumnNames(
                keyColumns.stream()
                        .map(Column::getName)
                        .collect(Collectors.toList())
        );

        normalizedOlapScanNode.setKeyColumnTypes(
                keyColumns.stream()
                        .map(column -> column.getDataType().toThrift())
                        .collect(Collectors.toList())
        );
    }

    @Override
    protected void normalizeConjuncts(TNormalizedPlanNode normalizedPlan, Normalizer normalizer) {
        List<Expr> normalizedPredicates = new PartitionRangePredicateNormalizer(normalizer, this)
                .normalize();

        List<TExpr> normalizedConjuncts = normalizeExprs(normalizedPredicates, normalizer);
        normalizedPlan.setConjuncts(normalizedConjuncts);
    }

    @Override
    protected void normalizeProjects(TNormalizedPlanNode normalizedPlanNode, Normalizer normalizer) {
        List<SlotDescriptor> outputSlots =
                getOutputTupleIds()
                        .stream()
                        .flatMap(tupleId -> normalizer.getDescriptorTable().getTupleDesc(tupleId).getSlots().stream())
                        .collect(Collectors.toList());

        List<Expr> projectList = this.projectList;
        if (projectList == null) {
            projectList = outputSlots.stream().map(SlotRef::new).collect(Collectors.toList());
        }

        List<TExpr> projectThrift = normalizeProjects(outputSlots, projectList, normalizer);
        normalizedPlanNode.setProjects(projectThrift);
    }

    public void collectColumns(Analyzer analyzer, Set<String> equivalenceColumns, Set<String> unequivalenceColumns) {
        // 1. Get columns which has predicate on it.
        for (Expr expr : conjuncts) {
            if (!isPredicateUsedForPrefixIndex(expr, false)) {
                continue;
            }
            for (SlotDescriptor slot : desc.getMaterializedSlots()) {
                if (expr.isBound(slot.getId())) {
                    if (!isEquivalenceExpr(expr)) {
                        unequivalenceColumns.add(slot.getColumn().getName());
                    } else {
                        equivalenceColumns.add(slot.getColumn().getName());
                    }
                    break;
                }
            }
        }

        // 2. Equal join predicates when pushing inner child.
        List<Expr> eqJoinPredicate = analyzer.getEqJoinConjuncts(desc.getId());
        for (Expr expr : eqJoinPredicate) {
            if (!isPredicateUsedForPrefixIndex(expr, true)) {
                continue;
            }
            for (SlotDescriptor slot : desc.getMaterializedSlots()) {
                Preconditions.checkState(expr.getChildren().size() == 2);
                for (Expr child : expr.getChildren()) {
                    if (child.isBound(slot.getId())) {
                        equivalenceColumns.add(slot.getColumn().getName());
                        break;
                    }
                }
            }
        }
    }

    private void analyzerPartitionExpr(Analyzer analyzer, PartitionInfo partitionInfo) throws AnalysisException {
        ArrayList<Expr> exprs = partitionInfo.getPartitionExprs();
        for (Expr e : exprs) {
            e.analyze(analyzer);
        }
    }

    public TupleId getTupleId() {
        Preconditions.checkNotNull(desc);
        return desc.getId();
    }

    private boolean isEquivalenceExpr(Expr expr) {
        if (expr instanceof InPredicate) {
            return true;
        }
        if (expr instanceof BinaryPredicate) {
            final BinaryPredicate predicate = (BinaryPredicate) expr;
            if (predicate.getOp().isEquivalence()) {
                return true;
            }
        }
        return false;
    }

    private boolean isPredicateUsedForPrefixIndex(Expr expr, boolean isJoinConjunct) {
        if (!(expr instanceof InPredicate)
                && !(expr instanceof BinaryPredicate)) {
            return false;
        }
        if (expr instanceof InPredicate) {
            return isInPredicateUsedForPrefixIndex((InPredicate) expr);
        } else if (expr instanceof BinaryPredicate) {
            if (isJoinConjunct) {
                return isEqualJoinConjunctUsedForPrefixIndex((BinaryPredicate) expr);
            } else {
                return isBinaryPredicateUsedForPrefixIndex((BinaryPredicate) expr);
            }
        }
        return true;
    }

    private boolean isEqualJoinConjunctUsedForPrefixIndex(BinaryPredicate expr) {
        Preconditions.checkArgument(expr.getOp().isEquivalence());
        if (expr.isAuxExpr()) {
            return false;
        }
        for (Expr child : expr.getChildren()) {
            for (SlotDescriptor slot : desc.getMaterializedSlots()) {
                if (child.isBound(slot.getId()) && isSlotRefNested(child)) {
                    return true;
                }
            }
        }
        return false;
    }

    private boolean isBinaryPredicateUsedForPrefixIndex(BinaryPredicate expr) {
        if (expr.isAuxExpr() || expr.getOp().isUnequivalence()) {
            return false;
        }
        return (isSlotRefNested(expr.getChild(0)) && expr.getChild(1).isConstant())
                || (isSlotRefNested(expr.getChild(1)) && expr.getChild(0).isConstant());
    }

    private boolean isInPredicateUsedForPrefixIndex(InPredicate expr) {
        if (expr.isNotIn()) {
            return false;
        }
        return isSlotRefNested(expr.getChild(0)) && expr.isLiteralChildren();
    }

    private boolean isSlotRefNested(Expr expr) {
        while (expr instanceof CastExpr) {
            expr = expr.getChild(0);
        }
        return expr instanceof SlotRef;
    }

    private void filterDeletedRows(Analyzer analyzer) throws AnalysisException {
        if (!Util.showHiddenColumns() && olapTable.hasDeleteSign() && !ConnectContext.get().getSessionVariable()
                .skipDeleteSign()) {
            SlotRef deleteSignSlot = new SlotRef(desc.getAliasAsName(), Column.DELETE_SIGN);
            deleteSignSlot.analyze(analyzer);
            deleteSignSlot.getDesc().setIsMaterialized(true);
            Expr conjunct = new BinaryPredicate(BinaryPredicate.Operator.EQ, deleteSignSlot, new IntLiteral(0));
            conjunct.analyze(analyzer);
            conjuncts.add(conjunct);
            if (!olapTable.getEnableUniqueKeyMergeOnWrite()) {
                closePreAggregation(Column.DELETE_SIGN + " is used as conjuncts.");
            }
        }
    }

    /*
     * Although sometimes the scan range only involves one instance,
     * the data distribution cannot be set to UNPARTITIONED here.
     * The reason is that @coordinator will not set the scan range for the fragment,
     * when data partition of fragment is UNPARTITIONED.
     */
    public DataPartition constructInputPartitionByDistributionInfo() throws UserException {
        ColocateTableIndex colocateTableIndex = Env.getCurrentColocateIndex();
        if ((colocateTableIndex.isColocateTable(olapTable.getId())
                && !colocateTableIndex.isGroupUnstable(colocateTableIndex.getGroup(olapTable.getId())))
                || olapTable.getPartitionInfo().getType() == PartitionType.UNPARTITIONED
                || olapTable.getPartitions().size() == 1) {
            DistributionInfo distributionInfo = olapTable.getDefaultDistributionInfo();
            if (!(distributionInfo instanceof HashDistributionInfo)) {
                return DataPartition.RANDOM;
            }
            List<Column> distributeColumns = ((HashDistributionInfo) distributionInfo).getDistributionColumns();
            List<Expr> dataDistributeExprs = Lists.newArrayList();
            for (Column column : distributeColumns) {
                SlotRef slotRef = new SlotRef(desc.getRef().getName(), column.getName());
                dataDistributeExprs.add(slotRef);
            }
            return DataPartition.hashPartitioned(dataDistributeExprs);
        } else {
            return DataPartition.RANDOM;
        }
    }

    @VisibleForTesting
    public String getReasonOfPreAggregation() {
        return reasonOfPreAggregation;
    }

    @VisibleForTesting
    public String getSelectedIndexName() {
        return olapTable.getIndexNameById(selectedIndexId);
    }

    @Override
    public void finalizeForNereids() {
        computeNumNodes();
        computeStatsForNereids();
    }

    private void computeStatsForNereids() {
        if (cardinality > 0 && avgRowSize <= 0) {
            avgRowSize = totalBytes / (float) cardinality * COMPRESSION_RATIO;
            capCardinalityAtLimit();
        }
        // when node scan has no data, cardinality should be 0 instead of an invalid
        // value after computeStats()
        cardinality = cardinality == -1 ? 0 : cardinality;
    }

    Set<String> getDistributionColumnNames() {
        return olapTable != null
                ? olapTable.getDistributionColumnNames()
                : Sets.newTreeSet();
    }

    /**
     * Update required_slots in scan node contexts. This is called after Nereids planner do the projection.
     * In the projection process, some slots may be removed. So call this to update the slots info.
     * Currently, it is only used by ExternalFileScanNode, add the interface here to keep the Nereids code clean.
     */
    public void updateRequiredSlots(PlanTranslatorContext context,
            Set<SlotId> requiredByProjectSlotIdSet) {
        outputColumnUniqueIds.clear();
        for (SlotDescriptor slot : context.getTupleDesc(this.getTupleId()).getSlots()) {
            if (requiredByProjectSlotIdSet.contains(slot.getId()) && slot.getColumn() != null) {
                outputColumnUniqueIds.add(slot.getColumn().getUniqueId());
            }
        }
        for (SlotDescriptor virtualSlot : context.getTupleDesc(this.getTupleId()).getSlots()) {
            Expr virtualColumn = virtualSlot.getVirtualColumn();
            if (virtualColumn == null) {
                continue;
            }
            Set<Expr> slotRefs = Sets.newHashSet();
            virtualColumn.collect(e -> e instanceof SlotRef, slotRefs);
            Set<SlotId> virtualColumnInputSlotIds = slotRefs.stream()
                    .filter(s -> s instanceof SlotRef)
                    .map(s -> (SlotRef) s)
                    .map(SlotRef::getSlotId)
                    .collect(Collectors.toSet());
            for (SlotDescriptor slot : context.getTupleDesc(this.getTupleId()).getSlots()) {
                if (virtualColumnInputSlotIds.contains(slot.getId()) && slot.getColumn() != null) {
                    outputColumnUniqueIds.add(slot.getColumn().getUniqueId());
                }
            }
        }
    }

    @Override
    public StatsDelta genStatsDelta() throws AnalysisException {
        return new StatsDelta(Env.getCurrentEnv().getCurrentCatalog().getId(),
                Env.getCurrentEnv().getCurrentCatalog().getDbOrAnalysisException(
                        olapTable.getQualifiedDbName()).getId(),
                olapTable.getId(), selectedIndexId == -1 ? olapTable.getBaseIndexId() : selectedIndexId,
                scanReplicaIds);
    }

    @Override
    public boolean pushDownAggNoGrouping(FunctionCallExpr aggExpr) {
        KeysType type = getOlapTable().getKeysType();
        if (type == KeysType.UNIQUE_KEYS || type == KeysType.PRIMARY_KEYS) {
            return false;
        }

        String aggFunctionName = aggExpr.getFnName().getFunction();
        if (aggFunctionName.equalsIgnoreCase("COUNT") && type != KeysType.DUP_KEYS) {
            return false;
        }

        return true;
    }

    @Override
    public boolean pushDownAggNoGroupingCheckCol(FunctionCallExpr aggExpr, Column col) {
        KeysType type = getOlapTable().getKeysType();

        // The value column of the agg does not support zone_map index.
        if (type == KeysType.AGG_KEYS && !col.isKey()) {
            return false;
        }

        if (aggExpr.getChild(0) instanceof SlotRef) {
            SlotRef slot = (SlotRef) aggExpr.getChild(0);
            if (CreateMaterializedViewStmt.isMVColumn(slot.getColumnName()) && slot.getColumn().isAggregated()) {
                return false;
            }
        }

        return true;
    }

    @Override
    public int getScanRangeNum() {
        return getScanTabletIds().size();
    }
}<|MERGE_RESOLUTION|>--- conflicted
+++ resolved
@@ -208,12 +208,9 @@
 
     protected List<Expr> rewrittenProjectList;
 
-<<<<<<< HEAD
     private SortInfo annSortInfo = null;
     private long annSortLimit = -1;
-=======
     private long maxVersion = -1L;
->>>>>>> 7e7d5c56
 
     // cached for prepared statement to quickly prune partition
     // only used in short circuit plan at present
