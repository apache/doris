--- conflicted
+++ resolved
@@ -885,12 +885,9 @@
         if (!context.getSessionVariable().enableProfile()) {
             return;
         }
-<<<<<<< HEAD
-        profile.update(context.startTime, getSummaryInfo(isFinished), isFinished, this.planner);
-=======
+
         profile.update(context.startTime, getSummaryInfo(isFinished), isFinished,
-                context.getSessionVariable().enableSimplyProfile);
->>>>>>> 8679095e
+                context.getSessionVariable().enableSimplyProfile, this.planner);
     }
 
     // Analyze one statement to structure in memory.
