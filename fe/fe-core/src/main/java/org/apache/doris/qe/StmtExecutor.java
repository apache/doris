// Licensed to the Apache Software Foundation (ASF) under one
// or more contributor license agreements.  See the NOTICE file
// distributed with this work for additional information
// regarding copyright ownership.  The ASF licenses this file
// to you under the Apache License, Version 2.0 (the
// "License"); you may not use this file except in compliance
// with the License.  You may obtain a copy of the License at
//
//   http://www.apache.org/licenses/LICENSE-2.0
//
// Unless required by applicable law or agreed to in writing,
// software distributed under the License is distributed on an
// "AS IS" BASIS, WITHOUT WARRANTIES OR CONDITIONS OF ANY
// KIND, either express or implied.  See the License for the
// specific language governing permissions and limitations
// under the License.

package org.apache.doris.qe;

import org.apache.doris.analysis.Analyzer;
import org.apache.doris.analysis.ArrayLiteral;
import org.apache.doris.analysis.CreateTableAsSelectStmt;
import org.apache.doris.analysis.DdlStmt;
import org.apache.doris.analysis.DecimalLiteral;
import org.apache.doris.analysis.DeleteStmt;
import org.apache.doris.analysis.DropTableStmt;
import org.apache.doris.analysis.EnterStmt;
import org.apache.doris.analysis.ExecuteStmt;
import org.apache.doris.analysis.ExplainOptions;
import org.apache.doris.analysis.ExportStmt;
import org.apache.doris.analysis.Expr;
import org.apache.doris.analysis.FloatLiteral;
import org.apache.doris.analysis.InsertStmt;
import org.apache.doris.analysis.KillStmt;
import org.apache.doris.analysis.LiteralExpr;
import org.apache.doris.analysis.LoadStmt;
import org.apache.doris.analysis.LockTablesStmt;
import org.apache.doris.analysis.NullLiteral;
import org.apache.doris.analysis.OutFileClause;
import org.apache.doris.analysis.PrepareStmt;
import org.apache.doris.analysis.Queriable;
import org.apache.doris.analysis.QueryStmt;
import org.apache.doris.analysis.RedirectStatus;
import org.apache.doris.analysis.SelectListItem;
import org.apache.doris.analysis.SelectStmt;
import org.apache.doris.analysis.SetOperationStmt;
import org.apache.doris.analysis.SetStmt;
import org.apache.doris.analysis.SetVar;
import org.apache.doris.analysis.ShowStmt;
import org.apache.doris.analysis.SqlParser;
import org.apache.doris.analysis.SqlScanner;
import org.apache.doris.analysis.StatementBase;
import org.apache.doris.analysis.StmtRewriter;
import org.apache.doris.analysis.StringLiteral;
import org.apache.doris.analysis.SwitchStmt;
import org.apache.doris.analysis.TableName;
import org.apache.doris.analysis.TransactionBeginStmt;
import org.apache.doris.analysis.TransactionCommitStmt;
import org.apache.doris.analysis.TransactionRollbackStmt;
import org.apache.doris.analysis.TransactionStmt;
import org.apache.doris.analysis.UnlockTablesStmt;
import org.apache.doris.analysis.UnsupportedStmt;
import org.apache.doris.analysis.UpdateStmt;
import org.apache.doris.analysis.UseStmt;
import org.apache.doris.catalog.Column;
import org.apache.doris.catalog.Database;
import org.apache.doris.catalog.Env;
import org.apache.doris.catalog.PrimitiveType;
import org.apache.doris.catalog.ScalarType;
import org.apache.doris.catalog.Table;
import org.apache.doris.catalog.TableIf;
import org.apache.doris.catalog.TableIf.TableType;
import org.apache.doris.catalog.Type;
import org.apache.doris.common.AnalysisException;
import org.apache.doris.common.AuditLog;
import org.apache.doris.common.Config;
import org.apache.doris.common.DdlException;
import org.apache.doris.common.ErrorCode;
import org.apache.doris.common.ErrorReport;
import org.apache.doris.common.FeConstants;
import org.apache.doris.common.MetaNotFoundException;
import org.apache.doris.common.NereidsException;
import org.apache.doris.common.UserException;
import org.apache.doris.common.Version;
import org.apache.doris.common.util.DebugUtil;
import org.apache.doris.common.util.LiteralUtils;
import org.apache.doris.common.util.MetaLockUtils;
import org.apache.doris.common.util.ProfileManager;
import org.apache.doris.common.util.ProfileWriter;
import org.apache.doris.common.util.QueryPlannerProfile;
import org.apache.doris.common.util.RuntimeProfile;
import org.apache.doris.common.util.SqlParserUtils;
import org.apache.doris.common.util.TimeUtils;
import org.apache.doris.common.util.Util;
import org.apache.doris.load.EtlJobType;
import org.apache.doris.load.LoadJobRowResult;
import org.apache.doris.load.loadv2.LoadManager;
import org.apache.doris.mysql.MysqlChannel;
import org.apache.doris.mysql.MysqlCommand;
import org.apache.doris.mysql.MysqlEofPacket;
import org.apache.doris.mysql.MysqlSerializer;
import org.apache.doris.mysql.privilege.PrivPredicate;
import org.apache.doris.nereids.NereidsPlanner;
import org.apache.doris.nereids.StatementContext;
import org.apache.doris.nereids.glue.LogicalPlanAdapter;
import org.apache.doris.nereids.stats.StatsErrorEstimator;
import org.apache.doris.nereids.trees.plans.commands.Command;
import org.apache.doris.planner.OlapScanNode;
import org.apache.doris.planner.OriginalPlanner;
import org.apache.doris.planner.Planner;
import org.apache.doris.planner.ScanNode;
import org.apache.doris.proto.Data;
import org.apache.doris.proto.InternalService;
import org.apache.doris.proto.Types;
import org.apache.doris.qe.CommonResultSet.CommonResultSetMetaData;
import org.apache.doris.qe.QueryState.MysqlStateType;
import org.apache.doris.qe.cache.Cache;
import org.apache.doris.qe.cache.CacheAnalyzer;
import org.apache.doris.qe.cache.CacheAnalyzer.CacheMode;
import org.apache.doris.rewrite.ExprRewriter;
import org.apache.doris.rewrite.mvrewrite.MVSelectFailedException;
import org.apache.doris.rpc.RpcException;
import org.apache.doris.service.FrontendOptions;
import org.apache.doris.statistics.util.InternalQueryBuffer;
import org.apache.doris.statistics.util.InternalQueryResult.ResultRow;
import org.apache.doris.task.LoadEtlTask;
import org.apache.doris.thrift.TFileFormatType;
import org.apache.doris.thrift.TFileType;
import org.apache.doris.thrift.TLoadTxnBeginRequest;
import org.apache.doris.thrift.TLoadTxnBeginResult;
import org.apache.doris.thrift.TMergeType;
import org.apache.doris.thrift.TQueryOptions;
import org.apache.doris.thrift.TQueryType;
import org.apache.doris.thrift.TResultBatch;
import org.apache.doris.thrift.TStreamLoadPutRequest;
import org.apache.doris.thrift.TTxnParams;
import org.apache.doris.thrift.TUniqueId;
import org.apache.doris.thrift.TWaitingTxnStatusRequest;
import org.apache.doris.thrift.TWaitingTxnStatusResult;
import org.apache.doris.transaction.TabletCommitInfo;
import org.apache.doris.transaction.TransactionEntry;
import org.apache.doris.transaction.TransactionState;
import org.apache.doris.transaction.TransactionStatus;

import com.google.common.base.Preconditions;
import com.google.common.base.Strings;
import com.google.common.collect.Lists;
import com.google.common.collect.Maps;
import com.google.common.collect.Sets;
import com.google.protobuf.ByteString;
import io.opentelemetry.api.trace.Span;
import io.opentelemetry.context.Context;
import io.opentelemetry.context.Scope;
import org.apache.logging.log4j.LogManager;
import org.apache.logging.log4j.Logger;
import org.apache.thrift.TException;

import java.io.IOException;
import java.io.StringReader;
import java.nio.ByteBuffer;
import java.util.ArrayList;
import java.util.Collections;
import java.util.List;
import java.util.Map;
import java.util.Set;
import java.util.UUID;
import java.util.concurrent.ExecutionException;
import java.util.concurrent.TimeoutException;
import java.util.concurrent.atomic.AtomicLong;
import java.util.stream.Collectors;

// Do one COM_QUERY process.
// first: Parse receive byte array to statement struct.
// second: Do handle function for statement.
public class StmtExecutor implements ProfileWriter {
    private static final Logger LOG = LogManager.getLogger(StmtExecutor.class);

    private static final AtomicLong STMT_ID_GENERATOR = new AtomicLong(0);
    private static final int MAX_DATA_TO_SEND_FOR_TXN = 100;
    private static final String NULL_VALUE_FOR_LOAD = "\\N";
    private final Object writeProfileLock = new Object();
    private ConnectContext context;
    private final StatementContext statementContext;
    private MysqlSerializer serializer;
    private OriginStatement originStmt;
    private StatementBase parsedStmt;
    private Analyzer analyzer;
    private RuntimeProfile profile;
    private RuntimeProfile summaryProfile;
    private RuntimeProfile plannerRuntimeProfile;
    private volatile boolean isFinishedProfile = false;
    private String queryType = "Query";
    private volatile Coordinator coord = null;
    private MasterOpExecutor masterOpExecutor = null;
    private RedirectStatus redirectStatus = null;
    private Planner planner;
    private boolean isProxy;
    private ShowResultSet proxyResultSet = null;
    private Data.PQueryStatistics.Builder statisticsForAuditLog;
    private boolean isCached;
    private QueryPlannerProfile plannerProfile = new QueryPlannerProfile();
    private String stmtName;
    private PrepareStmt prepareStmt;
    private String mysqlLoadId;

    // The result schema if "dry_run_query" is true.
    // Only one column to indicate the real return row numbers.
    private static final CommonResultSetMetaData DRY_RUN_QUERY_METADATA = new CommonResultSetMetaData(
            Lists.newArrayList(new Column("ReturnedRows", PrimitiveType.STRING)));

    // this constructor is mainly for proxy
    public StmtExecutor(ConnectContext context, OriginStatement originStmt, boolean isProxy) {
        this.context = context;
        this.originStmt = originStmt;
        this.serializer = context.getMysqlChannel().getSerializer();
        this.isProxy = isProxy;
        this.statementContext = new StatementContext(context, originStmt);
        this.context.setStatementContext(statementContext);
    }

    public StmtExecutor(ConnectContext context, String stmt) {
        this(context, new OriginStatement(stmt, 0), false);
        this.stmtName = stmt;
    }

    // constructor for receiving parsed stmt from connect processor
    public StmtExecutor(ConnectContext ctx, StatementBase parsedStmt) {
        this.context = ctx;
        this.parsedStmt = parsedStmt;
        this.originStmt = parsedStmt.getOrigStmt();
        this.serializer = context.getMysqlChannel().getSerializer();
        this.isProxy = false;
        if (parsedStmt instanceof LogicalPlanAdapter) {
            this.statementContext = ((LogicalPlanAdapter) parsedStmt).getStatementContext();
            this.statementContext.setConnectContext(ctx);
            this.statementContext.setOriginStatement(originStmt);
            this.statementContext.setParsedStatement(parsedStmt);
        } else {
            this.statementContext = new StatementContext(ctx, originStmt);
            this.statementContext.setParsedStatement(parsedStmt);
        }
        this.context.setStatementContext(statementContext);
    }

    public static InternalService.PDataRow getRowStringValue(List<Expr> cols) throws UserException {
        if (cols.isEmpty()) {
            return null;
        }
        InternalService.PDataRow.Builder row = InternalService.PDataRow.newBuilder();
        for (Expr expr : cols) {
            if (!expr.isLiteralOrCastExpr()) {
                throw new UserException(
                        "do not support non-literal expr in transactional insert operation: " + expr.toSql());
            }
            if (expr instanceof NullLiteral) {
                row.addColBuilder().setValue(NULL_VALUE_FOR_LOAD);
            } else if (expr instanceof ArrayLiteral) {
                row.addColBuilder().setValue(expr.getStringValueForArray());
            } else {
                row.addColBuilder().setValue(expr.getStringValue());
            }
        }
        return row.build();
    }

    public void setCoord(Coordinator coord) {
        this.coord = coord;
    }

    public Analyzer getAnalyzer() {
        return analyzer;
    }

    // At the end of query execution, we begin to add up profile
    private void initProfile(QueryPlannerProfile plannerProfile, boolean waiteBeReport) {
        RuntimeProfile queryProfile;
        // when a query hits the sql cache, `coord` is null.
        if (coord == null) {
            queryProfile = new RuntimeProfile("Execution Profile " + DebugUtil.printId(context.queryId()));
        } else {
            queryProfile = coord.getQueryProfile();
        }
        if (profile == null) {
            profile = new RuntimeProfile("Query");
            summaryProfile = new RuntimeProfile("Summary");
            profile.addChild(summaryProfile);
            summaryProfile.addInfoString(ProfileManager.START_TIME, TimeUtils.longToTimeString(context.getStartTime()));
            updateSummaryProfile(waiteBeReport);
            for (Map.Entry<String, String> entry : getSummaryInfo().entrySet()) {
                summaryProfile.addInfoString(entry.getKey(), entry.getValue());
            }
            summaryProfile.addInfoString(ProfileManager.TRACE_ID, context.getSessionVariable().getTraceId());
            plannerRuntimeProfile = new RuntimeProfile("Execution Summary");
            summaryProfile.addChild(plannerRuntimeProfile);
            profile.addChild(queryProfile);
        } else {
            updateSummaryProfile(waiteBeReport);
        }
        plannerProfile.initRuntimeProfile(plannerRuntimeProfile);

        queryProfile.getCounterTotalTime().setValue(TimeUtils.getEstimatedTime(plannerProfile.getQueryBeginTime()));
        endProfile(waiteBeReport);
    }

    private void endProfile(boolean waitProfileDone) {
        if (context != null && context.getSessionVariable().enableProfile() && coord != null) {
            coord.endProfile(waitProfileDone);
        }
    }

    private void updateSummaryProfile(boolean waiteBeReport) {
        Preconditions.checkNotNull(summaryProfile);
        long currentTimestamp = System.currentTimeMillis();
        long totalTimeMs = currentTimestamp - context.getStartTime();
        summaryProfile.addInfoString(ProfileManager.END_TIME,
                waiteBeReport ? TimeUtils.longToTimeString(currentTimestamp) : "N/A");
        summaryProfile.addInfoString(ProfileManager.TOTAL_TIME, DebugUtil.getPrettyStringMs(totalTimeMs));
        summaryProfile.addInfoString(ProfileManager.QUERY_STATE,
                !waiteBeReport && context.getState().getStateType().equals(MysqlStateType.OK) ? "RUNNING" :
                        context.getState().toString());
    }

    private Map<String, String> getSummaryInfo() {
        Map<String, String> infos = Maps.newLinkedHashMap();
        infos.put(ProfileManager.JOB_ID, "N/A");
        infos.put(ProfileManager.QUERY_ID, DebugUtil.printId(context.queryId()));
        infos.put(ProfileManager.QUERY_TYPE, queryType);
        infos.put(ProfileManager.DORIS_VERSION, Version.DORIS_BUILD_VERSION);
        infos.put(ProfileManager.USER, context.getQualifiedUser());
        infos.put(ProfileManager.DEFAULT_DB, context.getDatabase());
        infos.put(ProfileManager.SQL_STATEMENT, originStmt.originStmt);
        infos.put(ProfileManager.IS_CACHED, isCached ? "Yes" : "No");

        Map<String, Integer> beToInstancesNum =
                coord == null ? Maps.newTreeMap() : coord.getBeToInstancesNum();
        infos.put(ProfileManager.TOTAL_INSTANCES_NUM,
                String.valueOf(beToInstancesNum.values().stream().reduce(0, Integer::sum)));
        infos.put(ProfileManager.INSTANCES_NUM_PER_BE, beToInstancesNum.toString());
        infos.put(ProfileManager.PARALLEL_FRAGMENT_EXEC_INSTANCE,
                String.valueOf(context.sessionVariable.parallelExecInstanceNum));
        return infos;
    }

    public void addProfileToSpan() {
        Span span = Span.fromContext(Context.current());
        if (!span.isRecording()) {
            return;
        }
        for (Map.Entry<String, String> entry : getSummaryInfo().entrySet()) {
            span.setAttribute(entry.getKey(), entry.getValue());
        }
    }

    public Planner planner() {
        return planner;
    }

    public boolean isForwardToMaster() {
        if (Env.getCurrentEnv().isMaster()) {
            return false;
        }

        // this is a query stmt, but this non-master FE can not read, forward it to master
        if ((parsedStmt instanceof QueryStmt) && !Env.getCurrentEnv().isMaster()
                && !Env.getCurrentEnv().canRead()) {
            return true;
        }

        if (redirectStatus == null) {
            return false;
        } else {
            return redirectStatus.isForwardToMaster();
        }
    }

    public ByteBuffer getOutputPacket() {
        if (masterOpExecutor == null) {
            return null;
        } else {
            return masterOpExecutor.getOutputPacket();
        }
    }

    public ShowResultSet getProxyResultSet() {
        return proxyResultSet;
    }

    public ShowResultSet getShowResultSet() {
        if (masterOpExecutor == null) {
            return null;
        } else {
            return masterOpExecutor.getProxyResultSet();
        }
    }

    public String getProxyStatus() {
        if (masterOpExecutor == null) {
            return MysqlStateType.UNKNOWN.name();
        }
        return masterOpExecutor.getProxyStatus();
    }

    public boolean isQueryStmt() {
        return parsedStmt != null && parsedStmt instanceof QueryStmt;
    }

    public boolean isInsertStmt() {
        return parsedStmt != null && parsedStmt instanceof InsertStmt;
    }

    /**
     * Used for audit in ConnectProcessor.
     * <p>
     * TODO: There are three interface in StatementBase be called when doing audit:
     *      toDigest needAuditEncryption when parsedStmt is not a query
     *      and isValuesOrConstantSelect when parsedStmt is instance of InsertStmt.
     *      toDigest: is used to compute Statement fingerprint for blocking some queries
     *      needAuditEncryption: when this interface return true,
     *          log statement use toSql function instead of log original string
     *      isValuesOrConstantSelect: when this interface return true, original string is truncated at 1024
     *
     * @return parsed and analyzed statement for Stale planner.
     * an unresolved LogicalPlan wrapped with a LogicalPlanAdapter for Nereids.
     */
    public StatementBase getParsedStmt() {
        return parsedStmt;
    }

    // query with a random sql
    public void execute() throws Exception {
        UUID uuid = UUID.randomUUID();
        TUniqueId queryId = new TUniqueId(uuid.getMostSignificantBits(), uuid.getLeastSignificantBits());
        Span executeSpan = context.getTracer().spanBuilder("execute").setParent(Context.current()).startSpan();
        try (Scope scope = executeSpan.makeCurrent()) {
            execute(queryId);
        } finally {
            executeSpan.end();
        }
    }

    // Execute one statement with queryId
    // The queryId will be set in ConnectContext
    // This queryId will also be sent to master FE for exec master only query.
    // query id in ConnectContext will be changed when retry exec a query or master FE return a different one.
    // Exception:
    // IOException: talk with client failed.
    public void execute(TUniqueId queryId) throws Exception {
        SessionVariable sessionVariable = context.getSessionVariable();
        if (sessionVariable.enableProfile && sessionVariable.isEnableNereidsPlanner()) {
            ConnectContext.get().setStatsErrorEstimator(new StatsErrorEstimator());
        }
        context.setStartTime();

        plannerProfile.setQueryBeginTime();
        context.setStmtId(STMT_ID_GENERATOR.incrementAndGet());
        context.setQueryId(queryId);
        // set isQuery first otherwise this state will be lost if some error occurs
        if (parsedStmt instanceof QueryStmt) {
            context.getState().setIsQuery(true);
        }

        if (parsedStmt instanceof LogicalPlanAdapter) {
            context.getState().setNereids(true);
            if (parsedStmt.getExplainOptions() == null
                    && !(((LogicalPlanAdapter) parsedStmt).getLogicalPlan() instanceof Command)) {
                context.getState().setIsQuery(true);
            }
        }

        try {
            if (context.isTxnModel() && !(parsedStmt instanceof InsertStmt)
                    && !(parsedStmt instanceof TransactionStmt)) {
                throw new TException("This is in a transaction, only insert, commit, rollback is acceptable.");
            }
            // support select hint e.g. select /*+ SET_VAR(query_timeout=1) */ sleep(3);
            analyzeVariablesInStmt();

            if (!context.isTxnModel()) {
                Span queryAnalysisSpan =
                        context.getTracer().spanBuilder("query analysis").setParent(Context.current()).startSpan();
                try (Scope scope = queryAnalysisSpan.makeCurrent()) {
                    // analyze this query
                    try {
                        analyze(context.getSessionVariable().toThrift());
                    } catch (NereidsException e) {
                        if (!context.getSessionVariable().enableFallbackToOriginalPlanner) {
                            LOG.warn("Analyze failed. {}", context.getQueryIdentifier(), e);
                            throw e.getException();
                        }
                        // fall back to legacy planner
                        LOG.warn("fall back to legacy planner, because: {}", e.getMessage(), e);
                        parsedStmt = null;
                        context.getState().setNereids(false);
                        analyze(context.getSessionVariable().toThrift());
                    }
                } catch (Exception e) {
                    queryAnalysisSpan.recordException(e);
                    throw e;
                } finally {
                    queryAnalysisSpan.end();
                }
                if (isForwardToMaster()) {
                    if (isProxy) {
                        // This is already a stmt forwarded from other FE.
                        // If goes here, which means we can't find a valid Master FE(some error happens).
                        // To avoid endless forward, throw exception here.
                        throw new UserException("The statement has been forwarded to master FE("
                                + Env.getCurrentEnv().getSelfNode().getIp() + ") and failed to execute"
                                + " because Master FE is not ready. You may need to check FE's status");
                    }
                    forwardToMaster();
                    if (masterOpExecutor != null && masterOpExecutor.getQueryId() != null) {
                        context.setQueryId(masterOpExecutor.getQueryId());
                    }
                    return;
                } else {
                    LOG.debug("no need to transfer to Master. stmt: {}", context.getStmtId());
                }
            } else {
                analyzer = new Analyzer(context.getEnv(), context);
                parsedStmt.analyze(analyzer);
            }

            if (prepareStmt instanceof PrepareStmt) {
                handlePrepareStmt();
                return;
            }

            if (parsedStmt instanceof QueryStmt || parsedStmt instanceof LogicalPlanAdapter) {
                if (!parsedStmt.isExplain()) {
                    // sql/sqlHash block
                    try {
                        Env.getCurrentEnv().getSqlBlockRuleMgr().matchSql(
                                originStmt.originStmt, context.getSqlHash(), context.getQualifiedUser());
                    } catch (AnalysisException e) {
                        LOG.warn(e.getMessage());
                        context.getState().setError(e.getMysqlErrorCode(), e.getMessage());
                        return;
                    }
                    // limitations: partition_num, tablet_num, cardinality
                    List<ScanNode> scanNodeList = planner.getScanNodes();
                    for (ScanNode scanNode : scanNodeList) {
                        if (scanNode instanceof OlapScanNode) {
                            OlapScanNode olapScanNode = (OlapScanNode) scanNode;
                            Env.getCurrentEnv().getSqlBlockRuleMgr().checkLimitations(
                                    olapScanNode.getSelectedPartitionNum().longValue(),
                                    olapScanNode.getSelectedTabletsNum(),
                                    olapScanNode.getCardinality(),
                                    context.getQualifiedUser());
                        }
                    }
                }

                int retryTime = Config.max_query_retry_time;
                for (int i = 0; i < retryTime; i++) {
                    try {
                        //reset query id for each retry
                        if (i > 0) {
                            UUID uuid = UUID.randomUUID();
                            TUniqueId newQueryId = new TUniqueId(uuid.getMostSignificantBits(),
                                    uuid.getLeastSignificantBits());
                            AuditLog.getQueryAudit().log("Query {} {} times with new query id: {}",
                                    DebugUtil.printId(queryId), i, DebugUtil.printId(newQueryId));
                            context.setQueryId(newQueryId);
                        }
                        handleQueryStmt();
                        break;
                    } catch (RpcException e) {
                        if (i == retryTime - 1) {
                            throw e;
                        }
                        if (!context.getMysqlChannel().isSend()) {
                            LOG.warn("retry {} times. stmt: {}", (i + 1), parsedStmt.getOrigStmt().originStmt);
                        } else {
                            throw e;
                        }
                    } finally {
                        // The final profile report occurs after be returns the query data, and the profile cannot be
                        // received after unregisterQuery(), causing the instance profile to be lost, so we should wait
                        // for the profile before unregisterQuery().
                        endProfile(true);
                        QeProcessorImpl.INSTANCE.unregisterQuery(context.queryId());
                    }
                }
            } else if (parsedStmt instanceof SetStmt) {
                handleSetStmt();
            } else if (parsedStmt instanceof EnterStmt) {
                handleEnterStmt();
            } else if (parsedStmt instanceof SwitchStmt) {
                handleSwitchStmt();
            } else if (parsedStmt instanceof UseStmt) {
                handleUseStmt();
            } else if (parsedStmt instanceof TransactionStmt) {
                handleTransactionStmt();
            } else if (parsedStmt instanceof CreateTableAsSelectStmt) {
                handleCtasStmt();
            } else if (parsedStmt instanceof InsertStmt) { // Must ahead of DdlStmt because InserStmt is its subclass
                try {
                    handleInsertStmt();
                    if (!((InsertStmt) parsedStmt).getQueryStmt().isExplain()) {
                        queryType = "Load";
                    }
                } catch (Throwable t) {
                    LOG.warn("handle insert stmt fail: {}", t.getMessage());
                    // the transaction of this insert may already begin, we will abort it at outer finally block.
                    throw t;
                }
            } else if (parsedStmt instanceof LoadStmt) {
                handleLoadStmt();
            } else if (parsedStmt instanceof UpdateStmt) {
                handleUpdateStmt();
            } else if (parsedStmt instanceof DdlStmt) {
                if (parsedStmt instanceof DeleteStmt && ((DeleteStmt) parsedStmt).getFromClause() != null) {
                    handleDeleteStmt();
                } else {
                    handleDdlStmt();
                }
            } else if (parsedStmt instanceof ShowStmt) {
                handleShow();
            } else if (parsedStmt instanceof KillStmt) {
                handleKill();
            } else if (parsedStmt instanceof ExportStmt) {
                handleExportStmt();
            } else if (parsedStmt instanceof UnlockTablesStmt) {
                handleUnlockTablesStmt();
            } else if (parsedStmt instanceof LockTablesStmt) {
                handleLockTablesStmt();
            } else if (parsedStmt instanceof UnsupportedStmt) {
                handleUnsupportedStmt();
            } else {
                context.getState().setError(ErrorCode.ERR_NOT_SUPPORTED_YET, "Do not support this query.");
            }
        } catch (IOException e) {
            LOG.warn("execute IOException. {}", context.getQueryIdentifier(), e);
            // the exception happens when interact with client
            // this exception shows the connection is gone
            context.getState().setError(ErrorCode.ERR_UNKNOWN_ERROR, e.getMessage());
            throw e;
        } catch (UserException e) {
            // analysis exception only print message, not print the stack
            LOG.warn("execute Exception. {}", context.getQueryIdentifier(), e);
            context.getState().setError(e.getMysqlErrorCode(), e.getMessage());
            context.getState().setErrType(QueryState.ErrType.ANALYSIS_ERR);
        } catch (Exception e) {
            LOG.warn("execute Exception. {}", context.getQueryIdentifier(), e);
            context.getState().setError(ErrorCode.ERR_UNKNOWN_ERROR,
                    e.getClass().getSimpleName() + ", msg: " + Util.getRootCauseMessage(e));
            if (parsedStmt instanceof KillStmt) {
                // ignore kill stmt execute err(not monitor it)
                context.getState().setErrType(QueryState.ErrType.ANALYSIS_ERR);
            }
        } finally {
            // revert Session Value
            try {
                VariableMgr.revertSessionValue(sessionVariable);
                // origin value init
                sessionVariable.setIsSingleSetVar(false);
                sessionVariable.clearSessionOriginValue();
            } catch (DdlException e) {
                LOG.warn("failed to revert Session value. {}", context.getQueryIdentifier(), e);
                context.getState().setError(e.getMysqlErrorCode(), e.getMessage());
            }
            if (!context.isTxnModel() && parsedStmt instanceof InsertStmt) {
                InsertStmt insertStmt = (InsertStmt) parsedStmt;
                // The transaction of an insert operation begin at analyze phase.
                // So we should abort the transaction at this finally block if it encounters exception.
                if (insertStmt.isTransactionBegin() && context.getState().getStateType() == MysqlStateType.ERR) {
                    try {
                        String errMsg = Strings.emptyToNull(context.getState().getErrorMessage());
                        Env.getCurrentGlobalTransactionMgr().abortTransaction(
                                insertStmt.getDbObj().getId(), insertStmt.getTransactionId(),
                                (errMsg == null ? "unknown reason" : errMsg));
                    } catch (Exception abortTxnException) {
                        LOG.warn("errors when abort txn. {}", context.getQueryIdentifier(), abortTxnException);
                    }
                }
            }
        }
    }

    /**
     * get variables in stmt.
     *
     * @throws DdlException
     */
    private void analyzeVariablesInStmt() throws DdlException {
        analyzeVariablesInStmt(parsedStmt);
    }

    private void analyzeVariablesInStmt(StatementBase statement) throws DdlException {
        SessionVariable sessionVariable = context.getSessionVariable();
        if (statement instanceof SelectStmt) {
            SelectStmt selectStmt = (SelectStmt) statement;
            Map<String, String> optHints = selectStmt.getSelectList().getOptHints();
            if (optHints != null) {
                sessionVariable.setIsSingleSetVar(true);
                for (String key : optHints.keySet()) {
                    VariableMgr.setVar(sessionVariable, new SetVar(key, new StringLiteral(optHints.get(key))));
                }
            }
        }
    }

    private void forwardToMaster() throws Exception {
        boolean isQuery = parsedStmt instanceof QueryStmt;
        masterOpExecutor = new MasterOpExecutor(originStmt, context, redirectStatus, isQuery);
        LOG.debug("need to transfer to Master. stmt: {}", context.getStmtId());
        masterOpExecutor.execute();
    }

    @Override
    public void writeProfile(boolean isLastWriteProfile) {
        if (!context.getSessionVariable().enableProfile()) {
            return;
        }
        synchronized (writeProfileLock) {
            if (isFinishedProfile) {
                return;
            }
            initProfile(plannerProfile, isLastWriteProfile);
            profile.computeTimeInChildProfile();
            ProfileManager.getInstance().pushProfile(profile);
            isFinishedProfile = isLastWriteProfile;
        }
    }

    // Analyze one statement to structure in memory.
    public void analyze(TQueryOptions tQueryOptions) throws UserException {
        if (LOG.isDebugEnabled()) {
            LOG.debug("begin to analyze stmt: {}, forwarded stmt id: {}",
                    context.getStmtId(), context.getForwardedStmtId());
        }

        boolean preparedStmtReanalyzed = false;
        PrepareStmtContext preparedStmtCtx = null;
        if (parsedStmt instanceof ExecuteStmt) {
            ExecuteStmt execStmt = (ExecuteStmt) parsedStmt;
            preparedStmtCtx = context.getPreparedStmt(execStmt.getName());
            if (preparedStmtCtx == null) {
                throw new UserException("Could not execute, since `" + execStmt.getName() + "` not exist");
            }
            // parsedStmt may already by set when constructing this StmtExecutor();
            preparedStmtCtx.stmt.asignValues(execStmt.getArgs());
            parsedStmt = preparedStmtCtx.stmt.getInnerStmt();
            planner = preparedStmtCtx.planner;
            analyzer = preparedStmtCtx.analyzer;
            Preconditions.checkState(parsedStmt.isAnalyzed());
            LOG.debug("already prepared stmt: {}", preparedStmtCtx.stmtString);
            if (!preparedStmtCtx.stmt.needReAnalyze()) {
                // Return directly to bypass analyze and plan
                return;
            }
            // continue analyze
            preparedStmtReanalyzed = true;
            preparedStmtCtx.stmt.analyze(analyzer);
        }

        parse();

        // yiguolei: insert stmt's grammar analysis will write editlog,
        // so that we check if the stmt should be forward to master here
        // if the stmt should be forward to master, then just return here and the master will do analysis again
        if (isForwardToMaster()) {
            return;
        }

        analyzer = new Analyzer(context.getEnv(), context);

        if (parsedStmt instanceof PrepareStmt || context.getCommand() == MysqlCommand.COM_STMT_PREPARE) {
            if (context.getCommand() == MysqlCommand.COM_STMT_PREPARE) {
                prepareStmt = new PrepareStmt(parsedStmt,
                        String.valueOf(context.getEnv().getNextStmtId()), true /*binary protocol*/);
            } else {
                prepareStmt = (PrepareStmt) parsedStmt;
            }
            prepareStmt.setContext(context);
            prepareStmt.analyze(analyzer);
            // Need analyze inner statement
            parsedStmt = prepareStmt.getInnerStmt();
        }

        // Convert show statement to select statement here
        if (parsedStmt instanceof ShowStmt) {
            SelectStmt selectStmt = ((ShowStmt) parsedStmt).toSelectStmt(analyzer);
            if (selectStmt != null) {
                setParsedStmt(selectStmt);
            }
        }

        if (parsedStmt instanceof QueryStmt
                || parsedStmt instanceof InsertStmt
                || parsedStmt instanceof CreateTableAsSelectStmt
                || parsedStmt instanceof LogicalPlanAdapter) {
            Map<Long, TableIf> tableMap = Maps.newTreeMap();
            QueryStmt queryStmt;
            Set<String> parentViewNameSet = Sets.newHashSet();
            if (parsedStmt instanceof QueryStmt) {
                queryStmt = (QueryStmt) parsedStmt;
                queryStmt.getTables(analyzer, false, tableMap, parentViewNameSet);
            } else if (parsedStmt instanceof CreateTableAsSelectStmt) {
                CreateTableAsSelectStmt parsedStmt = (CreateTableAsSelectStmt) this.parsedStmt;
                queryStmt = parsedStmt.getQueryStmt();
                queryStmt.getTables(analyzer, false, tableMap, parentViewNameSet);
            } else if (parsedStmt instanceof InsertStmt) {
                InsertStmt insertStmt = (InsertStmt) parsedStmt;
                insertStmt.getTables(analyzer, tableMap, parentViewNameSet);
            }
            // table id in tableList is in ascending order because that table map is a sorted map
            List<TableIf> tables = Lists.newArrayList(tableMap.values());
            int analyzeTimes = 2;
            for (int i = 1; i <= analyzeTimes; i++) {
                MetaLockUtils.readLockTables(tables);
                try {
                    analyzeAndGenerateQueryPlan(tQueryOptions);
                    break;
                } catch (MVSelectFailedException e) {
                    /*
                     * If there is MVSelectFailedException after the first planner,
                     * there will be error mv rewritten in query.
                     * So, the query should be reanalyzed without mv rewritten and planner again.
                     * Attention: Only error rewritten tuple is forbidden to mv rewrite in the second time.
                     */
                    if (i == analyzeTimes) {
                        throw e;
                    } else {
                        resetAnalyzerAndStmt();
                    }
                } catch (UserException e) {
                    throw e;
                } catch (Exception e) {
                    LOG.warn("Analyze failed. {}", context.getQueryIdentifier(), e);
                    if (parsedStmt instanceof LogicalPlanAdapter) {
                        throw new NereidsException(new AnalysisException("Unexpected exception: " + e.getMessage(), e));
                    }
                    throw new AnalysisException("Unexpected exception: " + e.getMessage());
                } finally {
                    MetaLockUtils.readUnlockTables(tables);
                }
            }
        } else {
            try {
                parsedStmt.analyze(analyzer);
            } catch (UserException e) {
                throw e;
            } catch (Exception e) {
                LOG.warn("Analyze failed. {}", context.getQueryIdentifier(), e);
                throw new AnalysisException("Unexpected exception: " + e.getMessage());
            }
        }
        if (preparedStmtReanalyzed) {
            LOG.debug("update planner and analyzer after prepared statement reanalyzed");
            preparedStmtCtx.planner = planner;
            preparedStmtCtx.analyzer = analyzer;
            Preconditions.checkNotNull(preparedStmtCtx.stmt);
            preparedStmtCtx.analyzer.setPrepareStmt(preparedStmtCtx.stmt);
        }
    }

    private void parse() throws AnalysisException, DdlException {
        // parsedStmt may already by set when constructing this StmtExecutor();
        if (parsedStmt == null) {
            // Parse statement with parser generated by CUP&FLEX
            SqlScanner input = new SqlScanner(new StringReader(originStmt.originStmt),
                    context.getSessionVariable().getSqlMode());
            SqlParser parser = new SqlParser(input);
            try {
                StatementBase parsedStmt = setParsedStmt(SqlParserUtils.getStmt(parser, originStmt.idx));
                parsedStmt.setOrigStmt(originStmt);
                parsedStmt.setUserInfo(context.getCurrentUserIdentity());
            } catch (Error e) {
                LOG.info("error happened when parsing stmt {}, id: {}", originStmt, context.getStmtId(), e);
                throw new AnalysisException("sql parsing error, please check your sql");
            } catch (AnalysisException e) {
                String syntaxError = parser.getErrorMsg(originStmt.originStmt);
                LOG.info("analysis exception happened when parsing stmt {}, id: {}, error: {}",
                        originStmt, context.getStmtId(), syntaxError, e);
                if (syntaxError == null) {
                    throw e;
                } else {
                    throw new AnalysisException(syntaxError, e);
                }
            } catch (Exception e) {
                // TODO(lingbin): we catch 'Exception' to prevent unexpected error,
                // should be removed this try-catch clause future.
                LOG.info("unexpected exception happened when parsing stmt {}, id: {}, error: {}",
                        originStmt, context.getStmtId(), parser.getErrorMsg(originStmt.originStmt), e);
                throw new AnalysisException("Unexpected exception: " + e.getMessage());
            }

            analyzeVariablesInStmt();
        }
        redirectStatus = parsedStmt.getRedirectStatus();
    }

    private void analyzeAndGenerateQueryPlan(TQueryOptions tQueryOptions) throws UserException {
        if (parsedStmt instanceof QueryStmt || parsedStmt instanceof InsertStmt) {
            QueryStmt queryStmt = null;
            if (parsedStmt instanceof QueryStmt) {
                queryStmt = (QueryStmt) parsedStmt;
            }
            if (parsedStmt instanceof InsertStmt) {
                queryStmt = (QueryStmt) ((InsertStmt) parsedStmt).getQueryStmt();
            }
            if (queryStmt.getOrderByElements() != null && queryStmt.getOrderByElements().isEmpty()) {
                queryStmt.removeOrderByElements();
            }
        }
        parsedStmt.analyze(analyzer);
        if (parsedStmt instanceof QueryStmt || parsedStmt instanceof InsertStmt) {
            ExprRewriter rewriter = analyzer.getExprRewriter();
            rewriter.reset();
            if (context.getSessionVariable().isEnableFoldConstantByBe()) {
                // fold constant expr
                parsedStmt.foldConstant(rewriter, tQueryOptions);

            }
            // Apply expr and subquery rewrites.
            ExplainOptions explainOptions = parsedStmt.getExplainOptions();
            boolean reAnalyze = false;

            parsedStmt.rewriteExprs(rewriter);
            reAnalyze = rewriter.changed();
            if (analyzer.containSubquery()) {
                parsedStmt = setParsedStmt(StmtRewriter.rewrite(analyzer, parsedStmt));
                reAnalyze = true;
            }
            if (parsedStmt instanceof SelectStmt) {
                if (StmtRewriter.rewriteByPolicy(parsedStmt, analyzer)) {
                    reAnalyze = true;
                }
            }
            if (parsedStmt instanceof SetOperationStmt) {
                List<SetOperationStmt.SetOperand> operands = ((SetOperationStmt) parsedStmt).getOperands();
                for (SetOperationStmt.SetOperand operand : operands) {
                    if (StmtRewriter.rewriteByPolicy(operand.getQueryStmt(), analyzer)) {
                        reAnalyze = true;
                    }
                }
            }
            if (parsedStmt instanceof InsertStmt) {
                QueryStmt queryStmt = ((InsertStmt) parsedStmt).getQueryStmt();
                if (queryStmt != null && StmtRewriter.rewriteByPolicy(queryStmt, analyzer)) {
                    reAnalyze = true;
                }
            }
            if (reAnalyze) {
                // The rewrites should have no user-visible effect. Remember the original result
                // types and column labels to restore them after the rewritten stmt has been
                // reset() and re-analyzed.
                List<Type> origResultTypes = Lists.newArrayList();
                for (Expr e : parsedStmt.getResultExprs()) {
                    origResultTypes.add(e.getType());
                }
                List<String> origColLabels =
                        Lists.newArrayList(parsedStmt.getColLabels());
                // Re-analyze the stmt with a new analyzer.
                analyzer = new Analyzer(context.getEnv(), context);

                if (prepareStmt != null) {
                    // Re-analyze prepareStmt with a new analyzer
                    prepareStmt.reset();
                    prepareStmt.analyze(analyzer);
                }
                // query re-analyze
                parsedStmt.reset();
                parsedStmt.analyze(analyzer);

                // Restore the original result types and column labels.
                parsedStmt.castResultExprs(origResultTypes);
                parsedStmt.setColLabels(origColLabels);
                if (LOG.isTraceEnabled()) {
                    LOG.trace("rewrittenStmt: " + parsedStmt.toSql());
                }
                if (explainOptions != null) {
                    parsedStmt.setIsExplain(explainOptions);
                }
            }
        }
        plannerProfile.setQueryAnalysisFinishTime();

        if (parsedStmt instanceof LogicalPlanAdapter) {
            // create plan
            planner = new NereidsPlanner(statementContext);
        } else {
            planner = new OriginalPlanner(analyzer);
        }
        if (parsedStmt instanceof QueryStmt
                || parsedStmt instanceof InsertStmt
                || parsedStmt instanceof LogicalPlanAdapter) {
            planner.plan(parsedStmt, tQueryOptions);
        }
        // TODO(zc):
        // Preconditions.checkState(!analyzer.hasUnassignedConjuncts());

        plannerProfile.setQueryPlanFinishTime();
    }

    private void resetAnalyzerAndStmt() {
        analyzer = new Analyzer(context.getEnv(), context);

        parsedStmt.reset();

        // DORIS-7361
        // Need to reset selectList before second-round analyze,
        // because exprs in selectList could be rewritten by mvExprRewriter
        // in first-round analyze, which could cause analyze failure.
        if (parsedStmt instanceof QueryStmt) {
            ((QueryStmt) parsedStmt).resetSelectList();
        }

        if (parsedStmt instanceof InsertStmt) {
            ((InsertStmt) parsedStmt).getQueryStmt().resetSelectList();
        }
    }

    // Because this is called by other thread
    public void cancel() {
        Coordinator coordRef = coord;
        if (coordRef != null) {
            coordRef.cancel();
        }
        if (mysqlLoadId != null) {
            Env.getCurrentEnv().getLoadManager().getMysqlLoadManager().cancelMySqlLoad(mysqlLoadId);
        }
    }

    // Handle kill statement.
    private void handleKill() throws DdlException {
        KillStmt killStmt = (KillStmt) parsedStmt;
        int id = killStmt.getConnectionId();
        ConnectContext killCtx = context.getConnectScheduler().getContext(id);
        if (killCtx == null) {
            ErrorReport.reportDdlException(ErrorCode.ERR_NO_SUCH_THREAD, id);
        }
        if (context == killCtx) {
            // Suicide
            context.setKilled();
        } else {
            // Check auth
            // Only user itself and user with admin priv can kill connection
            if (!killCtx.getQualifiedUser().equals(ConnectContext.get().getQualifiedUser())
                    && !Env.getCurrentEnv().getAccessManager().checkGlobalPriv(ConnectContext.get(),
                    PrivPredicate.ADMIN)) {
                ErrorReport.reportDdlException(ErrorCode.ERR_KILL_DENIED_ERROR, id);
            }

            killCtx.kill(killStmt.isConnectionKill());
        }
        context.getState().setOk();
    }

    // Process set statement.
    private void handleSetStmt() {
        try {
            SetStmt setStmt = (SetStmt) parsedStmt;
            SetExecutor executor = new SetExecutor(context, setStmt);
            executor.execute();
        } catch (DdlException e) {
            LOG.warn("", e);
            // Return error message to client.
            context.getState().setError(ErrorCode.ERR_LOCAL_VARIABLE, e.getMessage());
            return;
        }
        context.getState().setOk();
    }

    // send values from cache.
    // return true if the meta fields has been sent, otherwise, return false.
    // the meta fields must be sent right before the first batch of data(or eos flag).
    // so if it has data(or eos is true), this method must return true.
    private boolean sendCachedValues(MysqlChannel channel, List<InternalService.PCacheValue> cacheValues,
            SelectStmt selectStmt, boolean isSendFields, boolean isEos)
            throws Exception {
        RowBatch batch = null;
        boolean isSend = isSendFields;
        for (InternalService.PCacheValue value : cacheValues) {
            TResultBatch resultBatch = new TResultBatch();
            for (ByteString one : value.getRowsList()) {
                resultBatch.addToRows(ByteBuffer.wrap(one.toByteArray()));
            }
            resultBatch.setPacketSeq(1);
            resultBatch.setIsCompressed(false);
            batch = new RowBatch();
            batch.setBatch(resultBatch);
            batch.setEos(true);
            if (!isSend) {
                // send meta fields before sending first data batch.
                sendFields(selectStmt.getColLabels(), exprToType(selectStmt.getResultExprs()));
                isSend = true;
            }
            for (ByteBuffer row : batch.getBatch().getRows()) {
                channel.sendOnePacket(row);
            }
            context.updateReturnRows(batch.getBatch().getRows().size());
        }

        if (isEos) {
            if (batch != null) {
                statisticsForAuditLog = batch.getQueryStatistics() == null
                        ? null : batch.getQueryStatistics().toBuilder();
            }
            if (!isSend) {
                sendFields(selectStmt.getColLabels(), exprToType(selectStmt.getResultExprs()));
                isSend = true;
            }
            context.getState().setEof();
        }
        return isSend;
    }

    /**
     * Handle the SelectStmt via Cache.
     */
    private void handleCacheStmt(CacheAnalyzer cacheAnalyzer, MysqlChannel channel, SelectStmt selectStmt)
            throws Exception {
        InternalService.PFetchCacheResult cacheResult = cacheAnalyzer.getCacheData();
        CacheMode mode = cacheAnalyzer.getCacheMode();
        SelectStmt newSelectStmt = selectStmt;
        boolean isSendFields = false;
        if (cacheResult != null) {
            isCached = true;
            if (cacheAnalyzer.getHitRange() == Cache.HitRange.Full) {
                sendCachedValues(channel, cacheResult.getValuesList(), newSelectStmt, isSendFields, true);
                return;
            }
            // rewrite sql
            if (mode == CacheMode.Partition) {
                if (cacheAnalyzer.getHitRange() == Cache.HitRange.Left) {
                    isSendFields = sendCachedValues(channel, cacheResult.getValuesList(),
                            newSelectStmt, isSendFields, false);
                }
                newSelectStmt = cacheAnalyzer.getRewriteStmt();
                newSelectStmt.reset();
                analyzer = new Analyzer(context.getEnv(), context);
                newSelectStmt.analyze(analyzer);
                if (parsedStmt instanceof LogicalPlanAdapter) {
                    planner = new NereidsPlanner(statementContext);
                } else {
                    planner = new OriginalPlanner(analyzer);
                }
                planner.plan(newSelectStmt, context.getSessionVariable().toThrift());
            }
        }
        sendResult(false, isSendFields, newSelectStmt, channel, cacheAnalyzer, cacheResult);
    }

    private boolean handleSelectRequestInFe(SelectStmt parsedSelectStmt) throws IOException {
        List<SelectListItem> selectItemList = parsedSelectStmt.getSelectList().getItems();
        List<Column> columns = new ArrayList<>(selectItemList.size());
        ResultSetMetaData metadata = new CommonResultSet.CommonResultSetMetaData(columns);

        List<String> columnLabels = parsedSelectStmt.getColLabels();
        List<String> data = new ArrayList<>();
        for (int i = 0; i < selectItemList.size(); i++) {
            SelectListItem item = selectItemList.get(i);
            Expr expr = item.getExpr();
            String columnName = columnLabels.get(i);
            if (expr instanceof LiteralExpr) {
                columns.add(new Column(columnName, expr.getType()));
                if (expr instanceof NullLiteral) {
                    data.add(null);
                } else if (expr instanceof FloatLiteral) {
                    data.add(LiteralUtils.getStringValue((FloatLiteral) expr));
                } else if (expr instanceof DecimalLiteral) {
                    data.add(((DecimalLiteral) expr).getValue().toPlainString());
                } else if (expr instanceof ArrayLiteral) {
                    data.add(LiteralUtils.getStringValue((ArrayLiteral) expr));
                } else {
                    data.add(expr.getStringValue());
                }
            } else {
                return false;
            }
        }
        ResultSet resultSet = new CommonResultSet(metadata, Collections.singletonList(data));
        sendResultSet(resultSet);
        return true;
    }

    // Process a select statement.
    private void handleQueryStmt() throws Exception {
        // Every time set no send flag and clean all data in buffer
        context.getMysqlChannel().reset();
        Queriable queryStmt = (Queriable) parsedStmt;

        QueryDetail queryDetail = new QueryDetail(context.getStartTime(),
                DebugUtil.printId(context.queryId()),
                context.getStartTime(), -1, -1,
                QueryDetail.QueryMemState.RUNNING,
                context.getDatabase(),
                originStmt.originStmt);
        context.setQueryDetail(queryDetail);
        QueryDetailQueue.addOrUpdateQueryDetail(queryDetail);

        if (queryStmt.isExplain()) {
            String explainString = planner.getExplainString(queryStmt.getExplainOptions());
            handleExplainStmt(explainString);
            return;
        }

        // handle selects that fe can do without be, so we can make sql tools happy, especially the setup step.
        if (parsedStmt instanceof SelectStmt && ((SelectStmt) parsedStmt).getTableRefs().isEmpty()) {
            SelectStmt parsedSelectStmt = (SelectStmt) parsedStmt;
            if (handleSelectRequestInFe(parsedSelectStmt)) {
                return;
            }
        }

        MysqlChannel channel = context.getMysqlChannel();
        boolean isOutfileQuery = queryStmt.hasOutFileClause();

        // Sql and PartitionCache
        CacheAnalyzer cacheAnalyzer = new CacheAnalyzer(context, parsedStmt, planner);
        if (cacheAnalyzer.enableCache() && !isOutfileQuery && queryStmt instanceof SelectStmt) {
            handleCacheStmt(cacheAnalyzer, channel, (SelectStmt) queryStmt);
            return;
        }

        // handle select .. from xx  limit 0
        if (parsedStmt instanceof SelectStmt) {
            SelectStmt parsedSelectStmt = (SelectStmt) parsedStmt;
            if (parsedSelectStmt.getLimit() == 0) {
                LOG.info("ignore handle limit 0 ,sql:{}", parsedSelectStmt.toSql());
                sendFields(queryStmt.getColLabels(), exprToType(queryStmt.getResultExprs()));
                context.getState().setEof();
                return;
            }
        }

        sendResult(isOutfileQuery, false, queryStmt, channel, null, null);
    }

    private void sendResult(boolean isOutfileQuery, boolean isSendFields, Queriable queryStmt, MysqlChannel channel,
            CacheAnalyzer cacheAnalyzer, InternalService.PFetchCacheResult cacheResult) throws Exception {
        // 1. If this is a query with OUTFILE clause, eg: select * from tbl1 into outfile xxx,
        //    We will not send real query result to client. Instead, we only send OK to client with
        //    number of rows selected. For example:
        //          mysql> select * from tbl1 into outfile xxx;
        //          Query OK, 10 rows affected (0.01 sec)
        //
        // 2. If this is a query, send the result expr fields first, and send result data back to client.
        RowBatch batch;
        coord = new Coordinator(context, analyzer, planner, context.getStatsErrorEstimator());
        QeProcessorImpl.INSTANCE.registerQuery(context.queryId(),
                new QeProcessorImpl.QueryInfo(context, originStmt.originStmt, coord));
        coord.setProfileWriter(this);
        Span queryScheduleSpan =
                context.getTracer().spanBuilder("query schedule").setParent(Context.current()).startSpan();
        try (Scope scope = queryScheduleSpan.makeCurrent()) {
            coord.exec();
        } catch (Exception e) {
            queryScheduleSpan.recordException(e);
            throw e;
        } finally {
            queryScheduleSpan.end();
        }
        plannerProfile.setQueryScheduleFinishTime();
        writeProfile(false);
        Span fetchResultSpan = context.getTracer().spanBuilder("fetch result").setParent(Context.current()).startSpan();
        try (Scope scope = fetchResultSpan.makeCurrent()) {
            while (true) {
                // register the fetch result time.
                plannerProfile.setTempStartTime();
                batch = coord.getNext();
                plannerProfile.freshFetchResultConsumeTime();

                // for outfile query, there will be only one empty batch send back with eos flag
                if (batch.getBatch() != null) {
                    if (cacheAnalyzer != null) {
                        cacheAnalyzer.copyRowBatch(batch);
                    }

                    // register send field result time.
                    plannerProfile.setTempStartTime();
                    // For some language driver, getting error packet after fields packet
                    // will be recognized as a success result
                    // so We need to send fields after first batch arrived
                    if (!isSendFields) {
                        if (!isOutfileQuery) {
                            sendFields(queryStmt.getColLabels(), exprToType(queryStmt.getResultExprs()));
                        } else {
                            sendFields(OutFileClause.RESULT_COL_NAMES, OutFileClause.RESULT_COL_TYPES);
                        }
                        isSendFields = true;
                    }
                    for (ByteBuffer row : batch.getBatch().getRows()) {
                        channel.sendOnePacket(row);
                    }
                    plannerProfile.freshWriteResultConsumeTime();
                    context.updateReturnRows(batch.getBatch().getRows().size());
                }
                if (batch.isEos()) {
                    break;
                }
            }
            if (cacheAnalyzer != null) {
                if (cacheResult != null && cacheAnalyzer.getHitRange() == Cache.HitRange.Right) {
                    isSendFields =
                            sendCachedValues(channel, cacheResult.getValuesList(), (SelectStmt) queryStmt, isSendFields,
                                    false);
                }

                cacheAnalyzer.updateCache();
            }
            if (!isSendFields) {
                if (!isOutfileQuery) {
                    if (ConnectContext.get() != null && ConnectContext.get().getSessionVariable().dryRunQuery) {
                        // Return a one row one column result set, with the real result number
                        List<String> data = Lists.newArrayList(batch.getQueryStatistics() == null ? "0"
                                : batch.getQueryStatistics().getReturnedRows() + "");
                        ResultSet resultSet = new CommonResultSet(DRY_RUN_QUERY_METADATA,
                                Collections.singletonList(data));
                        sendResultSet(resultSet);
                        return;
                    } else {
                        sendFields(queryStmt.getColLabels(), exprToType(queryStmt.getResultExprs()));
                    }
                } else {
                    sendFields(OutFileClause.RESULT_COL_NAMES, OutFileClause.RESULT_COL_TYPES);
                }
            }

            statisticsForAuditLog = batch.getQueryStatistics() == null ? null : batch.getQueryStatistics().toBuilder();
            context.getState().setEof();
            plannerProfile.setQueryFetchResultFinishTime();
        } catch (Exception e) {
            // notify all be cancel runing fragment
            // in some case may block all fragment handle threads
            // details see issue https://github.com/apache/doris/issues/16203
            LOG.warn("cancel fragment query_id:{} cause {}", DebugUtil.printId(context.queryId()), e.getMessage());
            coord.cancel(Types.PPlanFragmentCancelReason.INTERNAL_ERROR);
            fetchResultSpan.recordException(e);
            throw e;
        } finally {
            fetchResultSpan.end();
        }
    }

    private TWaitingTxnStatusResult getWaitingTxnStatus(TWaitingTxnStatusRequest request) throws Exception {
        TWaitingTxnStatusResult statusResult = null;
        if (Env.getCurrentEnv().isMaster()) {
            statusResult = Env.getCurrentGlobalTransactionMgr()
                    .getWaitingTxnStatus(request);
        } else {
            MasterTxnExecutor masterTxnExecutor = new MasterTxnExecutor(context);
            statusResult = masterTxnExecutor.getWaitingTxnStatus(request);
        }
        return statusResult;
    }

    private void handleTransactionStmt() throws Exception {
        // Every time set no send flag and clean all data in buffer
        context.getMysqlChannel().reset();
        context.getState().setOk(0, 0, "");
        // create plan
        if (context.getTxnEntry() != null && context.getTxnEntry().getRowsInTransaction() == 0
                && (parsedStmt instanceof TransactionCommitStmt || parsedStmt instanceof TransactionRollbackStmt)) {
            context.setTxnEntry(null);
        } else if (parsedStmt instanceof TransactionBeginStmt) {
            if (context.isTxnModel()) {
                LOG.info("A transaction has already begin");
                return;
            }
            TTxnParams txnParams = new TTxnParams();
            txnParams.setNeedTxn(true).setEnablePipelineTxnLoad(Config.enable_pipeline_load)
                    .setThriftRpcTimeoutMs(5000).setTxnId(-1).setDb("").setTbl("");
            if (context.getSessionVariable().getEnableInsertStrict()) {
                txnParams.setMaxFilterRatio(0);
            } else {
                txnParams.setMaxFilterRatio(1.0);
            }
            if (context.getTxnEntry() == null) {
                context.setTxnEntry(new TransactionEntry());
            }
            context.getTxnEntry().setTxnConf(txnParams);
            StringBuilder sb = new StringBuilder();
            sb.append("{'label':'").append(context.getTxnEntry().getLabel()).append("', 'status':'")
                    .append(TransactionStatus.PREPARE.name());
            sb.append("', 'txnId':'").append("'").append("}");
            context.getState().setOk(0, 0, sb.toString());
        } else if (parsedStmt instanceof TransactionCommitStmt) {
            if (!context.isTxnModel()) {
                LOG.info("No transaction to commit");
                return;
            }

            TTxnParams txnConf = context.getTxnEntry().getTxnConf();
            try {
                InsertStreamTxnExecutor executor = new InsertStreamTxnExecutor(context.getTxnEntry());
                if (context.getTxnEntry().getDataToSend().size() > 0) {
                    // send rest data
                    executor.sendData();
                }
                // commit txn
                executor.commitTransaction();

                // wait txn visible
                TWaitingTxnStatusRequest request = new TWaitingTxnStatusRequest();
                request.setDbId(txnConf.getDbId()).setTxnId(txnConf.getTxnId());
                request.setLabelIsSet(false);
                request.setTxnIdIsSet(true);

                TWaitingTxnStatusResult statusResult = getWaitingTxnStatus(request);
                TransactionStatus txnStatus = TransactionStatus.valueOf(statusResult.getTxnStatusId());
                if (txnStatus == TransactionStatus.COMMITTED) {
                    throw new AnalysisException("transaction commit successfully, BUT data will be visible later.");
                } else if (txnStatus != TransactionStatus.VISIBLE) {
                    String errMsg = "commit failed, rollback.";
                    if (statusResult.getStatus().isSetErrorMsgs()
                            && statusResult.getStatus().getErrorMsgs().size() > 0) {
                        errMsg = String.join(". ", statusResult.getStatus().getErrorMsgs());
                    }
                    throw new AnalysisException(errMsg);
                }
                StringBuilder sb = new StringBuilder();
                sb.append("{'label':'").append(context.getTxnEntry().getLabel()).append("', 'status':'")
                        .append(txnStatus.name()).append("', 'txnId':'")
                        .append(context.getTxnEntry().getTxnConf().getTxnId()).append("'").append("}");
                context.getState().setOk(0, 0, sb.toString());
            } catch (Exception e) {
                LOG.warn("Txn commit failed", e);
                throw new AnalysisException(e.getMessage());
            } finally {
                context.setTxnEntry(null);
            }
        } else if (parsedStmt instanceof TransactionRollbackStmt) {
            if (!context.isTxnModel()) {
                LOG.info("No transaction to rollback");
                return;
            }
            try {
                // abort txn
                InsertStreamTxnExecutor executor = new InsertStreamTxnExecutor(context.getTxnEntry());
                executor.abortTransaction();

                StringBuilder sb = new StringBuilder();
                sb.append("{'label':'").append(context.getTxnEntry().getLabel()).append("', 'status':'")
                        .append(TransactionStatus.ABORTED.name()).append("', 'txnId':'")
                        .append(context.getTxnEntry().getTxnConf().getTxnId()).append("'").append("}");
                context.getState().setOk(0, 0, sb.toString());
            } catch (Exception e) {
                throw new AnalysisException(e.getMessage());
            } finally {
                context.setTxnEntry(null);
            }
        } else {
            throw new TException("parsedStmt type is not TransactionStmt");
        }
    }

    public int executeForTxn(InsertStmt insertStmt)
            throws UserException, TException, InterruptedException, ExecutionException, TimeoutException {
        if (context.isTxnIniting()) { // first time, begin txn
            beginTxn(insertStmt.getDb(), insertStmt.getTbl());
        }
        if (!context.getTxnEntry().getTxnConf().getDb().equals(insertStmt.getDb())
                || !context.getTxnEntry().getTxnConf().getTbl().equals(insertStmt.getTbl())) {
            throw new TException("Only one table can be inserted in one transaction.");
        }

        QueryStmt queryStmt = insertStmt.getQueryStmt();
        if (!(queryStmt instanceof SelectStmt)) {
            throw new TException("queryStmt is not SelectStmt, insert command error");
        }
        TransactionEntry txnEntry = context.getTxnEntry();
        SelectStmt selectStmt = (SelectStmt) queryStmt;
        int effectRows = 0;
        if (selectStmt.getValueList() != null) {
            Table tbl = txnEntry.getTable();
            int schemaSize = tbl.getBaseSchema(false).size();
            for (List<Expr> row : selectStmt.getValueList().getRows()) {
                // the value columns are columns which are visible to user, so here we use
                // getBaseSchema(), not getFullSchema()
                if (schemaSize != row.size()) {
                    throw new TException("Column count doesn't match value count");
                }
            }
            for (List<Expr> row : selectStmt.getValueList().getRows()) {
                ++effectRows;
                InternalService.PDataRow data = getRowStringValue(row);
                if (data == null) {
                    continue;
                }
                List<InternalService.PDataRow> dataToSend = txnEntry.getDataToSend();
                dataToSend.add(data);
                if (dataToSend.size() >= MAX_DATA_TO_SEND_FOR_TXN) {
                    // send data
                    InsertStreamTxnExecutor executor = new InsertStreamTxnExecutor(txnEntry);
                    executor.sendData();
                }
            }
        }
        txnEntry.setRowsInTransaction(txnEntry.getRowsInTransaction() + effectRows);
        return effectRows;
    }

    private void beginTxn(String dbName, String tblName) throws UserException, TException,
            InterruptedException, ExecutionException, TimeoutException {
        TransactionEntry txnEntry = context.getTxnEntry();
        TTxnParams txnConf = txnEntry.getTxnConf();
<<<<<<< HEAD
        long timeoutSecond = context.getExecTimeout();
=======
        SessionVariable sessionVariable = ConnectContext.get().getSessionVariable();
        long timeoutSecond = ConnectContext.get().getExecTimeout();

>>>>>>> e359e412
        TransactionState.LoadJobSourceType sourceType = TransactionState.LoadJobSourceType.INSERT_STREAMING;
        Database dbObj = Env.getCurrentInternalCatalog()
                .getDbOrException(dbName, s -> new TException("database is invalid for dbName: " + s));
        Table tblObj = dbObj.getTableOrException(tblName, s -> new TException("table is invalid: " + s));
        txnConf.setDbId(dbObj.getId()).setTbl(tblName).setDb(dbName);
        txnEntry.setTable(tblObj);
        txnEntry.setDb(dbObj);
        String label = txnEntry.getLabel();
        if (Env.getCurrentEnv().isMaster()) {
            long txnId = Env.getCurrentGlobalTransactionMgr().beginTransaction(
                    txnConf.getDbId(), Lists.newArrayList(tblObj.getId()),
                    label, new TransactionState.TxnCoordinator(
                            TransactionState.TxnSourceType.FE, FrontendOptions.getLocalHostAddress()),
                    sourceType, timeoutSecond);
            txnConf.setTxnId(txnId);
            String token = Env.getCurrentEnv().getLoadManager().getTokenManager().acquireToken();
            txnConf.setToken(token);
        } else {
            String token = Env.getCurrentEnv().getLoadManager().getTokenManager().acquireToken();
            MasterTxnExecutor masterTxnExecutor = new MasterTxnExecutor(context);
            TLoadTxnBeginRequest request = new TLoadTxnBeginRequest();
            request.setDb(txnConf.getDb()).setTbl(txnConf.getTbl()).setToken(token)
                    .setCluster(dbObj.getClusterName()).setLabel(label).setUser("").setUserIp("").setPasswd("");
            TLoadTxnBeginResult result = masterTxnExecutor.beginTxn(request);
            txnConf.setTxnId(result.getTxnId());
            txnConf.setToken(token);
        }

        TStreamLoadPutRequest request = new TStreamLoadPutRequest();

        long maxExecMemByte = sessionVariable.getMaxExecMemByte();
        String timeZone = sessionVariable.getTimeZone();
        int sendBatchParallelism = sessionVariable.getSendBatchParallelism();

        request.setTxnId(txnConf.getTxnId()).setDb(txnConf.getDb())
                .setTbl(txnConf.getTbl())
                .setFileType(TFileType.FILE_STREAM).setFormatType(TFileFormatType.FORMAT_CSV_PLAIN)
                .setMergeType(TMergeType.APPEND).setThriftRpcTimeoutMs(5000).setLoadId(context.queryId())
                .setExecMemLimit(maxExecMemByte).setTimeout((int) timeoutSecond)
                .setTimezone(timeZone).setSendBatchParallelism(sendBatchParallelism);

        // execute begin txn
        InsertStreamTxnExecutor executor = new InsertStreamTxnExecutor(txnEntry);
        executor.beginTransaction(request);
    }

    // Process a select statement.
    private void handleInsertStmt() throws Exception {
        // Every time set no send flag and clean all data in buffer
        if (context.getMysqlChannel() != null) {
            context.getMysqlChannel().reset();
        }
        // create plan
        InsertStmt insertStmt = (InsertStmt) parsedStmt;
        if (insertStmt.getQueryStmt().hasOutFileClause()) {
            throw new DdlException("Not support OUTFILE clause in INSERT statement");
        }

        if (insertStmt.getQueryStmt().isExplain()) {
            ExplainOptions explainOptions = insertStmt.getQueryStmt().getExplainOptions();
            insertStmt.setIsExplain(explainOptions);
            String explainString = planner.getExplainString(explainOptions);
            handleExplainStmt(explainString);
            return;
        }

        analyzeVariablesInStmt(insertStmt.getQueryStmt());
        long createTime = System.currentTimeMillis();
        Throwable throwable = null;
        long txnId = -1;
        String label = "";
        long loadedRows = 0;
        int filteredRows = 0;
        TransactionStatus txnStatus = TransactionStatus.ABORTED;
        String errMsg = "";
        TableType tblType = insertStmt.getTargetTable().getType();
        if (context.isTxnModel()) {
            if (insertStmt.getQueryStmt() instanceof SelectStmt) {
                if (((SelectStmt) insertStmt.getQueryStmt()).getTableRefs().size() > 0) {
                    throw new TException("Insert into ** select is not supported in a transaction");
                }
            }
            txnStatus = TransactionStatus.PREPARE;
            loadedRows = executeForTxn(insertStmt);
            label = context.getTxnEntry().getLabel();
            txnId = context.getTxnEntry().getTxnConf().getTxnId();
        } else {
            label = insertStmt.getLabel();
            LOG.info("Do insert [{}] with query id: {}", label, DebugUtil.printId(context.queryId()));

            try {
                coord = new Coordinator(context, analyzer, planner, context.getStatsErrorEstimator());
                coord.setLoadZeroTolerance(context.getSessionVariable().getEnableInsertStrict());
                coord.setQueryType(TQueryType.LOAD);

                QeProcessorImpl.INSTANCE.registerQuery(context.queryId(), coord);

                coord.exec();
                int execTimeout = context.getExecTimeout();
                LOG.debug("Insert execution timeout:{}", execTimeout);
                boolean notTimeout = coord.join(execTimeout);
                if (!coord.isDone()) {
                    coord.cancel();
                    if (notTimeout) {
                        errMsg = coord.getExecStatus().getErrorMsg();
                        ErrorReport.reportDdlException("There exists unhealthy backend. "
                                + errMsg, ErrorCode.ERR_FAILED_WHEN_INSERT);
                    } else {
                        ErrorReport.reportDdlException(ErrorCode.ERR_EXECUTE_TIMEOUT);
                    }
                }

                if (!coord.getExecStatus().ok()) {
                    errMsg = coord.getExecStatus().getErrorMsg();
                    LOG.warn("insert failed: {}", errMsg);
                    ErrorReport.reportDdlException(errMsg, ErrorCode.ERR_FAILED_WHEN_INSERT);
                }

                LOG.debug("delta files is {}", coord.getDeltaUrls());

                if (coord.getLoadCounters().get(LoadEtlTask.DPP_NORMAL_ALL) != null) {
                    loadedRows = Long.parseLong(coord.getLoadCounters().get(LoadEtlTask.DPP_NORMAL_ALL));
                }
                if (coord.getLoadCounters().get(LoadEtlTask.DPP_ABNORMAL_ALL) != null) {
                    filteredRows = Integer.parseInt(coord.getLoadCounters().get(LoadEtlTask.DPP_ABNORMAL_ALL));
                }

                // if in strict mode, insert will fail if there are filtered rows
                if (context.getSessionVariable().getEnableInsertStrict()) {
                    if (filteredRows > 0) {
                        context.getState().setError(ErrorCode.ERR_FAILED_WHEN_INSERT,
                                "Insert has filtered data in strict mode, tracking_url=" + coord.getTrackingUrl());
                        return;
                    }
                }

                if (tblType != TableType.OLAP && tblType != TableType.MATERIALIZED_VIEW) {
                    // no need to add load job.
                    // MySQL table is already being inserted.
                    context.getState().setOk(loadedRows, filteredRows, null);
                    return;
                }

                if (Env.getCurrentGlobalTransactionMgr().commitAndPublishTransaction(
                        insertStmt.getDbObj(), Lists.newArrayList(insertStmt.getTargetTable()),
                        insertStmt.getTransactionId(),
                        TabletCommitInfo.fromThrift(coord.getCommitInfos()),
                        context.getSessionVariable().getInsertVisibleTimeoutMs())) {
                    txnStatus = TransactionStatus.VISIBLE;
                } else {
                    txnStatus = TransactionStatus.COMMITTED;
                }

            } catch (Throwable t) {
                // if any throwable being thrown during insert operation, first we should abort this txn
                LOG.warn("handle insert stmt fail: {}", label, t);
                try {
                    Env.getCurrentGlobalTransactionMgr().abortTransaction(
                            insertStmt.getDbObj().getId(), insertStmt.getTransactionId(),
                            t.getMessage() == null ? "unknown reason" : t.getMessage());
                } catch (Exception abortTxnException) {
                    // just print a log if abort txn failed. This failure do not need to pass to user.
                    // user only concern abort how txn failed.
                    LOG.warn("errors when abort txn", abortTxnException);
                }

                if (!Config.using_old_load_usage_pattern) {
                    // if not using old load usage pattern, error will be returned directly to user
                    StringBuilder sb = new StringBuilder(t.getMessage());
                    if (!Strings.isNullOrEmpty(coord.getTrackingUrl())) {
                        sb.append(". url: " + coord.getTrackingUrl());
                    }
                    context.getState().setError(ErrorCode.ERR_UNKNOWN_ERROR, sb.toString());
                    return;
                }

                /*
                 * If config 'using_old_load_usage_pattern' is true.
                 * Doris will return a label to user, and user can use this label to check load job's status,
                 * which exactly like the old insert stmt usage pattern.
                 */
                throwable = t;
            } finally {
                endProfile(true);
                QeProcessorImpl.INSTANCE.unregisterQuery(context.queryId());
            }

            // Go here, which means:
            // 1. transaction is finished successfully (COMMITTED or VISIBLE), or
            // 2. transaction failed but Config.using_old_load_usage_pattern is true.
            // we will record the load job info for these 2 cases
            txnId = insertStmt.getTransactionId();
            try {
                context.getEnv().getLoadManager()
                        .recordFinishedLoadJob(label, txnId, insertStmt.getDb(), insertStmt.getTargetTable().getId(),
                                EtlJobType.INSERT, createTime, throwable == null ? "" : throwable.getMessage(),
                                coord.getTrackingUrl(), insertStmt.getUserInfo());
            } catch (MetaNotFoundException e) {
                LOG.warn("Record info of insert load with error {}", e.getMessage(), e);
                errMsg = "Record info of insert load with error " + e.getMessage();
            }
        }

        // {'label':'my_label1', 'status':'visible', 'txnId':'123'}
        // {'label':'my_label1', 'status':'visible', 'txnId':'123' 'err':'error messages'}
        StringBuilder sb = new StringBuilder();
        sb.append("{'label':'").append(label).append("', 'status':'").append(txnStatus.name());
        sb.append("', 'txnId':'").append(txnId).append("'");
        if (tblType == TableType.MATERIALIZED_VIEW) {
            sb.append("', 'rows':'").append(loadedRows).append("'");
        }
        if (!Strings.isNullOrEmpty(errMsg)) {
            sb.append(", 'err':'").append(errMsg).append("'");
        }
        sb.append("}");

        context.getState().setOk(loadedRows, filteredRows, sb.toString());

        // set insert result in connection context,
        // so that user can use `show insert result` to get info of the last insert operation.
        context.setOrUpdateInsertResult(txnId, label, insertStmt.getDb(), insertStmt.getTbl(),
                txnStatus, loadedRows, filteredRows);
        // update it, so that user can get loaded rows in fe.audit.log
        context.updateReturnRows((int) loadedRows);
    }

    private void handleUnsupportedStmt() {
        context.getMysqlChannel().reset();
        // do nothing
        context.getState().setOk();
    }

    // Process switch catalog
    private void handleSwitchStmt() throws AnalysisException {
        SwitchStmt switchStmt = (SwitchStmt) parsedStmt;
        try {
            context.getEnv().changeCatalog(context, switchStmt.getCatalogName());
        } catch (DdlException e) {
            LOG.warn("", e);
            context.getState().setError(e.getMysqlErrorCode(), e.getMessage());
            return;
        }
        context.getState().setOk();
    }

    private void handlePrepareStmt() throws Exception {
        // register prepareStmt
        LOG.debug("add prepared statement {}, isBinaryProtocol {}",
                        prepareStmt.getName(), prepareStmt.isBinaryProtocol());
        context.addPreparedStmt(prepareStmt.getName(),
                new PrepareStmtContext(prepareStmt,
                            context, planner, analyzer, prepareStmt.getName()));
        if (prepareStmt.isBinaryProtocol()) {
            sendStmtPrepareOK();
        }
        // context.getState().setEof();
        context.getState().setOk();
    }


    // Process use statement.
    private void handleUseStmt() throws AnalysisException {
        UseStmt useStmt = (UseStmt) parsedStmt;
        try {
            if (Strings.isNullOrEmpty(useStmt.getClusterName())) {
                ErrorReport.reportAnalysisException(ErrorCode.ERR_CLUSTER_NO_SELECT_CLUSTER);
            }
            if (useStmt.getCatalogName() != null) {
                context.getEnv().changeCatalog(context, useStmt.getCatalogName());
            }
            context.getEnv().changeDb(context, useStmt.getDatabase());
        } catch (DdlException e) {
            LOG.warn("", e);
            context.getState().setError(e.getMysqlErrorCode(), e.getMessage());
            return;
        }
        context.getState().setOk();
    }

    private void sendMetaData(ResultSetMetaData metaData) throws IOException {
        // sends how many columns
        serializer.reset();
        serializer.writeVInt(metaData.getColumnCount());
        context.getMysqlChannel().sendOnePacket(serializer.toByteBuffer());
        // send field one by one
        for (Column col : metaData.getColumns()) {
            serializer.reset();
            // TODO(zhaochun): only support varchar type
            serializer.writeField(col.getName(), col.getType().getPrimitiveType());
            context.getMysqlChannel().sendOnePacket(serializer.toByteBuffer());
        }
        // send EOF
        serializer.reset();
        MysqlEofPacket eofPacket = new MysqlEofPacket(context.getState());
        eofPacket.writeTo(serializer);
        context.getMysqlChannel().sendOnePacket(serializer.toByteBuffer());
    }

    private void sendStmtPrepareOK() throws IOException {
        // https://dev.mysql.com/doc/dev/mysql-server/latest/page_protocol_com_stmt_prepare.html#sect_protocol_com_stmt_prepare_response
        serializer.reset();
        // 0x00 OK
        serializer.writeInt1(0);
        // statement_id
        serializer.writeInt4(Integer.valueOf(prepareStmt.getName()));
        // num_columns
        int numColumns = 0;
        serializer.writeInt2(numColumns);
        // num_params
        int numParams = prepareStmt.getColLabelsOfPlaceHolders().size();
        serializer.writeInt2(numParams);
        // reserved_1
        // serializer.writeInt1(0);
        context.getMysqlChannel().sendOnePacket(serializer.toByteBuffer());
        if (numParams > 0) {
            sendFields(prepareStmt.getColLabelsOfPlaceHolders(),
                        exprToType(prepareStmt.getSlotRefOfPlaceHolders()));
        }
        context.getState().setOk();
    }

    private void sendFields(List<String> colNames, List<PrimitiveType> types) throws IOException {
        // sends how many columns
        serializer.reset();
        serializer.writeVInt(colNames.size());
        LOG.debug("sendFields {}", colNames.size());
        context.getMysqlChannel().sendOnePacket(serializer.toByteBuffer());
        // send field one by one
        for (int i = 0; i < colNames.size(); ++i) {
            serializer.reset();
            serializer.writeField(colNames.get(i), types.get(i));
            context.getMysqlChannel().sendOnePacket(serializer.toByteBuffer());
        }
        // send EOF
        serializer.reset();
        MysqlEofPacket eofPacket = new MysqlEofPacket(context.getState());
        eofPacket.writeTo(serializer);
        context.getMysqlChannel().sendOnePacket(serializer.toByteBuffer());
    }

    public void sendResultSet(ResultSet resultSet) throws IOException {
        context.updateReturnRows(resultSet.getResultRows().size());
        // Send meta data.
        sendMetaData(resultSet.getMetaData());

        // Send result set.
        for (List<String> row : resultSet.getResultRows()) {
            serializer.reset();
            for (String item : row) {
                if (item == null || item.equals(FeConstants.null_string)) {
                    serializer.writeNull();
                } else {
                    serializer.writeLenEncodedString(item);
                }
            }
            context.getMysqlChannel().sendOnePacket(serializer.toByteBuffer());
        }

        context.getState().setEof();
    }

    // Process show statement
    private void handleShow() throws IOException, AnalysisException, DdlException {
        ShowExecutor executor = new ShowExecutor(context, (ShowStmt) parsedStmt);
        ShowResultSet resultSet = executor.execute();
        if (resultSet == null) {
            // state changed in execute
            return;
        }
        if (isProxy) {
            proxyResultSet = resultSet;
            return;
        }

        sendResultSet(resultSet);
    }

    private void handleUnlockTablesStmt() {
    }

    private void handleLockTablesStmt() {
    }

    private void handleExplainStmt(String result) throws IOException {
        ShowResultSetMetaData metaData =
                ShowResultSetMetaData.builder()
                        .addColumn(new Column("Explain String", ScalarType.createVarchar(20)))
                        .build();
        sendMetaData(metaData);

        // Send result set.
        for (String item : result.split("\n")) {
            serializer.reset();
            serializer.writeLenEncodedString(item);
            context.getMysqlChannel().sendOnePacket(serializer.toByteBuffer());
        }
        context.getState().setEof();
    }

    private void handleLoadStmt() {
        try {
            LoadStmt loadStmt = (LoadStmt) parsedStmt;
            EtlJobType jobType = loadStmt.getEtlJobType();
            if (jobType == EtlJobType.UNKNOWN) {
                throw new DdlException("Unknown load job type");
            }
            if (jobType == EtlJobType.HADOOP) {
                throw new DdlException("Load job by hadoop cluster is disabled."
                        + " Try using broker load. See 'help broker load;'");
            }
            LoadManager loadManager = context.getEnv().getLoadManager();
            if (jobType == EtlJobType.LOCAL_FILE) {
                if (!context.getCapability().supportClientLocalFile()) {
                    context.getState().setError(ErrorCode.ERR_NOT_ALLOWED_COMMAND, "This client is not support"
                            + " to load client local file.");
                    return;
                }
                String loadId = UUID.randomUUID().toString();
                mysqlLoadId = loadId;
                LoadJobRowResult submitResult = loadManager.getMysqlLoadManager()
                        .executeMySqlLoadJobFromStmt(context, loadStmt, loadId);
                context.getState().setOk(submitResult.getRecords(), submitResult.getWarnings(),
                        submitResult.toString());
            } else {
                loadManager.createLoadJobFromStmt(loadStmt);
                context.getState().setOk();
            }
        } catch (UserException e) {
            // Return message to info client what happened.
            LOG.debug("DDL statement({}) process failed.", originStmt.originStmt, e);
            context.getState().setError(e.getMysqlErrorCode(), e.getMessage());
        } catch (Exception e) {
            // Maybe our bug
            LOG.warn("DDL statement(" + originStmt.originStmt + ") process failed.", e);
            context.getState().setError(ErrorCode.ERR_UNKNOWN_ERROR, "Unexpected exception: " + e.getMessage());
        }
    }

    private void handleUpdateStmt() {
        try {
            UpdateStmt updateStmt = (UpdateStmt) parsedStmt;
            parsedStmt = updateStmt.getInsertStmt();
            execute();
            if (MysqlStateType.ERR.equals(context.getState().getStateType())) {
                LOG.warn("update data error, stmt={}", updateStmt.toSql());
            }
        } catch (Exception e) {
            LOG.warn("update data error, stmt={}", parsedStmt.toSql(), e);
        }
    }

    private void handleDeleteStmt() {
        try {
            DeleteStmt deleteStmt = (DeleteStmt) parsedStmt;
            parsedStmt = deleteStmt.getInsertStmt();
            execute();
            if (MysqlStateType.ERR.equals(context.getState().getStateType())) {
                LOG.warn("delete data error, stmt={}", deleteStmt.toSql());
            }
        } catch (Exception e) {
            LOG.warn("delete data error, stmt={}", parsedStmt.toSql(), e);
        }
    }

    private void handleDdlStmt() {
        try {
            DdlExecutor.execute(context.getEnv(), (DdlStmt) parsedStmt);
            context.getState().setOk();
        } catch (QueryStateException e) {
            LOG.warn("", e);
            context.setState(e.getQueryState());
        } catch (UserException e) {
            // Return message to info client what happened.
            LOG.warn("DDL statement({}) process failed.", originStmt.originStmt, e);
            context.getState().setError(e.getMysqlErrorCode(), e.getMessage());
        } catch (Exception e) {
            // Maybe our bug
            LOG.warn("DDL statement(" + originStmt.originStmt + ") process failed.", e);
            context.getState().setError(ErrorCode.ERR_UNKNOWN_ERROR, "Unexpected exception: " + e.getMessage());
        }
    }

    // Process enter cluster
    private void handleEnterStmt() {
        final EnterStmt enterStmt = (EnterStmt) parsedStmt;
        try {
            context.getEnv().changeCluster(context, enterStmt.getClusterName());
            context.setDatabase("");
        } catch (DdlException e) {
            LOG.warn("", e);
            context.getState().setError(e.getMysqlErrorCode(), e.getMessage());
            return;
        }
        context.getState().setOk();
    }

    private void handleExportStmt() throws Exception {
        ExportStmt exportStmt = (ExportStmt) parsedStmt;
        context.getEnv().getExportMgr().addExportJob(exportStmt);
    }

    private void handleCtasStmt() {
        CreateTableAsSelectStmt ctasStmt = (CreateTableAsSelectStmt) this.parsedStmt;
        try {
            // create table
            DdlExecutor.execute(context.getEnv(), ctasStmt);
            context.getState().setOk();
        } catch (Exception e) {
            // Maybe our bug
            LOG.warn("CTAS create table error, stmt={}", originStmt.originStmt, e);
            context.getState().setError(ErrorCode.ERR_UNKNOWN_ERROR, "Unexpected exception: " + e.getMessage());
        }
        // after success create table insert data
        if (MysqlStateType.OK.equals(context.getState().getStateType())) {
            try {
                parsedStmt = ctasStmt.getInsertStmt();
                execute();
                if (MysqlStateType.ERR.equals(context.getState().getStateType())) {
                    LOG.warn("CTAS insert data error, stmt={}", ctasStmt.toSql());
                    handleCtasRollback(ctasStmt.getCreateTableStmt().getDbTbl());
                }
            } catch (Exception e) {
                LOG.warn("CTAS insert data error, stmt={}", ctasStmt.toSql(), e);
                handleCtasRollback(ctasStmt.getCreateTableStmt().getDbTbl());
            }
        }
    }

    private void handleCtasRollback(TableName table) {
        if (context.getSessionVariable().isDropTableIfCtasFailed()) {
            // insert error drop table
            DropTableStmt dropTableStmt = new DropTableStmt(true, table, true);
            try {
                DdlExecutor.execute(context.getEnv(), dropTableStmt);
            } catch (Exception ex) {
                LOG.warn("CTAS drop table error, stmt={}", parsedStmt.toSql(), ex);
                context.getState().setError(ErrorCode.ERR_UNKNOWN_ERROR, "Unexpected exception: " + ex.getMessage());
            }
        }
    }

    public Data.PQueryStatistics getQueryStatisticsForAuditLog() {
        if (statisticsForAuditLog == null) {
            statisticsForAuditLog = Data.PQueryStatistics.newBuilder();
        }
        if (!statisticsForAuditLog.hasScanBytes()) {
            statisticsForAuditLog.setScanBytes(0L);
        }
        if (!statisticsForAuditLog.hasScanRows()) {
            statisticsForAuditLog.setScanRows(0L);
        }
        if (!statisticsForAuditLog.hasReturnedRows()) {
            statisticsForAuditLog.setReturnedRows(0L);
        }
        if (!statisticsForAuditLog.hasCpuMs()) {
            statisticsForAuditLog.setCpuMs(0L);
        }
        return statisticsForAuditLog.build();
    }

    private List<PrimitiveType> exprToType(List<Expr> exprs) {
        return exprs.stream().map(e -> e.getType().getPrimitiveType()).collect(Collectors.toList());
    }

    private StatementBase setParsedStmt(StatementBase parsedStmt) {
        this.parsedStmt = parsedStmt;
        this.statementContext.setParsedStatement(parsedStmt);
        return parsedStmt;
    }

    public List<ResultRow> executeInternalQuery() {
        try {
            List<ResultRow> resultRows = new ArrayList<>();
            analyzer = new Analyzer(context.getEnv(), context);
            try {
                analyze(context.getSessionVariable().toThrift());
            } catch (UserException e) {
                LOG.warn("Internal SQL execution failed, SQL: {}", originStmt, e);
                return resultRows;
            }
            planner.getFragments();
            RowBatch batch;
            coord = new Coordinator(context, analyzer, planner, context.getStatsErrorEstimator());
            try {
                QeProcessorImpl.INSTANCE.registerQuery(context.queryId(),
                        new QeProcessorImpl.QueryInfo(context, originStmt.originStmt, coord));
            } catch (UserException e) {
                LOG.warn(e.getMessage(), e);
            }

            coord.setProfileWriter(this);
            Span queryScheduleSpan = context.getTracer()
                    .spanBuilder("internal SQL schedule").setParent(Context.current()).startSpan();
            try (Scope scope = queryScheduleSpan.makeCurrent()) {
                coord.exec();
            } catch (Exception e) {
                queryScheduleSpan.recordException(e);
                LOG.warn("Unexpected exception when SQL running", e);
            } finally {
                queryScheduleSpan.end();
            }
            Span fetchResultSpan = context.getTracer().spanBuilder("fetch internal SQL result")
                    .setParent(Context.current()).startSpan();
            try (Scope scope = fetchResultSpan.makeCurrent()) {
                while (true) {
                    batch = coord.getNext();
                    if (batch == null || batch.isEos()) {
                        return resultRows;
                    } else {
                        resultRows.addAll(convertResultBatchToResultRows(batch.getBatch()));
                    }
                }
            } catch (Exception e) {
                LOG.warn("Unexpected exception when SQL running", e);
                fetchResultSpan.recordException(e);
                return resultRows;
            } finally {
                fetchResultSpan.end();
            }
        } finally {
            QeProcessorImpl.INSTANCE.unregisterQuery(context.queryId());
        }
    }

    private List<ResultRow> convertResultBatchToResultRows(TResultBatch batch) {
        List<String> columns = parsedStmt.getColLabels();
        List<PrimitiveType> types = parsedStmt.getResultExprs().stream()
                .map(e -> e.getType().getPrimitiveType())
                .collect(Collectors.toList());
        List<ResultRow> resultRows = new ArrayList<>();
        List<ByteBuffer> rows = batch.getRows();
        for (ByteBuffer buffer : rows) {
            List<String> values = Lists.newArrayList();
            InternalQueryBuffer queryBuffer = new InternalQueryBuffer(buffer.slice());

            for (int i = 0; i < columns.size(); i++) {
                String value = queryBuffer.readStringWithLength();
                values.add(value);
            }

            ResultRow resultRow = new ResultRow(columns, types, values);
            resultRows.add(resultRow);
        }
        return resultRows;
    }

}

<|MERGE_RESOLUTION|>--- conflicted
+++ resolved
@@ -1498,13 +1498,9 @@
             InterruptedException, ExecutionException, TimeoutException {
         TransactionEntry txnEntry = context.getTxnEntry();
         TTxnParams txnConf = txnEntry.getTxnConf();
-<<<<<<< HEAD
+        SessionVariable sessionVariable = context.getSessionVariable();
         long timeoutSecond = context.getExecTimeout();
-=======
-        SessionVariable sessionVariable = ConnectContext.get().getSessionVariable();
-        long timeoutSecond = ConnectContext.get().getExecTimeout();
-
->>>>>>> e359e412
+
         TransactionState.LoadJobSourceType sourceType = TransactionState.LoadJobSourceType.INSERT_STREAMING;
         Database dbObj = Env.getCurrentInternalCatalog()
                 .getDbOrException(dbName, s -> new TException("database is invalid for dbName: " + s));
