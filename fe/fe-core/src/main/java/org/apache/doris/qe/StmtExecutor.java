--- conflicted
+++ resolved
@@ -716,14 +716,11 @@
                 } catch (UserException e) {
                     throw e;
                 } catch (Exception e) {
-<<<<<<< HEAD
-                    LOG.warn("Analyze failed. {}", context.getQueryIdentifier(), e);
-=======
                     e.printStackTrace();
->>>>>>> 6f3db8b4
                     if (parsedStmt instanceof LogicalPlanAdapter) {
                         throw new NereidsException(new AnalysisException("Unexpected exception: " + e.getMessage()));
                     }
+                    LOG.warn("Analyze failed. {}", context.getQueryIdentifier(), e);
                     throw new AnalysisException("Unexpected exception: " + e.getMessage());
                 } finally {
                     MetaLockUtils.readUnlockTables(tables);
