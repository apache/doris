--- conflicted
+++ resolved
@@ -274,7 +274,7 @@
         this.profile = new Profile("Query", context.getSessionVariable().enableProfile());
     }
 
-    public static InternalService.PDataRow getRowStringValue(List<Expr> cols) throws UserException {
+    private static InternalService.PDataRow getRowStringValue(List<Expr> cols) throws UserException {
         if (cols.isEmpty()) {
             return null;
         }
@@ -1828,10 +1828,8 @@
                     InternalService.PDataRow data = getRowStringValue(exprList);
                     rows.add(data);
                 }
-<<<<<<< HEAD
                 Future<PGroupCommitInsertResponse> future = groupCommitPlanner
                         .prepareGroupCommitInsertRequest(context, rows);
-=======
                 TUniqueId loadId = nativeInsertStmt.getLoadId();
                 PGroupCommitInsertRequest request = PGroupCommitInsertRequest.newBuilder()
                         .setDbId(insertStmt.getTargetTable().getDatabase().getId())
@@ -1843,7 +1841,6 @@
                         .build();
                 Future<PGroupCommitInsertResponse> future = BackendServiceProxy.getInstance()
                         .groupCommitInsert(new TNetworkAddress(backend.getHost(), backend.getBrpcPort()), request);
->>>>>>> 3d403b06
                 PGroupCommitInsertResponse response = future.get();
                 TStatusCode code = TStatusCode.findByValue(response.getStatus().getStatusCode());
                 if (code == TStatusCode.DATA_QUALITY_ERROR) {
@@ -1864,10 +1861,10 @@
                         continue;
                     } else {
                         errMsg = "group commit insert failed. backend id: "
-                                + groupCommitPlanner.getBackend() + ", status: " + response.getStatus();
+                                + groupCommitPlanner.getBackend()。getId() + ", status: " + response.getStatus();
                     }
                 } else if (code != TStatusCode.OK) {
-                    errMsg = "group commit insert failed. backend id: " + groupCommitPlanner.getBackend() + ", status: "
+                    errMsg = "group commit insert failed. backend id: " + groupCommitPlanner.getBackend()。getId() + ", status: "
                             + response.getStatus();
                     ErrorReport.reportDdlException(errMsg, ErrorCode.ERR_FAILED_WHEN_INSERT);
                 }
