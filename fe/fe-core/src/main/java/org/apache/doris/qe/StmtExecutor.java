--- conflicted
+++ resolved
@@ -657,7 +657,6 @@
             } else if (parsedStmt instanceof CreateTableAsSelectStmt) {
                 handleCtasStmt();
             } else if (parsedStmt instanceof InsertStmt) { // Must ahead of DdlStmt because InsertStmt is its subclass
-<<<<<<< HEAD
                 InsertStmt insertStmt = (InsertStmt) parsedStmt;
                 if (insertStmt.isExternalLoad()) {
                     // TODO(tsy): will eventually try to handle native insert and external insert together
@@ -665,26 +664,15 @@
                     handleExternalInsertStmt();
                 } else {
                     try {
+                        if (!insertStmt.getQueryStmt().isExplain()) {
+                            profileType = ProfileType.LOAD;
+                        }
                         handleInsertStmt();
-                        if (!insertStmt.getQueryStmt().isExplain()) {
-                            queryType = "Load";
-                        }
                     } catch (Throwable t) {
                         LOG.warn("handle insert stmt fail: {}", t.getMessage());
                         // the transaction of this insert may already begin, we will abort it at outer finally block.
                         throw t;
                     }
-=======
-                try {
-                    if (!((InsertStmt) parsedStmt).getQueryStmt().isExplain()) {
-                        profileType = ProfileType.LOAD;
-                    }
-                    handleInsertStmt();
-                } catch (Throwable t) {
-                    LOG.warn("handle insert stmt fail: {}", t.getMessage());
-                    // the transaction of this insert may already begin, we will abort it at outer finally block.
-                    throw t;
->>>>>>> 153f42a8
                 }
             } else if (parsedStmt instanceof LoadStmt) {
                 handleLoadStmt();
