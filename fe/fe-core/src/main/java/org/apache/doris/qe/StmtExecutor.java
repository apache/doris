// Licensed to the Apache Software Foundation (ASF) under one
// or more contributor license agreements.  See the NOTICE file
// distributed with this work for additional information
// regarding copyright ownership.  The ASF licenses this file
// to you under the Apache License, Version 2.0 (the
// "License"); you may not use this file except in compliance
// with the License.  You may obtain a copy of the License at
//
//   http://www.apache.org/licenses/LICENSE-2.0
//
// Unless required by applicable law or agreed to in writing,
// software distributed under the License is distributed on an
// "AS IS" BASIS, WITHOUT WARRANTIES OR CONDITIONS OF ANY
// KIND, either express or implied.  See the License for the
// specific language governing permissions and limitations
// under the License.

package org.apache.doris.qe;

import org.apache.doris.analysis.AddPartitionLikeClause;
import org.apache.doris.analysis.AlterClause;
import org.apache.doris.analysis.AlterTableStmt;
import org.apache.doris.analysis.AnalyzeDBStmt;
import org.apache.doris.analysis.AnalyzeStmt;
import org.apache.doris.analysis.AnalyzeTblStmt;
import org.apache.doris.analysis.Analyzer;
import org.apache.doris.analysis.ArrayLiteral;
import org.apache.doris.analysis.CreateRoutineLoadStmt;
import org.apache.doris.analysis.CreateTableAsSelectStmt;
import org.apache.doris.analysis.CreateTableLikeStmt;
import org.apache.doris.analysis.DdlStmt;
import org.apache.doris.analysis.DeleteStmt;
import org.apache.doris.analysis.DropPartitionClause;
import org.apache.doris.analysis.DropTableStmt;
import org.apache.doris.analysis.ExecuteStmt;
import org.apache.doris.analysis.ExplainOptions;
import org.apache.doris.analysis.ExportStmt;
import org.apache.doris.analysis.Expr;
import org.apache.doris.analysis.InsertOverwriteTableStmt;
import org.apache.doris.analysis.InsertStmt;
import org.apache.doris.analysis.KillStmt;
import org.apache.doris.analysis.LabelName;
import org.apache.doris.analysis.LoadStmt;
import org.apache.doris.analysis.LoadType;
import org.apache.doris.analysis.LockTablesStmt;
import org.apache.doris.analysis.NativeInsertStmt;
import org.apache.doris.analysis.NullLiteral;
import org.apache.doris.analysis.OutFileClause;
import org.apache.doris.analysis.PartitionNames;
import org.apache.doris.analysis.PrepareStmt;
import org.apache.doris.analysis.Queriable;
import org.apache.doris.analysis.QueryStmt;
import org.apache.doris.analysis.RedirectStatus;
import org.apache.doris.analysis.ReplacePartitionClause;
import org.apache.doris.analysis.ReplaceTableClause;
import org.apache.doris.analysis.ResourceTypeEnum;
import org.apache.doris.analysis.SelectStmt;
import org.apache.doris.analysis.SetOperationStmt;
import org.apache.doris.analysis.SetStmt;
import org.apache.doris.analysis.SetType;
import org.apache.doris.analysis.SetVar;
import org.apache.doris.analysis.SetVar.SetVarType;
import org.apache.doris.analysis.ShowStmt;
import org.apache.doris.analysis.SqlParser;
import org.apache.doris.analysis.SqlScanner;
import org.apache.doris.analysis.StatementBase;
import org.apache.doris.analysis.StmtRewriter;
import org.apache.doris.analysis.StorageBackend;
import org.apache.doris.analysis.StorageBackend.StorageType;
import org.apache.doris.analysis.StringLiteral;
import org.apache.doris.analysis.SwitchStmt;
import org.apache.doris.analysis.TableName;
import org.apache.doris.analysis.TransactionBeginStmt;
import org.apache.doris.analysis.TransactionCommitStmt;
import org.apache.doris.analysis.TransactionRollbackStmt;
import org.apache.doris.analysis.TransactionStmt;
import org.apache.doris.analysis.UnifiedLoadStmt;
import org.apache.doris.analysis.UnlockTablesStmt;
import org.apache.doris.analysis.UnsetVariableStmt;
import org.apache.doris.analysis.UnsupportedStmt;
import org.apache.doris.analysis.UpdateStmt;
import org.apache.doris.analysis.UseStmt;
import org.apache.doris.analysis.WarmUpClusterStmt;
import org.apache.doris.catalog.Column;
import org.apache.doris.catalog.Database;
import org.apache.doris.catalog.Env;
import org.apache.doris.catalog.EnvFactory;
import org.apache.doris.catalog.FsBroker;
import org.apache.doris.catalog.OlapTable;
import org.apache.doris.catalog.PrimitiveType;
import org.apache.doris.catalog.ScalarType;
import org.apache.doris.catalog.Table;
import org.apache.doris.catalog.TableIf;
import org.apache.doris.catalog.TableIf.TableType;
import org.apache.doris.catalog.Type;
import org.apache.doris.cloud.analysis.UseCloudClusterStmt;
import org.apache.doris.cloud.catalog.CloudEnv;
import org.apache.doris.cloud.proto.Cloud.ClusterStatus;
import org.apache.doris.cloud.system.CloudSystemInfoService;
import org.apache.doris.common.AnalysisException;
import org.apache.doris.common.AuditLog;
import org.apache.doris.common.ClientPool;
import org.apache.doris.common.Config;
import org.apache.doris.common.DdlException;
import org.apache.doris.common.ErrorCode;
import org.apache.doris.common.ErrorReport;
import org.apache.doris.common.FeConstants;
import org.apache.doris.common.MetaNotFoundException;
import org.apache.doris.common.NereidsException;
import org.apache.doris.common.NereidsSqlCacheManager;
import org.apache.doris.common.UserException;
import org.apache.doris.common.Version;
import org.apache.doris.common.profile.Profile;
import org.apache.doris.common.profile.SummaryProfile;
import org.apache.doris.common.profile.SummaryProfile.SummaryBuilder;
import org.apache.doris.common.util.DebugPointUtil;
import org.apache.doris.common.util.DebugPointUtil.DebugPoint;
import org.apache.doris.common.util.DebugUtil;
import org.apache.doris.common.util.MetaLockUtils;
import org.apache.doris.common.util.NetUtils;
import org.apache.doris.common.util.ProfileManager.ProfileType;
import org.apache.doris.common.util.SqlParserUtils;
import org.apache.doris.common.util.TimeUtils;
import org.apache.doris.common.util.Util;
import org.apache.doris.datasource.jdbc.client.JdbcClientException;
import org.apache.doris.datasource.tvf.source.TVFScanNode;
import org.apache.doris.load.EtlJobType;
import org.apache.doris.load.LoadJobRowResult;
import org.apache.doris.load.loadv2.LoadManager;
import org.apache.doris.load.loadv2.LoadManagerAdapter;
import org.apache.doris.mysql.MysqlChannel;
import org.apache.doris.mysql.MysqlCommand;
import org.apache.doris.mysql.MysqlEofPacket;
import org.apache.doris.mysql.MysqlSerializer;
import org.apache.doris.mysql.ProxyMysqlChannel;
import org.apache.doris.mysql.privilege.PrivPredicate;
import org.apache.doris.nereids.NereidsPlanner;
import org.apache.doris.nereids.PlanProcess;
import org.apache.doris.nereids.StatementContext;
import org.apache.doris.nereids.exceptions.MustFallbackException;
import org.apache.doris.nereids.exceptions.ParseException;
import org.apache.doris.nereids.glue.LogicalPlanAdapter;
import org.apache.doris.nereids.minidump.MinidumpUtils;
import org.apache.doris.nereids.parser.NereidsParser;
import org.apache.doris.nereids.rules.exploration.mv.InitMaterializationContextHook;
import org.apache.doris.nereids.trees.plans.commands.Command;
import org.apache.doris.nereids.trees.plans.commands.CreateTableCommand;
import org.apache.doris.nereids.trees.plans.commands.DeleteFromCommand;
import org.apache.doris.nereids.trees.plans.commands.DeleteFromUsingCommand;
import org.apache.doris.nereids.trees.plans.commands.Forward;
import org.apache.doris.nereids.trees.plans.commands.NotAllowFallback;
import org.apache.doris.nereids.trees.plans.commands.UpdateCommand;
import org.apache.doris.nereids.trees.plans.commands.insert.BatchInsertIntoTableCommand;
import org.apache.doris.nereids.trees.plans.commands.insert.InsertIntoTableCommand;
import org.apache.doris.nereids.trees.plans.commands.insert.InsertOverwriteTableCommand;
import org.apache.doris.nereids.trees.plans.commands.insert.OlapInsertExecutor;
import org.apache.doris.nereids.trees.plans.logical.LogicalPlan;
import org.apache.doris.nereids.trees.plans.physical.PhysicalSqlCache;
import org.apache.doris.planner.DataSink;
import org.apache.doris.planner.GroupCommitPlanner;
import org.apache.doris.planner.GroupCommitScanNode;
import org.apache.doris.planner.OlapScanNode;
import org.apache.doris.planner.OriginalPlanner;
import org.apache.doris.planner.PlanFragment;
import org.apache.doris.planner.PlanFragmentId;
import org.apache.doris.planner.PlanNode;
import org.apache.doris.planner.Planner;
import org.apache.doris.planner.ResultFileSink;
import org.apache.doris.planner.ScanNode;
import org.apache.doris.proto.Data;
import org.apache.doris.proto.InternalService;
import org.apache.doris.proto.InternalService.PGroupCommitInsertResponse;
import org.apache.doris.proto.InternalService.POutfileWriteSuccessRequest;
import org.apache.doris.proto.InternalService.POutfileWriteSuccessResult;
import org.apache.doris.proto.Types;
import org.apache.doris.qe.CommonResultSet.CommonResultSetMetaData;
import org.apache.doris.qe.ConnectContext.ConnectType;
import org.apache.doris.qe.Coordinator.FragmentExecParams;
import org.apache.doris.qe.QeProcessorImpl.QueryInfo;
import org.apache.doris.qe.QueryState.MysqlStateType;
import org.apache.doris.qe.cache.Cache;
import org.apache.doris.qe.cache.CacheAnalyzer;
import org.apache.doris.qe.cache.CacheAnalyzer.CacheMode;
import org.apache.doris.qe.cache.SqlCache;
import org.apache.doris.rewrite.ExprRewriter;
import org.apache.doris.rewrite.mvrewrite.MVSelectFailedException;
import org.apache.doris.rpc.BackendServiceProxy;
import org.apache.doris.rpc.RpcException;
import org.apache.doris.service.FrontendOptions;
import org.apache.doris.statistics.ResultRow;
import org.apache.doris.statistics.util.InternalQueryBuffer;
import org.apache.doris.system.Backend;
import org.apache.doris.system.SystemInfoService;
import org.apache.doris.task.LoadEtlTask;
import org.apache.doris.thrift.BackendService.Client;
import org.apache.doris.thrift.TFileFormatType;
import org.apache.doris.thrift.TFileType;
import org.apache.doris.thrift.TLoadTxnBeginRequest;
import org.apache.doris.thrift.TLoadTxnBeginResult;
import org.apache.doris.thrift.TMergeType;
import org.apache.doris.thrift.TNetworkAddress;
import org.apache.doris.thrift.TQueryOptions;
import org.apache.doris.thrift.TQueryType;
import org.apache.doris.thrift.TResultBatch;
import org.apache.doris.thrift.TResultFileSink;
import org.apache.doris.thrift.TResultFileSinkOptions;
import org.apache.doris.thrift.TStatusCode;
import org.apache.doris.thrift.TStreamLoadPutRequest;
import org.apache.doris.thrift.TSyncLoadForTabletsRequest;
import org.apache.doris.thrift.TTxnParams;
import org.apache.doris.thrift.TUniqueId;
import org.apache.doris.transaction.TabletCommitInfo;
import org.apache.doris.transaction.TransactionEntry;
import org.apache.doris.transaction.TransactionState;
import org.apache.doris.transaction.TransactionStatus;

import com.google.common.base.Preconditions;
import com.google.common.base.Strings;
import com.google.common.collect.Lists;
import com.google.common.collect.Maps;
import com.google.common.collect.Sets;
import com.google.protobuf.ByteString;
import com.google.protobuf.ProtocolStringList;
import lombok.Setter;
import org.apache.commons.lang3.StringUtils;
import org.apache.logging.log4j.LogManager;
import org.apache.logging.log4j.Logger;
import org.apache.thrift.TException;
import org.apache.thrift.TSerializer;

import java.io.IOException;
import java.io.StringReader;
import java.nio.ByteBuffer;
import java.util.ArrayList;
import java.util.Collections;
import java.util.HashMap;
import java.util.List;
import java.util.Map;
import java.util.Optional;
import java.util.Set;
import java.util.UUID;
import java.util.concurrent.ExecutionException;
import java.util.concurrent.Future;
import java.util.concurrent.TimeoutException;
import java.util.concurrent.atomic.AtomicLong;
import java.util.regex.Matcher;
import java.util.regex.Pattern;
import java.util.stream.Collectors;

// Do one COM_QUERY process.
// first: Parse receive byte array to statement struct.
// second: Do handle function for statement.
public class StmtExecutor {
    private static final Logger LOG = LogManager.getLogger(StmtExecutor.class);

    private static final AtomicLong STMT_ID_GENERATOR = new AtomicLong(0);
    public static final int MAX_DATA_TO_SEND_FOR_TXN = 100;
    public static final String NULL_VALUE_FOR_LOAD = "\\N";
    private Pattern beIpPattern = Pattern.compile("\\[(\\d+):");
    private ConnectContext context;
    private final StatementContext statementContext;
    private MysqlSerializer serializer;
    private OriginStatement originStmt;
    private StatementBase parsedStmt;
    private Analyzer analyzer;
    private ProfileType profileType = ProfileType.QUERY;

    @Setter
    private volatile Coordinator coord = null;
    private MasterOpExecutor masterOpExecutor = null;
    private RedirectStatus redirectStatus = null;
    private Planner planner;
    private boolean isProxy;
    private ShowResultSet proxyShowResultSet = null;
    private Data.PQueryStatistics.Builder statisticsForAuditLog;
    private boolean isCached;
    private String stmtName;
    private PrepareStmt prepareStmt = null;
    private String mysqlLoadId;
    // Distinguish from prepare and execute command
    private boolean isExecuteStmt = false;
    // Handle selects that fe can do without be
    private boolean isHandleQueryInFe = false;
    // The profile of this execution
    private final Profile profile;

    // The result schema if "dry_run_query" is true.
    // Only one column to indicate the real return row numbers.
    private static final CommonResultSetMetaData DRY_RUN_QUERY_METADATA = new CommonResultSetMetaData(
            Lists.newArrayList(new Column("ReturnedRows", PrimitiveType.STRING)));

    // this constructor is mainly for proxy
    public StmtExecutor(ConnectContext context, OriginStatement originStmt, boolean isProxy) {
        Preconditions.checkState(context.getConnectType().equals(ConnectType.MYSQL));
        this.context = context;
        this.originStmt = originStmt;
        this.serializer = context.getMysqlChannel().getSerializer();
        this.isProxy = isProxy;
        this.statementContext = new StatementContext(context, originStmt);
        this.context.setStatementContext(statementContext);
        this.profile = new Profile("Query", this.context.getSessionVariable().enableProfile,
                this.context.getSessionVariable().profileLevel,
                this.context.getSessionVariable().getEnablePipelineXEngine());
    }

    // for test
    public StmtExecutor(ConnectContext context, String stmt) {
        this(context, new OriginStatement(stmt, 0), false);
        this.stmtName = stmt;
    }

    // constructor for receiving parsed stmt from connect processor
    public StmtExecutor(ConnectContext ctx, StatementBase parsedStmt) {
        this.context = ctx;
        this.parsedStmt = parsedStmt;
        this.originStmt = parsedStmt.getOrigStmt();
        if (context.getConnectType() == ConnectType.MYSQL) {
            this.serializer = context.getMysqlChannel().getSerializer();
        } else {
            this.serializer = null;
        }
        this.isProxy = false;
        if (parsedStmt instanceof LogicalPlanAdapter) {
            this.statementContext = ((LogicalPlanAdapter) parsedStmt).getStatementContext();
            this.statementContext.setConnectContext(ctx);
            this.statementContext.setOriginStatement(originStmt);
            this.statementContext.setParsedStatement(parsedStmt);
        } else {
            this.statementContext = new StatementContext(ctx, originStmt);
            this.statementContext.setParsedStatement(parsedStmt);
        }
        this.context.setStatementContext(statementContext);
        this.profile = new Profile("Query", context.getSessionVariable().enableProfile(),
                context.getSessionVariable().profileLevel, context.getSessionVariable().getEnablePipelineXEngine());
    }

    public static InternalService.PDataRow getRowStringValue(List<Expr> cols) throws UserException {
        if (cols.isEmpty()) {
            return null;
        }
        InternalService.PDataRow.Builder row = InternalService.PDataRow.newBuilder();
        for (Expr expr : cols) {
            if (!expr.isLiteralOrCastExpr()) {
                throw new UserException(
                        "do not support non-literal expr in transactional insert operation: " + expr.toSql());
            }
            if (expr instanceof NullLiteral) {
                row.addColBuilder().setValue(NULL_VALUE_FOR_LOAD);
            } else if (expr instanceof ArrayLiteral) {
                row.addColBuilder().setValue(String.format("\"%s\"", expr.getStringValueForStreamLoad()));
            } else {
                String stringValue = expr.getStringValueForStreamLoad();
                if (stringValue.equals(NULL_VALUE_FOR_LOAD) || stringValue.startsWith("\"") || stringValue.endsWith(
                        "\"")) {
                    row.addColBuilder().setValue(String.format("\"%s\"", stringValue));
                } else {
                    row.addColBuilder().setValue(String.format("%s", stringValue));
                }
            }
        }
        return row.build();
    }

    private Map<String, String> getSummaryInfo(boolean isFinished) {
        long currentTimestamp = System.currentTimeMillis();
        SummaryBuilder builder = new SummaryBuilder();
        builder.profileId(DebugUtil.printId(context.queryId()));
        if (Version.DORIS_BUILD_VERSION_MAJOR == 0) {
            builder.dorisVersion(Version.DORIS_BUILD_SHORT_HASH);
        } else {
            builder.dorisVersion(Version.DORIS_BUILD_VERSION + "-" + Version.DORIS_BUILD_SHORT_HASH);
        }
        builder.taskType(profileType.name());
        builder.startTime(TimeUtils.longToTimeString(context.getStartTime()));
        if (isFinished) {
            builder.endTime(TimeUtils.longToTimeString(currentTimestamp));
            builder.totalTime(DebugUtil.getPrettyStringMs(currentTimestamp - context.getStartTime()));
        }
        builder.taskState(!isFinished && context.getState().getStateType().equals(MysqlStateType.OK) ? "RUNNING"
                : context.getState().toString());
        builder.user(context.getQualifiedUser());
        builder.defaultDb(context.getDatabase());
        builder.workloadGroup(context.getWorkloadGroupName());
        builder.sqlStatement(originStmt.originStmt);
        builder.isCached(isCached ? "Yes" : "No");

        Map<String, Integer> beToInstancesNum = coord == null ? Maps.newTreeMap() : coord.getBeToInstancesNum();
        builder.totalInstancesNum(String.valueOf(beToInstancesNum.values().stream().reduce(0, Integer::sum)));
        builder.instancesNumPerBe(
                beToInstancesNum.entrySet().stream().map(entry -> entry.getKey() + ":" + entry.getValue())
                        .collect(Collectors.joining(",")));
        builder.parallelFragmentExecInstance(String.valueOf(context.sessionVariable.getParallelExecInstanceNum()));
        builder.traceId(context.getSessionVariable().getTraceId());
        builder.isNereids(context.getState().isNereids ? "Yes" : "No");
        builder.isPipeline(context.getSessionVariable().getEnablePipelineEngine() ? "Yes" : "No");
        return builder.build();
    }

    public Planner planner() {
        return planner;
    }

    public void setPlanner(Planner planner) {
        this.planner = planner;
    }

    public boolean isForwardToMaster() {
        if (Env.getCurrentEnv().isMaster()) {
            return false;
        }

        if (Config.enable_bdbje_debug_mode) {
            return false;
        }

        // this is a query stmt, but this non-master FE can not read, forward it to master
        if (isQuery() && !Env.getCurrentEnv().isMaster()
                && (!Env.getCurrentEnv().canRead() || debugForwardAllQueries())) {
            return true;
        }

        if (redirectStatus == null) {
            return false;
        } else {
            return redirectStatus.isForwardToMaster();
        }
    }

    private boolean debugForwardAllQueries() {
        DebugPoint debugPoint = DebugPointUtil.getDebugPoint("StmtExecutor.forward_all_queries");
        return debugPoint != null && debugPoint.param("forwardAllQueries", true);
    }

    public ByteBuffer getOutputPacket() {
        if (masterOpExecutor == null) {
            return null;
        } else {
            return masterOpExecutor.getOutputPacket();
        }
    }

    public ShowResultSet getProxyShowResultSet() {
        return proxyShowResultSet;
    }

    public ShowResultSet getShowResultSet() {
        if (masterOpExecutor == null) {
            return null;
        } else {
            return masterOpExecutor.getProxyResultSet();
        }
    }

    public String getProxyStatus() {
        if (masterOpExecutor == null) {
            return MysqlStateType.UNKNOWN.name();
        }
        return masterOpExecutor.getProxyStatus();
    }

    public int getProxyStatusCode() {
        if (masterOpExecutor == null) {
            return MysqlStateType.UNKNOWN.ordinal();
        }
        return masterOpExecutor.getProxyStatusCode();
    }

    public String getProxyErrMsg() {
        if (masterOpExecutor == null) {
            return MysqlStateType.UNKNOWN.name();
        }
        return masterOpExecutor.getProxyErrMsg();
    }

    public boolean isSyncLoadKindStmt() {
        if (parsedStmt == null) {
            return false;
        }
        if (parsedStmt instanceof LogicalPlanAdapter) {
            LogicalPlan logicalPlan = ((LogicalPlanAdapter) parsedStmt).getLogicalPlan();
            return logicalPlan instanceof InsertIntoTableCommand
                    || logicalPlan instanceof InsertOverwriteTableCommand
                    || (logicalPlan instanceof CreateTableCommand
                    && ((CreateTableCommand) logicalPlan).isCtasCommand());
        }
        return parsedStmt instanceof InsertStmt || parsedStmt instanceof InsertOverwriteTableStmt
                || parsedStmt instanceof CreateTableAsSelectStmt;
    }

    public boolean isAnalyzeStmt() {
        if (parsedStmt == null) {
            return false;
        }
        return parsedStmt instanceof AnalyzeStmt;
    }

    /**
     * Used for audit in ConnectProcessor.
     * <p>
     * TODO: There are three interface in StatementBase be called when doing audit:
     *      toDigest needAuditEncryption when parsedStmt is not a query
     *      and isValuesOrConstantSelect when parsedStmt is instance of InsertStmt.
     *      toDigest: is used to compute Statement fingerprint for blocking some queries
     *      needAuditEncryption: when this interface return true,
     *          log statement use toSql function instead of log original string
     *      isValuesOrConstantSelect: when this interface return true, original string is truncated at 1024
     *
     * @return parsed and analyzed statement for Stale planner.
     *         an unresolved LogicalPlan wrapped with a LogicalPlanAdapter for Nereids.
     */
    public StatementBase getParsedStmt() {
        return parsedStmt;
    }

    public boolean isHandleQueryInFe() {
        return isHandleQueryInFe;
    }

    // query with a random sql
    public void execute() throws Exception {
        UUID uuid = UUID.randomUUID();
        TUniqueId queryId = new TUniqueId(uuid.getMostSignificantBits(), uuid.getLeastSignificantBits());
        TUniqueId firstQueryId = queryId;
        int retryTime = Config.max_query_retry_time;
        retryTime = retryTime <= 0 ? 1 : retryTime + 1;
        for (int i = 1; i <= retryTime; i++) {
            try {
                execute(queryId);
                return;
            } catch (UserException e) {
                if (!e.getMessage().contains(FeConstants.CLOUD_RETRY_E230) || i == retryTime) {
                    throw e;
                }
                if (this.coord != null && this.coord.isQueryCancelled()) {
                    throw e;
                }
                TUniqueId lastQueryId = queryId;
                uuid = UUID.randomUUID();
                queryId = new TUniqueId(uuid.getMostSignificantBits(), uuid.getLeastSignificantBits());
                int randomMillis = 10 + (int) (Math.random() * 10);
                if (i > retryTime / 2) {
                    randomMillis = 20 + (int) (Math.random() * 10);
                }
                if (DebugPointUtil.isEnable("StmtExecutor.retry.longtime")) {
                    randomMillis = 1000;
                }
                LOG.warn("receive E-230 tried={} first queryId={} last queryId={} new queryId={} sleep={}ms",
                        i, DebugUtil.printId(firstQueryId), DebugUtil.printId(lastQueryId),
                        DebugUtil.printId(queryId), randomMillis);
                Thread.sleep(randomMillis);
            } catch (Exception e) {
                throw e;
            }
        }
    }

    public boolean notAllowFallback() {
        if (parsedStmt instanceof LogicalPlanAdapter) {
            LogicalPlan logicalPlan = ((LogicalPlanAdapter) parsedStmt).getLogicalPlan();
            return logicalPlan instanceof NotAllowFallback;
        }
        return false;
    }

    public void execute(TUniqueId queryId) throws Exception {
        SessionVariable sessionVariable = context.getSessionVariable();
        if (context.getConnectType() == ConnectType.ARROW_FLIGHT_SQL) {
            context.setReturnResultFromLocal(true);
        }

        try {
            if (parsedStmt instanceof LogicalPlanAdapter
                    || (parsedStmt == null && sessionVariable.isEnableNereidsPlanner())) {
                try {
                    executeByNereids(queryId);
                } catch (NereidsException | ParseException e) {
                    if (context.getMinidump() != null && context.getMinidump().toString(4) != null) {
                        MinidumpUtils.saveMinidumpString(context.getMinidump(), DebugUtil.printId(context.queryId()));
                    }
                    // try to fall back to legacy planner
                    if (LOG.isDebugEnabled()) {
                        LOG.debug("nereids cannot process statement\n" + originStmt.originStmt
                                + "\n because of " + e.getMessage(), e);
                    }
                    if (notAllowFallback()) {
                        LOG.warn("Analyze failed. {}", context.getQueryIdentifier(), e);
                        throw ((NereidsException) e).getException();
                    }
                    // FIXME: Force fallback for:
<<<<<<< HEAD
                    //  1. insert into command because some nereids cases fail
=======
                    //  1. group commit because nereids does not support it (see the following `isGroupCommit` variable)
>>>>>>> 0644f45d
                    //  Skip force fallback for:
                    //  1. Transaction insert because nereids support `insert into select` while legacy does not
                    //  2. Nereids support insert into external table while legacy does not
                    //  3. group commit
                    boolean isInsertCommand = parsedStmt != null
                            && parsedStmt instanceof LogicalPlanAdapter
                            && ((LogicalPlanAdapter) parsedStmt).getLogicalPlan() instanceof InsertIntoTableCommand;
<<<<<<< HEAD
                    boolean isGroupCommit = false;
                    boolean isExternalTableInsert = false;
                    if (isInsertCommand) {
                        isExternalTableInsert = ((InsertIntoTableCommand) ((LogicalPlanAdapter) parsedStmt)
                            .getLogicalPlan()).isExternalTableSink();
                        isGroupCommit = Config.wait_internal_group_commit_finish
                            || context.sessionVariable.isEnableInsertGroupCommit();
                    }
                    boolean forceFallback = isInsertCommand && !isExternalTableInsert && !isGroupCommit
                            && !context.isTxnModel();
                    if (e instanceof NereidsException && !context.getSessionVariable().enableFallbackToOriginalPlanner
                            && !forceFallback) {
=======
                    boolean isGroupCommit = (Config.wait_internal_group_commit_finish
                            || context.sessionVariable.isEnableInsertGroupCommit()) && isInsertCommand;
                    if (e instanceof NereidsException
                            && !(((NereidsException) e).getException() instanceof MustFallbackException)
                            && !context.getSessionVariable().enableFallbackToOriginalPlanner
                            && !isGroupCommit) {
>>>>>>> 0644f45d
                        LOG.warn("Analyze failed. {}", context.getQueryIdentifier(), e);
                        context.getState().setError(e.getMessage());
                        return;
                    }
                    if (LOG.isDebugEnabled()) {
                        LOG.debug("fall back to legacy planner on statement:\n{}", originStmt.originStmt);
                    }
                    parsedStmt = null;
                    planner = null;
                    // Attention: currently exception from nereids does not mean an Exception to user terminal
                    // unless user does not allow fallback to lagency planner. But state of query
                    // has already been set to Error in this case, it will have some side effect on profile result
                    // and audit log. So we need to reset state to OK if query cancel be processd by lagency.
                    context.getState().reset();
                    context.getState().setNereids(false);
                    executeByLegacy(queryId);
                }
            } else {
                executeByLegacy(queryId);
            }
        } finally {
            // revert Session Value
            try {
                VariableMgr.revertSessionValue(sessionVariable);
                // origin value init
                sessionVariable.setIsSingleSetVar(false);
                sessionVariable.clearSessionOriginValue();
            } catch (DdlException e) {
                LOG.warn("failed to revert Session value. {}", context.getQueryIdentifier(), e);
                context.getState().setError(e.getMysqlErrorCode(), e.getMessage());
            }
        }
    }

    public void checkBlockRules() throws AnalysisException {
        checkBlockRulesByRegex(originStmt);
        checkBlockRulesByScan(planner);
    }

    public void checkBlockRulesByRegex(OriginStatement originStmt) throws AnalysisException {
        if (originStmt == null) {
            return;
        }
        Env.getCurrentEnv().getSqlBlockRuleMgr().matchSql(
                originStmt.originStmt, context.getSqlHash(), context.getQualifiedUser());
    }

    public void checkBlockRulesByScan(Planner planner) throws AnalysisException {
        if (planner == null) {
            return;
        }
        List<ScanNode> scanNodeList = planner.getScanNodes();
        for (ScanNode scanNode : scanNodeList) {
            if (scanNode instanceof OlapScanNode) {
                OlapScanNode olapScanNode = (OlapScanNode) scanNode;
                Env.getCurrentEnv().getSqlBlockRuleMgr().checkLimitations(
                        olapScanNode.getSelectedPartitionNum().longValue(),
                        olapScanNode.getSelectedTabletsNum(),
                        olapScanNode.getCardinality(),
                        context.getQualifiedUser());
            }
        }
    }

    private void executeByNereids(TUniqueId queryId) throws Exception {
        if (LOG.isDebugEnabled()) {
            LOG.debug("Nereids start to execute query:\n {}", originStmt.originStmt);
        }
        context.setQueryId(queryId);
        context.setStartTime();
        profile.getSummaryProfile().setQueryBeginTime();
        context.setStmtId(STMT_ID_GENERATOR.incrementAndGet());

        parseByNereids();
        Preconditions.checkState(parsedStmt instanceof LogicalPlanAdapter,
                "Nereids only process LogicalPlanAdapter, but parsedStmt is " + parsedStmt.getClass().getName());
        context.getState().setNereids(true);
        LogicalPlan logicalPlan = ((LogicalPlanAdapter) parsedStmt).getLogicalPlan();
        // when we in transaction mode, we only support insert into command and transaction command
        if (context.isTxnModel()) {
            if (!(logicalPlan instanceof BatchInsertIntoTableCommand || logicalPlan instanceof InsertIntoTableCommand
                    || logicalPlan instanceof UpdateCommand || logicalPlan instanceof DeleteFromUsingCommand
                    || logicalPlan instanceof DeleteFromCommand)) {
                String errMsg = "This is in a transaction, only insert, update, delete, "
                        + "commit, rollback is acceptable.";
                throw new NereidsException(errMsg, new AnalysisException(errMsg));
            }
        }
        if (logicalPlan instanceof Command) {
            if (logicalPlan instanceof Forward) {
                redirectStatus = ((Forward) logicalPlan).toRedirectStatus();
                if (isForwardToMaster()) {
                    if (context.getCommand() == MysqlCommand.COM_STMT_PREPARE) {
                        throw new UserException("Forward master command is not supported for prepare statement");
                    }
                    if (isProxy) {
                        // This is already a stmt forwarded from other FE.
                        // If we goes here, means we can't find a valid Master FE(some error happens).
                        // To avoid endless forward, throw exception here.
                        throw new NereidsException(new UserException("The statement has been forwarded to master FE("
                                + Env.getCurrentEnv().getSelfNode().getHost() + ") and failed to execute"
                                + " because Master FE is not ready. You may need to check FE's status"));
                    }
                    if (context.getSessionVariable().isEnableInsertGroupCommit()) {
                        // FIXME: Group commit insert does not need to forward to master
                        //  Nereids does not support group commit, so we can not judge if should forward
                        //  Here throw an exception to fallback to legacy planner and let legacy judge if should forward
                        //  After Nereids support group commit, we can remove this exception
                        throw new NereidsException(new UserException("Nereids does not support group commit insert"));
                    }
                    forwardToMaster();
                    if (masterOpExecutor != null && masterOpExecutor.getQueryId() != null) {
                        context.setQueryId(masterOpExecutor.getQueryId());
                    }
                    return;
                }
            }
            try {
                ((Command) logicalPlan).run(context, this);
            } catch (MustFallbackException e) {
                if (LOG.isDebugEnabled()) {
                    LOG.debug("Command({}) process failed.", originStmt.originStmt, e);
                }
                throw new NereidsException("Command(" + originStmt.originStmt + ") process failed.", e);
            } catch (QueryStateException e) {
                if (LOG.isDebugEnabled()) {
                    LOG.debug("Command({}) process failed.", originStmt.originStmt, e);
                }
                context.setState(e.getQueryState());
                throw new NereidsException("Command(" + originStmt.originStmt + ") process failed",
                        new AnalysisException(e.getMessage(), e));
            } catch (UserException e) {
                // Return message to info client what happened.
                if (LOG.isDebugEnabled()) {
                    LOG.debug("Command({}) process failed.", originStmt.originStmt, e);
                }
                context.getState().setError(e.getMysqlErrorCode(), e.getMessage());
                throw new NereidsException("Command (" + originStmt.originStmt + ") process failed",
                        new AnalysisException(e.getMessage(), e));
            } catch (Exception e) {
                // Maybe our bug
                if (LOG.isDebugEnabled()) {
                    LOG.debug("Command({}) process failed.", originStmt.originStmt, e);
                }
                context.getState().setError(ErrorCode.ERR_UNKNOWN_ERROR, e.getMessage());
                throw new NereidsException("Command (" + originStmt.originStmt + ") process failed.",
                        new AnalysisException(e.getMessage() == null ? e.toString() : e.getMessage(), e));
            }
        } else {
            context.getState().setIsQuery(true);
            // create plan
            planner = new NereidsPlanner(statementContext);
            if (context.getSessionVariable().isEnableMaterializedViewRewrite()) {
                planner.addHook(InitMaterializationContextHook.INSTANCE);
            }
            try {
                planner.plan(parsedStmt, context.getSessionVariable().toThrift());
                checkBlockRules();
            } catch (Exception e) {
                if (LOG.isDebugEnabled()) {
                    LOG.debug("Nereids plan query failed:\n{}", originStmt.originStmt);
                }
                LOG.info("NereidsException", e);
                throw new NereidsException(new AnalysisException(e.getMessage(), e));
            }
            profile.getSummaryProfile().setQueryPlanFinishTime();
            handleQueryWithRetry(queryId);
        }
    }

    private void parseByNereids() {
        if (parsedStmt != null) {
            return;
        }
        List<StatementBase> statements;
        try {
            statements = new NereidsParser().parseSQL(originStmt.originStmt, context.getSessionVariable());
        } catch (Exception e) {
            throw new ParseException("Nereids parse failed. " + e.getMessage());
        }
        if (statements.size() <= originStmt.idx) {
            throw new ParseException("Nereids parse failed. Parser get " + statements.size() + " statements,"
                    + " but we need at least " + originStmt.idx + " statements.");
        }
        parsedStmt = statements.get(originStmt.idx);
    }

    public void finalizeQuery() {
        // The final profile report occurs after be returns the query data, and the profile cannot be
        // received after unregisterQuery(), causing the instance profile to be lost, so we should wait
        // for the profile before unregisterQuery().
        updateProfile(true);
        QeProcessorImpl.INSTANCE.unregisterQuery(context.queryId());
    }

    private void handleQueryWithRetry(TUniqueId queryId) throws Exception {
        // queue query here
        syncJournalIfNeeded();
        int retryTime = Config.max_query_retry_time;
        for (int i = 0; i < retryTime; i++) {
            try {
                // reset query id for each retry
                if (i > 0) {
                    UUID uuid = UUID.randomUUID();
                    TUniqueId newQueryId = new TUniqueId(uuid.getMostSignificantBits(),
                            uuid.getLeastSignificantBits());
                    AuditLog.getQueryAudit().log("Query {} {} times with new query id: {}",
                            DebugUtil.printId(queryId), i, DebugUtil.printId(newQueryId));
                    context.setQueryId(newQueryId);
                    if (Config.isCloudMode()) {
                        // sleep random millis [1000, 1500] ms
                        // in the begining of retryTime/2
                        int randomMillis = 1000 + (int) (Math.random() * (1000 - 500));
                        LOG.debug("stmt executor retry times {}, wait randomMillis:{}, stmt:{}",
                                i, randomMillis, originStmt.originStmt);
                        try {
                            if (i > retryTime / 2) {
                                // sleep random millis [2000, 2500] ms
                                // in the ending of retryTime/2
                                randomMillis = 2000 + (int) (Math.random() * (1000 - 500));
                            }
                            Thread.sleep(randomMillis);
                        } catch (InterruptedException e) {
                            LOG.info("stmt executor sleep wait InterruptedException: ", e);
                        }
                    }
                }
                if (context.getConnectType() == ConnectType.ARROW_FLIGHT_SQL) {
                    context.setReturnResultFromLocal(false);
                }
                handleQueryStmt();
                break;
            } catch (RpcException | UserException e) {
                if (Config.isCloudMode() && e.getMessage().contains(FeConstants.CLOUD_RETRY_E230)) {
                    throw e;
                }
                // If the previous try is timeout or cancelled, then do not need try again.
                if (this.coord != null && (this.coord.isQueryCancelled() || this.coord.isTimeout())) {
                    throw e;
                }
                // cloud mode retry
                LOG.debug("due to exception {} retry {} rpc {} user {}",
                        e.getMessage(), i, e instanceof RpcException, e instanceof UserException);
                String msg = e.getMessage();
                boolean isNeedRetry = true;
                if (Config.isCloudMode()) {
                    isNeedRetry = false;
                    // errCode = 2, detailMessage = There is no scanNode Backend available.[10003: not alive]
                    List<String> bes = Env.getCurrentSystemInfo().getAllBackendIds().stream()
                                .map(id -> Long.toString(id)).collect(Collectors.toList());
                    if (e instanceof UserException
                            && msg.contains(SystemInfoService.NO_SCAN_NODE_BACKEND_AVAILABLE_MSG)) {
                        Matcher matcher = beIpPattern.matcher(msg);
                        // here retry planner not be recreated, so
                        // in cloud mode drop node, be id invalid, so need not retry
                        // such as be ids [11000, 11001] -> after drop node 11001
                        // don't need to retry 11001's request
                        if (matcher.find()) {
                            String notAliveBe = matcher.group(1);
                            isNeedRetry = bes.contains(notAliveBe);
                            if (isNeedRetry) {
                                Backend abnormalBe = Env.getCurrentSystemInfo().getBackend(Long.parseLong(notAliveBe));
                                String deadCloudClusterStatus = abnormalBe.getCloudClusterStatus();
                                String deadCloudClusterClusterName = abnormalBe.getCloudClusterName();
                                LOG.info("need retry cluster {} status {}", deadCloudClusterClusterName,
                                        deadCloudClusterStatus);
                                if (Strings.isNullOrEmpty(deadCloudClusterStatus)
                                        || ClusterStatus.valueOf(deadCloudClusterStatus) != ClusterStatus.NORMAL) {
                                    ((CloudSystemInfoService) Env.getCurrentSystemInfo())
                                            .waitForAutoStart(deadCloudClusterClusterName);
                                }
                            }
                        }
                    }
                }
                if (i != retryTime - 1 && isNeedRetry
                        && context.getConnectType().equals(ConnectType.MYSQL) && !context.getMysqlChannel().isSend()) {
                    LOG.warn("retry {} times. stmt: {}", (i + 1), parsedStmt.getOrigStmt().originStmt);
                } else {
                    throw e;
                }
            } finally {
                if (context.isReturnResultFromLocal()) {
                    finalizeQuery();
                }
            }
        }
    }

    // Execute one statement with queryId
    // The queryId will be set in ConnectContext
    // This queryId will also be sent to master FE for exec master only query.
    // query id in ConnectContext will be changed when retry exec a query or master FE return a different one.
    // Exception:
    // IOException: talk with client failed.
    public void executeByLegacy(TUniqueId queryId) throws Exception {
        context.setStartTime();

        profile.getSummaryProfile().setQueryBeginTime();
        context.setStmtId(STMT_ID_GENERATOR.incrementAndGet());
        context.setQueryId(queryId);

        // set isQuery first otherwise this state will be lost if some error occurs
        if (parsedStmt instanceof QueryStmt) {
            context.getState().setIsQuery(true);
        }

        try {
            // parsedStmt maybe null here, we parse it. Or the predicate will not work.
            parseByLegacy();
            if (context.isTxnModel() && !(parsedStmt instanceof InsertStmt)
                    && !(parsedStmt instanceof TransactionStmt)) {
                throw new TException("This is in a transaction, only insert, commit, rollback is acceptable.");
            }
            // support select hint e.g. select /*+ SET_VAR(query_timeout=1) */ sleep(3);
            analyzeVariablesInStmt();

            if (!context.isTxnModel()) {
                // analyze this query
                analyze(context.getSessionVariable().toThrift());

                if (isForwardToMaster()) {
                    if (context.getCommand() == MysqlCommand.COM_STMT_PREPARE) {
                        throw new UserException("Forward master command is not supported for prepare statement");
                    }
                    if (isProxy) {
                        // This is already a stmt forwarded from other FE.
                        // If goes here, which means we can't find a valid Master FE(some error happens).
                        // To avoid endless forward, throw exception here.
                        throw new UserException("The statement has been forwarded to master FE("
                                + Env.getCurrentEnv().getSelfNode().getHost() + ") and failed to execute"
                                + " because Master FE is not ready. You may need to check FE's status");
                    }
                    forwardToMaster();
                    if (masterOpExecutor != null && masterOpExecutor.getQueryId() != null) {
                        context.setQueryId(masterOpExecutor.getQueryId());
                    }
                    return;
                } else {
                    if (LOG.isDebugEnabled()) {
                        LOG.debug("no need to transfer to Master. stmt: {}", context.getStmtId());
                    }
                }
            } else {
                analyzer = new Analyzer(context.getEnv(), context);
                parsedStmt.analyze(analyzer);
                parsedStmt.checkPriv();
            }

            if (prepareStmt instanceof PrepareStmt && !isExecuteStmt) {
                handlePrepareStmt();
                return;
            }

            // sql/sqlHash block
            checkBlockRules();
            if (parsedStmt instanceof QueryStmt) {
                handleQueryWithRetry(queryId);
            } else if (parsedStmt instanceof SetStmt) {
                handleSetStmt();
            } else if (parsedStmt instanceof UnsetVariableStmt) {
                handleUnsetVariableStmt();
            } else if (parsedStmt instanceof SwitchStmt) {
                handleSwitchStmt();
            } else if (parsedStmt instanceof UseStmt) {
                handleUseStmt();
            }  else if (parsedStmt instanceof UseCloudClusterStmt) {
                // jdbc client use
                handleUseCloudClusterStmt();
            } else if (parsedStmt instanceof TransactionStmt) {
                handleTransactionStmt();
            } else if (parsedStmt instanceof CreateTableAsSelectStmt) {
                handleCtasStmt();
            } else if (parsedStmt instanceof InsertOverwriteTableStmt) {
                handleIotStmt();
            } else if (parsedStmt instanceof InsertStmt) { // Must ahead of DdlStmt because InsertStmt is its subclass
                InsertStmt insertStmt = (InsertStmt) parsedStmt;
                if (insertStmt.needLoadManager()) {
                    // TODO(tsy): will eventually try to handle native insert and external insert together
                    // add a branch for external load
                    handleExternalInsertStmt();
                } else {
                    try {
                        if (!insertStmt.getQueryStmt().isExplain()) {
                            profileType = ProfileType.LOAD;
                        }
                        handleInsertStmt();
                    } catch (Throwable t) {
                        LOG.warn("handle insert stmt fail: {}", t.getMessage());
                        // the transaction of this insert may already begin, we will abort it at outer finally block.
                        throw t;
                    }
                }
            } else if (parsedStmt instanceof LoadStmt) {
                handleLoadStmt();
            } else if (parsedStmt instanceof UpdateStmt) {
                handleUpdateStmt();
            } else if (parsedStmt instanceof DdlStmt) {
                if (parsedStmt instanceof DeleteStmt) {
                    if (((DeleteStmt) parsedStmt).getInsertStmt() != null) {
                        handleDeleteStmt();
                    } else {
                        Env.getCurrentEnv()
                                .getDeleteHandler()
                                .process((DeleteStmt) parsedStmt, context.getState());
                    }
                } else {
                    handleDdlStmt();
                }
            } else if (parsedStmt instanceof ShowStmt) {
                handleShow();
            } else if (parsedStmt instanceof KillStmt) {
                handleKill();
            } else if (parsedStmt instanceof ExportStmt) {
                handleExportStmt();
            } else if (parsedStmt instanceof UnlockTablesStmt) {
                handleUnlockTablesStmt();
            } else if (parsedStmt instanceof LockTablesStmt) {
                handleLockTablesStmt();
            } else if (parsedStmt instanceof WarmUpClusterStmt) {
                handleWarmUpStmt();
            } else if (parsedStmt instanceof UnsupportedStmt) {
                handleUnsupportedStmt();
            } else if (parsedStmt instanceof AnalyzeStmt) {
                handleAnalyzeStmt();
            } else {
                context.getState().setError(ErrorCode.ERR_NOT_SUPPORTED_YET, "Do not support this query.");
            }
        } catch (IOException e) {
            LOG.warn("execute IOException. {}", context.getQueryIdentifier(), e);
            // the exception happens when interact with client
            // this exception shows the connection is gone
            context.getState().setError(ErrorCode.ERR_UNKNOWN_ERROR, e.getMessage());
            throw e;
        } catch (UserException e) {
            // insert into select
            if (Config.isCloudMode() && e.getMessage().contains(FeConstants.CLOUD_RETRY_E230)) {
                throw e;
            }
            // analysis exception only print message, not print the stack
            LOG.warn("execute Exception. {}", context.getQueryIdentifier(), e);
            context.getState().setError(e.getMysqlErrorCode(), e.getMessage());
            context.getState().setErrType(QueryState.ErrType.ANALYSIS_ERR);
        } catch (JdbcClientException e) {
            LOG.warn("execute Exception. {}", context.getQueryIdentifier(), e);
            context.getState().setError(ErrorCode.ERR_UNKNOWN_ERROR,
                    e.getMessage());
        } catch (Exception e) {
            LOG.warn("execute Exception. {}", context.getQueryIdentifier(), e);
            context.getState().setError(ErrorCode.ERR_UNKNOWN_ERROR,
                    e.getClass().getSimpleName() + ", msg: " + Util.getRootCauseMessage(e));
            if (parsedStmt instanceof KillStmt) {
                // ignore kill stmt execute err(not monitor it)
                context.getState().setErrType(QueryState.ErrType.ANALYSIS_ERR);
            }
        } finally {
            if (!context.isTxnModel() && parsedStmt instanceof InsertStmt) {
                InsertStmt insertStmt = (InsertStmt) parsedStmt;
                // The transaction of an insert operation begin at analyze phase.
                // So we should abort the transaction at this finally block if it encounters exception.
                if (!insertStmt.needLoadManager() && insertStmt.isTransactionBegin()
                        && context.getState().getStateType() == MysqlStateType.ERR) {
                    try {
                        String errMsg = Strings.emptyToNull(context.getState().getErrorMessage());
                        Env.getCurrentGlobalTransactionMgr().abortTransaction(
                                insertStmt.getDbObj().getId(), insertStmt.getTransactionId(),
                                (errMsg == null ? "unknown reason" : errMsg));
                    } catch (Exception abortTxnException) {
                        LOG.warn("errors when abort txn. {}", context.getQueryIdentifier(), abortTxnException);
                    }
                }
            }
        }
    }

    private void syncJournalIfNeeded() throws Exception {
        final Env env = context.getEnv();
        if (env.isMaster() || !context.getSessionVariable().enableStrongConsistencyRead) {
            return;
        }
        new MasterOpExecutor(context).syncJournal();
    }

    /**
     * get variables in stmt.
     *
     * @throws DdlException
     */
    private void analyzeVariablesInStmt() throws DdlException {
        analyzeVariablesInStmt(parsedStmt);
    }

    private void analyzeVariablesInStmt(StatementBase statement) throws DdlException {
        SessionVariable sessionVariable = context.getSessionVariable();
        if (statement instanceof SelectStmt) {
            SelectStmt selectStmt = (SelectStmt) statement;
            Map<String, String> optHints = selectStmt.getSelectList().getOptHints();
            if (optHints == null) {
                optHints = new HashMap<>();
            }
            if (optHints != null) {
                sessionVariable.setIsSingleSetVar(true);
                if (selectStmt.isFromInsert()) {
                    optHints.put("enable_page_cache", "false");
                }
                for (String key : optHints.keySet()) {
                    VariableMgr.setVar(sessionVariable, new SetVar(key, new StringLiteral(optHints.get(key))));
                }
            }
        }
    }

    private boolean isQuery() {
        return parsedStmt instanceof QueryStmt
                || (parsedStmt instanceof LogicalPlanAdapter
                && !(((LogicalPlanAdapter) parsedStmt).getLogicalPlan() instanceof Command));
    }

    private void forwardToMaster() throws Exception {
        masterOpExecutor = new MasterOpExecutor(originStmt, context, redirectStatus, isQuery());
        if (LOG.isDebugEnabled()) {
            LOG.debug("need to transfer to Master. stmt: {}", context.getStmtId());
        }
        masterOpExecutor.execute();
        if (parsedStmt instanceof SetStmt) {
            SetStmt setStmt = (SetStmt) parsedStmt;
            setStmt.modifySetVarsForExecute();
            for (SetVar var : setStmt.getSetVars()) {
                VariableMgr.setVarForNonMasterFE(context.getSessionVariable(), var);
            }
        } else if (parsedStmt instanceof UnsetVariableStmt) {
            UnsetVariableStmt unsetStmt = (UnsetVariableStmt) parsedStmt;
            if (unsetStmt.isApplyToAll()) {
                VariableMgr.setAllVarsToDefaultValue(context.getSessionVariable(), SetType.SESSION);
            } else {
                String defaultValue = VariableMgr.getDefaultValue(unsetStmt.getVariable());
                if (defaultValue == null) {
                    ErrorReport.reportDdlException(ErrorCode.ERR_UNKNOWN_SYSTEM_VARIABLE, unsetStmt.getVariable());
                }
                SetVar var = new SetVar(SetType.SESSION, unsetStmt.getVariable(),
                        new StringLiteral(defaultValue), SetVarType.SET_SESSION_VAR);
                VariableMgr.setVar(context.getSessionVariable(), var);
            }
        }
    }

    public void updateProfile(boolean isFinished) {
        if (!context.getSessionVariable().enableProfile()) {
            return;
        }
        // If any error happened in update profile, we should ignore this error
        // and ensure the sql is finished normally. For example, if update profile
        // failed, the insert stmt should be success
        try {
            profile.updateSummary(context.startTime, getSummaryInfo(isFinished), isFinished, this.planner);
        } catch (Throwable t) {
            LOG.warn("failed to update profile, ignore this error", t);
        }
    }

    private boolean hasCloudClusterPriv() {
        if (ConnectContext.get() == null || Strings.isNullOrEmpty(ConnectContext.get().getCloudCluster())) {
            return false;
        }
        return Env.getCurrentEnv().getAuth().checkCloudPriv(ConnectContext.get().getCurrentUserIdentity(),
            ConnectContext.get().getCloudCluster(), PrivPredicate.USAGE, ResourceTypeEnum.CLUSTER);
    }

    // Analyze one statement to structure in memory.
    public void analyze(TQueryOptions tQueryOptions) throws UserException, InterruptedException {
        if (LOG.isDebugEnabled()) {
            LOG.debug("begin to analyze stmt: {}, forwarded stmt id: {}", context.getStmtId(),
                    context.getForwardedStmtId());
        }

        parseByLegacy();

        boolean preparedStmtReanalyzed = false;
        PrepareStmtContext preparedStmtCtx = null;
        if (parsedStmt instanceof ExecuteStmt) {
            ExecuteStmt execStmt = (ExecuteStmt) parsedStmt;
            preparedStmtCtx = context.getPreparedStmt(execStmt.getName());
            if (preparedStmtCtx == null) {
                throw new UserException("Could not execute, since `" + execStmt.getName() + "` not exist");
            }
            // parsedStmt may already by set when constructing this StmtExecutor();
            preparedStmtCtx.stmt.asignValues(execStmt.getArgs());
            parsedStmt = preparedStmtCtx.stmt.getInnerStmt();
            planner = preparedStmtCtx.planner;
            analyzer = preparedStmtCtx.analyzer;
            prepareStmt = preparedStmtCtx.stmt;
            if (LOG.isDebugEnabled()) {
                LOG.debug("already prepared stmt: {}", preparedStmtCtx.stmtString);
            }
            isExecuteStmt = true;
            if (!preparedStmtCtx.stmt.needReAnalyze()) {
                // Return directly to bypass analyze and plan
                return;
            }
            // continue analyze
            preparedStmtReanalyzed = true;
            preparedStmtCtx.stmt.analyze(analyzer);
        }

        // yiguolei: insert stmt's grammar analysis will write editlog,
        // so that we check if the stmt should be forward to master here
        // if the stmt should be forward to master, then just return here and the master will do analysis again
        if (isForwardToMaster()) {
            return;
        }

        analyzer = new Analyzer(context.getEnv(), context);

        if (parsedStmt instanceof PrepareStmt || context.getCommand() == MysqlCommand.COM_STMT_PREPARE) {
            if (context.getCommand() == MysqlCommand.COM_STMT_PREPARE) {
                prepareStmt = new PrepareStmt(parsedStmt,
                        String.valueOf(context.getEnv().getNextStmtId()), true /*binary protocol*/);
            } else {
                prepareStmt = (PrepareStmt) parsedStmt;
            }
            prepareStmt.setContext(context);
            prepareStmt.analyze(analyzer);
            // Need analyze inner statement
            parsedStmt = prepareStmt.getInnerStmt();
            if (prepareStmt.getPreparedType() == PrepareStmt.PreparedType.STATEMENT) {
                // Skip analyze, do it lazy
                return;
            }
        }

        // Convert show statement to select statement here
        if (parsedStmt instanceof ShowStmt) {
            SelectStmt selectStmt = ((ShowStmt) parsedStmt).toSelectStmt(analyzer);
            if (selectStmt != null) {
                // Need to set origin stmt for new "parsedStmt"(which is selectStmt here)
                // Otherwise, the log printing may result in NPE
                selectStmt.setOrigStmt(parsedStmt.getOrigStmt());
                setParsedStmt(selectStmt);
            }
        }

        // convert unified load stmt here
        if (parsedStmt instanceof UnifiedLoadStmt) {
            // glue code for unified load
            final UnifiedLoadStmt unifiedLoadStmt = (UnifiedLoadStmt) parsedStmt;
            unifiedLoadStmt.init();
            final StatementBase proxyStmt = unifiedLoadStmt.getProxyStmt();
            parsedStmt = proxyStmt;
            if (!(proxyStmt instanceof LoadStmt) && !(proxyStmt instanceof CreateRoutineLoadStmt)) {
                Preconditions.checkState(
                        parsedStmt instanceof InsertStmt,
                        "enable_unified_load=true, should be insert stmt");
            }
        }

        if (parsedStmt instanceof QueryStmt
                || (parsedStmt instanceof InsertStmt && !((InsertStmt) parsedStmt).needLoadManager())
                || parsedStmt instanceof CreateTableAsSelectStmt
                || parsedStmt instanceof InsertOverwriteTableStmt) {
            Map<Long, TableIf> tableMap = Maps.newTreeMap();
            QueryStmt queryStmt;
            Set<String> parentViewNameSet = Sets.newHashSet();
            if (parsedStmt instanceof QueryStmt) {
                queryStmt = (QueryStmt) parsedStmt;
                queryStmt.getTables(analyzer, false, tableMap, parentViewNameSet);
            } else if (parsedStmt instanceof InsertOverwriteTableStmt) {
                InsertOverwriteTableStmt parsedStmt = (InsertOverwriteTableStmt) this.parsedStmt;
                parsedStmt.analyze(analyzer);
                queryStmt = parsedStmt.getQueryStmt();
                queryStmt.getTables(analyzer, false, tableMap, parentViewNameSet);
            } else if (parsedStmt instanceof CreateTableAsSelectStmt) {
                CreateTableAsSelectStmt parsedStmt = (CreateTableAsSelectStmt) this.parsedStmt;
                queryStmt = parsedStmt.getQueryStmt();
                queryStmt.getTables(analyzer, false, tableMap, parentViewNameSet);
            } else if (parsedStmt instanceof InsertStmt) {
                InsertStmt insertStmt = (InsertStmt) parsedStmt;
                insertStmt.getTables(analyzer, tableMap, parentViewNameSet);
            }
            // table id in tableList is in ascending order because that table map is a sorted map
            List<TableIf> tables = Lists.newArrayList(tableMap.values());
            int analyzeTimes = 2;
            if (Config.isCloudMode()) {
                // be core and be restarted, need retry more times
                analyzeTimes = Config.max_query_retry_time / 2;
            }
            for (int i = 1; i <= analyzeTimes; i++) {
                MetaLockUtils.readLockTables(tables);
                try {
                    analyzeAndGenerateQueryPlan(tQueryOptions);
                    break;
                } catch (MVSelectFailedException e) {
                    /*
                     * If there is MVSelectFailedException after the first planner,
                     * there will be error mv rewritten in query.
                     * So, the query should be reanalyzed without mv rewritten and planner again.
                     * Attention: Only error rewritten tuple is forbidden to mv rewrite in the second time.
                     */
                    if (i == analyzeTimes) {
                        throw e;
                    } else {
                        resetAnalyzerAndStmt();
                    }
                } catch (UserException e) {
                    // cloud mode retry, when retry need check this user has cloud cluster auth.
                    // if user doesn't have cloud cluster auth, don't retry, just return.
                    if (Config.isCloudMode()
                            && (e.getMessage().contains(SystemInfoService.NOT_USING_VALID_CLUSTER_MSG)
                            || e.getMessage().contains("backend -1"))
                            && hasCloudClusterPriv()) {
                        LOG.debug("cloud mode analyzeAndGenerateQueryPlan retry times {}", i);
                        // sleep random millis [500, 1000] ms
                        int randomMillis = 500 + (int) (Math.random() * (1000 - 500));
                        try {
                            if (i > analyzeTimes / 2) {
                                randomMillis = 1000 + (int) (Math.random() * (1000 - 500));
                            }
                            Thread.sleep(randomMillis);
                        } catch (InterruptedException ie) {
                            LOG.info("stmt executor sleep wait InterruptedException: ", ie);
                        }
                        if (i < analyzeTimes) {
                            continue;
                        }
                    }
                    throw e;
                } catch (Exception e) {
                    LOG.warn("Analyze failed. {}", context.getQueryIdentifier(), e);
                    throw new AnalysisException("Unexpected exception: " + e.getMessage());
                } finally {
                    MetaLockUtils.readUnlockTables(tables);
                }
            }
        } else {
            try {
                parsedStmt.analyze(analyzer);
            } catch (UserException e) {
                throw e;
            } catch (Exception e) {
                LOG.warn("Analyze failed. {}", context.getQueryIdentifier(), e);
                throw new AnalysisException("Unexpected exception: " + e.getMessage());
            }
        }
        if (preparedStmtReanalyzed) {
            if (LOG.isDebugEnabled()) {
                LOG.debug("update planner and analyzer after prepared statement reanalyzed");
            }
            preparedStmtCtx.planner = planner;
            preparedStmtCtx.analyzer = analyzer;
            Preconditions.checkNotNull(preparedStmtCtx.stmt);
            preparedStmtCtx.analyzer.setPrepareStmt(preparedStmtCtx.stmt);
        }
    }

    private void parseByLegacy() throws AnalysisException, DdlException {
        // parsedStmt may already by set when constructing this StmtExecutor();
        if (parsedStmt == null) {
            // Parse statement with parser generated by CUP&FLEX
            SqlScanner input = new SqlScanner(new StringReader(originStmt.originStmt),
                    context.getSessionVariable().getSqlMode());
            SqlParser parser = new SqlParser(input);
            try {
                StatementBase parsedStmt = setParsedStmt(SqlParserUtils.getStmt(parser, originStmt.idx));
                parsedStmt.setOrigStmt(originStmt);
                parsedStmt.setUserInfo(context.getCurrentUserIdentity());
            } catch (Error e) {
                LOG.info("error happened when parsing stmt {}, id: {}", originStmt, context.getStmtId(), e);
                throw new AnalysisException("sql parsing error, please check your sql");
            } catch (AnalysisException e) {
                String syntaxError = parser.getErrorMsg(originStmt.originStmt);
                LOG.info("analysis exception happened when parsing stmt {}, id: {}, error: {}",
                        originStmt, context.getStmtId(), syntaxError, e);
                if (syntaxError == null) {
                    throw e;
                } else {
                    throw new AnalysisException(syntaxError, e);
                }
            } catch (Exception e) {
                // TODO(lingbin): we catch 'Exception' to prevent unexpected error,
                // should be removed this try-catch clause future.
                LOG.info("unexpected exception happened when parsing stmt {}, id: {}, error: {}",
                        originStmt, context.getStmtId(), parser.getErrorMsg(originStmt.originStmt), e);
                throw new AnalysisException("Unexpected exception: " + e.getMessage());
            }

            analyzeVariablesInStmt();
        }
        if (context.getSessionVariable().isEnableInsertGroupCommit() && parsedStmt instanceof NativeInsertStmt) {
            NativeInsertStmt nativeInsertStmt = (NativeInsertStmt) parsedStmt;
            nativeInsertStmt.analyzeGroupCommit(new Analyzer(context.getEnv(), context));
        }
        redirectStatus = parsedStmt.getRedirectStatus();
    }

    private void analyzeAndGenerateQueryPlan(TQueryOptions tQueryOptions) throws UserException {
        if (parsedStmt instanceof QueryStmt || parsedStmt instanceof InsertStmt) {
            QueryStmt queryStmt = null;
            if (parsedStmt instanceof QueryStmt) {
                queryStmt = (QueryStmt) parsedStmt;
            }
            if (parsedStmt instanceof InsertStmt) {
                queryStmt = (QueryStmt) ((InsertStmt) parsedStmt).getQueryStmt();
            }
            if (queryStmt.getOrderByElements() != null && queryStmt.getOrderByElements().isEmpty()) {
                queryStmt.removeOrderByElements();
            }
        }
        parsedStmt.analyze(analyzer);
        if (parsedStmt instanceof QueryStmt || parsedStmt instanceof InsertStmt) {
            if (parsedStmt instanceof NativeInsertStmt && ((NativeInsertStmt) parsedStmt).isGroupCommit()) {
                if (LOG.isDebugEnabled()) {
                    LOG.debug("skip generate query plan for group commit insert");
                }
                return;
            }
            ExprRewriter rewriter = analyzer.getExprRewriter();
            rewriter.reset();
            if (context.getSessionVariable().isEnableFoldConstantByBe()) {
                // fold constant expr
                parsedStmt.foldConstant(rewriter, tQueryOptions);
            }
            if (context.getSessionVariable().isEnableRewriteElementAtToSlot()) {
                parsedStmt.rewriteElementAtToSlot(rewriter, tQueryOptions);
            }
            // Apply expr and subquery rewrites.
            ExplainOptions explainOptions = parsedStmt.getExplainOptions();
            boolean reAnalyze = false;

            parsedStmt.rewriteExprs(rewriter);
            reAnalyze = rewriter.changed();
            if (analyzer.containSubquery()) {
                parsedStmt = setParsedStmt(StmtRewriter.rewrite(analyzer, parsedStmt));
                reAnalyze = true;
            }
            if (parsedStmt instanceof SelectStmt) {
                if (StmtRewriter.rewriteByPolicy(parsedStmt, analyzer)) {
                    reAnalyze = true;
                }
            }
            if (parsedStmt instanceof SetOperationStmt) {
                List<SetOperationStmt.SetOperand> operands = ((SetOperationStmt) parsedStmt).getOperands();
                for (SetOperationStmt.SetOperand operand : operands) {
                    if (StmtRewriter.rewriteByPolicy(operand.getQueryStmt(), analyzer)) {
                        reAnalyze = true;
                    }
                }
            }
            if (parsedStmt instanceof InsertStmt) {
                QueryStmt queryStmt = ((InsertStmt) parsedStmt).getQueryStmt();
                if (queryStmt != null && StmtRewriter.rewriteByPolicy(queryStmt, analyzer)) {
                    reAnalyze = true;
                }
            }
            if (reAnalyze) {
                // The rewrites should have no user-visible effect. Remember the original result
                // types and column labels to restore them after the rewritten stmt has been
                // reset() and re-analyzed.
                List<Type> origResultTypes = Lists.newArrayList();
                for (Expr e : parsedStmt.getResultExprs()) {
                    origResultTypes.add(e.getType());
                }
                List<String> origColLabels =
                        Lists.newArrayList(parsedStmt.getColLabels());
                // Re-analyze the stmt with a new analyzer.
                analyzer = new Analyzer(context.getEnv(), context);

                if (prepareStmt != null) {
                    // Re-analyze prepareStmt with a new analyzer
                    prepareStmt.reset();
                    prepareStmt.analyze(analyzer);
                }
                // query re-analyze
                parsedStmt.reset();
                analyzer.setReAnalyze(true);
                parsedStmt.analyze(analyzer);

                // Restore the original result types and column labels.
                parsedStmt.castResultExprs(origResultTypes);
                parsedStmt.setColLabels(origColLabels);
                if (LOG.isTraceEnabled()) {
                    LOG.trace("rewrittenStmt: " + parsedStmt.toSql());
                }
                if (explainOptions != null) {
                    parsedStmt.setIsExplain(explainOptions);
                }
            }
        }
        profile.getSummaryProfile().setQueryAnalysisFinishTime();
        planner = new OriginalPlanner(analyzer);
        if (parsedStmt instanceof QueryStmt || parsedStmt instanceof InsertStmt) {
            planner.plan(parsedStmt, tQueryOptions);
        }
        profile.getSummaryProfile().setQueryPlanFinishTime();
    }

    private void resetAnalyzerAndStmt() {
        analyzer = new Analyzer(context.getEnv(), context);

        parsedStmt.reset();

        // DORIS-7361
        // Need to reset selectList before second-round analyze,
        // because exprs in selectList could be rewritten by mvExprRewriter
        // in first-round analyze, which could cause analyze failure.
        if (parsedStmt instanceof QueryStmt) {
            ((QueryStmt) parsedStmt).resetSelectList();
        }

        if (parsedStmt instanceof InsertStmt) {
            ((InsertStmt) parsedStmt).getQueryStmt().resetSelectList();
        }

        if (parsedStmt instanceof CreateTableAsSelectStmt) {
            ((CreateTableAsSelectStmt) parsedStmt).getQueryStmt().resetSelectList();
        }
    }

    // Because this is called by other thread
    public void cancel() {
        if (masterOpExecutor != null) {
            try {
                masterOpExecutor.cancel();
            } catch (Exception e) {
                throw new RuntimeException(e);
            }
            return;
        }
        Coordinator coordRef = coord;
        if (coordRef != null) {
            coordRef.cancel();
        }
        if (mysqlLoadId != null) {
            Env.getCurrentEnv().getLoadManager().getMysqlLoadManager().cancelMySqlLoad(mysqlLoadId);
        }
        if (parsedStmt instanceof AnalyzeTblStmt || parsedStmt instanceof AnalyzeDBStmt) {
            Env.getCurrentEnv().getAnalysisManager().cancelSyncTask(context);
        }
    }

    // Because this is called by other thread
    public void cancel(Types.PPlanFragmentCancelReason cancelReason) {
        Coordinator coordRef = coord;
        if (coordRef != null) {
            coordRef.cancel(cancelReason);
        }
        if (mysqlLoadId != null) {
            Env.getCurrentEnv().getLoadManager().getMysqlLoadManager().cancelMySqlLoad(mysqlLoadId);
        }
        if (parsedStmt instanceof AnalyzeTblStmt || parsedStmt instanceof AnalyzeDBStmt) {
            Env.getCurrentEnv().getAnalysisManager().cancelSyncTask(context);
        }
    }

    // Handle kill statement.
    private void handleKill() throws DdlException {
        KillStmt killStmt = (KillStmt) parsedStmt;
        ConnectContext killCtx = null;
        int id = killStmt.getConnectionId();
        String queryId = killStmt.getQueryId();
        if (id == -1) {
            killCtx = context.getConnectScheduler().getContextWithQueryId(queryId);
            if (killCtx == null) {
                ErrorReport.reportDdlException(ErrorCode.ERR_NO_SUCH_QUERY, queryId);
            }
        } else {
            killCtx = context.getConnectScheduler().getContext(id);
            if (killCtx == null) {
                ErrorReport.reportDdlException(ErrorCode.ERR_NO_SUCH_THREAD, id);
            }
        }

        if (context == killCtx) {
            // Suicide
            context.setKilled();
        } else {
            // Check auth
            // Only user itself and user with admin priv can kill connection
            if (!killCtx.getQualifiedUser().equals(ConnectContext.get().getQualifiedUser())
                    && !Env.getCurrentEnv().getAccessManager().checkGlobalPriv(ConnectContext.get(),
                    PrivPredicate.ADMIN)) {
                ErrorReport.reportDdlException(ErrorCode.ERR_KILL_DENIED_ERROR, id);
            }

            killCtx.kill(killStmt.isConnectionKill());
        }
        context.getState().setOk();
    }

    // Process set statement.
    private void handleSetStmt() {
        try {
            SetStmt setStmt = (SetStmt) parsedStmt;
            SetExecutor executor = new SetExecutor(context, setStmt);
            executor.execute();
        } catch (DdlException e) {
            LOG.warn("", e);
            // Return error message to client.
            context.getState().setError(ErrorCode.ERR_LOCAL_VARIABLE, e.getMessage());
            return;
        }
        context.getState().setOk();
    }

    // Process unset variable statement.
    private void handleUnsetVariableStmt() {
        try {
            UnsetVariableStmt unsetStmt = (UnsetVariableStmt) parsedStmt;
            if (unsetStmt.isApplyToAll()) {
                VariableMgr.setAllVarsToDefaultValue(context.getSessionVariable(), unsetStmt.getSetType());
            } else {
                String defaultValue = VariableMgr.getDefaultValue(unsetStmt.getVariable());
                if (defaultValue == null) {
                    ErrorReport.reportDdlException(ErrorCode.ERR_UNKNOWN_SYSTEM_VARIABLE, unsetStmt.getVariable());
                }
                SetVar var = new SetVar(unsetStmt.getSetType(), unsetStmt.getVariable(),
                        new StringLiteral(defaultValue), SetVarType.SET_SESSION_VAR);
                VariableMgr.setVar(context.getSessionVariable(), var);
            }
        } catch (DdlException e) {
            LOG.warn("", e);
            // Return error message to client.
            context.getState().setError(ErrorCode.ERR_LOCAL_VARIABLE, e.getMessage());
            return;
        }
        context.getState().setOk();
    }

    // send values from cache.
    // return true if the meta fields has been sent, otherwise, return false.
    // the meta fields must be sent right before the first batch of data(or eos flag).
    // so if it has data(or eos is true), this method must return true.
    private boolean sendCachedValues(MysqlChannel channel, List<InternalService.PCacheValue> cacheValues,
            Queriable selectStmt, boolean isSendFields, boolean isEos)
            throws Exception {
        RowBatch batch = null;
        boolean isSend = isSendFields;
        for (InternalService.PCacheValue value : cacheValues) {
            TResultBatch resultBatch = new TResultBatch();
            // need to set empty list first, to support empty result set.
            resultBatch.setRows(Lists.newArrayList());
            for (ByteString one : value.getRowsList()) {
                resultBatch.addToRows(ByteBuffer.wrap(one.toByteArray()));
            }
            resultBatch.setPacketSeq(1);
            resultBatch.setIsCompressed(false);
            batch = new RowBatch();
            batch.setBatch(resultBatch);
            batch.setEos(true);
            if (!isSend) {
                // send meta fields before sending first data batch.
                sendFields(selectStmt.getColLabels(), exprToType(selectStmt.getResultExprs()));
                isSend = true;
            }
            for (ByteBuffer row : batch.getBatch().getRows()) {
                channel.sendOnePacket(row);
            }
            context.updateReturnRows(batch.getBatch().getRows().size());
        }

        if (isEos) {
            if (batch != null) {
                statisticsForAuditLog = batch.getQueryStatistics() == null
                        ? null : batch.getQueryStatistics().toBuilder();
            }
            if (!isSend) {
                sendFields(selectStmt.getColLabels(), exprToType(selectStmt.getResultExprs()));
                isSend = true;
            }
            context.getState().setEof();
        }
        return isSend;
    }

    /**
     * Handle the SelectStmt via Cache.
     */
    private void handleCacheStmt(CacheAnalyzer cacheAnalyzer, MysqlChannel channel) throws Exception {
        InternalService.PFetchCacheResult cacheResult = null;
        boolean wantToParseSqlForSqlCache = planner instanceof NereidsPlanner
                && CacheAnalyzer.canUseSqlCache(context.getSessionVariable());
        try {
            cacheResult = cacheAnalyzer.getCacheData();
            if (cacheResult == null) {
                if (ConnectContext.get() != null
                        && !ConnectContext.get().getSessionVariable().testQueryCacheHit.equals("none")) {
                    throw new UserException("The variable test_query_cache_hit is set to "
                            + ConnectContext.get().getSessionVariable().testQueryCacheHit
                            + ", but the query cache is not hit.");
                }
            }
        } finally {
            if (wantToParseSqlForSqlCache) {
                String originStmt = parsedStmt.getOrigStmt().originStmt;
                NereidsSqlCacheManager sqlCacheManager = context.getEnv().getSqlCacheManager();
                if (cacheResult != null) {
                    sqlCacheManager.tryAddCache(context, originStmt, cacheAnalyzer, false);
                }
            }
        }

        CacheMode mode = cacheAnalyzer.getCacheMode();
        Queriable queryStmt = (Queriable) parsedStmt;
        boolean isSendFields = false;
        if (cacheResult != null) {
            isCached = true;
            if (cacheAnalyzer.getHitRange() == Cache.HitRange.Full) {
                sendCachedValues(channel, cacheResult.getValuesList(), queryStmt, isSendFields, true);
                return;
            }
            // rewrite sql
            if (mode == CacheMode.Partition) {
                if (cacheAnalyzer.getHitRange() == Cache.HitRange.Left) {
                    isSendFields = sendCachedValues(channel, cacheResult.getValuesList(),
                            queryStmt, isSendFields, false);
                }
                StatementBase newSelectStmt = cacheAnalyzer.getRewriteStmt();
                newSelectStmt.reset();
                analyzer = new Analyzer(context.getEnv(), context);
                newSelectStmt.analyze(analyzer);
                if (parsedStmt instanceof LogicalPlanAdapter) {
                    planner = new NereidsPlanner(statementContext);
                } else {
                    planner = new OriginalPlanner(analyzer);
                }
                planner.plan(newSelectStmt, context.getSessionVariable().toThrift());
            }
        }
        sendResult(false, isSendFields, queryStmt, channel, cacheAnalyzer, cacheResult);
    }

    // Process a select statement.
    private void handleQueryStmt() throws Exception {
        if (LOG.isDebugEnabled()) {
            LOG.debug("Handling query {} with query id {}",
                          originStmt.originStmt, DebugUtil.printId(context.queryId));
        }

        if (context.getConnectType() == ConnectType.MYSQL) {
            // Every time set no send flag and clean all data in buffer
            context.getMysqlChannel().reset();
        }

        Queriable queryStmt = (Queriable) parsedStmt;

        if (queryStmt.isExplain()) {
            String explainString = planner.getExplainString(queryStmt.getExplainOptions());
            handleExplainStmt(explainString, false);
            LOG.info("Query {} finished", DebugUtil.printId(context.queryId));
            return;
        }

        // handle selects that fe can do without be, so we can make sql tools happy, especially the setup step.
        // TODO FE not support doris field type conversion to arrow field type.
        if (!context.getConnectType().equals(ConnectType.ARROW_FLIGHT_SQL)) {
            Optional<ResultSet> resultSet = planner.handleQueryInFe(parsedStmt);
            if (resultSet.isPresent()) {
                sendResultSet(resultSet.get());
                isHandleQueryInFe = true;
                LOG.info("Query {} finished", DebugUtil.printId(context.queryId));
                return;
            }
        }

        MysqlChannel channel = null;
        if (context.getConnectType().equals(ConnectType.MYSQL)) {
            channel = context.getMysqlChannel();
        }
        boolean isOutfileQuery = queryStmt.hasOutFileClause();
        if (parsedStmt instanceof LogicalPlanAdapter) {
            LogicalPlanAdapter logicalPlanAdapter = (LogicalPlanAdapter) parsedStmt;
            LogicalPlan logicalPlan = logicalPlanAdapter.getLogicalPlan();
            if (logicalPlan instanceof org.apache.doris.nereids.trees.plans.algebra.SqlCache) {
                NereidsPlanner nereidsPlanner = (NereidsPlanner) planner;
                PhysicalSqlCache physicalSqlCache = (PhysicalSqlCache) nereidsPlanner.getPhysicalPlan();
                sendCachedValues(channel, physicalSqlCache.getCacheValues(), logicalPlanAdapter, false, true);
                return;
            }
        }

        // Sql and PartitionCache
        CacheAnalyzer cacheAnalyzer = new CacheAnalyzer(context, parsedStmt, planner);
        // TODO support arrow flight sql
        // NOTE: If you want to add another condition about SessionVariable, please consider whether
        // add to CacheAnalyzer.commonCacheCondition
        if (channel != null && !isOutfileQuery && CacheAnalyzer.canUseCache(context.getSessionVariable())) {
            if (queryStmt instanceof QueryStmt || queryStmt instanceof LogicalPlanAdapter) {
                handleCacheStmt(cacheAnalyzer, channel);
                LOG.info("Query {} finished", DebugUtil.printId(context.queryId));
                return;
            }
        }

        // handle select .. from xx  limit 0
        // TODO support arrow flight sql
        if (channel != null && parsedStmt instanceof SelectStmt) {
            SelectStmt parsedSelectStmt = (SelectStmt) parsedStmt;
            if (parsedSelectStmt.getLimit() == 0) {
                if (LOG.isDebugEnabled()) {
                    LOG.debug("ignore handle limit 0 ,sql:{}", parsedSelectStmt.toSql());
                }

                sendFields(queryStmt.getColLabels(), exprToType(queryStmt.getResultExprs()));
                context.getState().setEof();
                LOG.info("Query {} finished", DebugUtil.printId(context.queryId));
                return;
            }
        }

        sendResult(isOutfileQuery, false, queryStmt, channel, null, null);
        LOG.info("Query {} finished", DebugUtil.printId(context.queryId));
    }

    private void sendResult(boolean isOutfileQuery, boolean isSendFields, Queriable queryStmt, MysqlChannel channel,
            CacheAnalyzer cacheAnalyzer, InternalService.PFetchCacheResult cacheResult) throws Exception {
        // 1. If this is a query with OUTFILE clause, eg: select * from tbl1 into outfile xxx,
        //    We will not send real query result to client. Instead, we only send OK to client with
        //    number of rows selected. For example:
        //          mysql> select * from tbl1 into outfile xxx;
        //          Query OK, 10 rows affected (0.01 sec)
        //
        // 2. If this is a query, send the result expr fields first, and send result data back to client.
        RowBatch batch;
        CoordInterface coordBase = null;
        if (queryStmt instanceof SelectStmt && ((SelectStmt) parsedStmt).isPointQueryShortCircuit()) {
            coordBase = new PointQueryExec(planner, analyzer,
                    context.getSessionVariable().getMaxMsgSizeOfResultReceiver());
        } else {
            coord =  EnvFactory.getInstance().createCoordinator(context, analyzer,
                planner, context.getStatsErrorEstimator());
            profile.addExecutionProfile(coord.getExecutionProfile());
            QeProcessorImpl.INSTANCE.registerQuery(context.queryId(),
                    new QeProcessorImpl.QueryInfo(context, originStmt.originStmt, coord));
            coordBase = coord;
        }

        try {
            coordBase.exec();
            profile.getSummaryProfile().setQueryScheduleFinishTime();
            updateProfile(false);

            if (context.getConnectType().equals(ConnectType.ARROW_FLIGHT_SQL)) {
                Preconditions.checkState(!context.isReturnResultFromLocal());
                profile.getSummaryProfile().setTempStartTime();
                return;
            }

            if (context.isRunProcedure()) {
                // plsql will get the returned results without sending them to mysql client.
                // see org/apache/doris/plsql/executor/DorisRowResult.java
                return;
            }

            boolean isDryRun = ConnectContext.get() != null && ConnectContext.get().getSessionVariable().dryRunQuery;
            while (true) {
                // register the fetch result time.
                profile.getSummaryProfile().setTempStartTime();
                batch = coordBase.getNext();
                profile.getSummaryProfile().freshFetchResultConsumeTime();

                // for outfile query, there will be only one empty batch send back with eos flag
                // call `copyRowBatch()` first, because batch.getBatch() may be null, if result set is empty
                if (cacheAnalyzer != null && !isOutfileQuery && !isDryRun) {
                    cacheAnalyzer.copyRowBatch(batch);
                }
                if (batch.getBatch() != null) {
                    // register send field result time.
                    profile.getSummaryProfile().setTempStartTime();
                    // For some language driver, getting error packet after fields packet
                    // will be recognized as a success result
                    // so We need to send fields after first batch arrived
                    if (!isSendFields) {
                        if (!isOutfileQuery) {
                            sendFields(queryStmt.getColLabels(), exprToType(queryStmt.getResultExprs()));
                        } else {
                            if (!Strings.isNullOrEmpty(queryStmt.getOutFileClause().getSuccessFileName())) {
                                outfileWriteSuccess(queryStmt.getOutFileClause());
                            }
                            sendFields(OutFileClause.RESULT_COL_NAMES, OutFileClause.RESULT_COL_TYPES);
                        }
                        isSendFields = true;
                    }
                    for (ByteBuffer row : batch.getBatch().getRows()) {
                        channel.sendOnePacket(row);
                    }
                    profile.getSummaryProfile().freshWriteResultConsumeTime();
                    context.updateReturnRows(batch.getBatch().getRows().size());
                    context.setResultAttachedInfo(batch.getBatch().getAttachedInfos());
                }
                if (batch.isEos()) {
                    break;
                }
            }
            if (cacheAnalyzer != null && !isDryRun) {
                if (cacheResult != null && cacheAnalyzer.getHitRange() == Cache.HitRange.Right) {
                    isSendFields =
                            sendCachedValues(channel, cacheResult.getValuesList(), queryStmt, isSendFields,
                                    false);
                }

                cacheAnalyzer.updateCache();

                Cache cache = cacheAnalyzer.getCache();
                if (cache instanceof SqlCache && !cache.isDisableCache() && planner instanceof NereidsPlanner) {
                    String originStmt = parsedStmt.getOrigStmt().originStmt;
                    LogicalPlanAdapter logicalPlanAdapter = (LogicalPlanAdapter) queryStmt;
                    boolean currentMissParseSqlFromSqlCache = !(logicalPlanAdapter.getLogicalPlan()
                            instanceof org.apache.doris.nereids.trees.plans.algebra.SqlCache);
                    context.getEnv().getSqlCacheManager().tryAddCache(
                            context, originStmt, cacheAnalyzer, currentMissParseSqlFromSqlCache);
                }
            }
            if (!isSendFields) {
                if (!isOutfileQuery) {
                    if (ConnectContext.get() != null && isDryRun) {
                        // Return a one row one column result set, with the real result number
                        List<String> data = Lists.newArrayList(batch.getQueryStatistics() == null ? "0"
                                : batch.getQueryStatistics().getReturnedRows() + "");
                        ResultSet resultSet = new CommonResultSet(DRY_RUN_QUERY_METADATA,
                                Collections.singletonList(data));
                        sendResultSet(resultSet);
                        return;
                    } else {
                        sendFields(queryStmt.getColLabels(), exprToType(queryStmt.getResultExprs()));
                    }
                } else {
                    sendFields(OutFileClause.RESULT_COL_NAMES, OutFileClause.RESULT_COL_TYPES);
                }
            }

            statisticsForAuditLog = batch.getQueryStatistics() == null ? null : batch.getQueryStatistics().toBuilder();
            context.getState().setEof();
            profile.getSummaryProfile().setQueryFetchResultFinishTime();
        } catch (Exception e) {
            // notify all be cancel running fragment
            // in some case may block all fragment handle threads
            // details see issue https://github.com/apache/doris/issues/16203
            LOG.warn("cancel fragment query_id:{} cause {}", DebugUtil.printId(context.queryId()), e.getMessage());
            coordBase.cancel(Types.PPlanFragmentCancelReason.INTERNAL_ERROR);
            throw e;
        } finally {
            coordBase.close();
        }
    }

    private void outfileWriteSuccess(OutFileClause outFileClause) throws Exception {
        // 1. set TResultFileSinkOptions
        TResultFileSinkOptions sinkOptions = outFileClause.toSinkOptions();

        // 2. set brokerNetAddress
        List<PlanFragment> fragments = coord.getFragments();
        Map<PlanFragmentId, FragmentExecParams> fragmentExecParamsMap = coord.getFragmentExecParamsMap();
        PlanFragmentId topId = fragments.get(0).getFragmentId();
        FragmentExecParams topParams = fragmentExecParamsMap.get(topId);
        DataSink topDataSink = topParams.fragment.getSink();
        TNetworkAddress execBeAddr = topParams.instanceExecParams.get(0).host;
        if (topDataSink instanceof ResultFileSink
                && ((ResultFileSink) topDataSink).getStorageType() == StorageBackend.StorageType.BROKER) {
            // set the broker address for OUTFILE sink
            ResultFileSink topResultFileSink = (ResultFileSink) topDataSink;
            FsBroker broker = Env.getCurrentEnv().getBrokerMgr()
                    .getBroker(topResultFileSink.getBrokerName(), execBeAddr.getHostname());
            sinkOptions.setBrokerAddresses(Lists.newArrayList(new TNetworkAddress(broker.host, broker.port)));
        }

        // 3. set TResultFileSink properties
        TResultFileSink sink = new TResultFileSink();
        sink.setFileOptions(sinkOptions);
        StorageType storageType = outFileClause.getBrokerDesc() == null
                ? StorageBackend.StorageType.LOCAL : outFileClause.getBrokerDesc().getStorageType();
        sink.setStorageBackendType(storageType.toThrift());

        // 4. get BE
        TNetworkAddress address = null;
        for (Backend be : Env.getCurrentSystemInfo().getIdToBackend().values()) {
            if (be.isAlive()) {
                address = new TNetworkAddress(be.getHost(), be.getBrpcPort());
                break;
            }
        }
        if (address == null) {
            throw new AnalysisException("No Alive backends");
        }

        // 5. send rpc to BE
        POutfileWriteSuccessRequest request = POutfileWriteSuccessRequest.newBuilder()
                .setResultFileSink(ByteString.copyFrom(new TSerializer().serialize(sink))).build();
        Future<POutfileWriteSuccessResult> future = BackendServiceProxy.getInstance()
                .outfileWriteSuccessAsync(address, request);
        InternalService.POutfileWriteSuccessResult result = future.get();
        TStatusCode code = TStatusCode.findByValue(result.getStatus().getStatusCode());
        String errMsg;
        if (code != TStatusCode.OK) {
            if (!result.getStatus().getErrorMsgsList().isEmpty()) {
                errMsg = result.getStatus().getErrorMsgsList().get(0);
            } else {
                errMsg = "Outfile write success file failed. backend address: "
                        + NetUtils
                        .getHostPortInAccessibleFormat(address.getHostname(), address.getPort());
            }
            throw new AnalysisException(errMsg);
        }
    }

    private void handleTransactionStmt() throws Exception {
        if (context.getConnectType() == ConnectType.MYSQL) {
            // Every time set no send flag and clean all data in buffer
            context.getMysqlChannel().reset();
        }
        context.getState().setOk(0, 0, "");
        // create plan
        if (context.getTxnEntry() != null && context.getTxnEntry().getRowsInTransaction() == 0
                && !context.getTxnEntry().isTransactionBegan()
                && (parsedStmt instanceof TransactionCommitStmt || parsedStmt instanceof TransactionRollbackStmt)) {
            context.setTxnEntry(null);
        } else if (parsedStmt instanceof TransactionBeginStmt) {
            if (context.isTxnModel()) {
                LOG.info("A transaction has already begin");
                return;
            }
            if (context.getTxnEntry() == null) {
                context.setTxnEntry(new TransactionEntry());
            }
            context.getTxnEntry()
                    .setTxnConf(new TTxnParams().setNeedTxn(true).setEnablePipelineTxnLoad(Config.enable_pipeline_load)
                            .setThriftRpcTimeoutMs(5000).setTxnId(-1).setDb("").setTbl("")
                            .setMaxFilterRatio(context.getSessionVariable().getEnableInsertStrict() ? 0 : 1.0));
            StringBuilder sb = new StringBuilder();
            sb.append("{'label':'").append(context.getTxnEntry().getLabel()).append("', 'status':'")
                    .append(TransactionStatus.PREPARE.name());
            sb.append("', 'txnId':'").append("'").append("}");
            context.getState().setOk(0, 0, sb.toString());
        } else if (parsedStmt instanceof TransactionCommitStmt) {
            if (!context.isTxnModel()) {
                LOG.info("No transaction to commit");
                return;
            }
            try {
                TransactionEntry txnEntry = context.getTxnEntry();
                TransactionStatus txnStatus = txnEntry.commitTransaction();
                StringBuilder sb = new StringBuilder();
                sb.append("{'label':'").append(txnEntry.getLabel()).append("', 'status':'")
                        .append(txnStatus.name()).append("', 'txnId':'")
                        .append(txnEntry.getTransactionId()).append("'").append("}");
                context.getState().setOk(0, 0, sb.toString());
            } catch (Exception e) {
                LOG.warn("Txn commit failed", e);
                throw new AnalysisException(e.getMessage());
            } finally {
                context.setTxnEntry(null);
            }
        } else if (parsedStmt instanceof TransactionRollbackStmt) {
            if (!context.isTxnModel()) {
                LOG.info("No transaction to rollback");
                return;
            }
            try {
                TransactionEntry txnEntry = context.getTxnEntry();
                long txnId = txnEntry.abortTransaction();
                StringBuilder sb = new StringBuilder();
                sb.append("{'label':'").append(txnEntry.getLabel()).append("', 'status':'")
                        .append(TransactionStatus.ABORTED.name()).append("', 'txnId':'")
                        .append(txnId).append("'").append("}");
                context.getState().setOk(0, 0, sb.toString());
            } catch (Exception e) {
                throw new AnalysisException(e.getMessage());
            } finally {
                context.setTxnEntry(null);
            }
        } else {
            throw new TException("parsedStmt type is not TransactionStmt");
        }
    }

    private int executeForTxn(InsertStmt insertStmt)
            throws UserException, TException, InterruptedException, ExecutionException, TimeoutException {
        if (context.isTxnIniting()) { // first time, begin txn
            beginTxn(insertStmt.getDbName(),
                    insertStmt.getTbl());
        }
        if (!context.getTxnEntry().getTxnConf().getDb().equals(insertStmt.getDbName())
                || !context.getTxnEntry().getTxnConf().getTbl().equals(insertStmt.getTbl())) {
            throw new TException("Only one table can be inserted in one transaction.");
        }

        QueryStmt queryStmt = insertStmt.getQueryStmt();
        if (!(queryStmt instanceof SelectStmt)) {
            throw new TException("queryStmt is not SelectStmt, insert command error");
        }
        TransactionEntry txnEntry = context.getTxnEntry();
        SelectStmt selectStmt = (SelectStmt) queryStmt;
        int effectRows = 0;
        if (selectStmt.getValueList() != null) {
            Table tbl = txnEntry.getTable();
            int schemaSize = tbl.getBaseSchema(false).size();
            if (parsedStmt instanceof NativeInsertStmt
                    && ((NativeInsertStmt) parsedStmt).getTargetColumnNames() != null) {
                NativeInsertStmt nativeInsertStmt = (NativeInsertStmt) parsedStmt;
                if (nativeInsertStmt.containTargetColumnName(Column.SEQUENCE_COL)) {
                    schemaSize++;
                }
                if (nativeInsertStmt.containTargetColumnName(Column.DELETE_SIGN)) {
                    schemaSize++;
                }
            }
            for (List<Expr> row : selectStmt.getValueList().getRows()) {
                // the value columns are columns which are visible to user, so here we use
                // getBaseSchema(), not getFullSchema()
                if (schemaSize != row.size()) {
                    throw new TException("Column count doesn't match value count");
                }
            }
            for (List<Expr> row : selectStmt.getValueList().getRows()) {
                ++effectRows;
                InternalService.PDataRow data = StmtExecutor.getRowStringValue(row);
                if (data == null) {
                    continue;
                }
                List<InternalService.PDataRow> dataToSend = txnEntry.getDataToSend();
                dataToSend.add(data);
                if (dataToSend.size() >= MAX_DATA_TO_SEND_FOR_TXN) {
                    // send data
                    InsertStreamTxnExecutor executor = new InsertStreamTxnExecutor(txnEntry);
                    executor.sendData();
                }
            }
        }
        txnEntry.setRowsInTransaction(txnEntry.getRowsInTransaction() + effectRows);
        return effectRows;
    }

    private void beginTxn(String dbName, String tblName) throws UserException, TException,
            InterruptedException, ExecutionException, TimeoutException {
        TransactionEntry txnEntry = context.getTxnEntry();
        TTxnParams txnConf = txnEntry.getTxnConf();
        SessionVariable sessionVariable = context.getSessionVariable();
        long timeoutSecond = context.getExecTimeout();

        TransactionState.LoadJobSourceType sourceType = TransactionState.LoadJobSourceType.INSERT_STREAMING;
        Database dbObj = Env.getCurrentInternalCatalog()
                .getDbOrException(dbName, s -> new TException("database is invalid for dbName: " + s));
        Table tblObj = dbObj.getTableOrException(tblName, s -> new TException("table is invalid: " + s));
        txnConf.setDbId(dbObj.getId()).setTbl(tblName).setDb(dbName);
        txnEntry.setTable(tblObj);
        txnEntry.setDb(dbObj);
        String label = txnEntry.getLabel();
        if (Env.getCurrentEnv().isMaster()) {
            long txnId = Env.getCurrentGlobalTransactionMgr().beginTransaction(
                    txnConf.getDbId(), Lists.newArrayList(tblObj.getId()),
                    label, new TransactionState.TxnCoordinator(
                            TransactionState.TxnSourceType.FE, FrontendOptions.getLocalHostAddress()),
                    sourceType, timeoutSecond);
            txnConf.setTxnId(txnId);
            String token = Env.getCurrentEnv().getLoadManager().getTokenManager().acquireToken();
            txnConf.setToken(token);
        } else {
            String token = Env.getCurrentEnv().getLoadManager().getTokenManager().acquireToken();
            MasterTxnExecutor masterTxnExecutor = new MasterTxnExecutor(context);
            TLoadTxnBeginRequest request = new TLoadTxnBeginRequest();
            request.setDb(txnConf.getDb()).setTbl(txnConf.getTbl()).setToken(token)
                    .setLabel(label).setUser("").setUserIp("").setPasswd("");
            TLoadTxnBeginResult result = masterTxnExecutor.beginTxn(request);
            txnConf.setTxnId(result.getTxnId());
            txnConf.setToken(token);
        }

        TStreamLoadPutRequest request = new TStreamLoadPutRequest();

        long maxExecMemByte = sessionVariable.getMaxExecMemByte();
        String timeZone = sessionVariable.getTimeZone();
        int sendBatchParallelism = sessionVariable.getSendBatchParallelism();

        request.setTxnId(txnConf.getTxnId()).setDb(txnConf.getDb())
                .setTbl(txnConf.getTbl())
                .setFileType(TFileType.FILE_STREAM).setFormatType(TFileFormatType.FORMAT_CSV_PLAIN)
                .setMergeType(TMergeType.APPEND).setThriftRpcTimeoutMs(5000).setLoadId(context.queryId())
                .setExecMemLimit(maxExecMemByte).setTimeout((int) timeoutSecond)
                .setTimezone(timeZone).setSendBatchParallelism(sendBatchParallelism).setTrimDoubleQuotes(true);
        if (parsedStmt instanceof NativeInsertStmt && ((NativeInsertStmt) parsedStmt).getTargetColumnNames() != null) {
            NativeInsertStmt nativeInsertStmt = (NativeInsertStmt) parsedStmt;
            if (nativeInsertStmt.containTargetColumnName(Column.SEQUENCE_COL)
                    || nativeInsertStmt.containTargetColumnName(Column.DELETE_SIGN)) {
                if (nativeInsertStmt.containTargetColumnName(Column.SEQUENCE_COL)) {
                    request.setSequenceCol(Column.SEQUENCE_COL);
                }
                request.setColumns("`" + String.join("`,`", nativeInsertStmt.getTargetColumnNames()) + "`");
            }
        }

        // execute begin txn
        InsertStreamTxnExecutor executor = new InsertStreamTxnExecutor(txnEntry);
        executor.beginTransaction(request);
    }

    // Process an insert statement.
    private void handleInsertStmt() throws Exception {
        if (context.getConnectType() == ConnectType.MYSQL) {
            // Every time set no send flag and clean all data in buffer
            context.getMysqlChannel().reset();
        }
        InsertStmt insertStmt = (InsertStmt) parsedStmt;
        // create plan
        if (insertStmt.getQueryStmt().hasOutFileClause()) {
            throw new DdlException("Not support OUTFILE clause in INSERT statement");
        }

        if (insertStmt.getQueryStmt().isExplain()) {
            ExplainOptions explainOptions = insertStmt.getQueryStmt().getExplainOptions();
            insertStmt.setIsExplain(explainOptions);
            String explainString = planner.getExplainString(explainOptions);
            handleExplainStmt(explainString, false);
            return;
        }

        analyzeVariablesInStmt(insertStmt.getQueryStmt());
        long createTime = System.currentTimeMillis();
        Throwable throwable = null;
        long txnId = -1;
        String label = "";
        long loadedRows = 0;
        int filteredRows = 0;
        TransactionStatus txnStatus = TransactionStatus.ABORTED;
        String errMsg = "";
        TableType tblType = insertStmt.getTargetTable().getType();
        boolean isGroupCommit = false;
        boolean reuseGroupCommitPlan = false;
        if (context.isTxnModel()) {
            if (insertStmt.getQueryStmt() instanceof SelectStmt) {
                if (((SelectStmt) insertStmt.getQueryStmt()).getTableRefs().size() > 0) {
                    throw new TException("Insert into ** select is not supported in a transaction");
                }
            }
            txnStatus = TransactionStatus.PREPARE;
            loadedRows = executeForTxn(insertStmt);
            label = context.getTxnEntry().getLabel();
            txnId = context.getTxnEntry().getTxnConf().getTxnId();
        } else if (insertStmt instanceof NativeInsertStmt && ((NativeInsertStmt) insertStmt).isGroupCommit()) {
            isGroupCommit = true;
            NativeInsertStmt nativeInsertStmt = (NativeInsertStmt) insertStmt;
            long dbId = nativeInsertStmt.getTargetTable().getDatabase().getId();
            long tableId = nativeInsertStmt.getTargetTable().getId();
            int maxRetry = 3;
            for (int i = 0; i < maxRetry; i++) {
                GroupCommitPlanner groupCommitPlanner = nativeInsertStmt.planForGroupCommit(context.queryId);
                reuseGroupCommitPlan = nativeInsertStmt.isReuseGroupCommitPlan();
                List<InternalService.PDataRow> rows = groupCommitPlanner.getRows(nativeInsertStmt);
                PGroupCommitInsertResponse response = groupCommitPlanner.executeGroupCommitInsert(context, rows);
                TStatusCode code = TStatusCode.findByValue(response.getStatus().getStatusCode());
                ProtocolStringList errorMsgsList = response.getStatus().getErrorMsgsList();
                if (code == TStatusCode.DATA_QUALITY_ERROR && !errorMsgsList.isEmpty() && errorMsgsList.get(0)
                        .contains("schema version not match")) {
                    LOG.info("group commit insert failed. stmt: {}, query_id: {}, db_id: {}, table_id: {}"
                                    + ", schema version: {}, backend_id: {}, status: {}, retry: {}",
                            insertStmt.getOrigStmt().originStmt, DebugUtil.printId(context.queryId()), dbId, tableId,
                            nativeInsertStmt.getBaseSchemaVersion(), groupCommitPlanner.getBackend().getId(),
                            response.getStatus(), i);
                    if (i < maxRetry) {
                        List<TableIf> tables = Lists.newArrayList(insertStmt.getTargetTable());
                        MetaLockUtils.readLockTables(tables);
                        try {
                            insertStmt.reset();
                            analyzer = new Analyzer(context.getEnv(), context);
                            analyzeAndGenerateQueryPlan(context.getSessionVariable().toThrift());
                        } finally {
                            MetaLockUtils.readUnlockTables(tables);
                        }
                        continue;
                    } else {
                        errMsg = "group commit insert failed. db_id: " + dbId + ", table_id: " + tableId
                                + ", query_id: " + DebugUtil.printId(context.queryId()) + ", backend_id: "
                                + groupCommitPlanner.getBackend().getId() + ", status: " + response.getStatus();
                    }
                } else if (code != TStatusCode.OK) {
                    errMsg = "group commit insert failed. db_id: " + dbId + ", table_id: " + tableId + ", query_id: "
                            + DebugUtil.printId(context.queryId()) + ", backend_id: " + groupCommitPlanner.getBackend()
                            .getId() + ", status: " + response.getStatus();
                    ErrorReport.reportDdlException(errMsg, ErrorCode.ERR_FAILED_WHEN_INSERT);
                }
                label = response.getLabel();
                txnStatus = TransactionStatus.PREPARE;
                txnId = response.getTxnId();
                loadedRows = response.getLoadedRows();
                filteredRows = (int) response.getFilteredRows();
                break;
            }
        } else {
            label = insertStmt.getLabel();
            LOG.info("Do insert [{}] with query id: {}", label, DebugUtil.printId(context.queryId()));

            try {
                coord = EnvFactory.getInstance().createCoordinator(context, analyzer,
                        planner, context.getStatsErrorEstimator());
                coord.setLoadZeroTolerance(context.getSessionVariable().getEnableInsertStrict());
                coord.setQueryType(TQueryType.LOAD);
                profile.addExecutionProfile(coord.getExecutionProfile());
                QueryInfo queryInfo = new QueryInfo(ConnectContext.get(), this.getOriginStmtInString(), coord);
                QeProcessorImpl.INSTANCE.registerQuery(context.queryId(), queryInfo);

                Table table = insertStmt.getTargetTable();
                if (table instanceof OlapTable) {
                    boolean isEnableMemtableOnSinkNode =
                            ((OlapTable) table).getTableProperty().getUseSchemaLightChange()
                            ? coord.getQueryOptions().isEnableMemtableOnSinkNode() : false;
                    coord.getQueryOptions().setEnableMemtableOnSinkNode(isEnableMemtableOnSinkNode);
                }
                coord.exec();
                int execTimeout = context.getExecTimeout();
                if (LOG.isDebugEnabled()) {
                    LOG.debug("Insert {} execution timeout:{}", DebugUtil.printId(context.queryId()), execTimeout);
                }
                boolean notTimeout = coord.join(execTimeout);
                if (!coord.isDone()) {
                    coord.cancel(Types.PPlanFragmentCancelReason.TIMEOUT);
                    if (notTimeout) {
                        errMsg = coord.getExecStatus().getErrorMsg();
                        ErrorReport.reportDdlException("There exists unhealthy backend. "
                                + errMsg, ErrorCode.ERR_FAILED_WHEN_INSERT);
                    } else {
                        ErrorReport.reportDdlException(ErrorCode.ERR_EXECUTE_TIMEOUT);
                    }
                }

                if (!coord.getExecStatus().ok()) {
                    errMsg = coord.getExecStatus().getErrorMsg();
                    LOG.warn("insert failed: {}", errMsg);
                    ErrorReport.reportDdlException(errMsg, ErrorCode.ERR_FAILED_WHEN_INSERT);
                }

                if (LOG.isDebugEnabled()) {
                    LOG.debug("delta files is {}", coord.getDeltaUrls());
                }

                if (coord.getLoadCounters().get(LoadEtlTask.DPP_NORMAL_ALL) != null) {
                    loadedRows = Long.parseLong(coord.getLoadCounters().get(LoadEtlTask.DPP_NORMAL_ALL));
                }
                if (coord.getLoadCounters().get(LoadEtlTask.DPP_ABNORMAL_ALL) != null) {
                    filteredRows = Integer.parseInt(coord.getLoadCounters().get(LoadEtlTask.DPP_ABNORMAL_ALL));
                }

                // if in strict mode, insert will fail if there are filtered rows
                if (context.getSessionVariable().getEnableInsertStrict()) {
                    if (filteredRows > 0) {
                        context.getState().setError(ErrorCode.ERR_FAILED_WHEN_INSERT,
                                "Insert has filtered data in strict mode, tracking_url=" + coord.getTrackingUrl());
                        return;
                    }
                }

                if (tblType != TableType.OLAP && tblType != TableType.MATERIALIZED_VIEW) {
                    // no need to add load job.
                    // MySQL table is already being inserted.
                    context.getState().setOk(loadedRows, filteredRows, null);
                    return;
                }

                if (Env.getCurrentGlobalTransactionMgr().commitAndPublishTransaction(
                        insertStmt.getDbObj(), Lists.newArrayList(insertStmt.getTargetTable()),
                        insertStmt.getTransactionId(),
                        TabletCommitInfo.fromThrift(coord.getCommitInfos()),
                        context.getSessionVariable().getInsertVisibleTimeoutMs())) {
                    txnStatus = TransactionStatus.VISIBLE;
                } else {
                    txnStatus = TransactionStatus.COMMITTED;
                }
                // TODO(meiyi)
                // insertStmt.afterFinishTxn(true);
                if (Config.isCloudMode()) {
                    String clusterName = context.getCloudCluster();
                    if (context.getSessionVariable().enableMultiClusterSyncLoad()
                            && clusterName != null && !clusterName.isEmpty()) {
                        CloudSystemInfoService infoService = (CloudSystemInfoService) Env.getCurrentSystemInfo();
                        List<List<Backend>> backendsList = infoService
                                                                .getCloudClusterNames()
                                                                .stream()
                                                                .filter(name -> !name.equals(clusterName))
                                                                .map(name -> infoService.getBackendsByClusterName(name))
                                                                .collect(Collectors.toList());
                        List<Long> allTabletIds = ((OlapTable) insertStmt.getTargetTable()).getAllTabletIds();
                        syncLoadForTablets(backendsList, allTabletIds);
                    }
                }
            } catch (Throwable t) {
                // if any throwable being thrown during insert operation, first we should abort this txn
                LOG.warn("handle insert stmt fail: {}", label, t);
                try {
                    Env.getCurrentGlobalTransactionMgr().abortTransaction(
                            insertStmt.getDbObj().getId(), insertStmt.getTransactionId(),
                            t.getMessage() == null ? "unknown reason" : t.getMessage());
                } catch (Exception abortTxnException) {
                    // just print a log if abort txn failed. This failure do not need to pass to user.
                    // user only concern abort how txn failed.
                    LOG.warn("errors when abort txn", abortTxnException);
                }

                // cloud mode, insert into select meet -230, retry
                if (Config.isCloudMode() && t.getMessage().contains(FeConstants.CLOUD_RETRY_E230)) {
                    LOG.warn("insert into select meet E-230, retry again");
                    resetAnalyzerAndStmt();
                    if (insertStmt instanceof NativeInsertStmt) {
                        ((NativeInsertStmt) insertStmt).resetPrepare();
                    }
                    throw t;
                }

                StringBuilder sb = new StringBuilder(t.getMessage());
                if (!Strings.isNullOrEmpty(coord.getTrackingUrl())) {
                    sb.append(". url: " + coord.getTrackingUrl());
                }
                context.getState().setError(ErrorCode.ERR_UNKNOWN_ERROR, sb.toString());
                return;
            } finally {
                if (coord != null) {
                    coord.close();
                }
                finalizeQuery();
            }

            // Go here, which means:
            // 1. transaction is finished successfully (COMMITTED or VISIBLE), or
            // 2. transaction failed but Config.using_old_load_usage_pattern is true.
            // we will record the load job info for these 2 cases
            txnId = insertStmt.getTransactionId();
            try {
                context.getEnv().getLoadManager()
                        .recordFinishedLoadJob(label, txnId, insertStmt.getDbName(),
                                insertStmt.getTargetTable().getId(),
                                EtlJobType.INSERT, createTime, throwable == null ? "" : throwable.getMessage(),
                                coord.getTrackingUrl(), insertStmt.getUserInfo(), 0L);
            } catch (MetaNotFoundException e) {
                LOG.warn("Record info of insert load with error {}", e.getMessage(), e);
                errMsg = "Record info of insert load with error " + e.getMessage();
            }
        }

        // {'label':'my_label1', 'status':'visible', 'txnId':'123'}
        // {'label':'my_label1', 'status':'visible', 'txnId':'123' 'err':'error messages'}
        StringBuilder sb = new StringBuilder();
        sb.append("{'label':'").append(label).append("', 'status':'").append(txnStatus.name());
        sb.append("', 'txnId':'").append(txnId).append("'");
        if (tblType == TableType.MATERIALIZED_VIEW) {
            sb.append("', 'rows':'").append(loadedRows).append("'");
        }
        if (!Strings.isNullOrEmpty(errMsg)) {
            sb.append(", 'err':'").append(errMsg).append("'");
        }
        if (isGroupCommit) {
            sb.append(", 'query_id':'").append(DebugUtil.printId(context.queryId)).append("'");
            if (reuseGroupCommitPlan) {
                sb.append(", 'reuse_group_commit_plan':'").append(true).append("'");
            }
        }
        sb.append("}");

        context.getState().setOk(loadedRows, filteredRows, sb.toString());

        // set insert result in connection context,
        // so that user can use `show insert result` to get info of the last insert operation.
        context.setOrUpdateInsertResult(txnId, label, insertStmt.getDbName(), insertStmt.getTbl(),
                txnStatus, loadedRows, filteredRows);
        // update it, so that user can get loaded rows in fe.audit.log
        context.updateReturnRows((int) loadedRows);
    }

    public static void syncLoadForTablets(List<List<Backend>> backendsList, List<Long> allTabletIds) {
        backendsList.forEach(backends -> backends.forEach(backend -> {
            if (backend.isAlive()) {
                List<Long> tabletIdList = new ArrayList<Long>();
                Set<Long> beTabletIds = ((CloudEnv) Env.getCurrentEnv())
                                           .getCloudTabletRebalancer()
                                           .getSnapshotTabletsByBeId(backend.getId());
                allTabletIds.forEach(tabletId -> {
                    if (beTabletIds.contains(tabletId)) {
                        tabletIdList.add(tabletId);
                    }
                });
                boolean ok = false;
                TNetworkAddress address = null;
                Client client = null;
                try {
                    address = new TNetworkAddress(backend.getHost(), backend.getBePort());
                    client = ClientPool.backendPool.borrowObject(address);
                    client.syncLoadForTablets(new TSyncLoadForTabletsRequest(allTabletIds));
                    ok = true;
                } catch (Exception e) {
                    LOG.warn(e.getMessage());
                } finally {
                    if (!ok) {
                        ClientPool.backendPool.invalidateObject(address, client);
                    } else {
                        ClientPool.backendPool.returnObject(address, client);
                    }
                }
            }
        }));
    }

    private void handleExternalInsertStmt() {
        // TODO(tsy): load refactor, handle external load here
        try {
            InsertStmt insertStmt = (InsertStmt) parsedStmt;
            LoadType loadType = insertStmt.getLoadType();
            if (loadType == LoadType.UNKNOWN) {
                throw new DdlException("Unknown load job type");
            }
            LoadManagerAdapter loadManagerAdapter = context.getEnv().getLoadManagerAdapter();
            loadManagerAdapter.submitLoadFromInsertStmt(context, insertStmt);
            // when complete
            if (loadManagerAdapter.getMysqlLoadId() != null) {
                this.mysqlLoadId = loadManagerAdapter.getMysqlLoadId();
            }
        } catch (UserException e) {
            // Return message to info client what happened.
            if (LOG.isDebugEnabled()) {
                LOG.debug("DDL statement({}) process failed.", originStmt.originStmt, e);
            }
            context.getState().setError(e.getMysqlErrorCode(), e.getMessage());
        } catch (Exception e) {
            // Maybe our bug
            LOG.warn("DDL statement(" + originStmt.originStmt + ") process failed.", e);
            context.getState().setError(ErrorCode.ERR_UNKNOWN_ERROR, "Unexpected exception: " + e.getMessage());
        }
    }

    private void handleUnsupportedStmt() {
        if (context.getConnectType() == ConnectType.MYSQL) {
            context.getMysqlChannel().reset();
        }
        // do nothing
        context.getState().setOk();
    }

    private void handleAnalyzeStmt() throws DdlException, AnalysisException {
        context.env.getAnalysisManager().createAnalyze((AnalyzeStmt) parsedStmt, isProxy);
    }

    // Process switch catalog
    private void handleSwitchStmt() throws AnalysisException {
        SwitchStmt switchStmt = (SwitchStmt) parsedStmt;
        try {
            context.getEnv().changeCatalog(context, switchStmt.getCatalogName());
        } catch (DdlException e) {
            LOG.warn("", e);
            context.getState().setError(e.getMysqlErrorCode(), e.getMessage());
            return;
        }
        context.getState().setOk();
    }

    private void handlePrepareStmt() throws Exception {
        // register prepareStmt
        if (LOG.isDebugEnabled()) {
            LOG.debug("add prepared statement {}, isBinaryProtocol {}",
                    prepareStmt.getName(), prepareStmt.isBinaryProtocol());
        }
        context.addPreparedStmt(prepareStmt.getName(),
                new PrepareStmtContext(prepareStmt,
                        context, planner, analyzer, prepareStmt.getName()));
        if (prepareStmt.isBinaryProtocol()) {
            sendStmtPrepareOK();
        }
    }


    // Process use statement.
    private void handleUseStmt() throws AnalysisException {
        UseStmt useStmt = (UseStmt) parsedStmt;
        try {
            if (useStmt.getCatalogName() != null) {
                context.getEnv().changeCatalog(context, useStmt.getCatalogName());
            }
            context.getEnv().changeDb(context, useStmt.getDatabase());
        } catch (DdlException e) {
            LOG.warn("", e);
            context.getState().setError(e.getMysqlErrorCode(), e.getMessage());
            return;
        }
        context.getState().setOk();
    }

    private void handleUseCloudClusterStmt() throws AnalysisException {
        if (!Config.isCloudMode()) {
            ErrorReport.reportAnalysisException(ErrorCode.ERR_NOT_CLOUD_MODE);
            return;
        }

        UseCloudClusterStmt useCloudClusterStmt = (UseCloudClusterStmt) parsedStmt;
        try {
            ((CloudEnv) context.getEnv()).changeCloudCluster(useCloudClusterStmt.getCluster(), context);
        } catch (DdlException e) {
            context.getState().setError(e.getMysqlErrorCode(), e.getMessage());
            return;
        }

        if (Strings.isNullOrEmpty(useCloudClusterStmt.getDatabase())) {
            return;
        }

        try {
            if (useCloudClusterStmt.getCatalogName() != null) {
                context.getEnv().changeCatalog(context, useCloudClusterStmt.getCatalogName());
            }
            context.getEnv().changeDb(context, useCloudClusterStmt.getDatabase());
        } catch (DdlException e) {
            context.getState().setError(e.getMysqlErrorCode(), e.getMessage());
            return;
        }

        context.getState().setOk();
    }

    private void handleWarmUpStmt() throws IOException, AnalysisException {
        WarmUpClusterStmt stmt = (WarmUpClusterStmt) parsedStmt;
        long jobId = -1;
        try {
            jobId = ((CloudEnv) context.getEnv()).getCacheHotspotMgr().createJob(stmt);
            ShowResultSetMetaData.Builder builder = ShowResultSetMetaData.builder();
            builder.addColumn(new Column("JobId", ScalarType.createVarchar(30)));
            List<List<String>> infos = Lists.newArrayList();
            List<String> info = Lists.newArrayList();
            info.add(String.valueOf(jobId));
            infos.add(info);
            ShowResultSet resultSet = new ShowResultSet(builder.build(), infos);
            if (resultSet == null) {
                // state changed in execute
                return;
            }
            if (isProxy) {
                proxyShowResultSet = resultSet;
                return;
            }

            sendResultSet(resultSet);
        } catch (AnalysisException e) {
            LOG.info("failed to create a warm up job, error: {}", e.getMessage());
            context.getState().setError(e.getMysqlErrorCode(), e.getMessage());
        }
    }

    private void sendMetaData(ResultSetMetaData metaData) throws IOException {
        Preconditions.checkState(context.getConnectType() == ConnectType.MYSQL);
        // sends how many columns
        serializer.reset();
        serializer.writeVInt(metaData.getColumnCount());
        context.getMysqlChannel().sendOnePacket(serializer.toByteBuffer());
        // send field one by one
        for (Column col : metaData.getColumns()) {
            serializer.reset();
            // TODO(zhaochun): only support varchar type
            serializer.writeField(col.getName(), col.getType());
            context.getMysqlChannel().sendOnePacket(serializer.toByteBuffer());
        }
        // send EOF
        serializer.reset();
        MysqlEofPacket eofPacket = new MysqlEofPacket(context.getState());
        eofPacket.writeTo(serializer);
        context.getMysqlChannel().sendOnePacket(serializer.toByteBuffer());
    }

    private List<PrimitiveType> exprToStringType(List<Expr> exprs) {
        return exprs.stream().map(e -> PrimitiveType.STRING).collect(Collectors.toList());
    }

    private void sendStmtPrepareOK() throws IOException {
        Preconditions.checkState(context.getConnectType() == ConnectType.MYSQL);
        // https://dev.mysql.com/doc/dev/mysql-server/latest/page_protocol_com_stmt_prepare.html#sect_protocol_com_stmt_prepare_response
        serializer.reset();
        // 0x00 OK
        serializer.writeInt1(0);
        // statement_id
        serializer.writeInt4(Integer.valueOf(prepareStmt.getName()));
        // num_columns
        int numColumns = 0;
        serializer.writeInt2(numColumns);
        // num_params
        int numParams = prepareStmt.getColLabelsOfPlaceHolders().size();
        serializer.writeInt2(numParams);
        // reserved_1
        serializer.writeInt1(0);
        context.getMysqlChannel().sendOnePacket(serializer.toByteBuffer());
        if (numParams > 0) {
            // send field one by one
            // TODO use real type instead of string, for JDBC client it's ok
            // but for other client, type should be correct
            List<PrimitiveType> types = exprToStringType(prepareStmt.getPlaceHolderExprList());
            List<String> colNames = prepareStmt.getColLabelsOfPlaceHolders();
            if (LOG.isDebugEnabled()) {
                LOG.debug("sendFields {}, {}", colNames, types);
            }
            for (int i = 0; i < colNames.size(); ++i) {
                serializer.reset();
                serializer.writeField(colNames.get(i), Type.fromPrimitiveType(types.get(i)));
                context.getMysqlChannel().sendOnePacket(serializer.toByteBuffer());
            }
        }
        // send EOF if nessessary
        if (!context.getMysqlChannel().clientDeprecatedEOF()) {
            context.getState().setEof();
        } else {
            context.getState().setOk();
        }
    }

    private void sendFields(List<String> colNames, List<Type> types) throws IOException {
        Preconditions.checkState(context.getConnectType() == ConnectType.MYSQL);
        // sends how many columns
        serializer.reset();
        serializer.writeVInt(colNames.size());
        if (LOG.isDebugEnabled()) {
            LOG.debug("sendFields {}", colNames);
        }
        context.getMysqlChannel().sendOnePacket(serializer.toByteBuffer());
        // send field one by one
        for (int i = 0; i < colNames.size(); ++i) {
            serializer.reset();
            if (prepareStmt != null && isExecuteStmt) {
                // Using PreparedStatment pre serializedField to avoid serialize each time
                // we send a field
                byte[] serializedField = prepareStmt.getSerializedField(colNames.get(i));
                if (serializedField == null) {
                    serializer.writeField(colNames.get(i), types.get(i));
                    serializedField = serializer.toArray();
                    prepareStmt.setSerializedField(colNames.get(i), serializedField);
                }
                context.getMysqlChannel().sendOnePacket(ByteBuffer.wrap(serializedField));
            } else {
                serializer.writeField(colNames.get(i), types.get(i));
                context.getMysqlChannel().sendOnePacket(serializer.toByteBuffer());
            }
        }
        // send EOF
        serializer.reset();
        MysqlEofPacket eofPacket = new MysqlEofPacket(context.getState());
        eofPacket.writeTo(serializer);
        context.getMysqlChannel().sendOnePacket(serializer.toByteBuffer());
    }

    public void sendResultSet(ResultSet resultSet) throws IOException {
        if (context.getConnectType().equals(ConnectType.MYSQL)) {
            context.updateReturnRows(resultSet.getResultRows().size());
            // Send meta data.
            sendMetaData(resultSet.getMetaData());

            // Send result set.
            for (List<String> row : resultSet.getResultRows()) {
                serializer.reset();
                for (String item : row) {
                    if (item == null || item.equals(FeConstants.null_string)) {
                        serializer.writeNull();
                    } else {
                        serializer.writeLenEncodedString(item);
                    }
                }
                context.getMysqlChannel().sendOnePacket(serializer.toByteBuffer());
            }

            context.getState().setEof();
        } else if (context.getConnectType().equals(ConnectType.ARROW_FLIGHT_SQL)) {
            context.updateReturnRows(resultSet.getResultRows().size());
            context.getFlightSqlChannel()
                    .addResult(DebugUtil.printId(context.queryId()), context.getRunningQuery(), resultSet);
            context.getState().setEof();
        } else {
            LOG.error("sendResultSet error connect type");
        }
    }

    // Process show statement
    private void handleShow() throws IOException, AnalysisException, DdlException {
        ShowExecutor executor = new ShowExecutor(context, (ShowStmt) parsedStmt);
        ShowResultSet resultSet = executor.execute();
        if (resultSet == null) {
            // state changed in execute
            return;
        }
        if (isProxy) {
            proxyShowResultSet = resultSet;
            return;
        }

        sendResultSet(resultSet);
    }

    private void handleUnlockTablesStmt() {
    }

    private void handleLockTablesStmt() {
    }

    public void handleShowConstraintStmt(List<List<String>> result) throws IOException {
        ShowResultSetMetaData metaData = ShowResultSetMetaData.builder()
                .addColumn(new Column("Name", ScalarType.createVarchar(20)))
                .addColumn(new Column("Type", ScalarType.createVarchar(20)))
                .addColumn(new Column("Definition", ScalarType.createVarchar(20)))
                .build();
        ResultSet resultSet = new ShowResultSet(metaData, result);
        sendResultSet(resultSet);
    }

    public void handleExplainPlanProcessStmt(List<PlanProcess> result) throws IOException {
        ShowResultSetMetaData metaData = ShowResultSetMetaData.builder()
                .addColumn(new Column("Rule", ScalarType.createVarchar(-1)))
                .addColumn(new Column("Before", ScalarType.createVarchar(-1)))
                .addColumn(new Column("After", ScalarType.createVarchar(-1)))
                .build();
        if (context.getConnectType() == ConnectType.MYSQL) {
            sendMetaData(metaData);

            for (PlanProcess row : result) {
                serializer.reset();
                serializer.writeLenEncodedString(row.ruleName);
                serializer.writeLenEncodedString(row.beforeShape);
                serializer.writeLenEncodedString(row.afterShape);
                context.getMysqlChannel().sendOnePacket(serializer.toByteBuffer());
            }
        }
        context.getState().setEof();
    }

    public void handleExplainStmt(String result, boolean isNereids) throws IOException {
        ShowResultSetMetaData metaData = ShowResultSetMetaData.builder()
                .addColumn(new Column("Explain String" + (isNereids ? "(Nereids Planner)" : "(Old Planner)"),
                        ScalarType.createVarchar(20)))
                .build();
        if (context.getConnectType() == ConnectType.MYSQL) {
            sendMetaData(metaData);

            // Send result set.
            for (String item : result.split("\n")) {
                serializer.reset();
                serializer.writeLenEncodedString(item);
                context.getMysqlChannel().sendOnePacket(serializer.toByteBuffer());
            }
        } else if (context.getConnectType() == ConnectType.ARROW_FLIGHT_SQL) {
            context.getFlightSqlChannel()
                    .addResult(DebugUtil.printId(context.queryId()), context.getRunningQuery(), metaData, result);
            context.setReturnResultFromLocal(true);
        }
        context.getState().setEof();
    }

    private void handleLoadStmt() {
        try {
            LoadStmt loadStmt = (LoadStmt) parsedStmt;
            EtlJobType jobType = loadStmt.getEtlJobType();
            if (jobType == EtlJobType.UNKNOWN) {
                throw new DdlException("Unknown load job type");
            }
            if (jobType == EtlJobType.HADOOP) {
                throw new DdlException("Load job by hadoop cluster is disabled."
                        + " Try using broker load. See 'help broker load;'");
            }
            LoadManager loadManager = context.getEnv().getLoadManager();
            if (jobType == EtlJobType.LOCAL_FILE) {
                if (!context.getCapability().supportClientLocalFile()) {
                    context.getState().setError(ErrorCode.ERR_NOT_ALLOWED_COMMAND, "This client is not support"
                            + " to load client local file.");
                    return;
                }
                String loadId = UUID.randomUUID().toString();
                mysqlLoadId = loadId;
                LoadJobRowResult submitResult = loadManager.getMysqlLoadManager()
                        .executeMySqlLoadJobFromStmt(context, loadStmt, loadId);
                context.getState().setOk(submitResult.getRecords(), submitResult.getWarnings(),
                        submitResult.toString());
            } else {
                loadManager.createLoadJobFromStmt(loadStmt);
                context.getState().setOk();
            }
        } catch (UserException e) {
            // Return message to info client what happened.
            if (LOG.isDebugEnabled()) {
                LOG.debug("DDL statement({}) process failed.", originStmt.originStmt, e);
            }
            context.getState().setError(e.getMysqlErrorCode(), e.getMessage());
        } catch (Exception e) {
            // Maybe our bug
            LOG.warn("DDL statement(" + originStmt.originStmt + ") process failed.", e);
            context.getState().setError(ErrorCode.ERR_UNKNOWN_ERROR, "Unexpected exception: " + e.getMessage());
        }
    }

    private void handleUpdateStmt() {
        try {
            UpdateStmt updateStmt = (UpdateStmt) parsedStmt;
            parsedStmt = updateStmt.getInsertStmt();
            execute();
            if (MysqlStateType.ERR.equals(context.getState().getStateType())) {
                LOG.warn("update data error, stmt={}", updateStmt.toSql());
            }
        } catch (Exception e) {
            LOG.warn("update data error, stmt={}", parsedStmt.toSql(), e);
        }
    }

    private void handleDeleteStmt() {
        try {
            DeleteStmt deleteStmt = (DeleteStmt) parsedStmt;
            parsedStmt = deleteStmt.getInsertStmt();
            execute();
            if (MysqlStateType.ERR.equals(context.getState().getStateType())) {
                LOG.warn("delete data error, stmt={}", deleteStmt.toSql());
            }
        } catch (Exception e) {
            LOG.warn("delete data error, stmt={}", parsedStmt.toSql(), e);
        }
    }

    private void handleDdlStmt() {
        try {
            DdlExecutor.execute(context.getEnv(), (DdlStmt) parsedStmt);
            if (!(parsedStmt instanceof AnalyzeStmt)) {
                context.getState().setOk();
            }
            // copy into used
            if (context.getState().getResultSet() != null) {
                if (isProxy) {
                    proxyShowResultSet = context.getState().getResultSet();
                    return;
                }
                sendResultSet(context.getState().getResultSet());
            }
        } catch (QueryStateException e) {
            LOG.warn("", e);
            context.setState(e.getQueryState());
        } catch (UserException e) {
            // Return message to info client what happened.
            LOG.warn("DDL statement({}) process failed.", originStmt.originStmt, e);
            context.getState().setError(e.getMysqlErrorCode(), e.getMessage());
        } catch (Exception e) {
            // Maybe our bug
            LOG.warn("DDL statement(" + originStmt.originStmt + ") process failed.", e);
            context.getState().setError(ErrorCode.ERR_UNKNOWN_ERROR, "Unexpected exception: " + e.getMessage());
        }
    }

    private void handleExportStmt() throws Exception {
        ExportStmt exportStmt = (ExportStmt) parsedStmt;
        context.getEnv().getExportMgr().addExportJobAndRegisterTask(exportStmt.getExportJob());
    }

    private void handleCtasStmt() {
        CreateTableAsSelectStmt ctasStmt = (CreateTableAsSelectStmt) this.parsedStmt;
        try {
            // create table
            DdlExecutor.execute(context.getEnv(), ctasStmt);
            context.getState().setOk();
        } catch (Exception e) {
            // Maybe our bug
            LOG.warn("CTAS create table error, stmt={}", originStmt.originStmt, e);
            context.getState().setError(ErrorCode.ERR_UNKNOWN_ERROR, "Unexpected exception: " + e.getMessage());
            return;
        }
        // after success create table insert data
        try {
            parsedStmt = ctasStmt.getInsertStmt();
            parsedStmt.setUserInfo(context.getCurrentUserIdentity());
            execute();
            if (MysqlStateType.ERR.equals(context.getState().getStateType())) {
                LOG.warn("CTAS insert data error, stmt={}", ctasStmt.toSql());
                handleCtasRollback(ctasStmt.getCreateTableStmt().getDbTbl());
            }
        } catch (Exception e) {
            LOG.warn("CTAS insert data error, stmt={}", ctasStmt.toSql(), e);
            context.getState().setError(ErrorCode.ERR_UNKNOWN_ERROR, "Unexpected exception: " + e.getMessage());
            handleCtasRollback(ctasStmt.getCreateTableStmt().getDbTbl());
        }
    }

    private void handleCtasRollback(TableName table) {
        if (context.getSessionVariable().isDropTableIfCtasFailed()) {
            // insert error drop table
            DropTableStmt dropTableStmt = new DropTableStmt(true, table, true);
            try {
                DdlExecutor.execute(context.getEnv(), dropTableStmt);
            } catch (Exception ex) {
                LOG.warn("CTAS drop table error, stmt={}", parsedStmt.toSql(), ex);
                context.getState().setError(ErrorCode.ERR_UNKNOWN_ERROR, "Unexpected exception: " + ex.getMessage());
            }
        }
    }

    private void handleIotStmt() {
        ConnectContext.get().setSkipAuth(true);
        try {
            InsertOverwriteTableStmt iotStmt = (InsertOverwriteTableStmt) this.parsedStmt;
            if (iotStmt.getPartitionNames().size() == 0) {
                // insert overwrite table
                handleOverwriteTable(iotStmt);
            } else if (iotStmt.isAutoDetectPartition()) {
                // insert overwrite table auto detect which partitions need to replace
                handleAutoOverwritePartition(iotStmt);
            } else {
                // insert overwrite table with partition
                handleOverwritePartition(iotStmt);
            }
        } finally {
            ConnectContext.get().setSkipAuth(false);
        }
    }

    private void handleOverwriteTable(InsertOverwriteTableStmt iotStmt) {
        UUID uuid = UUID.randomUUID();
        // to comply with naming rules
        TableName tmpTableName = new TableName(null, iotStmt.getDb(), "tmp_table_" + uuid.toString().replace('-', '_'));
        TableName targetTableName = new TableName(null, iotStmt.getDb(), iotStmt.getTbl());
        try {
            // create a tmp table with uuid
            parsedStmt = new CreateTableLikeStmt(false, tmpTableName, targetTableName, null, false);
            parsedStmt.setUserInfo(context.getCurrentUserIdentity());
            execute();
            // if create tmp table err, return
            if (MysqlStateType.ERR.equals(context.getState().getStateType())) {
                // There is already an error message in the execute() function, so there is no need to set it here
                LOG.warn("IOT create table error, stmt={}", originStmt.originStmt);
                return;
            }
        } catch (Exception e) {
            // Maybe our bug
            LOG.warn("IOT create a tmp table error, stmt={}", originStmt.originStmt, e);
            context.getState().setError(ErrorCode.ERR_UNKNOWN_ERROR, "Unexpected exception: " + e.getMessage());
            return;
        }
        // after success create table insert data
        try {
            parsedStmt = new NativeInsertStmt(tmpTableName, null, new LabelName(iotStmt.getDb(), iotStmt.getLabel()),
                    iotStmt.getQueryStmt(), iotStmt.getHints(), iotStmt.getCols(), true);
            parsedStmt.setUserInfo(context.getCurrentUserIdentity());
            execute();
            if (MysqlStateType.ERR.equals(context.getState().getStateType())) {
                LOG.warn("IOT insert data error, stmt={}", parsedStmt.toSql());
                handleIotRollback(tmpTableName);
                return;
            }
        } catch (Exception e) {
            LOG.warn("IOT insert data error, stmt={}", parsedStmt.toSql(), e);
            context.getState().setError(ErrorCode.ERR_UNKNOWN_ERROR, "Unexpected exception: " + e.getMessage());
            handleIotRollback(tmpTableName);
            return;
        }

        // overwrite old table with tmp table
        try {
            List<AlterClause> ops = new ArrayList<>();
            Map<String, String> properties = new HashMap<>();
            properties.put("swap", "false");
            ops.add(new ReplaceTableClause(tmpTableName.getTbl(), properties));
            parsedStmt = new AlterTableStmt(targetTableName, ops);
            parsedStmt.setUserInfo(context.getCurrentUserIdentity());
            execute();
            if (MysqlStateType.ERR.equals(context.getState().getStateType())) {
                LOG.warn("IOT overwrite table error, stmt={}", parsedStmt.toSql());
                handleIotRollback(tmpTableName);
                return;
            }
            context.getState().setOk();
        } catch (Exception e) {
            // Maybe our bug
            LOG.warn("IOT overwrite table error, stmt={}", parsedStmt.toSql(), e);
            context.getState().setError(ErrorCode.ERR_UNKNOWN_ERROR, "Unexpected exception: " + e.getMessage());
            handleIotRollback(tmpTableName);
        }

    }

    private void handleOverwritePartition(InsertOverwriteTableStmt iotStmt) {
        TableName targetTableName = new TableName(null, iotStmt.getDb(), iotStmt.getTbl());
        List<String> partitionNames = iotStmt.getPartitionNames();
        List<String> tempPartitionName = new ArrayList<>();
        try {
            // create tmp partitions with uuid
            for (String partitionName : partitionNames) {
                UUID uuid = UUID.randomUUID();
                // to comply with naming rules
                String tempPartName = "tmp_partition_" + uuid.toString().replace('-', '_');
                List<AlterClause> ops = new ArrayList<>();
                ops.add(new AddPartitionLikeClause(tempPartName, partitionName, true));
                parsedStmt = new AlterTableStmt(targetTableName, ops);
                parsedStmt.setUserInfo(context.getCurrentUserIdentity());
                execute();
                if (MysqlStateType.ERR.equals(context.getState().getStateType())) {
                    LOG.warn("IOT create tmp partitions error, stmt={}", originStmt.originStmt);
                    handleIotPartitionRollback(targetTableName, tempPartitionName);
                    return;
                }
                // only when execution succeeded, put the temp partition name into list
                tempPartitionName.add(tempPartName);
            }
        } catch (Exception e) {
            // Maybe our bug
            LOG.warn("IOT create tmp table partitions error, stmt={}", originStmt.originStmt, e);
            context.getState().setError(ErrorCode.ERR_UNKNOWN_ERROR, "Unexpected exception: " + e.getMessage());
            handleIotPartitionRollback(targetTableName, tempPartitionName);
            return;
        }
        // after success add tmp partitions
        try {
            parsedStmt = new NativeInsertStmt(targetTableName, new PartitionNames(true, tempPartitionName),
                    new LabelName(iotStmt.getDb(), iotStmt.getLabel()), iotStmt.getQueryStmt(),
                    iotStmt.getHints(), iotStmt.getCols(), false);
            parsedStmt.setUserInfo(context.getCurrentUserIdentity());
            execute();
            if (MysqlStateType.ERR.equals(context.getState().getStateType())) {
                LOG.warn("IOT insert data error, stmt={}", parsedStmt.toSql());
                handleIotPartitionRollback(targetTableName, tempPartitionName);
                return;
            }
        } catch (Exception e) {
            LOG.warn("IOT insert data error, stmt={}", parsedStmt.toSql(), e);
            context.getState().setError(ErrorCode.ERR_UNKNOWN_ERROR, "Unexpected exception: " + e.getMessage());
            handleIotPartitionRollback(targetTableName, tempPartitionName);
            return;
        }

        // overwrite old partition with tmp partition
        try {
            List<AlterClause> ops = new ArrayList<>();
            Map<String, String> properties = new HashMap<>();
            properties.put("use_temp_partition_name", "false");
            ops.add(new ReplacePartitionClause(new PartitionNames(false, partitionNames),
                    new PartitionNames(true, tempPartitionName), properties));
            parsedStmt = new AlterTableStmt(targetTableName, ops);
            parsedStmt.setUserInfo(context.getCurrentUserIdentity());
            execute();
            if (MysqlStateType.ERR.equals(context.getState().getStateType())) {
                LOG.warn("IOT overwrite table partitions error, stmt={}", parsedStmt.toSql());
                handleIotPartitionRollback(targetTableName, tempPartitionName);
                return;
            }
            context.getState().setOk();
        } catch (Exception e) {
            // Maybe our bug
            LOG.warn("IOT overwrite table partitions error, stmt={}", parsedStmt.toSql(), e);
            context.getState().setError(ErrorCode.ERR_UNKNOWN_ERROR, "Unexpected exception: " + e.getMessage());
            handleIotPartitionRollback(targetTableName, tempPartitionName);
        }
    }

    /*
     * TODO: support insert overwrite auto detect partition in legacy planner
     */
    private void handleAutoOverwritePartition(InsertOverwriteTableStmt iotStmt) {
        // TODO:
        TableName targetTableName = new TableName(null, iotStmt.getDb(), iotStmt.getTbl());
        try {
            parsedStmt = new NativeInsertStmt(targetTableName, null, new LabelName(iotStmt.getDb(), iotStmt.getLabel()),
                    iotStmt.getQueryStmt(), iotStmt.getHints(), iotStmt.getCols(), true).withAutoDetectOverwrite();
            parsedStmt.setUserInfo(context.getCurrentUserIdentity());
            execute();
        } catch (Exception e) {
            LOG.warn("IOT insert data error, stmt={}", parsedStmt.toSql(), e);
            context.getState().setError(ErrorCode.ERR_UNKNOWN_ERROR, "Unexpected exception: " + e.getMessage());
            handleIotRollback(targetTableName);
            return;
        }

    }

    private void handleIotRollback(TableName table) {
        // insert error drop the tmp table
        DropTableStmt dropTableStmt = new DropTableStmt(true, table, true);
        try {
            Analyzer tempAnalyzer = new Analyzer(Env.getCurrentEnv(), context);
            dropTableStmt.analyze(tempAnalyzer);
            DdlExecutor.execute(context.getEnv(), dropTableStmt);
        } catch (Exception ex) {
            LOG.warn("IOT drop table error, stmt={}", parsedStmt.toSql(), ex);
            context.getState().setError(ErrorCode.ERR_UNKNOWN_ERROR, "Unexpected exception: " + ex.getMessage());
        }
    }

    private void handleIotPartitionRollback(TableName targetTableName, List<String> tempPartitionNames) {
        // insert error drop the tmp partitions
        try {
            for (String partitionName : tempPartitionNames) {
                List<AlterClause> ops = new ArrayList<>();
                ops.add(new DropPartitionClause(true, partitionName, true, true));
                AlterTableStmt dropTablePartitionStmt = new AlterTableStmt(targetTableName, ops);
                Analyzer tempAnalyzer = new Analyzer(Env.getCurrentEnv(), context);
                dropTablePartitionStmt.analyze(tempAnalyzer);
                DdlExecutor.execute(context.getEnv(), dropTablePartitionStmt);
            }
        } catch (Exception ex) {
            LOG.warn("IOT drop partitions error, stmt={}", parsedStmt.toSql(), ex);
            context.getState().setError(ErrorCode.ERR_UNKNOWN_ERROR, "Unexpected exception: " + ex.getMessage());
        }
    }

    public Data.PQueryStatistics getQueryStatisticsForAuditLog() {
        if (statisticsForAuditLog == null) {
            statisticsForAuditLog = Data.PQueryStatistics.newBuilder();
        }
        if (!statisticsForAuditLog.hasScanBytes()) {
            statisticsForAuditLog.setScanBytes(0L);
        }
        if (!statisticsForAuditLog.hasScanRows()) {
            statisticsForAuditLog.setScanRows(0L);
        }
        if (!statisticsForAuditLog.hasReturnedRows()) {
            statisticsForAuditLog.setReturnedRows(0L);
        }
        if (!statisticsForAuditLog.hasCpuMs()) {
            statisticsForAuditLog.setCpuMs(0L);
        }
        return statisticsForAuditLog.build();
    }

    private List<Type> exprToType(List<Expr> exprs) {
        return exprs.stream().map(e -> e.getType()).collect(Collectors.toList());
    }

    public StatementBase setParsedStmt(StatementBase parsedStmt) {
        this.parsedStmt = parsedStmt;
        this.statementContext.setParsedStatement(parsedStmt);
        return parsedStmt;
    }

    public List<ResultRow> executeInternalQuery() {
        if (LOG.isDebugEnabled()) {
            LOG.debug("INTERNAL QUERY: " + originStmt.toString());
        }
        UUID uuid = UUID.randomUUID();
        TUniqueId queryId = new TUniqueId(uuid.getMostSignificantBits(), uuid.getLeastSignificantBits());
        context.setQueryId(queryId);
        try {
            List<ResultRow> resultRows = new ArrayList<>();
            try {
                if (ConnectContext.get() != null
                        && ConnectContext.get().getSessionVariable().isEnableNereidsPlanner()) {
                    try {
                        parseByNereids();
                        Preconditions.checkState(parsedStmt instanceof LogicalPlanAdapter,
                                "Nereids only process LogicalPlanAdapter,"
                                        + " but parsedStmt is " + parsedStmt.getClass().getName());
                        context.getState().setNereids(true);
                        context.getState().setIsQuery(true);
                        planner = new NereidsPlanner(statementContext);
                        planner.plan(parsedStmt, context.getSessionVariable().toThrift());
                    } catch (Exception e) {
                        LOG.warn("Fall back to legacy planner, because: {}", e.getMessage(), e);
                        parsedStmt = null;
                        planner = null;
                        context.getState().setNereids(false);
                        analyzer = new Analyzer(context.getEnv(), context);
                        analyze(context.getSessionVariable().toThrift());
                    }
                } else {
                    analyzer = new Analyzer(context.getEnv(), context);
                    analyze(context.getSessionVariable().toThrift());
                }
            } catch (Exception e) {
                LOG.warn("Failed to run internal SQL: {}", originStmt, e);
                throw new RuntimeException("Failed to execute internal SQL. " + Util.getRootCauseMessage(e), e);
            }
            RowBatch batch;
            coord =  EnvFactory.getInstance().createCoordinator(context, analyzer,
                    planner, context.getStatsErrorEstimator());
            profile.addExecutionProfile(coord.getExecutionProfile());
            try {
                QeProcessorImpl.INSTANCE.registerQuery(context.queryId(),
                        new QeProcessorImpl.QueryInfo(context, originStmt.originStmt, coord));
            } catch (UserException e) {
                throw new RuntimeException("Failed to execute internal SQL. " + Util.getRootCauseMessage(e), e);
            }

            try {
                coord.exec();
            } catch (Exception e) {
                throw new InternalQueryExecutionException(e.getMessage() + Util.getRootCauseMessage(e), e);
            }

            try {
                while (true) {
                    batch = coord.getNext();
                    if (batch == null || batch.isEos()) {
                        return resultRows;
                    } else {
                        resultRows.addAll(convertResultBatchToResultRows(batch.getBatch()));
                    }
                }
            } catch (Exception e) {
                throw new RuntimeException("Failed to fetch internal SQL result. " + Util.getRootCauseMessage(e), e);
            }
        } finally {
            if (coord != null) {
                coord.close();
            }
            AuditLogHelper.logAuditLog(context, originStmt.originStmt, parsedStmt, getQueryStatisticsForAuditLog(),
                    true);
            if (Config.enable_collect_internal_query_profile) {
                updateProfile(true);
            }
            QeProcessorImpl.INSTANCE.unregisterQuery(context.queryId());
        }
    }

    private List<ResultRow> convertResultBatchToResultRows(TResultBatch batch) {
        List<String> columns = parsedStmt.getColLabels();
        List<ResultRow> resultRows = new ArrayList<>();
        List<ByteBuffer> rows = batch.getRows();
        for (ByteBuffer buffer : rows) {
            List<String> values = Lists.newArrayList();
            InternalQueryBuffer queryBuffer = new InternalQueryBuffer(buffer.slice());

            for (int i = 0; i < columns.size(); i++) {
                String value = queryBuffer.readStringWithLength();
                values.add(value);
            }
            ResultRow resultRow = new ResultRow(values);
            resultRows.add(resultRow);
        }
        return resultRows;
    }

    public Coordinator getCoord() {
        return coord;
    }

    public List<String> getColumns() {
        return parsedStmt.getColLabels();
    }

    public List<Type> getReturnTypes() {
        return exprToType(parsedStmt.getResultExprs());
    }

    private HttpStreamParams generateHttpStreamNereidsPlan(TUniqueId queryId) {
        LOG.info("TUniqueId: {} generate stream load plan", queryId);
        context.setQueryId(queryId);
        context.setStmtId(STMT_ID_GENERATOR.incrementAndGet());

        parseByNereids();
        Preconditions.checkState(parsedStmt instanceof LogicalPlanAdapter,
                "Nereids only process LogicalPlanAdapter, but parsedStmt is " + parsedStmt.getClass().getName());
        context.getState().setNereids(true);
        InsertIntoTableCommand insert = (InsertIntoTableCommand) ((LogicalPlanAdapter) parsedStmt).getLogicalPlan();
        HttpStreamParams httpStreamParams = new HttpStreamParams();

        try {
            if (!StringUtils.isEmpty(context.getSessionVariable().groupCommit)) {
                if (!Config.wait_internal_group_commit_finish && insert.getLabelName().isPresent()) {
                    throw new AnalysisException("label and group_commit can't be set at the same time");
                }
                context.setGroupCommit(true);
            }
            OlapInsertExecutor insertExecutor = (OlapInsertExecutor) insert.initPlan(context, this);
            httpStreamParams.setTxnId(insertExecutor.getTxnId());
            httpStreamParams.setDb(insertExecutor.getDatabase());
            httpStreamParams.setTable(insertExecutor.getTable());
            httpStreamParams.setLabel(insertExecutor.getLabelName());

            PlanNode planRoot = planner.getFragments().get(0).getPlanRoot();
            Preconditions.checkState(planRoot instanceof TVFScanNode || planRoot instanceof GroupCommitScanNode,
                    "Nereids' planNode cannot be converted to " + planRoot.getClass().getName());
        } catch (QueryStateException e) {
            LOG.debug("Command(" + originStmt.originStmt + ") process failed.", e);
            context.setState(e.getQueryState());
            throw new NereidsException("Command(" + originStmt.originStmt + ") process failed",
                    new AnalysisException(e.getMessage(), e));
        } catch (UserException e) {
            // Return message to info client what happened.
            LOG.debug("Command(" + originStmt.originStmt + ") process failed.", e);
            context.getState().setError(e.getMysqlErrorCode(), e.getMessage());
            throw new NereidsException("Command (" + originStmt.originStmt + ") process failed",
                    new AnalysisException(e.getMessage(), e));
        } catch (Exception e) {
            // Maybe our bug
            LOG.debug("Command (" + originStmt.originStmt + ") process failed.", e);
            context.getState().setError(ErrorCode.ERR_UNKNOWN_ERROR, e.getMessage());
            throw new NereidsException("Command (" + originStmt.originStmt + ") process failed.",
                    new AnalysisException(e.getMessage(), e));
        }
        return httpStreamParams;
    }

    private HttpStreamParams generateHttpStreamLegacyPlan(TUniqueId queryId) throws Exception {
        // Due to executing Nereids, it needs to be reset
        planner = null;
        context.getState().setNereids(false);
        context.setTxnEntry(null);
        context.setQueryId(queryId);
        context.setStmtId(STMT_ID_GENERATOR.incrementAndGet());
        SqlScanner input = new SqlScanner(new StringReader(originStmt.originStmt),
                context.getSessionVariable().getSqlMode());
        SqlParser parser = new SqlParser(input);
        parsedStmt = SqlParserUtils.getFirstStmt(parser);
        if (!StringUtils.isEmpty(context.getSessionVariable().groupCommit)) {
            if (!Config.wait_internal_group_commit_finish && ((NativeInsertStmt) parsedStmt).getLabel() != null) {
                throw new AnalysisException("label and group_commit can't be set at the same time");
            }
            ((NativeInsertStmt) parsedStmt).isGroupCommitStreamLoadSql = true;
        }
        NativeInsertStmt insertStmt = (NativeInsertStmt) parsedStmt;
        analyze(context.getSessionVariable().toThrift());
        HttpStreamParams httpStreamParams = new HttpStreamParams();
        httpStreamParams.setTxnId(insertStmt.getTransactionId());
        httpStreamParams.setDb(insertStmt.getDbObj());
        httpStreamParams.setTable(insertStmt.getTargetTable());
        httpStreamParams.setLabel(insertStmt.getLabel());
        return httpStreamParams;
    }

    public HttpStreamParams generateHttpStreamPlan(TUniqueId queryId) throws Exception {
        SessionVariable sessionVariable = context.getSessionVariable();
        HttpStreamParams httpStreamParams = null;
        try {
            if (sessionVariable.isEnableNereidsPlanner()) {
                try {
                    httpStreamParams = generateHttpStreamNereidsPlan(queryId);
                } catch (NereidsException | ParseException e) {
                    if (context.getMinidump() != null && context.getMinidump().toString(4) != null) {
                        MinidumpUtils.saveMinidumpString(context.getMinidump(), DebugUtil.printId(context.queryId()));
                    }
                    // try to fall back to legacy planner
                    if (LOG.isDebugEnabled()) {
                        LOG.debug("nereids cannot process statement\n" + originStmt.originStmt
                                + "\n because of " + e.getMessage(), e);
                    }
                    if (notAllowFallback()) {
                        LOG.warn("Analyze failed. {}", context.getQueryIdentifier(), e);
                        throw ((NereidsException) e).getException();
                    }
                    boolean isInsertIntoCommand = parsedStmt != null && parsedStmt instanceof LogicalPlanAdapter
                            && ((LogicalPlanAdapter) parsedStmt).getLogicalPlan() instanceof InsertIntoTableCommand;
                    if (e instanceof NereidsException
                                && !context.getSessionVariable().enableFallbackToOriginalPlanner
                                && !isInsertIntoCommand) {
                        LOG.warn("Analyze failed. {}", context.getQueryIdentifier(), e);
                        throw ((NereidsException) e).getException();
                    }
                    if (LOG.isDebugEnabled()) {
                        LOG.debug("fall back to legacy planner on statement:\n{}", originStmt.originStmt);
                    }
                    // Attention: currently exception from nereids does not mean an Exception to user terminal
                    // unless user does not allow fallback to lagency planner. But state of query
                    // has already been set to Error in this case, it will have some side effect on profile result
                    // and audit log. So we need to reset state to OK if query cancel be processd by lagency.
                    context.getState().reset();
                    context.getState().setNereids(false);
                    httpStreamParams = generateHttpStreamLegacyPlan(queryId);
                } catch (Exception e) {
                    throw new RuntimeException(e);
                }
            } else {
                httpStreamParams = generateHttpStreamLegacyPlan(queryId);
            }
        } finally {
            // revert Session Value
            try {
                VariableMgr.revertSessionValue(sessionVariable);
                // origin value init
                sessionVariable.setIsSingleSetVar(false);
                sessionVariable.clearSessionOriginValue();
            } catch (DdlException e) {
                LOG.warn("failed to revert Session value. {}", context.getQueryIdentifier(), e);
                context.getState().setError(e.getMysqlErrorCode(), e.getMessage());
            }
        }
        return httpStreamParams;
    }

    public SummaryProfile getSummaryProfile() {
        return profile.getSummaryProfile();
    }

    public Profile getProfile() {
        return profile;
    }

    public void setProfileType(ProfileType profileType) {
        this.profileType = profileType;
    }


    public void setProxyShowResultSet(ShowResultSet proxyShowResultSet) {
        this.proxyShowResultSet = proxyShowResultSet;
    }

    public ConnectContext getContext() {
        return context;
    }

    public OriginStatement getOriginStmt() {
        return originStmt;
    }

    public String getOriginStmtInString() {
        if (originStmt != null && originStmt.originStmt != null) {
            return originStmt.originStmt;
        }
        return "";
    }

    public List<ByteBuffer> getProxyQueryResultBufList() {
        return ((ProxyMysqlChannel) context.getMysqlChannel()).getProxyResultBufferList();
    }

    public boolean sendProxyQueryResult() throws IOException {
        if (masterOpExecutor == null) {
            return false;
        }
        List<ByteBuffer> queryResultBufList = masterOpExecutor.getQueryResultBufList();
        if (queryResultBufList.isEmpty()) {
            return false;
        }
        for (ByteBuffer byteBuffer : queryResultBufList) {
            context.getMysqlChannel().sendOnePacket(byteBuffer);
        }
        return true;
    }
}<|MERGE_RESOLUTION|>--- conflicted
+++ resolved
@@ -587,39 +587,19 @@
                         throw ((NereidsException) e).getException();
                     }
                     // FIXME: Force fallback for:
-<<<<<<< HEAD
-                    //  1. insert into command because some nereids cases fail
-=======
                     //  1. group commit because nereids does not support it (see the following `isGroupCommit` variable)
->>>>>>> 0644f45d
                     //  Skip force fallback for:
                     //  1. Transaction insert because nereids support `insert into select` while legacy does not
                     //  2. Nereids support insert into external table while legacy does not
-                    //  3. group commit
                     boolean isInsertCommand = parsedStmt != null
                             && parsedStmt instanceof LogicalPlanAdapter
                             && ((LogicalPlanAdapter) parsedStmt).getLogicalPlan() instanceof InsertIntoTableCommand;
-<<<<<<< HEAD
-                    boolean isGroupCommit = false;
-                    boolean isExternalTableInsert = false;
-                    if (isInsertCommand) {
-                        isExternalTableInsert = ((InsertIntoTableCommand) ((LogicalPlanAdapter) parsedStmt)
-                            .getLogicalPlan()).isExternalTableSink();
-                        isGroupCommit = Config.wait_internal_group_commit_finish
-                            || context.sessionVariable.isEnableInsertGroupCommit();
-                    }
-                    boolean forceFallback = isInsertCommand && !isExternalTableInsert && !isGroupCommit
-                            && !context.isTxnModel();
-                    if (e instanceof NereidsException && !context.getSessionVariable().enableFallbackToOriginalPlanner
-                            && !forceFallback) {
-=======
                     boolean isGroupCommit = (Config.wait_internal_group_commit_finish
                             || context.sessionVariable.isEnableInsertGroupCommit()) && isInsertCommand;
                     if (e instanceof NereidsException
                             && !(((NereidsException) e).getException() instanceof MustFallbackException)
                             && !context.getSessionVariable().enableFallbackToOriginalPlanner
                             && !isGroupCommit) {
->>>>>>> 0644f45d
                         LOG.warn("Analyze failed. {}", context.getQueryIdentifier(), e);
                         context.getState().setError(e.getMessage());
                         return;
