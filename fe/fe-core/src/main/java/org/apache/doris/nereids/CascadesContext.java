// Licensed to the Apache Software Foundation (ASF) under one
// or more contributor license agreements.  See the NOTICE file
// distributed with this work for additional information
// regarding copyright ownership.  The ASF licenses this file
// to you under the Apache License, Version 2.0 (the
// "License"); you may not use this file except in compliance
// with the License.  You may obtain a copy of the License at
//
//   http://www.apache.org/licenses/LICENSE-2.0
//
// Unless required by applicable law or agreed to in writing,
// software distributed under the License is distributed on an
// "AS IS" BASIS, WITHOUT WARRANTIES OR CONDITIONS OF ANY
// KIND, either express or implied.  See the License for the
// specific language governing permissions and limitations
// under the License.

package org.apache.doris.nereids;

import org.apache.doris.nereids.analyzer.NereidsAnalyzer;
import org.apache.doris.nereids.jobs.Job;
import org.apache.doris.nereids.jobs.JobContext;
import org.apache.doris.nereids.jobs.rewrite.RewriteBottomUpJob;
import org.apache.doris.nereids.jobs.rewrite.RewriteTopDownJob;
import org.apache.doris.nereids.jobs.scheduler.JobPool;
import org.apache.doris.nereids.jobs.scheduler.JobScheduler;
import org.apache.doris.nereids.jobs.scheduler.JobStack;
import org.apache.doris.nereids.jobs.scheduler.SimpleJobScheduler;
import org.apache.doris.nereids.memo.Memo;
import org.apache.doris.nereids.metrics.EventChannel;
import org.apache.doris.nereids.processor.post.RuntimeFilterContext;
import org.apache.doris.nereids.properties.PhysicalProperties;
import org.apache.doris.nereids.rules.Rule;
import org.apache.doris.nereids.rules.RuleFactory;
import org.apache.doris.nereids.rules.RuleSet;
import org.apache.doris.nereids.rules.analysis.Scope;
import org.apache.doris.nereids.trees.expressions.SubqueryExpr;
import org.apache.doris.nereids.trees.plans.Plan;
import org.apache.doris.qe.ConnectContext;

import com.google.common.collect.ImmutableList;

import java.util.HashMap;
import java.util.List;
import java.util.Map;
import java.util.Optional;

/**
 * Context used in memo.
 */
public class CascadesContext {
    private final Memo memo;
    private final StatementContext statementContext;
    private RuleSet ruleSet;
    private JobPool jobPool;
    private final JobScheduler jobScheduler;
    private JobContext currentJobContext;
    // subqueryExprIsAnalyzed: whether the subquery has been analyzed.
<<<<<<< HEAD
    private Map<SubqueryExpr, Boolean> subqueryExprIsAnalyzed;
    private RuntimeFilterContext runtimeFilterContext;
    private EventChannel channel = new EventChannel();
=======
    private final Map<SubqueryExpr, Boolean> subqueryExprIsAnalyzed;
    private final RuntimeFilterContext runtimeFilterContext;
>>>>>>> 72748c22

    /**
     * Constructor of OptimizerContext.
     *
     * @param memo {@link Memo} reference
     * @param statementContext {@link StatementContext} reference
     */
    public CascadesContext(Memo memo, StatementContext statementContext) {
        this.memo = memo;
        this.statementContext = statementContext;
        this.ruleSet = new RuleSet();
        this.jobPool = new JobStack();
        this.jobScheduler = new SimpleJobScheduler();
        this.currentJobContext = new JobContext(this, PhysicalProperties.ANY, Double.MAX_VALUE);
        this.subqueryExprIsAnalyzed = new HashMap<>();
        this.runtimeFilterContext = new RuntimeFilterContext(getConnectContext().getSessionVariable());
    }

    public static CascadesContext newContext(StatementContext statementContext, Plan initPlan) {
        return new CascadesContext(new Memo(initPlan), statementContext);
    }

    public NereidsAnalyzer newAnalyzer() {
        return new NereidsAnalyzer(this);
    }

    public NereidsAnalyzer newAnalyzer(Optional<Scope> outerScope) {
        return new NereidsAnalyzer(this, outerScope);
    }

    public void pushJob(Job job) {
        jobPool.push(job);
    }

    public Memo getMemo() {
        return memo;
    }

    public ConnectContext getConnectContext() {
        return statementContext.getConnectContext();
    }

    public StatementContext getStatementContext() {
        return statementContext;
    }

    public RuleSet getRuleSet() {
        return ruleSet;
    }

    public void setRuleSet(RuleSet ruleSet) {
        this.ruleSet = ruleSet;
    }

    public JobPool getJobPool() {
        return jobPool;
    }

    public void setJobPool(JobPool jobPool) {
        this.jobPool = jobPool;
    }

    public JobScheduler getJobScheduler() {
        return jobScheduler;
    }

    public JobContext getCurrentJobContext() {
        return currentJobContext;
    }

    public RuntimeFilterContext getRuntimeFilterContext() {
        return runtimeFilterContext;
    }

    public EventChannel getChannel() {
        return channel;
    }

    public void setCurrentJobContext(JobContext currentJobContext) {
        this.currentJobContext = currentJobContext;
    }

    public CascadesContext setJobContext(PhysicalProperties physicalProperties) {
        this.currentJobContext = new JobContext(this, physicalProperties, Double.MAX_VALUE);
        return this;
    }

    public void setSubqueryExprIsAnalyzed(SubqueryExpr subqueryExpr, boolean isAnalyzed) {
        subqueryExprIsAnalyzed.put(subqueryExpr, isAnalyzed);
    }

    public boolean subqueryIsAnalyzed(SubqueryExpr subqueryExpr) {
        if (subqueryExprIsAnalyzed.get(subqueryExpr) == null) {
            setSubqueryExprIsAnalyzed(subqueryExpr, false);
            return false;
        }
        return subqueryExprIsAnalyzed.get(subqueryExpr);
    }

    public CascadesContext bottomUpRewrite(RuleFactory... rules) {
        return execute(new RewriteBottomUpJob(memo.getRoot(), currentJobContext, ImmutableList.copyOf(rules)));
    }

    public CascadesContext bottomUpRewrite(Rule... rules) {
        return bottomUpRewrite(ImmutableList.copyOf(rules));
    }

    public CascadesContext bottomUpRewrite(List<Rule> rules) {
        return execute(new RewriteBottomUpJob(memo.getRoot(), rules, currentJobContext));
    }

    public CascadesContext topDownRewrite(RuleFactory... rules) {
        return execute(new RewriteTopDownJob(memo.getRoot(), currentJobContext, ImmutableList.copyOf(rules)));
    }

    public CascadesContext topDownRewrite(Rule... rules) {
        return topDownRewrite(ImmutableList.copyOf(rules));
    }

    public CascadesContext topDownRewrite(List<Rule> rules) {
        return execute(new RewriteTopDownJob(memo.getRoot(), rules, currentJobContext));
    }

    private CascadesContext execute(Job job) {
        pushJob(job);
        jobScheduler.executeJobPool(this);
        return this;
    }
}<|MERGE_RESOLUTION|>--- conflicted
+++ resolved
@@ -27,7 +27,6 @@
 import org.apache.doris.nereids.jobs.scheduler.JobStack;
 import org.apache.doris.nereids.jobs.scheduler.SimpleJobScheduler;
 import org.apache.doris.nereids.memo.Memo;
-import org.apache.doris.nereids.metrics.EventChannel;
 import org.apache.doris.nereids.processor.post.RuntimeFilterContext;
 import org.apache.doris.nereids.properties.PhysicalProperties;
 import org.apache.doris.nereids.rules.Rule;
@@ -56,14 +55,8 @@
     private final JobScheduler jobScheduler;
     private JobContext currentJobContext;
     // subqueryExprIsAnalyzed: whether the subquery has been analyzed.
-<<<<<<< HEAD
-    private Map<SubqueryExpr, Boolean> subqueryExprIsAnalyzed;
-    private RuntimeFilterContext runtimeFilterContext;
-    private EventChannel channel = new EventChannel();
-=======
     private final Map<SubqueryExpr, Boolean> subqueryExprIsAnalyzed;
     private final RuntimeFilterContext runtimeFilterContext;
->>>>>>> 72748c22
 
     /**
      * Constructor of OptimizerContext.
@@ -138,10 +131,6 @@
         return runtimeFilterContext;
     }
 
-    public EventChannel getChannel() {
-        return channel;
-    }
-
     public void setCurrentJobContext(JobContext currentJobContext) {
         this.currentJobContext = currentJobContext;
     }
