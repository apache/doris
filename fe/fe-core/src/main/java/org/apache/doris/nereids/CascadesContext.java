// Licensed to the Apache Software Foundation (ASF) under one
// or more contributor license agreements.  See the NOTICE file
// distributed with this work for additional information
// regarding copyright ownership.  The ASF licenses this file
// to you under the Apache License, Version 2.0 (the
// "License"); you may not use this file except in compliance
// with the License.  You may obtain a copy of the License at
//
//   http://www.apache.org/licenses/LICENSE-2.0
//
// Unless required by applicable law or agreed to in writing,
// software distributed under the License is distributed on an
// "AS IS" BASIS, WITHOUT WARRANTIES OR CONDITIONS OF ANY
// KIND, either express or implied.  See the License for the
// specific language governing permissions and limitations
// under the License.

package org.apache.doris.nereids;

import org.apache.doris.nereids.analyzer.NereidsAnalyzer;
import org.apache.doris.nereids.jobs.Job;
import org.apache.doris.nereids.jobs.JobContext;
import org.apache.doris.nereids.jobs.rewrite.RewriteBottomUpJob;
import org.apache.doris.nereids.jobs.rewrite.RewriteTopDownJob;
import org.apache.doris.nereids.jobs.scheduler.JobPool;
import org.apache.doris.nereids.jobs.scheduler.JobScheduler;
import org.apache.doris.nereids.jobs.scheduler.JobStack;
import org.apache.doris.nereids.jobs.scheduler.SimpleJobScheduler;
import org.apache.doris.nereids.memo.Memo;
import org.apache.doris.nereids.processor.post.RuntimeFilterGenerator;
import org.apache.doris.nereids.properties.PhysicalProperties;
import org.apache.doris.nereids.rules.Rule;
import org.apache.doris.nereids.rules.RuleFactory;
import org.apache.doris.nereids.rules.RuleSet;
import org.apache.doris.nereids.rules.analysis.Scope;
import org.apache.doris.nereids.trees.expressions.SubqueryExpr;
import org.apache.doris.nereids.trees.plans.Plan;
import org.apache.doris.qe.ConnectContext;

import com.google.common.collect.ImmutableList;

import java.util.HashMap;
import java.util.List;
import java.util.Map;
import java.util.Optional;

/**
 * Context used in memo.
 */
public class CascadesContext {
    private final Memo memo;
    private final StatementContext statementContext;
    private RuleSet ruleSet;
    private JobPool jobPool;
    private final JobScheduler jobScheduler;
    private JobContext currentJobContext;
    // subqueryExprIsAnalyzed: whether the subquery has been analyzed.
    private Map<SubqueryExpr, Boolean> subqueryExprIsAnalyzed;

    private RuntimeFilterGenerator runtimeFilterGenerator;

    /**
     * Constructor of OptimizerContext.
     *
     * @param memo {@link Memo} reference
     * @param statementContext {@link StatementContext} reference
     */
    public CascadesContext(Memo memo, StatementContext statementContext) {
        this.memo = memo;
        this.statementContext = statementContext;
        this.ruleSet = new RuleSet();
        this.jobPool = new JobStack();
        this.jobScheduler = new SimpleJobScheduler();
        this.currentJobContext = new JobContext(this, PhysicalProperties.ANY, Double.MAX_VALUE);
        this.subqueryExprIsAnalyzed = new HashMap<>();
    }

    public static CascadesContext newContext(StatementContext statementContext, Plan initPlan) {
        return new CascadesContext(new Memo(initPlan), statementContext);
    }

    public NereidsAnalyzer newAnalyzer() {
        return new NereidsAnalyzer(this);
    }

    public NereidsAnalyzer newAnalyzer(Optional<Scope> outerScope) {
        return new NereidsAnalyzer(this, outerScope);
    }

    public void pushJob(Job job) {
        jobPool.push(job);
    }

    public Memo getMemo() {
        return memo;
    }

    public ConnectContext getConnectContext() {
        return statementContext.getConnectContext();
    }

    public StatementContext getStatementContext() {
        return statementContext;
    }

    public RuleSet getRuleSet() {
        return ruleSet;
    }

    public void setRuleSet(RuleSet ruleSet) {
        this.ruleSet = ruleSet;
    }

    public JobPool getJobPool() {
        return jobPool;
    }

    public void setJobPool(JobPool jobPool) {
        this.jobPool = jobPool;
    }

    public JobScheduler getJobScheduler() {
        return jobScheduler;
    }

    public JobContext getCurrentJobContext() {
        return currentJobContext;
    }

    public void setCurrentJobContext(JobContext currentJobContext) {
        this.currentJobContext = currentJobContext;
    }

    public CascadesContext setJobContext(PhysicalProperties physicalProperties) {
        this.currentJobContext = new JobContext(this, physicalProperties, Double.MAX_VALUE);
        return this;
    }

<<<<<<< HEAD
    public RuntimeFilterGenerator getRuntimeGenerator() {
        return runtimeFilterGenerator;
    }

    public RuntimeFilterGenerator createRuntimeFilterGenerator() {
        this.runtimeFilterGenerator = new RuntimeFilterGenerator(this.getConnectContext().getSessionVariable());
        return runtimeFilterGenerator;
=======
    public void setSubqueryExprIsAnalyzed(SubqueryExpr subqueryExpr, boolean isAnalyzed) {
        subqueryExprIsAnalyzed.put(subqueryExpr, isAnalyzed);
    }

    public boolean subqueryIsAnalyzed(SubqueryExpr subqueryExpr) {
        if (subqueryExprIsAnalyzed.get(subqueryExpr) == null) {
            setSubqueryExprIsAnalyzed(subqueryExpr, false);
            return false;
        }
        return subqueryExprIsAnalyzed.get(subqueryExpr);
>>>>>>> 1fd3490c
    }

    public CascadesContext bottomUpRewrite(RuleFactory... rules) {
        return execute(new RewriteBottomUpJob(memo.getRoot(), currentJobContext, ImmutableList.copyOf(rules)));
    }

    public CascadesContext bottomUpRewrite(Rule... rules) {
        return bottomUpRewrite(ImmutableList.copyOf(rules));
    }

    public CascadesContext bottomUpRewrite(List<Rule> rules) {
        return execute(new RewriteBottomUpJob(memo.getRoot(), rules, currentJobContext));
    }

    public CascadesContext topDownRewrite(RuleFactory... rules) {
        return execute(new RewriteTopDownJob(memo.getRoot(), currentJobContext, ImmutableList.copyOf(rules)));
    }

    public CascadesContext topDownRewrite(Rule... rules) {
        return topDownRewrite(ImmutableList.copyOf(rules));
    }

    public CascadesContext topDownRewrite(List<Rule> rules) {
        return execute(new RewriteTopDownJob(memo.getRoot(), rules, currentJobContext));
    }

    private CascadesContext execute(Job job) {
        pushJob(job);
        jobScheduler.executeJobPool(this);
        return this;
    }
}<|MERGE_RESOLUTION|>--- conflicted
+++ resolved
@@ -136,15 +136,6 @@
         return this;
     }
 
-<<<<<<< HEAD
-    public RuntimeFilterGenerator getRuntimeGenerator() {
-        return runtimeFilterGenerator;
-    }
-
-    public RuntimeFilterGenerator createRuntimeFilterGenerator() {
-        this.runtimeFilterGenerator = new RuntimeFilterGenerator(this.getConnectContext().getSessionVariable());
-        return runtimeFilterGenerator;
-=======
     public void setSubqueryExprIsAnalyzed(SubqueryExpr subqueryExpr, boolean isAnalyzed) {
         subqueryExprIsAnalyzed.put(subqueryExpr, isAnalyzed);
     }
@@ -155,7 +146,15 @@
             return false;
         }
         return subqueryExprIsAnalyzed.get(subqueryExpr);
->>>>>>> 1fd3490c
+    }
+
+    public RuntimeFilterGenerator getRuntimeGenerator() {
+        return runtimeFilterGenerator;
+    }
+
+    public RuntimeFilterGenerator createRuntimeFilterGenerator() {
+        this.runtimeFilterGenerator = new RuntimeFilterGenerator(this.getConnectContext().getSessionVariable());
+        return runtimeFilterGenerator;
     }
 
     public CascadesContext bottomUpRewrite(RuleFactory... rules) {
