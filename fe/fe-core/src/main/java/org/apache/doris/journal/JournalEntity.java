--- conflicted
+++ resolved
@@ -975,13 +975,13 @@
                 isRead = true;
                 break;
             }
-<<<<<<< HEAD
+            case OperationType.OP_BRANCH_OR_TAG: {
+                data = TableBranchOrTagInfo.read(in);
+                isRead = true;
+                break;
+            }
             case OperationType.OP_OPERATE_KEY: {
                 data = KeyOperationInfo.read(in);
-=======
-            case OperationType.OP_BRANCH_OR_TAG: {
-                data = TableBranchOrTagInfo.read(in);
->>>>>>> c48c9e5b
                 isRead = true;
                 break;
             }
