// Licensed to the Apache Software Foundation (ASF) under one
// or more contributor license agreements.  See the NOTICE file
// distributed with this work for additional information
// regarding copyright ownership.  The ASF licenses this file
// to you under the Apache License, Version 2.0 (the
// "License"); you may not use this file except in compliance
// with the License.  You may obtain a copy of the License at
//
//   http://www.apache.org/licenses/LICENSE-2.0
//
// Unless required by applicable law or agreed to in writing,
// software distributed under the License is distributed on an
// "AS IS" BASIS, WITHOUT WARRANTIES OR CONDITIONS OF ANY
// KIND, either express or implied.  See the License for the
// specific language governing permissions and limitations
// under the License.

package org.apache.doris.journal;

import org.apache.doris.alter.AlterJobV2;
import org.apache.doris.alter.BatchAlterJobPersistInfo;
import org.apache.doris.alter.IndexChangeJob;
import org.apache.doris.analysis.UserIdentity;
import org.apache.doris.backup.BackupJob;
import org.apache.doris.backup.Repository;
import org.apache.doris.backup.RestoreJob;
import org.apache.doris.blockrule.SqlBlockRule;
import org.apache.doris.catalog.BrokerMgr;
import org.apache.doris.catalog.Database;
import org.apache.doris.catalog.EncryptKey;
import org.apache.doris.catalog.EncryptKeySearchDesc;
import org.apache.doris.catalog.Function;
import org.apache.doris.catalog.FunctionSearchDesc;
import org.apache.doris.catalog.Resource;
import org.apache.doris.cluster.Cluster;
import org.apache.doris.common.io.Text;
import org.apache.doris.common.io.Writable;
import org.apache.doris.common.util.SmallFileMgr.SmallFile;
import org.apache.doris.cooldown.CooldownConfList;
import org.apache.doris.cooldown.CooldownDelete;
import org.apache.doris.datasource.CatalogLog;
import org.apache.doris.datasource.ExternalObjectLog;
import org.apache.doris.datasource.InitCatalogLog;
import org.apache.doris.datasource.InitDatabaseLog;
import org.apache.doris.datasource.InitTableLog;
import org.apache.doris.ha.MasterInfo;
import org.apache.doris.journal.bdbje.Timestamp;
import org.apache.doris.load.DeleteInfo;
import org.apache.doris.load.ExportJob;
import org.apache.doris.load.ExportJobStateTransfer;
import org.apache.doris.load.LoadErrorHub;
import org.apache.doris.load.LoadJob;
import org.apache.doris.load.StreamLoadRecordMgr.FetchStreamLoadRecord;
import org.apache.doris.load.loadv2.LoadJob.LoadJobStateUpdateInfo;
import org.apache.doris.load.loadv2.LoadJobFinalOperation;
import org.apache.doris.load.routineload.RoutineLoadJob;
import org.apache.doris.load.sync.SyncJob;
import org.apache.doris.mysql.privilege.UserPropertyInfo;
import org.apache.doris.persist.AlterDatabasePropertyInfo;
import org.apache.doris.persist.AlterLightSchemaChangeInfo;
import org.apache.doris.persist.AlterMTMV;
import org.apache.doris.persist.AlterRoutineLoadJobOperationLog;
import org.apache.doris.persist.AlterUserOperationLog;
import org.apache.doris.persist.AlterViewInfo;
import org.apache.doris.persist.AnalyzeDeletionLog;
import org.apache.doris.persist.AutoIncrementIdUpdateLog;
import org.apache.doris.persist.BackendReplicasInfo;
import org.apache.doris.persist.BackendTabletsInfo;
import org.apache.doris.persist.BarrierLog;
import org.apache.doris.persist.BatchDropInfo;
import org.apache.doris.persist.BatchModifyPartitionsInfo;
import org.apache.doris.persist.BatchRemoveTransactionsOperation;
import org.apache.doris.persist.BatchRemoveTransactionsOperationV2;
import org.apache.doris.persist.BinlogGcInfo;
import org.apache.doris.persist.CleanLabelOperationLog;
import org.apache.doris.persist.CleanQueryStatsInfo;
import org.apache.doris.persist.ColocatePersistInfo;
import org.apache.doris.persist.ConsistencyCheckInfo;
import org.apache.doris.persist.CreateTableInfo;
import org.apache.doris.persist.DatabaseInfo;
import org.apache.doris.persist.DropDbInfo;
import org.apache.doris.persist.DropInfo;
import org.apache.doris.persist.DropPartitionInfo;
import org.apache.doris.persist.DropResourceOperationLog;
import org.apache.doris.persist.DropSqlBlockRuleOperationLog;
import org.apache.doris.persist.DropWorkloadGroupOperationLog;
import org.apache.doris.persist.GlobalVarPersistInfo;
import org.apache.doris.persist.HbPackage;
import org.apache.doris.persist.LdapInfo;
import org.apache.doris.persist.ModifyCommentOperationLog;
import org.apache.doris.persist.ModifyPartitionInfo;
import org.apache.doris.persist.ModifyTableDefaultDistributionBucketNumOperationLog;
import org.apache.doris.persist.ModifyTableEngineOperationLog;
import org.apache.doris.persist.ModifyTablePropertyOperationLog;
import org.apache.doris.persist.OperationType;
import org.apache.doris.persist.PartitionPersistInfo;
import org.apache.doris.persist.PrivInfo;
import org.apache.doris.persist.RecoverInfo;
import org.apache.doris.persist.RefreshExternalTableInfo;
import org.apache.doris.persist.RemoveAlterJobV2OperationLog;
import org.apache.doris.persist.ReplacePartitionOperationLog;
import org.apache.doris.persist.ReplaceTableOperationLog;
import org.apache.doris.persist.ReplicaPersistInfo;
import org.apache.doris.persist.RoutineLoadOperation;
import org.apache.doris.persist.SetPartitionVersionOperationLog;
import org.apache.doris.persist.SetReplicaStatusOperationLog;
import org.apache.doris.persist.SetReplicaVersionOperationLog;
import org.apache.doris.persist.SetTableStatusOperationLog;
import org.apache.doris.persist.TableAddOrDropColumnsInfo;
import org.apache.doris.persist.TableAddOrDropInvertedIndicesInfo;
import org.apache.doris.persist.TableInfo;
import org.apache.doris.persist.TablePropertyInfo;
import org.apache.doris.persist.TableRenameColumnInfo;
import org.apache.doris.persist.TableStatsDeletionLog;
import org.apache.doris.persist.TruncateTableInfo;
import org.apache.doris.plugin.PluginInfo;
import org.apache.doris.policy.DropPolicyLog;
import org.apache.doris.policy.Policy;
import org.apache.doris.policy.StoragePolicy;
import org.apache.doris.resource.workloadgroup.WorkloadGroup;
import org.apache.doris.scheduler.job.Job;
import org.apache.doris.scheduler.job.JobTask;
import org.apache.doris.statistics.AnalysisInfo;
import org.apache.doris.statistics.TableStatsMeta;
import org.apache.doris.system.Backend;
import org.apache.doris.system.Frontend;
import org.apache.doris.transaction.TransactionState;

import com.google.common.base.Preconditions;
import org.apache.logging.log4j.LogManager;
import org.apache.logging.log4j.Logger;

import java.io.DataInput;
import java.io.DataOutput;
import java.io.IOException;

// this is the value written to bdb or local edit files. key is an auto-increasing long.
public class JournalEntity implements Writable {
    public static final Logger LOG = LogManager.getLogger(JournalEntity.class);

    private short opCode;
    private Writable data;
    private long dataSize;

    public short getOpCode() {
        return this.opCode;
    }

    public void setOpCode(short opCode) {
        this.opCode = opCode;
    }

    public Writable getData() {
        return this.data;
    }

    public void setData(Writable data) {
        this.data = data;
    }

    public String toString() {
        return " opCode=" + opCode + " " + data;
    }

    public void setDataSize(long dataSize) {
        this.dataSize = dataSize;
    }

    public long getDataSize() {
        return this.dataSize;
    }

    @Override
    public void write(DataOutput out) throws IOException {
        out.writeShort(opCode);
        data.write(out);
    }

    public void readFields(DataInput in) throws IOException {
        opCode = in.readShort();
        // set it to true after the entity is truly read,
        // to avoid someone forget to call read method.
        boolean isRead = false;
        LOG.debug("get opcode: {}", opCode);
        switch (opCode) {
            case OperationType.OP_LOCAL_EOF: {
                data = null;
                isRead = true;
                break;
            }
            case OperationType.OP_SAVE_NEXTID: {
                data = new Text();
                ((Text) data).readFields(in);
                isRead = true;
                break;
            }
            case OperationType.OP_SAVE_TRANSACTION_ID: {
                data = new Text();
                ((Text) data).readFields(in);
                isRead = true;
                break;
            }
            case OperationType.OP_CREATE_DB: {
                data = Database.read(in);
                isRead = true;
                break;
            }
            case OperationType.OP_DROP_DB: {
                data = DropDbInfo.read(in);
                isRead = true;
                break;
            }
            case OperationType.OP_ALTER_DB:
            case OperationType.OP_RENAME_DB: {
                data = new DatabaseInfo();
                ((DatabaseInfo) data).readFields(in);
                isRead = true;
                break;
            }
            case OperationType.OP_CREATE_TABLE: {
                data = new CreateTableInfo();
                ((CreateTableInfo) data).readFields(in);
                isRead = true;
                break;
            }
            case OperationType.OP_DROP_TABLE: {
                data = DropInfo.read(in);
                isRead = true;
                break;
            }
            case OperationType.OP_ALTER_EXTERNAL_TABLE_SCHEMA: {
                data = RefreshExternalTableInfo.read(in);
                isRead = true;
                break;
            }
            case OperationType.OP_ADD_PARTITION: {
                data = new PartitionPersistInfo();
                ((PartitionPersistInfo) data).readFields(in);
                isRead = true;
                break;
            }
            case OperationType.OP_DROP_PARTITION: {
                data = DropPartitionInfo.read(in);
                isRead = true;
                break;
            }
            case OperationType.OP_MODIFY_PARTITION: {
                data = ModifyPartitionInfo.read(in);
                isRead = true;
                break;
            }
            case OperationType.OP_BATCH_MODIFY_PARTITION: {
                data = BatchModifyPartitionsInfo.read(in);
                isRead = true;
                break;
            }
            case OperationType.OP_ERASE_DB:
            case OperationType.OP_ERASE_TABLE:
            case OperationType.OP_ERASE_PARTITION: {
                data = new Text();
                ((Text) data).readFields(in);
                isRead = true;
                break;
            }
            case OperationType.OP_RECOVER_DB:
            case OperationType.OP_RECOVER_TABLE:
            case OperationType.OP_RECOVER_PARTITION: {
                data = RecoverInfo.read(in);
                isRead = true;
                break;
            }
            case OperationType.OP_DROP_ROLLUP: {
                data = DropInfo.read(in);
                isRead = true;
                break;
            }
            case OperationType.OP_BATCH_DROP_ROLLUP: {
                data = BatchDropInfo.read(in);
                isRead = true;
                break;
            }
            case OperationType.OP_RENAME_TABLE:
            case OperationType.OP_RENAME_ROLLUP:
            case OperationType.OP_RENAME_PARTITION: {
                data = new TableInfo();
                ((TableInfo) data).readFields(in);
                isRead = true;
                break;
            }
            case OperationType.OP_RENAME_COLUMN: {
                data = TableRenameColumnInfo.read(in);
                isRead = true;
                break;
            }
            case OperationType.OP_MODIFY_VIEW_DEF: {
                data = AlterViewInfo.read(in);
                isRead = true;
                break;
            }
            case OperationType.OP_BACKUP_JOB: {
                data = BackupJob.read(in);
                isRead = true;
                break;
            }
            case OperationType.OP_RESTORE_JOB: {
                data = RestoreJob.read(in);
                isRead = true;
                break;
            }
            case OperationType.OP_FINISH_CONSISTENCY_CHECK: {
                data = new ConsistencyCheckInfo();
                ((ConsistencyCheckInfo) data).readFields(in);
                isRead = true;
                break;
            }
            case OperationType.OP_LOAD_START:
            case OperationType.OP_LOAD_ETL:
            case OperationType.OP_LOAD_LOADING:
            case OperationType.OP_LOAD_QUORUM:
            case OperationType.OP_LOAD_DONE:
            case OperationType.OP_LOAD_CANCEL: {
                data = new LoadJob();
                ((LoadJob) data).readFields(in);
                isRead = true;
                break;
            }
            case OperationType.OP_EXPORT_CREATE:
                data = ExportJob.read(in);
                isRead = true;
                break;
            case OperationType.OP_EXPORT_UPDATE_STATE:
                data = ExportJobStateTransfer.read(in);
                isRead = true;
                break;
            case OperationType.OP_FINISH_DELETE: {
                data = DeleteInfo.read(in);
                isRead = true;
                break;
            }
            case OperationType.OP_ADD_REPLICA:
            case OperationType.OP_UPDATE_REPLICA:
            case OperationType.OP_DELETE_REPLICA:
            case OperationType.OP_CLEAR_ROLLUP_INFO: {
                data = ReplicaPersistInfo.read(in);
                isRead = true;
                break;
            }
            case OperationType.OP_ADD_BACKEND:
            case OperationType.OP_DROP_BACKEND:
            case OperationType.OP_MODIFY_BACKEND:
            case OperationType.OP_BACKEND_STATE_CHANGE: {
                data = Backend.read(in);
                isRead = true;
                break;
            }
            case OperationType.OP_ADD_FRONTEND:
            case OperationType.OP_ADD_FIRST_FRONTEND:
            case OperationType.OP_MODIFY_FRONTEND:
            case OperationType.OP_REMOVE_FRONTEND: {
                data = Frontend.read(in);
                isRead = true;
                break;
            }
            case OperationType.OP_SET_LOAD_ERROR_HUB: {
                data = new LoadErrorHub.Param();
                ((LoadErrorHub.Param) data).readFields(in);
                isRead = true;
                break;
            }
            case OperationType.OP_NEW_DROP_USER: {
                data = UserIdentity.read(in);
                isRead = true;
                break;
            }
            case OperationType.OP_CREATE_USER:
            case OperationType.OP_GRANT_PRIV:
            case OperationType.OP_REVOKE_PRIV:
            case OperationType.OP_SET_PASSWORD:
            case OperationType.OP_CREATE_ROLE:
            case OperationType.OP_DROP_ROLE: {
                data = PrivInfo.read(in);
                isRead = true;
                break;
            }
            case OperationType.OP_SET_LDAP_PASSWORD: {
                data = LdapInfo.read(in);
                isRead = true;
                break;
            }
            case OperationType.OP_UPDATE_USER_PROPERTY: {
                data = UserPropertyInfo.read(in);
                isRead = true;
                break;
            }
            case OperationType.OP_MASTER_INFO_CHANGE: {
                data = MasterInfo.read(in);
                isRead = true;
                break;
            }
            case OperationType.OP_TIMESTAMP: {
                data = new Timestamp();
                ((Timestamp) data).readFields(in);
                isRead = true;
                break;
            }
            case OperationType.OP_META_VERSION: {
                data = new Text();
                ((Text) data).readFields(in);
                isRead = true;
                break;
            }
            case OperationType.OP_CREATE_CLUSTER: {
                data = Cluster.read(in);
                isRead = true;
                break;
            }
            case OperationType.OP_ADD_BROKER:
            case OperationType.OP_DROP_BROKER: {
                data = new BrokerMgr.ModifyBrokerInfo();
                ((BrokerMgr.ModifyBrokerInfo) data).readFields(in);
                isRead = true;
                break;
            }
            case OperationType.OP_DROP_ALL_BROKER: {
                data = new Text();
                ((Text) data).readFields(in);
                isRead = true;
                break;
            }
            case OperationType.OP_UPSERT_TRANSACTION_STATE:
            case OperationType.OP_DELETE_TRANSACTION_STATE: {
                data = new TransactionState();
                ((TransactionState) data).readFields(in);
                isRead = true;
                break;
            }
            case OperationType.OP_BATCH_REMOVE_TXNS: {
                data = BatchRemoveTransactionsOperation.read(in);
                isRead = true;
                break;
            }
            case OperationType.OP_BATCH_REMOVE_TXNS_V2: {
                data = BatchRemoveTransactionsOperationV2.read(in);
                isRead = true;
                break;
            }
            case OperationType.OP_SET_TABLE_STATUS: {
                data = SetTableStatusOperationLog.read(in);
                isRead = true;
                break;
            }
            case OperationType.OP_CREATE_REPOSITORY: {
                data = Repository.read(in);
                isRead = true;
                break;
            }
            case OperationType.OP_DROP_REPOSITORY: {
                data = new Text();
                ((Text) data).readFields(in);
                isRead = true;
                break;
            }
            case OperationType.OP_TRUNCATE_TABLE: {
                data = TruncateTableInfo.read(in);
                isRead = true;
                break;
            }
            case OperationType.OP_COLOCATE_MOD_REPLICA_ALLOC:
            case OperationType.OP_COLOCATE_ADD_TABLE:
            case OperationType.OP_COLOCATE_REMOVE_TABLE:
            case OperationType.OP_COLOCATE_BACKENDS_PER_BUCKETSEQ:
            case OperationType.OP_COLOCATE_MARK_UNSTABLE:
            case OperationType.OP_COLOCATE_MARK_STABLE: {
                data = ColocatePersistInfo.read(in);
                isRead = true;
                break;
            }
            case OperationType.OP_MODIFY_TABLE_COLOCATE: {
                data = TablePropertyInfo.read(in);
                isRead = true;
                break;
            }
            case OperationType.OP_HEARTBEAT: {
                data = HbPackage.read(in);
                isRead = true;
                break;
            }
            case OperationType.OP_ADD_FUNCTION: {
                data = Function.read(in);
                isRead = true;
                break;
            }
            case OperationType.OP_DROP_FUNCTION: {
                data = FunctionSearchDesc.read(in);
                isRead = true;
                break;
            }
            case OperationType.OP_ADD_GLOBAL_FUNCTION: {
                data = Function.read(in);
                isRead = true;
                break;
            }
            case OperationType.OP_DROP_GLOBAL_FUNCTION: {
                data = FunctionSearchDesc.read(in);
                isRead = true;
                break;
            }
            case OperationType.OP_CREATE_ENCRYPTKEY: {
                data = EncryptKey.read(in);
                isRead = true;
                break;
            }
            case OperationType.OP_DROP_ENCRYPTKEY: {
                data = EncryptKeySearchDesc.read(in);
                isRead = true;
                break;
            }
            case OperationType.OP_BACKEND_TABLETS_INFO: {
                data = BackendTabletsInfo.read(in);
                isRead = true;
                break;
            }
            case OperationType.OP_BACKEND_REPLICAS_INFO: {
                data = BackendReplicasInfo.read(in);
                isRead = true;
                break;
            }
            case OperationType.OP_CREATE_ROUTINE_LOAD_JOB: {
                data = RoutineLoadJob.read(in);
                isRead = true;
                break;
            }
            case OperationType.OP_CHANGE_ROUTINE_LOAD_JOB:
            case OperationType.OP_REMOVE_ROUTINE_LOAD_JOB: {
                data = RoutineLoadOperation.read(in);
                isRead = true;
                break;
            }
            case OperationType.OP_UPDATE_SCHEDULER_JOB:
            case OperationType.OP_DELETE_SCHEDULER_JOB:
            case OperationType.OP_CREATE_SCHEDULER_JOB: {
                Job job = Job.readFields(in);
                data = job;
                isRead = true;
                break;
            }
            case OperationType.OP_CREATE_SCHEDULER_TASK:
            case OperationType.OP_DELETE_SCHEDULER_TASK: {
                JobTask task = JobTask.readFields(in);
                data = task;
                isRead = true;
                break;
            }
            case OperationType.OP_CREATE_LOAD_JOB: {
                data = org.apache.doris.load.loadv2.LoadJob.read(in);
                isRead = true;
                break;
            }
            case OperationType.OP_END_LOAD_JOB: {
                data = LoadJobFinalOperation.read(in);
                isRead = true;
                break;
            }
            case OperationType.OP_UPDATE_LOAD_JOB: {
                data = LoadJobStateUpdateInfo.read(in);
                isRead = true;
                break;
            }
            case OperationType.OP_CREATE_SYNC_JOB: {
                data = SyncJob.read(in);
                isRead = true;
                break;
            }
            case OperationType.OP_UPDATE_SYNC_JOB_STATE: {
                data = SyncJob.SyncJobUpdateStateInfo.read(in);
                isRead = true;
                break;
            }
            case OperationType.OP_FETCH_STREAM_LOAD_RECORD: {
                data = FetchStreamLoadRecord.read(in);
                isRead = true;
                break;
            }
            case OperationType.OP_CREATE_RESOURCE:
            case OperationType.OP_ALTER_RESOURCE: {
                data = Resource.read(in);
                isRead = true;
                break;
            }
            case OperationType.OP_DROP_RESOURCE: {
                data = DropResourceOperationLog.read(in);
                isRead = true;
                break;
            }
            case OperationType.OP_CREATE_SMALL_FILE:
            case OperationType.OP_DROP_SMALL_FILE: {
                data = SmallFile.read(in);
                isRead = true;
                break;
            }
            case OperationType.OP_ALTER_JOB_V2: {
                data = AlterJobV2.read(in);
                isRead = true;
                break;
            }
            case OperationType.OP_UPDATE_COOLDOWN_CONF: {
                data = CooldownConfList.read(in);
                isRead = true;
                break;
            }
            case OperationType.OP_COOLDOWN_DELETE: {
                data = CooldownDelete.read(in);
                isRead = true;
                break;
            }
            case OperationType.OP_BATCH_ADD_ROLLUP: {
                data = BatchAlterJobPersistInfo.read(in);
                isRead = true;
                break;
            }
            case OperationType.OP_MODIFY_DISTRIBUTION_TYPE: {
                data = TableInfo.read(in);
                isRead = true;
                break;
            }
            case OperationType.OP_SET_REPLICA_STATUS: {
                data = SetReplicaStatusOperationLog.read(in);
                isRead = true;
                break;
            }
            case OperationType.OP_SET_REPLICA_VERSION: {
                data = SetReplicaVersionOperationLog.read(in);
                isRead = true;
                break;
            }
            case OperationType.OP_SET_PARTITION_VERSION: {
                data = SetPartitionVersionOperationLog.read(in);
                isRead = true;
                break;
            }
            case OperationType.OP_DYNAMIC_PARTITION:
            case OperationType.OP_MODIFY_IN_MEMORY:
            case OperationType.OP_MODIFY_REPLICATION_NUM:
            case OperationType.OP_UPDATE_BINLOG_CONFIG: {
                data = ModifyTablePropertyOperationLog.read(in);
                isRead = true;
                break;
            }
            case OperationType.OP_MODIFY_DISTRIBUTION_BUCKET_NUM: {
                data = ModifyTableDefaultDistributionBucketNumOperationLog.read(in);
                isRead = true;
                break;
            }
            case OperationType.OP_REPLACE_TEMP_PARTITION: {
                data = ReplacePartitionOperationLog.read(in);
                isRead = true;
                break;
            }
            case OperationType.OP_INSTALL_PLUGIN: {
                data = PluginInfo.read(in);
                isRead = true;
                break;
            }
            case OperationType.OP_UNINSTALL_PLUGIN: {
                data = PluginInfo.read(in);
                isRead = true;
                break;
            }
            case OperationType.OP_REMOVE_ALTER_JOB_V2: {
                data = RemoveAlterJobV2OperationLog.read(in);
                isRead = true;
                break;
            }
            case OperationType.OP_MODIFY_COMMENT: {
                data = ModifyCommentOperationLog.read(in);
                isRead = true;
                break;
            }
            case OperationType.OP_ALTER_ROUTINE_LOAD_JOB: {
                data = AlterRoutineLoadJobOperationLog.read(in);
                isRead = true;
                break;
            }
            case OperationType.OP_GLOBAL_VARIABLE_V2: {
                data = GlobalVarPersistInfo.read(in);
                isRead = true;
                break;
            }
            case OperationType.OP_REPLACE_TABLE: {
                data = ReplaceTableOperationLog.read(in);
                isRead = true;
                break;
            }
            case OperationType.OP_CREATE_SQL_BLOCK_RULE: {
                data = SqlBlockRule.read(in);
                isRead = true;
                break;
            }
            case OperationType.OP_ALTER_SQL_BLOCK_RULE: {
                data = SqlBlockRule.read(in);
                isRead = true;
                break;
            }
            case OperationType.OP_DROP_SQL_BLOCK_RULE: {
                data = DropSqlBlockRuleOperationLog.read(in);
                isRead = true;
                break;
            }
            case OperationType.OP_MODIFY_TABLE_ENGINE: {
                data = ModifyTableEngineOperationLog.read(in);
                isRead = true;
                break;
            }
            case OperationType.OP_CREATE_POLICY: {
                data = Policy.read(in);
                isRead = true;
                break;
            }
            case OperationType.OP_DROP_POLICY: {
                data = DropPolicyLog.read(in);
                isRead = true;
                break;
            }
            case OperationType.OP_ALTER_STORAGE_POLICY: {
                data = StoragePolicy.read(in);
                isRead = true;
                break;
            }
            case OperationType.OP_CREATE_CATALOG:
            case OperationType.OP_DROP_CATALOG:
            case OperationType.OP_ALTER_CATALOG_NAME:
            case OperationType.OP_ALTER_CATALOG_COMMENT:
            case OperationType.OP_ALTER_CATALOG_PROPS:
            case OperationType.OP_REFRESH_CATALOG: {
                data = CatalogLog.read(in);
                isRead = true;
                break;
            }
            case OperationType.OP_INIT_CATALOG: {
                data = InitCatalogLog.read(in);
                isRead = true;
                break;
            }
            case OperationType.OP_INIT_EXTERNAL_DB: {
                data = InitDatabaseLog.read(in);
                isRead = true;
                break;
            }
            case OperationType.OP_INIT_EXTERNAL_TABLE: {
                data = InitTableLog.read(in);
                isRead = true;
                break;
            }
            case OperationType.OP_REFRESH_EXTERNAL_DB:
            case OperationType.OP_DROP_EXTERNAL_TABLE:
            case OperationType.OP_CREATE_EXTERNAL_TABLE:
            case OperationType.OP_DROP_EXTERNAL_DB:
            case OperationType.OP_CREATE_EXTERNAL_DB:
            case OperationType.OP_ADD_EXTERNAL_PARTITIONS:
            case OperationType.OP_DROP_EXTERNAL_PARTITIONS:
            case OperationType.OP_REFRESH_EXTERNAL_PARTITIONS:
            case OperationType.OP_REFRESH_EXTERNAL_TABLE: {
                data = ExternalObjectLog.read(in);
                isRead = true;
                break;
            }
            case OperationType.OP_MODIFY_TABLE_LIGHT_SCHEMA_CHANGE: {
                data = TableAddOrDropColumnsInfo.read(in);
                isRead = true;
                break;
            }
            case OperationType.OP_MODIFY_TABLE_ADD_OR_DROP_INVERTED_INDICES: {
                data = TableAddOrDropInvertedIndicesInfo.read(in);
                isRead = true;
                break;
            }
            case OperationType.OP_INVERTED_INDEX_JOB: {
                data = IndexChangeJob.read(in);
                isRead = true;
                break;
            }
            case OperationType.OP_CLEAN_LABEL: {
                data = CleanLabelOperationLog.read(in);
                isRead = true;
                break;
            }
            case OperationType.OP_ALTER_USER: {
                data = AlterUserOperationLog.read(in);
                isRead = true;
                break;
            }
            case OperationType.OP_CREATE_WORKLOAD_GROUP:
            case OperationType.OP_ALTER_WORKLOAD_GROUP: {
                data = WorkloadGroup.read(in);
                isRead = true;
                break;
            }
            case OperationType.OP_DROP_WORKLOAD_GROUP: {
                data = DropWorkloadGroupOperationLog.read(in);
                isRead = true;
                break;
            }
            case OperationType.OP_ALTER_LIGHT_SCHEMA_CHANGE: {
                data = AlterLightSchemaChangeInfo.read(in);
                isRead = true;
                break;
            }
            case OperationType.OP_CLEAN_QUERY_STATS: {
                data = CleanQueryStatsInfo.read(in);
                isRead = true;
                break;
            }
            case OperationType.OP_CREATE_ANALYSIS_JOB: {
                data = AnalysisInfo.read(in);
                isRead = true;
                break;
            }
            case OperationType.OP_CREATE_ANALYSIS_TASK: {
                data = AnalysisInfo.read(in);
                isRead = true;
                break;
            }
            case OperationType.OP_DELETE_ANALYSIS_JOB: {
                data = AnalyzeDeletionLog.read(in);
                isRead = true;
                break;
            }
            case OperationType.OP_DELETE_ANALYSIS_TASK: {
                data = AnalyzeDeletionLog.read(in);
                break;
            }
            case OperationType.OP_UPDATE_AUTO_INCREMENT_ID: {
                data = AutoIncrementIdUpdateLog.read(in);
                isRead = true;
                break;
            }
            case OperationType.OP_ALTER_DATABASE_PROPERTY: {
                data = AlterDatabasePropertyInfo.read(in);
                isRead = true;
                break;
            }
            case OperationType.OP_GC_BINLOG: {
                data = BinlogGcInfo.read(in);
                isRead = true;
                break;
            }
            case OperationType.OP_BARRIER: {
                data = BarrierLog.read(in);
                isRead = true;
                break;
            }
            case OperationType.OP_UPDATE_TABLE_STATS: {
                data = TableStatsMeta.read(in);
                isRead = true;
                break;
            }
            case OperationType.OP_PERSIST_AUTO_JOB: {
                data = AnalysisInfo.read(in);
                isRead = true;
                break;
            }
<<<<<<< HEAD
            case OperationType.OP_ALTER_MTMV: {
                data = AlterMTMV.read(in);
=======
            case OperationType.OP_DELETE_TABLE_STATS: {
                data = TableStatsDeletionLog.read(in);
>>>>>>> e69b8abb
                isRead = true;
                break;
            }
            default: {
                IOException e = new IOException();
                LOG.error("UNKNOWN Operation Type {}", opCode, e);
                throw e;
            }
        } // end switch
        Preconditions.checkState(isRead);
    }
}<|MERGE_RESOLUTION|>--- conflicted
+++ resolved
@@ -859,13 +859,13 @@
                 isRead = true;
                 break;
             }
-<<<<<<< HEAD
             case OperationType.OP_ALTER_MTMV: {
                 data = AlterMTMV.read(in);
-=======
+                isRead = true;
+                break;
+            }
             case OperationType.OP_DELETE_TABLE_STATS: {
                 data = TableStatsDeletionLog.read(in);
->>>>>>> e69b8abb
                 isRead = true;
                 break;
             }
