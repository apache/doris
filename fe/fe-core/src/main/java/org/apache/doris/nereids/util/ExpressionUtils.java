// Licensed to the Apache Software Foundation (ASF) under one
// or more contributor license agreements.  See the NOTICE file
// distributed with this work for additional information
// regarding copyright ownership.  The ASF licenses this file
// to you under the Apache License, Version 2.0 (the
// "License"); you may not use this file except in compliance
// with the License.  You may obtain a copy of the License at
//
//   http://www.apache.org/licenses/LICENSE-2.0
//
// Unless required by applicable law or agreed to in writing,
// software distributed under the License is distributed on an
// "AS IS" BASIS, WITHOUT WARRANTIES OR CONDITIONS OF ANY
// KIND, either express or implied.  See the License for the
// specific language governing permissions and limitations
// under the License.

package org.apache.doris.nereids.util;

import org.apache.doris.nereids.trees.TreeNode;
import org.apache.doris.nereids.trees.expressions.And;
import org.apache.doris.nereids.trees.expressions.Cast;
import org.apache.doris.nereids.trees.expressions.ComparisonPredicate;
import org.apache.doris.nereids.trees.expressions.CompoundPredicate;
import org.apache.doris.nereids.trees.expressions.ExprId;
import org.apache.doris.nereids.trees.expressions.Expression;
import org.apache.doris.nereids.trees.expressions.InPredicate;
import org.apache.doris.nereids.trees.expressions.IsNull;
import org.apache.doris.nereids.trees.expressions.Not;
import org.apache.doris.nereids.trees.expressions.Or;
import org.apache.doris.nereids.trees.expressions.Slot;
import org.apache.doris.nereids.trees.expressions.SlotReference;
import org.apache.doris.nereids.trees.expressions.literal.BooleanLiteral;
import org.apache.doris.nereids.trees.expressions.literal.Literal;
import org.apache.doris.nereids.trees.expressions.literal.NullLiteral;
import org.apache.doris.nereids.trees.expressions.visitor.DefaultExpressionRewriter;

import com.google.common.base.Preconditions;
import com.google.common.base.Predicate;
import com.google.common.collect.ImmutableList;
import com.google.common.collect.ImmutableList.Builder;
import com.google.common.collect.ImmutableSet;
import com.google.common.collect.Lists;
import com.google.common.collect.Sets;

import java.util.Arrays;
import java.util.List;
import java.util.Map;
import java.util.Objects;
import java.util.Optional;
import java.util.Set;

/**
 * Expression rewrite helper class.
 */
public class ExpressionUtils {

    public static final List<Expression> EMPTY_CONDITION = ImmutableList.of();

    public static List<Expression> extractConjunction(Expression expr) {
        return extract(And.class, expr);
    }

    public static List<Expression> extractDisjunction(Expression expr) {
        return extract(Or.class, expr);
    }

    /**
     * Split predicates with `And/Or` form recursively.
     * Some examples for `And`:
     * <p>
     * a and b -> a, b
     * (a and b) and c -> a, b, c
     * (a or b) and (c and d) -> (a or b), c , d
     * <p>
     * Stop recursion when meeting `Or`, so this func will ignore `And` inside `Or`.
     * Warning examples:
     * (a and b) or c -> (a and b) or c
     */
    public static List<Expression> extract(CompoundPredicate expr) {
        return extract(expr.getClass(), expr);
    }

    private static List<Expression> extract(Class<? extends Expression> type, Expression expr) {
        List<Expression> result = Lists.newArrayList();
        extract(type, expr, result);
        return result;
    }

    private static void extract(Class<? extends Expression> type, Expression expr, List<Expression> result) {
        if (type.isInstance(expr)) {
            CompoundPredicate predicate = (CompoundPredicate) expr;
            extract(type, predicate.left(), result);
            extract(type, predicate.right(), result);
        } else {
            result.add(expr);
        }
    }

    public static Optional<Expression> optionalAnd(List<Expression> expressions) {
        if (expressions.isEmpty()) {
            return Optional.empty();
        } else {
            return Optional.of(ExpressionUtils.and(expressions));
        }
    }

    /**
     * And two list.
     */
    public static Optional<Expression> optionalAnd(List<Expression> left, List<Expression> right) {
        if (left.isEmpty() && right.isEmpty()) {
            return Optional.empty();
        } else if (left.isEmpty()) {
            return optionalAnd(right);
        } else if (right.isEmpty()) {
            return optionalAnd(left);
        } else {
            return Optional.of(new And(optionalAnd(left).get(), optionalAnd(right).get()));
        }
    }

    public static Optional<Expression> optionalAnd(Expression... expressions) {
        return optionalAnd(Lists.newArrayList(expressions));
    }

    public static Expression and(List<Expression> expressions) {
        return combine(And.class, expressions);
    }

    public static Expression and(Expression... expressions) {
        return combine(And.class, Lists.newArrayList(expressions));
    }

    public static Expression or(Expression... expressions) {
        return combine(Or.class, Lists.newArrayList(expressions));
    }

    public static Expression or(List<Expression> expressions) {
        return combine(Or.class, expressions);
    }

    /**
     * Use AND/OR to combine expressions together.
     */
    public static Expression combine(Class<? extends Expression> type, List<Expression> expressions) {
        /*
         *             (AB) (CD) E   ((AB)(CD))  E     (((AB)(CD))E)
         *               ▲   ▲   ▲       ▲       ▲          ▲
         *               │   │   │       │       │          │
         * A B C D E ──► A B C D E ──► (AB) (CD) E ──► ((AB)(CD)) E ──► (((AB)(CD))E)
         */
        Preconditions.checkArgument(type == And.class || type == Or.class);
        Objects.requireNonNull(expressions, "expressions is null");

        Expression shortCircuit = (type == And.class ? BooleanLiteral.FALSE : BooleanLiteral.TRUE);
        Expression skip = (type == And.class ? BooleanLiteral.TRUE : BooleanLiteral.FALSE);
        Set<Expression> distinctExpressions = Sets.newLinkedHashSetWithExpectedSize(expressions.size());
        for (Expression expression : expressions) {
            if (expression.equals(shortCircuit)) {
                return shortCircuit;
            } else if (!expression.equals(skip)) {
                distinctExpressions.add(expression);
            }
        }

        return distinctExpressions.stream()
                .reduce(type == And.class ? And::new : Or::new)
                .orElse(BooleanLiteral.of(type == And.class));
    }

    /**
     * Check whether lhs and rhs are intersecting.
     */
    public static <T> boolean isIntersecting(Set<T> lhs, List<T> rhs) {
        for (T rh : rhs) {
            if (lhs.contains(rh)) {
                return true;
            }
        }
        return false;
    }

    /**
     * Check whether lhs and rhs are intersecting.
     */
    public static <T> boolean isIntersecting(Set<T> lhs, Set<T> rhs) {
        for (T rh : rhs) {
            if (lhs.contains(rh)) {
                return true;
            }
        }
        return false;
    }

    /**
     * Choose the minimum slot from input parameter.
     */
    public static Slot selectMinimumColumn(List<Slot> slots) {
        Preconditions.checkArgument(!slots.isEmpty());
        Slot minSlot = null;
        for (Slot slot : slots) {
            if (minSlot == null) {
                minSlot = slot;
            } else {
                int slotDataTypeWidth = slot.getDataType().width();
                minSlot = minSlot.getDataType().width() > slotDataTypeWidth ? slot : minSlot;
            }
        }
        return minSlot;
    }

    /**
     * Check whether the input expression is a {@link org.apache.doris.nereids.trees.expressions.Slot}
     * or at least one {@link Cast} on a {@link org.apache.doris.nereids.trees.expressions.Slot}
     * <p>
     * for example:
     * - SlotReference to a column:
     * col
     * - Cast on SlotReference:
     * cast(int_col as string)
     * cast(cast(int_col as long) as string)
     *
     * @param expr input expression
     * @return Return Optional[ExprId] of underlying slot reference if input expression is a slot or cast on slot.
     *         Otherwise, return empty optional result.
     */
    public static Optional<ExprId> isSlotOrCastOnSlot(Expression expr) {
        while (expr instanceof Cast) {
            expr = expr.child(0);
        }

        if (expr instanceof SlotReference) {
            return Optional.of(((SlotReference) expr).getExprId());
        } else {
            return Optional.empty();
        }
    }

    /**
     * Replace expression node in the expression tree by `replaceMap` in top-down manner.
     * For example.
     * <pre>
     * input expression: a > 1
     * replaceMap: a -> b + c
     *
     * output:
     * b + c > 1
     * </pre>
     */
    public static Expression replace(Expression expr, Map<? extends Expression, ? extends Expression> replaceMap) {
        return expr.accept(ExpressionReplacer.INSTANCE, replaceMap);
    }

    public static List<Expression> replace(List<Expression> exprs,
            Map<? extends Expression, ? extends Expression> replaceMap) {
        return exprs.stream()
                .map(expr -> replace(expr, replaceMap))
                .collect(ImmutableList.toImmutableList());
    }

    private static class ExpressionReplacer
            extends DefaultExpressionRewriter<Map<? extends Expression, ? extends Expression>> {
        public static final ExpressionReplacer INSTANCE = new ExpressionReplacer();

        private ExpressionReplacer() {
        }

        @Override
        public Expression visit(Expression expr, Map<? extends Expression, ? extends Expression> replaceMap) {
            if (replaceMap.containsKey(expr)) {
                return replaceMap.get(expr);
            }
            return super.visit(expr, replaceMap);
        }
    }

    /**
     * merge arguments into an expression array
     * @param arguments instance of Expression or Expression Array
     * @return Expression Array
     */
    public static List<Expression> mergeArguments(Object... arguments) {
        Builder<Expression> builder = ImmutableList.builder();
        for (Object argument : arguments) {
            if (argument instanceof Expression[]) {
                builder.addAll(Arrays.asList((Expression[]) argument));
            } else {
                builder.add((Expression) argument);
            }
        }
        return builder.build();
    }

    public static boolean isAllLiteral(Expression... children) {
        return Arrays.stream(children).allMatch(c -> c instanceof Literal);
    }

    public static boolean isAllLiteral(List<Expression> children) {
        return children.stream().allMatch(c -> c instanceof Literal);
    }

    public static boolean matchNumericType(List<Expression> children) {
        return children.stream().allMatch(c -> c.getDataType().isNumericType());
    }

    public static boolean hasNullLiteral(List<Expression> children) {
        return children.stream().anyMatch(c -> c instanceof NullLiteral);
    }

    public static boolean isAllNullLiteral(List<Expression> children) {
        return children.stream().allMatch(c -> c instanceof NullLiteral);
    }

    /**
     * extract the predicate that is covered by `slots`
     */
    public static List<Expression> extractCoveredConjunction(List<Expression> predicates, Set<Slot> slots) {
        List<Expression> coveredPredicates = Lists.newArrayList();
        for (Expression predicate : predicates) {
            if (slots.containsAll(predicate.getInputSlots())) {
                coveredPredicates.add(predicate);
            }
        }
        return coveredPredicates;
    }

<<<<<<< HEAD
    /**
     * check and maybe commute for predications except not pred.
     */
    public static Optional<Expression> checkAndMaybeCommute(Expression expression) {
        if (expression instanceof Not) {
            return Optional.empty();
        }
        if (expression instanceof InPredicate) {
            InPredicate predicate = ((InPredicate) expression);
            if (!predicate.getCompareExpr().isSlot()) {
                return Optional.empty();
            }
            return Optional.ofNullable(predicate.getOptions().stream()
                    .allMatch(Expression::isLiteral) ? expression : null);
        } else if (expression instanceof ComparisonPredicate) {
            ComparisonPredicate predicate = ((ComparisonPredicate) expression);
            if (predicate.left() instanceof Literal) {
                predicate = predicate.commute();
            }
            return Optional.ofNullable(predicate.left().isSlot() && predicate.right().isLiteral() ? predicate : null);
        } else if (expression instanceof IsNull) {
            return Optional.ofNullable(((IsNull) expression).child().isSlot() ? expression : null);
        }
        return Optional.empty();
    }
}
=======
    public static <E extends Expression> List<E> flatExpressions(List<List<E>> expressions) {
        return expressions.stream()
                .flatMap(List::stream)
                .collect(ImmutableList.toImmutableList());
    }

    public static boolean anyMatch(List<? extends Expression> expressions, Predicate<TreeNode<Expression>> predicate) {
        return expressions.stream()
                .anyMatch(expr -> expr.anyMatch(predicate));
    }

    public static <E> Set<E> collect(List<? extends Expression> expressions,
            Predicate<TreeNode<Expression>> predicate) {
        return expressions.stream()
                .flatMap(expr -> expr.<Set<E>>collect(predicate).stream())
                .collect(ImmutableSet.toImmutableSet());
    }

    public static List<List<Expression>> rollupToGroupingSets(List<Expression> rollupExpressions) {
        List<List<Expression>> groupingSets = Lists.newArrayList();
        for (int end = rollupExpressions.size(); end >= 0; --end) {
            groupingSets.add(rollupExpressions.subList(0, end));
        }
        return groupingSets;
    }

    public static List<List<Expression>> cubeToGroupingSets(List<Expression> cubeExpressions) {
        List<List<Expression>> groupingSets = Lists.newArrayList();
        cubeToGroupingSets(cubeExpressions, 0, Lists.newArrayList(), groupingSets);
        return groupingSets;
    }

    private static void cubeToGroupingSets(List<Expression> cubeExpressions, int activeIndex,
            List<Expression> currentGroupingSet, List<List<Expression>> groupingSets) {
        if (activeIndex == cubeExpressions.size()) {
            groupingSets.add(currentGroupingSet);
            return;
        }

        // use current expression
        List<Expression> newCurrentGroupingSet = Lists.newArrayList(currentGroupingSet);
        newCurrentGroupingSet.add(cubeExpressions.get(activeIndex));
        cubeToGroupingSets(cubeExpressions, activeIndex + 1, newCurrentGroupingSet, groupingSets);

        // skip current expression
        cubeToGroupingSets(cubeExpressions, activeIndex + 1, currentGroupingSet, groupingSets);
    }
}
>>>>>>> 59b31a03
<|MERGE_RESOLUTION|>--- conflicted
+++ resolved
@@ -325,7 +325,32 @@
         return coveredPredicates;
     }
 
-<<<<<<< HEAD
+    public static <E extends Expression> List<E> flatExpressions(List<List<E>> expressions) {
+        return expressions.stream()
+                .flatMap(List::stream)
+                .collect(ImmutableList.toImmutableList());
+    }
+
+    public static boolean anyMatch(List<? extends Expression> expressions, Predicate<TreeNode<Expression>> predicate) {
+        return expressions.stream()
+                .anyMatch(expr -> expr.anyMatch(predicate));
+    }
+
+    public static <E> Set<E> collect(List<? extends Expression> expressions,
+            Predicate<TreeNode<Expression>> predicate) {
+        return expressions.stream()
+                .flatMap(expr -> expr.<Set<E>>collect(predicate).stream())
+                .collect(ImmutableSet.toImmutableSet());
+    }
+
+    public static List<List<Expression>> rollupToGroupingSets(List<Expression> rollupExpressions) {
+        List<List<Expression>> groupingSets = Lists.newArrayList();
+        for (int end = rollupExpressions.size(); end >= 0; --end) {
+            groupingSets.add(rollupExpressions.subList(0, end));
+        }
+        return groupingSets;
+    }
+
     /**
      * check and maybe commute for predications except not pred.
      */
@@ -352,32 +377,6 @@
         return Optional.empty();
     }
 }
-=======
-    public static <E extends Expression> List<E> flatExpressions(List<List<E>> expressions) {
-        return expressions.stream()
-                .flatMap(List::stream)
-                .collect(ImmutableList.toImmutableList());
-    }
-
-    public static boolean anyMatch(List<? extends Expression> expressions, Predicate<TreeNode<Expression>> predicate) {
-        return expressions.stream()
-                .anyMatch(expr -> expr.anyMatch(predicate));
-    }
-
-    public static <E> Set<E> collect(List<? extends Expression> expressions,
-            Predicate<TreeNode<Expression>> predicate) {
-        return expressions.stream()
-                .flatMap(expr -> expr.<Set<E>>collect(predicate).stream())
-                .collect(ImmutableSet.toImmutableSet());
-    }
-
-    public static List<List<Expression>> rollupToGroupingSets(List<Expression> rollupExpressions) {
-        List<List<Expression>> groupingSets = Lists.newArrayList();
-        for (int end = rollupExpressions.size(); end >= 0; --end) {
-            groupingSets.add(rollupExpressions.subList(0, end));
-        }
-        return groupingSets;
-    }
 
     public static List<List<Expression>> cubeToGroupingSets(List<Expression> cubeExpressions) {
         List<List<Expression>> groupingSets = Lists.newArrayList();
@@ -400,5 +399,4 @@
         // skip current expression
         cubeToGroupingSets(cubeExpressions, activeIndex + 1, currentGroupingSet, groupingSets);
     }
-}
->>>>>>> 59b31a03
+}