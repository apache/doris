// Licensed to the Apache Software Foundation (ASF) under one
// or more contributor license agreements.  See the NOTICE file
// distributed with this work for additional information
// regarding copyright ownership.  The ASF licenses this file
// to you under the Apache License, Version 2.0 (the
// "License"); you may not use this file except in compliance
// with the License.  You may obtain a copy of the License at
//
//   http://www.apache.org/licenses/LICENSE-2.0
//
// Unless required by applicable law or agreed to in writing,
// software distributed under the License is distributed on an
// "AS IS" BASIS, WITHOUT WARRANTIES OR CONDITIONS OF ANY
// KIND, either express or implied.  See the License for the
// specific language governing permissions and limitations
// under the License.

package org.apache.doris.external.elasticsearch;

import org.apache.doris.analysis.DistributionDesc;
import org.apache.doris.analysis.PartitionDesc;
import org.apache.doris.analysis.RangePartitionDesc;
import org.apache.doris.catalog.ArrayType;
import org.apache.doris.catalog.Column;
import org.apache.doris.catalog.ScalarType;
import org.apache.doris.catalog.Type;
import org.apache.doris.common.AnalysisException;
import org.apache.doris.common.DdlException;
import org.apache.doris.common.util.JsonUtil;

import com.fasterxml.jackson.databind.JsonNode;
import com.fasterxml.jackson.databind.node.ObjectNode;
import com.google.common.annotations.VisibleForTesting;
import com.google.common.collect.Lists;
import org.apache.logging.log4j.LogManager;
import org.apache.logging.log4j.Logger;

import java.util.ArrayList;
import java.util.Iterator;
import java.util.List;
import java.util.Map;

/**
 * Util for ES, some static method.
 **/
public class EsUtil {

    private static final Logger LOG = LogManager.getLogger(EsUtil.class);

    /**
     * Analyze partition and distributionDesc.
     **/
    public static void analyzePartitionAndDistributionDesc(PartitionDesc partitionDesc,
            DistributionDesc distributionDesc) throws AnalysisException {
        if (partitionDesc == null && distributionDesc == null) {
            return;
        }

        if (partitionDesc != null) {
            if (!(partitionDesc instanceof RangePartitionDesc)) {
                throw new AnalysisException("Elasticsearch table only permit range partition");
            }

            RangePartitionDesc rangePartitionDesc = (RangePartitionDesc) partitionDesc;
            analyzePartitionDesc(rangePartitionDesc);
        }

        if (distributionDesc != null) {
            throw new AnalysisException("could not support distribution clause");
        }
    }

    private static void analyzePartitionDesc(RangePartitionDesc partDesc) throws AnalysisException {
        if (partDesc.getPartitionColNames() == null || partDesc.getPartitionColNames().isEmpty()) {
            throw new AnalysisException("No partition columns.");
        }

        if (partDesc.getPartitionColNames().size() > 1) {
            throw new AnalysisException("Elasticsearch table's partition column could only be a single column");
        }
    }

    /**
     * Get boolean throw DdlException when parse error
     **/
    public static boolean getBoolean(Map<String, String> properties, String name) throws DdlException {
        String property = properties.get(name).trim();
        try {
            return Boolean.parseBoolean(property);
        } catch (Exception e) {
            throw new DdlException(String.format("fail to parse %s, %s = %s, `%s` should be like 'true' or 'false', "
                    + "value should be double quotation marks", name, name, property, name));
        }
    }

    @VisibleForTesting
    public static ObjectNode getMapping(String indexMapping) {
        ObjectNode jsonNodes = JsonUtil.parseObject(indexMapping);
        // If the indexName use alias takes the first mapping
        return (ObjectNode) jsonNodes.iterator().next().get("mappings");
    }

    @VisibleForTesting
    public static ObjectNode getRootSchema(ObjectNode mappings, String mappingType) {
        // Type is null in the following three cases
        // 1. Equal 6.8.x and after
        // 2. Multi-catalog auto infer
        // 3. Equal 6.8.x and before user not passed
        if (mappingType == null) {
            // remove dynamic templates, for ES 7.x and 8.x
<<<<<<< HEAD
            checkDynamicTemplates(mappings);

=======
            checkNonPropertiesFields(mappings);
            String firstType = mappings.fieldNames().next();
            if (!"properties".equals(firstType)) {
                // If type is not passed in takes the first type.
                ObjectNode firstData = (ObjectNode) mappings.get(firstType);
                // check for ES 6.x and before
                checkNonPropertiesFields(firstData);
                return firstData;
            }
>>>>>>> e8de07a6
            // Equal 7.x and after
            if (mappings.containsKey("properties")) {
                return mappings;
            }
            String firstType = (String) mappings.keySet().iterator().next();
            // If type is not passed in takes the first type.
            return getRootSchema(mappings, firstType);

        } else {
            if (mappings.has(mappingType)) {
                ObjectNode jsonData = (ObjectNode) mappings.get(mappingType);
                // check for ES 6.x and before
                checkNonPropertiesFields(jsonData);
                return jsonData;
            }
            // Compatible type error
            return getRootSchema(mappings, null);
        }
    }

    /**
     * Check non properties fields
     *
     * @param mappings
     */
    private static void checkNonPropertiesFields(ObjectNode mappings) {
        // remove `_meta` field
        mappings.remove("_meta");
        // remove `dynamic_templates` field
        mappings.remove("dynamic_templates");
        // check explicit mapping
        if (mappings.isEmpty()) {
            throw new DorisEsException("Do not support index without explicit mapping.");
        }
    }

    /**
     * Get mapping properties transform to ObjectNode.
     **/
    public static ObjectNode getMappingProps(String sourceIndex, String indexMapping, String mappingType) {
        ObjectNode mappings = getMapping(indexMapping);
        ObjectNode rootSchema = getRootSchema(mappings, mappingType);
        ObjectNode properties = (ObjectNode) rootSchema.get("properties");
        if (properties == null) {
            throw new DorisEsException(
                    "index[" + sourceIndex + "] type[" + mappingType + "] mapping not found for the ES Cluster");
        }
        return properties;
    }

    /**
     * Generate columns from ES Cluster.
     * Add mappingEsId config in es external catalog.
     **/
    public static List<Column> genColumnsFromEs(EsRestClient client, String indexName, String mappingType,
            boolean mappingEsId) {
        String mapping = client.getMapping(indexName);
        ObjectNode mappings = getMapping(mapping);
        ObjectNode rootSchema = getRootSchema(mappings, mappingType);
        return genColumnsFromEs(indexName, mappingType, rootSchema, mappingEsId);
    }

    @VisibleForTesting
    public static List<Column> genColumnsFromEs(String indexName, String mappingType, ObjectNode rootSchema,
            boolean mappingEsId) {
        List<Column> columns = new ArrayList<>();
        if (mappingEsId) {
            Column column = new Column();
            column.setName("_id");
            column.setIsKey(true);
            column.setType(ScalarType.createVarcharType(255));
            column.setIsAllowNull(true);
            column.setUniqueId(-1);
            columns.add(column);
        }
        ObjectNode mappingProps = (ObjectNode) rootSchema.get("properties");
        if (mappingProps == null) {
            throw new DorisEsException(
                    "index[" + indexName + "] type[" + mappingType + "] mapping not found for the ES Cluster");
        }
        List<String> arrayFields = new ArrayList<>();
        JsonNode meta = mappingProps.get("_meta");
        if (meta != null) {
            JsonNode dorisMeta = meta.get("doris");
            if (dorisMeta != null) {
                arrayFields = dorisMeta.findValuesAsText("array_fields");
            }
        }
        Iterator<String> iterator = mappingProps.fieldNames();
        while (iterator.hasNext()) {
            String fieldName = iterator.next();
            ObjectNode fieldValue = (ObjectNode) mappingProps.get(fieldName);
            Column column = parseEsField(fieldName, fieldValue, arrayFields);
            columns.add(column);
        }
        return columns;
    }

    private static Column parseEsField(String fieldName, ObjectNode fieldValue, List<String> arrayFields) {
        Column column = new Column();
        column.setName(fieldName);
        column.setIsKey(true);
        column.setIsAllowNull(true);
        column.setUniqueId(-1);
        Type type;
        // Complex types are treating as String types for now.
        if (fieldValue.has("type")) {
            String typeStr = fieldValue.get("type").asText();
            column.setComment("Elasticsearch type is " + typeStr);
            // reference https://www.elastic.co/guide/en/elasticsearch/reference/8.3/sql-data-types.html
            switch (typeStr) {
                case "null":
                    type = Type.NULL;
                    break;
                case "boolean":
                    type = Type.BOOLEAN;
                    break;
                case "byte":
                    type = Type.TINYINT;
                    break;
                case "short":
                    type = Type.SMALLINT;
                    break;
                case "integer":
                    type = Type.INT;
                    break;
                case "long":
                    type = Type.BIGINT;
                    break;
                case "unsigned_long":
                    type = Type.LARGEINT;
                    break;
                case "float":
                case "half_float":
                    type = Type.FLOAT;
                    break;
                case "double":
                case "scaled_float":
                    type = Type.DOUBLE;
                    break;
                case "date":
                    type = parseEsDateType(column, fieldValue);
                    break;
                case "keyword":
                case "text":
                case "ip":
                case "nested":
                case "object":
                    type = ScalarType.createStringType();
                    break;
                default:
                    type = Type.UNSUPPORTED;
            }
        } else {
            type = Type.STRING;
            column.setComment("Elasticsearch no type");
        }
        if (arrayFields.contains(fieldName)) {
            column.setType(ArrayType.create(type, true));
        } else {
            column.setType(type);
        }
        return column;
    }

    private static final List<String> ALLOW_DATE_FORMATS = Lists.newArrayList("yyyy-MM-dd HH:mm:ss", "yyyy-MM-dd",
            "epoch_millis");

    /**
     * Parse es date to doris type by format
     **/
    private static Type parseEsDateType(Column column, ObjectNode field) {
        if (!field.has("format")) {
            // default format
            column.setComment("Elasticsearch type is date, no format");
            return ScalarType.createDatetimeV2Type(0);
        } else {
            String originFormat = field.get("format").asText();
            String[] formats = originFormat.split("\\|\\|");
            boolean dateTimeFlag = false;
            boolean dateFlag = false;
            boolean bigIntFlag = false;
            for (String format : formats) {
                // pre-check format
                if (!ALLOW_DATE_FORMATS.contains(format)) {
                    column.setComment(
                            "Elasticsearch type is date, format is " + format + " not support, use String type");
                    return ScalarType.createStringType();
                }
                switch (format) {
                    case "yyyy-MM-dd HH:mm:ss":
                        dateTimeFlag = true;
                        break;
                    case "yyyy-MM-dd":
                        dateFlag = true;
                        break;
                    case "epoch_millis":
                    default:
                        bigIntFlag = true;
                }
            }
            column.setComment("Elasticsearch type is date, format is " + originFormat);
            if (dateTimeFlag) {
                return ScalarType.createDatetimeV2Type(0);
            }
            if (dateFlag) {
                return ScalarType.createDateV2Type();
            }
            if (bigIntFlag) {
                return Type.BIGINT;
            }
            return ScalarType.createStringType();
        }
    }
}<|MERGE_RESOLUTION|>--- conflicted
+++ resolved
@@ -108,10 +108,7 @@
         // 3. Equal 6.8.x and before user not passed
         if (mappingType == null) {
             // remove dynamic templates, for ES 7.x and 8.x
-<<<<<<< HEAD
-            checkDynamicTemplates(mappings);
-
-=======
+
             checkNonPropertiesFields(mappings);
             String firstType = mappings.fieldNames().next();
             if (!"properties".equals(firstType)) {
@@ -121,7 +118,6 @@
                 checkNonPropertiesFields(firstData);
                 return firstData;
             }
->>>>>>> e8de07a6
             // Equal 7.x and after
             if (mappings.containsKey("properties")) {
                 return mappings;
