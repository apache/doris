--- conflicted
+++ resolved
@@ -134,12 +134,8 @@
         } else {
             if (taskStatus.getStatusCode() != TStatusCode.OK) {
                 task.failed();
-<<<<<<< HEAD
                 String errMsg = "task type: " + taskType + ", status_code: " + taskStatus.getStatusCode().toString() +
-=======
-                String errMsg = "task type: " + taskType + ", status_code: " + taskStatus.getStatus_code().toString() +
-                        (taskStatus.isSetError_msgs() ? (", status_message: " + taskStatus.getError_msgs()) : "") +
->>>>>>> 004b955c
+                        (taskStatus.isSetErrorMgs() ? (", status_message: " + taskStatus.getErrorMgs()) : "") +
                         ", backendId: " + backend + ", signature: " + signature;
                 task.setErrorMsg(errMsg);
                 // We start to let FE perceive the task's error msg
