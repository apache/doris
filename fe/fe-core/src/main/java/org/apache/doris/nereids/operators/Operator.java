--- conflicted
+++ resolved
@@ -17,23 +17,19 @@
 
 package org.apache.doris.nereids.operators;
 
-<<<<<<< HEAD
 import org.apache.doris.nereids.PlanOperatorVisitor;
 import org.apache.doris.nereids.trees.plans.physical.PhysicalPlan;
-=======
 import org.apache.doris.nereids.memo.GroupExpression;
 import org.apache.doris.nereids.trees.TreeNode;
->>>>>>> 92babc7a
 
 /**
  * interface for all concrete operator.
  */
 public interface Operator<TYPE extends Operator<TYPE>> {
     OperatorType getType();
-<<<<<<< HEAD
-    public <R, C> R accept(PlanOperatorVisitor<R, C> visitor, PhysicalPlan<?,?> physicalPlan, C context);
-=======
 
     <NODE_TYPE extends TreeNode> NODE_TYPE toTreeNode(GroupExpression groupExpression);
->>>>>>> 92babc7a
+
+    public <R, C> R accept(PlanOperatorVisitor<R, C> visitor, PhysicalPlan<?,?> physicalPlan, C context);
+
 }