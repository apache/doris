// Licensed to the Apache Software Foundation (ASF) under one
// or more contributor license agreements.  See the NOTICE file
// distributed with this work for additional information
// regarding copyright ownership.  The ASF licenses this file
// to you under the Apache License, Version 2.0 (the
// "License"); you may not use this file except in compliance
// with the License.  You may obtain a copy of the License at
//
//   http://www.apache.org/licenses/LICENSE-2.0
//
// Unless required by applicable law or agreed to in writing,
// software distributed under the License is distributed on an
// "AS IS" BASIS, WITHOUT WARRANTIES OR CONDITIONS OF ANY
// KIND, either express or implied.  See the License for the
// specific language governing permissions and limitations
// under the License.

package org.apache.doris.statistics;

import org.apache.doris.analysis.LiteralExpr;
import org.apache.doris.catalog.Column;
import org.apache.doris.catalog.DatabaseIf;
import org.apache.doris.catalog.Env;
import org.apache.doris.catalog.OlapTable;
import org.apache.doris.catalog.TableIf;
import org.apache.doris.catalog.Type;
import org.apache.doris.datasource.CatalogIf;
import org.apache.doris.qe.StmtExecutor;
import org.apache.doris.statistics.util.InternalQueryResult.ResultRow;
import org.apache.doris.statistics.util.StatisticsUtil;

import org.apache.logging.log4j.LogManager;
import org.apache.logging.log4j.Logger;

import java.util.HashSet;
import java.util.Set;

public class ColumnStatistic {

    public static final StatsType NDV = StatsType.NDV;
    public static final StatsType AVG_SIZE = StatsType.AVG_SIZE;
    public static final StatsType MAX_SIZE = StatsType.MAX_SIZE;
    public static final StatsType NUM_NULLS = StatsType.NUM_NULLS;
    public static final StatsType MIN_VALUE = StatsType.MIN_VALUE;
    public static final StatsType MAX_VALUE = StatsType.MAX_VALUE;
    public static final StatsType HISTOGRAM = StatsType.HISTOGRAM;

    private static final Logger LOG = LogManager.getLogger(StmtExecutor.class);

    public static ColumnStatistic DEFAULT = new ColumnStatisticBuilder().setAvgSizeByte(1).setNdv(1)
            .setNumNulls(1).setCount(1).setMaxValue(Double.MAX_VALUE).setMinValue(Double.MIN_VALUE)
            .setHistogram(Histogram.defaultHistogram()).setSelectivity(1.0).setIsUnknown(true)
            .build();

    public static final Set<Type> MAX_MIN_UNSUPPORTED_TYPE = new HashSet<>();

    static {
        MAX_MIN_UNSUPPORTED_TYPE.add(Type.HLL);
        MAX_MIN_UNSUPPORTED_TYPE.add(Type.BITMAP);
        MAX_MIN_UNSUPPORTED_TYPE.add(Type.ARRAY);
        MAX_MIN_UNSUPPORTED_TYPE.add(Type.STRUCT);
        MAX_MIN_UNSUPPORTED_TYPE.add(Type.MAP);
    }

    public final double count;
    public final double ndv;
    public final double numNulls;
    public final double dataSize;
    public final double avgSizeByte;
    public final double minValue;
    public final double maxValue;
    public final Histogram histogram;
    public final boolean isUnKnown;
    /*
    selectivity of Column T1.A:
    if T1.A = T2.B is the inner join condition, for a given `b` in B, b in
    intersection of range(A) and range(B), selectivity means the probability that
    the equation can be satisfied.
    We take tpch as example.
    l_orderkey = o_orderkey and o_orderstatus='o'
        there are 3 distinct o_orderstatus in orders table. filter o_orderstatus='o' reduces orders table by 1/3
        because o_orderkey is primary key, thus the o_orderkey.selectivity = 1/3,
        and after join(l_orderkey = o_orderkey), lineitem is reduced by 1/3.
        But after filter, other columns' selectivity is still 1.0
     */
    public final double selectivity;

    // For display only.
    public final LiteralExpr minExpr;
    public final LiteralExpr maxExpr;

    public ColumnStatistic(double count, double ndv, double avgSizeByte,
<<<<<<< HEAD
                           double numNulls, double dataSize, double minValue, double maxValue,
                           Histogram histogram, double selectivity, LiteralExpr minExpr,
            LiteralExpr maxExpr, boolean isNaN) {
=======
            double numNulls, double dataSize, double minValue, double maxValue,
            double selectivity, LiteralExpr minExpr,
            LiteralExpr maxExpr, boolean isUnKnown) {
>>>>>>> c81a3bfe
        this.count = count;
        this.ndv = ndv;
        this.avgSizeByte = avgSizeByte;
        this.numNulls = numNulls;
        this.dataSize = dataSize;
        this.minValue = minValue;
        this.maxValue = maxValue;
        this.histogram = histogram;
        this.selectivity = selectivity;
        this.minExpr = minExpr;
        this.maxExpr = maxExpr;
        this.isUnKnown = isUnKnown;
    }

    // TODO: use thrift
    public static ColumnStatistic fromResultRow(ResultRow resultRow) {
        try {
            ColumnStatisticBuilder columnStatisticBuilder = new ColumnStatisticBuilder();
            double count = Double.parseDouble(resultRow.getColumnValue("count"));
            columnStatisticBuilder.setCount(count);
            double ndv = Double.parseDouble(resultRow.getColumnValue("ndv"));
            if (0.99 * count < ndv && ndv < 1.01 * count) {
                ndv = count;
            }
            columnStatisticBuilder.setNdv(ndv);
            columnStatisticBuilder.setNumNulls(Double.parseDouble(resultRow.getColumnValue("null_count")));
            columnStatisticBuilder.setDataSize(Double
                    .parseDouble(resultRow.getColumnValue("data_size_in_bytes")));
            columnStatisticBuilder.setAvgSizeByte(columnStatisticBuilder.getDataSize()
                    / columnStatisticBuilder.getCount());
            long catalogId = Long.parseLong(resultRow.getColumnValue("catalog_id"));
            long idxId = Long.parseLong(resultRow.getColumnValue("idx_id"));
            long dbID = Long.parseLong(resultRow.getColumnValue("db_id"));
            long tblId = Long.parseLong(resultRow.getColumnValue("tbl_id"));
            String colName = resultRow.getColumnValue("col_id");
            Column col = findColumn(catalogId, dbID, tblId, idxId, colName);
            if (col == null) {
                LOG.warn("Failed to deserialize column statistics, ctlId: {} dbId: {}"
                                + "tblId: {} column: {} not exists",
                        catalogId, dbID, tblId, colName);
                return ColumnStatistic.DEFAULT;
            }
            String min = resultRow.getColumnValue("min");
            String max = resultRow.getColumnValue("max");
            String histogram = resultRow.getColumnValue("histogram");
            columnStatisticBuilder.setMinValue(StatisticsUtil.convertToDouble(col.getType(), min));
            columnStatisticBuilder.setMaxValue(StatisticsUtil.convertToDouble(col.getType(), max));
            columnStatisticBuilder.setHistogram(Histogram.deserializeFromJson(col.getType(), histogram));
            columnStatisticBuilder.setMaxExpr(StatisticsUtil.readableValue(col.getType(), max));
            columnStatisticBuilder.setMinExpr(StatisticsUtil.readableValue(col.getType(), min));
            columnStatisticBuilder.setSelectivity(1.0);
            return columnStatisticBuilder.build();
        } catch (Exception e) {
            e.printStackTrace();
            LOG.warn("Failed to deserialize column statistics, column not exists", e);
            return ColumnStatistic.DEFAULT;
        }
    }

    public static boolean isAlmostUnique(double ndv, double rowCount) {
        return rowCount * 0.9 < ndv && ndv < rowCount * 1.1;
    }

    public ColumnStatistic copy() {
        return new ColumnStatisticBuilder().setCount(count).setNdv(ndv).setAvgSizeByte(avgSizeByte)
                .setNumNulls(numNulls).setDataSize(dataSize).setMinValue(minValue)
                .setMaxValue(maxValue).setHistogram(histogram).setMinExpr(minExpr).setMaxExpr(maxExpr)
                .setSelectivity(selectivity).setIsUnknown(isUnKnown).build();
    }

    public ColumnStatistic updateByLimit(long limit, double rowCount) {
        double ratio = 0;
        if (rowCount != 0) {
            ratio = limit / rowCount;
        }
        double newNdv = Math.ceil(Math.min(ndv, limit));
        double newSelectivity = selectivity;
        if (newNdv != 0) {
            newSelectivity = newSelectivity * newNdv / ndv;
        } else {
            newSelectivity = 0;
        }
        return new ColumnStatisticBuilder()
                .setCount(Math.ceil(limit))
                .setNdv(newNdv)
                .setAvgSizeByte(Math.ceil(avgSizeByte))
                .setNumNulls(Math.ceil(numNulls * ratio))
                .setDataSize(Math.ceil(dataSize * ratio))
                .setMinValue(minValue)
                .setMaxValue(maxValue)
                .setHistogram(histogram)
                .setMinExpr(minExpr)
                .setMaxExpr(maxExpr)
                .setSelectivity(newSelectivity)
                .setIsUnknown(isUnKnown)
                .build();
    }

    public boolean hasIntersect(ColumnStatistic other) {
        return Math.max(this.minValue, other.minValue) <= Math.min(this.maxValue, other.maxValue);
    }

    public static Column findColumn(long catalogId, long dbId, long tblId, long idxId, String columnName) {
        CatalogIf<DatabaseIf<TableIf>> catalogIf = Env.getCurrentEnv().getCatalogMgr().getCatalog(catalogId);
        if (catalogIf == null) {
            return null;
        }
        DatabaseIf<TableIf> db = catalogIf.getDb(dbId).orElse(null);
        if (db == null) {
            return null;
        }
        TableIf tblIf = db.getTable(tblId).orElse(null);
        if (tblIf == null) {
            return null;
        }
        if (idxId != -1) {
            if (tblIf instanceof OlapTable) {
                OlapTable olapTable = (OlapTable) tblIf;
                return olapTable.getIndexIdToMeta().get(idxId).getColumnByName(columnName);
            }
        }
        return tblIf.getColumn(columnName);
    }

    public ColumnStatistic updateBySelectivity(double selectivity, double rowCount) {
        if (isUnKnown) {
            return DEFAULT;
        }
        ColumnStatisticBuilder builder = new ColumnStatisticBuilder(this);
        Double rowsAfterFilter = rowCount * selectivity;
        if (isAlmostUnique(ndv, rowCount)) {
            builder.setSelectivity(this.selectivity * selectivity);
            builder.setNdv(ndv * selectivity);
        } else {
            if (ndv > rowsAfterFilter) {
                builder.setSelectivity(this.selectivity * rowsAfterFilter / ndv);
                builder.setNdv(rowsAfterFilter);
            } else {
                builder.setSelectivity(this.selectivity);
                builder.setNdv(this.ndv);
            }
        }
        builder.setNumNulls((long) Math.ceil(numNulls * selectivity));
        return builder.build();
    }

    public double ndvIntersection(ColumnStatistic other) {
        if (isUnKnown) {
            return 1;
        }
        if (maxValue == minValue) {
            if (minValue <= other.maxValue && minValue >= other.minValue) {
                return 1;
            } else {
                return 0;
            }
        }
        double min = Math.max(minValue, other.minValue);
        double max = Math.min(maxValue, other.maxValue);
        if (min < max) {
            return Math.ceil(ndv * (max - min) / (maxValue - minValue));
        } else if (min > max) {
            return 0;
        } else {
            return 1;
        }
    }

    /**
     * the percentage of intersection range to this range
     * @param other
     * @return
     */
    public double coverage(ColumnStatistic other) {
        if (isUnKnown) {
            return 1.0;
        }
        if (minValue == maxValue) {
            if (other.minValue <= minValue && minValue <= other.maxValue) {
                return 1.0;
            } else {
                return 0.0;
            }
        } else {
            double myRange = maxValue - minValue;
            double interSection = Math.min(maxValue, other.maxValue) - Math.max(minValue, other.minValue);
            return interSection / myRange;
        }
    }

    @Override
    public String toString() {
        return isUnKnown ? "unKnown" : String.format("ndv=%.4f, min=%f, max=%f, sel=%f, count=%.4f",
                ndv, minValue, maxValue, selectivity, count);
    }
}<|MERGE_RESOLUTION|>--- conflicted
+++ resolved
@@ -90,15 +90,9 @@
     public final LiteralExpr maxExpr;
 
     public ColumnStatistic(double count, double ndv, double avgSizeByte,
-<<<<<<< HEAD
-                           double numNulls, double dataSize, double minValue, double maxValue,
-                           Histogram histogram, double selectivity, LiteralExpr minExpr,
-            LiteralExpr maxExpr, boolean isNaN) {
-=======
             double numNulls, double dataSize, double minValue, double maxValue,
-            double selectivity, LiteralExpr minExpr,
+            Histogram histogram, double selectivity, LiteralExpr minExpr,
             LiteralExpr maxExpr, boolean isUnKnown) {
->>>>>>> c81a3bfe
         this.count = count;
         this.ndv = ndv;
         this.avgSizeByte = avgSizeByte;
