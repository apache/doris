// Licensed to the Apache Software Foundation (ASF) under one
// or more contributor license agreements.  See the NOTICE file
// distributed with this work for additional information
// regarding copyright ownership.  The ASF licenses this file
// to you under the Apache License, Version 2.0 (the
// "License"); you may not use this file except in compliance
// with the License.  You may obtain a copy of the License at
//
//   http://www.apache.org/licenses/LICENSE-2.0
//
// Unless required by applicable law or agreed to in writing,
// software distributed under the License is distributed on an
// "AS IS" BASIS, WITHOUT WARRANTIES OR CONDITIONS OF ANY
// KIND, either express or implied.  See the License for the
// specific language governing permissions and limitations
// under the License.
// This file is copied from
// https://github.com/apache/impala/blob/branch-2.9.0/fe/src/main/java/org/apache/impala/Expr.java
// and modified by Doris

package org.apache.doris.nereids.trees.plans.commands.info;

import org.apache.doris.analysis.Expr;
import org.apache.doris.analysis.FunctionCallExpr;
import org.apache.doris.analysis.FunctionParams;
import org.apache.doris.analysis.SlotRef;
import org.apache.doris.analysis.StringLiteral;
import org.apache.doris.catalog.PartitionType;
import org.apache.doris.common.DdlException;
import org.apache.doris.mtmv.MTMVPartitionExprFactory;
import org.apache.doris.mtmv.MTMVPartitionInfo;
import org.apache.doris.mtmv.MTMVPartitionInfo.MTMVPartitionType;
import org.apache.doris.mtmv.MTMVRelatedTableIf;
import org.apache.doris.mtmv.MTMVUtil;
import org.apache.doris.nereids.CascadesContext;
import org.apache.doris.nereids.NereidsPlanner;
import org.apache.doris.nereids.analyzer.UnboundFunction;
import org.apache.doris.nereids.analyzer.UnboundSlot;
import org.apache.doris.nereids.exceptions.AnalysisException;
import org.apache.doris.nereids.rules.exploration.mv.MaterializedViewUtils;
import org.apache.doris.nereids.rules.exploration.mv.MaterializedViewUtils.RelatedTableInfo;
import org.apache.doris.nereids.trees.expressions.Cast;
import org.apache.doris.nereids.trees.expressions.Expression;
import org.apache.doris.nereids.trees.expressions.Slot;
import org.apache.doris.nereids.trees.expressions.functions.scalar.DateTrunc;
import org.apache.doris.nereids.trees.expressions.literal.Literal;

import com.google.common.collect.Sets;

import java.util.List;
import java.util.Optional;
import java.util.Set;
import java.util.stream.Collectors;

/**
 * MTMVPartitionDefinition
 */
public class MTMVPartitionDefinition {
    public static final String PARTITION_BY_FUNCTION_NAME = "date_trunc";
    private MTMVPartitionType partitionType;
    private String partitionCol;
    private Expression functionCallExpression;

    /**
     * analyzeAndTransferToMTMVPartitionInfo
     *
     * @param planner planner
     * @return MTMVPartitionInfo
     */
    public MTMVPartitionInfo analyzeAndTransferToMTMVPartitionInfo(NereidsPlanner planner) {
        MTMVPartitionInfo mtmvPartitionInfo = new MTMVPartitionInfo(partitionType);
        if (this.partitionType == MTMVPartitionType.SELF_MANAGE) {
            return mtmvPartitionInfo;
        }
        String partitionColName;
        String timeUnit;
        if (this.partitionType == MTMVPartitionType.EXPR) {
            if (functionCallExpression instanceof UnboundFunction && PARTITION_BY_FUNCTION_NAME
                    .equalsIgnoreCase(((UnboundFunction) functionCallExpression).getName())) {
                partitionColName = functionCallExpression.getArgument(0) instanceof UnboundSlot
                        ? ((UnboundSlot) functionCallExpression.getArgument(0)).getName() : null;
                timeUnit = functionCallExpression.getArguments().get(1).isLiteral()
                        ? ((Literal) functionCallExpression.getArgument(1)).getStringValue() : null;
            } else {
                throw new AnalysisException(
                        "unsupported auto partition expr " + functionCallExpression.toString());
            }
        } else {
            partitionColName = this.partitionCol;
            timeUnit = null;
        }
        mtmvPartitionInfo.setPartitionCol(partitionColName);
        RelatedTableInfo relatedTableInfo = getRelatedTableInfo(planner, partitionColName, timeUnit);
        mtmvPartitionInfo.setRelatedCol(relatedTableInfo.getColumn());
        mtmvPartitionInfo.setRelatedTable(relatedTableInfo.getTableInfo());
        if (relatedTableInfo.getPartitionExpression().isPresent()) {
            // Set mv partition expr by relatedTableInfo, this is used for partition rollup and so on
            if (relatedTableInfo.getPartitionExpression().get().getExpressionName()
                    .equalsIgnoreCase(PARTITION_BY_FUNCTION_NAME)) {
                DateTrunc dateTrunc = (DateTrunc) relatedTableInfo.getPartitionExpression().get();
                // todo use new expression?
                mtmvPartitionInfo.setExpr(new FunctionCallExpr(dateTrunc.getName(),
                        new FunctionParams(convertToLegacyArguments(dateTrunc.children()))));
                mtmvPartitionInfo.setPartitionType(MTMVPartitionType.EXPR);
                this.partitionType = MTMVPartitionType.EXPR;
            }
        }
        if (this.partitionType == MTMVPartitionType.EXPR) {
            try {
                MTMVPartitionExprFactory.getExprService(mtmvPartitionInfo.getExpr()).analyze(mtmvPartitionInfo);
            } catch (org.apache.doris.common.AnalysisException e) {
                throw new AnalysisException(e.getMessage(), e);
            }
        }
        return mtmvPartitionInfo;
    }

    // Should use rewritten plan without view and subQuery to get related partition table
    private RelatedTableInfo getRelatedTableInfo(NereidsPlanner planner, String partitionColName, String timeUnit) {
        CascadesContext cascadesContext = planner.getCascadesContext();

        RelatedTableInfo relatedTableInfo = MaterializedViewUtils
                .getRelatedTableInfo(partitionColName, timeUnit, planner.getRewrittenPlan(), cascadesContext);
        if (!relatedTableInfo.isPctPossible()) {
            throw new AnalysisException(String.format("Unable to find a suitable base table for partitioning,"
                    + " the fail reason is %s", relatedTableInfo.getFailReason()));
        }
        MTMVRelatedTableIf mtmvBaseRelatedTable = MTMVUtil.getRelatedTable(relatedTableInfo.getTableInfo());
        Set<String> partitionColumnNames = Sets.newTreeSet(String.CASE_INSENSITIVE_ORDER);
        try {
            partitionColumnNames.addAll(mtmvBaseRelatedTable.getPartitionColumnNames(Optional.empty()));
        } catch (DdlException e) {
            throw new AnalysisException(e.getMessage(), e);
        }

        if (!partitionColumnNames.contains(relatedTableInfo.getColumn())) {
            throw new AnalysisException("error related column: " + relatedTableInfo.getColumn());
        }
<<<<<<< HEAD
        if (!(mtmvBaseRealtedTable.getPartitionType(Optional.empty()).equals(PartitionType.LIST))
=======
        if (!(mtmvBaseRelatedTable instanceof HMSExternalTable)
>>>>>>> 24328d1c
                && partitionColumnNames.size() != 1) {
            throw new AnalysisException("only List PartitionType support multi column partition.");
        }
        return relatedTableInfo;
    }

    private static List<Expr> convertToLegacyArguments(List<Expression> children) {
        return children.stream().map(MTMVPartitionDefinition::convertToLegacyRecursion).collect(Collectors.toList());
    }

    private static Expr convertToLegacyRecursion(Expression expression) {
        if (expression instanceof Slot) {
            return new SlotRef(null, ((Slot) expression).getName());
        } else if (expression instanceof Literal) {
            return new StringLiteral(((Literal) expression).getStringValue());
        } else if (expression instanceof Cast) {
            // mv partition roll up only need the slot in cast
            return convertToLegacyRecursion(((Cast) expression).child());
        } else {
            throw new AnalysisException("unsupported argument " + expression.toString());
        }
    }

    public MTMVPartitionType getPartitionType() {
        return partitionType;
    }

    public void setPartitionType(MTMVPartitionType partitionType) {
        this.partitionType = partitionType;
    }

    public String getPartitionCol() {
        return partitionCol;
    }

    public void setPartitionCol(String partitionCol) {
        this.partitionCol = partitionCol;
    }

    public Expression getFunctionCallExpression() {
        return functionCallExpression;
    }

    public void setFunctionCallExpression(Expression functionCallExpression) {
        this.functionCallExpression = functionCallExpression;
    }
}<|MERGE_RESOLUTION|>--- conflicted
+++ resolved
@@ -136,11 +136,7 @@
         if (!partitionColumnNames.contains(relatedTableInfo.getColumn())) {
             throw new AnalysisException("error related column: " + relatedTableInfo.getColumn());
         }
-<<<<<<< HEAD
-        if (!(mtmvBaseRealtedTable.getPartitionType(Optional.empty()).equals(PartitionType.LIST))
-=======
-        if (!(mtmvBaseRelatedTable instanceof HMSExternalTable)
->>>>>>> 24328d1c
+        if (!(mtmvBaseRelatedTable.getPartitionType(Optional.empty()).equals(PartitionType.LIST))
                 && partitionColumnNames.size() != 1) {
             throw new AnalysisException("only List PartitionType support multi column partition.");
         }
