--- conflicted
+++ resolved
@@ -230,14 +230,8 @@
             return physicalPlan;
         } catch (Exception e) {
             String memo = cascadesContext.getMemo().toString();
-<<<<<<< HEAD
-            LOG.warn(memo);
-            LOG.warn("<--|Error|--------->", e);
-            throw new AnalysisException("<--|Error|--------->", e);
-=======
             LOG.warn("Failed to choose best plan, memo structure:{}", memo, e);
             throw new AnalysisException("Failed to choose best plan", e);
->>>>>>> 88ceace8
         }
     }
 
