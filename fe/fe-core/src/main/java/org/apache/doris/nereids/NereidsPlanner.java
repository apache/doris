--- conflicted
+++ resolved
@@ -33,12 +33,7 @@
 import org.apache.doris.nereids.processor.post.PlanPostProcessors;
 import org.apache.doris.nereids.processor.pre.PlanPreprocessors;
 import org.apache.doris.nereids.properties.PhysicalProperties;
-<<<<<<< HEAD
-import org.apache.doris.nereids.properties.RequestPropertyDeriver;
-import org.apache.doris.nereids.rules.exploration.join.JoinReorderRule;
-=======
 import org.apache.doris.nereids.rules.joinreorder.HyperGraphJoinReorder;
->>>>>>> 6f3db8b4
 import org.apache.doris.nereids.trees.expressions.NamedExpression;
 import org.apache.doris.nereids.trees.plans.Plan;
 import org.apache.doris.nereids.trees.plans.logical.LogicalPlan;
@@ -47,6 +42,7 @@
 import org.apache.doris.planner.Planner;
 import org.apache.doris.planner.RuntimeFilter;
 import org.apache.doris.planner.ScanNode;
+import org.apache.doris.qe.ConnectContext;
 
 import com.google.common.annotations.VisibleForTesting;
 import com.google.common.collect.Lists;
@@ -82,9 +78,15 @@
         PhysicalPlan physicalPlan = plan(logicalPlanAdapter.getLogicalPlan(), PhysicalProperties.ANY);
         PhysicalPlanTranslator physicalPlanTranslator = new PhysicalPlanTranslator();
         PlanTranslatorContext planTranslatorContext = new PlanTranslatorContext(cascadesContext);
-
+        if (ConnectContext.get().getSessionVariable().isEnableNereidsTrace()) {
+            String tree = physicalPlan.treeString();
+            System.out.println(tree);
+            LOG.info(tree);
+            String memo = cascadesContext.getMemo().toString();
+            System.out.println(memo);
+            LOG.info(memo);
+        }
         PlanFragment root = physicalPlanTranslator.translatePlan(physicalPlan, planTranslatorContext);
-        RequestPropertyDeriver.cleanCache();
 
         scanNodeList = planTranslatorContext.getScanNodes();
         descTable = planTranslatorContext.getDescTable();
@@ -136,7 +138,7 @@
 
         // cost-based optimize and explore plan space
         optimize();
-        LOG.warn(cascadesContext.getMemo().toString());
+
         PhysicalPlan physicalPlan = chooseBestPlan(getRoot(), PhysicalProperties.ANY);
 
         // post-process physical plan out of memo, just for future use.
