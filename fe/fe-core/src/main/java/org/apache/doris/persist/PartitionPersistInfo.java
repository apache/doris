--- conflicted
+++ resolved
@@ -125,21 +125,12 @@
     }
 
     public static PartitionPersistInfo read(DataInput in) throws IOException {
-<<<<<<< HEAD
-        if (Env.getCurrentEnvJournalVersion() < FeMetaVersion.VERSION_137) {
-            PartitionPersistInfo partitionPersistInfo = new PartitionPersistInfo();
-            partitionPersistInfo.readFields(in);
-            return partitionPersistInfo;
-        } else {
-            return GsonUtils.GSON.fromJson(Text.readString(in), PartitionPersistInfo.class);
-=======
         if (Env.getCurrentEnvJournalVersion() >= FeMetaVersion.VERSION_136) {
             return GsonUtils.GSON.fromJson(Text.readString(in), PartitionPersistInfo.class);
         } else {
             PartitionPersistInfo info = new PartitionPersistInfo();
             info.readFields(in);
             return info;
->>>>>>> 77b376e1
         }
     }
 
