--- conflicted
+++ resolved
@@ -53,12 +53,9 @@
 import com.google.common.base.Preconditions;
 import com.google.common.base.Strings;
 import com.google.common.collect.Lists;
-<<<<<<< HEAD
+import com.google.common.collect.Maps;
 import com.google.common.collect.RangeMap;
 import com.google.common.collect.Sets;
-=======
-import com.google.common.collect.Maps;
->>>>>>> 4f16bf63
 import org.apache.logging.log4j.LogManager;
 import org.apache.logging.log4j.Logger;
 import org.apache.thrift.TDeserializer;
@@ -110,9 +107,6 @@
 
     // partition column and also key column, not distribution column
     private List<Integer> partitionKeyColumns = Lists.newArrayList();
-
-    // neither a partition column nor a distribution column, but a key column
-    private List<Integer> plainColumns = Lists.newArrayList();
 
     public PointQueryExecutor(ShortCircuitQueryContext ctx, int maxMessageSize) {
         ctx.sanitize();
@@ -230,11 +224,7 @@
                     Preconditions.checkState(false, "Should conatains literal in " + binaryPredicate.toSqlImpl());
                 }
             } else {
-<<<<<<< HEAD
                 throw new AnalysisException("Not support conjunct type " + expr.getClass().getName());
-=======
-                Preconditions.checkState(false, "Should contains literal in " + binaryPredicate.toSqlImpl());
->>>>>>> 4f16bf63
             }
         }
     }
@@ -392,8 +382,6 @@
                 distributionKeyColumns.add(i);
             } else if (olapTable.isPartitionColumn(column.getName())) {
                 partitionKeyColumns.add(i);
-            } else {
-                plainColumns.add(i);
             }
         }
         Iterator<Backend> backendIter = candidateBackends.iterator();
@@ -407,12 +395,11 @@
         List<byte[]> batchSerialResult = Lists.newArrayList();
         do {
             Backend backend = backendIter.next();
-            // rowBatch = getNextInternal(status, backend);;
             List<byte[]> subSerialResult = batchGetNext(status, backend);
+            if (subSerialResult == null) {
+                continue;
+            }
             batchSerialResult.addAll(subSerialResult);
-            if (!subSerialResult.isEmpty()) {
-                continue;
-            }
             if (++tryCount >= maxTry) {
                 break;
             }
@@ -467,110 +454,6 @@
         // only handles in getNext()
     }
 
-    // private RowBatch getNextInternal(Status status, Backend backend) throws TException {
-    //     long timeoutTs = System.currentTimeMillis() + timeoutMs;
-    //     RowBatch rowBatch = new RowBatch();
-    //     InternalService.PTabletKeyLookupResponse pResult = null;
-    //     try {
-    //         Preconditions.checkNotNull(shortCircuitQueryContext.serializedDescTable);
-
-    //         InternalService.PTabletKeyLookupRequest.Builder requestBuilder
-    //                 = InternalService.PTabletKeyLookupRequest.newBuilder()
-    //                 .setTabletId(tabletIDs.get(0))
-    //                 .setDescTbl(shortCircuitQueryContext.serializedDescTable)
-    //                 .setOutputExpr(shortCircuitQueryContext.serializedOutputExpr)
-    //                 .setQueryOptions(shortCircuitQueryContext.serializedQueryOptions)
-    //                 .setIsBinaryRow(ConnectContext.get().command == MysqlCommand.COM_STMT_EXECUTE);
-    //         if (snapshotVisibleVersions != null && !snapshotVisibleVersions.isEmpty()) {
-    //             requestBuilder.setVersion(snapshotVisibleVersions.get(0));
-    //         }
-    //         if (shortCircuitQueryContext.cacheID != null) {
-    //             InternalService.UUID.Builder uuidBuilder = InternalService.UUID.newBuilder();
-    //             uuidBuilder.setUuidHigh(shortCircuitQueryContext.cacheID.getMostSignificantBits());
-    //             uuidBuilder.setUuidLow(shortCircuitQueryContext.cacheID.getLeastSignificantBits());
-    //             requestBuilder.setUuid(uuidBuilder);
-    //         }
-    //         addKeyTuples(requestBuilder);
-
-    //         InternalService.PTabletKeyLookupRequest request = requestBuilder.build();
-    //         Future<InternalService.PTabletKeyLookupResponse> futureResponse =
-    //                 BackendServiceProxy.getInstance().fetchTabletDataAsync(backend.getBrpcAddress(), request);
-    //         long currentTs = System.currentTimeMillis();
-    //         if (currentTs >= timeoutTs) {
-    //             LOG.warn("fetch result timeout {}", backend.getBrpcAddress());
-    //             status.updateStatus(TStatusCode.INTERNAL_ERROR, "query request timeout");
-    //             return null;
-    //         }
-    //         try {
-    //             pResult = futureResponse.get(timeoutTs - currentTs, TimeUnit.MILLISECONDS);
-    //         } catch (InterruptedException e) {
-    //             // continue to get result
-    //             LOG.warn("future get interrupted Exception");
-    //             if (isCancel) {
-    //                 status.updateStatus(TStatusCode.CANCELLED, "cancelled");
-    //                 return null;
-    //             }
-    //         } catch (TimeoutException e) {
-    //             futureResponse.cancel(true);
-    //             LOG.warn("fetch result timeout {}, addr {}", timeoutTs - currentTs, backend.getBrpcAddress());
-    //             status.updateStatus(TStatusCode.INTERNAL_ERROR, "query fetch result timeout");
-    //             return null;
-    //         }
-    //     } catch (RpcException e) {
-    //         LOG.warn("query fetch rpc exception {}, e {}", backend.getBrpcAddress(), e);
-    //         status.updateStatus(TStatusCode.THRIFT_RPC_ERROR, e.getMessage());
-    //         SimpleScheduler.addToBlacklist(backend.getId(), e.getMessage());
-    //         return null;
-    //     } catch (ExecutionException e) {
-    //         LOG.warn("query fetch execution exception {}, addr {}", e, backend.getBrpcAddress());
-    //         if (e.getMessage().contains("time out")) {
-    //             // if timeout, we set error code to TIMEOUT, and it will not retry querying.
-    //             status.updateStatus(TStatusCode.TIMEOUT, e.getMessage());
-    //         } else {
-    //             status.updateStatus(TStatusCode.THRIFT_RPC_ERROR, e.getMessage());
-    //             SimpleScheduler.addToBlacklist(backend.getId(), e.getMessage());
-    //         }
-    //         return null;
-    //     }
-    //     Status resultStatus = new Status(pResult.getStatus());
-    //     if (resultStatus.getErrorCode() != TStatusCode.OK) {
-    //         status.updateStatus(resultStatus.getErrorCode(), resultStatus.getErrorMsg());
-    //         return null;
-    //     }
-
-    //     if (pResult.hasEmptyBatch() && pResult.getEmptyBatch()) {
-    //         LOG.debug("get empty rowbatch");
-    //         rowBatch.setEos(true);
-    //         status.updateStatus(TStatusCode.OK, "");
-    //         return rowBatch;
-    //     } else if (pResult.hasRowBatch() && pResult.getRowBatch().size() > 0) {
-    //         byte[] serialResult = pResult.getRowBatch().toByteArray();
-    //         TResultBatch resultBatch = new TResultBatch();
-    //         TDeserializer deserializer = new TDeserializer(
-    //                 new TCustomProtocolFactory(this.maxMsgSizeOfResultReceiver));
-    //         try {
-    //             deserializer.deserialize(resultBatch, serialResult);
-    //         } catch (TException e) {
-    //             if (e.getMessage().contains("MaxMessageSize reached")) {
-    //                 throw new TException("MaxMessageSize reached, try increase max_msg_size_of_result_receiver");
-    //             } else {
-    //                 throw e;
-    //             }
-    //         }
-    //         rowBatch.setBatch(resultBatch);
-    //         rowBatch.setEos(true);
-    //         status.updateStatus(TStatusCode.OK, "");
-    //         return rowBatch;
-    //     } else {
-    //         Preconditions.checkState(false, "No row batch or empty batch found");
-    //     }
-
-    //     if (isCancel) {
-    //         status.updateStatus(TStatusCode.CANCELLED, "cancelled");
-    //     }
-    //     return rowBatch;
-    // }
-
     private List<byte[]> batchGetNext(Status status, Backend backend) throws TException {
         // RowBatch rowBatch = new RowBatch();
         TResultBatch resultBatch = new TResultBatch();
@@ -665,11 +548,7 @@
         }
 
         // handle the response
-        // int resultCount = 0;
         boolean isOK = true;
-        // List<TResultBatch> resultBatch = new ArrayList<>();
-        // TResultBatch resultBatch = new TResultBatch();
-        // resultBatch.setRows(Lists.newArrayList());
         for (InternalService.PTabletKeyLookupResponse subResponse : pBatchResult.getSubKeyLookupResList()) {
             Status resultStatus = new Status(subResponse.getStatus());
             if (resultStatus.getErrorCode() != TStatusCode.OK) {
@@ -685,23 +564,6 @@
             } else if (subResponse.hasRowBatch() && subResponse.getRowBatch().size() > 0) {
                 byte[] serialResult = subResponse.getRowBatch().toByteArray();
                 result.add(serialResult);
-                // resultBatch.addToRows(ByteBuffer.wrap(serialResult));
-                // resultBatch.addToRows(ByteBuffer.wrap(serialResult));
-                // TDeserializer deserializer = new TDeserializer(
-                //         new TCustomProtocolFactory(this.maxMsgSizeOfResultReceiver));
-                // try {
-                //     deserializer.deserialize(tmpResultBatch, serialResult);
-                //     resultBatch.addToRows(ByteBuffer.wrap(serialResult));
-                // } catch (TException e) {
-                //     if (e.getMessage().contains("MaxMessageSize reached")) {
-                //         throw new TException("MaxMessageSize reached, try increase max_msg_size_of_result_receiver");
-                //     } else {
-                //         throw e;
-                //     }
-                // }
-                // ++resultCount;
-                // resultBatch.add(subResultBatch);
-                // status.updateStatus(TStatusCode.OK, "");
                 continue;
             } else {
                 Preconditions.checkState(false, "No row batch or empty batch found");
@@ -718,13 +580,6 @@
             status.updateStatus(TStatusCode.OK, "");
         }
 
-        // if (resultCount != tabletIdsOfBe.size()) {
-        //     LOG.info("result count {} not equal to tablet count {}", resultCount, tabletIdsOfBe.size());
-        //     throw new TException("result count not equal to tablet count");
-        // }
-        // merge the resultBatch
-        // rowBatch.setBatch(resultBatch);
-        // rowBatch.setEos(true);
         return result;
     }
 
