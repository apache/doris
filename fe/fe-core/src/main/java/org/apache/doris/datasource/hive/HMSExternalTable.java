--- conflicted
+++ resolved
@@ -300,9 +300,6 @@
         return getPartitionColumns();
     }
 
-<<<<<<< HEAD
-    public SelectedPartitions getAllPartitions() {
-=======
     @Override
     public boolean supportPartitionPruned() {
         return getDlaType() == DLAType.HIVE;
@@ -314,7 +311,6 @@
     }
 
     public Map<String, PartitionItem> getNameToPartitionItems() {
->>>>>>> 25dcd858
         if (CollectionUtils.isEmpty(this.getPartitionColumns())) {
             return Collections.emptyMap();
         }
