--- conflicted
+++ resolved
@@ -40,15 +40,9 @@
     public static final String S3_MAX_BATCH_FILES_PROPERTY = "s3.max_batch_files";
     public static final String S3_MAX_BATCH_BYTES_PROPERTY = "s3.max_batch_bytes";
     public static final String SESSION_VAR_PREFIX = "session.";
-<<<<<<< HEAD
-    public static final String INIT_OFFSET_PROPERTY = "init_offset";
-    public static final List<String> SUPPORT_STREAM_JOB_PROPS = Arrays.asList(MAX_INTERVAL_SECOND_PROPERTY,
-            S3_MAX_BATCH_FILES_PROPERTY, S3_MAX_BATCH_BYTES_PROPERTY, INIT_OFFSET_PROPERTY);
-=======
     public static final String OFFSET_PROPERTY = "offset";
     public static final List<String> SUPPORT_STREAM_JOB_PROPS = Arrays.asList(MAX_INTERVAL_SECOND_PROPERTY,
             S3_MAX_BATCH_FILES_PROPERTY, S3_MAX_BATCH_BYTES_PROPERTY, OFFSET_PROPERTY);
->>>>>>> d9daa81c
 
     public static final long DEFAULT_MAX_INTERVAL_SECOND = 10;
     public static final long DEFAULT_MAX_S3_BATCH_FILES = 256;
@@ -148,12 +142,7 @@
         return sessionVarMap;
     }
 
-<<<<<<< HEAD
-    public String getInitOffset() {
-        return properties.get(INIT_OFFSET_PROPERTY);
-=======
     public String getOffsetProperty() {
         return properties.get(OFFSET_PROPERTY);
->>>>>>> d9daa81c
     }
 }