// Licensed to the Apache Software Foundation (ASF) under one
// or more contributor license agreements.  See the NOTICE file
// distributed with this work for additional information
// regarding copyright ownership.  The ASF licenses this file
// to you under the Apache License, Version 2.0 (the
// "License"); you may not use this file except in compliance
// with the License.  You may obtain a copy of the License at
//
//   http://www.apache.org/licenses/LICENSE-2.0
//
// Unless required by applicable law or agreed to in writing,
// software distributed under the License is distributed on an
// "AS IS" BASIS, WITHOUT WARRANTIES OR CONDITIONS OF ANY
// KIND, either express or implied.  See the License for the
// specific language governing permissions and limitations
// under the License.

package org.apache.doris.metric;

import org.apache.doris.alter.Alter;
import org.apache.doris.alter.AlterJobV2.JobType;
import org.apache.doris.catalog.Database;
import org.apache.doris.catalog.Env;
import org.apache.doris.cloud.system.CloudSystemInfoService;
import org.apache.doris.common.Config;
import org.apache.doris.common.InternalErrorCode;
import org.apache.doris.common.Pair;
import org.apache.doris.common.ThreadPoolManager;
import org.apache.doris.common.Version;
import org.apache.doris.common.util.NetUtils;
import org.apache.doris.load.EtlJobType;
import org.apache.doris.load.loadv2.JobState;
import org.apache.doris.load.loadv2.LoadManager;
import org.apache.doris.load.routineload.RoutineLoadJob;
import org.apache.doris.load.routineload.RoutineLoadManager;
import org.apache.doris.metric.Metric.MetricUnit;
import org.apache.doris.monitor.jvm.JvmService;
import org.apache.doris.monitor.jvm.JvmStats;
import org.apache.doris.persist.EditLog;
import org.apache.doris.qe.QeProcessorImpl;
import org.apache.doris.service.ExecuteEnv;
import org.apache.doris.system.Backend;
import org.apache.doris.system.SystemInfoService;
import org.apache.doris.transaction.TransactionStatus;

import com.codahale.metrics.Histogram;
import com.codahale.metrics.MetricRegistry;
import com.google.common.base.Strings;
import com.google.common.collect.Maps;
import org.apache.logging.log4j.LogManager;
import org.apache.logging.log4j.Logger;

import java.util.ArrayList;
import java.util.Collections;
import java.util.List;
import java.util.Map;
import java.util.SortedMap;
import java.util.concurrent.ScheduledThreadPoolExecutor;
import java.util.concurrent.TimeUnit;
import java.util.function.Predicate;
import java.util.function.Supplier;

public final class MetricRepo {
    private static final Logger LOG = LogManager.getLogger(MetricRepo.class);

    // METRIC_REGISTER is only used for histogram metrics
    public static final MetricRegistry METRIC_REGISTER = new MetricRegistry();
    public static final DorisMetricRegistry DORIS_METRIC_REGISTER = new DorisMetricRegistry();

    public static volatile boolean isInit = false;
    public static final SystemMetrics SYSTEM_METRICS = new SystemMetrics();

    public static final String TABLET_NUM = "tablet_num";
    public static final String TABLET_MAX_COMPACTION_SCORE = "tablet_max_compaction_score";
    public static final String CLOUD_TAG = "cloud";

    public static LongCounterMetric COUNTER_REQUEST_ALL;
    public static LongCounterMetric COUNTER_QUERY_ALL;
    public static LongCounterMetric COUNTER_QUERY_ERR;
    public static LongCounterMetric COUNTER_QUERY_SLOW;
    public static LongCounterMetric COUNTER_QUERY_TABLE;
    public static LongCounterMetric COUNTER_QUERY_OLAP_TABLE;
    public static LongCounterMetric COUNTER_QUERY_HIVE_TABLE;

    public static LongCounterMetric HTTP_COUNTER_COPY_INFO_UPLOAD_REQUEST;
    public static LongCounterMetric HTTP_COUNTER_COPY_INFO_UPLOAD_ERR;
    public static LongCounterMetric HTTP_COUNTER_COPY_INFO_QUERY_REQUEST;
    public static LongCounterMetric HTTP_COUNTER_COPY_INFO_QUERY_ERR;

    public static AutoMappedMetric<LongCounterMetric> USER_COUNTER_QUERY_ALL;
    public static AutoMappedMetric<LongCounterMetric> USER_COUNTER_QUERY_ERR;
    public static Histogram HISTO_QUERY_LATENCY;
    public static AutoMappedMetric<Histogram> USER_HISTO_QUERY_LATENCY;
    public static AutoMappedMetric<GaugeMetricImpl<Long>> USER_GAUGE_QUERY_INSTANCE_NUM;
    public static AutoMappedMetric<GaugeMetricImpl<Integer>> USER_GAUGE_CONNECTIONS;
    public static AutoMappedMetric<LongCounterMetric> USER_COUNTER_QUERY_INSTANCE_BEGIN;
    public static AutoMappedMetric<LongCounterMetric> BE_COUNTER_QUERY_RPC_ALL;
    public static AutoMappedMetric<LongCounterMetric> BE_COUNTER_QUERY_RPC_FAILED;
    public static AutoMappedMetric<LongCounterMetric> BE_COUNTER_QUERY_RPC_SIZE;

    public static LongCounterMetric COUNTER_CACHE_ADDED_SQL;
    public static LongCounterMetric COUNTER_CACHE_ADDED_PARTITION;
    public static LongCounterMetric COUNTER_CACHE_HIT_SQL;
    public static LongCounterMetric COUNTER_CACHE_HIT_PARTITION;

    public static LongCounterMetric COUNTER_UPDATE_TABLET_STAT_FAILED;

    public static LongCounterMetric COUNTER_EDIT_LOG_WRITE;
    public static LongCounterMetric COUNTER_EDIT_LOG_READ;
    public static LongCounterMetric COUNTER_EDIT_LOG_CURRENT;
    public static LongCounterMetric COUNTER_EDIT_LOG_SIZE_BYTES;
    public static LongCounterMetric COUNTER_CURRENT_EDIT_LOG_SIZE_BYTES;
    public static LongCounterMetric COUNTER_EDIT_LOG_CLEAN_SUCCESS;
    public static LongCounterMetric COUNTER_EDIT_LOG_CLEAN_FAILED;
    public static LongCounterMetric COUNTER_LARGE_EDIT_LOG;

    public static Histogram HISTO_EDIT_LOG_WRITE_LATENCY;
    public static Histogram HISTO_JOURNAL_BATCH_SIZE;
    public static Histogram HISTO_JOURNAL_BATCH_DATA_SIZE;
    public static Histogram HISTO_HTTP_COPY_INTO_UPLOAD_LATENCY;
    public static Histogram HISTO_HTTP_COPY_INTO_QUERY_LATENCY;

    public static LongCounterMetric COUNTER_IMAGE_WRITE_SUCCESS;
    public static LongCounterMetric COUNTER_IMAGE_WRITE_FAILED;
    public static LongCounterMetric COUNTER_IMAGE_PUSH_SUCCESS;
    public static LongCounterMetric COUNTER_IMAGE_PUSH_FAILED;
    public static LongCounterMetric COUNTER_IMAGE_CLEAN_SUCCESS;
    public static LongCounterMetric COUNTER_IMAGE_CLEAN_FAILED;

    public static LongCounterMetric COUNTER_TXN_REJECT;
    public static LongCounterMetric COUNTER_TXN_BEGIN;
    public static LongCounterMetric COUNTER_TXN_FAILED;
    public static LongCounterMetric COUNTER_TXN_SUCCESS;
    public static Histogram HISTO_TXN_EXEC_LATENCY;
    public static Histogram HISTO_TXN_PUBLISH_LATENCY;
    public static AutoMappedMetric<GaugeMetricImpl<Long>> DB_GAUGE_TXN_NUM;
    public static AutoMappedMetric<GaugeMetricImpl<Long>> DB_GAUGE_PUBLISH_TXN_NUM;

    public static LongCounterMetric COUNTER_ROUTINE_LOAD_ROWS;
    public static LongCounterMetric COUNTER_ROUTINE_LOAD_RECEIVED_BYTES;
    public static LongCounterMetric COUNTER_ROUTINE_LOAD_ERROR_ROWS;
<<<<<<< HEAD
    public static GaugeMetric<Long> GAUGE_ROUTINE_LOAD_PROGRESS;
    public static GaugeMetric<Long> GAUGE_ROUTINE_LOAD_LAG;
    public static GaugeMetric<Long> GAUGE_ROUTINE_LOAD_ABORT_TASK_NUM;

=======
    public static LongCounterMetric COUNTER_ROUTINE_LOAD_GET_META_LANTENCY;
    public static LongCounterMetric COUNTER_ROUTINE_LOAD_GET_META_COUNT;
    public static LongCounterMetric COUNTER_ROUTINE_LOAD_GET_META_FAIL_COUNT;
    public static LongCounterMetric COUNTER_ROUTINE_LOAD_TASK_EXECUTE_TIME;
    public static LongCounterMetric COUNTER_ROUTINE_LOAD_TASK_EXECUTE_COUNT;
>>>>>>> 30a10e6e
    public static LongCounterMetric COUNTER_HIT_SQL_BLOCK_RULE;

    public static AutoMappedMetric<LongCounterMetric> THRIFT_COUNTER_RPC_ALL;
    public static AutoMappedMetric<LongCounterMetric> THRIFT_COUNTER_RPC_LATENCY;

    // following metrics will be updated by metric calculator
    public static GaugeMetricImpl<Double> GAUGE_QUERY_PER_SECOND;
    public static GaugeMetricImpl<Double> GAUGE_REQUEST_PER_SECOND;
    public static GaugeMetricImpl<Double> GAUGE_QUERY_ERR_RATE;
    public static GaugeMetricImpl<Double> GAUGE_QUERY_SLOW_RATE;
    public static GaugeMetricImpl<Long> GAUGE_MAX_TABLET_COMPACTION_SCORE;

    public static Histogram HISTO_COMMIT_AND_PUBLISH_LATENCY;

    // Catlaog/Database/Table num
    public static GaugeMetric<Integer> GAUGE_CATALOG_NUM;
    public static GaugeMetric<Integer> GAUGE_INTERNAL_DATABASE_NUM;
    public static GaugeMetric<Integer> GAUGE_INTERNAL_TABLE_NUM;

    private static Map<Pair<EtlJobType, JobState>, Long> loadJobNum = Maps.newHashMap();

    private static ScheduledThreadPoolExecutor metricTimer = ThreadPoolManager.newDaemonScheduledThreadPool(1,
            "metric-timer-pool", true);
    private static MetricCalculator metricCalculator = new MetricCalculator();

    // init() should only be called after catalog is contructed.
    public static synchronized void init() {
        if (isInit) {
            return;
        }

        // version
        GaugeMetric<Long> feVersion = new GaugeMetric<Long>("version", MetricUnit.NOUNIT, "") {
            @Override
            public Long getValue() {
                try {
                    return Long.parseLong("" + Version.DORIS_BUILD_VERSION_MAJOR + "0"
                                            + Version.DORIS_BUILD_VERSION_MINOR + "0"
                                            + Version.DORIS_BUILD_VERSION_PATCH
                                            + (Version.DORIS_BUILD_VERSION_HOTFIX > 0
                                                ? ("0" + Version.DORIS_BUILD_VERSION_HOTFIX)
                                                : ""));
                } catch (Throwable t) {
                    LOG.warn("failed to init version metrics", t);
                    return 0L;
                }
            }
        };
        DORIS_METRIC_REGISTER.addMetrics(feVersion);

        // load jobs
        for (EtlJobType jobType : EtlJobType.values()) {
            if (jobType == EtlJobType.UNKNOWN) {
                continue;
            }
            for (JobState state : JobState.values()) {
                GaugeMetric<Long> gauge = new GaugeMetric<Long>("job", MetricUnit.NOUNIT, "job statistics") {
                    @Override
                    public Long getValue() {
                        if (!Env.getCurrentEnv().isMaster()) {
                            return 0L;
                        }
                        return MetricRepo.getLoadJobNum(jobType, state);
                    }
                };
                gauge.addLabel(new MetricLabel("job", "load")).addLabel(new MetricLabel("type", jobType.name()))
                        .addLabel(new MetricLabel("state", state.name()));
                DORIS_METRIC_REGISTER.addMetrics(gauge);
            }
        }

        initRoutineLoadJobMetrics();

        // running alter job
        Alter alter = Env.getCurrentEnv().getAlterInstance();
        for (JobType jobType : JobType.values()) {
            if (jobType != JobType.SCHEMA_CHANGE && jobType != JobType.ROLLUP) {
                continue;
            }

            GaugeMetric<Long> gauge = new GaugeMetric<Long>("job", MetricUnit.NOUNIT, "job statistics") {
                @Override
                public Long getValue() {
                    if (!Env.getCurrentEnv().isMaster()) {
                        return 0L;
                    }
                    if (jobType == JobType.SCHEMA_CHANGE) {
                        return alter.getSchemaChangeHandler()
                                .getAlterJobV2Num(org.apache.doris.alter.AlterJobV2.JobState.RUNNING);
                    } else {
                        return alter.getMaterializedViewHandler().getAlterJobV2Num(
                                org.apache.doris.alter.AlterJobV2.JobState.RUNNING);
                    }
                }
            };
            gauge.addLabel(new MetricLabel("job", "alter")).addLabel(new MetricLabel("type", jobType.name()))
                    .addLabel(new MetricLabel("state", "running"));
            DORIS_METRIC_REGISTER.addMetrics(gauge);
        }

        // capacity
        generateBackendsTabletMetrics();

        // connections
        USER_GAUGE_CONNECTIONS = addLabeledMetrics("user", () ->
                new GaugeMetricImpl<>("connection_total", MetricUnit.CONNECTIONS,
                        "total connections", 0));
        GaugeMetric<Integer> connections = new GaugeMetric<Integer>("connection_total",
                MetricUnit.CONNECTIONS, "total connections") {
            @Override
            public Integer getValue() {
                ExecuteEnv.getInstance().getScheduler().getUserConnectionMap()
                        .forEach((k, v) -> USER_GAUGE_CONNECTIONS.getOrAdd(k).setValue(v.get()));
                return ExecuteEnv.getInstance().getScheduler().getConnectionNum();
            }
        };
        DORIS_METRIC_REGISTER.addMetrics(connections);

        // journal id
        GaugeMetric<Long> maxJournalId = new GaugeMetric<Long>("max_journal_id", MetricUnit.NOUNIT,
                "max journal id of this frontends") {
            @Override
            public Long getValue() {
                EditLog editLog = Env.getCurrentEnv().getEditLog();
                if (editLog == null) {
                    return -1L;
                }
                return editLog.getMaxJournalId();
            }
        };
        DORIS_METRIC_REGISTER.addMetrics(maxJournalId);

        // scheduled tablet num
        GaugeMetric<Long> scheduledTabletNum = new GaugeMetric<Long>("scheduled_tablet_num", MetricUnit.NOUNIT,
                "number of tablets being scheduled") {
            @Override
            public Long getValue() {
                if (!Env.getCurrentEnv().isMaster()) {
                    return 0L;
                }
                return (long) Env.getCurrentEnv().getTabletScheduler().getTotalNum();
            }
        };
        DORIS_METRIC_REGISTER.addMetrics(scheduledTabletNum);

        // txn status
        for (TransactionStatus status : TransactionStatus.values()) {
            GaugeMetric<Long> gauge = new GaugeMetric<Long>("txn_status", MetricUnit.NOUNIT, "txn statistics") {
                @Override
                public Long getValue() {
                    if (!Env.getCurrentEnv().isMaster()) {
                        return 0L;
                    }
                    return Env.getCurrentGlobalTransactionMgr().getTxnNumByStatus(status);
                }
            };
            gauge.addLabel(new MetricLabel("type", status.name().toLowerCase()));
            DORIS_METRIC_REGISTER.addMetrics(gauge);
        }

        // qps, rps and error rate
        // these metrics should be set an init value, in case that metric calculator is not running
        GAUGE_QUERY_PER_SECOND = new GaugeMetricImpl<>("qps", MetricUnit.NOUNIT, "query per second", 0.0);
        DORIS_METRIC_REGISTER.addMetrics(GAUGE_QUERY_PER_SECOND);
        GAUGE_REQUEST_PER_SECOND = new GaugeMetricImpl<>("rps", MetricUnit.NOUNIT, "request per second", 0.0);
        DORIS_METRIC_REGISTER.addMetrics(GAUGE_REQUEST_PER_SECOND);
        GAUGE_QUERY_ERR_RATE = new GaugeMetricImpl<>("query_err_rate", MetricUnit.NOUNIT, "query error rate", 0.0);
        DORIS_METRIC_REGISTER.addMetrics(GAUGE_QUERY_ERR_RATE);
        GAUGE_QUERY_SLOW_RATE = new GaugeMetricImpl<>("query_slow_rate", MetricUnit.NOUNIT, "query slow rate", 0.0);
        DORIS_METRIC_REGISTER.addMetrics(GAUGE_QUERY_SLOW_RATE);
        GAUGE_MAX_TABLET_COMPACTION_SCORE = new GaugeMetricImpl<>("max_tablet_compaction_score", MetricUnit.NOUNIT,
                "max tablet compaction score of all backends", 0L);
        DORIS_METRIC_REGISTER.addMetrics(GAUGE_MAX_TABLET_COMPACTION_SCORE);

        // query
        COUNTER_REQUEST_ALL = new LongCounterMetric("request_total", MetricUnit.REQUESTS, "total request");
        DORIS_METRIC_REGISTER.addMetrics(COUNTER_REQUEST_ALL);
        COUNTER_QUERY_ALL = new LongCounterMetric("query_total", MetricUnit.REQUESTS, "total query");
        DORIS_METRIC_REGISTER.addMetrics(COUNTER_QUERY_ALL);
        COUNTER_QUERY_ERR = new LongCounterMetric("query_err", MetricUnit.REQUESTS, "total error query");
        DORIS_METRIC_REGISTER.addMetrics(COUNTER_QUERY_ERR);
        COUNTER_QUERY_SLOW = new LongCounterMetric("query_slow", MetricUnit.REQUESTS, "total slow query");
        DORIS_METRIC_REGISTER.addMetrics(COUNTER_QUERY_SLOW);
        COUNTER_QUERY_TABLE = new LongCounterMetric("query_table", MetricUnit.REQUESTS, "total query from table");
        DORIS_METRIC_REGISTER.addMetrics(COUNTER_QUERY_TABLE);
        COUNTER_QUERY_OLAP_TABLE = new LongCounterMetric("query_olap_table", MetricUnit.REQUESTS,
                "total query from olap table");
        DORIS_METRIC_REGISTER.addMetrics(COUNTER_QUERY_OLAP_TABLE);
        COUNTER_QUERY_HIVE_TABLE = new LongCounterMetric("query_hive_table", MetricUnit.REQUESTS,
                "total query from hive table");
        DORIS_METRIC_REGISTER.addMetrics(COUNTER_QUERY_HIVE_TABLE);
        USER_COUNTER_QUERY_ALL = new AutoMappedMetric<>(name -> {
            LongCounterMetric userCountQueryAll  = new LongCounterMetric("query_total", MetricUnit.REQUESTS,
                    "total query for single user");
            userCountQueryAll.addLabel(new MetricLabel("user", name));
            DORIS_METRIC_REGISTER.addMetrics(userCountQueryAll);
            return userCountQueryAll;
        });
        USER_COUNTER_QUERY_ERR = new AutoMappedMetric<>(name -> {
            LongCounterMetric userCountQueryErr  = new LongCounterMetric("query_err", MetricUnit.REQUESTS,
                    "total error query for single user");
            userCountQueryErr.addLabel(new MetricLabel("user", name));
            DORIS_METRIC_REGISTER.addMetrics(userCountQueryErr);
            return userCountQueryErr;
        });
        HISTO_QUERY_LATENCY = METRIC_REGISTER.histogram(
                MetricRegistry.name("query", "latency", "ms"));
        USER_HISTO_QUERY_LATENCY = new AutoMappedMetric<>(name -> {
            String metricName = MetricRegistry.name("query", "latency", "ms", "user=" + name);
            return METRIC_REGISTER.histogram(metricName);
        });
        USER_COUNTER_QUERY_INSTANCE_BEGIN = addLabeledMetrics("user", () ->
                new LongCounterMetric("query_instance_begin", MetricUnit.NOUNIT,
                "number of query instance begin"));
        USER_GAUGE_QUERY_INSTANCE_NUM = addLabeledMetrics("user", () ->
                new GaugeMetricImpl<>("query_instance_num", MetricUnit.NOUNIT,
                "number of running query instances of current user", 0L));
        GaugeMetric<Long> queryInstanceNum = new GaugeMetric<Long>("query_instance_num",
                MetricUnit.NOUNIT, "number of query instances of all current users") {
            @Override
            public Long getValue() {
                QeProcessorImpl qe = ((QeProcessorImpl) QeProcessorImpl.INSTANCE);
                long totalInstanceNum = 0;
                for (Map.Entry<String, Integer> e : qe.getInstancesNumPerUser().entrySet()) {
                    long value = e.getValue() == null ? 0L : e.getValue().longValue();
                    totalInstanceNum += value;
                    USER_GAUGE_QUERY_INSTANCE_NUM.getOrAdd(e.getKey()).setValue(value);
                }
                return totalInstanceNum;
            }
        };
        DORIS_METRIC_REGISTER.addMetrics(queryInstanceNum);
        BE_COUNTER_QUERY_RPC_ALL = addLabeledMetrics("be", () ->
            new LongCounterMetric("query_rpc_total", MetricUnit.NOUNIT, ""));
        BE_COUNTER_QUERY_RPC_FAILED = addLabeledMetrics("be", () ->
            new LongCounterMetric("query_rpc_failed", MetricUnit.NOUNIT, ""));
        BE_COUNTER_QUERY_RPC_SIZE = addLabeledMetrics("be", () ->
            new LongCounterMetric("query_rpc_size", MetricUnit.BYTES, ""));

        // cache
        COUNTER_CACHE_ADDED_SQL = new LongCounterMetric("cache_added", MetricUnit.REQUESTS,
                "Number of SQL mode cache added");
        COUNTER_CACHE_ADDED_SQL.addLabel(new MetricLabel("type", "sql"));
        DORIS_METRIC_REGISTER.addMetrics(COUNTER_CACHE_ADDED_SQL);
        COUNTER_CACHE_ADDED_PARTITION = new LongCounterMetric("cache_added", MetricUnit.REQUESTS,
                "Number of Partition mode cache added");
        COUNTER_CACHE_ADDED_PARTITION.addLabel(new MetricLabel("type", "partition"));
        DORIS_METRIC_REGISTER.addMetrics(COUNTER_CACHE_ADDED_PARTITION);
        COUNTER_CACHE_HIT_SQL = new LongCounterMetric("cache_hit", MetricUnit.REQUESTS,
                "total hits query by sql model");
        COUNTER_CACHE_HIT_SQL.addLabel(new MetricLabel("type", "sql"));
        DORIS_METRIC_REGISTER.addMetrics(COUNTER_CACHE_HIT_SQL);
        COUNTER_CACHE_HIT_PARTITION = new LongCounterMetric("cache_hit", MetricUnit.REQUESTS,
                "total hits query by partition model");
        COUNTER_CACHE_HIT_PARTITION.addLabel(new MetricLabel("type", "partition"));
        DORIS_METRIC_REGISTER.addMetrics(COUNTER_CACHE_HIT_PARTITION);

        // edit log
        COUNTER_EDIT_LOG_WRITE = new LongCounterMetric("edit_log", MetricUnit.OPERATIONS,
                "counter of edit log write into bdbje");
        COUNTER_EDIT_LOG_WRITE.addLabel(new MetricLabel("type", "write"));
        DORIS_METRIC_REGISTER.addMetrics(COUNTER_EDIT_LOG_WRITE);
        COUNTER_EDIT_LOG_READ = new LongCounterMetric("edit_log", MetricUnit.OPERATIONS,
                "counter of edit log read from bdbje");
        COUNTER_EDIT_LOG_READ.addLabel(new MetricLabel("type", "read"));
        DORIS_METRIC_REGISTER.addMetrics(COUNTER_EDIT_LOG_READ);
        COUNTER_EDIT_LOG_CURRENT = new LongCounterMetric("edit_log", MetricUnit.OPERATIONS,
                "counter of current edit log in bdbje");
        COUNTER_EDIT_LOG_CURRENT.addLabel(new MetricLabel("type", "current"));
        DORIS_METRIC_REGISTER.addMetrics(COUNTER_EDIT_LOG_CURRENT);
        COUNTER_EDIT_LOG_SIZE_BYTES = new LongCounterMetric("edit_log", MetricUnit.BYTES,
                "size of accumulated edit log");
        COUNTER_EDIT_LOG_SIZE_BYTES.addLabel(new MetricLabel("type", "accumulated_bytes"));
        DORIS_METRIC_REGISTER.addMetrics(COUNTER_EDIT_LOG_SIZE_BYTES);
        COUNTER_CURRENT_EDIT_LOG_SIZE_BYTES = new LongCounterMetric("edit_log", MetricUnit.BYTES,
                "size of current edit log");
        COUNTER_CURRENT_EDIT_LOG_SIZE_BYTES.addLabel(new MetricLabel("type", "current_bytes"));
        DORIS_METRIC_REGISTER.addMetrics(COUNTER_CURRENT_EDIT_LOG_SIZE_BYTES);

        COUNTER_LARGE_EDIT_LOG = new LongCounterMetric("edit_log", MetricUnit.OPERATIONS,
                "counter of large edit log write into bdbje");
        COUNTER_LARGE_EDIT_LOG.addLabel(new MetricLabel("type", "large_write"));
        DORIS_METRIC_REGISTER.addMetrics(COUNTER_LARGE_EDIT_LOG);

        HISTO_EDIT_LOG_WRITE_LATENCY = METRIC_REGISTER.histogram(
                MetricRegistry.name("editlog", "write", "latency", "ms"));
        HISTO_JOURNAL_BATCH_SIZE = METRIC_REGISTER.histogram(
                MetricRegistry.name("journal", "write", "batch_size"));
        HISTO_JOURNAL_BATCH_DATA_SIZE = METRIC_REGISTER.histogram(
                MetricRegistry.name("journal", "write", "batch_data_size"));

        // edit log clean
        COUNTER_EDIT_LOG_CLEAN_SUCCESS = new LongCounterMetric("edit_log_clean", MetricUnit.OPERATIONS,
            "counter of edit log succeed in cleaning");
        COUNTER_EDIT_LOG_CLEAN_SUCCESS.addLabel(new MetricLabel("type", "success"));
        DORIS_METRIC_REGISTER.addMetrics(COUNTER_EDIT_LOG_CLEAN_SUCCESS);
        COUNTER_EDIT_LOG_CLEAN_FAILED = new LongCounterMetric("edit_log_clean", MetricUnit.OPERATIONS,
            "counter of edit log failed to clean");
        COUNTER_EDIT_LOG_CLEAN_FAILED.addLabel(new MetricLabel("type", "failed"));
        DORIS_METRIC_REGISTER.addMetrics(COUNTER_EDIT_LOG_CLEAN_FAILED);

        // image generate
        COUNTER_IMAGE_WRITE_SUCCESS = new LongCounterMetric("image_write", MetricUnit.OPERATIONS,
                "counter of image succeed in write");
        COUNTER_IMAGE_WRITE_SUCCESS.addLabel(new MetricLabel("type", "success"));
        DORIS_METRIC_REGISTER.addMetrics(COUNTER_IMAGE_WRITE_SUCCESS);
        COUNTER_IMAGE_WRITE_FAILED = new LongCounterMetric("image_write", MetricUnit.OPERATIONS,
                "counter of image failed to write");
        COUNTER_IMAGE_WRITE_FAILED.addLabel(new MetricLabel("type", "failed"));
        DORIS_METRIC_REGISTER.addMetrics(COUNTER_IMAGE_WRITE_FAILED);

        COUNTER_IMAGE_PUSH_SUCCESS = new LongCounterMetric("image_push", MetricUnit.OPERATIONS,
                "counter of image succeeded in pushing to other frontends");
        COUNTER_IMAGE_PUSH_SUCCESS.addLabel(new MetricLabel("type", "success"));
        DORIS_METRIC_REGISTER.addMetrics(COUNTER_IMAGE_PUSH_SUCCESS);
        COUNTER_IMAGE_PUSH_FAILED = new LongCounterMetric("image_push", MetricUnit.OPERATIONS,
                "counter of image failed to other frontends");
        COUNTER_IMAGE_PUSH_FAILED.addLabel(new MetricLabel("type", "failed"));
        DORIS_METRIC_REGISTER.addMetrics(COUNTER_IMAGE_PUSH_FAILED);

        // image clean
        COUNTER_IMAGE_CLEAN_SUCCESS = new LongCounterMetric("image_clean", MetricUnit.OPERATIONS,
                "counter of image succeeded in cleaning");
        COUNTER_IMAGE_CLEAN_SUCCESS.addLabel(new MetricLabel("type", "success"));
        DORIS_METRIC_REGISTER.addMetrics(COUNTER_IMAGE_CLEAN_SUCCESS);
        COUNTER_IMAGE_CLEAN_FAILED = new LongCounterMetric("image_clean", MetricUnit.OPERATIONS,
                "counter of image failed to clean");
        COUNTER_IMAGE_CLEAN_FAILED.addLabel(new MetricLabel("type", "failed"));
        DORIS_METRIC_REGISTER.addMetrics(COUNTER_IMAGE_CLEAN_FAILED);

        // txn
        COUNTER_TXN_REJECT = new LongCounterMetric("txn_counter", MetricUnit.REQUESTS,
                "counter of rejected transactions");
        COUNTER_TXN_REJECT.addLabel(new MetricLabel("type", "reject"));
        DORIS_METRIC_REGISTER.addMetrics(COUNTER_TXN_REJECT);
        COUNTER_TXN_BEGIN = new LongCounterMetric("txn_counter", MetricUnit.REQUESTS,
                "counter of beginning transactions");
        COUNTER_TXN_BEGIN.addLabel(new MetricLabel("type", "begin"));
        DORIS_METRIC_REGISTER.addMetrics(COUNTER_TXN_BEGIN);
        COUNTER_TXN_SUCCESS = new LongCounterMetric("txn_counter", MetricUnit.REQUESTS,
                "counter of success transactions");
        COUNTER_TXN_SUCCESS.addLabel(new MetricLabel("type", "success"));
        DORIS_METRIC_REGISTER.addMetrics(COUNTER_TXN_SUCCESS);
        COUNTER_TXN_FAILED = new LongCounterMetric("txn_counter", MetricUnit.REQUESTS,
                "counter of failed transactions");
        COUNTER_TXN_FAILED.addLabel(new MetricLabel("type", "failed"));
        DORIS_METRIC_REGISTER.addMetrics(COUNTER_TXN_FAILED);
        COUNTER_UPDATE_TABLET_STAT_FAILED = new LongCounterMetric("update_tablet_stat_failed", MetricUnit.REQUESTS,
            "counter of failed to update tablet stat");
        COUNTER_UPDATE_TABLET_STAT_FAILED.addLabel(new MetricLabel("type", "failed"));
        DORIS_METRIC_REGISTER.addMetrics(COUNTER_UPDATE_TABLET_STAT_FAILED);
        HISTO_TXN_EXEC_LATENCY = METRIC_REGISTER.histogram(
            MetricRegistry.name("txn", "exec", "latency", "ms"));
        HISTO_TXN_PUBLISH_LATENCY = METRIC_REGISTER.histogram(
            MetricRegistry.name("txn", "publish", "latency", "ms"));
        GaugeMetric<Long> txnNum = new GaugeMetric<Long>("txn_num", MetricUnit.NOUNIT,
                "number of running transactions") {
            @Override
            public Long getValue() {
                return Env.getCurrentGlobalTransactionMgr().getAllRunningTxnNum();
            }
        };
        DORIS_METRIC_REGISTER.addMetrics(txnNum);
        DB_GAUGE_TXN_NUM = addLabeledMetrics("db", () ->
                new GaugeMetricImpl<>("txn_num", MetricUnit.NOUNIT, "number of running transactions", 0L));
        GaugeMetric<Long> publishTxnNum = new GaugeMetric<Long>("publish_txn_num", MetricUnit.NOUNIT,
                "number of publish transactions") {
            @Override
            public Long getValue() {
                return Env.getCurrentGlobalTransactionMgr().getAllPublishTxnNum();
            }
        };
        DORIS_METRIC_REGISTER.addMetrics(publishTxnNum);
        DB_GAUGE_PUBLISH_TXN_NUM = addLabeledMetrics("db",
                () -> new GaugeMetricImpl<>("publish_txn_num", MetricUnit.NOUNIT,
                "number of publish transactions", 0L));
        COUNTER_ROUTINE_LOAD_ROWS = new LongCounterMetric("routine_load_rows", MetricUnit.ROWS,
                "total rows of routine load");
        DORIS_METRIC_REGISTER.addMetrics(COUNTER_ROUTINE_LOAD_ROWS);
        COUNTER_ROUTINE_LOAD_RECEIVED_BYTES = new LongCounterMetric("routine_load_receive_bytes", MetricUnit.BYTES,
                "total received bytes of routine load");
        DORIS_METRIC_REGISTER.addMetrics(COUNTER_ROUTINE_LOAD_RECEIVED_BYTES);
        COUNTER_ROUTINE_LOAD_ERROR_ROWS = new LongCounterMetric("routine_load_error_rows", MetricUnit.ROWS,
                "total error rows of routine load");
        DORIS_METRIC_REGISTER.addMetrics(COUNTER_ROUTINE_LOAD_ERROR_ROWS);
        COUNTER_ROUTINE_LOAD_GET_META_LANTENCY = new LongCounterMetric("routine_load_get_meta_latency",
                MetricUnit.MILLISECONDS, "get meta lantency of routine load");
        DORIS_METRIC_REGISTER.addMetrics(COUNTER_ROUTINE_LOAD_GET_META_LANTENCY);
        COUNTER_ROUTINE_LOAD_GET_META_COUNT = new LongCounterMetric("routine_load_get_meta_count", MetricUnit.NOUNIT,
                "get meta count of routine load");
        DORIS_METRIC_REGISTER.addMetrics(COUNTER_ROUTINE_LOAD_GET_META_COUNT);
        COUNTER_ROUTINE_LOAD_GET_META_FAIL_COUNT = new LongCounterMetric("routine_load_get_meta_fail_count",
                MetricUnit.NOUNIT, "get meta fail count of routine load");
        DORIS_METRIC_REGISTER.addMetrics(COUNTER_ROUTINE_LOAD_GET_META_FAIL_COUNT);
        COUNTER_ROUTINE_LOAD_TASK_EXECUTE_TIME = new LongCounterMetric("routine_load_task_execute_time",
                MetricUnit.MILLISECONDS, "task execute time of routine load");
        DORIS_METRIC_REGISTER.addMetrics(COUNTER_ROUTINE_LOAD_TASK_EXECUTE_TIME);
        COUNTER_ROUTINE_LOAD_TASK_EXECUTE_COUNT = new LongCounterMetric("routine_load_task_execute_count",
                MetricUnit.MILLISECONDS, "task execute count of routine load");
        DORIS_METRIC_REGISTER.addMetrics(COUNTER_ROUTINE_LOAD_TASK_EXECUTE_COUNT);

        COUNTER_HIT_SQL_BLOCK_RULE = new LongCounterMetric("counter_hit_sql_block_rule", MetricUnit.ROWS,
                "total hit sql block rule query");
        DORIS_METRIC_REGISTER.addMetrics(COUNTER_HIT_SQL_BLOCK_RULE);

        THRIFT_COUNTER_RPC_ALL = addLabeledMetrics("method", () ->
                new LongCounterMetric("thrift_rpc_total", MetricUnit.NOUNIT, ""));
        THRIFT_COUNTER_RPC_LATENCY = addLabeledMetrics("method", () ->
                new LongCounterMetric("thrift_rpc_latency_ms", MetricUnit.MILLISECONDS, ""));

        // copy into
        HTTP_COUNTER_COPY_INFO_UPLOAD_REQUEST = new LongCounterMetric("http_copy_into_upload_request_total",
                MetricUnit.REQUESTS, "http copy into upload total request");
        DORIS_METRIC_REGISTER.addMetrics(HTTP_COUNTER_COPY_INFO_UPLOAD_REQUEST);
        HTTP_COUNTER_COPY_INFO_UPLOAD_ERR = new LongCounterMetric("http_copy_into_upload_err_total",
                MetricUnit.REQUESTS, "http copy into upload err request");
        DORIS_METRIC_REGISTER.addMetrics(HTTP_COUNTER_COPY_INFO_UPLOAD_ERR);
        HTTP_COUNTER_COPY_INFO_QUERY_REQUEST = new LongCounterMetric("http_copy_into_query_request_total",
                MetricUnit.REQUESTS, "http copy into total query request");
        DORIS_METRIC_REGISTER.addMetrics(HTTP_COUNTER_COPY_INFO_QUERY_REQUEST);
        HTTP_COUNTER_COPY_INFO_QUERY_ERR = new LongCounterMetric("http_copy_into_upload_err_total",
                MetricUnit.REQUESTS, "http copy into err query request");
        DORIS_METRIC_REGISTER.addMetrics(HTTP_COUNTER_COPY_INFO_QUERY_ERR);
        HISTO_HTTP_COPY_INTO_UPLOAD_LATENCY = METRIC_REGISTER.histogram(
            MetricRegistry.name("http_copy_into_upload", "latency", "ms"));
        HISTO_HTTP_COPY_INTO_QUERY_LATENCY = METRIC_REGISTER.histogram(
            MetricRegistry.name("http_copy_into_query", "latency", "ms"));

        HISTO_COMMIT_AND_PUBLISH_LATENCY = METRIC_REGISTER.histogram(
                MetricRegistry.name("txn_commit_and_publish", "latency", "ms"));

        GAUGE_CATALOG_NUM = new GaugeMetric<Integer>("catalog_num",
                MetricUnit.NOUNIT, "total catalog num") {
            @Override
            public Integer getValue() {
                return Env.getCurrentEnv().getCatalogMgr().getCatalogNum();
            }
        };
        DORIS_METRIC_REGISTER.addMetrics(GAUGE_CATALOG_NUM);

        GAUGE_INTERNAL_DATABASE_NUM = new GaugeMetric<Integer>("internal_database_num",
                MetricUnit.NOUNIT, "total internal database num") {
            @Override
            public Integer getValue() {
                return Env.getCurrentEnv().getCatalogMgr().getInternalCatalog().getDbNum();
            }
        };
        DORIS_METRIC_REGISTER.addMetrics(GAUGE_INTERNAL_DATABASE_NUM);

        GAUGE_INTERNAL_TABLE_NUM = new GaugeMetric<Integer>("internal_table_num",
                MetricUnit.NOUNIT, "total internal table num") {
            @Override
            public Integer getValue() {
                return Env.getCurrentEnv().getCatalogMgr().getInternalCatalog().getAllDbs().stream()
                        .map(d -> (Database) d).map(Database::getTableNum).reduce(0, Integer::sum);
            }
        };
        DORIS_METRIC_REGISTER.addMetrics(GAUGE_INTERNAL_TABLE_NUM);

        // init system metrics
        initSystemMetrics();
        CloudMetrics.init();

        updateMetrics();
        isInit = true;

        if (Config.enable_metric_calculator) {
            metricTimer.scheduleAtFixedRate(metricCalculator, 0, 15 * 1000L, TimeUnit.MILLISECONDS);
        }
    }

    private static void initRoutineLoadJobMetrics() {
        //  routine load jobs
        RoutineLoadManager routineLoadManager = Env.getCurrentEnv().getRoutineLoadManager();
        for (RoutineLoadJob.JobState jobState : RoutineLoadJob.JobState.values()) {
            if (jobState == RoutineLoadJob.JobState.PAUSED) {
                addRoutineLoadJobStateGaugeMetric(routineLoadManager, jobState, "USER_PAUSED",
                        job -> job.getPauseReason() != null
                            && job.getPauseReason().getCode() == InternalErrorCode.MANUAL_PAUSE_ERR);
                addRoutineLoadJobStateGaugeMetric(routineLoadManager, jobState, "ABNORMAL_PAUSED",
                        job -> job.getPauseReason() != null
                            && job.getPauseReason().getCode() != InternalErrorCode.MANUAL_PAUSE_ERR);
            }
            addRoutineLoadJobStateGaugeMetric(routineLoadManager, jobState, jobState.name(), job -> true);
        }
        GAUGE_ROUTINE_LOAD_PROGRESS = new GaugeMetric<Long>("routine_load_progress",
                MetricUnit.NOUNIT, "total routine load progress") {
            @Override
            public Long getValue() {
                if (!Env.getCurrentEnv().isMaster()) {
                    return 0L;
                }
                return routineLoadManager
                        .getActiveRoutineLoadJobs().stream()
                        .mapToLong(RoutineLoadJob::totalProgress)
                        .sum();
            }
        };
        DORIS_METRIC_REGISTER.addMetrics(GAUGE_ROUTINE_LOAD_PROGRESS);
        GAUGE_ROUTINE_LOAD_LAG = new GaugeMetric<Long>("routine_load_lag",
                MetricUnit.NOUNIT, "total routine load lag") {
            @Override
            public Long getValue() {
                if (!Env.getCurrentEnv().isMaster()) {
                    return 0L;
                }
                return routineLoadManager
                        .getActiveRoutineLoadJobs().stream()
                        .mapToLong(RoutineLoadJob::totalLag)
                        .sum();
            }
        };
        DORIS_METRIC_REGISTER.addMetrics(GAUGE_ROUTINE_LOAD_LAG);
        GAUGE_ROUTINE_LOAD_ABORT_TASK_NUM = new GaugeMetric<Long>("routine_load_abort_task_num",
                MetricUnit.NOUNIT, "total number of aborted tasks in active routine load jobs") {
            @Override
            public Long getValue() {
                if (!Env.getCurrentEnv().isMaster()) {
                    return 0L;
                }
                return routineLoadManager
                        .getActiveRoutineLoadJobs().stream()
                        .mapToLong(job -> job.getRoutineLoadStatistic().abortedTaskNum)
                        .sum();
            }
        };
        DORIS_METRIC_REGISTER.addMetrics(GAUGE_ROUTINE_LOAD_ABORT_TASK_NUM);
    }

    private static void addRoutineLoadJobStateGaugeMetric(RoutineLoadManager routineLoadManager,
                                            RoutineLoadJob.JobState jobState,
                                            String stateLabel, Predicate<RoutineLoadJob> filter) {
        GaugeMetric<Long> gauge = new GaugeMetric<Long>("job", MetricUnit.NOUNIT, "routine load job statistics") {
            @Override
            public Long getValue() {
                if (!Env.getCurrentEnv().isMaster()) {
                    return 0L;
                }
                return routineLoadManager
                        .getRoutineLoadJobByState(Collections.singleton(jobState))
                        .stream()
                        .filter(filter)
                        .count();
            }
        };
        gauge.addLabel(new MetricLabel("job", "load"))
                .addLabel(new MetricLabel("type", "ROUTINE_LOAD"))
                .addLabel(new MetricLabel("state", stateLabel));
        DORIS_METRIC_REGISTER.addMetrics(gauge);
    }

    private static void initSystemMetrics() {
        // TCP retransSegs
        GaugeMetric<Long> tcpRetransSegs = (GaugeMetric<Long>) new GaugeMetric<Long>(
                "snmp", MetricUnit.NOUNIT, "All TCP packets retransmitted") {
            @Override
            public Long getValue() {
                return SYSTEM_METRICS.tcpRetransSegs;
            }
        };
        tcpRetransSegs.addLabel(new MetricLabel("name", "tcp_retrans_segs"));
        DORIS_METRIC_REGISTER.addSystemMetrics(tcpRetransSegs);

        // TCP inErrs
        GaugeMetric<Long> tpcInErrs = (GaugeMetric<Long>) new GaugeMetric<Long>(
                "snmp", MetricUnit.NOUNIT, "The number of all problematic TCP packets received") {
            @Override
            public Long getValue() {
                return SYSTEM_METRICS.tcpInErrs;
            }
        };
        tpcInErrs.addLabel(new MetricLabel("name", "tcp_in_errs"));
        DORIS_METRIC_REGISTER.addSystemMetrics(tpcInErrs);

        // TCP inSegs
        GaugeMetric<Long> tpcInSegs = (GaugeMetric<Long>) new GaugeMetric<Long>(
                "snmp", MetricUnit.NOUNIT, "The number of all TCP packets received") {
            @Override
            public Long getValue() {
                return SYSTEM_METRICS.tcpInSegs;
            }
        };
        tpcInSegs.addLabel(new MetricLabel("name", "tcp_in_segs"));
        DORIS_METRIC_REGISTER.addSystemMetrics(tpcInSegs);

        // TCP outSegs
        GaugeMetric<Long> tpcOutSegs = (GaugeMetric<Long>) new GaugeMetric<Long>(
                "snmp", MetricUnit.NOUNIT, "The number of all TCP packets send with RST") {
            @Override
            public Long getValue() {
                return SYSTEM_METRICS.tcpOutSegs;
            }
        };
        tpcOutSegs.addLabel(new MetricLabel("name", "tcp_out_segs"));
        DORIS_METRIC_REGISTER.addSystemMetrics(tpcOutSegs);

        // Memory Total
        GaugeMetric<Long> memTotal = (GaugeMetric<Long>) new GaugeMetric<Long>(
                "meminfo", MetricUnit.BYTES, "Total usable memory") {
            @Override
            public Long getValue() {
                return SYSTEM_METRICS.memTotal;
            }
        };
        memTotal.addLabel(new MetricLabel("name", "memory_total"));
        DORIS_METRIC_REGISTER.addSystemMetrics(memTotal);

        // Memory Free
        GaugeMetric<Long> memFree = (GaugeMetric<Long>) new GaugeMetric<Long>(
                "meminfo", MetricUnit.BYTES, "The amount of physical memory not used by the system") {
            @Override
            public Long getValue() {
                return SYSTEM_METRICS.memFree;
            }
        };
        memFree.addLabel(new MetricLabel("name", "memory_free"));
        DORIS_METRIC_REGISTER.addSystemMetrics(memFree);

        // Memory Total
        GaugeMetric<Long> memAvailable = (GaugeMetric<Long>) new GaugeMetric<Long>("meminfo", MetricUnit.BYTES,
                "An estimate of how much memory is available for starting new applications, without swapping") {
            @Override
            public Long getValue() {
                return SYSTEM_METRICS.memAvailable;
            }
        };
        memAvailable.addLabel(new MetricLabel("name", "memory_available"));
        DORIS_METRIC_REGISTER.addSystemMetrics(memAvailable);

        // Buffers
        GaugeMetric<Long> buffers = (GaugeMetric<Long>) new GaugeMetric<Long>("meminfo", MetricUnit.BYTES,
                "Memory in buffer cache, so relatively temporary storage for raw disk blocks") {
            @Override
            public Long getValue() {
                return SYSTEM_METRICS.buffers;
            }
        };
        buffers.addLabel(new MetricLabel("name", "buffers"));
        DORIS_METRIC_REGISTER.addSystemMetrics(buffers);

        // Cached
        GaugeMetric<Long> cached = (GaugeMetric<Long>) new GaugeMetric<Long>(
                "meminfo", MetricUnit.BYTES, "Memory in the pagecache (Diskcache and Shared Memory)") {
            @Override
            public Long getValue() {
                return SYSTEM_METRICS.cached;
            }
        };
        cached.addLabel(new MetricLabel("name", "cached"));
        DORIS_METRIC_REGISTER.addSystemMetrics(cached);
    }

    // to generate the metrics related to tablets of each backends
    // this metric is reentrant, so that we can add or remove metric along with the backend add or remove
    // at runtime.
    public static void generateBackendsTabletMetrics() {
        // remove all previous 'tablet' metric
        DORIS_METRIC_REGISTER.removeMetrics(TABLET_NUM);
        DORIS_METRIC_REGISTER.removeMetrics(TABLET_MAX_COMPACTION_SCORE);

        SystemInfoService infoService = Env.getCurrentSystemInfo();

        for (Long beId : infoService.getAllBackendIds(false)) {
            Backend be = infoService.getBackend(beId);
            if (be == null) {
                continue;
            }

            // tablet number of each backends
            GaugeMetric<Long> tabletNum = new GaugeMetric<Long>(TABLET_NUM, MetricUnit.NOUNIT, "tablet number") {
                @Override
                public Long getValue() {
                    if (!Env.getCurrentEnv().isMaster()) {
                        return 0L;
                    }
                    return (long) infoService.getTabletNumByBackendId(beId);
                }
            };
            tabletNum.addLabel(new MetricLabel("backend",
                    NetUtils.getHostPortInAccessibleFormat(be.getHost(), be.getHeartbeatPort())));
            DORIS_METRIC_REGISTER.addMetrics(tabletNum);

            // max compaction score of tablets on each backends
            GaugeMetric<Long> tabletMaxCompactionScore = new GaugeMetric<Long>(TABLET_MAX_COMPACTION_SCORE,
                    MetricUnit.NOUNIT, "tablet max compaction score") {
                @Override
                public Long getValue() {
                    if (!Env.getCurrentEnv().isMaster()) {
                        return 0L;
                    }
                    return be.getTabletMaxCompactionScore();
                }
            };
            tabletMaxCompactionScore.addLabel(new MetricLabel("backend",
                    NetUtils.getHostPortInAccessibleFormat(be.getHost(), be.getHeartbeatPort())));
            DORIS_METRIC_REGISTER.addMetrics(tabletMaxCompactionScore);

        } // end for backends
    }

    public static synchronized String getMetric(MetricVisitor visitor) {
        if (!isInit) {
            return "";
        }

        // update the metrics first
        updateMetrics();

        // update load job metrics
        updateLoadJobMetrics();

        // jvm
        JvmService jvmService = new JvmService();
        JvmStats jvmStats = jvmService.stats();
        visitor.visitJvm(jvmStats);

        // doris metrics and system metrics.
        DORIS_METRIC_REGISTER.accept(visitor);

        // histogram
        SortedMap<String, Histogram> histograms = METRIC_REGISTER.getHistograms();
        for (Map.Entry<String, Histogram> entry : histograms.entrySet()) {
            visitor.visitHistogram(MetricVisitor.FE_PREFIX, entry.getKey(), entry.getValue());
        }

        visitor.visitNodeInfo();

        visitor.visitCloudTableStats();

        visitor.visitWorkloadGroup();

        return visitor.finish();
    }

    public static <M extends Metric<?>> AutoMappedMetric<M> addLabeledMetrics(String label, Supplier<M> metric) {
        return new AutoMappedMetric<>(value -> {
            M m = metric.get();
            m.addLabel(new MetricLabel(label, value));
            MetricRepo.DORIS_METRIC_REGISTER.addMetrics(m);
            return m;
        });
    }

    // update some metrics to make a ready to be visited
    private static void updateMetrics() {
        SYSTEM_METRICS.update();
    }

    public static synchronized List<Metric> getMetricsByName(String name) {
        return DORIS_METRIC_REGISTER.getMetricsByName(name);
    }

    private static void updateLoadJobMetrics() {
        LoadManager loadManager = Env.getCurrentEnv().getLoadManager();
        MetricRepo.loadJobNum = loadManager.getLoadJobNum();
    }

    private static long getLoadJobNum(EtlJobType jobType, JobState jobState) {
        return MetricRepo.loadJobNum.getOrDefault(Pair.of(jobType, jobState), 0L);
    }

    public static void registerCloudMetrics(String clusterId, String clusterName) {
        if (!MetricRepo.isInit || Config.isNotCloudMode() || Strings.isNullOrEmpty(clusterName)
                || Strings.isNullOrEmpty(clusterId)) {
            return;
        }
        List<MetricLabel> labels = new ArrayList<>();
        labels.add(new MetricLabel("cluster_id", clusterId));
        labels.add(new MetricLabel("cluster_name", clusterName));

        LongCounterMetric requestAllCounter = CloudMetrics.CLUSTER_REQUEST_ALL_COUNTER.getOrAdd(clusterId);
        requestAllCounter.setLabels(labels);
        MetricRepo.DORIS_METRIC_REGISTER.addMetrics(requestAllCounter);

        LongCounterMetric queryAllCounter = CloudMetrics.CLUSTER_QUERY_ALL_COUNTER.getOrAdd(clusterId);
        queryAllCounter.setLabels(labels);
        MetricRepo.DORIS_METRIC_REGISTER.addMetrics(queryAllCounter);

        LongCounterMetric queryErrCounter = CloudMetrics.CLUSTER_QUERY_ERR_COUNTER.getOrAdd(clusterId);
        queryErrCounter.setLabels(labels);
        MetricRepo.DORIS_METRIC_REGISTER.addMetrics(queryErrCounter);

        GaugeMetricImpl<Double> requestPerSecondGauge = CloudMetrics.CLUSTER_REQUEST_PER_SECOND_GAUGE
                .getOrAdd(clusterId);
        requestPerSecondGauge.setLabels(labels);
        MetricRepo.DORIS_METRIC_REGISTER.addMetrics(requestPerSecondGauge);

        GaugeMetricImpl<Double> queryPerSecondGauge = CloudMetrics.CLUSTER_QUERY_PER_SECOND_GAUGE.getOrAdd(clusterId);
        queryPerSecondGauge.setLabels(labels);
        MetricRepo.DORIS_METRIC_REGISTER.addMetrics(queryPerSecondGauge);

        GaugeMetricImpl<Double> queryErrRateGauge = CloudMetrics.CLUSTER_QUERY_ERR_RATE_GAUGE.getOrAdd(clusterId);
        queryErrRateGauge.setLabels(labels);
        MetricRepo.DORIS_METRIC_REGISTER.addMetrics(queryErrRateGauge);

        String key = clusterId + CloudMetrics.CLOUD_CLUSTER_DELIMITER + clusterName;
        CloudMetrics.CLUSTER_QUERY_LATENCY_HISTO.getOrAdd(key);
    }

    public static void increaseClusterRequestAll(String clusterName) {
        if (!MetricRepo.isInit || Config.isNotCloudMode() || Strings.isNullOrEmpty(clusterName)) {
            return;
        }
        String clusterId = ((CloudSystemInfoService) Env.getCurrentSystemInfo())
                .getCloudClusterNameToId().get(clusterName);
        if (Strings.isNullOrEmpty(clusterId)) {
            return;
        }
        LongCounterMetric counter = CloudMetrics.CLUSTER_REQUEST_ALL_COUNTER.getOrAdd(clusterId);
        List<MetricLabel> labels = new ArrayList<>();
        counter.increase(1L);
        labels.add(new MetricLabel("cluster_id", clusterId));
        labels.add(new MetricLabel("cluster_name", clusterName));
        counter.setLabels(labels);
        MetricRepo.DORIS_METRIC_REGISTER.addMetrics(counter);
    }

    public static void increaseClusterQueryAll(String clusterName) {
        if (!MetricRepo.isInit || Config.isNotCloudMode() || Strings.isNullOrEmpty(clusterName)) {
            return;
        }
        String clusterId = ((CloudSystemInfoService) Env.getCurrentSystemInfo())
                .getCloudClusterNameToId().get(clusterName);
        if (Strings.isNullOrEmpty(clusterId)) {
            return;
        }
        LongCounterMetric counter = CloudMetrics.CLUSTER_QUERY_ALL_COUNTER.getOrAdd(clusterId);
        List<MetricLabel> labels = new ArrayList<>();
        counter.increase(1L);
        labels.add(new MetricLabel("cluster_id", clusterId));
        labels.add(new MetricLabel("cluster_name", clusterName));
        counter.setLabels(labels);
        MetricRepo.DORIS_METRIC_REGISTER.addMetrics(counter);
    }

    public static void increaseClusterQueryErr(String clusterName) {
        if (!MetricRepo.isInit || Config.isNotCloudMode() || Strings.isNullOrEmpty(clusterName)) {
            return;
        }
        String clusterId = ((CloudSystemInfoService) Env.getCurrentSystemInfo())
                .getCloudClusterNameToId().get(clusterName);
        if (Strings.isNullOrEmpty(clusterId)) {
            return;
        }
        LongCounterMetric counter = CloudMetrics.CLUSTER_QUERY_ERR_COUNTER.getOrAdd(clusterId);
        List<MetricLabel> labels = new ArrayList<>();
        counter.increase(1L);
        labels.add(new MetricLabel("cluster_id", clusterId));
        labels.add(new MetricLabel("cluster_name", clusterName));
        counter.setLabels(labels);
        MetricRepo.DORIS_METRIC_REGISTER.addMetrics(counter);
    }

    public static void updateClusterRequestPerSecond(String clusterId, double value, List<MetricLabel> labels) {
        if (!MetricRepo.isInit || Config.isNotCloudMode() || Strings.isNullOrEmpty(clusterId)) {
            return;
        }
        GaugeMetricImpl<Double> gauge = CloudMetrics.CLUSTER_REQUEST_PER_SECOND_GAUGE.getOrAdd(clusterId);
        gauge.setValue(value);
        gauge.setLabels(labels);
        MetricRepo.DORIS_METRIC_REGISTER.addMetrics(gauge);
    }

    public static void updateClusterQueryPerSecond(String clusterId, double value, List<MetricLabel> labels) {
        if (!MetricRepo.isInit || Config.isNotCloudMode() || Strings.isNullOrEmpty(clusterId)) {
            return;
        }
        GaugeMetricImpl<Double> gauge = CloudMetrics.CLUSTER_QUERY_PER_SECOND_GAUGE.getOrAdd(clusterId);
        gauge.setValue(value);
        gauge.setLabels(labels);
        MetricRepo.DORIS_METRIC_REGISTER.addMetrics(gauge);
    }

    public static void updateClusterQueryErrRate(String clusterId, double value, List<MetricLabel> labels) {
        if (!MetricRepo.isInit || Config.isNotCloudMode() || Strings.isNullOrEmpty(clusterId)) {
            return;
        }
        GaugeMetricImpl<Double> gauge = CloudMetrics.CLUSTER_QUERY_ERR_RATE_GAUGE.getOrAdd(clusterId);
        gauge.setValue(value);
        gauge.setLabels(labels);
        MetricRepo.DORIS_METRIC_REGISTER.addMetrics(gauge);
    }

    public static void updateClusterBackendAlive(String clusterName, String clusterId, String ipAddress,
            boolean alive) {
        if (!MetricRepo.isInit || Config.isNotCloudMode() || Strings.isNullOrEmpty(clusterName)
                || Strings.isNullOrEmpty(clusterId) || Strings.isNullOrEmpty(ipAddress)) {
            return;
        }
        String key = clusterId + "_" + ipAddress;
        GaugeMetricImpl<Integer> metric = CloudMetrics.CLUSTER_BACKEND_ALIVE.getOrAdd(key);
        metric.setValue(alive ? 1 : 0);
        List<MetricLabel> labels = new ArrayList<>();
        labels.add(new MetricLabel("cluster_id", clusterId));
        labels.add(new MetricLabel("cluster_name", clusterName));
        labels.add(new MetricLabel("address", ipAddress));
        metric.setLabels(labels);
        MetricRepo.DORIS_METRIC_REGISTER.addMetrics(metric);
    }

    public static void updateClusterBackendAliveTotal(String clusterName, String clusterId, int aliveNum) {
        if (!MetricRepo.isInit || Config.isNotCloudMode() || Strings.isNullOrEmpty(clusterName)
                || Strings.isNullOrEmpty(clusterId)) {
            return;
        }
        GaugeMetricImpl<Integer> gauge = CloudMetrics.CLUSTER_BACKEND_ALIVE_TOTAL.getOrAdd(clusterId);
        gauge.setValue(aliveNum);
        List<MetricLabel> labels = new ArrayList<>();
        labels.add(new MetricLabel("cluster_id", clusterId));
        labels.add(new MetricLabel("cluster_name", clusterName));
        gauge.setLabels(labels);
        MetricRepo.DORIS_METRIC_REGISTER.addMetrics(gauge);
    }

    public static void updateClusterQueryLatency(String clusterName, long elapseMs) {
        if (!MetricRepo.isInit || Config.isNotCloudMode() || Strings.isNullOrEmpty(clusterName)) {
            return;
        }
        String clusterId = ((CloudSystemInfoService) Env.getCurrentSystemInfo())
                .getCloudClusterNameToId().get(clusterName);
        if (Strings.isNullOrEmpty(clusterId)) {
            return;
        }
        String key = clusterId + CloudMetrics.CLOUD_CLUSTER_DELIMITER + clusterName;
        CloudMetrics.CLUSTER_QUERY_LATENCY_HISTO.getOrAdd(key).update(elapseMs);
    }
}<|MERGE_RESOLUTION|>--- conflicted
+++ resolved
@@ -139,18 +139,16 @@
     public static LongCounterMetric COUNTER_ROUTINE_LOAD_ROWS;
     public static LongCounterMetric COUNTER_ROUTINE_LOAD_RECEIVED_BYTES;
     public static LongCounterMetric COUNTER_ROUTINE_LOAD_ERROR_ROWS;
-<<<<<<< HEAD
+
     public static GaugeMetric<Long> GAUGE_ROUTINE_LOAD_PROGRESS;
     public static GaugeMetric<Long> GAUGE_ROUTINE_LOAD_LAG;
     public static GaugeMetric<Long> GAUGE_ROUTINE_LOAD_ABORT_TASK_NUM;
-
-=======
     public static LongCounterMetric COUNTER_ROUTINE_LOAD_GET_META_LANTENCY;
     public static LongCounterMetric COUNTER_ROUTINE_LOAD_GET_META_COUNT;
     public static LongCounterMetric COUNTER_ROUTINE_LOAD_GET_META_FAIL_COUNT;
     public static LongCounterMetric COUNTER_ROUTINE_LOAD_TASK_EXECUTE_TIME;
     public static LongCounterMetric COUNTER_ROUTINE_LOAD_TASK_EXECUTE_COUNT;
->>>>>>> 30a10e6e
+
     public static LongCounterMetric COUNTER_HIT_SQL_BLOCK_RULE;
 
     public static AutoMappedMetric<LongCounterMetric> THRIFT_COUNTER_RPC_ALL;
