--- conflicted
+++ resolved
@@ -148,7 +148,6 @@
         jobExecutionConfiguration.setTimerDefinition(timerDefinition);
         String originStmt = getOrigStmt().originStmt;
         String executeSql = parseExecuteSql(originStmt);
-<<<<<<< HEAD
         // create job use label name as its job name
         String jobName = labelName.getLabelName();
         InsertJob job = new InsertJob(jobName,
@@ -160,9 +159,6 @@
                 System.currentTimeMillis(),
                 executeSql);
         //job.checkJobParams();
-=======
-        job.setExecuteSql(executeSql);
->>>>>>> 29d3d5e4
         jobInstance = job;
     }
 
