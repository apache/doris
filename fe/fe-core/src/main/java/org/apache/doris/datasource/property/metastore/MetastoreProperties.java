// Licensed to the Apache Software Foundation (ASF) under one
// or more contributor license agreements.  See the NOTICE file
// distributed with this work for additional information
// regarding copyright ownership.  The ASF licenses this file
// to you under the Apache License, Version 2.0 (the
// "License"); you may not use this file except in compliance
// with the License.  You may obtain a copy of the License at
//
//   http://www.apache.org/licenses/LICENSE-2.0
//
// Unless required by applicable law or agreed to in writing,
// software distributed under the License is distributed on an
// "AS IS" BASIS, WITHOUT WARRANTIES OR CONDITIONS OF ANY
// KIND, either express or implied.  See the License for the
// specific language governing permissions and limitations
// under the License.

package org.apache.doris.datasource.property.metastore;

import org.apache.doris.common.UserException;
import org.apache.doris.datasource.property.ConnectionProperties;

import lombok.Getter;
import org.apache.commons.lang3.StringUtils;

import java.util.Arrays;
import java.util.EnumMap;
import java.util.HashSet;
import java.util.Locale;
import java.util.Map;
import java.util.Optional;
import java.util.Set;

/**
 * MetastoreProperties is the base class for handling configuration of different types of metastores
 * such as Hive Metastore (HMS), AWS Glue, Aliyun DLF, Iceberg REST catalog, Google Dataproc,
 * or file-based metastores (like Hadoop).
 * <p>
 * It uses a simple factory pattern based on a registry to dynamically instantiate the correct
 * subclass according to the provided configuration.
 * <p>
 * Supported metastore types are defined in the {@link Type} enum. Multiple alias names can be mapped to each type.
 */
public class MetastoreProperties extends ConnectionProperties {

    public enum Type {
        HMS("hms"),
        ICEBERG("iceberg"),
        GLUE("glue"),
        DLF("dlf"),
        ICEBERG_REST("rest"),
        ICEBERG("iceberg"),
        DATAPROC("dataproc"),
        FILE_SYSTEM("filesystem", "hadoop"),
        UNKNOWN();

        private final Set<String> aliases;

        Type(String... aliases) {
            this.aliases = new HashSet<>(Arrays.asList(aliases));
        }

        public static Optional<Type> fromString(String input) {
            if (input == null) {
                return Optional.empty();
            }
            String normalized = input.trim().toLowerCase(Locale.ROOT);
            for (Type type : values()) {
                if (type.aliases.contains(normalized)) {
                    return Optional.of(type);
                }
            }
            return Optional.empty();
        }
    }

    @Getter
    protected Type type;

    private static final String METASTORE_TYPE_KEY = "type";

    private static final Map<Type, MetastorePropertiesFactory> FACTORY_MAP = new EnumMap<>(Type.class);

    static {
        //subclasses should be registered here
        register(Type.HMS, new HMSPropertiesFactory());
        register(Type.ICEBERG, new IcebergPropertiesFactory());
<<<<<<< HEAD
        register(Type.ICEBERG_REST, props -> {
            IcebergRestProperties inst = new IcebergRestProperties(props);
            inst.initNormalizeAndCheckProps();
            return inst;
        });
=======
>>>>>>> 42834caf
        register(Type.FILE_SYSTEM, props -> {
            FileMetastoreProperties inst = new FileMetastoreProperties(props);
            inst.initNormalizeAndCheckProps();
            return inst;
        });
    }

    public static void register(Type type, MetastorePropertiesFactory factory) {
        FACTORY_MAP.put(type, factory);
    }

    public static MetastoreProperties create(Map<String, String> props) throws UserException {
        Type type = resolveType(props);
        MetastorePropertiesFactory factory = FACTORY_MAP.get(type);
        if (factory == null) {
            throw new IllegalArgumentException("Unsupported metastore type: " + type);
        }
        return factory.create(props);
    }

    private static Type resolveType(Map<String, String> props) {
        String typeValue = props.get(METASTORE_TYPE_KEY);
        if (StringUtils.isBlank(typeValue)) {
            throw new IllegalArgumentException("Metastore type is required");
        }

        Optional<Type> typeOpt = Type.fromString(typeValue);
        if (typeOpt.isPresent()) {
            return typeOpt.get();
        }
        throw new IllegalArgumentException("Unknown metastore type value '" + typeValue + "'. "
                + "Supported types are: " + Arrays.toString(Type.values()));
    }

    protected MetastoreProperties(Type type, Map<String, String> props) {
        super(props);
        this.type = type;
    }

    protected MetastoreProperties(Map<String, String> props) {
        super(props);
    }
}<|MERGE_RESOLUTION|>--- conflicted
+++ resolved
@@ -48,8 +48,6 @@
         ICEBERG("iceberg"),
         GLUE("glue"),
         DLF("dlf"),
-        ICEBERG_REST("rest"),
-        ICEBERG("iceberg"),
         DATAPROC("dataproc"),
         FILE_SYSTEM("filesystem", "hadoop"),
         UNKNOWN();
@@ -85,14 +83,6 @@
         //subclasses should be registered here
         register(Type.HMS, new HMSPropertiesFactory());
         register(Type.ICEBERG, new IcebergPropertiesFactory());
-<<<<<<< HEAD
-        register(Type.ICEBERG_REST, props -> {
-            IcebergRestProperties inst = new IcebergRestProperties(props);
-            inst.initNormalizeAndCheckProps();
-            return inst;
-        });
-=======
->>>>>>> 42834caf
         register(Type.FILE_SYSTEM, props -> {
             FileMetastoreProperties inst = new FileMetastoreProperties(props);
             inst.initNormalizeAndCheckProps();
