// Licensed to the Apache Software Foundation (ASF) under one
// or more contributor license agreements.  See the NOTICE file
// distributed with this work for additional information
// regarding copyright ownership.  The ASF licenses this file
// to you under the Apache License, Version 2.0 (the
// "License"); you may not use this file except in compliance
// with the License.  You may obtain a copy of the License at
//
//   http://www.apache.org/licenses/LICENSE-2.0
//
// Unless required by applicable law or agreed to in writing,
// software distributed under the License is distributed on an
// "AS IS" BASIS, WITHOUT WARRANTIES OR CONDITIONS OF ANY
// KIND, either express or implied.  See the License for the
// specific language governing permissions and limitations
// under the License.

package org.apache.doris.datasource;

import org.apache.doris.analysis.AlterCatalogNameStmt;
import org.apache.doris.analysis.AlterCatalogPropertyStmt;
import org.apache.doris.analysis.CreateCatalogStmt;
import org.apache.doris.analysis.DropCatalogStmt;
import org.apache.doris.analysis.RefreshCatalogStmt;
import org.apache.doris.analysis.ShowCatalogStmt;
import org.apache.doris.analysis.ShowCreateCatalogStmt;
import org.apache.doris.catalog.DatabaseIf;
import org.apache.doris.catalog.Env;
import org.apache.doris.catalog.Resource;
import org.apache.doris.catalog.Resource.ReferenceType;
import org.apache.doris.catalog.TableIf;
import org.apache.doris.catalog.external.ExternalDatabase;
import org.apache.doris.catalog.external.ExternalTable;
import org.apache.doris.cluster.ClusterNamespace;
import org.apache.doris.common.AnalysisException;
import org.apache.doris.common.CaseSensibility;
import org.apache.doris.common.DdlException;
import org.apache.doris.common.ErrorCode;
import org.apache.doris.common.ErrorReport;
import org.apache.doris.common.PatternMatcher;
import org.apache.doris.common.PatternMatcherWrapper;
import org.apache.doris.common.UserException;
import org.apache.doris.common.io.Text;
import org.apache.doris.common.io.Writable;
import org.apache.doris.common.util.PrintableMap;
import org.apache.doris.mysql.privilege.PrivPredicate;
import org.apache.doris.persist.OperationType;
import org.apache.doris.persist.gson.GsonPostProcessable;
import org.apache.doris.persist.gson.GsonUtils;
import org.apache.doris.qe.ConnectContext;
import org.apache.doris.qe.ShowResultSet;

import com.google.common.base.Strings;
import com.google.common.collect.Lists;
import com.google.common.collect.Maps;
import com.google.gson.annotations.SerializedName;
import org.apache.logging.log4j.LogManager;
import org.apache.logging.log4j.Logger;

import java.io.DataInput;
import java.io.DataOutput;
import java.io.IOException;
import java.util.Arrays;
import java.util.List;
import java.util.Map;
import java.util.TreeMap;
import java.util.concurrent.locks.ReentrantReadWriteLock;
import java.util.function.Function;
import java.util.stream.Collectors;

/**
 * CatalogMgr will load all catalogs at FE startup,
 * and save them in map with name.
 * Note: Catalog in sql syntax will be treated as catalog interface in code level.
 * TODO: Change the package name into catalog.
 */
public class CatalogMgr implements Writable, GsonPostProcessable {
    private static final Logger LOG = LogManager.getLogger(CatalogMgr.class);

    public static final String ACCESS_CONTROLLER_CLASS_PROP = "access_controller.class";
    public static final String ACCESS_CONTROLLER_PROPERTY_PREFIX_PROP = "access_controller.properties.";
    public static final String METADATA_REFRESH_INTERVAL_SEC = "metadata_refresh_interval_sec";
    public static final String CATALOG_TYPE_PROP = "type";

    private static final String YES = "yes";

    private final ReentrantReadWriteLock lock = new ReentrantReadWriteLock(true);

    @SerializedName(value = "idToCatalog")
    private final Map<Long, CatalogIf> idToCatalog = Maps.newConcurrentMap();
    // this map will be regenerated from idToCatalog, so not need to persist.
    private final Map<String, CatalogIf> nameToCatalog = Maps.newConcurrentMap();
    // record last used database of every catalog
    private final Map<String, String> lastDBOfCatalog = Maps.newConcurrentMap();

    // Use a separate instance to facilitate access.
    // internalDataSource still exists in idToCatalog and nameToCatalog
    private InternalCatalog internalCatalog;

    public CatalogMgr() {
        initInternalCatalog();
    }

    public static CatalogMgr read(DataInput in) throws IOException {
        String json = Text.readString(in);
        return GsonUtils.GSON.fromJson(json, CatalogMgr.class);
    }

    private void initInternalCatalog() {
        internalCatalog = new InternalCatalog();
        addCatalog(internalCatalog);
    }

    private void addCatalog(CatalogIf catalog) {
        nameToCatalog.put(catalog.getName(), catalog);
        idToCatalog.put(catalog.getId(), catalog);
        if (!Strings.isNullOrEmpty(catalog.getResource())) {
            Resource resource = Env.getCurrentEnv().getResourceMgr().getResource(catalog.getResource());
            if (resource != null) {
                resource.addReference(catalog.getName(), ReferenceType.CATALOG);
            }
        }
    }

    private CatalogIf removeCatalog(long catalogId) {
        CatalogIf catalog = idToCatalog.remove(catalogId);
        if (catalog != null) {
            catalog.onClose();
            nameToCatalog.remove(catalog.getName());
            lastDBOfCatalog.remove(catalog.getName());
            Env.getCurrentEnv().getExtMetaCacheMgr().removeCache(catalog.getName());
            if (!Strings.isNullOrEmpty(catalog.getResource())) {
                Resource catalogResource = Env.getCurrentEnv().getResourceMgr().getResource(catalog.getResource());
                if (catalogResource != null) {
                    catalogResource.removeReference(catalog.getName(), ReferenceType.CATALOG);
                }
            }
            Env.getCurrentEnv().getQueryStats().clear(catalog.getId());
        }
        return catalog;
    }

    private void unprotectedRefreshCatalog(long catalogId, boolean invalidCache) {
        CatalogIf catalog = idToCatalog.get(catalogId);
        if (catalog != null) {
            String catalogName = catalog.getName();
            if (!catalogName.equals(InternalCatalog.INTERNAL_CATALOG_NAME)) {
                ((ExternalCatalog) catalog).setUninitialized(invalidCache);
            }
        }
    }

    public InternalCatalog getInternalCatalog() {
        return internalCatalog;
    }

    public CatalogIf getCatalog(String name) {
        return nameToCatalog.get(name);
    }

    public CatalogIf getCatalog(long id) {
        return idToCatalog.get(id);
    }

    public CatalogIf getCatalogOrAnalysisException(long id) throws AnalysisException {
        return getCatalogOrException(id,
                catalog -> new AnalysisException(ErrorCode.ERR_UNKNOWN_CATALOG.formatErrorMsg(catalog),
                        ErrorCode.ERR_UNKNOWN_CATALOG));
    }

    public <E extends Exception> CatalogIf getCatalogOrException(long id, Function<Long, E> e) throws E {
        CatalogIf catalog = idToCatalog.get(id);
        if (catalog == null) {
            throw e.apply(id);
        }
        return catalog;
    }

    public <E extends Exception> CatalogIf getCatalogOrException(String name, Function<String, E> e) throws E {
        CatalogIf catalog = nameToCatalog.get(name);
        if (catalog == null) {
            throw e.apply(name);
        }
        return catalog;
    }

    public CatalogIf getCatalogOrAnalysisException(String name) throws AnalysisException {
        return getCatalogOrException(name,
                catalog -> new AnalysisException(ErrorCode.ERR_UNKNOWN_CATALOG.formatErrorMsg(catalog),
                        ErrorCode.ERR_UNKNOWN_CATALOG));
    }

    public void addLastDBOfCatalog(String catalog, String db) {
        lastDBOfCatalog.put(catalog, db);
    }

    public String getLastDB(String catalog) {
        return lastDBOfCatalog.get(catalog);
    }

    public List<Long> getCatalogIds() {
        return Lists.newArrayList(idToCatalog.keySet());
    }

    /**
     * Get db allow return null
     **/
    public DatabaseIf getDbNullable(long dbId) {
        DatabaseIf db = internalCatalog.getDbNullable(dbId);
        if (db != null) {
            return db;
        }
        for (CatalogIf catalog : nameToCatalog.values()) {
            if (catalog == internalCatalog) {
                continue;
            }
            db = catalog.getDbNullable(dbId);
            if (db != null) {
                return db;
            }
        }
        return null;
    }

    public List<Long> getDbIds() {
        List<Long> dbIds = Lists.newArrayList();
        for (CatalogIf catalog : nameToCatalog.values()) {
            dbIds.addAll(catalog.getDbIds());
        }
        return dbIds;
    }

    public List<String> getDbNames() {
        List<String> dbNames = Lists.newArrayList();
        for (CatalogIf catalog : nameToCatalog.values()) {
            dbNames.addAll(catalog.getDbNames());
        }
        return dbNames;
    }

    private void writeLock() {
        lock.writeLock().lock();
    }

    private void writeUnlock() {
        lock.writeLock().unlock();
    }

    private void readLock() {
        lock.readLock().lock();
    }

    private void readUnlock() {
        lock.readLock().unlock();
    }

    /**
     * Create and hold the catalog instance and write the meta log.
     */
    public void createCatalog(CreateCatalogStmt stmt) throws UserException {
        long id = Env.getCurrentEnv().getNextId();
        CatalogIf catalog = CatalogFactory.createFromStmt(id, stmt);
        writeLock();
        try {
            if (nameToCatalog.containsKey(catalog.getName())) {
                if (stmt.isSetIfNotExists()) {
                    LOG.warn("Catalog {} is already exist.", stmt.getCatalogName());
                    return;
                }
                throw new DdlException("Catalog had already exist with name: " + stmt.getCatalogName());
            }
            createCatalogInternal(catalog, false);
            Env.getCurrentEnv().getEditLog().logCatalogLog(OperationType.OP_CREATE_CATALOG, catalog.constructEditLog());
        } finally {
            writeUnlock();
        }
    }

    /**
     * Remove the catalog instance by name and write the meta log.
     */
    public void dropCatalog(DropCatalogStmt stmt) throws UserException {
        writeLock();
        try {
            if (stmt.isSetIfExists() && !nameToCatalog.containsKey(stmt.getCatalogName())) {
                LOG.warn("Non catalog {} is found.", stmt.getCatalogName());
                return;
            }
            CatalogIf catalog = nameToCatalog.get(stmt.getCatalogName());
            if (catalog == null) {
                throw new DdlException("No catalog found with name: " + stmt.getCatalogName());
            }
            CatalogLog log = CatalogFactory.createCatalogLog(catalog.getId(), stmt);
            replayDropCatalog(log);
            Env.getCurrentEnv().getEditLog().logCatalogLog(OperationType.OP_DROP_CATALOG, log);

            lastDBOfCatalog.remove(stmt.getCatalogName());
            Env.getCurrentEnv().getQueryStats().clear(catalog.getId());

        } finally {
            writeUnlock();
        }
    }

    /**
     * Modify the catalog name into a new one and write the meta log.
     */
    public void alterCatalogName(AlterCatalogNameStmt stmt) throws UserException {
        writeLock();
        try {
            CatalogIf catalog = nameToCatalog.get(stmt.getCatalogName());
            if (catalog == null) {
                throw new DdlException("No catalog found with name: " + stmt.getCatalogName());
            }
            if (nameToCatalog.get(stmt.getNewCatalogName()) != null) {
                throw new DdlException("Catalog with name " + stmt.getNewCatalogName() + " already exist");
            }
            CatalogLog log = CatalogFactory.createCatalogLog(catalog.getId(), stmt);
            replayAlterCatalogName(log);
            Env.getCurrentEnv().getEditLog().logCatalogLog(OperationType.OP_ALTER_CATALOG_NAME, log);

            String db = lastDBOfCatalog.get(stmt.getCatalogName());
            if (db != null) {
                lastDBOfCatalog.remove(stmt.getCatalogName());
                lastDBOfCatalog.put(log.getNewCatalogName(), db);
            }
        } finally {
            writeUnlock();
        }
    }

    /**
     * Modify the catalog property and write the meta log.
     */
    public void alterCatalogProps(AlterCatalogPropertyStmt stmt) throws UserException {
        writeLock();
        try {
            CatalogIf catalog = nameToCatalog.get(stmt.getCatalogName());
            Map<String, String> oldProperties = catalog.getProperties();
            if (catalog == null) {
                throw new DdlException("No catalog found with name: " + stmt.getCatalogName());
            }
            if (stmt.getNewProperties().containsKey("type") && !catalog.getType()
                    .equalsIgnoreCase(stmt.getNewProperties().get("type"))) {
                throw new DdlException("Can't modify the type of catalog property with name: " + stmt.getCatalogName());
            }
<<<<<<< HEAD
            CatalogLog log = CatalogFactory.constructorCatalogLog(catalog.getId(), stmt);
            replayAlterCatalogProps(log, oldProperties);
=======
            CatalogLog log = CatalogFactory.createCatalogLog(catalog.getId(), stmt);
            replayAlterCatalogProps(log);
>>>>>>> 839ad878
            Env.getCurrentEnv().getEditLog().logCatalogLog(OperationType.OP_ALTER_CATALOG_PROPS, log);
        } finally {
            writeUnlock();
        }
    }

    /**
     * Get catalog, or null if not exists.
     */
    public CatalogIf getCatalogNullable(String catalogName) {
        return nameToCatalog.get(catalogName);
    }

    /**
     * List all catalog or get the special catalog with a name.
     */
    public ShowResultSet showCatalogs(ShowCatalogStmt showStmt) throws AnalysisException {
        return showCatalogs(showStmt, InternalCatalog.INTERNAL_CATALOG_NAME);
    }

    public ShowResultSet showCatalogs(ShowCatalogStmt showStmt, String currentCtlg) throws AnalysisException {
        List<List<String>> rows = Lists.newArrayList();
        readLock();
        try {
            if (showStmt.getCatalogName() == null) {
                PatternMatcher matcher = null;
                if (showStmt.getPattern() != null) {
                    matcher = PatternMatcherWrapper.createMysqlPattern(showStmt.getPattern(),
                            CaseSensibility.CATALOG.getCaseSensibility());
                }

                for (CatalogIf catalog : nameToCatalog.values()) {
                    if (Env.getCurrentEnv().getAccessManager()
                            .checkCtlPriv(ConnectContext.get(), catalog.getName(), PrivPredicate.SHOW)) {
                        String name = catalog.getName();
                        // Filter catalog name
                        if (matcher != null && !matcher.match(name)) {
                            continue;
                        }
                        List<String> row = Lists.newArrayList();
                        row.add(String.valueOf(catalog.getId()));
                        row.add(name);
                        row.add(catalog.getType());
                        if (currentCtlg != null && name.equals(currentCtlg)) {
                            row.add(YES);
                        } else {
                            row.add("");
                        }
                        Map<String, String> props = catalog.getProperties();
                        String createTime = props.getOrDefault(CreateCatalogStmt.CREATE_TIME_PROP, "UNRECORDED");
                        row.add(createTime);
                        row.add(catalog.getComment());
                        rows.add(row);
                    }

                    // sort by catalog name
                    rows.sort((x, y) -> {
                        return x.get(1).compareTo(y.get(1));
                    });
                }
            } else {
                if (!nameToCatalog.containsKey(showStmt.getCatalogName())) {
                    throw new AnalysisException("No catalog found with name: " + showStmt.getCatalogName());
                }
                CatalogIf<DatabaseIf> catalog = nameToCatalog.get(showStmt.getCatalogName());
                if (!Env.getCurrentEnv().getAccessManager()
                        .checkCtlPriv(ConnectContext.get(), catalog.getName(), PrivPredicate.SHOW)) {
                    ErrorReport.reportAnalysisException(ErrorCode.ERR_CATALOG_ACCESS_DENIED,
                            ConnectContext.get().getQualifiedUser(), catalog.getName());
                }
                if (!Strings.isNullOrEmpty(catalog.getResource())) {
                    rows.add(Arrays.asList("resource", catalog.getResource()));
                }
                // use tree map to maintain display order, making it easier to view properties
                Map<String, String> sortedMap = new TreeMap<>(catalog.getProperties()).descendingMap();
                for (Map.Entry<String, String> elem : sortedMap.entrySet()) {
                    if (PrintableMap.HIDDEN_KEY.contains(elem.getKey())) {
                        continue;
                    }
                    if (PrintableMap.SENSITIVE_KEY.contains(elem.getKey())) {
                        rows.add(Arrays.asList(elem.getKey(), PrintableMap.PASSWORD_MASK));
                    } else {
                        rows.add(Arrays.asList(elem.getKey(), elem.getValue()));
                    }
                }
            }
        } finally {
            readUnlock();
        }

        return new ShowResultSet(showStmt.getMetaData(), rows);
    }

    public ShowResultSet showCreateCatalog(ShowCreateCatalogStmt showStmt) throws AnalysisException {
        List<List<String>> rows = Lists.newArrayList();
        readLock();
        try {
            CatalogIf catalog = nameToCatalog.get(showStmt.getCatalog());
            if (catalog == null) {
                throw new AnalysisException("No catalog found with name " + showStmt.getCatalog());
            }
            StringBuilder sb = new StringBuilder();
            sb.append("\nCREATE CATALOG `").append(ClusterNamespace.getNameFromFullName(showStmt.getCatalog()))
                    .append("`");
            if (!Strings.isNullOrEmpty(catalog.getComment())) {
                sb.append("\nCOMMENT \"").append(catalog.getComment()).append("\"\n");
            }
            if (catalog.getProperties().size() > 0) {
                sb.append(" PROPERTIES (\n");
                sb.append(new PrintableMap<>(catalog.getProperties(), "=", true, true, true, true));
                sb.append("\n);");
            }

            rows.add(Lists.newArrayList(ClusterNamespace.getNameFromFullName(showStmt.getCatalog()), sb.toString()));
        } finally {
            readUnlock();
        }

        return new ShowResultSet(showStmt.getMetaData(), rows);
    }

    /**
     * Refresh the catalog meta and write the meta log.
     */
    public void refreshCatalog(RefreshCatalogStmt stmt) throws UserException {
        CatalogIf catalog = nameToCatalog.get(stmt.getCatalogName());
        if (catalog == null) {
            throw new DdlException("No catalog found with name: " + stmt.getCatalogName());
        }
        CatalogLog log = CatalogFactory.createCatalogLog(catalog.getId(), stmt);
        refreshCatalog(log);
    }

    public void refreshCatalog(CatalogLog log) {
        writeLock();
        try {
            replayRefreshCatalog(log);
            Env.getCurrentEnv().getEditLog().logCatalogLog(OperationType.OP_REFRESH_CATALOG, log);
        } finally {
            writeUnlock();
        }
    }

    /**
     * Reply for create catalog event.
     */
    public void replayCreateCatalog(CatalogLog log) throws DdlException {
        CatalogIf catalog = CatalogFactory.createFromLog(log);
        createCatalogInternal(catalog, true);
    }

    private void createCatalogInternal(CatalogIf catalog, boolean isReplay) throws DdlException {
        writeLock();
        try {
            if (!isReplay && catalog instanceof ExternalCatalog) {
                ((ExternalCatalog) catalog).checkProperties();
            }
            Map<String, String> props = catalog.getProperties();
            if (props.containsKey(METADATA_REFRESH_INTERVAL_SEC)) {
                // need refresh
                long catalogId = catalog.getId();
                Integer metadataRefreshIntervalSec = Integer.valueOf(props.get(METADATA_REFRESH_INTERVAL_SEC));
                Integer[] sec = {metadataRefreshIntervalSec, metadataRefreshIntervalSec};
                Env.getCurrentEnv().getRefreshManager().addToRefreshMap(catalogId, sec);
            }
            addCatalog(catalog);
        } finally {
            writeUnlock();
        }
    }

    /**
     * Reply for drop catalog event.
     */
    public void replayDropCatalog(CatalogLog log) {
        writeLock();
        try {
            removeCatalog(log.getCatalogId());
        } finally {
            writeUnlock();
        }
    }

    /**
     * Reply for refresh catalog event.
     */
    public void replayRefreshCatalog(CatalogLog log) {
        writeLock();
        try {
            unprotectedRefreshCatalog(log.getCatalogId(), log.isInvalidCache());
        } finally {
            writeUnlock();
        }
    }

    /**
     * Reply for alter catalog name event.
     */
    public void replayAlterCatalogName(CatalogLog log) {
        writeLock();
        try {
            CatalogIf catalog = removeCatalog(log.getCatalogId());
            catalog.modifyCatalogName(log.getNewCatalogName());
            addCatalog(catalog);
        } finally {
            writeUnlock();
        }
    }

    public List<CatalogIf> listCatalogs() {
        return nameToCatalog.values().stream().collect(Collectors.toList());
    }

    /**
     * Reply for alter catalog props event.
     */
    public void replayAlterCatalogProps(CatalogLog log, Map<String, String> oldProperties) throws DdlException {
        writeLock();
        try {
            CatalogIf catalog = idToCatalog.get(log.getCatalogId());
            if (catalog instanceof ExternalCatalog) {
                Map<String, String> newProps = log.getNewProps();
                ((ExternalCatalog) catalog).tryModifyCatalogProps(newProps);
                try {
                    ((ExternalCatalog) catalog).checkProperties();
                } catch (DdlException ddlException) {
                    if (oldProperties != null) {
                        ((ExternalCatalog) catalog).rollBackCatalogProps(oldProperties);
                    }
                    throw ddlException;
                }
                if (newProps.containsKey(METADATA_REFRESH_INTERVAL_SEC)) {
                    long catalogId = catalog.getId();
                    Integer metadataRefreshIntervalSec = Integer.valueOf(newProps.get(METADATA_REFRESH_INTERVAL_SEC));
                    Integer[] sec = {metadataRefreshIntervalSec, metadataRefreshIntervalSec};
                    Env.getCurrentEnv().getRefreshManager().addToRefreshMap(catalogId, sec);
                }
            }
            catalog.modifyCatalogProps(log.getNewProps());
        } finally {
            writeUnlock();
        }
    }

    // init catalog and init db can happen at any time,
    // even after catalog or db is dropped.
    // Because it may already hold the catalog or db object before they are being dropped.
    // So just skip the edit log if object does not exist.
    public void replayInitCatalog(InitCatalogLog log) {
        ExternalCatalog catalog = (ExternalCatalog) idToCatalog.get(log.getCatalogId());
        if (catalog == null) {
            return;
        }
        catalog.replayInitCatalog(log);
    }

    public void replayInitExternalDb(InitDatabaseLog log) {
        ExternalCatalog catalog = (ExternalCatalog) idToCatalog.get(log.getCatalogId());
        if (catalog == null) {
            return;
        }
        ExternalDatabase db = catalog.getDbForReplay(log.getDbId());
        if (db == null) {
            return;
        }
        db.replayInitDb(log, catalog);
    }

    public void replayRefreshExternalDb(ExternalObjectLog log) {
        writeLock();
        try {
            ExternalCatalog catalog = (ExternalCatalog) idToCatalog.get(log.getCatalogId());
            ExternalDatabase db = catalog.getDbForReplay(log.getDbId());
            db.setUnInitialized(log.isInvalidCache());
        } finally {
            writeUnlock();
        }
    }

    public void refreshExternalTable(String dbName, String tableName, String catalogName, boolean ignoreIfNotExists)
            throws DdlException {
        CatalogIf catalog = nameToCatalog.get(catalogName);
        if (catalog == null) {
            throw new DdlException("No catalog found with name: " + catalogName);
        }
        if (!(catalog instanceof ExternalCatalog)) {
            throw new DdlException("Only support refresh ExternalCatalog Tables");
        }
        DatabaseIf db = catalog.getDbNullable(dbName);
        if (db == null) {
            if (!ignoreIfNotExists) {
                throw new DdlException("Database " + dbName + " does not exist in catalog " + catalog.getName());
            }
            return;
        }

        TableIf table = db.getTableNullable(tableName);
        if (table == null) {
            if (!ignoreIfNotExists) {
                throw new DdlException("Table " + tableName + " does not exist in db " + dbName);
            }
            return;
        }
        if (table instanceof ExternalTable) {
            ((ExternalTable) table).unsetObjectCreated();
        }
        Env.getCurrentEnv().getExtMetaCacheMgr().invalidateTableCache(catalog.getId(), dbName, tableName);
        ExternalObjectLog log = new ExternalObjectLog();
        log.setCatalogId(catalog.getId());
        log.setDbId(db.getId());
        log.setTableId(table.getId());
        Env.getCurrentEnv().getEditLog().logRefreshExternalTable(log);
    }

    public void replayRefreshExternalTable(ExternalObjectLog log) {
        ExternalCatalog catalog = (ExternalCatalog) idToCatalog.get(log.getCatalogId());
        if (catalog == null) {
            LOG.warn("No catalog found with id:[{}], it may have been dropped.", log.getCatalogId());
            return;
        }
        ExternalDatabase db = catalog.getDbForReplay(log.getDbId());
        if (db == null) {
            LOG.warn("No db found with id:[{}], it may have been dropped.", log.getDbId());
            return;
        }
        ExternalTable table = db.getTableForReplay(log.getTableId());
        if (table == null) {
            LOG.warn("No table found with id:[{}], it may have been dropped.", log.getTableId());
            return;
        }
        table.unsetObjectCreated();
        Env.getCurrentEnv().getExtMetaCacheMgr()
                .invalidateTableCache(catalog.getId(), db.getFullName(), table.getName());
    }

    public void dropExternalTable(String dbName, String tableName, String catalogName, boolean ignoreIfExists)
            throws DdlException {
        CatalogIf catalog = nameToCatalog.get(catalogName);
        if (catalog == null) {
            throw new DdlException("No catalog found with name: " + catalogName);
        }
        if (!(catalog instanceof ExternalCatalog)) {
            throw new DdlException("Only support drop ExternalCatalog Tables");
        }
        DatabaseIf db = catalog.getDbNullable(dbName);
        if (db == null) {
            if (!ignoreIfExists) {
                throw new DdlException("Database " + dbName + " does not exist in catalog " + catalog.getName());
            }
            return;
        }

        TableIf table = db.getTableNullable(tableName);
        if (table == null) {
            if (!ignoreIfExists) {
                throw new DdlException("Table " + tableName + " does not exist in db " + dbName);
            }
            return;
        }
        ExternalObjectLog log = new ExternalObjectLog();
        log.setCatalogId(catalog.getId());
        log.setDbId(db.getId());
        log.setTableId(table.getId());
        replayDropExternalTable(log);
        Env.getCurrentEnv().getEditLog().logDropExternalTable(log);
    }

    public void replayDropExternalTable(ExternalObjectLog log) {
        LOG.debug("ReplayDropExternalTable,catalogId:[{}],dbId:[{}],tableId:[{}]", log.getCatalogId(), log.getDbId(),
                log.getTableId());
        ExternalCatalog catalog = (ExternalCatalog) idToCatalog.get(log.getCatalogId());
        if (catalog == null) {
            LOG.warn("No catalog found with id:[{}], it may have been dropped.", log.getCatalogId());
            return;
        }
        ExternalDatabase db = catalog.getDbForReplay(log.getDbId());
        if (db == null) {
            LOG.warn("No db found with id:[{}], it may have been dropped.", log.getDbId());
            return;
        }
        ExternalTable table = db.getTableForReplay(log.getTableId());
        if (table == null) {
            LOG.warn("No table found with id:[{}], it may have been dropped.", log.getTableId());
            return;
        }
        db.writeLock();
        try {
            db.dropTable(table.getName());
        } finally {
            db.writeUnlock();
        }

        Env.getCurrentEnv().getExtMetaCacheMgr()
                .invalidateTableCache(catalog.getId(), db.getFullName(), table.getName());
    }

    public boolean externalTableExistInLocal(String dbName, String tableName, String catalogName) throws DdlException {
        CatalogIf catalog = nameToCatalog.get(catalogName);
        if (catalog == null) {
            throw new DdlException("No catalog found with name: " + catalogName);
        }
        if (!(catalog instanceof ExternalCatalog)) {
            throw new DdlException("Only support ExternalCatalog Tables");
        }
        return ((ExternalCatalog) catalog).tableExistInLocal(dbName, tableName);
    }

    public void createExternalTableFromEvent(String dbName, String tableName, String catalogName,
            boolean ignoreIfExists)
            throws DdlException {
        CatalogIf catalog = nameToCatalog.get(catalogName);
        if (catalog == null) {
            throw new DdlException("No catalog found with name: " + catalogName);
        }
        if (!(catalog instanceof ExternalCatalog)) {
            throw new DdlException("Only support create ExternalCatalog Tables");
        }
        DatabaseIf db = catalog.getDbNullable(dbName);
        if (db == null) {
            if (!ignoreIfExists) {
                throw new DdlException("Database " + dbName + " does not exist in catalog " + catalog.getName());
            }
            return;
        }

        TableIf table = db.getTableNullable(tableName);
        if (table != null) {
            if (!ignoreIfExists) {
                throw new DdlException("Table " + tableName + " has exist in db " + dbName);
            }
            return;
        }
        ExternalObjectLog log = new ExternalObjectLog();
        log.setCatalogId(catalog.getId());
        log.setDbId(db.getId());
        log.setTableName(tableName);
        log.setTableId(Env.getCurrentEnv().getNextId());
        replayCreateExternalTableFromEvent(log);
        Env.getCurrentEnv().getEditLog().logCreateExternalTable(log);
    }

    public void replayCreateExternalTableFromEvent(ExternalObjectLog log) {
        LOG.debug("ReplayCreateExternalTable,catalogId:[{}],dbId:[{}],tableId:[{}],tableName:[{}]", log.getCatalogId(),
                log.getDbId(), log.getTableId(), log.getTableName());
        ExternalCatalog catalog = (ExternalCatalog) idToCatalog.get(log.getCatalogId());
        if (catalog == null) {
            LOG.warn("No catalog found with id:[{}], it may have been dropped.", log.getCatalogId());
            return;
        }
        ExternalDatabase db = catalog.getDbForReplay(log.getDbId());
        if (db == null) {
            LOG.warn("No db found with id:[{}], it may have been dropped.", log.getDbId());
            return;
        }
        db.writeLock();
        try {
            db.replayCreateTableFromEvent(log.getTableName(), log.getTableId());
        } finally {
            db.writeUnlock();
        }
    }

    public void dropExternalDatabase(String dbName, String catalogName, boolean ignoreIfNotExists) throws DdlException {
        CatalogIf catalog = nameToCatalog.get(catalogName);
        if (catalog == null) {
            throw new DdlException("No catalog found with name: " + catalogName);
        }
        if (!(catalog instanceof ExternalCatalog)) {
            throw new DdlException("Only support drop ExternalCatalog databases");
        }
        DatabaseIf db = catalog.getDbNullable(dbName);
        if (db == null) {
            if (!ignoreIfNotExists) {
                throw new DdlException("Database " + dbName + " does not exist in catalog " + catalog.getName());
            }
            return;
        }

        ExternalObjectLog log = new ExternalObjectLog();
        log.setCatalogId(catalog.getId());
        log.setDbId(db.getId());
        log.setInvalidCache(true);
        replayDropExternalDatabase(log);
        Env.getCurrentEnv().getEditLog().logDropExternalDatabase(log);
    }

    public void replayDropExternalDatabase(ExternalObjectLog log) {
        writeLock();
        try {
            LOG.debug("ReplayDropExternalTable,catalogId:[{}],dbId:[{}],tableId:[{}]", log.getCatalogId(),
                    log.getDbId(), log.getTableId());
            ExternalCatalog catalog = (ExternalCatalog) idToCatalog.get(log.getCatalogId());
            if (catalog == null) {
                LOG.warn("No catalog found with id:[{}], it may have been dropped.", log.getCatalogId());
                return;
            }
            ExternalDatabase db = catalog.getDbForReplay(log.getDbId());
            if (db == null) {
                LOG.warn("No db found with id:[{}], it may have been dropped.", log.getDbId());
                return;
            }
            catalog.dropDatabase(db.getFullName());
            Env.getCurrentEnv().getExtMetaCacheMgr().invalidateDbCache(catalog.getId(), db.getFullName());
        } finally {
            writeUnlock();
        }
    }

    public void createExternalDatabase(String dbName, String catalogName, boolean ignoreIfExists) throws DdlException {
        CatalogIf catalog = nameToCatalog.get(catalogName);
        if (catalog == null) {
            throw new DdlException("No catalog found with name: " + catalogName);
        }
        if (!(catalog instanceof ExternalCatalog)) {
            throw new DdlException("Only support create ExternalCatalog databases");
        }
        DatabaseIf db = catalog.getDbNullable(dbName);
        if (db != null) {
            if (!ignoreIfExists) {
                throw new DdlException("Database " + dbName + " has exist in catalog " + catalog.getName());
            }
            return;
        }

        ExternalObjectLog log = new ExternalObjectLog();
        log.setCatalogId(catalog.getId());
        log.setDbId(Env.getCurrentEnv().getNextId());
        log.setDbName(dbName);
        replayCreateExternalDatabase(log);
        Env.getCurrentEnv().getEditLog().logCreateExternalDatabase(log);
    }

    public void replayCreateExternalDatabase(ExternalObjectLog log) {
        writeLock();
        try {
            LOG.debug("ReplayCreateExternalDatabase,catalogId:[{}],dbId:[{}],dbName:[{}]", log.getCatalogId(),
                    log.getDbId(), log.getDbName());
            ExternalCatalog catalog = (ExternalCatalog) idToCatalog.get(log.getCatalogId());
            if (catalog == null) {
                LOG.warn("No catalog found with id:[{}], it may have been dropped.", log.getCatalogId());
                return;
            }
            catalog.createDatabase(log.getDbId(), log.getDbName());
        } finally {
            writeUnlock();
        }
    }

    public void addExternalPartitions(String catalogName, String dbName, String tableName, List<String> partitionNames,
                                      boolean ignoreIfNotExists)
            throws DdlException {
        CatalogIf catalog = nameToCatalog.get(catalogName);
        if (catalog == null) {
            throw new DdlException("No catalog found with name: " + catalogName);
        }
        if (!(catalog instanceof ExternalCatalog)) {
            throw new DdlException("Only support ExternalCatalog");
        }
        DatabaseIf db = catalog.getDbNullable(dbName);
        if (db == null) {
            if (!ignoreIfNotExists) {
                throw new DdlException("Database " + dbName + " does not exist in catalog " + catalog.getName());
            }
            return;
        }

        TableIf table = db.getTableNullable(tableName);
        if (table == null) {
            if (!ignoreIfNotExists) {
                throw new DdlException("Table " + tableName + " does not exist in db " + dbName);
            }
            return;
        }

        Env.getCurrentEnv().getExtMetaCacheMgr().addPartitionsCache(catalog.getId(),
                (ExternalTable) table, partitionNames);
        ExternalObjectLog log = new ExternalObjectLog();
        log.setCatalogId(catalog.getId());
        log.setDbId(db.getId());
        log.setTableId(table.getId());
        log.setPartitionNames(partitionNames);
        Env.getCurrentEnv().getEditLog().logAddExternalPartitions(log);
    }

    public void replayAddExternalPartitions(ExternalObjectLog log) {
        LOG.debug("ReplayAddExternalPartitions,catalogId:[{}],dbId:[{}],tableId:[{}]", log.getCatalogId(),
                log.getDbId(), log.getTableId());
        ExternalCatalog catalog = (ExternalCatalog) idToCatalog.get(log.getCatalogId());
        if (catalog == null) {
            LOG.warn("No catalog found with id:[{}], it may have been dropped.", log.getCatalogId());
            return;
        }
        ExternalDatabase db = catalog.getDbForReplay(log.getDbId());
        if (db == null) {
            LOG.warn("No db found with id:[{}], it may have been dropped.", log.getDbId());
            return;
        }
        ExternalTable table = db.getTableForReplay(log.getTableId());
        if (table == null) {
            LOG.warn("No table found with id:[{}], it may have been dropped.", log.getTableId());
            return;
        }
        try {
            Env.getCurrentEnv().getExtMetaCacheMgr()
                .addPartitionsCache(catalog.getId(), table, log.getPartitionNames());
        } catch (HMSClientException e) {
            LOG.warn("Network problem occurs or hms table has been deleted, fallback to invalidate table cache", e);
            Env.getCurrentEnv().getExtMetaCacheMgr().invalidateTableCache(catalog.getId(),
                    db.getFullName(), table.getName());
        }
    }

    public void dropExternalPartitions(String catalogName, String dbName, String tableName, List<String> partitionNames,
                                       boolean ignoreIfNotExists)
            throws DdlException {
        CatalogIf catalog = nameToCatalog.get(catalogName);
        if (catalog == null) {
            throw new DdlException("No catalog found with name: " + catalogName);
        }
        if (!(catalog instanceof ExternalCatalog)) {
            throw new DdlException("Only support ExternalCatalog");
        }
        DatabaseIf db = catalog.getDbNullable(dbName);
        if (db == null) {
            if (!ignoreIfNotExists) {
                throw new DdlException("Database " + dbName + " does not exist in catalog " + catalog.getName());
            }
            return;
        }

        TableIf table = db.getTableNullable(tableName);
        if (table == null) {
            if (!ignoreIfNotExists) {
                throw new DdlException("Table " + tableName + " does not exist in db " + dbName);
            }
            return;
        }

        ExternalObjectLog log = new ExternalObjectLog();
        log.setCatalogId(catalog.getId());
        log.setDbId(db.getId());
        log.setTableId(table.getId());
        log.setPartitionNames(partitionNames);
        replayDropExternalPartitions(log);
        Env.getCurrentEnv().getEditLog().logDropExternalPartitions(log);
    }

    public void replayDropExternalPartitions(ExternalObjectLog log) {
        LOG.debug("ReplayDropExternalPartitions,catalogId:[{}],dbId:[{}],tableId:[{}]", log.getCatalogId(),
                log.getDbId(), log.getTableId());
        ExternalCatalog catalog = (ExternalCatalog) idToCatalog.get(log.getCatalogId());
        if (catalog == null) {
            LOG.warn("No catalog found with id:[{}], it may have been dropped.", log.getCatalogId());
            return;
        }
        ExternalDatabase db = catalog.getDbForReplay(log.getDbId());
        if (db == null) {
            LOG.warn("No db found with id:[{}], it may have been dropped.", log.getDbId());
            return;
        }
        ExternalTable table = db.getTableForReplay(log.getTableId());
        if (table == null) {
            LOG.warn("No table found with id:[{}], it may have been dropped.", log.getTableId());
            return;
        }
        Env.getCurrentEnv().getExtMetaCacheMgr()
                .dropPartitionsCache(catalog.getId(), table, log.getPartitionNames());
    }

    public void refreshExternalPartitions(String catalogName, String dbName, String tableName,
            List<String> partitionNames, boolean ignoreIfNotExists)
            throws DdlException {
        CatalogIf catalog = nameToCatalog.get(catalogName);
        if (catalog == null) {
            if (!ignoreIfNotExists) {
                throw new DdlException("No catalog found with name: " + catalogName);
            }
            return;
        }
        if (!(catalog instanceof ExternalCatalog)) {
            throw new DdlException("Only support ExternalCatalog");
        }
        DatabaseIf db = catalog.getDbNullable(dbName);
        if (db == null) {
            if (!ignoreIfNotExists) {
                throw new DdlException("Database " + dbName + " does not exist in catalog " + catalog.getName());
            }
            return;
        }

        TableIf table = db.getTableNullable(tableName);
        if (table == null) {
            if (!ignoreIfNotExists) {
                throw new DdlException("Table " + tableName + " does not exist in db " + dbName);
            }
            return;
        }

        ExternalObjectLog log = new ExternalObjectLog();
        log.setCatalogId(catalog.getId());
        log.setDbId(db.getId());
        log.setTableId(table.getId());
        log.setPartitionNames(partitionNames);
        replayRefreshExternalPartitions(log);
        Env.getCurrentEnv().getEditLog().logInvalidateExternalPartitions(log);
    }

    public void replayRefreshExternalPartitions(ExternalObjectLog log) {
        LOG.debug("replayRefreshExternalPartitions,catalogId:[{}],dbId:[{}],tableId:[{}]", log.getCatalogId(),
                log.getDbId(), log.getTableId());
        ExternalCatalog catalog = (ExternalCatalog) idToCatalog.get(log.getCatalogId());
        if (catalog == null) {
            LOG.warn("No catalog found with id:[{}], it may have been dropped.", log.getCatalogId());
            return;
        }
        ExternalDatabase db = catalog.getDbForReplay(log.getDbId());
        if (db == null) {
            LOG.warn("No db found with id:[{}], it may have been dropped.", log.getDbId());
            return;
        }
        ExternalTable table = db.getTableForReplay(log.getTableId());
        if (table == null) {
            LOG.warn("No table found with id:[{}], it may have been dropped.", log.getTableId());
            return;
        }
        Env.getCurrentEnv().getExtMetaCacheMgr()
                .invalidatePartitionsCache(catalog.getId(), db.getFullName(), table.getName(),
                        log.getPartitionNames());
    }

    public void registerCatalogRefreshListener(Env env) {
        for (CatalogIf catalog : idToCatalog.values()) {
            Map<String, String> properties = catalog.getProperties();
            if (properties.containsKey(METADATA_REFRESH_INTERVAL_SEC)) {
                Integer metadataRefreshIntervalSec = Integer.valueOf(properties.get(METADATA_REFRESH_INTERVAL_SEC));
                Integer[] sec = {metadataRefreshIntervalSec, metadataRefreshIntervalSec};
                env.getRefreshManager().addToRefreshMap(catalog.getId(), sec);
            }
        }
    }

    @Override
    public void write(DataOutput out) throws IOException {
        String json = GsonUtils.GSON.toJson(this);
        Text.writeString(out, json);
    }

    @Override
    public void gsonPostProcess() throws IOException {
        for (CatalogIf catalog : idToCatalog.values()) {
            nameToCatalog.put(catalog.getName(), catalog);
            // ATTN: can not call catalog.getProperties() here, because ResourceMgr is not replayed yet.
        }
        internalCatalog = (InternalCatalog) idToCatalog.get(InternalCatalog.INTERNAL_CATALOG_ID);
    }

    public Map<Long, CatalogIf> getIdToCatalog() {
        return idToCatalog;
    }
}
<|MERGE_RESOLUTION|>--- conflicted
+++ resolved
@@ -344,13 +344,8 @@
                     .equalsIgnoreCase(stmt.getNewProperties().get("type"))) {
                 throw new DdlException("Can't modify the type of catalog property with name: " + stmt.getCatalogName());
             }
-<<<<<<< HEAD
             CatalogLog log = CatalogFactory.constructorCatalogLog(catalog.getId(), stmt);
             replayAlterCatalogProps(log, oldProperties);
-=======
-            CatalogLog log = CatalogFactory.createCatalogLog(catalog.getId(), stmt);
-            replayAlterCatalogProps(log);
->>>>>>> 839ad878
             Env.getCurrentEnv().getEditLog().logCatalogLog(OperationType.OP_ALTER_CATALOG_PROPS, log);
         } finally {
             writeUnlock();
@@ -424,9 +419,7 @@
                 if (!Strings.isNullOrEmpty(catalog.getResource())) {
                     rows.add(Arrays.asList("resource", catalog.getResource()));
                 }
-                // use tree map to maintain display order, making it easier to view properties
-                Map<String, String> sortedMap = new TreeMap<>(catalog.getProperties()).descendingMap();
-                for (Map.Entry<String, String> elem : sortedMap.entrySet()) {
+                for (Map.Entry<String, String> elem : catalog.getProperties().entrySet()) {
                     if (PrintableMap.HIDDEN_KEY.contains(elem.getKey())) {
                         continue;
                     }
@@ -455,7 +448,7 @@
             StringBuilder sb = new StringBuilder();
             sb.append("\nCREATE CATALOG `").append(ClusterNamespace.getNameFromFullName(showStmt.getCatalog()))
                     .append("`");
-            if (!Strings.isNullOrEmpty(catalog.getComment())) {
+            if (!com.google.common.base.Strings.isNullOrEmpty(catalog.getComment())) {
                 sb.append("\nCOMMENT \"").append(catalog.getComment()).append("\"\n");
             }
             if (catalog.getProperties().size() > 0) {
@@ -480,7 +473,7 @@
         if (catalog == null) {
             throw new DdlException("No catalog found with name: " + stmt.getCatalogName());
         }
-        CatalogLog log = CatalogFactory.createCatalogLog(catalog.getId(), stmt);
+        CatalogLog log = CatalogFactory.constructorCatalogLog(catalog.getId(), stmt);
         refreshCatalog(log);
     }
 
@@ -497,26 +490,23 @@
     /**
      * Reply for create catalog event.
      */
-    public void replayCreateCatalog(CatalogLog log) throws DdlException {
-        CatalogIf catalog = CatalogFactory.createFromLog(log);
-        createCatalogInternal(catalog, true);
-    }
-
-    private void createCatalogInternal(CatalogIf catalog, boolean isReplay) throws DdlException {
-        writeLock();
-        try {
+    public CatalogIf replayCreateCatalog(CatalogLog log, boolean isReplay) throws DdlException {
+        writeLock();
+        try {
+            CatalogIf catalog = CatalogFactory.constructorFromLog(log);
             if (!isReplay && catalog instanceof ExternalCatalog) {
                 ((ExternalCatalog) catalog).checkProperties();
             }
-            Map<String, String> props = catalog.getProperties();
+            Map<String, String> props = log.getProps();
             if (props.containsKey(METADATA_REFRESH_INTERVAL_SEC)) {
                 // need refresh
-                long catalogId = catalog.getId();
+                long catalogId = log.getCatalogId();
                 Integer metadataRefreshIntervalSec = Integer.valueOf(props.get(METADATA_REFRESH_INTERVAL_SEC));
                 Integer[] sec = {metadataRefreshIntervalSec, metadataRefreshIntervalSec};
                 Env.getCurrentEnv().getRefreshManager().addToRefreshMap(catalogId, sec);
             }
             addCatalog(catalog);
+            return catalog;
         } finally {
             writeUnlock();
         }
@@ -758,8 +748,7 @@
         return ((ExternalCatalog) catalog).tableExistInLocal(dbName, tableName);
     }
 
-    public void createExternalTableFromEvent(String dbName, String tableName, String catalogName,
-            boolean ignoreIfExists)
+    public void createExternalTable(String dbName, String tableName, String catalogName, boolean ignoreIfExists)
             throws DdlException {
         CatalogIf catalog = nameToCatalog.get(catalogName);
         if (catalog == null) {
@@ -788,11 +777,11 @@
         log.setDbId(db.getId());
         log.setTableName(tableName);
         log.setTableId(Env.getCurrentEnv().getNextId());
-        replayCreateExternalTableFromEvent(log);
+        replayCreateExternalTable(log);
         Env.getCurrentEnv().getEditLog().logCreateExternalTable(log);
     }
 
-    public void replayCreateExternalTableFromEvent(ExternalObjectLog log) {
+    public void replayCreateExternalTable(ExternalObjectLog log) {
         LOG.debug("ReplayCreateExternalTable,catalogId:[{}],dbId:[{}],tableId:[{}],tableName:[{}]", log.getCatalogId(),
                 log.getDbId(), log.getTableId(), log.getTableName());
         ExternalCatalog catalog = (ExternalCatalog) idToCatalog.get(log.getCatalogId());
@@ -807,7 +796,7 @@
         }
         db.writeLock();
         try {
-            db.replayCreateTableFromEvent(log.getTableName(), log.getTableId());
+            db.createTable(log.getTableName(), log.getTableId());
         } finally {
             db.writeUnlock();
         }
