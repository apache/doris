// Licensed to the Apache Software Foundation (ASF) under one
// or more contributor license agreements.  See the NOTICE file
// distributed with this work for additional information
// regarding copyright ownership.  The ASF licenses this file
// to you under the Apache License, Version 2.0 (the
// "License"); you may not use this file except in compliance
// with the License.  You may obtain a copy of the License at
//
//   http://www.apache.org/licenses/LICENSE-2.0
//
// Unless required by applicable law or agreed to in writing,
// software distributed under the License is distributed on an
// "AS IS" BASIS, WITHOUT WARRANTIES OR CONDITIONS OF ANY
// KIND, either express or implied.  See the License for the
// specific language governing permissions and limitations
// under the License.

package org.apache.doris.datasource;

import org.apache.doris.analysis.AlterCatalogNameStmt;
import org.apache.doris.analysis.AlterCatalogPropertyStmt;
import org.apache.doris.analysis.CreateCatalogStmt;
import org.apache.doris.analysis.DropCatalogStmt;
import org.apache.doris.analysis.RefreshCatalogStmt;
import org.apache.doris.analysis.ShowCatalogStmt;
import org.apache.doris.analysis.ShowCreateCatalogStmt;
import org.apache.doris.catalog.DatabaseIf;
import org.apache.doris.catalog.Env;
import org.apache.doris.catalog.Resource;
import org.apache.doris.catalog.Resource.ReferenceType;
import org.apache.doris.catalog.TableIf;
import org.apache.doris.catalog.external.ExternalDatabase;
import org.apache.doris.catalog.external.ExternalTable;
import org.apache.doris.cluster.ClusterNamespace;
import org.apache.doris.common.AnalysisException;
import org.apache.doris.common.CaseSensibility;
import org.apache.doris.common.DdlException;
import org.apache.doris.common.ErrorCode;
import org.apache.doris.common.ErrorReport;
import org.apache.doris.common.PatternMatcher;
import org.apache.doris.common.PatternMatcherWrapper;
import org.apache.doris.common.UserException;
import org.apache.doris.common.io.Text;
import org.apache.doris.common.io.Writable;
import org.apache.doris.common.util.PrintableMap;
import org.apache.doris.mysql.privilege.PrivPredicate;
import org.apache.doris.persist.OperationType;
import org.apache.doris.persist.gson.GsonPostProcessable;
import org.apache.doris.persist.gson.GsonUtils;
import org.apache.doris.qe.ConnectContext;
import org.apache.doris.qe.ShowResultSet;

import com.google.common.collect.Lists;
import com.google.common.collect.Maps;
import com.google.gson.annotations.SerializedName;
import org.apache.logging.log4j.LogManager;
import org.apache.logging.log4j.Logger;
import org.apache.parquet.Strings;

import java.io.DataInput;
import java.io.DataOutput;
import java.io.IOException;
import java.util.Arrays;
import java.util.List;
import java.util.Map;
import java.util.concurrent.locks.ReentrantReadWriteLock;
import java.util.function.Function;
import java.util.stream.Collectors;




/**
 * CatalogMgr will load all catalogs at FE startup,
 * and save them in map with name.
 * Note: Catalog in sql syntax will be treated as catalog interface in code level.
 * TODO: Change the package name into catalog.
 */
public class CatalogMgr implements Writable, GsonPostProcessable {
    private static final Logger LOG = LogManager.getLogger(CatalogMgr.class);

    public static final String ACCESS_CONTROLLER_CLASS_PROP = "access_controller.class";
    public static final String ACCESS_CONTROLLER_PROPERTY_PREFIX_PROP = "access_controller.properties.";
    public static final String METADATA_REFRESH_INTERVAL_SEC = "metadata_refresh_interval_sec";
    public static final String CATALOG_TYPE_PROP = "type";

    private static final String YES = "yes";

    private final ReentrantReadWriteLock lock = new ReentrantReadWriteLock(true);

    @SerializedName(value = "idToCatalog")
    private final Map<Long, CatalogIf> idToCatalog = Maps.newConcurrentMap();
    // this map will be regenerated from idToCatalog, so not need to persist.
    private final Map<String, CatalogIf> nameToCatalog = Maps.newConcurrentMap();
    // record last used database of every catalog
    private final Map<String, String> lastDBOfCatalog = Maps.newConcurrentMap();

    // Use a separate instance to facilitate access.
    // internalDataSource still exists in idToDataSource and nameToDataSource
    private InternalCatalog internalCatalog;

    public CatalogMgr() {
        initInternalCatalog();
    }

    public static CatalogMgr read(DataInput in) throws IOException {
        String json = Text.readString(in);
        return GsonUtils.GSON.fromJson(json, CatalogMgr.class);
    }

    private void initInternalCatalog() {
        internalCatalog = new InternalCatalog();
        addCatalog(internalCatalog);
    }

    private void addCatalog(CatalogIf catalog) {
        nameToCatalog.put(catalog.getName(), catalog);
        idToCatalog.put(catalog.getId(), catalog);
        if (!Strings.isNullOrEmpty(catalog.getResource())) {
            Env.getCurrentEnv().getResourceMgr().getResource(catalog.getResource())
                    .addReference(catalog.getName(), ReferenceType.CATALOG);
        }
    }

    private CatalogIf removeCatalog(long catalogId) {
        CatalogIf catalog = idToCatalog.remove(catalogId);
        if (catalog != null) {
            catalog.onClose();
            nameToCatalog.remove(catalog.getName());
            Env.getCurrentEnv().getRefreshManager().getRefreshMap().remove(catalog.getName());
            lastDBOfCatalog.remove(catalog.getName());
            Env.getCurrentEnv().getExtMetaCacheMgr().removeCache(catalog.getName());
            if (!Strings.isNullOrEmpty(catalog.getResource())) {
                Resource catalogResource = Env.getCurrentEnv().getResourceMgr().getResource(catalog.getResource());
                if (catalogResource != null) {
                    catalogResource.removeReference(catalog.getName(), ReferenceType.CATALOG);
                }
            }
        }
        return catalog;
    }

    private void unprotectedRefreshCatalog(long catalogId, boolean invalidCache) {
        CatalogIf catalog = idToCatalog.get(catalogId);
        if (catalog != null) {
            String catalogName = catalog.getName();
            if (!catalogName.equals(InternalCatalog.INTERNAL_CATALOG_NAME)) {
                ((ExternalCatalog) catalog).setUninitialized(invalidCache);
            }
        }
    }

    public InternalCatalog getInternalCatalog() {
        return internalCatalog;
    }

    public CatalogIf getCatalog(String name) {
        return nameToCatalog.get(name);
    }

    public CatalogIf getCatalog(long id) {
        return idToCatalog.get(id);
    }

    public <E extends Exception> CatalogIf getCatalogOrException(String name, Function<String, E> e) throws E {
        CatalogIf catalog = nameToCatalog.get(name);
        if (catalog == null) {
            throw e.apply(name);
        }
        return catalog;
    }

    public CatalogIf getCatalogOrAnalysisException(String name) throws AnalysisException {
        return getCatalogOrException(name,
                catalog -> new AnalysisException(ErrorCode.ERR_UNKNOWN_CATALOG.formatErrorMsg(catalog),
                        ErrorCode.ERR_UNKNOWN_CATALOG));
    }

    public void addLastDBOfCatalog(String catalog, String db) {
        lastDBOfCatalog.put(catalog, db);
    }

    public String getLastDB(String catalog) {
        return lastDBOfCatalog.get(catalog);
    }

    public List<Long> getCatalogIds() {
        return Lists.newArrayList(idToCatalog.keySet());
    }

    /**
     * Get db allow return null
     **/
    public DatabaseIf getDbNullable(long dbId) {
        DatabaseIf db = internalCatalog.getDbNullable(dbId);
        if (db != null) {
            return db;
        }
        for (CatalogIf catalog : nameToCatalog.values()) {
            if (catalog == internalCatalog) {
                continue;
            }
            db = catalog.getDbNullable(dbId);
            if (db != null) {
                return db;
            }
        }
        return null;
    }

    public List<Long> getDbIds() {
        List<Long> dbIds = Lists.newArrayList();
        for (CatalogIf catalog : nameToCatalog.values()) {
            dbIds.addAll(catalog.getDbIds());
        }
        return dbIds;
    }

    public List<String> getDbNames() {
        List<String> dbNames = Lists.newArrayList();
        for (CatalogIf catalog : nameToCatalog.values()) {
            dbNames.addAll(catalog.getDbNames());
        }
        return dbNames;
    }

    private void writeLock() {
        lock.writeLock().lock();
    }

    private void writeUnlock() {
        lock.writeLock().unlock();
    }

    private void readLock() {
        lock.readLock().lock();
    }

    private void readUnlock() {
        lock.readLock().unlock();
    }

    /**
     * Create and hold the catalog instance and write the meta log.
     */
    public void createCatalog(CreateCatalogStmt stmt) throws UserException {
        writeLock();
        try {
            if (nameToCatalog.containsKey(stmt.getCatalogName())) {
                if (stmt.isSetIfNotExists()) {
                    LOG.warn("Catalog {} is already exist.", stmt.getCatalogName());
                    return;
                }
                throw new DdlException("Catalog had already exist with name: " + stmt.getCatalogName());
            }
            long id = Env.getCurrentEnv().getNextId();
            CatalogLog log = CatalogFactory.constructorCatalogLog(id, stmt);
            replayCreateCatalog(log, false);
            Env.getCurrentEnv().getEditLog().logCatalogLog(OperationType.OP_CREATE_CATALOG, log);
        } finally {
            writeUnlock();
        }
    }

    /**
     * Remove the catalog instance by name and write the meta log.
     */
    public void dropCatalog(DropCatalogStmt stmt) throws UserException {
        writeLock();
        try {
            if (stmt.isSetIfExists() && !nameToCatalog.containsKey(stmt.getCatalogName())) {
                LOG.warn("Non catalog {} is found.", stmt.getCatalogName());
                return;
            }
            CatalogIf catalog = nameToCatalog.get(stmt.getCatalogName());
            if (catalog == null) {
                throw new DdlException("No catalog found with name: " + stmt.getCatalogName());
            }
            CatalogLog log = CatalogFactory.constructorCatalogLog(catalog.getId(), stmt);
            replayDropCatalog(log);
            Env.getCurrentEnv().getEditLog().logCatalogLog(OperationType.OP_DROP_CATALOG, log);

            lastDBOfCatalog.remove(stmt.getCatalogName());
        } finally {
            writeUnlock();
        }
    }

    /**
     * Modify the catalog name into a new one and write the meta log.
     */
    public void alterCatalogName(AlterCatalogNameStmt stmt) throws UserException {
        writeLock();
        try {
            CatalogIf catalog = nameToCatalog.get(stmt.getCatalogName());
            if (catalog == null) {
                throw new DdlException("No catalog found with name: " + stmt.getCatalogName());
            }
            if (nameToCatalog.get(stmt.getNewCatalogName()) != null) {
                throw new DdlException("Catalog with name " + stmt.getNewCatalogName() + " already exist");
            }
            CatalogLog log = CatalogFactory.constructorCatalogLog(catalog.getId(), stmt);
            replayAlterCatalogName(log);
            Env.getCurrentEnv().getEditLog().logCatalogLog(OperationType.OP_ALTER_CATALOG_NAME, log);

            String db = lastDBOfCatalog.get(stmt.getCatalogName());
            if (db != null) {
                lastDBOfCatalog.remove(stmt.getCatalogName());
                lastDBOfCatalog.put(log.getNewCatalogName(), db);
            }
        } finally {
            writeUnlock();
        }
    }

    /**
     * Modify the catalog property and write the meta log.
     */
    public void alterCatalogProps(AlterCatalogPropertyStmt stmt) throws UserException {
        writeLock();
        try {
            CatalogIf catalog = nameToCatalog.get(stmt.getCatalogName());
            if (catalog == null) {
                throw new DdlException("No catalog found with name: " + stmt.getCatalogName());
            }
            if (stmt.getNewProperties().containsKey("type") && !catalog.getType()
                    .equalsIgnoreCase(stmt.getNewProperties().get("type"))) {
                throw new DdlException("Can't modify the type of catalog property with name: " + stmt.getCatalogName());
            }
            CatalogLog log = CatalogFactory.constructorCatalogLog(catalog.getId(), stmt);
            replayAlterCatalogProps(log);
            Env.getCurrentEnv().getEditLog().logCatalogLog(OperationType.OP_ALTER_CATALOG_PROPS, log);
        } finally {
            writeUnlock();
        }
    }

    /**
     * Get catalog, or null if not exists.
     */
    public CatalogIf getCatalogNullable(String catalogName) {
        return nameToCatalog.get(catalogName);
    }

    /**
     * List all catalog or get the special catalog with a name.
     */
    public ShowResultSet showCatalogs(ShowCatalogStmt showStmt) throws AnalysisException {
        return showCatalogs(showStmt, InternalCatalog.INTERNAL_CATALOG_NAME);
    }

    public ShowResultSet showCatalogs(ShowCatalogStmt showStmt, String currentCtlg) throws AnalysisException {
        List<List<String>> rows = Lists.newArrayList();
        readLock();
        try {
            if (showStmt.getCatalogName() == null) {
                PatternMatcher matcher = null;
                if (showStmt.getPattern() != null) {
                    matcher = PatternMatcherWrapper.createMysqlPattern(showStmt.getPattern(),
                            CaseSensibility.CATALOG.getCaseSensibility());
                }

                for (CatalogIf catalog : nameToCatalog.values()) {
                    if (Env.getCurrentEnv().getAccessManager()
                            .checkCtlPriv(ConnectContext.get(), catalog.getName(), PrivPredicate.SHOW)) {
                        String name = catalog.getName();
                        // Filter catalog name
                        if (matcher != null && !matcher.match(name)) {
                            continue;
                        }
                        List<String> row = Lists.newArrayList();
                        row.add(String.valueOf(catalog.getId()));
                        row.add(name);
                        row.add(catalog.getType());
                        if (name.equals(currentCtlg)) {
                            row.add(YES);
                        } else {
                            row.add("");
                        }
                        rows.add(row);
                    }

                    // sort by catalog name
                    rows.sort((x, y) -> {
                        return x.get(1).compareTo(y.get(1));
                    });
                }
            } else {
                if (!nameToCatalog.containsKey(showStmt.getCatalogName())) {
                    throw new AnalysisException("No catalog found with name: " + showStmt.getCatalogName());
                }
                CatalogIf<DatabaseIf> catalog = nameToCatalog.get(showStmt.getCatalogName());
                if (!Env.getCurrentEnv().getAccessManager()
                        .checkCtlPriv(ConnectContext.get(), catalog.getName(), PrivPredicate.SHOW)) {
                    ErrorReport.reportAnalysisException(ErrorCode.ERR_CATALOG_ACCESS_DENIED,
                            ConnectContext.get().getQualifiedUser(), catalog.getName());
                }
                if (!Strings.isNullOrEmpty(catalog.getResource())) {
                    rows.add(Arrays.asList("resource", catalog.getResource()));
                }
                for (Map.Entry<String, String> elem : catalog.getProperties().entrySet()) {
                    if (PrintableMap.SENSITIVE_KEY.contains(elem.getKey())) {
                        rows.add(Arrays.asList(elem.getKey(), PrintableMap.PASSWORD_MASK));
                    } else {
                        rows.add(Arrays.asList(elem.getKey(), elem.getValue()));
                    }
                }
            }
        } finally {
            readUnlock();
        }

        return new ShowResultSet(showStmt.getMetaData(), rows);
    }

    public ShowResultSet showCreateCatalog(ShowCreateCatalogStmt showStmt) throws AnalysisException {
        List<List<String>> rows = Lists.newArrayList();
        readLock();
        try {
            CatalogIf catalog = nameToCatalog.get(showStmt.getCatalog());
            if (catalog == null) {
                throw new AnalysisException("No catalog found with name " + showStmt.getCatalog());
            }
            StringBuilder sb = new StringBuilder();
            sb.append("CREATE CATALOG `").append(ClusterNamespace.getNameFromFullName(showStmt.getCatalog()))
                    .append("`");
            if (catalog.getProperties().size() > 0) {
                sb.append(" PROPERTIES (\n");
                sb.append(new PrintableMap<>(catalog.getProperties(), "=", true, true, true));
                sb.append("\n);");
            }

            rows.add(Lists.newArrayList(ClusterNamespace.getNameFromFullName(showStmt.getCatalog()), sb.toString()));
        } finally {
            readUnlock();
        }

        return new ShowResultSet(showStmt.getMetaData(), rows);
    }

    /**
     * Refresh the catalog meta and write the meta log.
     */
    public void refreshCatalog(RefreshCatalogStmt stmt) throws UserException {
        CatalogIf catalog = nameToCatalog.get(stmt.getCatalogName());
        if (catalog == null) {
            throw new DdlException("No catalog found with name: " + stmt.getCatalogName());
        }
        CatalogLog log = CatalogFactory.constructorCatalogLog(catalog.getId(), stmt);
        refreshCatalog(log);
    }

    public void refreshCatalog(CatalogLog log) {
        writeLock();
        try {
            replayRefreshCatalog(log);
            Env.getCurrentEnv().getEditLog().logCatalogLog(OperationType.OP_REFRESH_CATALOG, log);
        } finally {
            writeUnlock();
        }
    }

    /**
     * Reply for create catalog event.
     */
    public CatalogIf replayCreateCatalog(CatalogLog log, boolean isReplay) throws DdlException {
        writeLock();
        try {
            CatalogIf catalog = CatalogFactory.constructorFromLog(log);
<<<<<<< HEAD
            Map<String, String> props = log.getProps();
            if (props.containsKey(METADATA_REFRESH_INTERVAL_SEC)) {
                // need refresh
                String catalogName = log.getCatalogName();
                Integer metadataRefreshIntervalSec = null;
                try {
                    metadataRefreshIntervalSec = Integer.valueOf(props.get(METADATA_REFRESH_INTERVAL_SEC));
                } catch (NumberFormatException e) {
                    throw new DdlException("Invalid properties: " + METADATA_REFRESH_INTERVAL_SEC);
                }
                Integer[] sec = {metadataRefreshIntervalSec, metadataRefreshIntervalSec};
                Env.getCurrentEnv().getRefreshManager().getRefreshMap().put(catalogName, sec);

=======
            if (!isReplay && catalog instanceof ExternalCatalog) {
                ((ExternalCatalog) catalog).checkProperties();
>>>>>>> 2bce4db8
            }
            addCatalog(catalog);
            return catalog;
        } finally {
            writeUnlock();
        }
    }

    /**
     * Reply for drop catalog event.
     */
    public void replayDropCatalog(CatalogLog log) {
        writeLock();
        try {
            removeCatalog(log.getCatalogId());
        } finally {
            writeUnlock();
        }
    }

    /**
     * Reply for refresh catalog event.
     */
    public void replayRefreshCatalog(CatalogLog log) {
        writeLock();
        try {
            unprotectedRefreshCatalog(log.getCatalogId(), log.isInvalidCache());
        } finally {
            writeUnlock();
        }
    }

    /**
     * Reply for alter catalog name event.
     */
    public void replayAlterCatalogName(CatalogLog log) {
        writeLock();
        try {
            CatalogIf catalog = removeCatalog(log.getCatalogId());
            catalog.modifyCatalogName(log.getNewCatalogName());
            addCatalog(catalog);
        } finally {
            writeUnlock();
        }
    }

    public List<CatalogIf> listCatalogs() {
        return nameToCatalog.values().stream().collect(Collectors.toList());
    }

    /**
     * Reply for alter catalog props event.
     */
    public void replayAlterCatalogProps(CatalogLog log) {
        writeLock();
        try {
            CatalogIf catalog = idToCatalog.get(log.getCatalogId());
            catalog.modifyCatalogProps(log.getNewProps());
        } finally {
            writeUnlock();
        }
    }

    // init catalog and init db can happen at any time,
    // even after catalog or db is dropped.
    // Because it may already hold the catalog or db object before they are being dropped.
    // So just skip the edit log if object does not exist.
    public void replayInitCatalog(InitCatalogLog log) {
        ExternalCatalog catalog = (ExternalCatalog) idToCatalog.get(log.getCatalogId());
        if (catalog == null) {
            return;
        }
        catalog.replayInitCatalog(log);
    }

    public void replayInitExternalDb(InitDatabaseLog log) {
        ExternalCatalog catalog = (ExternalCatalog) idToCatalog.get(log.getCatalogId());
        if (catalog == null) {
            return;
        }
        ExternalDatabase db = catalog.getDbForReplay(log.getDbId());
        if (db == null) {
            return;
        }
        db.replayInitDb(log, catalog);
    }

    public void replayRefreshExternalDb(ExternalObjectLog log) {
        writeLock();
        try {
            ExternalCatalog catalog = (ExternalCatalog) idToCatalog.get(log.getCatalogId());
            ExternalDatabase db = catalog.getDbForReplay(log.getDbId());
            db.setUnInitialized(log.isInvalidCache());
        } finally {
            writeUnlock();
        }
    }

    public void refreshExternalTable(String dbName, String tableName, String catalogName) throws DdlException {
        CatalogIf catalog = nameToCatalog.get(catalogName);
        if (catalog == null) {
            throw new DdlException("No catalog found with name: " + catalogName);
        }
        if (!(catalog instanceof ExternalCatalog)) {
            throw new DdlException("Only support refresh ExternalCatalog Tables");
        }
        DatabaseIf db = catalog.getDbNullable(dbName);
        if (db == null) {
            throw new DdlException("Database " + dbName + " does not exist in catalog " + catalog.getName());
        }

        TableIf table = db.getTableNullable(tableName);
        if (table == null) {
            throw new DdlException("Table " + tableName + " does not exist in db " + dbName);
        }
        Env.getCurrentEnv().getExtMetaCacheMgr().invalidateTableCache(catalog.getId(), dbName, tableName);
        ExternalObjectLog log = new ExternalObjectLog();
        log.setCatalogId(catalog.getId());
        log.setDbId(db.getId());
        log.setTableId(table.getId());
        Env.getCurrentEnv().getEditLog().logRefreshExternalTable(log);
    }

    public void replayRefreshExternalTable(ExternalObjectLog log) {
        ExternalCatalog catalog = (ExternalCatalog) idToCatalog.get(log.getCatalogId());
        if (catalog == null) {
            LOG.warn("No catalog found with id:[{}], it may have been dropped.", log.getCatalogId());
            return;
        }
        ExternalDatabase db = catalog.getDbForReplay(log.getDbId());
        if (db == null) {
            LOG.warn("No db found with id:[{}], it may have been dropped.", log.getDbId());
            return;
        }
        ExternalTable table = db.getTableForReplay(log.getTableId());
        if (table == null) {
            LOG.warn("No table found with id:[{}], it may have been dropped.", log.getTableId());
            return;
        }
        Env.getCurrentEnv().getExtMetaCacheMgr()
                .invalidateTableCache(catalog.getId(), db.getFullName(), table.getName());
    }

    public void dropExternalTable(String dbName, String tableName, String catalogName) throws DdlException {
        CatalogIf catalog = nameToCatalog.get(catalogName);
        if (catalog == null) {
            throw new DdlException("No catalog found with name: " + catalogName);
        }
        if (!(catalog instanceof ExternalCatalog)) {
            throw new DdlException("Only support drop ExternalCatalog Tables");
        }
        DatabaseIf db = catalog.getDbNullable(dbName);
        if (db == null) {
            throw new DdlException("Database " + dbName + " does not exist in catalog " + catalog.getName());
        }

        TableIf table = db.getTableNullable(tableName);
        if (table == null) {
            throw new DdlException("Table " + tableName + " does not exist in db " + dbName);
        }
        ExternalObjectLog log = new ExternalObjectLog();
        log.setCatalogId(catalog.getId());
        log.setDbId(db.getId());
        log.setTableId(table.getId());
        replayDropExternalTable(log);
        Env.getCurrentEnv().getEditLog().logDropExternalTable(log);
    }

    public void replayDropExternalTable(ExternalObjectLog log) {
        LOG.debug("ReplayDropExternalTable,catalogId:[{}],dbId:[{}],tableId:[{}]", log.getCatalogId(), log.getDbId(),
                log.getTableId());
        ExternalCatalog catalog = (ExternalCatalog) idToCatalog.get(log.getCatalogId());
        if (catalog == null) {
            LOG.warn("No catalog found with id:[{}], it may have been dropped.", log.getCatalogId());
            return;
        }
        ExternalDatabase db = catalog.getDbForReplay(log.getDbId());
        if (db == null) {
            LOG.warn("No db found with id:[{}], it may have been dropped.", log.getDbId());
            return;
        }
        ExternalTable table = db.getTableForReplay(log.getTableId());
        if (table == null) {
            LOG.warn("No table found with id:[{}], it may have been dropped.", log.getTableId());
            return;
        }
        db.writeLock();
        try {
            db.dropTable(table.getName());
        } finally {
            db.writeUnlock();
        }

        Env.getCurrentEnv().getExtMetaCacheMgr()
                .invalidateTableCache(catalog.getId(), db.getFullName(), table.getName());
    }

    public boolean externalTableExistInLocal(String dbName, String tableName, String catalogName) throws DdlException {
        CatalogIf catalog = nameToCatalog.get(catalogName);
        if (catalog == null) {
            throw new DdlException("No catalog found with name: " + catalogName);
        }
        if (!(catalog instanceof ExternalCatalog)) {
            throw new DdlException("Only support ExternalCatalog Tables");
        }
        return ((ExternalCatalog) catalog).tableExistInLocal(dbName, tableName);
    }

    public void createExternalTable(String dbName, String tableName, String catalogName) throws DdlException {
        CatalogIf catalog = nameToCatalog.get(catalogName);
        if (catalog == null) {
            throw new DdlException("No catalog found with name: " + catalogName);
        }
        if (!(catalog instanceof ExternalCatalog)) {
            throw new DdlException("Only support create ExternalCatalog Tables");
        }
        DatabaseIf db = catalog.getDbNullable(dbName);
        if (db == null) {
            throw new DdlException("Database " + dbName + " does not exist in catalog " + catalog.getName());
        }

        TableIf table = db.getTableNullable(tableName);
        if (table != null) {
            throw new DdlException("Table " + tableName + " has exist in db " + dbName);
        }
        ExternalObjectLog log = new ExternalObjectLog();
        log.setCatalogId(catalog.getId());
        log.setDbId(db.getId());
        log.setTableName(tableName);
        log.setTableId(Env.getCurrentEnv().getNextId());
        replayCreateExternalTable(log);
        Env.getCurrentEnv().getEditLog().logCreateExternalTable(log);
    }

    public void replayCreateExternalTable(ExternalObjectLog log) {
        LOG.debug("ReplayCreateExternalTable,catalogId:[{}],dbId:[{}],tableId:[{}],tableName:[{}]", log.getCatalogId(),
                log.getDbId(), log.getTableId(), log.getTableName());
        ExternalCatalog catalog = (ExternalCatalog) idToCatalog.get(log.getCatalogId());
        if (catalog == null) {
            LOG.warn("No catalog found with id:[{}], it may have been dropped.", log.getCatalogId());
            return;
        }
        ExternalDatabase db = catalog.getDbForReplay(log.getDbId());
        if (db == null) {
            LOG.warn("No db found with id:[{}], it may have been dropped.", log.getDbId());
            return;
        }
        db.writeLock();
        try {
            db.createTable(log.getTableName(), log.getTableId());
        } finally {
            db.writeUnlock();
        }
    }

    public void dropExternalDatabase(String dbName, String catalogName) throws DdlException {
        CatalogIf catalog = nameToCatalog.get(catalogName);
        if (catalog == null) {
            throw new DdlException("No catalog found with name: " + catalogName);
        }
        if (!(catalog instanceof ExternalCatalog)) {
            throw new DdlException("Only support drop ExternalCatalog databases");
        }
        DatabaseIf db = catalog.getDbNullable(dbName);
        if (db == null) {
            throw new DdlException("Database " + dbName + " does not exist in catalog " + catalog.getName());
        }

        ExternalObjectLog log = new ExternalObjectLog();
        log.setCatalogId(catalog.getId());
        log.setDbId(db.getId());
        log.setInvalidCache(true);
        replayDropExternalDatabase(log);
        Env.getCurrentEnv().getEditLog().logDropExternalDatabase(log);
    }

    public void replayDropExternalDatabase(ExternalObjectLog log) {
        writeLock();
        try {
            LOG.debug("ReplayDropExternalTable,catalogId:[{}],dbId:[{}],tableId:[{}]", log.getCatalogId(),
                    log.getDbId(), log.getTableId());
            ExternalCatalog catalog = (ExternalCatalog) idToCatalog.get(log.getCatalogId());
            if (catalog == null) {
                LOG.warn("No catalog found with id:[{}], it may have been dropped.", log.getCatalogId());
                return;
            }
            ExternalDatabase db = catalog.getDbForReplay(log.getDbId());
            if (db == null) {
                LOG.warn("No db found with id:[{}], it may have been dropped.", log.getDbId());
                return;
            }
            catalog.dropDatabase(db.getFullName());
            Env.getCurrentEnv().getExtMetaCacheMgr().invalidateDbCache(catalog.getId(), db.getFullName());
        } finally {
            writeUnlock();
        }
    }

    public void createExternalDatabase(String dbName, String catalogName) throws DdlException {
        CatalogIf catalog = nameToCatalog.get(catalogName);
        if (catalog == null) {
            throw new DdlException("No catalog found with name: " + catalogName);
        }
        if (!(catalog instanceof ExternalCatalog)) {
            throw new DdlException("Only support create ExternalCatalog databases");
        }
        DatabaseIf db = catalog.getDbNullable(dbName);
        if (db != null) {
            throw new DdlException("Database " + dbName + " has exist in catalog " + catalog.getName());
        }

        ExternalObjectLog log = new ExternalObjectLog();
        log.setCatalogId(catalog.getId());
        log.setDbId(Env.getCurrentEnv().getNextId());
        log.setDbName(dbName);
        replayCreateExternalDatabase(log);
        Env.getCurrentEnv().getEditLog().logCreateExternalDatabase(log);
    }

    public void replayCreateExternalDatabase(ExternalObjectLog log) {
        writeLock();
        try {
            LOG.debug("ReplayCreateExternalDatabase,catalogId:[{}],dbId:[{}],dbName:[{}]", log.getCatalogId(),
                    log.getDbId(), log.getDbName());
            ExternalCatalog catalog = (ExternalCatalog) idToCatalog.get(log.getCatalogId());
            if (catalog == null) {
                LOG.warn("No catalog found with id:[{}], it may have been dropped.", log.getCatalogId());
                return;
            }
            catalog.createDatabase(log.getDbId(), log.getDbName());
        } finally {
            writeUnlock();
        }
    }

    public void addExternalPartitions(String catalogName, String dbName, String tableName, List<String> partitionNames)
            throws DdlException {
        CatalogIf catalog = nameToCatalog.get(catalogName);
        if (catalog == null) {
            throw new DdlException("No catalog found with name: " + catalogName);
        }
        if (!(catalog instanceof ExternalCatalog)) {
            throw new DdlException("Only support ExternalCatalog");
        }
        DatabaseIf db = catalog.getDbNullable(dbName);
        if (db == null) {
            throw new DdlException("Database " + dbName + " does not exist in catalog " + catalog.getName());
        }

        TableIf table = db.getTableNullable(tableName);
        if (table == null) {
            throw new DdlException("Table " + tableName + " does not exist in db " + dbName);
        }

        ExternalObjectLog log = new ExternalObjectLog();
        log.setCatalogId(catalog.getId());
        log.setDbId(db.getId());
        log.setTableId(table.getId());
        log.setPartitionNames(partitionNames);
        replayAddExternalPartitions(log);
        Env.getCurrentEnv().getEditLog().logAddExternalPartitions(log);
    }

    public void replayAddExternalPartitions(ExternalObjectLog log) {
        LOG.debug("ReplayAddExternalPartitions,catalogId:[{}],dbId:[{}],tableId:[{}]", log.getCatalogId(),
                log.getDbId(), log.getTableId());
        ExternalCatalog catalog = (ExternalCatalog) idToCatalog.get(log.getCatalogId());
        if (catalog == null) {
            LOG.warn("No catalog found with id:[{}], it may have been dropped.", log.getCatalogId());
            return;
        }
        ExternalDatabase db = catalog.getDbForReplay(log.getDbId());
        if (db == null) {
            LOG.warn("No db found with id:[{}], it may have been dropped.", log.getDbId());
            return;
        }
        ExternalTable table = db.getTableForReplay(log.getTableId());
        if (table == null) {
            LOG.warn("No table found with id:[{}], it may have been dropped.", log.getTableId());
            return;
        }
        Env.getCurrentEnv().getExtMetaCacheMgr()
                .addPartitionsCache(catalog.getId(), table, log.getPartitionNames());
    }

    public void dropExternalPartitions(String catalogName, String dbName, String tableName, List<String> partitionNames)
            throws DdlException {
        CatalogIf catalog = nameToCatalog.get(catalogName);
        if (catalog == null) {
            throw new DdlException("No catalog found with name: " + catalogName);
        }
        if (!(catalog instanceof ExternalCatalog)) {
            throw new DdlException("Only support ExternalCatalog");
        }
        DatabaseIf db = catalog.getDbNullable(dbName);
        if (db == null) {
            throw new DdlException("Database " + dbName + " does not exist in catalog " + catalog.getName());
        }

        TableIf table = db.getTableNullable(tableName);
        if (table == null) {
            throw new DdlException("Table " + tableName + " does not exist in db " + dbName);
        }

        ExternalObjectLog log = new ExternalObjectLog();
        log.setCatalogId(catalog.getId());
        log.setDbId(db.getId());
        log.setTableId(table.getId());
        log.setPartitionNames(partitionNames);
        replayDropExternalPartitions(log);
        Env.getCurrentEnv().getEditLog().logDropExternalPartitions(log);
    }

    public void replayDropExternalPartitions(ExternalObjectLog log) {
        LOG.debug("ReplayDropExternalPartitions,catalogId:[{}],dbId:[{}],tableId:[{}]", log.getCatalogId(),
                log.getDbId(), log.getTableId());
        ExternalCatalog catalog = (ExternalCatalog) idToCatalog.get(log.getCatalogId());
        if (catalog == null) {
            LOG.warn("No catalog found with id:[{}], it may have been dropped.", log.getCatalogId());
            return;
        }
        ExternalDatabase db = catalog.getDbForReplay(log.getDbId());
        if (db == null) {
            LOG.warn("No db found with id:[{}], it may have been dropped.", log.getDbId());
            return;
        }
        ExternalTable table = db.getTableForReplay(log.getTableId());
        if (table == null) {
            LOG.warn("No table found with id:[{}], it may have been dropped.", log.getTableId());
            return;
        }
        Env.getCurrentEnv().getExtMetaCacheMgr()
                .dropPartitionsCache(catalog.getId(), table, log.getPartitionNames());
    }

    public void refreshExternalPartitions(String catalogName, String dbName, String tableName,
            List<String> partitionNames)
            throws DdlException {
        CatalogIf catalog = nameToCatalog.get(catalogName);
        if (catalog == null) {
            throw new DdlException("No catalog found with name: " + catalogName);
        }
        if (!(catalog instanceof ExternalCatalog)) {
            throw new DdlException("Only support ExternalCatalog");
        }
        DatabaseIf db = catalog.getDbNullable(dbName);
        if (db == null) {
            throw new DdlException("Database " + dbName + " does not exist in catalog " + catalog.getName());
        }

        TableIf table = db.getTableNullable(tableName);
        if (table == null) {
            throw new DdlException("Table " + tableName + " does not exist in db " + dbName);
        }

        ExternalObjectLog log = new ExternalObjectLog();
        log.setCatalogId(catalog.getId());
        log.setDbId(db.getId());
        log.setTableId(table.getId());
        log.setPartitionNames(partitionNames);
        replayRefreshExternalPartitions(log);
        Env.getCurrentEnv().getEditLog().logInvalidateExternalPartitions(log);
    }

    public void replayRefreshExternalPartitions(ExternalObjectLog log) {
        LOG.debug("replayRefreshExternalPartitions,catalogId:[{}],dbId:[{}],tableId:[{}]", log.getCatalogId(),
                log.getDbId(), log.getTableId());
        ExternalCatalog catalog = (ExternalCatalog) idToCatalog.get(log.getCatalogId());
        if (catalog == null) {
            LOG.warn("No catalog found with id:[{}], it may have been dropped.", log.getCatalogId());
            return;
        }
        ExternalDatabase db = catalog.getDbForReplay(log.getDbId());
        if (db == null) {
            LOG.warn("No db found with id:[{}], it may have been dropped.", log.getDbId());
            return;
        }
        ExternalTable table = db.getTableForReplay(log.getTableId());
        if (table == null) {
            LOG.warn("No table found with id:[{}], it may have been dropped.", log.getTableId());
            return;
        }
        Env.getCurrentEnv().getExtMetaCacheMgr()
                .invalidatePartitionsCache(catalog.getId(), db.getFullName(), table.getName(),
                        log.getPartitionNames());
    }

    @Override
    public void write(DataOutput out) throws IOException {
        String json = GsonUtils.GSON.toJson(this);
        Text.writeString(out, json);
    }

    @Override
    public void gsonPostProcess() throws IOException {
        for (CatalogIf catalog : idToCatalog.values()) {
            nameToCatalog.put(catalog.getName(), catalog);
        }
        internalCatalog = (InternalCatalog) idToCatalog.get(InternalCatalog.INTERNAL_CATALOG_ID);
    }
}
<|MERGE_RESOLUTION|>--- conflicted
+++ resolved
@@ -67,9 +67,6 @@
 import java.util.function.Function;
 import java.util.stream.Collectors;
 
-
-
-
 /**
  * CatalogMgr will load all catalogs at FE startup,
  * and save them in map with name.
@@ -81,7 +78,6 @@
 
     public static final String ACCESS_CONTROLLER_CLASS_PROP = "access_controller.class";
     public static final String ACCESS_CONTROLLER_PROPERTY_PREFIX_PROP = "access_controller.properties.";
-    public static final String METADATA_REFRESH_INTERVAL_SEC = "metadata_refresh_interval_sec";
     public static final String CATALOG_TYPE_PROP = "type";
 
     private static final String YES = "yes";
@@ -127,7 +123,6 @@
         if (catalog != null) {
             catalog.onClose();
             nameToCatalog.remove(catalog.getName());
-            Env.getCurrentEnv().getRefreshManager().getRefreshMap().remove(catalog.getName());
             lastDBOfCatalog.remove(catalog.getName());
             Env.getCurrentEnv().getExtMetaCacheMgr().removeCache(catalog.getName());
             if (!Strings.isNullOrEmpty(catalog.getResource())) {
@@ -467,24 +462,8 @@
         writeLock();
         try {
             CatalogIf catalog = CatalogFactory.constructorFromLog(log);
-<<<<<<< HEAD
-            Map<String, String> props = log.getProps();
-            if (props.containsKey(METADATA_REFRESH_INTERVAL_SEC)) {
-                // need refresh
-                String catalogName = log.getCatalogName();
-                Integer metadataRefreshIntervalSec = null;
-                try {
-                    metadataRefreshIntervalSec = Integer.valueOf(props.get(METADATA_REFRESH_INTERVAL_SEC));
-                } catch (NumberFormatException e) {
-                    throw new DdlException("Invalid properties: " + METADATA_REFRESH_INTERVAL_SEC);
-                }
-                Integer[] sec = {metadataRefreshIntervalSec, metadataRefreshIntervalSec};
-                Env.getCurrentEnv().getRefreshManager().getRefreshMap().put(catalogName, sec);
-
-=======
             if (!isReplay && catalog instanceof ExternalCatalog) {
                 ((ExternalCatalog) catalog).checkProperties();
->>>>>>> 2bce4db8
             }
             addCatalog(catalog);
             return catalog;
