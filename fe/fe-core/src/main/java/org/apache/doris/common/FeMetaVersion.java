--- conflicted
+++ resolved
@@ -190,11 +190,8 @@
     // force drop db, force drop table, force drop partition
     // make force drop operation do not recycle meta
     public static final int VERSION_89 = 89;
-<<<<<<< HEAD
     // fe result cache
-=======
     // for global variable persist
->>>>>>> f9242824
     public static final int VERSION_90 = 90;
     // note: when increment meta version, should assign the latest version to VERSION_CURRENT
     public static final int VERSION_CURRENT = VERSION_90;
