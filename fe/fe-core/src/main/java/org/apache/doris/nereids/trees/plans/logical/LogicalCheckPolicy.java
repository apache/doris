--- conflicted
+++ resolved
@@ -133,17 +133,8 @@
         String ctlName = catalogRelation.getDatabase().getCatalog().getName();
         String dbName = catalogRelation.getDatabase().getFullName();
         String tableName = catalogRelation.getTable().getName();
-<<<<<<< HEAD
-        List<RowPolicy> policies = policyMgr.getUserPolicies(ctlName, dbName, tableName, currentUserIdentity);
-=======
-        List<? extends RowFilterPolicy> policies = null;
-        try {
-            policies = accessManager.evalRowFilterPolicies(currentUserIdentity, ctlName,
-                    dbName, tableName);
-        } catch (org.apache.doris.common.AnalysisException e) {
-            throw new AnalysisException(e.getMessage(), e);
-        }
->>>>>>> 79a8620a
+        List<? extends RowFilterPolicy> policies = accessManager.evalRowFilterPolicies(currentUserIdentity, ctlName,
+                dbName, tableName);
         if (policies.isEmpty()) {
             return Optional.empty();
         }
