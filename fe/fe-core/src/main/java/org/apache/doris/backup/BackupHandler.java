// Licensed to the Apache Software Foundation (ASF) under one
// or more contributor license agreements.  See the NOTICE file
// distributed with this work for additional information
// regarding copyright ownership.  The ASF licenses this file
// to you under the Apache License, Version 2.0 (the
// "License"); you may not use this file except in compliance
// with the License.  You may obtain a copy of the License at
//
//   http://www.apache.org/licenses/LICENSE-2.0
//
// Unless required by applicable law or agreed to in writing,
// software distributed under the License is distributed on an
// "AS IS" BASIS, WITHOUT WARRANTIES OR CONDITIONS OF ANY
// KIND, either express or implied.  See the License for the
// specific language governing permissions and limitations
// under the License.

package org.apache.doris.backup;

import org.apache.doris.analysis.AbstractBackupStmt;
import org.apache.doris.analysis.AbstractBackupTableRefClause;
import org.apache.doris.analysis.BackupStmt;
import org.apache.doris.analysis.BackupStmt.BackupType;
import org.apache.doris.analysis.CancelBackupStmt;
import org.apache.doris.analysis.CreateRepositoryStmt;
import org.apache.doris.analysis.DropRepositoryStmt;
import org.apache.doris.analysis.PartitionNames;
import org.apache.doris.analysis.RestoreStmt;
import org.apache.doris.analysis.StorageBackend;
import org.apache.doris.analysis.TableName;
import org.apache.doris.analysis.TableRef;
import org.apache.doris.backup.AbstractJob.JobType;
import org.apache.doris.backup.BackupJob.BackupJobState;
import org.apache.doris.backup.BackupJobInfo.BackupOlapTableInfo;
import org.apache.doris.catalog.Database;
import org.apache.doris.catalog.Env;
import org.apache.doris.catalog.OlapTable;
import org.apache.doris.catalog.Partition;
import org.apache.doris.catalog.Table;
import org.apache.doris.catalog.TableIf.TableType;
import org.apache.doris.cluster.ClusterNamespace;
import org.apache.doris.common.Config;
import org.apache.doris.common.DdlException;
import org.apache.doris.common.ErrorCode;
import org.apache.doris.common.ErrorReport;
import org.apache.doris.common.Pair;
import org.apache.doris.common.io.Writable;
import org.apache.doris.common.util.DebugPointUtil;
import org.apache.doris.common.util.MasterDaemon;
import org.apache.doris.common.util.TimeUtils;
import org.apache.doris.common.util.Util;
import org.apache.doris.datasource.property.storage.StorageProperties;
import org.apache.doris.fs.FileSystemFactory;
import org.apache.doris.fs.remote.AzureFileSystem;
import org.apache.doris.fs.remote.RemoteFileSystem;
import org.apache.doris.fs.remote.S3FileSystem;
import org.apache.doris.nereids.trees.plans.commands.BackupCommand;
import org.apache.doris.nereids.trees.plans.commands.CancelBackupCommand;
import org.apache.doris.nereids.trees.plans.commands.CreateRepositoryCommand;
<<<<<<< HEAD
import org.apache.doris.nereids.trees.plans.commands.RestoreCommand;
=======
import org.apache.doris.nereids.trees.plans.commands.info.TableNameInfo;
>>>>>>> 394af9c3
import org.apache.doris.nereids.trees.plans.commands.info.TableRefInfo;
import org.apache.doris.persist.BarrierLog;
import org.apache.doris.task.DirMoveTask;
import org.apache.doris.task.DownloadTask;
import org.apache.doris.task.SnapshotTask;
import org.apache.doris.task.UploadTask;
import org.apache.doris.thrift.TFinishTaskRequest;
import org.apache.doris.thrift.TTaskType;

import com.google.common.base.Preconditions;
import com.google.common.base.Strings;
import com.google.common.collect.Lists;
import com.google.common.collect.Sets;
import org.apache.commons.collections.CollectionUtils;
import org.apache.logging.log4j.LogManager;
import org.apache.logging.log4j.Logger;

import java.io.DataInput;
import java.io.DataOutput;
import java.io.File;
import java.io.IOException;
import java.nio.file.Path;
import java.nio.file.Paths;
import java.util.ArrayList;
import java.util.Deque;
import java.util.HashMap;
import java.util.LinkedList;
import java.util.List;
import java.util.Map;
import java.util.Set;
import java.util.concurrent.TimeUnit;
import java.util.concurrent.locks.ReadWriteLock;
import java.util.concurrent.locks.ReentrantLock;
import java.util.concurrent.locks.ReentrantReadWriteLock;
import java.util.function.Predicate;
import java.util.stream.Collectors;

public class BackupHandler extends MasterDaemon implements Writable {
    private static final Logger LOG = LogManager.getLogger(BackupHandler.class);

    public static final int SIGNATURE_VERSION = 1;
    public static final Path BACKUP_ROOT_DIR = Paths.get(Config.tmp_dir, "backup").normalize();
    public static final Path RESTORE_ROOT_DIR = Paths.get(Config.tmp_dir, "restore").normalize();
    private RepositoryMgr repoMgr = new RepositoryMgr();

    // this lock is used for updating dbIdToBackupOrRestoreJobs
    private final ReentrantLock jobLock = new ReentrantLock();

    // db id ->  last 10(max_backup_restore_job_num_per_db) backup/restore jobs
    // Newly submitted job will replace the current job, only if current job is finished or cancelled.
    // If the last job is finished, user can get the job info from repository. If the last job is cancelled,
    // user can get the error message before submitting the next one.
    private final Map<Long, Deque<AbstractJob>> dbIdToBackupOrRestoreJobs = new HashMap<>();

    // this lock is used for handling one backup or restore request at a time.
    private ReentrantLock seqlock = new ReentrantLock();

    private boolean isInit = false;

    private Env env;

    // map to store backup info, key is label name, value is the BackupJob
    // this map not present in persist && only in fe memory
    // one table only keep one snapshot info, only keep last
    private final Map<String, BackupJob> localSnapshots = new HashMap<>();
    private ReadWriteLock localSnapshotsLock = new ReentrantReadWriteLock();

    public BackupHandler() {
        // for persist
    }

    public BackupHandler(Env env) {
        super("backupHandler", Config.backup_handler_update_interval_millis);
        this.env = env;
    }

    public void setEnv(Env env) {
        this.env = env;
    }

    @Override
    public synchronized void start() {
        Preconditions.checkNotNull(env);
        super.start();
        repoMgr.start();
    }

    public RepositoryMgr getRepoMgr() {
        return repoMgr;
    }

    private boolean init() {
        // Check and create backup dir if necessarily
        File backupDir = new File(BACKUP_ROOT_DIR.toString());
        if (!backupDir.exists()) {
            if (!backupDir.mkdirs()) {
                LOG.warn("failed to create backup dir: " + BACKUP_ROOT_DIR);
                return false;
            }
        } else {
            if (!backupDir.isDirectory()) {
                LOG.warn("backup dir is not a directory: " + BACKUP_ROOT_DIR);
                return false;
            }
        }

        // Check and create restore dir if necessarily
        File restoreDir = new File(RESTORE_ROOT_DIR.toString());
        if (!restoreDir.exists()) {
            if (!restoreDir.mkdirs()) {
                LOG.warn("failed to create restore dir: " + RESTORE_ROOT_DIR);
                return false;
            }
        } else {
            if (!restoreDir.isDirectory()) {
                LOG.warn("restore dir is not a directory: " + RESTORE_ROOT_DIR);
                return false;
            }
        }

        isInit = true;
        return true;
    }

    public AbstractJob getJob(long dbId) {
        return getCurrentJob(dbId);
    }

    public List<AbstractJob> getJobs(long dbId, Predicate<String> predicate) {
        jobLock.lock();
        try {
            return dbIdToBackupOrRestoreJobs.getOrDefault(dbId, new LinkedList<>())
                    .stream()
                    .filter(e -> predicate.test(e.getLabel()))
                    .collect(Collectors.toList());
        } finally {
            jobLock.unlock();
        }
    }

    @Override
    protected void runAfterCatalogReady() {
        if (!isInit) {
            if (!init()) {
                return;
            }
        }

        for (AbstractJob job : getAllCurrentJobs()) {
            job.setEnv(env);
            job.run();
        }
    }

    // handle create repository command
    public void createRepository(CreateRepositoryCommand command) throws DdlException {
        if (!env.getBrokerMgr().containsBroker(command.getBrokerName())
                && command.getStorageType() == StorageBackend.StorageType.BROKER) {
            ErrorReport.reportDdlException(ErrorCode.ERR_COMMON_ERROR,
                    "broker does not exist: " + command.getBrokerName());
        }

        RemoteFileSystem fileSystem;
        fileSystem = FileSystemFactory.get(command.getStorageType(), command.getBrokerName(), command.getProperties());
        long repoId = env.getNextId();
        Repository repo = new Repository(repoId, command.getName(), command.isReadOnly(), command.getLocation(),
                fileSystem);

        Status st = repoMgr.addAndInitRepoIfNotExist(repo, false);
        if (!st.ok()) {
            ErrorReport.reportDdlException(ErrorCode.ERR_COMMON_ERROR,
                    "Failed to create repository: " + st.getErrMsg());
        }
        if (!repo.ping()) {
            ErrorReport.reportDdlException(ErrorCode.ERR_COMMON_ERROR,
                    "Failed to create repository: failed to connect to the repo");
        }
    }

    // handle create repository stmt
    public void createRepository(CreateRepositoryStmt stmt) throws DdlException {
        if (!env.getBrokerMgr().containsBroker(stmt.getBrokerName())
                && stmt.getStorageType() == StorageBackend.StorageType.BROKER) {
            ErrorReport.reportDdlException(ErrorCode.ERR_COMMON_ERROR,
                    "broker does not exist: " + stmt.getBrokerName());
        }

        RemoteFileSystem fileSystem;
        fileSystem = FileSystemFactory.get(stmt.getStorageType(), stmt.getBrokerName(), stmt.getProperties());
        long repoId = env.getNextId();
        Repository repo = new Repository(repoId, stmt.getName(), stmt.isReadOnly(), stmt.getLocation(),
                fileSystem);

        Status st = repoMgr.addAndInitRepoIfNotExist(repo, false);
        if (!st.ok()) {
            ErrorReport.reportDdlException(ErrorCode.ERR_COMMON_ERROR,
                                           "Failed to create repository: " + st.getErrMsg());
        }
        if (!repo.ping()) {
            ErrorReport.reportDdlException(ErrorCode.ERR_COMMON_ERROR,
                    "Failed to create repository: failed to connect to the repo");
        }
    }

    /**
     * Alters an existing repository by applying the given new properties.
     *
     * @param repoName    The name of the repository to alter.
     * @param newProps    The new properties to apply to the repository.
     * @param strictCheck If true, only allows altering S3 or Azure repositories and validates properties accordingly.
     *                    TODO: Investigate why only S3 and Azure repositories are supported for alter operation
     * @throws DdlException if the repository does not exist, fails to apply properties, or cannot connect
     * to the updated repository.
     */
    public void alterRepository(String repoName, Map<String, String> newProps, boolean strictCheck)
            throws DdlException {
        tryLock();
        try {
            Repository oldRepo = repoMgr.getRepo(repoName);
            if (oldRepo == null) {
                throw new DdlException("Repository does not exist");
            }
            // Merge new properties with the existing repository's properties
            Map<String, String> mergedProps = mergeProperties(oldRepo, newProps, strictCheck);
            // Create new remote file system with merged properties
            RemoteFileSystem fileSystem = FileSystemFactory.get(StorageProperties.createPrimary(mergedProps));
            // Create new Repository instance with updated file system
            Repository newRepo = new Repository(
                    oldRepo.getId(), oldRepo.getName(), oldRepo.isReadOnly(),
                    oldRepo.getLocation(), fileSystem
            );
            // Verify the repository can be connected with new settings
            if (!newRepo.ping()) {
                LOG.warn("Failed to connect repository {}. msg: {}", repoName, newRepo.getErrorMsg());
                throw new DdlException("Repository ping failed with new properties");
            }
            // Apply the new repository metadata
            Status st = repoMgr.alterRepo(newRepo, false /* not replay */);
            if (!st.ok()) {
                throw new DdlException("Failed to alter repository: " + st.getErrMsg());
            }
            // Update all running jobs that are using this repository
            updateOngoingJobs(oldRepo.getId(), newRepo);
        } finally {
            seqlock.unlock();
        }
    }

    /**
     * Merges new user-provided properties into the existing repository's configuration.
     * In strict mode, only supports S3 or Azure repositories and applies internal S3 merge logic.
     *
     * @param repo        The existing repository.
     * @param newProps    New user-specified properties.
     * @param strictCheck Whether to enforce S3/Azure-only and validate the new properties.
     * @return A complete set of merged properties.
     * @throws DdlException if the merge fails or the repository type is unsupported.
     */
    private Map<String, String> mergeProperties(Repository repo, Map<String, String> newProps, boolean strictCheck)
            throws DdlException {
        if (strictCheck) {
            if (!(repo.getRemoteFileSystem() instanceof S3FileSystem
                    || repo.getRemoteFileSystem() instanceof AzureFileSystem)) {
                throw new DdlException("Only support altering S3 or Azure repository");
            }
            // Let the repository validate and enrich the new S3/Azure properties
            Map<String, String> propsCopy = new HashMap<>(newProps);
            Status status = repo.alterRepositoryS3Properties(propsCopy);
            if (!status.ok()) {
                throw new DdlException("Failed to merge S3 properties: " + status.getErrMsg());
            }
            return propsCopy;
        } else {
            // General case: just override old props with new ones
            Map<String, String> combined = new HashMap<>(repo.getRemoteFileSystem().getProperties());
            combined.putAll(newProps);
            return combined;
        }
    }

    /**
     * Updates all currently running jobs associated with the given repository ID.
     * Used to ensure that all jobs operate on the new repository instance after alteration.
     *
     * @param repoId  The ID of the altered repository.
     * @param newRepo The new repository instance.
     */
    private void updateOngoingJobs(long repoId, Repository newRepo) {
        for (AbstractJob job : getAllCurrentJobs()) {
            if (!job.isDone() && job.getRepoId() == repoId) {
                job.updateRepo(newRepo);
            }
        }
    }

    // handle drop repository stmt
    public void dropRepository(DropRepositoryStmt stmt) throws DdlException {
        dropRepository(stmt.getRepoName());
    }

    // handle drop repository stmt
    public void dropRepository(String repoName) throws DdlException {
        tryLock();
        try {
            Repository repo = repoMgr.getRepo(repoName);
            if (repo == null) {
                ErrorReport.reportDdlException(ErrorCode.ERR_COMMON_ERROR, "Repository does not exist");
            }

            for (AbstractJob job : getAllCurrentJobs()) {
                if (!job.isDone() && job.getRepoId() == repo.getId()) {
                    ErrorReport.reportDdlException(ErrorCode.ERR_COMMON_ERROR,
                                                   "Backup or restore job is running on this repository."
                                                           + " Can not drop it");
                }
            }

            Status st = repoMgr.removeRepo(repo.getName(), false /* not replay */);
            if (!st.ok()) {
                ErrorReport.reportDdlException(ErrorCode.ERR_COMMON_ERROR,
                                               "Failed to drop repository: " + st.getErrMsg());
            }
        } finally {
            seqlock.unlock();
        }
    }

<<<<<<< HEAD
    public void process(RestoreCommand command) throws DdlException {
=======
    public void process(BackupCommand command) throws DdlException {
>>>>>>> 394af9c3
        if (Config.isCloudMode()) {
            ErrorReport.reportDdlException(ErrorCode.ERR_COMMON_ERROR,
                    "BACKUP and RESTORE are not supported by the cloud mode yet");
        }

        // check if repo exist
        String repoName = command.getRepoName();
        Repository repository = null;
        if (!repoName.equals(Repository.KEEP_ON_LOCAL_REPO_NAME)) {
            repository = repoMgr.getRepo(repoName);
            if (repository == null) {
                ErrorReport.reportDdlException(ErrorCode.ERR_COMMON_ERROR,
                        "Repository " + repoName + " does not exist");
            }
        }

        // check if db exist
        String dbName = command.getDbName();
        Database db = env.getInternalCatalog().getDbOrDdlException(dbName);

        // Try to get sequence lock.
        // We expect at most one operation on a repo at same time.
        // But this operation may take a few seconds with lock held.
        // So we use tryLock() to give up this operation if we can not get lock.
        tryLock();
        try {
            // Check if there is backup or restore job running on this database
            AbstractJob currentJob = getCurrentJob(db.getId());
            if (currentJob != null && !currentJob.isDone()) {
                ErrorReport.reportDdlException(ErrorCode.ERR_COMMON_ERROR,
                        "Can only run one backup or restore job of a database at same time "
                        + ", current running: label = " + currentJob.getLabel() + " jobId = "
                        + currentJob.getJobId() + ", to run label = " + command.getLabel());
            }
<<<<<<< HEAD
            restore(repository, db, command);
=======

            backup(repository, db, command);
>>>>>>> 394af9c3
        } finally {
            seqlock.unlock();
        }
    }

    // the entry method of submitting a backup or restore job
    public void process(AbstractBackupStmt stmt) throws DdlException {
        if (Config.isCloudMode()) {
            ErrorReport.reportDdlException(ErrorCode.ERR_COMMON_ERROR,
                    "BACKUP and RESTORE are not supported by the cloud mode yet");
        }

        // check if repo exist
        String repoName = stmt.getRepoName();
        Repository repository = null;
        if (!repoName.equals(Repository.KEEP_ON_LOCAL_REPO_NAME)) {
            repository = repoMgr.getRepo(repoName);
            if (repository == null) {
                ErrorReport.reportDdlException(ErrorCode.ERR_COMMON_ERROR,
                        "Repository " + repoName + " does not exist");
            }
        }

        // check if db exist
        String dbName = stmt.getDbName();
        Database db = env.getInternalCatalog().getDbOrDdlException(dbName);

        // Try to get sequence lock.
        // We expect at most one operation on a repo at same time.
        // But this operation may take a few seconds with lock held.
        // So we use tryLock() to give up this operation if we can not get lock.
        tryLock();
        try {
            // Check if there is backup or restore job running on this database
            AbstractJob currentJob = getCurrentJob(db.getId());
            if (currentJob != null && !currentJob.isDone()) {
                ErrorReport.reportDdlException(ErrorCode.ERR_COMMON_ERROR,
                                               "Can only run one backup or restore job of a database at same time "
                                               + ", current running: label = " + currentJob.getLabel() + " jobId = "
                                               + currentJob.getJobId() + ", to run label = " + stmt.getLabel());
            }

            if (stmt instanceof BackupStmt) {
                backup(repository, db, (BackupStmt) stmt);
            } else if (stmt instanceof RestoreStmt) {
                restore(repository, db, (RestoreStmt) stmt);
            }
        } finally {
            seqlock.unlock();
        }
    }

    private void tryLock() throws DdlException {
        try {
            if (!seqlock.tryLock(10, TimeUnit.SECONDS)) {
                ErrorReport.reportDdlException(ErrorCode.ERR_COMMON_ERROR, "Another backup or restore job"
                        + " is being submitted. Please wait and try again");
            }
        } catch (InterruptedException e) {
            ErrorReport.reportDdlException(ErrorCode.ERR_COMMON_ERROR, "Got interrupted exception when "
                    + "try locking. Try again");
        }
    }

    private void backup(Repository repository, Database db, BackupCommand command) throws DdlException {
        if (repository != null && repository.isReadOnly()) {
            ErrorReport.reportDdlException(ErrorCode.ERR_COMMON_ERROR, "Repository " + repository.getName()
                    + " is read only");
        }

        long commitSeq = 0;
        Set<String> tableNames = Sets.newHashSet();

        List<TableRefInfo> tableRefInfos = command.getTableRefInfos();

        // Obtain the snapshot commit seq, any creating table binlog will be visible.
        db.readLock();
        try {
            BarrierLog log = new BarrierLog(db.getId(), db.getFullName());
            commitSeq = env.getEditLog().logBarrier(log);

            // Determine the tables to be backed up
            if (tableRefInfos.isEmpty()) {
                tableNames = db.getTableNames();
            } else if (command.isExclude()) {
                tableNames = db.getTableNames();
                for (TableRefInfo tableRefInfo : tableRefInfos) {
                    if (!tableNames.remove(tableRefInfo.getTableNameInfo().getTbl())) {
                        LOG.info("exclude table " + tableRefInfo.getTableNameInfo().getTbl()
                                + " of backup stmt is not exists in db " + db.getFullName());
                    }
                }
            }
        } finally {
            db.readUnlock();
        }

        List<TableRef> tblRefs = Lists.newArrayList();
        if (!tableRefInfos.isEmpty() && !command.isExclude()) {
            for (TableRefInfo tableRefInfo : tableRefInfos) {
                tblRefs.add(tableRefInfo.translateToLegacyTableRef());
            }
        } else {
            for (String tableName : tableNames) {
                TableRefInfo tableRefInfo = new TableRefInfo(new TableNameInfo(db.getFullName(), tableName),
                        null,
                        null,
                        null,
                        new ArrayList<>(),
                        null,
                        null,
                        new ArrayList<>());
                tblRefs.add(tableRefInfo.translateToLegacyTableRef());
            }
        }

        // Check if backup objects are valid
        // This is just a pre-check to avoid most of invalid backup requests.
        // Also calculate the signature for incremental backup check.
        List<TableRef> tblRefsNotSupport = Lists.newArrayList();
        for (TableRef tableRef : tblRefs) {
            String tblName = tableRef.getName().getTbl();
            Table tbl = db.getTableOrDdlException(tblName);

            // filter the table types which are not supported by local backup.
            if (repository == null && tbl.getType() != TableType.OLAP
                    && tbl.getType() != TableType.VIEW && tbl.getType() != TableType.MATERIALIZED_VIEW) {
                tblRefsNotSupport.add(tableRef);
                continue;
            }

            if (tbl.getType() == TableType.VIEW || tbl.getType() == TableType.ODBC
                    || tbl.getType() == TableType.MATERIALIZED_VIEW) {
                continue;
            }
            if (tbl.getType() != TableType.OLAP) {
                if (Config.ignore_backup_not_support_table_type) {
                    LOG.warn("Table '{}' is a {} table, can not backup and ignore it."
                            + "Only OLAP(Doris)/ODBC/VIEW table can be backed up",
                            tblName, tbl.getType().toString());
                    tblRefsNotSupport.add(tableRef);
                    continue;
                } else {
                    ErrorReport.reportDdlException(ErrorCode.ERR_NOT_OLAP_TABLE, tblName);
                }
            }

            if (tbl.isTemporary()) {
                if (Config.ignore_backup_not_support_table_type || tblRefs.size() > 1) {
                    LOG.warn("Table '{}' is a temporary table, can not backup and ignore it."
                            + "Only OLAP(Doris)/ODBC/VIEW table can be backed up",
                            Util.getTempTableDisplayName(tblName));
                    tblRefsNotSupport.add(tableRef);
                    continue;
                } else {
                    ErrorReport.reportDdlException("Table " + Util.getTempTableDisplayName(tblName)
                            + " is a temporary table, do not support backup");
                }
            }

            OlapTable olapTbl = (OlapTable) tbl;
            tbl.readLock();
            try {
                if (!Config.ignore_backup_tmp_partitions && olapTbl.existTempPartitions()) {
                    ErrorReport.reportDdlException(ErrorCode.ERR_COMMON_ERROR,
                            "Do not support backup table " + olapTbl.getName() + " with temp partitions");
                }

                PartitionNames partitionNames = tableRef.getPartitionNames();
                if (partitionNames != null) {
                    if (!Config.ignore_backup_tmp_partitions && partitionNames.isTemp()) {
                        ErrorReport.reportDdlException(ErrorCode.ERR_COMMON_ERROR,
                                "Do not support backup temp partitions in table " + tableRef.getName());
                    }

                    for (String partName : partitionNames.getPartitionNames()) {
                        Partition partition = olapTbl.getPartition(partName);
                        if (partition == null) {
                            ErrorReport.reportDdlException(ErrorCode.ERR_COMMON_ERROR,
                                    "Unknown partition " + partName + " in table" + tblName);
                        }
                    }
                }
            } finally {
                tbl.readUnlock();
            }
        }

        tblRefs.removeAll(tblRefsNotSupport);

        // Check if label already be used
        long repoId = Repository.KEEP_ON_LOCAL_REPO_ID;
        if (repository != null) {
            List<String> existSnapshotNames = Lists.newArrayList();
            Status st = repository.listSnapshots(existSnapshotNames);
            if (!st.ok()) {
                ErrorReport.reportDdlException(ErrorCode.ERR_COMMON_ERROR, st.getErrMsg());
            }
            if (existSnapshotNames.contains(command.getLabel())) {
                if (command.getBackupType() == BackupCommand.BackupType.FULL) {
                    ErrorReport.reportDdlException(ErrorCode.ERR_COMMON_ERROR, "Snapshot with name '"
                            + command.getLabel() + "' already exist in repository");
                } else {
                    ErrorReport.reportDdlException(ErrorCode.ERR_COMMON_ERROR, "Currently does not support "
                            + "incremental backup");
                }
            }
            repoId = repository.getId();
        }

        // Create a backup job
        BackupJob backupJob = new BackupJob(command.getLabel(), db.getId(),
                ClusterNamespace.getNameFromFullName(db.getFullName()),
                tblRefs, command.getTimeoutMs(), command.translateToLagecyContent(), env, repoId, commitSeq);
        // write log
        env.getEditLog().logBackupJob(backupJob);

        // must put to dbIdToBackupOrRestoreJob after edit log, otherwise the state of job may be changed.
        addBackupOrRestoreJob(db.getId(), backupJob);

        LOG.info("finished to submit backup job: {}", backupJob);
    }

    private void backup(Repository repository, Database db, BackupStmt stmt) throws DdlException {
        if (repository != null && repository.isReadOnly()) {
            ErrorReport.reportDdlException(ErrorCode.ERR_COMMON_ERROR, "Repository " + repository.getName()
                    + " is read only");
        }

        long commitSeq = 0;
        Set<String> tableNames = Sets.newHashSet();
        AbstractBackupTableRefClause abstractBackupTableRefClause = stmt.getAbstractBackupTableRefClause();

        // Obtain the snapshot commit seq, any creating table binlog will be visible.
        db.readLock();
        try {
            BarrierLog log = new BarrierLog(db.getId(), db.getFullName());
            commitSeq = env.getEditLog().logBarrier(log);

            // Determine the tables to be backed up
            if (abstractBackupTableRefClause == null) {
                tableNames = db.getTableNames();
            } else if (abstractBackupTableRefClause.isExclude()) {
                tableNames = db.getTableNames();
                for (TableRef tableRef : abstractBackupTableRefClause.getTableRefList()) {
                    if (!tableNames.remove(tableRef.getName().getTbl())) {
                        LOG.info("exclude table " + tableRef.getName().getTbl()
                                + " of backup stmt is not exists in db " + db.getFullName());
                    }
                }
            }
        } finally {
            db.readUnlock();
        }

        while (DebugPointUtil.isEnable("BackupHandler.backup.block")) {
            try {
                Thread.sleep(100);
            } catch (InterruptedException e) {
                LOG.info("error ", e);
            }
        }

        List<TableRef> tblRefs = Lists.newArrayList();
        if (abstractBackupTableRefClause != null && !abstractBackupTableRefClause.isExclude()) {
            tblRefs = abstractBackupTableRefClause.getTableRefList();
        } else {
            for (String tableName : tableNames) {
                TableRef tableRef = new TableRef(new TableName(null, db.getFullName(), tableName), null);
                tblRefs.add(tableRef);
            }
        }

        // Check if backup objects are valid
        // This is just a pre-check to avoid most of invalid backup requests.
        // Also calculate the signature for incremental backup check.
        List<TableRef> tblRefsNotSupport = Lists.newArrayList();
        for (TableRef tblRef : tblRefs) {
            String tblName = tblRef.getName().getTbl();
            Table tbl = db.getTableOrDdlException(tblName);

            // filter the table types which are not supported by local backup.
            if (repository == null && tbl.getType() != TableType.OLAP
                    && tbl.getType() != TableType.VIEW && tbl.getType() != TableType.MATERIALIZED_VIEW) {
                tblRefsNotSupport.add(tblRef);
                continue;
            }

            if (tbl.getType() == TableType.VIEW || tbl.getType() == TableType.ODBC
                    || tbl.getType() == TableType.MATERIALIZED_VIEW) {
                continue;
            }
            if (tbl.getType() != TableType.OLAP) {
                if (Config.ignore_backup_not_support_table_type) {
                    LOG.warn("Table '{}' is a {} table, can not backup and ignore it."
                            + "Only OLAP(Doris)/ODBC/VIEW table can be backed up",
                            tblName, tbl.isTemporary() ? "temporary" : tbl.getType().toString());
                    tblRefsNotSupport.add(tblRef);
                    continue;
                } else {
                    ErrorReport.reportDdlException(ErrorCode.ERR_NOT_OLAP_TABLE, tblName);
                }
            }

            if (tbl.isTemporary()) {
                if (Config.ignore_backup_not_support_table_type || tblRefs.size() > 1) {
                    LOG.warn("Table '{}' is a temporary table, can not backup and ignore it."
                            + "Only OLAP(Doris)/ODBC/VIEW table can be backed up",
                            Util.getTempTableDisplayName(tblName));
                    tblRefsNotSupport.add(tblRef);
                    continue;
                } else {
                    ErrorReport.reportDdlException("Table " + Util.getTempTableDisplayName(tblName)
                            + " is a temporary table, do not support backup");
                }
            }

            OlapTable olapTbl = (OlapTable) tbl;
            tbl.readLock();
            try {
                if (!Config.ignore_backup_tmp_partitions && olapTbl.existTempPartitions()) {
                    ErrorReport.reportDdlException(ErrorCode.ERR_COMMON_ERROR,
                            "Do not support backup table " + olapTbl.getName() + " with temp partitions");
                }

                PartitionNames partitionNames = tblRef.getPartitionNames();
                if (partitionNames != null) {
                    if (!Config.ignore_backup_tmp_partitions && partitionNames.isTemp()) {
                        ErrorReport.reportDdlException(ErrorCode.ERR_COMMON_ERROR,
                                "Do not support backup temp partitions in table " + tblRef.getName());
                    }

                    for (String partName : partitionNames.getPartitionNames()) {
                        Partition partition = olapTbl.getPartition(partName);
                        if (partition == null) {
                            ErrorReport.reportDdlException(ErrorCode.ERR_COMMON_ERROR,
                                    "Unknown partition " + partName + " in table" + tblName);
                        }
                    }
                }
            } finally {
                tbl.readUnlock();
            }
        }

        tblRefs.removeAll(tblRefsNotSupport);

        // Check if label already be used
        long repoId = Repository.KEEP_ON_LOCAL_REPO_ID;
        if (repository != null) {
            List<String> existSnapshotNames = Lists.newArrayList();
            Status st = repository.listSnapshots(existSnapshotNames);
            if (!st.ok()) {
                ErrorReport.reportDdlException(ErrorCode.ERR_COMMON_ERROR, st.getErrMsg());
            }
            if (existSnapshotNames.contains(stmt.getLabel())) {
                if (stmt.getType() == BackupType.FULL) {
                    ErrorReport.reportDdlException(ErrorCode.ERR_COMMON_ERROR, "Snapshot with name '"
                            + stmt.getLabel() + "' already exist in repository");
                } else {
                    ErrorReport.reportDdlException(ErrorCode.ERR_COMMON_ERROR, "Currently does not support "
                            + "incremental backup");
                }
            }
            repoId = repository.getId();
        }

        // Create a backup job
        BackupJob backupJob = new BackupJob(stmt.getLabel(), db.getId(),
                ClusterNamespace.getNameFromFullName(db.getFullName()),
                tblRefs, stmt.getTimeoutMs(), stmt.getContent(), env, repoId, commitSeq);
        // write log
        env.getEditLog().logBackupJob(backupJob);

        // must put to dbIdToBackupOrRestoreJob after edit log, otherwise the state of job may be changed.
        addBackupOrRestoreJob(db.getId(), backupJob);

        LOG.info("finished to submit backup job: {}", backupJob);
    }

    public void restore(Repository repository, Database db, RestoreCommand command) throws DdlException {
        List<BackupJobInfo> infos = Lists.newArrayList();
        Status status = repository.getSnapshotInfoFile(command.getLabel(), command.getBackupTimestamp(), infos);
        if (!status.ok()) {
            ErrorReport.reportDdlException(ErrorCode.ERR_COMMON_ERROR,
                    "Failed to get info of snapshot '" + command.getLabel() + "' because: "
                    + status.getErrMsg() + ". Maybe specified wrong backup timestamp");
        }

        // Check if all restore objects are exist in this snapshot.
        // Also remove all unrelated objs
        Preconditions.checkState(infos.size() == 1);
        BackupJobInfo jobInfo = infos.get(0);

        checkAndFilterRestoreObjsExistInSnapshot(jobInfo, command);

        // Create a restore job
        RestoreJob restoreJob = new RestoreJob(command.getLabel(), command.getBackupTimestamp(),
                db.getId(), db.getFullName(), jobInfo, true, command.getReplicaAlloc(),
                command.getTimeoutMs(), command.getMetaVersion(), command.reserveReplica(), command.reserveColocate(),
                command.reserveDynamicPartitionEnable(), command.isBeingSynced(), command.isCleanTables(),
                command.isCleanPartitions(), command.isAtomicRestore(), command.isForceReplace(),
                env, repository.getId());

        env.getEditLog().logRestoreJob(restoreJob);

        // must put to dbIdToBackupOrRestoreJob after edit log, otherwise the state of job may be changed.
        addBackupOrRestoreJob(db.getId(), restoreJob);
        LOG.info("finished to submit restore job: {}", restoreJob);
    }

    private void restore(Repository repository, Database db, RestoreStmt stmt) throws DdlException {
        BackupJobInfo jobInfo;
        if (stmt.isLocal()) {
            String jobInfoString = new String(stmt.getJobInfo());
            jobInfo = BackupJobInfo.genFromJson(jobInfoString);

            if (jobInfo.extraInfo == null) {
                ErrorReport.reportDdlException(ErrorCode.ERR_COMMON_ERROR, "Invalid job extra info empty");
            }
            if (jobInfo.extraInfo.beNetworkMap == null) {
                ErrorReport.reportDdlException(ErrorCode.ERR_COMMON_ERROR, "Invalid job extra info be network map");
            }
            if (Strings.isNullOrEmpty(jobInfo.extraInfo.token)) {
                ErrorReport.reportDdlException(ErrorCode.ERR_COMMON_ERROR, "Invalid job extra info token");
            }
        } else {
            // Check if snapshot exist in repository
            List<BackupJobInfo> infos = Lists.newArrayList();
            Status status = repository.getSnapshotInfoFile(stmt.getLabel(), stmt.getBackupTimestamp(), infos);
            if (!status.ok()) {
                ErrorReport.reportDdlException(ErrorCode.ERR_COMMON_ERROR,
                        "Failed to get info of snapshot '" + stmt.getLabel() + "' because: "
                                + status.getErrMsg() + ". Maybe specified wrong backup timestamp");
            }

            // Check if all restore objects are exist in this snapshot.
            // Also remove all unrelated objs
            Preconditions.checkState(infos.size() == 1);
            jobInfo = infos.get(0);
        }

        checkAndFilterRestoreObjsExistInSnapshot(jobInfo, stmt.getAbstractBackupTableRefClause());

        // Create a restore job
        RestoreJob restoreJob;
        if (stmt.isLocal()) {
            int metaVersion = stmt.getMetaVersion();
            if (metaVersion == -1) {
                metaVersion = jobInfo.metaVersion;
            }

            BackupMeta backupMeta;
            try {
                backupMeta = BackupMeta.fromBytes(stmt.getMeta(), metaVersion);
            } catch (IOException e) {
                LOG.warn("read backup meta failed, current meta version {}", Env.getCurrentEnvJournalVersion(), e);
                throw new DdlException("read backup meta failed", e);
            }
            String backupTimestamp = TimeUtils.longToTimeString(
                    jobInfo.getBackupTime(), TimeUtils.getDatetimeFormatWithHyphenWithTimeZone());
            restoreJob = new RestoreJob(stmt.getLabel(), backupTimestamp,
                    db.getId(), db.getFullName(), jobInfo, stmt.allowLoad(), stmt.getReplicaAlloc(),
                    stmt.getTimeoutMs(), metaVersion, stmt.reserveReplica(), stmt.reserveColocate(),
                    stmt.reserveDynamicPartitionEnable(), stmt.isBeingSynced(),
                    stmt.isCleanTables(), stmt.isCleanPartitions(), stmt.isAtomicRestore(), stmt.isForceReplace(),
                    env, Repository.KEEP_ON_LOCAL_REPO_ID, backupMeta);
        } else {
            restoreJob = new RestoreJob(stmt.getLabel(), stmt.getBackupTimestamp(),
                db.getId(), db.getFullName(), jobInfo, stmt.allowLoad(), stmt.getReplicaAlloc(),
                stmt.getTimeoutMs(), stmt.getMetaVersion(), stmt.reserveReplica(), stmt.reserveColocate(),
                stmt.reserveDynamicPartitionEnable(), stmt.isBeingSynced(), stmt.isCleanTables(),
                stmt.isCleanPartitions(), stmt.isAtomicRestore(), stmt.isForceReplace(),
                env, repository.getId());
        }

        env.getEditLog().logRestoreJob(restoreJob);

        // must put to dbIdToBackupOrRestoreJob after edit log, otherwise the state of job may be changed.
        addBackupOrRestoreJob(db.getId(), restoreJob);

        LOG.info("finished to submit restore job: {}", restoreJob);
    }

    private void addBackupOrRestoreJob(long dbId, AbstractJob job) {
        // If there are too many backup/restore jobs, it may cause OOM.  If the job num option is set to 0,
        // skip all backup/restore jobs.
        if (Config.max_backup_restore_job_num_per_db <= 0) {
            return;
        }

        List<String> removedLabels = Lists.newArrayList();
        jobLock.lock();
        try {
            Deque<AbstractJob> jobs = dbIdToBackupOrRestoreJobs.computeIfAbsent(dbId, k -> Lists.newLinkedList());
            while (jobs.size() >= Config.max_backup_restore_job_num_per_db) {
                AbstractJob removedJob = jobs.removeFirst();
                if (removedJob instanceof BackupJob && ((BackupJob) removedJob).isLocalSnapshot()) {
                    removedLabels.add(removedJob.getLabel());
                }
            }
            AbstractJob lastJob = jobs.peekLast();

            // Remove duplicate jobs and keep only the latest status
            // Otherwise, the tasks that have been successfully executed will be repeated when replaying edit log.
            if (lastJob != null && (lastJob.isPending() || lastJob.getJobId() == job.getJobId())) {
                jobs.removeLast();
            }
            jobs.addLast(job);
        } finally {
            jobLock.unlock();
        }

        if (job.isFinished() && job instanceof BackupJob) {
            // Save snapshot to local repo, when reload backupHandler from image.
            BackupJob backupJob = (BackupJob) job;
            if (backupJob.isLocalSnapshot()) {
                addSnapshot(backupJob.getLabel(), backupJob);
            }
        }
        for (String label : removedLabels) {
            removeSnapshot(label);
        }
    }

    private List<AbstractJob> getAllCurrentJobs() {
        jobLock.lock();
        try {
            return dbIdToBackupOrRestoreJobs.values().stream().filter(CollectionUtils::isNotEmpty)
                    .map(Deque::getLast).collect(Collectors.toList());
        } finally {
            jobLock.unlock();
        }
    }

    private AbstractJob getCurrentJob(long dbId) {
        jobLock.lock();
        try {
            Deque<AbstractJob> jobs = dbIdToBackupOrRestoreJobs.getOrDefault(dbId, Lists.newLinkedList());
            return jobs.isEmpty() ? null : jobs.getLast();
        } finally {
            jobLock.unlock();
        }
    }

    private void checkAndFilterRestoreObjsExistInSnapshot(BackupJobInfo jobInfo,
                                                          RestoreCommand command)
            throws DdlException {
        // case1: exclude table ref
        if (command.isExclude()) {
            for (TableRefInfo tableRefInfo : command.getTableRefInfos()) {
                TableRef tableRef = tableRefInfo.translateToLegacyTableRef();
                String tblName = tableRef.getName().getTbl();
                TableType tableType = jobInfo.getTypeByTblName(tblName);
                if (tableType == null) {
                    LOG.info("Ignore error : exclude table " + tblName + " does not exist in snapshot "
                            + jobInfo.name);
                    continue;
                }
                if (tableRef.hasExplicitAlias()) {
                    ErrorReport.reportDdlException(ErrorCode.ERR_COMMON_ERROR,
                            "The table alias in exclude clause does not make sense");
                }
                jobInfo.removeTable(tableRef, tableType);
            }
            return;
        }
        // case2: include table ref
        Set<String> olapTableNames = Sets.newHashSet();
        Set<String> viewNames = Sets.newHashSet();
        Set<String> odbcTableNames = Sets.newHashSet();
        for (TableRefInfo tableRefInfo : command.getTableRefInfos()) {
            TableRef tblRef = tableRefInfo.translateToLegacyTableRef();
            String tblName = tblRef.getName().getTbl();
            TableType tableType = jobInfo.getTypeByTblName(tblName);
            if (tableType == null) {
                ErrorReport.reportDdlException(ErrorCode.ERR_COMMON_ERROR,
                        "Table " + tblName + " does not exist in snapshot " + jobInfo.name);
            }
            switch (tableType) {
                case OLAP:
                    checkAndFilterRestoreOlapTableExistInSnapshot(jobInfo.backupOlapTableObjects, tblRef);
                    olapTableNames.add(tblName);
                    break;
                case VIEW:
                    viewNames.add(tblName);
                    break;
                case ODBC:
                    odbcTableNames.add(tblName);
                    break;
                default:
                    break;
            }

            // set alias
            if (tblRef.hasExplicitAlias()) {
                jobInfo.setAlias(tblName, tblRef.getExplicitAlias());
            }
        }
        jobInfo.retainOlapTables(olapTableNames);
        jobInfo.retainView(viewNames);
        jobInfo.retainOdbcTables(odbcTableNames);
    }

    private void checkAndFilterRestoreObjsExistInSnapshot(BackupJobInfo jobInfo,
                                                          AbstractBackupTableRefClause backupTableRefClause)
            throws DdlException {
        // case1: all table in job info
        if (backupTableRefClause == null) {
            return;
        }

        // case2: exclude table ref
        if (backupTableRefClause.isExclude()) {
            for (TableRef tblRef : backupTableRefClause.getTableRefList()) {
                String tblName = tblRef.getName().getTbl();
                TableType tableType = jobInfo.getTypeByTblName(tblName);
                if (tableType == null) {
                    LOG.info("Ignore error : exclude table " + tblName + " does not exist in snapshot "
                            + jobInfo.name);
                    continue;
                }
                if (tblRef.hasExplicitAlias()) {
                    ErrorReport.reportDdlException(ErrorCode.ERR_COMMON_ERROR,
                            "The table alias in exclude clause does not make sense");
                }
                jobInfo.removeTable(tblRef, tableType);
            }
            return;
        }
        // case3: include table ref
        Set<String> olapTableNames = Sets.newHashSet();
        Set<String> viewNames = Sets.newHashSet();
        Set<String> odbcTableNames = Sets.newHashSet();
        for (TableRef tblRef : backupTableRefClause.getTableRefList()) {
            String tblName = tblRef.getName().getTbl();
            TableType tableType = jobInfo.getTypeByTblName(tblName);
            if (tableType == null) {
                ErrorReport.reportDdlException(ErrorCode.ERR_COMMON_ERROR,
                        "Table " + tblName + " does not exist in snapshot " + jobInfo.name);
            }
            switch (tableType) {
                case OLAP:
                    checkAndFilterRestoreOlapTableExistInSnapshot(jobInfo.backupOlapTableObjects, tblRef);
                    olapTableNames.add(tblName);
                    break;
                case VIEW:
                    viewNames.add(tblName);
                    break;
                case ODBC:
                    odbcTableNames.add(tblName);
                    break;
                default:
                    break;
            }

            // set alias
            if (tblRef.hasExplicitAlias()) {
                jobInfo.setAlias(tblName, tblRef.getExplicitAlias());
            }
        }
        jobInfo.retainOlapTables(olapTableNames);
        jobInfo.retainView(viewNames);
        jobInfo.retainOdbcTables(odbcTableNames);
    }



    public void checkAndFilterRestoreOlapTableExistInSnapshot(Map<String, BackupOlapTableInfo> backupOlapTableInfoMap,
                                                              TableRef tableRef) throws DdlException {
        String tblName = tableRef.getName().getTbl();
        BackupOlapTableInfo tblInfo = backupOlapTableInfoMap.get(tblName);
        PartitionNames partitionNames = tableRef.getPartitionNames();
        if (partitionNames != null) {
            if (partitionNames.isTemp()) {
                ErrorReport.reportDdlException(ErrorCode.ERR_COMMON_ERROR,
                        "Do not support restoring temporary partitions in table " + tblName);
            }
            // check the selected partitions
            for (String partName : partitionNames.getPartitionNames()) {
                if (!tblInfo.containsPart(partName)) {
                    ErrorReport.reportDdlException(ErrorCode.ERR_COMMON_ERROR,
                            "Partition " + partName + " of table " + tblName
                                    + " does not exist in snapshot");
                }
            }
        }
        // only retain restore partitions
        tblInfo.retainPartitions(partitionNames == null ? null : partitionNames.getPartitionNames());
    }

    public void cancel(CancelBackupCommand command) throws DdlException {
        String dbName = command.getDbName();
        Database db = env.getInternalCatalog().getDbOrDdlException(dbName);
        AbstractJob job = getCurrentJob(db.getId());
        if (job == null || (job instanceof BackupJob && command.isRestore())
                || (job instanceof RestoreJob && !command.isRestore())) {
            ErrorReport.reportDdlException(ErrorCode.ERR_COMMON_ERROR, "No "
                    + (command.isRestore() ? "restore" : "backup" + " job")
                    + " is currently running");
        }

        Status status = job.cancel();
        if (!status.ok()) {
            ErrorReport.reportDdlException(ErrorCode.ERR_COMMON_ERROR, "Failed to cancel job: " + status.getErrMsg());
        }

        LOG.info("finished to cancel {} job: {}", (command.isRestore() ? "restore" : "backup"), job);
    }

    public void cancel(CancelBackupStmt stmt) throws DdlException {
        String dbName = stmt.getDbName();
        Database db = env.getInternalCatalog().getDbOrDdlException(dbName);

        AbstractJob job = getCurrentJob(db.getId());
        if (job == null || (job instanceof BackupJob && stmt.isRestore())
                || (job instanceof RestoreJob && !stmt.isRestore())) {
            ErrorReport.reportDdlException(ErrorCode.ERR_COMMON_ERROR, "No "
                    + (stmt.isRestore() ? "restore" : "backup" + " job")
                    + " is currently running");
        }

        Status status = job.cancel();
        if (!status.ok()) {
            ErrorReport.reportDdlException(ErrorCode.ERR_COMMON_ERROR, "Failed to cancel job: " + status.getErrMsg());
        }

        LOG.info("finished to cancel {} job: {}", (stmt.isRestore() ? "restore" : "backup"), job);
    }

    public boolean handleFinishedSnapshotTask(SnapshotTask task, TFinishTaskRequest request) {
        AbstractJob job = getCurrentJob(task.getDbId());
        if (job == null) {
            LOG.warn("failed to find backup or restore job for task: {}", task);
            // return true to remove this task from AgentTaskQueue
            return true;
        }

        if (job.getJobId() != task.getJobId()) {
            LOG.warn("invalid snapshot task: {}, job id: {}, task job id: {}", task, job.getJobId(), task.getJobId());
            // return true to remove this task from AgentTaskQueue
            return true;
        }

        if (job instanceof BackupJob) {
            if (task.isRestoreTask()) {
                LOG.warn("expect finding restore job, but get backup job {} for task: {}", job, task);
                // return true to remove this task from AgentTaskQueue
                return true;
            }

            return ((BackupJob) job).finishTabletSnapshotTask(task, request);
        } else {
            if (!task.isRestoreTask()) {
                LOG.warn("expect finding backup job, but get restore job {} for task: {}", job, task);
                // return true to remove this task from AgentTaskQueue
                return true;
            }
            return ((RestoreJob) job).finishTabletSnapshotTask(task, request);
        }
    }

    public boolean handleFinishedSnapshotUploadTask(UploadTask task, TFinishTaskRequest request) {
        AbstractJob job = getCurrentJob(task.getDbId());
        if (job == null || (job instanceof RestoreJob)) {
            LOG.info("invalid upload task: {}, no backup job is found. db id: {}", task, task.getDbId());
            return false;
        }
        BackupJob backupJob = (BackupJob) job;
        if (backupJob.getJobId() != task.getJobId() || backupJob.getState() != BackupJobState.UPLOADING) {
            LOG.info("invalid upload task: {}, job id: {}, job state: {}",
                     task, backupJob.getJobId(), backupJob.getState().name());
            return false;
        }
        return backupJob.finishSnapshotUploadTask(task, request);
    }

    public boolean handleDownloadSnapshotTask(DownloadTask task, TFinishTaskRequest request) {
        AbstractJob job = getCurrentJob(task.getDbId());
        if (!(job instanceof RestoreJob)) {
            LOG.warn("failed to find restore job for task: {}", task);
            // return true to remove this task from AgentTaskQueue
            return true;
        }

        if (job.getJobId() != task.getJobId()) {
            LOG.warn("invalid download task: {}, job id: {}, task job id: {}", task, job.getJobId(), task.getJobId());
            // return true to remove this task from AgentTaskQueue
            return true;
        }

        return ((RestoreJob) job).finishTabletDownloadTask(task, request);
    }

    public boolean handleDirMoveTask(DirMoveTask task, TFinishTaskRequest request) {
        AbstractJob job = getCurrentJob(task.getDbId());
        if (!(job instanceof RestoreJob)) {
            LOG.warn("failed to find restore job for task: {}", task);
            // return true to remove this task from AgentTaskQueue
            return true;
        }

        if (job.getJobId() != task.getJobId()) {
            LOG.warn("invalid dir move task: {}, job id: {}, task job id: {}", task, job.getJobId(), task.getJobId());
            // return true to remove this task from AgentTaskQueue
            return true;
        }

        return ((RestoreJob) job).finishDirMoveTask(task, request);
    }

    public void replayAddJob(AbstractJob job) {
        LOG.info("replay backup/restore job: {}", job);

        if (job.isCancelled()) {
            AbstractJob existingJob = getCurrentJob(job.getDbId());
            if (existingJob == null || existingJob.isDone()) {
                LOG.error("invalid existing job: {}. current replay job is: {}",
                        existingJob, job);
                return;
            }
            existingJob.setEnv(env);
            existingJob.replayCancel();
        } else if (!job.isPending()) {
            AbstractJob existingJob = getCurrentJob(job.getDbId());
            if (existingJob == null || existingJob.isDone()) {
                LOG.error("invalid existing job: {}. current replay job is: {}",
                        existingJob, job);
                return;
            }
            // We use replayed job, not the existing job, to do the replayRun().
            // Because if we use the existing job to run again,
            // for example: In restore job, PENDING will transfer to SNAPSHOTING, not DOWNLOAD.
            job.setEnv(env);
            job.replayRun();
        }

        addBackupOrRestoreJob(job.getDbId(), job);
    }

    public boolean report(TTaskType type, long jobId, long taskId, int finishedNum, int totalNum) {
        for (AbstractJob job : getAllCurrentJobs()) {
            if (job.getType() == JobType.BACKUP) {
                if (!job.isDone() && job.getJobId() == jobId && type == TTaskType.UPLOAD) {
                    job.taskProgress.put(taskId, Pair.of(finishedNum, totalNum));
                    return true;
                }
            } else if (job.getType() == JobType.RESTORE) {
                if (!job.isDone() && job.getJobId() == jobId && type == TTaskType.DOWNLOAD) {
                    job.taskProgress.put(taskId, Pair.of(finishedNum, totalNum));
                    return true;
                }
            }
        }
        return false;
    }

    public void addSnapshot(String labelName, BackupJob backupJob) {
        assert backupJob.isFinished();

        LOG.info("add snapshot {} to local repo", labelName);
        localSnapshotsLock.writeLock().lock();
        try {
            localSnapshots.put(labelName, backupJob);
        } finally {
            localSnapshotsLock.writeLock().unlock();
        }
    }

    public void removeSnapshot(String labelName) {
        LOG.info("remove snapshot {} from local repo", labelName);
        localSnapshotsLock.writeLock().lock();
        try {
            localSnapshots.remove(labelName);
        } finally {
            localSnapshotsLock.writeLock().unlock();
        }
    }

    public Snapshot getSnapshot(String labelName) {
        BackupJob backupJob;
        localSnapshotsLock.readLock().lock();
        try {
            backupJob = localSnapshots.get(labelName);
        } finally {
            localSnapshotsLock.readLock().unlock();
        }

        if (backupJob == null) {
            return null;
        }

        return backupJob.getSnapshot();
    }

    public static BackupHandler read(DataInput in) throws IOException {
        BackupHandler backupHandler = new BackupHandler();
        backupHandler.readFields(in);
        return backupHandler;
    }

    @Override
    public void write(DataOutput out) throws IOException {
        repoMgr.write(out);

        List<AbstractJob> jobs = dbIdToBackupOrRestoreJobs.values()
                .stream().flatMap(Deque::stream).collect(Collectors.toList());
        out.writeInt(jobs.size());
        for (AbstractJob job : jobs) {
            job.write(out);
        }
    }

    public void readFields(DataInput in) throws IOException {
        repoMgr = RepositoryMgr.read(in);

        int size = in.readInt();
        for (int i = 0; i < size; i++) {
            AbstractJob job = AbstractJob.read(in);
            addBackupOrRestoreJob(job.getDbId(), job);
        }
    }
}<|MERGE_RESOLUTION|>--- conflicted
+++ resolved
@@ -57,11 +57,8 @@
 import org.apache.doris.nereids.trees.plans.commands.BackupCommand;
 import org.apache.doris.nereids.trees.plans.commands.CancelBackupCommand;
 import org.apache.doris.nereids.trees.plans.commands.CreateRepositoryCommand;
-<<<<<<< HEAD
 import org.apache.doris.nereids.trees.plans.commands.RestoreCommand;
-=======
 import org.apache.doris.nereids.trees.plans.commands.info.TableNameInfo;
->>>>>>> 394af9c3
 import org.apache.doris.nereids.trees.plans.commands.info.TableRefInfo;
 import org.apache.doris.persist.BarrierLog;
 import org.apache.doris.task.DirMoveTask;
@@ -389,11 +386,7 @@
         }
     }
 
-<<<<<<< HEAD
-    public void process(RestoreCommand command) throws DdlException {
-=======
     public void process(BackupCommand command) throws DdlException {
->>>>>>> 394af9c3
         if (Config.isCloudMode()) {
             ErrorReport.reportDdlException(ErrorCode.ERR_COMMON_ERROR,
                     "BACKUP and RESTORE are not supported by the cloud mode yet");
@@ -428,12 +421,48 @@
                         + ", current running: label = " + currentJob.getLabel() + " jobId = "
                         + currentJob.getJobId() + ", to run label = " + command.getLabel());
             }
-<<<<<<< HEAD
+            backup(repository, db, command);
+        } finally {
+            seqlock.unlock();
+        }
+    }
+
+    public void process(RestoreCommand command) throws DdlException {
+        if (Config.isCloudMode()) {
+            ErrorReport.reportDdlException(ErrorCode.ERR_COMMON_ERROR,
+                    "BACKUP and RESTORE are not supported by the cloud mode yet");
+        }
+
+        // check if repo exist
+        String repoName = command.getRepoName();
+        Repository repository = null;
+        if (!repoName.equals(Repository.KEEP_ON_LOCAL_REPO_NAME)) {
+            repository = repoMgr.getRepo(repoName);
+            if (repository == null) {
+                ErrorReport.reportDdlException(ErrorCode.ERR_COMMON_ERROR,
+                        "Repository " + repoName + " does not exist");
+            }
+        }
+
+        // check if db exist
+        String dbName = command.getDbName();
+        Database db = env.getInternalCatalog().getDbOrDdlException(dbName);
+
+        // Try to get sequence lock.
+        // We expect at most one operation on a repo at same time.
+        // But this operation may take a few seconds with lock held.
+        // So we use tryLock() to give up this operation if we can not get lock.
+        tryLock();
+        try {
+            // Check if there is backup or restore job running on this database
+            AbstractJob currentJob = getCurrentJob(db.getId());
+            if (currentJob != null && !currentJob.isDone()) {
+                ErrorReport.reportDdlException(ErrorCode.ERR_COMMON_ERROR,
+                        "Can only run one backup or restore job of a database at same time "
+                        + ", current running: label = " + currentJob.getLabel() + " jobId = "
+                        + currentJob.getJobId() + ", to run label = " + command.getLabel());
+            }
             restore(repository, db, command);
-=======
-
-            backup(repository, db, command);
->>>>>>> 394af9c3
         } finally {
             seqlock.unlock();
         }
