// Licensed to the Apache Software Foundation (ASF) under one
// or more contributor license agreements.  See the NOTICE file
// distributed with this work for additional information
// regarding copyright ownership.  The ASF licenses this file
// to you under the Apache License, Version 2.0 (the
// "License"); you may not use this file except in compliance
// with the License.  You may obtain a copy of the License at
//
//   http://www.apache.org/licenses/LICENSE-2.0
//
// Unless required by applicable law or agreed to in writing,
// software distributed under the License is distributed on an
// "AS IS" BASIS, WITHOUT WARRANTIES OR CONDITIONS OF ANY
// KIND, either express or implied.  See the License for the
// specific language governing permissions and limitations
// under the License.

package org.apache.doris.analysis;

import org.apache.doris.catalog.Catalog;
import org.apache.doris.catalog.Column;
import org.apache.doris.catalog.Database;
import org.apache.doris.catalog.InfoSchemaDb;
import org.apache.doris.catalog.OlapTable;
import org.apache.doris.catalog.OlapTable.OlapTableState;
import org.apache.doris.catalog.Table;
import org.apache.doris.catalog.Table.TableType;
import org.apache.doris.catalog.Type;
import org.apache.doris.catalog.View;
import org.apache.doris.cluster.ClusterNamespace;
import org.apache.doris.common.AnalysisException;
import org.apache.doris.common.ErrorCode;
import org.apache.doris.common.ErrorReport;
import org.apache.doris.common.IdGenerator;
import org.apache.doris.common.util.TimeUtils;
import org.apache.doris.planner.PlanNode;
import org.apache.doris.qe.ConnectContext;
import org.apache.doris.rewrite.BetweenToCompoundRule;
import org.apache.doris.rewrite.ExprRewriteRule;
import org.apache.doris.rewrite.ExprRewriter;
import org.apache.doris.rewrite.FoldConstantsRule;
import org.apache.doris.rewrite.RewriteFromUnixTimeRule;
import org.apache.doris.rewrite.NormalizeBinaryPredicatesRule;
import org.apache.doris.rewrite.mvrewrite.CountDistinctToBitmap;
import org.apache.doris.rewrite.mvrewrite.CountDistinctToBitmapOrHLLRule;
import org.apache.doris.rewrite.mvrewrite.CountFieldToSum;
import org.apache.doris.rewrite.mvrewrite.HLLHashToSlotRefRule;
import org.apache.doris.rewrite.mvrewrite.NDVToHll;
import org.apache.doris.rewrite.mvrewrite.ToBitmapToSlotRefRule;
import org.apache.doris.rewrite.SimplifyInvalidDateBinaryPredicatesDateRule;
import org.apache.doris.thrift.TQueryGlobals;

import com.google.common.base.Joiner;
import com.google.common.base.Preconditions;
import com.google.common.base.Strings;
import com.google.common.collect.ArrayListMultimap;
import com.google.common.collect.Lists;
import com.google.common.collect.Maps;
import com.google.common.collect.Multimap;
import com.google.common.collect.Sets;

import org.apache.logging.log4j.LogManager;
import org.apache.logging.log4j.Logger;

import java.text.SimpleDateFormat;
import java.util.ArrayList;
import java.util.Calendar;
import java.util.Collection;
import java.util.Collections;
import java.util.HashSet;
import java.util.IdentityHashMap;
import java.util.Iterator;
import java.util.List;
import java.util.Map;
import java.util.Set;

/**
 * Repository of analysis state for single select block.
 * <p/>
 * All conjuncts are assigned a unique id when initially registered, and all
 * registered conjuncts are referenced by their id (ie, there are no containers
 * other than the one holding the referenced conjuncts), to make substitute()
 * simple.
 */
public class Analyzer {
    private final static Logger LOG = LogManager.getLogger(Analyzer.class);
    // used for contains inlineview analytic function's tuple changed
    private ExprSubstitutionMap changeResSmap = new ExprSubstitutionMap();

    // NOTE: Alias of table is case sensitive
    // UniqueAlias used to check whether the table ref or the alias is unique
    // table/view used db.table, inline use alias
    private final Set<String> uniqueTableAliasSet_ = Sets.newHashSet();
    private final Multimap<String, TupleDescriptor> tupleByAlias = ArrayListMultimap.create();

    // NOTE: Alias of column is case ignorance
    // map from lowercase table alias to descriptor.
    // protected final Map<String, TupleDescriptor> aliasMap             = Maps.newHashMap();
    // map from lowercase qualified column name ("alias.col") to descriptor
    private final Map<String, SlotDescriptor>  slotRefMap = Maps.newTreeMap(String.CASE_INSENSITIVE_ORDER);

    // map from tuple id to list of conjuncts referencing tuple
    private final Map<TupleId, List<ExprId>> tuplePredicates = Maps.newHashMap();
    // map from slot id to list of conjuncts referencing slot
    private final Map<SlotId, List<ExprId>> slotPredicates = Maps.newHashMap();
    // eqJoinPredicates[tid] contains all conjuncts of the form
    // "<lhs> = <rhs>" in which either lhs or rhs is fully bound by tid
    // and the other side is not bound by tid (ie, predicates that express equi-join
    // conditions between two tablerefs).
    // A predicate such as "t1.a = t2.b" has two entries, one for 't1' and
    // another one for 't2'.

    // all conjuncts of the Where clause
    private final Set<ExprId> whereClauseConjuncts = Sets.newHashSet();
    // map from tuple id to list of Exprs referencing tuple
    // which buffer can reuse in vectorized process
    private final Map<TupleId, List<Expr>> bufferReuseExprs = Maps.newHashMap();
    // map from tuple id to the current output column index
    private final Map<TupleId, Integer> currentOutputColumn = Maps.newHashMap();
    // used for Information Schema Table Scan
    private String schemaDb;
    private String schemaWild;
    private String schemaTable; // table used in DESCRIBE Table

    // True if the corresponding select block has a limit and/or offset clause.
    private boolean hasLimitOffsetClause_ = false;

    // Current depth of nested analyze() calls. Used for enforcing a
    // maximum expr-tree depth. Needs to be manually maintained by the user
    // of this Analyzer with incrementCallDepth() and decrementCallDepth().
    private int callDepth = 0;

    // Flag indicating if this analyzer instance belongs to a subquery.
    private boolean isSubquery = false;

    // Flag indicating whether this analyzer belongs to a WITH clause view.
    private boolean isWithClause_ = false;

    // By default, all registered semi-joined tuples are invisible, i.e., their slots
    // cannot be referenced. If set, this semi-joined tuple is made visible. Such a tuple
    // should only be made visible for analyzing the On-clause of its semi-join.
    // In particular, if there are multiple semi-joins in the same query block, then the
    // On-clause of any such semi-join is not allowed to reference other semi-joined tuples
    // except its own. Therefore, only a single semi-joined tuple can be visible at a time.
    private TupleId visibleSemiJoinedTupleId_ = null;
    // for some situation that udf is not allowed.
    private boolean isUDFAllowed = true;
    // timezone specified for some operation, such as broker load
    private String timezone = TimeUtils.DEFAULT_TIME_ZONE;
    
    public void setIsSubquery() {
        isSubquery = true;
        globalState.containsSubquery = true;
    }
    public boolean setHasPlanHints() { return globalState.hasPlanHints = true; }
    public boolean hasPlanHints() { return globalState.hasPlanHints; }
    public void setIsWithClause() { isWithClause_ = true; }
    public boolean isWithClause() { return isWithClause_; }
    
    public void setUDFAllowed(boolean val) { this.isUDFAllowed = val; }
    public boolean isUDFAllowed() { return this.isUDFAllowed; }
    public void setTimezone(String timezone) { this.timezone = timezone; }
    public String getTimezone() { return timezone; }

    // state shared between all objects of an Analyzer tree
    // TODO: Many maps here contain properties about tuples, e.g., whether
    // a tuple is outer/semi joined, etc. Remove the maps in favor of making
    // them properties of the tuple descriptor itself.
    private static class GlobalState {
        private final DescriptorTable descTbl = new DescriptorTable();
        private final Catalog catalog;
        private final IdGenerator<ExprId> conjunctIdGenerator = ExprId.createGenerator();
        private final ConnectContext context;

        // True if we are analyzing an explain request. Should be set before starting
        // analysis.
        public boolean isExplain;

        // Indicates whether the query has plan hints.
        public boolean hasPlanHints = false;

        // True if at least one of the analyzers belongs to a subquery.
        public boolean containsSubquery = false;

        // all registered conjuncts (map from id to Predicate)
        private final Map<ExprId, Expr> conjuncts = Maps.newHashMap();

        // all registered conjuncts bound by a single tuple id; used in getBoundPredicates()
        public final ArrayList<ExprId> singleTidConjuncts = Lists.newArrayList();

        // eqJoinConjuncts[tid] contains all conjuncts of the form
        // "<lhs> = <rhs>" in which either lhs or rhs is fully bound by tid
        // and the other side is not bound by tid (ie, predicates that express equi-join
        // conditions between two tablerefs).
        // A predicate such as "t1.a = t2.b" has two entries, one for 't1' and
        // another one for 't2'.
        private final Map<TupleId, List<ExprId>> eqJoinConjuncts = Maps.newHashMap();

        // set of conjuncts that have been assigned to some PlanNode
        private final Set<ExprId> assignedConjuncts =
            Collections.newSetFromMap(new IdentityHashMap<ExprId, Boolean>());

        // map from outer-joined tuple id, ie, one that is nullable in this select block,
        // to the last Join clause (represented by its rhs table ref) that outer-joined it
        private final Map<TupleId, TableRef> outerJoinedTupleIds = Maps.newHashMap();

        // Map of registered conjunct to the last full outer join (represented by its
        // rhs table ref) that outer joined it.
        public final Map<ExprId, TableRef> fullOuterJoinedConjuncts = Maps.newHashMap();

        // Map of full-outer-joined tuple id to the last full outer join that outer-joined it
        public final Map<TupleId, TableRef> fullOuterJoinedTupleIds = Maps.newHashMap();

        // Map from semi-joined tuple id, i.e., one that is invisible outside the join's
        // On-clause, to its Join clause (represented by its rhs table ref). An anti-join is
        // a kind of semi-join, so anti-joined tuples are also registered here.
        public final Map<TupleId, TableRef> semiJoinedTupleIds = Maps.newHashMap();

        // Map from right-hand side table-ref id of an outer join to the list of
        // conjuncts in its On clause. There is always an entry for an outer join, but the
        // corresponding value could be an empty list. There is no entry for non-outer joins.
        public final Map<TupleId, List<ExprId>> conjunctsByOjClause = Maps.newHashMap();

        // map from registered conjunct to its containing outer join On clause (represented
        // by its right-hand side table ref); only conjuncts that can only be correctly
        // evaluated by the originating outer join are registered here
        private final Map<ExprId, TableRef> ojClauseByConjunct = Maps.newHashMap();

        // map from registered conjunct to its containing semi join On clause (represented
        // by its right-hand side table ref)
        public final Map<ExprId, TableRef> sjClauseByConjunct = Maps.newHashMap();

        // map from registered conjunct to its containing inner join On clause (represented
        // by its right-hand side table ref)
        public final Map<ExprId, TableRef> ijClauseByConjunct = Maps.newHashMap();

        // TODO chenhao16, to save conjuncts, which children are constant
        public final Map<TupleId, Set<Expr>> constantConjunct = Maps.newHashMap();

        // map from slot id to the analyzer/block in which it was registered
        public final Map<SlotId, Analyzer> blockBySlot = Maps.newHashMap();

        // Expr rewriter for normalizing and rewriting expressions.
        private final ExprRewriter exprRewriter_;

        private final ExprRewriter mvExprRewriter;

        public GlobalState(Catalog catalog, ConnectContext context) {
            this.catalog = catalog;
            this.context = context;
            List<ExprRewriteRule> rules = Lists.newArrayList();
            // BetweenPredicates must be rewritten to be executable. Other non-essential
            // expr rewrites can be disabled via a query option. When rewrites are enabled
            // BetweenPredicates should be rewritten first to help trigger other rules.
            rules.add(BetweenToCompoundRule.INSTANCE);
            // Binary predicates must be rewritten to a canonical form for both predicate
            // pushdown and Parquet row group pruning based on min/max statistics.
            rules.add(NormalizeBinaryPredicatesRule.INSTANCE);
            rules.add(FoldConstantsRule.INSTANCE);
<<<<<<< HEAD
            rules.add(SimplifyInvalidDateBinaryPredicatesDateRule.INSTANCE);
=======
            rules.add(RewriteFromUnixTimeRule.INSTANCE);
>>>>>>> 8855782a
            exprRewriter_ = new ExprRewriter(rules);
            // init mv rewriter
            List<ExprRewriteRule> mvRewriteRules = Lists.newArrayList();
            mvRewriteRules.add(ToBitmapToSlotRefRule.INSTANCE);
            mvRewriteRules.add(CountDistinctToBitmapOrHLLRule.INSTANCE);
            mvRewriteRules.add(CountDistinctToBitmap.INSTANCE);
            mvRewriteRules.add(NDVToHll.INSTANCE);
            mvRewriteRules.add(HLLHashToSlotRefRule.INSTANCE);
            mvRewriteRules.add(CountFieldToSum.INSTANCE);
            mvExprRewriter = new ExprRewriter(mvRewriteRules);
        }
    };
    private final GlobalState globalState;

    // An analyzer stores analysis state for a single select block. A select block can be
    // a top level select statement, or an inline view select block.
    // ancestors contains the Analyzers of the enclosing select blocks of 'this'
    // (ancestors[0] contains the immediate parent, etc.).
    private final ArrayList<Analyzer> ancestors;

    // map from lowercase table alias to a view definition in this analyzer's scope
    private final Map<String, View> localViews_ = Maps.newHashMap();

    // Map from lowercase table alias to descriptor. Tables without an explicit alias
    // are assigned two implicit aliases: the unqualified and fully-qualified table name.
    // Such tables have two entries pointing to the same descriptor. If an alias is
    // ambiguous, then this map retains the first entry with that alias to simplify error
    // checking (duplicate vs. ambiguous alias).
    private final Map<String, TupleDescriptor> aliasMap_ = Maps.newHashMap();

    // Map from tuple id to its corresponding table ref.
    private final Map<TupleId, TableRef> tableRefMap_ = Maps.newHashMap();

    // Set of lowercase ambiguous implicit table aliases.
    private final Set<String> ambiguousAliases_ = Sets.newHashSet();

    // Indicates whether this analyzer/block is guaranteed to have an empty result set
    // due to a limit 0 or constant conjunct evaluating to false.
    private boolean hasEmptyResultSet_ = false;

    // Indicates whether the select-project-join (spj) portion of this query block
    // is guaranteed to return an empty result set. Set due to a constant non-Having
    // conjunct evaluating to false.
    private boolean hasEmptySpjResultSet_ = false;

    public Analyzer(Catalog catalog, ConnectContext context) {
        ancestors = Lists.newArrayList();
        globalState = new GlobalState(catalog, context);
    }

    /**
     * Analyzer constructor for nested select block. Catalog and DescriptorTable
     * is inherited from the parentAnalyzer.
     *
     * @param parentAnalyzer the analyzer of the enclosing select block
     */
    public Analyzer(Analyzer parentAnalyzer) {
        this(parentAnalyzer, parentAnalyzer.globalState);
        if (parentAnalyzer.isSubquery) {
            this.isSubquery = true;
        }
    }

    /**
     * Analyzer constructor for nested select block with the specified global state.
     */
    private Analyzer(Analyzer parentAnalyzer, GlobalState globalState) {
        ancestors =  Lists.newArrayList(parentAnalyzer);
        ancestors.addAll(parentAnalyzer.ancestors);
        this.globalState = globalState;
    }

    /**
     * Returns a new analyzer with the specified parent analyzer but with a new
     * global state.
     */
    public static Analyzer createWithNewGlobalState(Analyzer parentAnalyzer) {
        GlobalState globalState = new GlobalState(parentAnalyzer.globalState.catalog, parentAnalyzer.getContext());
        return new Analyzer(parentAnalyzer, globalState);
    }

    public void setIsExplain() { globalState.isExplain = true; }
    public boolean isExplain() { return globalState.isExplain; }

    public int incrementCallDepth() {
        return ++callDepth;
    }

    public int decrementCallDepth() {
        return --callDepth;
    }

    public int getCallDepth() {
        return callDepth;
    }

    /**
     * Registers a local view definition with this analyzer. Throws an exception if a view
     * definition with the same alias has already been registered or if the number of
     * explicit column labels is greater than the number of columns in the view statement.
     */
    public void registerLocalView(View view) throws AnalysisException {
        Preconditions.checkState(view.isLocalView());
        if (view.hasColLabels()) {
            List<String> viewLabels = view.getColLabels();
            List<String> queryStmtLabels = view.getQueryStmt().getColLabels();
            if (viewLabels.size() > queryStmtLabels.size()) {
                throw new AnalysisException("WITH-clause view '" + view.getName() +
                        "' returns " + queryStmtLabels.size() + " columns, but " +
                        viewLabels.size() + " labels were specified. The number of column " +
                        "labels must be smaller or equal to the number of returned columns.");
            }
        }
        if (localViews_.put(view.getName(), view) != null) {
            throw new AnalysisException(
                    String.format("Duplicate table alias: '%s'", view.getName()));
        }
    }

    /**
     * Create query global parameters to be set in each TPlanExecRequest.
     */
    public static TQueryGlobals createQueryGlobals() {
        SimpleDateFormat formatter = new SimpleDateFormat("yyyy-MM-dd HH:mm:ss.SSSSSSSSS");
        TQueryGlobals queryGlobals = new TQueryGlobals();
        Calendar currentDate = Calendar.getInstance();
        String nowStr = formatter.format(currentDate.getTime());
        queryGlobals.setNowString(nowStr);
        return queryGlobals;
    }

    /**
     * Substitute analyzer's internal expressions (conjuncts) with the given
     * substitution map
     */
    public void substitute(ExprSubstitutionMap sMap) {
        for (ExprId id : globalState.conjuncts.keySet()) {
            // TODO(dhc): next three lines for subquery
            if (globalState.conjuncts.get(id).substitute(sMap) instanceof BoolLiteral) {
                continue;
            }
            globalState.conjuncts.put(id, (Predicate) globalState.conjuncts.get(id).substitute(sMap));
        }
    }

    /**
     * Creates an returns an empty TupleDescriptor for the given table ref and registers
     * it against all its legal aliases. For tables refs with an explicit alias, only the
     * explicit alias is legal. For tables refs with no explicit alias, the fully-qualified
     * and unqualified table names are legal aliases. Column references against unqualified
     * implicit aliases can be ambiguous, therefore, we register such ambiguous aliases
     * here. Requires that all views have been substituted.
     * Throws if an existing explicit alias or implicit fully-qualified alias
     * has already been registered for another table ref.
     */
    public TupleDescriptor registerTableRef(TableRef ref) throws AnalysisException {
        String uniqueAlias = ref.getUniqueAlias();
        if (uniqueTableAliasSet_.contains(uniqueAlias)) {
            ErrorReport.reportAnalysisException(ErrorCode.ERR_NONUNIQ_TABLE, uniqueAlias);
        }
        uniqueTableAliasSet_.add(uniqueAlias);

        // If ref has no explicit alias, then the unqualified and the fully-qualified table
        // names are legal implicit aliases. Column references against unqualified implicit
        // aliases can be ambiguous, therefore, we register such ambiguous aliases here.
        String unqualifiedAlias = null;
        String[] aliases = ref.getAliases();
        if (aliases.length > 1) {
            unqualifiedAlias = aliases[1];
            TupleDescriptor tupleDesc = aliasMap_.get(unqualifiedAlias);
            if (tupleDesc != null) {
                if (tupleDesc.hasExplicitAlias()) {
                    ErrorReport.reportAnalysisException(ErrorCode.ERR_NONUNIQ_TABLE, uniqueAlias);
                } else {
                    ambiguousAliases_.add(unqualifiedAlias);
                }
            }
        }

        // Delegate creation of the tuple descriptor to the concrete table ref.
        TupleDescriptor result = ref.createTupleDescriptor(this);
        result.setRef(ref);
        result.setAliases(aliases, ref.hasExplicitAlias());

        // Register all legal aliases.
        for (String alias: aliases) {
            // TODO(zc)
            // aliasMap_.put(alias, result);
            tupleByAlias.put(alias, result);
        }
        tableRefMap_.put(result.getId(), ref);

        return result;
    }

    public List<TupleId> getAllTupleIds() {
        return new ArrayList<>(tableRefMap_.keySet());
    }

    /**
     * Resolves the given TableRef into a concrete BaseTableRef, ViewRef or
     * CollectionTableRef. Returns the new resolved table ref or the given table
     * ref if it is already resolved.
     * Registers privilege requests and throws an AnalysisException if the tableRef's
     * path could not be resolved. The privilege requests are added to ensure that
     * an AuthorizationException is preferred over an AnalysisException so as not to
     * accidentally reveal the non-existence of tables/databases.
     *
     * TODO(zc): support collection table ref
     */
    public TableRef resolveTableRef(TableRef tableRef) throws AnalysisException {
        // Return the table if it is already resolved.
        if (tableRef.isResolved()) return tableRef;
        // Try to find a matching local view.
        TableName tableName = tableRef.getName();
        if (!tableName.isFullyQualified()) {
            // Searches the hierarchy of analyzers bottom-up for a registered local view with
            // a matching alias.
            String viewAlias = tableName.getTbl();
            Analyzer analyzer = this;
            do {
                View localView = analyzer.localViews_.get(viewAlias);
                if (localView != null) return new InlineViewRef(localView, tableRef);
                analyzer = (analyzer.ancestors.isEmpty() ? null : analyzer.ancestors.get(0));
            } while (analyzer != null);
        }

        // Resolve the table ref's path and determine what resolved table ref
        // to replace it with.
        String dbName = tableName.getDb();
        if (Strings.isNullOrEmpty(dbName)) {
            dbName = getDefaultDb();
        } else {
            dbName = ClusterNamespace.getFullName(getClusterName(), tableName.getDb());
        }
        if (Strings.isNullOrEmpty(dbName)) {
            ErrorReport.reportAnalysisException(ErrorCode.ERR_NO_DB_ERROR);
        }

        Database database = globalState.catalog.getDb(dbName);
        if (database == null) {
            ErrorReport.reportAnalysisException(ErrorCode.ERR_BAD_DB_ERROR, dbName);
        }

        Table table = database.getTable(tableName.getTbl());
        if (table == null) {
            ErrorReport.reportAnalysisException(ErrorCode.ERR_BAD_TABLE_ERROR, tableName.getTbl());
        }

        if (table.getType() == TableType.OLAP && (((OlapTable) table).getState() == OlapTableState.RESTORE
                || ((OlapTable) table).getState() == OlapTableState.RESTORE_WITH_LOAD)) {
            ErrorReport.reportAnalysisException(ErrorCode.ERR_BAD_TABLE_STATE, "RESTORING");
        }

        TableName tblName = new TableName(database.getFullName(), table.getName());
        if (table instanceof View) {
            return new InlineViewRef((View) table, tableRef);
        } else {
            // The table must be a base table.
            return new BaseTableRef(tableRef, table, tblName);
        }
    }

    public Table getTable(TableName tblName) {
        Database db = globalState.catalog.getDb(tblName.getDb());
        if (db == null) {
            return null;
        }
        return db.getTable(tblName.getTbl());
    }

    public ExprRewriter getExprRewriter() { return globalState.exprRewriter_; }

    public ExprRewriter getMVExprRewriter() { return globalState.mvExprRewriter; }

    /**
     * Return descriptor of registered table/alias.
     *
     * @param name
     * @return null if not registered.
     */
    public Collection<TupleDescriptor> getDescriptor(TableName name) {
        return tupleByAlias.get(name.toString());
    }

    public TupleDescriptor getTupleDesc(TupleId id) {
        return globalState.descTbl.getTupleDesc(id);
    }

    /**
     * Given a "table alias"."column alias", return the SlotDescriptor
     *
     * @param qualifiedColumnName table qualified column name
     */
    public SlotDescriptor getSlotDescriptor(String qualifiedColumnName) {
        return slotRefMap.get(qualifiedColumnName);
    }

    /**
     * Checks that 'col' references an existing column for a registered table
     * alias; if alias is empty, tries to resolve the column name in the context
     * of any of the registered tables. Creates and returns an empty
     * SlotDescriptor if the column hasn't previously been registered, otherwise
     * returns the existing descriptor.
     *
     * @param tblName
     * @param colName
     * @throws AnalysisException
     */
    public SlotDescriptor registerColumnRef(TableName tblName, String colName) throws AnalysisException {
        TupleDescriptor d;
        TableName newTblName = tblName;
        if (newTblName == null) {
            d = resolveColumnRef(colName);
        } else {
            if (InfoSchemaDb.isInfoSchemaDb(newTblName.getDb())
                    || (newTblName.getDb() == null && InfoSchemaDb.isInfoSchemaDb(getDefaultDb()))) {
                newTblName = new TableName(newTblName.getDb(), newTblName.getTbl().toLowerCase());
            }
            d = resolveColumnRef(newTblName, colName);
        }
        /*
         * Now, we only support the columns in the subquery to associate the outer query columns in parent level.
         * If the level of the association exceeds one level, the associated columns in subquery could not be resolved.
         * For example:
         * Select k1 from table a where k1=(select k1 from table b where k1=(select k1 from table c where a.k1=k1));
         * The inner subquery: select k1 from table c where a.k1=k1;
         * There is a associated column (a.k1) which belongs to the outer query appears in the inner subquery.
         * This column could not be resolved because doris can only resolved the parent column instead of grandpa.
         * The exception of this query like that: Unknown column 'k1' in 'a'
         */
        if (d == null && hasAncestors() && isSubquery) {
            // analyzer father for subquery
            if (newTblName == null) {
                d = getParentAnalyzer().resolveColumnRef(colName);
            } else {
                d = getParentAnalyzer().resolveColumnRef(newTblName, colName);
            }
        }
        if (d == null) {
            ErrorReport.reportAnalysisException(ErrorCode.ERR_BAD_FIELD_ERROR, colName,
                                                newTblName == null ? "table list" : newTblName.toString());
        }

        Column col = d.getTable().getColumn(colName);
        if (col == null) {
            ErrorReport.reportAnalysisException(ErrorCode.ERR_BAD_FIELD_ERROR, colName,
                                                newTblName == null ? d.getTable().getName() : newTblName.toString());
        }

        // Make column name case insensitive
        String key = d.getAlias() + "." + col.getName();
        SlotDescriptor result = slotRefMap.get(key);
        if (result != null) {
            result.setMultiRef(true);
            return result;
        }
        result = globalState.descTbl.addSlotDescriptor(d);
        result.setColumn(col);
        if (true == col.isAllowNull()) {
            result.setIsNullable(true);
        } else {
            result.setIsNullable(false);
        }
        slotRefMap.put(key, result);
        return result;
    }

    /**
     * Register a virtual column, and it is not a real column exist in table,
     * so it does not need to resolve.
     */
    public SlotDescriptor registerVirtualColumnRef(String colName, Type type, TupleDescriptor tupleDescriptor)
            throws AnalysisException {
        // Make column name case insensitive
        String key = colName;
        SlotDescriptor result = slotRefMap.get(key);
        if (result != null) {
            result.setMultiRef(true);
            return result;
        }

        result = addSlotDescriptor(tupleDescriptor);
        Column col = new Column(colName, type);
        result.setColumn(col);
        result.setIsNullable(true);
        slotRefMap.put(key, result);
        return result;
    }

    /**
     * Resolves column name in context of any of the registered table aliases.
     * Returns null if not found or multiple bindings to different tables exist,
     * otherwise returns the table alias.
     */
    private TupleDescriptor resolveColumnRef(TableName tblName, String colName) throws AnalysisException {
        TupleDescriptor result = null;
        // find table all name
        for (TupleDescriptor desc : tupleByAlias.get(tblName.toString())) {
            //result = desc;
            if (!colName.equalsIgnoreCase(Column.DELETE_SIGN) && !isVisible(desc.getId())) {
                ErrorReport.reportAnalysisException(ErrorCode.ERR_ILLEGAL_COLUMN_REFERENCE_ERROR, 
                        Joiner.on(".").join(tblName.getTbl(),colName));
            }
            Column col = desc.getTable().getColumn(colName);
            if (col != null) {
                if (result != null) {
                    ErrorReport.reportAnalysisException(ErrorCode.ERR_NON_UNIQ_ERROR, colName);
                }
                result = desc;
            }
        }

        return result;
    }

    private TupleDescriptor resolveColumnRef(String colName) throws AnalysisException {
        TupleDescriptor result = null;
        for (TupleDescriptor desc : tupleByAlias.values()) {
            if (!isVisible(desc.getId())) {
                continue;
            }
            Column col = desc.getTable().getColumn(colName);
            if (col != null) {
                if (result != null) {
                    if (result != desc) {
                        ErrorReport.reportAnalysisException(ErrorCode.ERR_NON_UNIQ_ERROR, colName);
                    }
                } else {
                    result = desc;
                }
            }
        }
        return result;
    }

    /**
     * Creates a new slot descriptor and related state in globalState.
     */
    public SlotDescriptor addSlotDescriptor(TupleDescriptor tupleDesc) {
        SlotDescriptor result = globalState.descTbl.addSlotDescriptor(tupleDesc);
        globalState.blockBySlot.put(result.getId(), this);
        return result;
    }

    /**
     * Adds a new slot descriptor in tupleDesc that is identical to srcSlotDesc
     * except for the path and slot id.
     */
    public SlotDescriptor copySlotDescriptor(SlotDescriptor srcSlotDesc, TupleDescriptor tupleDesc) {
        SlotDescriptor result = globalState.descTbl.addSlotDescriptor(tupleDesc);
        globalState.blockBySlot.put(result.getId(), this);
        // result.setSourceExprs(srcSlotDesc.getSourceExprs());
        // result.setLabel(srcSlotDesc.getLabel());
        result.setStats(srcSlotDesc.getStats());
        result.setType(srcSlotDesc.getType());
        // result.setItemTupleDesc(srcSlotDesc.getItemTupleDesc());
        return result;
    }

    /**
     * Register conjuncts that are outer joined by a full outer join. For a given
     * predicate, we record the last full outer join that outer-joined any of its
     * tuple ids. We need this additional information because full-outer joins obey
     * different rules with respect to predicate pushdown compared to left and right
     * outer joins.
     */
    public void registerFullOuterJoinedConjunct(Expr e) {
        Preconditions.checkState(
                !globalState.fullOuterJoinedConjuncts.containsKey(e.getId()));
        List<TupleId> tids = Lists.newArrayList();
        e.getIds(tids, null);
        for (TupleId tid: tids) {
            if (!globalState.fullOuterJoinedTupleIds.containsKey(tid)) continue;
            TableRef currentOuterJoin = globalState.fullOuterJoinedTupleIds.get(tid);
            globalState.fullOuterJoinedConjuncts.put(e.getId(), currentOuterJoin);
            break;
        }
        if (LOG.isDebugEnabled()) {
            LOG.debug("registerFullOuterJoinedConjunct: " +
                    globalState.fullOuterJoinedConjuncts.toString());
        }
    }

    /**
     * Register tids as being outer-joined by a full outer join clause represented by
     * rhsRef.
     */
    public void registerFullOuterJoinedTids(List<TupleId> tids, TableRef rhsRef) {
        for (TupleId tid: tids) {
            globalState.fullOuterJoinedTupleIds.put(tid, rhsRef);
        }
        if (LOG.isTraceEnabled()) {
            LOG.trace("registerFullOuterJoinedTids: " +
                    globalState.fullOuterJoinedTupleIds.toString());
        }
    }

    /**
     * Register tids as being outer-joined by Join clause represented by rhsRef.
     */
    public void registerOuterJoinedTids(List<TupleId> tids, TableRef rhsRef) {
        for (TupleId tid: tids) {
            globalState.outerJoinedTupleIds.put(tid, rhsRef);
        }
        if (LOG.isDebugEnabled()) {
            LOG.debug("registerOuterJoinedTids: " +
                    globalState.outerJoinedTupleIds.toString());
        }
    }

    /**
     * Register the given tuple id as being the invisible side of a semi-join.
     */
    public void registerSemiJoinedTid(TupleId tid, TableRef rhsRef) {
        globalState.semiJoinedTupleIds.put(tid, rhsRef);
    }

    public void registerConjunct(Expr e, TupleId tupleId) throws AnalysisException {
        final List<Expr> exprs = Lists.newArrayList();
        exprs.add(e);
        registerConjuncts(exprs, tupleId);
    }

    public void registerConjuncts(List<Expr> l, TupleId tupleId) throws AnalysisException {
        final List<TupleId> tupleIds = Lists.newArrayList();
        tupleIds.add(tupleId);
        registerConjuncts(l, tupleIds);
    }

    public void registerConjunct(Expr e, List<TupleId> tupleIds) throws AnalysisException {
        final List<Expr> exprs = Lists.newArrayList();
        exprs.add(e);
        registerConjuncts(exprs, tupleIds);
    }

    // register all conjuncts and handle constant conjuncts with ids
    public void registerConjuncts(List<Expr> l, List<TupleId> ids) throws AnalysisException {
        for (Expr e : l) {
            registerConjuncts(e, true, ids);
        }
    }

    /**
     * Register all conjuncts that make up 'e'. If fromHavingClause is false, this conjunct
     * is assumed to originate from a WHERE or ON clause.
     */
    public void registerConjuncts(Expr e, boolean fromHavingClause) throws AnalysisException {
        registerConjuncts(e, fromHavingClause, null);
    }

    // Register all conjuncts and handle constant conjuncts with ids
    public void registerConjuncts(Expr e, boolean fromHavingClause, List<TupleId> ids) throws AnalysisException {
        for (Expr conjunct: e.getConjuncts()) {
            registerConjunct(conjunct);
            if (ids != null) {
                for (TupleId id : ids) {
                    registerConstantConjunct(id, conjunct);
                }
            }
            markConstantConjunct(conjunct, fromHavingClause);
        }
    }

    private void registerConstantConjunct(TupleId id, Expr e) {
        if (id != null && e.isConstant()) {
            Set<Expr> set = globalState.constantConjunct.get(id);
            if (set == null) {
                set = Sets.newHashSet();
                globalState.constantConjunct.put(id, set);
            }
            set.add(e);
        }
    }

    /**
     * Register individual conjunct with all tuple and slot ids it references
     * and with the global conjunct list.
     */
    private void registerConjunct(Expr e) {
        // this conjunct would already have an id assigned if it is being re-registered
        // in a subquery analyzer

        e.setId(globalState.conjunctIdGenerator.getNextId());
        globalState.conjuncts.put(e.getId(), e);
        
        // LOG.info("registered conjunct " + p.getId().toString() + ": " + p.toSql());
        ArrayList<TupleId> tupleIds = Lists.newArrayList();
        ArrayList<SlotId> slotIds = Lists.newArrayList();
        e.getIds(tupleIds, slotIds);
        // register full join conjuncts
        registerFullOuterJoinedConjunct(e);
       
        // update tuplePredicates
        for (TupleId id : tupleIds) {
            if (!tuplePredicates.containsKey(id)) {
                List<ExprId> conjunctIds = Lists.newArrayList();
                conjunctIds.add(e.getId());
                tuplePredicates.put(id, conjunctIds);
            } else {
                tuplePredicates.get(id).add(e.getId());
            }
        }

        // update slotPredicates
        for (SlotId id : slotIds) {
            if (!slotPredicates.containsKey(id)) {
                List<ExprId> conjunctIds = Lists.newArrayList();
                conjunctIds.add(e.getId());
                slotPredicates.put(id, conjunctIds);
            } else {
                slotPredicates.get(id).add(e.getId());
            }
        }

        // check whether this is an equi-join predicate, ie, something of the
        // form <expr1> = <expr2> where at least one of the exprs is bound by
        // exactly one tuple id
        if (!(e instanceof BinaryPredicate)) {
            return;
        }
        BinaryPredicate binaryPred = (BinaryPredicate) e;
        if (!binaryPred.getOp().isEquivalence()) {
            return;
        }
        if (tupleIds.size() < 2) {
            return;
        }

        // examine children and update eqJoinConjuncts
        for (int i = 0; i < 2; ++i) {
            List<TupleId> lhsTupleIds = Lists.newArrayList();
            binaryPred.getChild(i).getIds(lhsTupleIds, null);
            if (lhsTupleIds.size() == 1) {
                if (!globalState.eqJoinConjuncts.containsKey(lhsTupleIds.get(0))) {
                    List<ExprId> conjunctIds = Lists.newArrayList();
                    conjunctIds.add(e.getId());
                    globalState.eqJoinConjuncts.put(lhsTupleIds.get(0), conjunctIds);
                } else {
                    globalState.eqJoinConjuncts.get(lhsTupleIds.get(0)).add(e.getId());
                }
                binaryPred.setIsEqJoinConjunct(true);
            }
        }
    }

    /**
     * Create and register an auxiliary predicate to express an equivalence
     * between two exprs (BinaryPredicate with EQ); this predicate does not need
     * to be assigned, but it's used for equivalence class computation. Does
     * nothing if the lhs or rhs expr are NULL. Registering an equivalence with
     * NULL would be incorrect, because <expr> = NULL is false (even NULL =
     * NULL).
     */
    public void createAuxEquivPredicate(Expr lhs, Expr rhs) {
        // Check the expr type as well as the class because NullLiteral could
        // have been
        // implicitly cast to a type different than NULL.
        if (lhs instanceof NullLiteral || rhs instanceof NullLiteral
                || lhs.getType().isNull() || rhs.getType().isNull()) {
            return;
        }
        // create an eq predicate between lhs and rhs
        BinaryPredicate p = new BinaryPredicate(BinaryPredicate.Operator.EQ, lhs, rhs);
        p.setIsAuxExpr();
        if (LOG.isDebugEnabled()) {
            LOG.debug("register equiv predicate: " + p.toSql() + " " + p.debugString());
        }
        registerConjunct(p);
    }

    /**
     * Return all unassigned registered conjuncts that are fully bound by the given
     * (logical) tuple ids, can be evaluated by 'tupleIds' and are not tied to an
     * Outer Join clause.
     */
    public List<Expr> getUnassignedConjuncts(List<TupleId> tupleIds) {
        List<Expr> result = Lists.newArrayList();
        for (Expr e: getUnassignedConjuncts(tupleIds, true)) {
            if (canEvalPredicate(tupleIds, e)) result.add(e);
        }
        return result;
    }

    /**
     * Return all unassigned non-constant registered conjuncts that are fully bound by
     * given list of tuple ids. If 'inclOjConjuncts' is false, conjuncts tied to an
     * Outer Join clause are excluded.
     */
    public List<Expr> getUnassignedConjuncts(
            List<TupleId> tupleIds, boolean inclOjConjuncts) {
        List<Expr> result = Lists.newArrayList();
        for (Expr e : globalState.conjuncts.values()) {
            // handle constant conjuncts
            if (e.isConstant()) {
                boolean isBoundByTuple = false;
                for (TupleId id : tupleIds) {
                    final Set<Expr> exprSet = globalState.constantConjunct.get(id);
                    if (exprSet != null && exprSet.contains(e)) {
                        isBoundByTuple = true;
                        break;
                    }
                }
                if (!isBoundByTuple) {
                    continue;
                }
            }
            if (e.isBoundByTupleIds(tupleIds)
                    && !e.isAuxExpr()
                    && !globalState.assignedConjuncts.contains(e.getId())
                    && ((inclOjConjuncts && !e.isConstant())
                    || !globalState.ojClauseByConjunct.containsKey(e.getId()))) {
                result.add(e);
            }
        }
        return result;
    }


    /**
     * Return all registered conjuncts that are fully bound by given list of tuple ids.
     * the eqJoinConjuncts and sjClauseByConjunct is excluded.
     * This method is used get conjuncts which may be able to pushed down to scan node.
     */
    public List<Expr> getConjuncts(List<TupleId> tupleIds) {
        List<Expr> result = Lists.newArrayList();
        List<ExprId> eqJoinConjunctIds = Lists.newArrayList();
        for (List<ExprId> conjuncts : globalState.eqJoinConjuncts.values()) {
            eqJoinConjunctIds.addAll(conjuncts);
        }
        for (Expr e : globalState.conjuncts.values()) {
            if (e.isBoundByTupleIds(tupleIds)
                    && !e.isAuxExpr()
                    && !eqJoinConjunctIds.contains(e.getId())  // to exclude to conjuncts like (A.id = B.id)
                    && !globalState.ojClauseByConjunct.containsKey(e.getId())
                    && !globalState.sjClauseByConjunct.containsKey(e.getId())
                    && canEvalPredicate(tupleIds, e)) {
                result.add(e);
            }
        }
        return result;
    }

    /**
     * Return all unassigned registered conjuncts that are fully bound by given
     * list of tuple ids
     */
    public List<Expr> getAllUnassignedConjuncts(List<TupleId> tupleIds) {
        List<Expr> result = Lists.newArrayList();
        for (Expr e : globalState.conjuncts.values()) {
            if (!e.isAuxExpr() 
                && e.isBoundByTupleIds(tupleIds) 
                && !globalState.assignedConjuncts.contains(e.getId()) 
                && !globalState.ojClauseByConjunct.containsKey(e.getId())) {
                result.add(e);
            }
        }
        return result;
    }

    /**
     * Return all unassigned conjuncts of the outer join referenced by
     * right-hand side table ref.
     */
    public List<Expr> getUnassignedOjConjuncts(TableRef ref) {
        Preconditions.checkState(ref.getJoinOp().isOuterJoin());
        List<Expr> result = Lists.newArrayList();
        List<ExprId> candidates = globalState.conjunctsByOjClause.get(ref.getId());
        if (candidates == null) {
            return result;
        }
        for (ExprId conjunctId : candidates) {
            if (!globalState.assignedConjuncts.contains(conjunctId)) {
                Expr e = globalState.conjuncts.get(conjunctId);
                Preconditions.checkState(e != null);
                result.add(e);
            }
        }
        return result;
    }

    /**
     * Returns true if 'e' must be evaluated after or by a join node. Note that it may
     * still be safe to evaluate 'e' elsewhere as well, but in any case 'e' must be
     * evaluated again by or after a join.
     */
    public boolean evalAfterJoin(Expr e) {
        List<TupleId> tids = Lists.newArrayList();
        e.getIds(tids, null);
        if (tids.isEmpty()) return false;
        if (tids.size() > 1 || isOjConjunct(e) || isFullOuterJoined(e)
                || (isOuterJoined(tids.get(0))
                && (!e.isOnClauseConjunct() || isIjConjunct(e)))
                || (isAntiJoinedConjunct(e) && !isSemiJoined(tids.get(0)))) {
            return true;
        }
        return false;
    }

    /**
     * Returns the fully-qualified table name of tableName. If tableName
     * is already fully qualified, returns tableName.
     */
    public TableName getFqTableName(TableName tableName) {
        if (tableName.isFullyQualified()) {
            return tableName;
        }
        return new TableName(getDefaultDb(), tableName.getTbl());
    }

    public TupleId getTupleId(SlotId slotId) {
        return globalState.descTbl.getSlotDesc(slotId).getParent().getId();
    }

    /**
     * Return rhs ref of last Join clause that outer-joined id.
     */
    public TableRef getLastOjClause(TupleId id) {
        return globalState.outerJoinedTupleIds.get(id);
    }

    public boolean isWhereClauseConjunct(Expr e) {
        return whereClauseConjuncts.contains(e.getId());
    }

    public boolean isSemiJoined(TupleId tid) {
        return globalState.semiJoinedTupleIds.containsKey(tid);
    }

    public boolean isAntiJoinedConjunct(Expr e) {
        return getAntiJoinRef(e) != null;
    }

    public TableRef getAntiJoinRef(Expr e) {
        TableRef tblRef = globalState.sjClauseByConjunct.get(e.getId());
        if (tblRef == null) return null;
        return (tblRef.getJoinOp().isAntiJoin()) ? tblRef : null;
    }

    public boolean isFullOuterJoined(TupleId tid) {
        return globalState.fullOuterJoinedTupleIds.containsKey(tid);
    }

    public boolean isFullOuterJoined(SlotId sid) {
        return isFullOuterJoined(getTupleId(sid));
    }

    public boolean isVisible(TupleId tid) {
        return tid == visibleSemiJoinedTupleId_ || !isSemiJoined(tid);
    }

    public boolean containsOuterJoinedTid(List<TupleId> tids) {
        for (TupleId tid: tids) {
            if (isOuterJoined(tid)) return true;
        }
        return false;
    }

    public DescriptorTable getDescTbl() {
        return globalState.descTbl;
    }

    public Catalog getCatalog() {
        return globalState.catalog;
    }

    public Set<String> getAliases() {
        return uniqueTableAliasSet_;
    }

    public List<Expr> getAllConjuncts(TupleId id) {
        List<ExprId> conjunctIds = tuplePredicates.get(id);
        if (conjunctIds == null) {
            return null;
        }
        List<Expr> result = Lists.newArrayList();
        for (ExprId conjunctId : conjunctIds) {
            Expr e = globalState.conjuncts.get(conjunctId);
            Preconditions.checkState(e != null);
            result.add(e);
        }
        return result;
    }

    /**
     * Makes the given semi-joined tuple visible such that its slots can be referenced.
     * If tid is null, makes the currently visible semi-joined tuple invisible again.
     */
    public void setVisibleSemiJoinedTuple(TupleId tid) {
        Preconditions.checkState(tid == null
                || globalState.semiJoinedTupleIds.containsKey(tid));
        Preconditions.checkState(tid == null || visibleSemiJoinedTupleId_ == null);
        visibleSemiJoinedTupleId_ = tid;
    }

    /**
     * Return true if this analyzer has no ancestors. (i.e. false for the analyzer created
     * for inline views/ union operands, etc.)
     */
    public boolean isRootAnalyzer() { return ancestors.isEmpty(); }

    public boolean hasAncestors() { return !ancestors.isEmpty(); }
    public Analyzer getParentAnalyzer() {
        return hasAncestors() ? ancestors.get(0) : null;
    }

    /**
     * Returns true if the query block corresponding to this analyzer is guaranteed
     * to return an empty result set, e.g., due to a limit 0 or a constant predicate
     * that evaluates to false.
     */
    public boolean hasEmptyResultSet() { return hasEmptyResultSet_; }
    public void setHasEmptyResultSet() { hasEmptyResultSet_ = true; }

    public boolean hasEmptySpjResultSet() { return hasEmptySpjResultSet_; }

    public void setHasLimitOffsetClause(boolean hasLimitOffset) {
        this.hasLimitOffsetClause_ = hasLimitOffset;
    }

    /**
     * Register all conjuncts in 'conjuncts' that make up the On-clause of the given
     * right-hand side of a join. Assigns each conjunct a unique id. If rhsRef is
     * the right-hand side of an outer join, then the conjuncts conjuncts are
     * registered such that they can only be evaluated by the node implementing that
     * join.
     */
    public void registerOnClauseConjuncts(List<Expr> conjuncts, TableRef rhsRef)
            throws AnalysisException {
        Preconditions.checkNotNull(rhsRef);
        Preconditions.checkNotNull(conjuncts);
        List<ExprId> ojConjuncts = null;
        if (rhsRef.getJoinOp().isOuterJoin()) {
            ojConjuncts = globalState.conjunctsByOjClause.get(rhsRef.getId());
            if (ojConjuncts == null) {
                ojConjuncts = Lists.newArrayList();
                globalState.conjunctsByOjClause.put(rhsRef.getId(), ojConjuncts);
            }
        }
        for (Expr conjunct: conjuncts) {
            conjunct.setIsOnClauseConjunct(true);
            registerConjunct(conjunct);
            if (rhsRef.getJoinOp().isOuterJoin()) {
                globalState.ojClauseByConjunct.put(conjunct.getId(), rhsRef);
                ojConjuncts.add(conjunct.getId());
            }
            if (rhsRef.getJoinOp().isSemiJoin()) {
                globalState.sjClauseByConjunct.put(conjunct.getId(), rhsRef);
            }
            if (rhsRef.getJoinOp().isInnerJoin()) {
                globalState.ijClauseByConjunct.put(conjunct.getId(), rhsRef);
            }
            markConstantConjunct(conjunct, false);
        }
    }

    /**
     * If the given conjunct is a constant non-oj conjunct, marks it as assigned, and
     * evaluates the conjunct. If the conjunct evaluates to false, marks this query
     * block as having an empty result set or as having an empty select-project-join
     * portion, if fromHavingClause is true or false, respectively.
     * No-op if the conjunct is not constant or is outer joined.
     * Throws an AnalysisException if there is an error evaluating `conjunct`
     */
    private void markConstantConjunct(Expr conjunct, boolean fromHavingClause)
            throws AnalysisException {
        if (!conjunct.isConstant() || isOjConjunct(conjunct)) return;
        if ((!fromHavingClause && !hasEmptySpjResultSet_)
                || (fromHavingClause && !hasEmptyResultSet_)) {
            try {
                if (conjunct instanceof BetweenPredicate) {
                    // Rewrite the BetweenPredicate into a CompoundPredicate so we can evaluate it
                    // below (BetweenPredicates are not executable). We might be in the first
                    // analysis pass, so the conjunct may not have been rewritten yet.
                    ExprRewriter rewriter = new ExprRewriter(BetweenToCompoundRule.INSTANCE);
                    conjunct = rewriter.rewrite(conjunct, this);
                    // analyze this conjunct here: we know it can't contain references to select list
                    // aliases and having it analyzed is needed for the following EvalPredicate() call
                    conjunct.analyze(this);
                }
                final Expr newConjunct = conjunct.getResultValue();
                if (newConjunct instanceof BoolLiteral) {
                    final BoolLiteral value = (BoolLiteral)newConjunct;
                    if (!value.getValue()) {
                        if (fromHavingClause) {
                            hasEmptyResultSet_ = true;
                        } else {
                            hasEmptySpjResultSet_ = true;
                        }
                    }
                    markConjunctAssigned(conjunct);
                }
            } catch (AnalysisException ex) {
                throw new AnalysisException("Error evaluating \"" + conjunct.toSql() + "\"", ex);
            }
        }
    }

    public boolean isOjConjunct(Expr e) {
        return globalState.ojClauseByConjunct.containsKey(e.getId());
    }

    public boolean isIjConjunct(Expr e) {
        return globalState.ijClauseByConjunct.containsKey(e.getId());
    }

    public boolean isSjConjunct(Expr e) {
        return globalState.sjClauseByConjunct.containsKey(e.getId());
    }

    public TableRef getFullOuterJoinRef(Expr e) {
        return globalState.fullOuterJoinedConjuncts.get(e.getId());
    }

    public boolean isFullOuterJoined(Expr e) {
        return globalState.fullOuterJoinedConjuncts.containsKey(e.getId());
    }

    public TableRef getOjRef(Expr e) {
        return globalState.ojClauseByConjunct.get(e.getId());
    }

   /**
     * Returns false if 'e' originates from an outer-join On-clause and it is incorrect to
     * evaluate 'e' at a node materializing 'tids'. Returns true otherwise.
     */
    public boolean canEvalOuterJoinedConjunct(Expr e, List<TupleId> tids) {
        TableRef outerJoin = getOjRef(e);
        if (outerJoin == null) return true;
        return tids.containsAll(outerJoin.getAllTableRefIds());
    }

    /**
     * Returns list of candidate equi-join conjuncts to be evaluated by the join node
     * that is specified by the table ref ids of its left and right children.
     * If the join to be performed is an outer join, then only equi-join conjuncts
     * from its On-clause are returned. If an equi-join conjunct is full outer joined,
     * then it is only added to the result if this join is the one to full-outer join it.
     */
    public List<Expr> getEqJoinConjuncts(List<TupleId> lhsTblRefIds,
                                         List<TupleId> rhsTblRefIds) {
        // Contains all equi-join conjuncts that have one child fully bound by one of the
        // rhs table ref ids (the other child is not bound by that rhs table ref id).
        List<ExprId> conjunctIds = Lists.newArrayList();
        for (TupleId rhsId: rhsTblRefIds) {
            List<ExprId> cids = globalState.eqJoinConjuncts.get(rhsId);
            if (cids == null) continue;
            for (ExprId eid: cids) {
                if (!conjunctIds.contains(eid)) conjunctIds.add(eid);
            }
        }

        // Since we currently prevent join re-reordering across outer joins, we can never
        // have a bushy outer join with multiple rhs table ref ids. A busy outer join can
        // only be constructed with an inline view (which has a single table ref id).
        List<ExprId> ojClauseConjuncts = null;
        if (rhsTblRefIds.size() == 1) {
            ojClauseConjuncts = globalState.conjunctsByOjClause.get(rhsTblRefIds.get(0));
        }

        // List of table ref ids that the join node will 'materialize'.
        List<TupleId> nodeTblRefIds = Lists.newArrayList(lhsTblRefIds);
        nodeTblRefIds.addAll(rhsTblRefIds);
        List<Expr> result = Lists.newArrayList();
        for (ExprId conjunctId: conjunctIds) {
            Expr e = globalState.conjuncts.get(conjunctId);
            Preconditions.checkState(e != null);
            if (!canEvalFullOuterJoinedConjunct(e, nodeTblRefIds) ||
                    !canEvalAntiJoinedConjunct(e, nodeTblRefIds) ||
                    !canEvalOuterJoinedConjunct(e, nodeTblRefIds)) {
                continue;
            }

            if (ojClauseConjuncts != null && !ojClauseConjuncts.contains(conjunctId)) continue;
            result.add(e);
        }
        return result;
    }

    /**
     * return equal conjuncts, used by OlapScanNode.normalizePredicate and SelectStmt.reorderTable
     */
    public List<Expr> getEqJoinConjuncts(TupleId id) {
        final List<ExprId> conjunctIds = globalState.eqJoinConjuncts.get(id);
        if (conjunctIds == null) {
            return Lists.newArrayList();
        }
        final List<Expr> result = Lists.newArrayList();
        for (ExprId conjunctId : conjunctIds) {
            final Expr e = globalState.conjuncts.get(conjunctId);
            Preconditions.checkState(e != null);
            result.add(e);
        }
        return result;
    }

    /**
     * Returns list of candidate equi-join conjuncts excluding auxiliary predicates
     */
    public List<Expr> getEqJoinConjunctsExcludeAuxPredicates(TupleId id) {
        final List<Expr> candidateEqJoinPredicates = getEqJoinConjuncts(id);
        final Iterator<Expr> iterator = candidateEqJoinPredicates.iterator();
        while (iterator.hasNext()) {
            final Expr expr = iterator.next();
            if (expr.isAuxExpr()) {
                iterator.remove();
            }
        }
        return candidateEqJoinPredicates;
    }

    public List<Expr> getBufferReuseConjuncts(TupleId id) {
        List<Expr> result = bufferReuseExprs.get(id);
        if (null == result) {
            result = Lists.newArrayList();
            bufferReuseExprs.put(id, result);
        }
        return result;
    }

    public int getCurrentOutputColumn(TupleId id) {
        Integer result = currentOutputColumn.get(id);
        if (null == result) {
            return this.getTupleDesc(id).getSlots().size();
        }
        return result;
    }

    public void setCurrentOutputColumn(TupleId id, int v) {
        currentOutputColumn.put(id, v);
    }

    /**
     * Mark predicates as assigned.
     */
    public void markConjunctsAssigned(List<Expr> conjuncts) {
        if (conjuncts == null) {
            return;
        }
        for (Expr p : conjuncts) {
            globalState.assignedConjuncts.add(p.getId());
        }
    }

    /**
     * Mark predicate as assigned.
     */
    public void markConjunctAssigned(Expr conjunct) {
        globalState.assignedConjuncts.add(conjunct.getId());
    }

    /**
     * Return true if there's at least one unassigned conjunct.
     */
    public boolean hasUnassignedConjuncts() {
        // for (Map.Entry<ExprId, Expr> entry : globalState.conjuncts.entrySet()) {
        //     if (!globalState.assignedConjuncts.contains(entry.getKey())) {
        //         LOG.warn("hasUnassignedConjuncts exps");
        //         ((Expr)(entry.getValue())).printChild();
        //     }
        // }
        return !globalState.assignedConjuncts.containsAll(globalState.conjuncts.keySet());
    }

    /**
     * Returns assignment-compatible type of expr.getType() and lastCompatibleType.
     * If lastCompatibleType is null, returns expr.getType() (if valid).
     * If types are not compatible throws an exception reporting
     * the incompatible types and their expr.toSql().
     *
     * lastCompatibleExpr is passed for error reporting purposes,
     * but note that lastCompatibleExpr may not yet have lastCompatibleType,
     * because it was not cast yet.
     */
    public Type getCompatibleType(Type lastCompatibleType, Expr lastCompatibleExpr, Expr expr)
            throws AnalysisException {
        Type newCompatibleType;
        if (lastCompatibleType == null) {
            newCompatibleType = expr.getType();
        } else {
            newCompatibleType = Type.getAssignmentCompatibleType(lastCompatibleType, expr.getType(), false);
        }
        if (!newCompatibleType.isValid()) {
            throw new AnalysisException(String.format(
                    "Incompatible return types '%s' and '%s' of exprs '%s' and '%s'.",
                    lastCompatibleType.toSql(), expr.getType().toSql(),
                    lastCompatibleExpr.toSql(), expr.toSql()));
        }
        return newCompatibleType;
    }

    /**
     * Determines compatible type for given exprs, and casts them to compatible
     * type. Calls analyze() on each of the exprs. Throw an AnalysisException if
     * the types are incompatible, returns compatible type otherwise.
     */
    public Type castAllToCompatibleType(List<Expr> exprs) throws AnalysisException {
        // Determine compatible type of exprs.
        exprs.get(0).analyze(this);
        Type compatibleType = exprs.get(0).getType();
        for (int i = 1; i < exprs.size(); ++i) {
            exprs.get(i).analyze(this);
            // TODO(zc)
            compatibleType = Type.getCmpType(compatibleType, exprs.get(i).getType());
        }
        if (compatibleType.equals(Type.VARCHAR)) {
            if (exprs.get(0).getType().isDateType()) {
                compatibleType = Type.DATETIME;
            }
        }
        // Add implicit casts if necessary.
        for (int i = 0; i < exprs.size(); ++i) {
            if (exprs.get(i).getType() != compatibleType) {
                Expr castExpr = exprs.get(i).castTo(compatibleType);
                exprs.set(i, castExpr);
            }
        }
        return compatibleType;
    }

    /**
     * Casts the exprs in the given lists position-by-position such that for every i,
     * the i-th expr among all expr lists is compatible.
     * Throw an AnalysisException if the types are incompatible.
     */
    public void castToSetOpsCompatibleTypes(List<List<Expr>> exprLists)
            throws AnalysisException {
        if (exprLists == null || exprLists.size() < 2) return;

        // Determine compatible types for exprs, position by position.
        List<Expr> firstList = exprLists.get(0);
        for (int i = 0; i < firstList.size(); ++i) {
            // Type compatible with the i-th exprs of all expr lists.
            // Initialize with type of i-th expr in first list.
            Type compatibleType = firstList.get(i).getType();
            // Remember last compatible expr for error reporting.
            Expr lastCompatibleExpr = firstList.get(i);
            for (int j = 1; j < exprLists.size(); ++j) {
                Preconditions.checkState(exprLists.get(j).size() == firstList.size());
                compatibleType = getCompatibleType(compatibleType,
                        lastCompatibleExpr, exprLists.get(j).get(i));
                lastCompatibleExpr = exprLists.get(j).get(i);
            }
            // Now that we've found a compatible type, add implicit casts if necessary.
            for (int j = 0; j < exprLists.size(); ++j) {
                if (!exprLists.get(j).get(i).getType().equals(compatibleType)) {
                    Expr castExpr = exprLists.get(j).get(i).castTo(compatibleType);
                    exprLists.get(j).set(i, castExpr);
                }
            }
        }
    }

    public long getConnectId() {
        return globalState.context.getConnectionId();
    }

    public String getDefaultDb() {
        return globalState.context.getDatabase();
    }

    public String getClusterName() {
        return globalState.context.getClusterName();
    }

    public String getQualifiedUser() {
        return globalState.context.getQualifiedUser();
    }

    public String getUserIdentity(boolean currentUser) {
        if (currentUser) {
            return "";
        } else {
            return getQualifiedUser() + "@" + ConnectContext.get().getRemoteIP();
        }
    }

    public String getSchemaDb() {
        return schemaDb;
    }

    public String getSchemaTable() {
        return schemaTable;
    }

    public ConnectContext getContext() {
        return globalState.context;
    }

    public String getSchemaWild() {
        return schemaWild;
    }

    public TQueryGlobals getQueryGlobals() {
        return new TQueryGlobals();
    }

    // for Schema Table Schema like SHOW TABLES LIKE "abc%"
    public void setSchemaInfo(String db, String table, String wild) {
        schemaDb = db;
        schemaTable = table;
        schemaWild = wild;
    }

    public String getTargetDbName(FunctionName fnName) {
        return fnName.isFullyQualified() ? fnName.getDb() : getDefaultDb();
    }

    public ExprSubstitutionMap getChangeResSmap() {
        return changeResSmap;
    }

    public void setChangeResSmap(ExprSubstitutionMap changeResSmap) {
        this.changeResSmap = changeResSmap;
    }
    /**
     * Returns true if predicate 'e' can be correctly evaluated by a tree materializing
     * 'tupleIds', otherwise false:
     * - the predicate needs to be bound by tupleIds
     * - a Where clause predicate can only be correctly evaluated if for all outer-joined
     *   referenced tids the last join to outer-join this tid has been materialized
     * - an On clause predicate against the non-nullable side of an Outer Join clause
     *   can only be correctly evaluated by the join node that materializes the
     *   Outer Join clause
     */
    private boolean canEvalPredicate(PlanNode node, Expr e) {
        return canEvalPredicate(node.getTblRefIds(), e);
    }

    /**
     * Returns true if predicate 'e' can be correctly evaluated by a tree materializing
     * 'tupleIds', otherwise false:
     * - The predicate needs to be bound by tupleIds.
     * - For On-clause predicates:
     *   - If the predicate is from an anti-join On-clause it must be evaluated by the
     *     corresponding anti-join node.
     *   - Predicates from the On-clause of an inner or semi join are evaluated at the
     *     node that materializes the required tuple ids, unless they reference outer
     *     joined tuple ids. In that case, the predicates are evaluated at the join node
     *     of the corresponding On-clause.
     *   - Predicates referencing full-outer joined tuples are assigned at the originating
     *     join if it is a full-outer join, otherwise at the last full-outer join that does
     *     not materialize the table ref ids of the originating join.
     *   - Predicates from the On-clause of a left/right outer join are assigned at
     *     the corresponding outer join node with the exception of simple predicates
     *     that only reference a single tuple id. Those may be assigned below the
     *     outer join node if they are from the same On-clause that makes the tuple id
     *     nullable.
     * - Otherwise, a predicate can only be correctly evaluated if for all outer-joined
     *   referenced tids the last join to outer-join this tid has been materialized.
     */
    public boolean canEvalPredicate(List<TupleId> tupleIds, Expr e) {
        if (!e.isBoundByTupleIds(tupleIds)) {
            return false;
        }
        ArrayList<TupleId> tids = Lists.newArrayList();
        e.getIds(tids, null);
        if (tids.isEmpty()) {
            return true;
        }

        if (e.isOnClauseConjunct()) {
         
            if (isAntiJoinedConjunct(e)) return canEvalAntiJoinedConjunct(e, tupleIds);
            if (isIjConjunct(e) || isSjConjunct(e)) {
                if (!containsOuterJoinedTid(tids)) return true;
                // If the predicate references an outer-joined tuple, then evaluate it at
                // the join that the On-clause belongs to.
                TableRef onClauseTableRef = null;
                if (isIjConjunct(e)) {
                    onClauseTableRef = globalState.ijClauseByConjunct.get(e.getId());
                } else {
                    onClauseTableRef = globalState.sjClauseByConjunct.get(e.getId());
                }
                Preconditions.checkNotNull(onClauseTableRef);
                return tupleIds.containsAll(onClauseTableRef.getAllTableRefIds());
            }

            if (isFullOuterJoined(e)) return canEvalFullOuterJoinedConjunct(e, tupleIds);
            if (isOjConjunct(e)) {
                // Force this predicate to be evaluated by the corresponding outer join node.
                // The join node will pick up the predicate later via getUnassignedOjConjuncts().
                if (tids.size() > 1) return false;
                // Optimization for single-tid predicates: Legal to assign below the outer join
                // if the predicate is from the same On-clause that makes tid nullable
                // (otherwise e needn't be true when that tuple is set).
                TupleId tid = tids.get(0);
                return globalState.ojClauseByConjunct.get(e.getId()) == getLastOjClause(tid);
            }
        }

        for (TupleId tid: tids) {
            TableRef rhsRef = getLastOjClause(tid);
            // this is not outer-joined; ignore
            if (rhsRef == null) {
                continue;
            }
            // check whether the last join to outer-join 'tid' is materialized by tupleIds
            if (!tupleIds.containsAll(rhsRef.getAllTupleIds())) {
                return false;
            }
        }

        return true;
    }

    /**
     * Checks if a conjunct from the On-clause of an anti join can be evaluated in a node
     * that materializes a given list of tuple ids.
     */
    public boolean canEvalAntiJoinedConjunct(Expr e, List<TupleId> nodeTupleIds) {
        TableRef antiJoinRef = getAntiJoinRef(e);
        if (antiJoinRef == null) return true;
        List<TupleId> tids = Lists.newArrayList();
        e.getIds(tids, null);
        if (tids.size() > 1) {
            return nodeTupleIds.containsAll(antiJoinRef.getAllTableRefIds())
                    && antiJoinRef.getAllTableRefIds().containsAll(nodeTupleIds);
        }
        // A single tid conjunct that is anti-joined can be safely assigned to a
        // node below the anti join that specified it.
        return globalState.semiJoinedTupleIds.containsKey(tids.get(0));
    }

    /**
     * Returns false if 'e' references a full outer joined tuple and it is incorrect to
     * evaluate 'e' at a node materializing 'tids'. Returns true otherwise.
     */
    public boolean canEvalFullOuterJoinedConjunct(Expr e, List<TupleId> tids) {
        TableRef fullOuterJoin = getFullOuterJoinRef(e);
        if (fullOuterJoin == null) return true;
        return tids.containsAll(fullOuterJoin.getAllTableRefIds());
    }

    /**
     * Return all unassigned registered conjuncts for node's table ref ids.
     * Wrapper around getUnassignedConjuncts(List<TupleId> tupleIds).
     */
    public List<Expr> getUnassignedConjuncts(PlanNode node) {
        return getUnassignedConjuncts(node.getTblRefIds());
    }
    /**
     * Returns true if e must be evaluated by a join node. Note that it may still be
     * safe to evaluate e elsewhere as well, but in any case the join must evaluate e.
     */
    public boolean evalByJoin(Expr e) {
        List<TupleId> tids = Lists.newArrayList();
        e.getIds(tids, null);

        if (tids.isEmpty()) {
            return false;
        }

        if (tids.size() > 1 || globalState.ojClauseByConjunct.containsKey(e.getId())
                || globalState.outerJoinedTupleIds.containsKey(e.getId()) && whereClauseConjuncts.contains(e.getId())
                ||  globalState.conjunctsByOjClause.containsKey(e.getId())) {
            return true;
        }

        return false;
    }
    /**
     * Mark all slots that are referenced in exprs as materialized.
     */
    public void materializeSlots(List<Expr> exprs) {
        List<SlotId> slotIds = Lists.newArrayList();

        for (Expr e: exprs) {
            Preconditions.checkState(e.isAnalyzed);
            e.getIds(null, slotIds);
        }

        for (TupleDescriptor tupleDesc: this.getDescTbl().getTupleDescs()) {
            for (SlotDescriptor slotDesc: tupleDesc.getSlots()) {
                if (slotIds.contains(slotDesc.getId())) {
                    slotDesc.setIsMaterialized(true);
                }
            }
        }
    }

    public Map<String, View> getLocalViews() { return localViews_; }

    public boolean isOuterJoined(TupleId tid) {
        return globalState.outerJoinedTupleIds.containsKey(tid);
    }

    public boolean containSubquery() {
        return globalState.containsSubquery;
    }

    /**
     * Mark slots that are being referenced by the plan tree itself or by the outputExprs exprs as materialized. If the
     * latter is null, mark all slots in planRoot's tupleIds() as being referenced. All aggregate slots are
     * materialized.
     * <p/>
     * TODO: instead of materializing everything produced by the plan root, derived referenced slots from destination
     * fragment and add a materialization node if not all output is needed by destination fragment TODO 2: should the
     * materialization decision be cost-based?
     */
    public void markRefdSlots(Analyzer analyzer, PlanNode planRoot,
                               List<Expr> outputExprs, AnalyticInfo analyticInfo) {
        if (planRoot == null) {
            return;
        }
        List<SlotId> refdIdList = Lists.newArrayList();
        planRoot.getMaterializedIds(analyzer, refdIdList);
        if (outputExprs != null) {
            Expr.getIds(outputExprs, null, refdIdList);
        }

        HashSet<SlotId> refdIds = Sets.newHashSet(refdIdList);
        for (TupleDescriptor tupleDesc : analyzer.getDescTbl().getTupleDescs()) {
            for (SlotDescriptor slotDesc : tupleDesc.getSlots()) {
                if (refdIds.contains(slotDesc.getId())) {
                    slotDesc.setIsMaterialized(true);
                }
            }
        }
        if (analyticInfo != null) {
            ArrayList<SlotDescriptor> list = analyticInfo.getOutputTupleDesc().getSlots();

            for (SlotDescriptor slotDesc : list) {
                if (refdIds.contains(slotDesc.getId())) {
                    slotDesc.setIsMaterialized(true);
                }
            }
        }
        if (outputExprs == null) {
            // mark all slots in planRoot.getTupleIds() as materialized
            ArrayList<TupleId> tids = planRoot.getTupleIds();
            for (TupleId tid : tids) {
                TupleDescriptor tupleDesc = analyzer.getDescTbl().getTupleDesc(tid);
                for (SlotDescriptor slotDesc : tupleDesc.getSlots()) {
                    slotDesc.setIsMaterialized(true);
                }
            }
        }
    }
}<|MERGE_RESOLUTION|>--- conflicted
+++ resolved
@@ -257,11 +257,8 @@
             // pushdown and Parquet row group pruning based on min/max statistics.
             rules.add(NormalizeBinaryPredicatesRule.INSTANCE);
             rules.add(FoldConstantsRule.INSTANCE);
-<<<<<<< HEAD
             rules.add(SimplifyInvalidDateBinaryPredicatesDateRule.INSTANCE);
-=======
             rules.add(RewriteFromUnixTimeRule.INSTANCE);
->>>>>>> 8855782a
             exprRewriter_ = new ExprRewriter(rules);
             // init mv rewriter
             List<ExprRewriteRule> mvRewriteRules = Lists.newArrayList();
