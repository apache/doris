--- conflicted
+++ resolved
@@ -48,10 +48,6 @@
         for (RuleFactory ruleFactory : ruleFactories) {
             rules.addAll(ruleFactory.buildRules());
         }
-<<<<<<< HEAD
-        Collections.reverse(rules); // 看起来没啥用
-=======
->>>>>>> b7d842c6
         return new RewriteBottomUpJob(
                 plannerContext.getMemo().getRoot(),
                 rules,
