--- conflicted
+++ resolved
@@ -41,12 +41,9 @@
     private TStorageMedium storageMedium;
     @SerializedName(value =  "cooldownTimeMs")
     private long cooldownTimeMs;
-<<<<<<< HEAD
-    @SerializedName(value =  "remoteColdStorageMedium")
-    private TStorageMedium remoteColdStorageMedium;
-    @SerializedName(value =  "remoteStorageName")
-    private String remoteStorageName;
-    @SerializedName(value =  "remoteCooldownTimeMs")
+    @SerializedName(value = "remoteStorageResourceName")
+    private String remoteStorageResourceName;
+    @SerializedName(value = "remoteCooldownTimeMs")
     private long remoteCooldownTimeMs;
 
     public enum MigrationState {
@@ -62,12 +59,6 @@
     public void setMigrationState(MigrationState migrationState) {
         this.migrationState = migrationState;
     }
-=======
-    @SerializedName(value = "remoteStorageResourceName")
-    private String remoteStorageResourceName;
-    @SerializedName(value = "remoteCooldownTimeMs")
-    private long remoteCooldownTimeMs;
->>>>>>> 2cecb5dc
 
     private DataProperty() {
         // for persist
@@ -81,26 +72,14 @@
         } else {
             this.cooldownTimeMs = MAX_COOLDOWN_TIME_MS;
         }
-<<<<<<< HEAD
-        this.remoteColdStorageMedium = TStorageMedium.HDD;
-        this.remoteStorageName = "";
-        this.remoteCooldownTimeMs = MAX_COOLDOWN_TIME_MS;
-    }
-
-    public DataProperty(TStorageMedium medium, long cooldown, TStorageMedium remoteColdStorageMedium,
-                        String remoteStorageName, long remoteCooldownTimeMs) {
-=======
         this.remoteStorageResourceName = "";
         this.remoteCooldownTimeMs = MAX_COOLDOWN_TIME_MS;
     }
 
     public DataProperty(TStorageMedium medium, long cooldown,
                         String remoteStorageResourceName, long remoteCooldownTimeMs) {
->>>>>>> 2cecb5dc
         this.storageMedium = medium;
         this.remoteCooldownTimeMs = remoteCooldownTimeMs;
-        this.remoteColdStorageMedium = remoteColdStorageMedium;
-        this.remoteStorageName = remoteStorageName;
         this.cooldownTimeMs = cooldown;
         this.remoteStorageResourceName = remoteStorageResourceName;
         this.remoteCooldownTimeMs = remoteCooldownTimeMs;
@@ -114,28 +93,14 @@
         return cooldownTimeMs;
     }
 
-<<<<<<< HEAD
-    public TStorageMedium getRemoteColdStorageMedium() {
-        return remoteColdStorageMedium;
-    }
-
-    public String getRemoteStorageName() {
-        return remoteStorageName;
-    }
-
-=======
->>>>>>> 2cecb5dc
     public long getRemoteCooldownTimeMs() {
         return remoteCooldownTimeMs;
     }
 
-<<<<<<< HEAD
-=======
     public String getRemoteStorageResourceName() {
         return remoteStorageResourceName;
     }
 
->>>>>>> 2cecb5dc
     public static DataProperty read(DataInput in) throws IOException {
         if (Catalog.getCurrentCatalogJournalVersion() >= FeMetaVersion.VERSION_108) {
             String json = Text.readString(in);
@@ -148,29 +113,15 @@
 
     @Override
     public void write(DataOutput out) throws IOException {
-<<<<<<< HEAD
-        Text.writeString(out, storageMedium.name());
-        out.writeLong(cooldownTimeMs);
-        Text.writeString(out, remoteColdStorageMedium.name());
-        Text.writeString(out, remoteStorageName);
-        out.writeLong(remoteCooldownTimeMs);
-=======
         String json = GsonUtils.GSON.toJson(this);
         Text.writeString(out, json);
->>>>>>> 2cecb5dc
     }
 
     public void readFields(DataInput in) throws IOException {
         storageMedium = TStorageMedium.valueOf(Text.readString(in));
         cooldownTimeMs = in.readLong();
-<<<<<<< HEAD
-        remoteColdStorageMedium = TStorageMedium.valueOf(Text.readString(in));
-        remoteStorageName = Text.readString(in);
-        remoteCooldownTimeMs = in.readLong();
-=======
         remoteStorageResourceName = "";
         remoteCooldownTimeMs = MAX_COOLDOWN_TIME_MS;
->>>>>>> 2cecb5dc
     }
 
     @Override
@@ -187,28 +138,17 @@
 
         return this.storageMedium == other.storageMedium
                 && this.cooldownTimeMs == other.cooldownTimeMs
-<<<<<<< HEAD
-                && this.remoteStorageName == other.remoteStorageName
-                && this.remoteCooldownTimeMs == other.remoteCooldownTimeMs;
-=======
                 && this.remoteCooldownTimeMs == other.remoteCooldownTimeMs
                 && this.remoteStorageResourceName.equals(other.remoteStorageResourceName);
->>>>>>> 2cecb5dc
     }
 
     @Override
     public String toString() {
         StringBuilder sb = new StringBuilder();
         sb.append("Storage medium[").append(this.storageMedium).append("]. ");
-<<<<<<< HEAD
-        sb.append("cool down[").append(TimeUtils.longToTimeString(cooldownTimeMs)).append("].");
-        sb.append("Remote storage name[").append(this.remoteStorageName).append("]. ");
-        sb.append("Remote cool down[").append(TimeUtils.longToTimeString(remoteCooldownTimeMs)).append("].");
-=======
         sb.append("cool down[").append(TimeUtils.longToTimeString(cooldownTimeMs)).append("]. ");
         sb.append("remote storage resource name[").append(this.remoteStorageResourceName).append("]. ");
         sb.append("remote cool down[").append(TimeUtils.longToTimeString(remoteCooldownTimeMs)).append("].");
->>>>>>> 2cecb5dc
         return sb.toString();
     }
 }