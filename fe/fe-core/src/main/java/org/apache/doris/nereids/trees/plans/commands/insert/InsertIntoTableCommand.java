// Licensed to the Apache Software Foundation (ASF) under one
// or more contributor license agreements.  See the NOTICE file
// distributed with this work for additional information
// regarding copyright ownership.  The ASF licenses this file
// to you under the Apache License, Version 2.0 (the
// "License"); you may not use this file except in compliance
// with the License.  You may obtain a copy of the License at
//
//   http://www.apache.org/licenses/LICENSE-2.0
//
// Unless required by applicable law or agreed to in writing,
// software distributed under the License is distributed on an
// "AS IS" BASIS, WITHOUT WARRANTIES OR CONDITIONS OF ANY
// KIND, either express or implied.  See the License for the
// specific language governing permissions and limitations
// under the License.

package org.apache.doris.nereids.trees.plans.commands.insert;

import org.apache.doris.catalog.Env;
import org.apache.doris.catalog.OlapTable;
import org.apache.doris.catalog.TableIf;
import org.apache.doris.common.ErrorCode;
import org.apache.doris.common.ErrorReport;
import org.apache.doris.common.util.ProfileManager.ProfileType;
import org.apache.doris.datasource.hive.HMSExternalTable;
import org.apache.doris.datasource.iceberg.IcebergExternalTable;
import org.apache.doris.load.loadv2.LoadStatistic;
import org.apache.doris.mysql.privilege.PrivPredicate;
import org.apache.doris.nereids.NereidsPlanner;
import org.apache.doris.nereids.analyzer.UnboundTableSink;
import org.apache.doris.nereids.exceptions.AnalysisException;
import org.apache.doris.nereids.glue.LogicalPlanAdapter;
import org.apache.doris.nereids.trees.plans.Explainable;
import org.apache.doris.nereids.trees.plans.Plan;
import org.apache.doris.nereids.trees.plans.PlanType;
import org.apache.doris.nereids.trees.plans.commands.Command;
import org.apache.doris.nereids.trees.plans.commands.ForwardWithSync;
import org.apache.doris.nereids.trees.plans.logical.LogicalPlan;
import org.apache.doris.nereids.trees.plans.physical.PhysicalEmptyRelation;
import org.apache.doris.nereids.trees.plans.physical.PhysicalHiveTableSink;
import org.apache.doris.nereids.trees.plans.physical.PhysicalIcebergTableSink;
import org.apache.doris.nereids.trees.plans.physical.PhysicalOlapTableSink;
import org.apache.doris.nereids.trees.plans.physical.PhysicalSink;
import org.apache.doris.nereids.trees.plans.visitor.PlanVisitor;
import org.apache.doris.planner.DataSink;
import org.apache.doris.qe.ConnectContext;
import org.apache.doris.qe.ConnectContext.ConnectType;
import org.apache.doris.qe.StmtExecutor;

import com.google.common.base.Preconditions;
import org.apache.logging.log4j.LogManager;
import org.apache.logging.log4j.Logger;

import java.util.Objects;
import java.util.Optional;
import java.util.Set;

/**
 * insert into select command implementation
 * insert into select command support the grammar: explain? insert into table columns? partitions? hints? query
 * InsertIntoTableCommand is a command to represent insert the answer of a query into a table.
 * class structure's:
 * InsertIntoTableCommand(Query())
 * ExplainCommand(Query())
 */
public class InsertIntoTableCommand extends Command implements ForwardWithSync, Explainable {

    public static final Logger LOG = LogManager.getLogger(InsertIntoTableCommand.class);

    private LogicalPlan logicalQuery;
    private Optional<String> labelName;
    /**
     * When source it's from job scheduler,it will be set.
     */
    private long jobId;
    private Optional<InsertCommandContext> insertCtx;

    /**
     * constructor
     */
    public InsertIntoTableCommand(LogicalPlan logicalQuery, Optional<String> labelName,
                                  Optional<InsertCommandContext> insertCtx) {
        super(PlanType.INSERT_INTO_TABLE_COMMAND);
        this.logicalQuery = Objects.requireNonNull(logicalQuery, "logicalQuery should not be null");
        this.labelName = Objects.requireNonNull(labelName, "labelName should not be null");
        this.insertCtx = insertCtx;
    }

    public Optional<String> getLabelName() {
        return labelName;
    }

    public void setLabelName(Optional<String> labelName) {
        this.labelName = labelName;
    }

    public void setJobId(long jobId) {
        this.jobId = jobId;
    }

    @Override
    public void run(ConnectContext ctx, StmtExecutor executor) throws Exception {
        runInternal(ctx, executor);
    }

    public void runWithUpdateInfo(ConnectContext ctx, StmtExecutor executor,
                                  LoadStatistic loadStatistic) throws Exception {
        // TODO: add coordinator statistic
        runInternal(ctx, executor);
    }

    /**
     * This function is used to generate the plan for Nereids.
     * There are some load functions that only need to the plan, such as stream_load.
     * Therefore, this section will be presented separately.
     */
    public AbstractInsertExecutor initPlan(ConnectContext ctx, StmtExecutor executor) throws Exception {
        if (!ctx.getSessionVariable().isEnableNereidsDML()) {
            try {
                ctx.getSessionVariable().enableFallbackToOriginalPlannerOnce();
            } catch (Exception e) {
                throw new AnalysisException("failed to set fallback to original planner to true", e);
            }
            throw new AnalysisException("Nereids DML is disabled, will try to fall back to the original planner");
        }

        TableIf targetTableIf = InsertUtils.getTargetTable(logicalQuery, ctx);
        // check auth
        if (!Env.getCurrentEnv().getAccessManager()
                .checkTblPriv(ConnectContext.get(), targetTableIf.getDatabase().getCatalog().getName(),
                        targetTableIf.getDatabase().getFullName(), targetTableIf.getName(),
                        PrivPredicate.LOAD)) {
            ErrorReport.reportAnalysisException(ErrorCode.ERR_TABLEACCESS_DENIED_ERROR, "LOAD",
                    ConnectContext.get().getQualifiedUser(), ConnectContext.get().getRemoteIP(),
                    targetTableIf.getDatabase().getFullName() + "." + targetTableIf.getName());
        }

        AbstractInsertExecutor insertExecutor = null;
        // should lock target table until we begin transaction.
        targetTableIf.readLock();
        try {
            // 1. process inline table (default values, empty values)
            this.logicalQuery = (LogicalPlan) InsertUtils.normalizePlan(logicalQuery, targetTableIf);

            LogicalPlanAdapter logicalPlanAdapter = new LogicalPlanAdapter(logicalQuery, ctx.getStatementContext());
            NereidsPlanner planner = new NereidsPlanner(ctx.getStatementContext());
            planner.plan(logicalPlanAdapter, ctx.getSessionVariable().toThrift());
            executor.setPlanner(planner);
            executor.checkBlockRules();
            if (ctx.getConnectType() == ConnectType.MYSQL && ctx.getMysqlChannel() != null) {
                ctx.getMysqlChannel().reset();
            }
            Optional<PhysicalSink<?>> plan = (planner.getPhysicalPlan()
                    .<Set<PhysicalSink<?>>>collect(PhysicalSink.class::isInstance)).stream()
                    .findAny();
            Preconditions.checkArgument(plan.isPresent(), "insert into command must contain target table");
            PhysicalSink physicalSink = plan.get();
            DataSink sink = planner.getFragments().get(0).getSink();
            // Transaction insert should reuse the label in the transaction.
            String label = this.labelName.orElse(
                    ctx.isTxnModel() ? null : String.format("label_%x_%x", ctx.queryId().hi, ctx.queryId().lo));

            if (physicalSink instanceof PhysicalOlapTableSink) {
<<<<<<< HEAD
                boolean emptyInsert = leafIsEmptyRelation(physicalSink);
                if (GroupCommitInsertExecutor.canGroupCommit(ctx, sink, physicalSink, planner)) {
                    insertExecutor = new GroupCommitInsertExecutor(ctx, targetTableIf, label, planner, insertCtx,
                            emptyInsert);
                    targetTableIf.readUnlock();
                    return insertExecutor;
                }
=======
                if (GroupCommitInserter.groupCommit(ctx, sink, physicalSink)) {
                    // return;
                    throw new AnalysisException("group commit is not supported in Nereids now");
                }
                boolean emptyInsert = childIsEmptyRelation(physicalSink);
>>>>>>> 7a7245a5
                OlapTable olapTable = (OlapTable) targetTableIf;
                // the insertCtx contains some variables to adjust SinkNode
                insertExecutor = ctx.isTxnModel()
                        ? new OlapTxnInsertExecutor(ctx, olapTable, label, planner, insertCtx, emptyInsert)
                        : new OlapInsertExecutor(ctx, olapTable, label, planner, insertCtx, emptyInsert);

                boolean isEnableMemtableOnSinkNode =
                        olapTable.getTableProperty().getUseSchemaLightChange()
                                ? insertExecutor.getCoordinator().getQueryOptions().isEnableMemtableOnSinkNode()
                                : false;
                insertExecutor.getCoordinator().getQueryOptions()
                        .setEnableMemtableOnSinkNode(isEnableMemtableOnSinkNode);
            } else if (physicalSink instanceof PhysicalHiveTableSink) {
                boolean emptyInsert = childIsEmptyRelation(physicalSink);
                HMSExternalTable hiveExternalTable = (HMSExternalTable) targetTableIf;
                insertExecutor = new HiveInsertExecutor(ctx, hiveExternalTable, label, planner,
                        Optional.of(insertCtx.orElse((new HiveInsertCommandContext()))), emptyInsert);
                // set hive query options
            } else if (physicalSink instanceof PhysicalIcebergTableSink) {
                boolean emptyInsert = childIsEmptyRelation(physicalSink);
                IcebergExternalTable icebergExternalTable = (IcebergExternalTable) targetTableIf;
                insertExecutor = new IcebergInsertExecutor(ctx, icebergExternalTable, label, planner,
                        Optional.of(insertCtx.orElse((new BaseExternalTableInsertCommandContext()))), emptyInsert);
            } else {
                // TODO: support other table types
                throw new AnalysisException("insert into command only support [olap, hive, iceberg] table");
            }

            insertExecutor.beginTransaction();
            insertExecutor.finalizeSink(planner.getFragments().get(0), sink, physicalSink);
            targetTableIf.readUnlock();
        } catch (Throwable e) {
            targetTableIf.readUnlock();
            // the abortTxn in onFail need to acquire table write lock
            if (insertExecutor != null) {
                insertExecutor.onFail(e);
            }
            throw e;
        }

        executor.setProfileType(ProfileType.LOAD);
        // We exposed @StmtExecutor#cancel as a unified entry point for statement interruption,
        // so we need to set this here
        executor.setCoord(insertExecutor.getCoordinator());
        return insertExecutor;
    }

    private void runInternal(ConnectContext ctx, StmtExecutor executor) throws Exception {
        AbstractInsertExecutor insertExecutor = initPlan(ctx, executor);
        // if the insert stmt data source is empty, directly return, no need to be executed.
        if (insertExecutor.isEmptyInsert()) {
            return;
        }
        insertExecutor.executeSingleInsert(executor, jobId);
    }

    public boolean isExternalTableSink() {
        return !(logicalQuery instanceof UnboundTableSink);
    }

    @Override
    public Plan getExplainPlan(ConnectContext ctx) {
        return InsertUtils.getPlanForExplain(ctx, this.logicalQuery);
    }

    @Override
    public <R, C> R accept(PlanVisitor<R, C> visitor, C context) {
        return visitor.visitInsertIntoTableCommand(this, context);
    }

    private boolean childIsEmptyRelation(PhysicalSink sink) {
        if (sink.children() != null && sink.children().size() == 1
                && sink.child(0) instanceof PhysicalEmptyRelation) {
            return true;
        }
        return false;
    }
}<|MERGE_RESOLUTION|>--- conflicted
+++ resolved
@@ -162,21 +162,13 @@
                     ctx.isTxnModel() ? null : String.format("label_%x_%x", ctx.queryId().hi, ctx.queryId().lo));
 
             if (physicalSink instanceof PhysicalOlapTableSink) {
-<<<<<<< HEAD
-                boolean emptyInsert = leafIsEmptyRelation(physicalSink);
+                boolean emptyInsert = childIsEmptyRelation(physicalSink);
                 if (GroupCommitInsertExecutor.canGroupCommit(ctx, sink, physicalSink, planner)) {
                     insertExecutor = new GroupCommitInsertExecutor(ctx, targetTableIf, label, planner, insertCtx,
                             emptyInsert);
                     targetTableIf.readUnlock();
                     return insertExecutor;
                 }
-=======
-                if (GroupCommitInserter.groupCommit(ctx, sink, physicalSink)) {
-                    // return;
-                    throw new AnalysisException("group commit is not supported in Nereids now");
-                }
-                boolean emptyInsert = childIsEmptyRelation(physicalSink);
->>>>>>> 7a7245a5
                 OlapTable olapTable = (OlapTable) targetTableIf;
                 // the insertCtx contains some variables to adjust SinkNode
                 insertExecutor = ctx.isTxnModel()
