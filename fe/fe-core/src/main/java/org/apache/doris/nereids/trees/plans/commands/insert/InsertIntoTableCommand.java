--- conflicted
+++ resolved
@@ -58,6 +58,7 @@
 
 import java.util.Objects;
 import java.util.Optional;
+import java.util.Set;
 
 /**
  * insert into select command implementation
@@ -165,6 +166,7 @@
                     ConnectContext.get().getQualifiedUser(), ConnectContext.get().getRemoteIP(),
                     targetTableIf.getDatabase().getFullName() + "." + targetTableIf.getName());
         }
+
         AbstractInsertExecutor insertExecutor = null;
         // should lock target table until we begin transaction.
         targetTableIf.readLock();
@@ -173,13 +175,10 @@
             rewriteLogicalPlanIfNecessary(logicalQuery);
             // 1. process inline table (default values, empty values)
             this.logicalQuery = (LogicalPlan) InsertUtils.normalizePlan(logicalQuery, targetTableIf);
-<<<<<<< HEAD
-=======
             if (cte.isPresent()) {
                 this.logicalQuery = ((LogicalPlan) cte.get().withChildren(logicalQuery));
             }
 
->>>>>>> a19658ff
             LogicalPlanAdapter logicalPlanAdapter = new LogicalPlanAdapter(logicalQuery, ctx.getStatementContext());
             NereidsPlanner planner = new NereidsPlanner(ctx.getStatementContext());
             planner.plan(logicalPlanAdapter, ctx.getSessionVariable().toThrift());
