// Licensed to the Apache Software Foundation (ASF) under one
// or more contributor license agreements.  See the NOTICE file
// distributed with this work for additional information
// regarding copyright ownership.  The ASF licenses this file
// to you under the Apache License, Version 2.0 (the
// "License"); you may not use this file except in compliance
// with the License.  You may obtain a copy of the License at
//
//   http://www.apache.org/licenses/LICENSE-2.0
//
// Unless required by applicable law or agreed to in writing,
// software distributed under the License is distributed on an
// "AS IS" BASIS, WITHOUT WARRANTIES OR CONDITIONS OF ANY
// KIND, either express or implied.  See the License for the
// specific language governing permissions and limitations
// under the License.

package org.apache.doris.catalog;

import org.apache.doris.analysis.FunctionName;
import org.apache.doris.catalog.TableIf.TableType;
import org.apache.doris.cloud.catalog.CloudEnv;
import org.apache.doris.cluster.ClusterNamespace;
import org.apache.doris.common.AnalysisException;
import org.apache.doris.common.Config;
import org.apache.doris.common.DdlException;
import org.apache.doris.common.FeMetaVersion;
import org.apache.doris.common.MetaNotFoundException;
import org.apache.doris.common.Pair;
import org.apache.doris.common.UserException;
import org.apache.doris.common.io.Text;
import org.apache.doris.common.io.Writable;
import org.apache.doris.common.lock.MonitoredReentrantReadWriteLock;
import org.apache.doris.common.util.DebugUtil;
import org.apache.doris.common.util.PropertyAnalyzer;
import org.apache.doris.common.util.Util;
import org.apache.doris.datasource.CatalogIf;
import org.apache.doris.persist.CreateTableInfo;
import org.apache.doris.persist.gson.GsonPostProcessable;
import org.apache.doris.persist.gson.GsonUtils;

import com.google.common.base.Preconditions;
import com.google.common.base.Strings;
import com.google.common.collect.ImmutableList;
import com.google.common.collect.Lists;
import com.google.common.collect.Maps;
import com.google.gson.annotations.SerializedName;
import org.apache.commons.codec.digest.DigestUtils;
import org.apache.logging.log4j.LogManager;
import org.apache.logging.log4j.Logger;

import java.io.DataInput;
import java.io.DataOutput;
import java.io.IOException;
import java.util.ArrayList;
import java.util.Comparator;
import java.util.HashMap;
import java.util.HashSet;
import java.util.Iterator;
import java.util.List;
import java.util.Map;
import java.util.Map.Entry;
import java.util.Objects;
import java.util.Set;
import java.util.concurrent.ConcurrentHashMap;
import java.util.concurrent.ConcurrentMap;
import java.util.concurrent.TimeUnit;
import java.util.stream.Collectors;

/**
 * Internal representation of db-related metadata. Owned by Catalog instance.
 * Not thread safe.
 * <p/>
 * The static initialization method loadDb is the only way to construct a Db
 * object.
 * <p/>
 * Tables are stored in a map from the table name to the table object. They may
 * be loaded 'eagerly' at construction or 'lazily' on first reference. Tables
 * are accessed via getTable which may trigger a metadata read in two cases: *
 * if the table has never been loaded * if the table loading failed on the
 * previous attempt
 */
public class Database extends MetaObject implements Writable, DatabaseIf<Table>, GsonPostProcessable {
    private static final Logger LOG = LogManager.getLogger(Database.class);

    private static final String TRANSACTION_QUOTA_SIZE = "transactionQuotaSize";

    @SerializedName(value = "id")
    private long id;
    @SerializedName(value = "fullQualifiedName")
    private volatile String fullQualifiedName;

    private MonitoredReentrantReadWriteLock rwLock;

    // table family group map
    private final Map<Long, Table> idToTable;
    private ConcurrentMap<String, Table> nameToTable;
    // table name lower case -> table name
    private final ConcurrentMap<String, String> lowerCaseToTableName;

    // user define function
    @SerializedName(value = "name2Function")
    private ConcurrentMap<String, ImmutableList<Function>> name2Function = Maps.newConcurrentMap();
    // user define encryptKey for current db
    @SerializedName(value = "dbEncryptKey")
    private DatabaseEncryptKey dbEncryptKey;

    @SerializedName(value = "dataQuotaBytes")
    private volatile long dataQuotaBytes;

    @SerializedName(value = "replicaQuotaSize")
    private volatile long replicaQuotaSize;

    // from dbProperties;
    private volatile long transactionQuotaSize;

    private volatile boolean isDropped;

    public enum DbState {
        NORMAL, LINK, MOVE
    }

    @SerializedName(value = "attachDbName")
    private String attachDbName;
    @SerializedName(value = "dbState")
    private DbState dbState;

    @SerializedName(value = "dbProperties")
    private DatabaseProperty dbProperties = new DatabaseProperty();

    // from dbProperties;
    private BinlogConfig binlogConfig = new BinlogConfig();

    public Database() {
        this(0, null);
    }

    public Database(long id, String name) {
        this.id = id;
        this.fullQualifiedName = name;
        if (this.fullQualifiedName == null) {
            this.fullQualifiedName = "";
        }
        this.rwLock = new MonitoredReentrantReadWriteLock(true);
        this.idToTable = Maps.newConcurrentMap();
        this.nameToTable = Maps.newConcurrentMap();
        this.lowerCaseToTableName = Maps.newConcurrentMap();
        this.dataQuotaBytes = Config.default_db_data_quota_bytes;
        this.replicaQuotaSize = Config.default_db_replica_quota_size;
        this.transactionQuotaSize = Config.default_db_max_running_txn_num == -1L
                ? Config.max_running_txn_num_per_db
                : Config.default_db_max_running_txn_num;
        this.dbState = DbState.NORMAL;
        this.attachDbName = "";
        this.dbEncryptKey = new DatabaseEncryptKey();
    }

    public void markDropped() {
        isDropped = true;
    }

    public void unmarkDropped() {
        isDropped = false;
    }

    public void readLock() {
        this.rwLock.readLock().lock();
    }

    public void readUnlock() {
        this.rwLock.readLock().unlock();
    }

    public void writeLock() {
        this.rwLock.writeLock().lock();
    }

    public void writeUnlock() {
        this.rwLock.writeLock().unlock();
    }

    public boolean tryWriteLock(long timeout, TimeUnit unit) {
        try {
            if (!this.rwLock.writeLock().tryLock(timeout, unit)) {
                Thread owner = this.rwLock.getOwner();
                if (owner != null) {
                    LOG.info("database[{}] lock is held by: {}", getName(), Util.dumpThread(owner, 10));
                }
                return false;
            }
            return true;
        } catch (InterruptedException e) {
            LOG.warn("failed to try write lock at db[" + id + "]", e);
            return false;
        }
    }

    public boolean isWriteLockHeldByCurrentThread() {
        return this.rwLock.writeLock().isHeldByCurrentThread();
    }

    public boolean writeLockIfExist() {
        if (!isDropped) {
            this.rwLock.writeLock().lock();
            return true;
        }
        return false;
    }

    public <E extends Exception> void writeLockOrException(E e) throws E {
        writeLock();
        if (isDropped) {
            writeUnlock();
            throw e;
        }
    }

    public void writeLockOrDdlException() throws DdlException {
        writeLockOrException(new DdlException("unknown db, dbName=" + fullQualifiedName));
    }

    public long getId() {
        return id;
    }

    public String getFullName() {
        return fullQualifiedName;
    }

    public String getName() {
        String[] strs = fullQualifiedName.split(":");
        return strs.length == 2 ? strs[1] : strs[0];
    }

    public void setNameWithLock(String newName) {
        writeLock();
        try {
            // ClusterNamespace.getNameFromFullName should be removed in 3.0
            this.fullQualifiedName = ClusterNamespace.getNameFromFullName(newName);
            for (Table table : idToTable.values()) {
                table.setQualifiedDbName(fullQualifiedName);
            }
        } finally {
            writeUnlock();
        }
    }

    public void setDataQuota(long newQuota) {
        Preconditions.checkArgument(newQuota >= 0L);
        LOG.info("database[{}] set quota from {} to {}", fullQualifiedName, dataQuotaBytes, newQuota);
        this.dataQuotaBytes = newQuota;
    }

    public void setReplicaQuota(long newQuota) {
        Preconditions.checkArgument(newQuota >= 0L);
        LOG.info("database[{}] set replica quota from {} to {}", fullQualifiedName, replicaQuotaSize, newQuota);
        this.replicaQuotaSize = newQuota;
    }

    public DbState getDbState() {
        return dbState;
    }

    public void setTransactionQuotaSize(long newQuota) {
        writeLock();
        try {
            Preconditions.checkArgument(newQuota >= 0L);
            LOG.info("database[{}] try to set transaction quota from {} to {}",
                    fullQualifiedName, transactionQuotaSize, newQuota);
            this.transactionQuotaSize = newQuota;
            this.dbProperties.put(TRANSACTION_QUOTA_SIZE, String.valueOf(transactionQuotaSize));
        } finally {
            writeUnlock();
        }
    }

    public long getDataQuota() {
        return dataQuotaBytes;
    }

    public long getReplicaQuota() {
        return replicaQuotaSize;
    }

    public long getTransactionQuotaSize() {
        return transactionQuotaSize;
    }

    public DatabaseProperty getDbProperties() {
        return dbProperties;
    }

    public void setDbProperties(DatabaseProperty dbProperties) {
        this.dbProperties = dbProperties;
        if (PropertyAnalyzer.hasBinlogConfig(dbProperties.getProperties())) {
            binlogConfig = dbProperties.getBinlogConfig();
        }
    }

    public long getUsedDataQuotaWithLock() {
        return getUsedDataSize().first;
    }

    public Pair<Long, Long> getUsedDataSize() {
        long usedDataSize = 0;
        long usedRemoteDataSize = 0;
        List<Table> tables = new ArrayList<>();
        readLock();
        try {
            tables.addAll(this.idToTable.values());
        } finally {
            readUnlock();
        }

        for (Table table : tables) {
            if (!table.isManagedTable()) {
                continue;
            }

            OlapTable olapTable = (OlapTable) table;
            usedDataSize = usedDataSize + olapTable.getDataSize();
            usedRemoteDataSize = usedRemoteDataSize + olapTable.getRemoteDataSize();

        }
        return Pair.of(usedDataSize, usedRemoteDataSize);
    }

    public long getReplicaCount() {
        readLock();
        try {
            long usedReplicaCount = 0;
            for (Table table : this.idToTable.values()) {
                if (!table.isManagedTable()) {
                    continue;
                }

                OlapTable olapTable = (OlapTable) table;
                usedReplicaCount = usedReplicaCount + olapTable.getReplicaCount();
            }
            return usedReplicaCount;
        } finally {
            readUnlock();
        }
    }

    public long getReplicaQuotaLeftWithLock() {
        long leftReplicaQuota = replicaQuotaSize - getReplicaCount();
        return Math.max(leftReplicaQuota, 0L);
    }

    public void checkDataSizeQuota() throws DdlException {
        Pair<Double, String> quotaUnitPair = DebugUtil.getByteUint(dataQuotaBytes);
        String readableQuota = DebugUtil.DECIMAL_FORMAT_SCALE_3.format(quotaUnitPair.first) + " "
                + quotaUnitPair.second;
        long usedDataQuota = getUsedDataQuotaWithLock();
        long leftDataQuota = Math.max(dataQuotaBytes - usedDataQuota, 0);

        Pair<Double, String> leftQuotaUnitPair = DebugUtil.getByteUint(leftDataQuota);
        String readableLeftQuota = DebugUtil.DECIMAL_FORMAT_SCALE_3.format(leftQuotaUnitPair.first) + " "
                + leftQuotaUnitPair.second;

        LOG.info("database[{}] data quota: left bytes: {} / total: {}",
                fullQualifiedName, readableLeftQuota, readableQuota);

        if (leftDataQuota <= 0L) {
            throw new DdlException("Database[" + fullQualifiedName
                    + "] data size exceeds quota[" + readableQuota + "]");
        }
    }

    public void checkReplicaQuota() throws DdlException {
        long leftReplicaQuota = getReplicaQuotaLeftWithLock();
        LOG.info("database[{}] replica quota: left number: {} / total: {}",
                fullQualifiedName, leftReplicaQuota, replicaQuotaSize);

        if (leftReplicaQuota <= 0L) {
            throw new DdlException("Database[" + fullQualifiedName
                    + "] replica number exceeds quota[" + replicaQuotaSize + "]");
        }
    }

    public void checkQuota() throws DdlException {
        checkDataSizeQuota();
        checkReplicaQuota();
    }

    public boolean isTableExist(String tableName) {
        if (Env.isTableNamesCaseInsensitive()) {
            tableName = lowerCaseToTableName.get(tableName.toLowerCase());
            if (tableName == null) {
                return false;
            }
        }
        return nameToTable.containsKey(tableName);
    }

    // return pair <success?, table exist?>
    public Pair<Boolean, Boolean> createTableWithLock(
            Table table, boolean isReplay, boolean setIfNotExist) throws DdlException {
        boolean result = true;
        // if a table is already exists, then edit log won't be executed
        // some caller of this method may need to know this message
        boolean isTableExist = false;
        table.setQualifiedDbName(fullQualifiedName);
        writeLockOrDdlException();
        try {
            String tableName = table.getName();
            if (Env.isStoredTableNamesLowerCase()) {
                tableName = tableName.toLowerCase();
            }
            if (isTableExist(tableName)) {
                result = setIfNotExist;
                isTableExist = true;
            } else {
                idToTable.put(table.getId(), table);
                lowerCaseToTableName.put(tableName.toLowerCase(), tableName);
<<<<<<< HEAD
                // should do this before log, avoid mtmv not have job
                if (table.getType() == TableType.MATERIALIZED_VIEW) {
                    Env.getCurrentEnv().getMtmvService().registerMTMV((MTMV) table, id, isReplay);
                }
=======
                nameToTable.put(table.getName(), table);
                if (table.isTemporary()) {
                    Env.getCurrentEnv().registerTempTableAndSession(table);
                }

>>>>>>> c8af0ca3
                if (!isReplay) {
                    // Write edit log
                    CreateTableInfo info = new CreateTableInfo(fullQualifiedName, table);
                    Env.getCurrentEnv().getEditLog().logCreateTable(info);
                }
                if (table.getType() == TableType.ELASTICSEARCH) {
                    Env.getCurrentEnv().getEsRepository().registerTable((EsTable) table);
                }
            }
            return Pair.of(result, isTableExist);
        } finally {
            writeUnlock();
        }
    }

    @Override
    public boolean registerTable(TableIf table) {
        boolean result = true;
        Table olapTable = (Table) table;
        olapTable.setQualifiedDbName(fullQualifiedName);
        String tableName = olapTable.getName();
        if (Env.isStoredTableNamesLowerCase()) {
            tableName = tableName.toLowerCase();
        }
        if (isTableExist(tableName)) {
            result = false;
        } else {
            idToTable.put(olapTable.getId(), olapTable);
            nameToTable.put(olapTable.getName(), olapTable);
            lowerCaseToTableName.put(tableName.toLowerCase(), tableName);
        }
        olapTable.unmarkDropped();
        return result;
    }

    public void unregisterTable(String tableName) {
        if (Env.isStoredTableNamesLowerCase()) {
            tableName = tableName.toLowerCase();
        }
        Table table = getTableNullable(tableName);
        if (table != null) {
            this.nameToTable.remove(tableName);
            this.lowerCaseToTableName.remove(tableName.toLowerCase());
            this.idToTable.remove(table.getId());
            if (table.isTemporary()) {
                Env.getCurrentEnv().unregisterTempTable(table);
            }
            table.markDropped();
        }
    }

    @Override
    public CatalogIf getCatalog() {
        return Env.getCurrentInternalCatalog();
    }

    public List<Table> getTables() {
        return new ArrayList<>(idToTable.values());
    }

    public Map<Long, Table> getIdToTableRef() {
        return idToTable;
    }

    public List<Long> getTableIds() {
        return new ArrayList<>(idToTable.keySet());
    }

    // tables must get read or write table in fixed order to avoid potential dead lock
    public List<Table> getTablesOnIdOrder() {
        return idToTable.values().stream()
                .sorted(Comparator.comparing(Table::getId))
                .collect(Collectors.toList());
    }

    public List<Table> getViews() {
        List<Table> views = new ArrayList<>();
        for (Table table : idToTable.values()) {
            if (table.getType() == TableType.VIEW) {
                views.add(table);
            }
        }
        return views;
    }

    public List<Table> getViewsOnIdOrder() {
        List<Table> tables = idToTable.values().stream()
                .sorted(Comparator.comparing(Table::getId))
                .collect(Collectors.toList());
        List<Table> views = new ArrayList<>();
        for (Table table : tables) {
            if (table.getType() == TableType.VIEW) {
                views.add(table);
            }
        }
        return views;
    }

    /**
     * this method is used for get existed table list by table id list, if table not exist, just ignore it.
     */
    public List<Table> getTablesOnIdOrderIfExist(List<Long> tableIdList) {
        List<Table> tableList = Lists.newArrayListWithCapacity(tableIdList.size());
        for (Long tableId : tableIdList) {
            Table table = idToTable.get(tableId);
            if (table != null) {
                tableList.add(table);
            }
        }
        if (tableList.size() > 1) {
            return tableList.stream().sorted(Comparator.comparing(Table::getId)).collect(Collectors.toList());
        }
        return tableList;
    }

    public List<Table> getTablesOnIdOrderOrThrowException(List<Long> tableIdList) throws MetaNotFoundException {
        List<Table> tableList = Lists.newArrayListWithCapacity(tableIdList.size());
        for (Long tableId : tableIdList) {
            Table table = idToTable.get(tableId);
            if (table == null) {
                throw new MetaNotFoundException("table not found, tableId=" + tableId);
            }
            tableList.add(table);
        }
        if (tableList.size() > 1) {
            return tableList.stream().sorted(Comparator.comparing(Table::getId)).collect(Collectors.toList());
        }
        return tableList;
    }

    public Set<String> getTableNamesWithLock() {
        readLock();
        try {
            return new HashSet<>(this.nameToTable.keySet());
        } finally {
            readUnlock();
        }
    }

    public Set<String> getTableNames() {
        return new HashSet<>(this.nameToTable.keySet());
    }

    /**
     * This is a thread-safe method when nameToTable is a concurrent hash map
     */
    @Override
    public Table getTableNullable(String tableName) {
        if (Env.isStoredTableNamesLowerCase()) {
            tableName = tableName.toLowerCase();
        }
        if (Env.isTableNamesCaseInsensitive()) {
            tableName = lowerCaseToTableName.get(tableName.toLowerCase());
            if (tableName == null) {
                return null;
            }
        }

        // return temp table first
        Table table = nameToTable.get(Util.generateTempTableInnerName(tableName));
        if (table == null) {
            table = nameToTable.get(tableName);
        }

        return table;
    }

    /**
     * This is a thread-safe method when nameToTable is a concurrent hash map
     */
    @Override
    public Table getNonTempTableNullable(String tableName) {
        if (Env.isStoredTableNamesLowerCase()) {
            tableName = tableName.toLowerCase();
        }
        if (Env.isTableNamesCaseInsensitive()) {
            tableName = lowerCaseToTableName.get(tableName.toLowerCase());
            if (tableName == null) {
                return null;
            }
        }

        Table table = nameToTable.get(tableName);
        return table;
    }

    /**
     * This is a thread-safe method when idToTable is a concurrent hash map
     */
    @Override
    public Table getTableNullable(long tableId) {
        return idToTable.get(tableId);
    }

    public int getMaxReplicationNum() {
        int ret = 0;
        readLock();
        try {
            for (Table table : idToTable.values()) {
                if (!table.isManagedTable()) {
                    continue;
                }
                OlapTable olapTable = (OlapTable) table;
                table.readLock();
                try {
                    for (Partition partition : olapTable.getAllPartitions()) {
                        short replicationNum = olapTable.getPartitionInfo()
                                .getReplicaAllocation(partition.getId()).getTotalReplicaNum();
                        if (ret < replicationNum) {
                            ret = replicationNum;
                        }
                    }
                } finally {
                    table.readUnlock();
                }
            }
        } finally {
            readUnlock();
        }
        return ret;
    }

    public static Database read(DataInput in) throws IOException {
        LOG.info("read db from journal {}", in);
        if (Env.getCurrentEnvJournalVersion() < FeMetaVersion.VERSION_136) {
            Database db = new Database();
            db.readFields(in);
            return db;
        } else if (Env.getCurrentEnvJournalVersion() < FeMetaVersion.VERSION_138) {
            return GsonUtils.GSON.fromJson(Text.readString(in), Database.class);
        } else {
            Database db = GsonUtils.GSON.fromJson(Text.readString(in), Database.class);
            db.readTables(in);
            return db;
        }
    }

    private void writeTables(DataOutput out) throws IOException {
        out.writeInt(nameToTable.size());
        for (Table table : nameToTable.values()) {
            Text.writeString(out, GsonUtils.GSON.toJson(table));
        }
    }

    private void readTables(DataInput in) throws IOException {
        nameToTable = Maps.newConcurrentMap();
        int numTables = in.readInt();
        for (int i = 0; i < numTables; ++i) {
            Table table = Table.read(in);
            table.setQualifiedDbName(fullQualifiedName);
            if (table instanceof MTMV) {
                Env.getCurrentEnv().getMtmvService().registerMTMV((MTMV) table, id, true);
            }
            String tableName = table.getName();
            nameToTable.put(tableName, table);
            idToTable.put(table.getId(), table);
            lowerCaseToTableName.put(tableName.toLowerCase(), tableName);
        }
    }

    @Override
    public void gsonPostProcess() throws IOException {
        Preconditions.checkState(nameToTable.getClass() == ConcurrentHashMap.class,
                                 "nameToTable should be ConcurrentMap");
        nameToTable.forEach((tn, tb) -> {
            tb.setQualifiedDbName(fullQualifiedName);
            if (tb instanceof MTMV) {
                Env.getCurrentEnv().getMtmvService().registerMTMV((MTMV) tb, id, true);
            }
            idToTable.put(tb.getId(), tb);
            lowerCaseToTableName.put(tn.toLowerCase(), tn);
        });

        if (Env.getCurrentEnvJournalVersion() >= FeMetaVersion.VERSION_105) {
            String txnQuotaStr = dbProperties.getOrDefault(TRANSACTION_QUOTA_SIZE,
                    String.valueOf(Config.max_running_txn_num_per_db));
            transactionQuotaSize = Long.parseLong(txnQuotaStr);
            binlogConfig = dbProperties.getBinlogConfig();
        } else {
            transactionQuotaSize = Config.default_db_max_running_txn_num == -1L
                    ? Config.max_running_txn_num_per_db
                    : Config.default_db_max_running_txn_num;
        }

        for (ImmutableList<Function> functions : name2Function.values()) {
            for (Function function : functions) {
                try {
                    FunctionUtil.translateToNereids(this.getFullName(), function);
                } catch (Exception e) {
                    LOG.warn("Nereids add function failed", e);
                }
            }
        }
    }

    @Override
    public String getSignature(int signatureVersion) {
        StringBuilder sb = new StringBuilder(signatureVersion);
        sb.append(fullQualifiedName);
        String md5 = DigestUtils.md5Hex(sb.toString());
        if (LOG.isDebugEnabled()) {
            LOG.debug("get signature of database {}: {}. signature string: {}", fullQualifiedName, md5, sb.toString());
        }
        return md5;
    }

    @Override
    public void write(DataOutput out) throws IOException {
        discardHudiTable();
        Text.writeString(out, GsonUtils.GSON.toJson(this));
        writeTables(out);
    }


    private void discardHudiTable() {
        Iterator<Entry<String, Table>> iterator = nameToTable.entrySet().iterator();
        while (iterator.hasNext()) {
            Map.Entry<String, Table> entry = iterator.next();
            if (entry.getValue().getType() == TableType.HUDI) {
                LOG.warn("hudi table is deprecated, discard it. table name: {}", entry.getKey());
                iterator.remove();
                idToTable.remove(entry.getValue().getId());
            }
        }
    }

    public void analyze() {
        for (Table table : nameToTable.values()) {
            table.analyze(getFullName());
        }
    }

    @Deprecated
    @Override
    public void readFields(DataInput in) throws IOException {
        super.readFields(in);

        id = in.readLong();
        fullQualifiedName = Text.readString(in);
        fullQualifiedName = ClusterNamespace.getNameFromFullName(fullQualifiedName);
        // read groups
        int numTables = in.readInt();
        for (int i = 0; i < numTables; ++i) {
            Table table = Table.read(in);
            table.setQualifiedDbName(fullQualifiedName);
            if (table instanceof MTMV) {
                Env.getCurrentEnv().getMtmvService().registerMTMV((MTMV) table, id, true);
            }
            String tableName = table.getName();
            nameToTable.put(tableName, table);
            idToTable.put(table.getId(), table);
            lowerCaseToTableName.put(tableName.toLowerCase(), tableName);
        }

        // read quota
        dataQuotaBytes = in.readLong();
        // cluster
        Text.readString(in);
        dbState = DbState.valueOf(Text.readString(in));
        attachDbName = Text.readString(in);

        FunctionUtil.readFields(in, this.getFullName(), name2Function);

        // read encryptKeys
        if (Env.getCurrentEnvJournalVersion() >= FeMetaVersion.VERSION_102) {
            dbEncryptKey = DatabaseEncryptKey.read(in);
        }

        replicaQuotaSize = in.readLong();

        if (Env.getCurrentEnvJournalVersion() >= FeMetaVersion.VERSION_105) {
            dbProperties = DatabaseProperty.read(in);
            String txnQuotaStr = dbProperties.getOrDefault(TRANSACTION_QUOTA_SIZE,
                    String.valueOf(Config.max_running_txn_num_per_db));
            transactionQuotaSize = Long.parseLong(txnQuotaStr);
            binlogConfig = dbProperties.getBinlogConfig();
        } else {
            transactionQuotaSize = Config.default_db_max_running_txn_num == -1L
                    ? Config.max_running_txn_num_per_db
                    : Config.default_db_max_running_txn_num;
        }
    }

    @Override
    public int hashCode() {
        return Objects.hash(id, fullQualifiedName, dataQuotaBytes);
    }

    @Override
    public boolean equals(Object obj) {
        if (this == obj) {
            return true;
        }
        if (!(obj instanceof Database)) {
            return false;
        }

        Database other = (Database) obj;

        return id == other.id
                && idToTable.equals(other.idToTable)
                && fullQualifiedName.equals(other.fullQualifiedName)
                && dataQuotaBytes == other.dataQuotaBytes;
    }

    public void setName(String name) {
        this.fullQualifiedName = name;
        for (Table table : nameToTable.values()) {
            table.setQualifiedDbName(name);
        }
    }

    public synchronized void addFunction(Function function, boolean ifNotExists) throws UserException {
        function.checkWritable();
        if (FunctionUtil.addFunctionImpl(function, ifNotExists, false, name2Function)) {
            Env.getCurrentEnv().getEditLog().logAddFunction(function);
            FunctionUtil.translateToNereids(this.getFullName(), function);
        }
    }

    public synchronized void replayAddFunction(Function function) {
        try {
            FunctionUtil.addFunctionImpl(function, false, true, name2Function);
            FunctionUtil.translateToNereids(this.getFullName(), function);
        } catch (UserException e) {
            throw new RuntimeException(e);
        }
    }

    public synchronized void dropFunction(FunctionSearchDesc function, boolean ifExists) throws UserException {
        Function udfFunction = null;
        try {
            // here we must first getFunction, as dropFunctionImpl will remove it
            udfFunction = getFunction(function);
        } catch (AnalysisException e) {
            if (!ifExists) {
                throw new UserException(e);
            } else {
                // ignore it, as drop it if exist, so can't sure it must exist
                return;
            }
        }

        dropFunctionImpl(function, ifExists);
        if (udfFunction != null && udfFunction.isUDTFunction()) {
            // all of the table function in doris will have two function
            // one is the normal, and another is outer, the different of them is deal with
            // empty: whether need to insert NULL result value
            FunctionName name = new FunctionName(function.getName().getDb(),
                    function.getName().getFunction() + "_outer");
            FunctionSearchDesc functionOuter = new FunctionSearchDesc(name, function.getArgTypes(),
                    function.isVariadic());
            dropFunctionImpl(functionOuter, ifExists);
        }
    }

    public synchronized void dropFunctionImpl(FunctionSearchDesc function, boolean ifExists) throws UserException {
        if (FunctionUtil.dropFunctionImpl(function, ifExists, name2Function)) {
            Env.getCurrentEnv().getEditLog().logDropFunction(function);
            FunctionUtil.dropFromNereids(this.getFullName(), function);
            LOG.info("finished to drop function {}", function.getName().getFunction());
        }
    }

    public synchronized void replayDropFunction(FunctionSearchDesc functionSearchDesc) {
        try {
            // Set ifExists to true to avoid throw exception if function is not found.
            // It should not happen but the reason is unknown, so add warn log for debug.
            if (!FunctionUtil.dropFunctionImpl(functionSearchDesc, true, name2Function)) {
                LOG.warn("failed to find function to drop: {} when replay, skip",
                        functionSearchDesc.getName().getFunction());
            }
            FunctionUtil.dropFromNereids(this.getFullName(), functionSearchDesc);
            LOG.info("finished to replay drop function {}", functionSearchDesc.getName().getFunction());
        } catch (UserException e) {
            throw new RuntimeException(e);
        }
    }

    public synchronized Function getFunction(Function desc, Function.CompareMode mode) {
        return FunctionUtil.getFunction(desc, mode, name2Function);
    }

    public synchronized Function getFunction(FunctionSearchDesc function) throws AnalysisException {
        return FunctionUtil.getFunction(function, name2Function);
    }

    public synchronized List<Function> getFunctions() {
        return FunctionUtil.getFunctions(name2Function);
    }

    public synchronized void addEncryptKey(EncryptKey encryptKey, boolean ifNotExists) throws UserException {
        if (addEncryptKeyImpl(encryptKey, false, ifNotExists)) {
            Env.getCurrentEnv().getEditLog().logAddEncryptKey(encryptKey);
        }
    }

    public synchronized void replayAddEncryptKey(EncryptKey encryptKey) {
        try {
            addEncryptKeyImpl(encryptKey, true, true);
        } catch (UserException e) {
            Preconditions.checkArgument(false);
        }
    }

    private boolean addEncryptKeyImpl(EncryptKey encryptKey, boolean isReplay, boolean ifNotExists)
            throws UserException {
        String keyName = encryptKey.getEncryptKeyName().getKeyName();
        EncryptKey existKey = dbEncryptKey.getName2EncryptKey().get(keyName);
        if (!isReplay) {
            if (existKey != null) {
                if (existKey.isIdentical(encryptKey)) {
                    if (ifNotExists) {
                        return false;
                    }
                    throw new UserException("encryptKey ["
                            + existKey.getEncryptKeyName().toString() + "] already exists");
                }
            }
        }

        dbEncryptKey.getName2EncryptKey().put(keyName, encryptKey);
        return true;
    }

    public synchronized void dropEncryptKey(EncryptKeySearchDesc encryptKeySearchDesc, boolean ifExists)
            throws UserException {
        if (dropEncryptKeyImpl(encryptKeySearchDesc, ifExists)) {
            Env.getCurrentEnv().getEditLog().logDropEncryptKey(encryptKeySearchDesc);
        }
    }

    public synchronized void replayDropEncryptKey(EncryptKeySearchDesc encryptKeySearchDesc) {
        try {
            dropEncryptKeyImpl(encryptKeySearchDesc, true);
        } catch (UserException e) {
            Preconditions.checkArgument(false);
        }
    }

    private boolean dropEncryptKeyImpl(EncryptKeySearchDesc encryptKeySearchDesc, boolean ifExists)
            throws UserException {
        String keyName = encryptKeySearchDesc.getKeyEncryptKeyName().getKeyName();
        EncryptKey existKey = dbEncryptKey.getName2EncryptKey().get(keyName);
        if (existKey == null) {
            if (ifExists) {
                return false;
            }
            throw new UserException("Unknown encryptKey, encryptKey=" + encryptKeySearchDesc.toString());
        }
        boolean isFound = false;
        if (encryptKeySearchDesc.isIdentical(existKey)) {
            isFound = true;
        }
        if (!isFound) {
            if (ifExists) {
                return false;
            }
            throw new UserException("Unknown encryptKey, encryptKey=" + encryptKeySearchDesc.toString());
        }
        dbEncryptKey.getName2EncryptKey().remove(keyName);
        return true;
    }

    public synchronized List<EncryptKey> getEncryptKeys() {
        List<EncryptKey> encryptKeys = Lists.newArrayList();
        for (Map.Entry<String, EncryptKey> entry : dbEncryptKey.getName2EncryptKey().entrySet()) {
            encryptKeys.add(entry.getValue());
        }
        return encryptKeys;
    }

    public synchronized EncryptKey getEncryptKey(String keyName) {
        if (dbEncryptKey.getName2EncryptKey().containsKey(keyName)) {
            return dbEncryptKey.getName2EncryptKey().get(keyName);
        }
        return null;
    }

    public void replayUpdateDbProperties(Map<String, String> properties) {
        dbProperties.updateProperties(properties);
        if (PropertyAnalyzer.hasBinlogConfig(properties)) {
            binlogConfig = dbProperties.getBinlogConfig();
        }
    }

    public boolean updateDbProperties(Map<String, String> properties) throws DdlException {
        if (PropertyAnalyzer.hasBinlogConfig(properties)) {
            BinlogConfig oldBinlogConfig = getBinlogConfig();
            BinlogConfig newBinlogConfig = BinlogConfig.fromProperties(properties);

            if (newBinlogConfig.isEnable() && !oldBinlogConfig.isEnable()) {
                // check all tables binlog enable is true
                for (Table table : idToTable.values()) {
                    if (!table.isManagedTable()) {
                        continue;
                    }

                    OlapTable olapTable = (OlapTable) table;
                    olapTable.readLock();
                    try {
                        if (!olapTable.getBinlogConfig().isEnable()) {
                            String errMsg = String
                                    .format("binlog is not enable in table[%s] in db [%s]",
                                        table.getDisplayName(), getFullName());
                            throw new DdlException(errMsg);
                        }
                    } finally {
                        olapTable.readUnlock();
                    }
                }
            }
        }

        checkStorageVault(properties);
        replayUpdateDbProperties(properties);
        return true;
    }

    public BinlogConfig getBinlogConfig() {
        return binlogConfig;
    }

    public void checkStorageVault(Map<String, String> properties) throws DdlException {
        Env env = Env.getCurrentEnv();
        if (!Config.isCloudMode() || !((CloudEnv) env).getEnableStorageVault()) {
            return;
        }

        Map<String, String> propertiesCheck = new HashMap<>(properties);
        String storageVaultName = PropertyAnalyzer.analyzeStorageVaultName(propertiesCheck);
        if (Strings.isNullOrEmpty(storageVaultName)) {
            return;
        }

        String storageVaultId = env.getStorageVaultMgr().getVaultIdByName(storageVaultName);
        if (Strings.isNullOrEmpty(storageVaultId)) {
            throw new DdlException("Storage vault '" + storageVaultName + "' does not exist. "
                    + "You can use `SHOW STORAGE VAULT` to get all available vaults, "
                    + "or create a new one with `CREATE STORAGE VAULT`.");
        }
    }

    public String toJson() {
        return GsonUtils.GSON.toJson(this);
    }

    @Override
    public String toString() {
        return toJson();
    }

    public int getTableNum() {
        return idToTable.size();
    }
}<|MERGE_RESOLUTION|>--- conflicted
+++ resolved
@@ -414,18 +414,15 @@
             } else {
                 idToTable.put(table.getId(), table);
                 lowerCaseToTableName.put(tableName.toLowerCase(), tableName);
-<<<<<<< HEAD
                 // should do this before log, avoid mtmv not have job
                 if (table.getType() == TableType.MATERIALIZED_VIEW) {
                     Env.getCurrentEnv().getMtmvService().registerMTMV((MTMV) table, id, isReplay);
                 }
-=======
                 nameToTable.put(table.getName(), table);
                 if (table.isTemporary()) {
                     Env.getCurrentEnv().registerTempTableAndSession(table);
                 }
 
->>>>>>> c8af0ca3
                 if (!isReplay) {
                     // Write edit log
                     CreateTableInfo info = new CreateTableInfo(fullQualifiedName, table);
