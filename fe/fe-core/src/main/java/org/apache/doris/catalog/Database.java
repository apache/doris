--- conflicted
+++ resolved
@@ -412,17 +412,7 @@
                 result = setIfNotExist;
                 isTableExist = true;
             } else {
-<<<<<<< HEAD
-                idToTable.put(table.getId(), table);
-                lowerCaseToTableName.put(tableName.toLowerCase(), tableName);
-                nameToTable.put(table.getName(), table);
-                if (table.isTemporary()) {
-                    Env.getCurrentEnv().registerTempTableAndSession(table);
-                }
-
-=======
                 registerTable(table);
->>>>>>> 69368b31
                 if (!isReplay) {
                     // Write edit log
                     CreateTableInfo info = new CreateTableInfo(fullQualifiedName, table);
@@ -455,6 +445,9 @@
             lowerCaseToTableName.put(tableName.toLowerCase(), tableName);
             if (olapTable instanceof MTMV) {
                 Env.getCurrentEnv().getMtmvService().registerMTMV((MTMV) olapTable, id);
+            }
+            if (olapTable.isTemporary()) {
+                Env.getCurrentEnv().registerTempTableAndSession(olapTable);
             }
         }
         olapTable.unmarkDropped();
