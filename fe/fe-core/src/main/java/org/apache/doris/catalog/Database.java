--- conflicted
+++ resolved
@@ -126,13 +126,10 @@
     @SerializedName(value = "dbProperties")
     private DatabaseProperty dbProperties = new DatabaseProperty();
 
-<<<<<<< HEAD
     @SerializedName(value = "dbEngine")
     private String dbEngineName = "";
 
-=======
     // from dbProperties;
->>>>>>> 6889225b
     private BinlogConfig binlogConfig = new BinlogConfig();
 
     public Database() {
@@ -663,31 +660,7 @@
     @Override
     public void write(DataOutput out) throws IOException {
         discardHudiTable();
-<<<<<<< HEAD
-        int numTables = nameToTable.size();
-        out.writeInt(numTables);
-        for (Map.Entry<String, Table> entry : nameToTable.entrySet()) {
-            entry.getValue().write(out);
-        }
-
-        out.writeLong(dataQuotaBytes);
-        Text.writeString(out, SystemInfoService.DEFAULT_CLUSTER);
-        Text.writeString(out, dbState.name());
-        Text.writeString(out, attachDbName);
-
-        // write functions
-        FunctionUtil.write(out, name2Function);
-
-        // write encryptKeys
-        dbEncryptKey.write(out);
-
-        out.writeLong(replicaQuotaSize);
-        dbProperties.write(out);
-
-        Text.writeString(out, dbEngineName);
-=======
         Text.writeString(out, GsonUtils.GSON.toJson(this));
->>>>>>> 6889225b
     }
 
 
