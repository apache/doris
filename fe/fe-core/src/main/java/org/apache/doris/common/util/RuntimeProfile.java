--- conflicted
+++ resolved
@@ -91,17 +91,11 @@
     private Boolean isDone = false;
     @SerializedName(value = "isCancel")
     private Boolean isCancel = false;
-<<<<<<< HEAD
     // In pipelineX, we have explicitly split the Operator into sink and operator,
     // and we can distinguish them using tags.
     // In the old pipeline, we can only differentiate them based on their position
     // in the profile, which is quite tricky and only transitional.
-    @SerializedName(value = "isPipelineX")
-    private Boolean isPipelineX = false;
     @SerializedName(value = "isSinkOperator")
-=======
-
->>>>>>> 12c59f63
     private Boolean isSinkOperator = false;
     @SerializedName(value = "nodeid")
     private int nodeid = -1;
