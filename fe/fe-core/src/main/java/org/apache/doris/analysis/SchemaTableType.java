// Licensed to the Apache Software Foundation (ASF) under one
// or more contributor license agreements.  See the NOTICE file
// distributed with this work for additional information
// regarding copyright ownership.  The ASF licenses this file
// to you under the Apache License, Version 2.0 (the
// "License"); you may not use this file except in compliance
// with the License.  You may obtain a copy of the License at
//
//   http://www.apache.org/licenses/LICENSE-2.0
//
// Unless required by applicable law or agreed to in writing,
// software distributed under the License is distributed on an
// "AS IS" BASIS, WITHOUT WARRANTIES OR CONDITIONS OF ANY
// KIND, either express or implied.  See the License for the
// specific language governing permissions and limitations
// under the License.

package org.apache.doris.analysis;

import org.apache.doris.thrift.TSchemaTableType;

public enum SchemaTableType {
    SCH_AUTHORS("AUTHORS", "AUTHORS", TSchemaTableType.SCH_AUTHORS),
    SCH_CHARSETS("CHARSETS", "CHARACTER_SETS", TSchemaTableType.SCH_CHARSETS),
    SCH_COLLATIONS("COLLATIONS", "COLLATIONS", TSchemaTableType.SCH_COLLATIONS),
    SCH_COLLATION_CHARACTER_SET_APPLICABILITY("COLLATION_CHARACTER_SET_APPLICABILITY",
            "COLLATION_CHARACTER_SET_APPLICABILITY",
            TSchemaTableType.SCH_COLLATION_CHARACTER_SET_APPLICABILITY),
    SCH_COLUMNS("COLUMNS", "COLUMNS", TSchemaTableType.SCH_COLUMNS),
    SCH_COLUMN_PRIVILEGES("COLUMN_PRIVILEGES", "COLUMN_PRIVILEGES",
            TSchemaTableType.SCH_COLUMN_PRIVILEGES),
    SCH_ENGINES("ENGINES", "ENGINES", TSchemaTableType.SCH_ENGINES),
    SCH_EVENTS("EVENTS", "EVENTS", TSchemaTableType.SCH_EVENTS),
    SCH_FILES("FILES", "FILES", TSchemaTableType.SCH_FILES),
    SCH_GLOBAL_STATUS("GLOBAL_STATUS", "GLOBAL_STATUS", TSchemaTableType.SCH_GLOBAL_STATUS),
    SCH_GLOBAL_VARIABLES("GLOBAL_VARIABLES", "GLOBAL_VARIABLES",
            TSchemaTableType.SCH_GLOBAL_VARIABLES),
    SCH_KEY_COLUMN_USAGE("KEY_COLUMN_USAGE", "KEY_COLUMN_USAGE",
            TSchemaTableType.SCH_KEY_COLUMN_USAGE),
    SCH_OPEN_TABLES("OPEN_TABLES", "OPEN_TABLES", TSchemaTableType.SCH_OPEN_TABLES),
    SCH_PARTITIONS("PARTITIONS", "PARTITIONS", TSchemaTableType.SCH_PARTITIONS),
    SCH_PLUGINS("PLUGINS", "PLUGINS", TSchemaTableType.SCH_PLUGINS),
    SCH_PROCESSLIST("PROCESSLIST", "PROCESSLIST", TSchemaTableType.SCH_PROCESSLIST),
    SCH_PROFILES("PROFILES", "PROFILES", TSchemaTableType.SCH_PROFILES),
    SCH_REFERENTIAL_CONSTRAINTS("REFERENTIAL_CONSTRAINTS", "REFERENTIAL_CONSTRAINTS",
            TSchemaTableType.SCH_REFERENTIAL_CONSTRAINTS),
    SCH_PROCEDURES("ROUTINES", "ROUTINES", TSchemaTableType.SCH_PROCEDURES),
    SCH_SCHEMATA("SCHEMATA", "SCHEMATA", TSchemaTableType.SCH_SCHEMATA),
    SCH_SCHEMA_PRIVILEGES("SCHEMA_PRIVILEGES", "SCHEMA_PRIVILEGES",
            TSchemaTableType.SCH_SCHEMA_PRIVILEGES),
    SCH_SESSION_STATUS("SESSION_STATUS", "SESSION_STATUS", TSchemaTableType.SCH_SESSION_STATUS),
    SCH_SESSION_VARIABLES("SESSION_VARIABLES", "SESSION_VARIABLES",
            TSchemaTableType.SCH_SESSION_VARIABLES),
    SCH_STATISTICS("STATISTICS", "STATISTICS", TSchemaTableType.SCH_STATISTICS),
    SCH_COLUMN_STATISTICS("COLUMN_STATISTICS", "COLUMN_STATISTICS", TSchemaTableType.SCH_COLUMN_STATISTICS),
    SCH_STATUS("STATUS", "STATUS", TSchemaTableType.SCH_STATUS),
    SCH_TABLES("TABLES", "TABLES", TSchemaTableType.SCH_TABLES),
    SCH_TABLE_CONSTRAINTS("TABLE_CONSTRAINTS", "TABLE_CONSTRAINTS",
            TSchemaTableType.SCH_TABLE_CONSTRAINTS),
    SCH_TABLE_NAMES("TABLE_NAMES", "TABLE_NAMES", TSchemaTableType.SCH_TABLE_NAMES),
    SCH_TABLE_PRIVILEGES("TABLE_PRIVILEGES", "TABLE_PRIVILEGES",
            TSchemaTableType.SCH_TABLE_PRIVILEGES),
    SCH_TRIGGERS("TRIGGERS", "TRIGGERS", TSchemaTableType.SCH_TRIGGERS),
    SCH_USER_PRIVILEGES("USER_PRIVILEGES", "USER_PRIVILEGES", TSchemaTableType.SCH_USER_PRIVILEGES),
    SCH_VARIABLES("VARIABLES", "VARIABLES", TSchemaTableType.SCH_VARIABLES),
    SCH_VIEWS("VIEWS", "VIEWS", TSchemaTableType.SCH_VIEWS),
    SCH_CREATE_TABLE("CREATE_TABLE", "CREATE_TABLE", TSchemaTableType.SCH_CREATE_TABLE),
    SCH_INVALID("NULL", "NULL", TSchemaTableType.SCH_INVALID),
    SCH_ROWSETS("ROWSETS", "ROWSETS", TSchemaTableType.SCH_ROWSETS),
    SCH_TABLETS("BACKEND_TABLETS", "BACKEND_TABLETS", TSchemaTableType.SCH_BACKEND_TABLETS),
    SCH_PARAMETERS("PARAMETERS", "PARAMETERS", TSchemaTableType.SCH_PARAMETERS),
    SCH_METADATA_NAME_IDS("METADATA_NAME_IDS", "METADATA_NAME_IDS", TSchemaTableType.SCH_METADATA_NAME_IDS),
    SCH_PROFILING("PROFILING", "PROFILING", TSchemaTableType.SCH_PROFILING),
    SCH_BACKEND_ACTIVE_TASKS("BACKEND_ACTIVE_TASKS", "BACKEND_ACTIVE_TASKS", TSchemaTableType.SCH_BACKEND_ACTIVE_TASKS),
    SCH_ACTIVE_QUERIES("ACTIVE_QUERIES", "ACTIVE_QUERIES", TSchemaTableType.SCH_ACTIVE_QUERIES),
    SCH_WORKLOAD_GROUPS("WORKLOAD_GROUPS", "WORKLOAD_GROUPS", TSchemaTableType.SCH_WORKLOAD_GROUPS),
    SCHE_USER("user", "user", TSchemaTableType.SCH_USER),
    SCH_PROCS_PRIV("procs_priv", "procs_priv", TSchemaTableType.SCH_PROCS_PRIV),
    SCH_WORKLOAD_POLICY("WORKLOAD_POLICY", "WORKLOAD_POLICY",
            TSchemaTableType.SCH_WORKLOAD_POLICY),
    SCH_TABLE_OPTIONS("TABLE_OPTIONS", "TABLE_OPTIONS",
            TSchemaTableType.SCH_TABLE_OPTIONS),
    SCH_WORKLOAD_GROUP_PRIVILEGES("WORKLOAD_GROUP_PRIVILEGES",
            "WORKLOAD_GROUP_PRIVILEGES", TSchemaTableType.SCH_WORKLOAD_GROUP_PRIVILEGES),
    SCH_WORKLOAD_GROUP_RESOURCE_USAGE("WORKLOAD_GROUP_RESOURCE_USAGE",
            "WORKLOAD_GROUP_RESOURCE_USAGE", TSchemaTableType.SCH_WORKLOAD_GROUP_RESOURCE_USAGE),
    SCH_TABLE_PROPERTIES("TABLE_PROPERTIES", "TABLE_PROPERTIES",
            TSchemaTableType.SCH_TABLE_PROPERTIES),
    SCH_FILE_CACHE_STATISTICS("FILE_CACHE_STATISTICS", "FILE_CACHE_STATISTICS",
            TSchemaTableType.SCH_FILE_CACHE_STATISTICS),
    SCH_CATALOG_META_CACHE_STATISTICS("CATALOG_META_CACHE_STATISTICS", "CATALOG_META_CACHE_STATISTICS",
            TSchemaTableType.SCH_CATALOG_META_CACHE_STATISTICS),
    SCH_BACKEND_CONFIGURATION("BACKEND_CONFIGURATION", "BACKEND_CONFIGURATION",
            TSchemaTableType.SCH_BACKEND_CONFIGURATION),
    SCH_BACKEND_KERBEROS_TICKET_CACHE("BACKEND_KERBEROS_TICKET_CACHE", "BACKEND_KERBEROS_TICKET_CACHE",
            TSchemaTableType.SCH_BACKEND_KERBEROS_TICKET_CACHE),
    SCH_ROUTINE_LOAD_JOBS("ROUTINE_LOAD_JOBS", "ROUTINE_LOAD_JOBS",
            TSchemaTableType.SCH_ROUTINE_LOAD_JOBS),
    SCH_VIEW_DEPENDENCY("VIEW_DEPENDENCY", "VIEW_DEPENDENCY",
                    TSchemaTableType.SCH_VIEW_DEPENDENCY),
<<<<<<< HEAD
    SCH_BACKENDS("BACKENDS", "BACKENDS", TSchemaTableType.SCH_BACKENDS),
    SCH_FRONTENDS("FRONTENDS", "FRONTENDS", TSchemaTableType.SCH_FRONTENDS);
=======
    SCH_ENCRYPTION_KEYS("ENCRYPTION_KEYS", "ENCRYPTION_KEYS",
                          TSchemaTableType.SCH_ENCRYPTION_KEYS);
>>>>>>> 0a5cd953

    private static final String dbName = "INFORMATION_SCHEMA";

    private final String description;
    private final String tableName;
    private final TSchemaTableType tableType;

    SchemaTableType(String description, String tableName, TSchemaTableType tableType) {
        this.description = description;
        this.tableName = tableName;
        this.tableType = tableType;
    }

    public static TSchemaTableType getThriftType(String name) {
        for (SchemaTableType type : SchemaTableType.values()) {
            if (type.tableName.equalsIgnoreCase(name)) {
                return type.tableType;
            }
        }
        return null;
    }

    public String toString() {
        return description;
    }

    public TSchemaTableType toThrift() {
        return tableType;
    }
}<|MERGE_RESOLUTION|>--- conflicted
+++ resolved
@@ -98,13 +98,11 @@
             TSchemaTableType.SCH_ROUTINE_LOAD_JOBS),
     SCH_VIEW_DEPENDENCY("VIEW_DEPENDENCY", "VIEW_DEPENDENCY",
                     TSchemaTableType.SCH_VIEW_DEPENDENCY),
-<<<<<<< HEAD
+    SCH_ENCRYPTION_KEYS("ENCRYPTION_KEYS", "ENCRYPTION_KEYS",
+                          TSchemaTableType.SCH_ENCRYPTION_KEYS);
+                    TSchemaTableType.SCH_VIEW_DEPENDENCY),
     SCH_BACKENDS("BACKENDS", "BACKENDS", TSchemaTableType.SCH_BACKENDS),
     SCH_FRONTENDS("FRONTENDS", "FRONTENDS", TSchemaTableType.SCH_FRONTENDS);
-=======
-    SCH_ENCRYPTION_KEYS("ENCRYPTION_KEYS", "ENCRYPTION_KEYS",
-                          TSchemaTableType.SCH_ENCRYPTION_KEYS);
->>>>>>> 0a5cd953
 
     private static final String dbName = "INFORMATION_SCHEMA";
 
