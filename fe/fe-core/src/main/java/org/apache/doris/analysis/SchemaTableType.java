// Licensed to the Apache Software Foundation (ASF) under one
// or more contributor license agreements.  See the NOTICE file
// distributed with this work for additional information
// regarding copyright ownership.  The ASF licenses this file
// to you under the Apache License, Version 2.0 (the
// "License"); you may not use this file except in compliance
// with the License.  You may obtain a copy of the License at
//
//   http://www.apache.org/licenses/LICENSE-2.0
//
// Unless required by applicable law or agreed to in writing,
// software distributed under the License is distributed on an
// "AS IS" BASIS, WITHOUT WARRANTIES OR CONDITIONS OF ANY
// KIND, either express or implied.  See the License for the
// specific language governing permissions and limitations
// under the License.

package org.apache.doris.analysis;

import org.apache.doris.thrift.TSchemaTableType;

public enum SchemaTableType {
    SCH_AUTHORS("AUTHORS", "AUTHORS", TSchemaTableType.SCH_AUTHORS),
    SCH_CHARSETS("CHARSETS", "CHARACTER_SETS", TSchemaTableType.SCH_CHARSETS),
    SCH_COLLATIONS("COLLATIONS", "COLLATIONS", TSchemaTableType.SCH_COLLATIONS),
    SCH_COLLATION_CHARACTER_SET_APPLICABILITY("COLLATION_CHARACTER_SET_APPLICABILITY",
            "COLLATION_CHARACTER_SET_APPLICABILITY",
            TSchemaTableType.SCH_COLLATION_CHARACTER_SET_APPLICABILITY),
    SCH_COLUMNS("COLUMNS", "COLUMNS", TSchemaTableType.SCH_COLUMNS),
    SCH_COLUMN_PRIVILEGES("COLUMN_PRIVILEGES", "COLUMN_PRIVILEGES",
            TSchemaTableType.SCH_COLUMN_PRIVILEGES),
    SCH_ENGINES("ENGINES", "ENGINES", TSchemaTableType.SCH_ENGINES),
    SCH_EVENTS("EVENTS", "EVENTS", TSchemaTableType.SCH_EVENTS),
    SCH_FILES("FILES", "FILES", TSchemaTableType.SCH_FILES),
    SCH_GLOBAL_STATUS("GLOBAL_STATUS", "GLOBAL_STATUS", TSchemaTableType.SCH_GLOBAL_STATUS),
    SCH_GLOBAL_VARIABLES("GLOBAL_VARIABLES", "GLOBAL_VARIABLES",
            TSchemaTableType.SCH_GLOBAL_VARIABLES),
    SCH_KEY_COLUMN_USAGE("KEY_COLUMN_USAGE", "KEY_COLUMN_USAGE",
            TSchemaTableType.SCH_KEY_COLUMN_USAGE),
    SCH_OPEN_TABLES("OPEN_TABLES", "OPEN_TABLES", TSchemaTableType.SCH_OPEN_TABLES),
    SCH_PARTITIONS("PARTITIONS", "PARTITIONS", TSchemaTableType.SCH_PARTITIONS),
    SCH_PLUGINS("PLUGINS", "PLUGINS", TSchemaTableType.SCH_PLUGINS),
    SCH_PROCESSLIST("PROCESSLIST", "PROCESSLIST", TSchemaTableType.SCH_PROCESSLIST),
    SCH_PROFILES("PROFILES", "PROFILES", TSchemaTableType.SCH_PROFILES),
    SCH_REFERENTIAL_CONSTRAINTS("REFERENTIAL_CONSTRAINTS", "REFERENTIAL_CONSTRAINTS",
            TSchemaTableType.SCH_REFERENTIAL_CONSTRAINTS),
    SCH_PROCEDURES("ROUTINES", "ROUTINES", TSchemaTableType.SCH_PROCEDURES),
    SCH_SCHEMATA("SCHEMATA", "SCHEMATA", TSchemaTableType.SCH_SCHEMATA),
    SCH_SCHEMA_PRIVILEGES("SCHEMA_PRIVILEGES", "SCHEMA_PRIVILEGES",
            TSchemaTableType.SCH_SCHEMA_PRIVILEGES),
    SCH_SESSION_STATUS("SESSION_STATUS", "SESSION_STATUS", TSchemaTableType.SCH_SESSION_STATUS),
    SCH_SESSION_VARIABLES("SESSION_VARIABLES", "SESSION_VARIABLES",
            TSchemaTableType.SCH_SESSION_VARIABLES),
    SCH_STATISTICS("STATISTICS", "STATISTICS", TSchemaTableType.SCH_STATISTICS),
    SCH_COLUMN_STATISTICS("COLUMN_STATISTICS", "COLUMN_STATISTICS", TSchemaTableType.SCH_COLUMN_STATISTICS),
    SCH_STATUS("STATUS", "STATUS", TSchemaTableType.SCH_STATUS),
    SCH_TABLES("TABLES", "TABLES", TSchemaTableType.SCH_TABLES),
    SCH_TABLE_CONSTRAINTS("TABLE_CONSTRAINTS", "TABLE_CONSTRAINTS",
            TSchemaTableType.SCH_TABLE_CONSTRAINTS),
    SCH_TABLE_NAMES("TABLE_NAMES", "TABLE_NAMES", TSchemaTableType.SCH_TABLE_NAMES),
    SCH_TABLE_PRIVILEGES("TABLE_PRIVILEGES", "TABLE_PRIVILEGES",
            TSchemaTableType.SCH_TABLE_PRIVILEGES),
    SCH_TRIGGERS("TRIGGERS", "TRIGGERS", TSchemaTableType.SCH_TRIGGERS),
    SCH_USER_PRIVILEGES("USER_PRIVILEGES", "USER_PRIVILEGES", TSchemaTableType.SCH_USER_PRIVILEGES),
    SCH_VARIABLES("VARIABLES", "VARIABLES", TSchemaTableType.SCH_VARIABLES),
    SCH_VIEWS("VIEWS", "VIEWS", TSchemaTableType.SCH_VIEWS),
    SCH_CREATE_TABLE("CREATE_TABLE", "CREATE_TABLE", TSchemaTableType.SCH_CREATE_TABLE),
    SCH_INVALID("NULL", "NULL", TSchemaTableType.SCH_INVALID),
    SCH_ROWSETS("ROWSETS", "ROWSETS", TSchemaTableType.SCH_ROWSETS),
    SCH_TABLETS("BACKEND_TABLETS", "BACKEND_TABLETS", TSchemaTableType.SCH_BACKEND_TABLETS),
    SCH_PARAMETERS("PARAMETERS", "PARAMETERS", TSchemaTableType.SCH_PARAMETERS),
    SCH_METADATA_NAME_IDS("METADATA_NAME_IDS", "METADATA_NAME_IDS", TSchemaTableType.SCH_METADATA_NAME_IDS),
    SCH_PROFILING("PROFILING", "PROFILING", TSchemaTableType.SCH_PROFILING),
    SCH_BACKEND_ACTIVE_TASKS("BACKEND_ACTIVE_TASKS", "BACKEND_ACTIVE_TASKS", TSchemaTableType.SCH_BACKEND_ACTIVE_TASKS),
    SCH_ACTIVE_QUERIES("ACTIVE_QUERIES", "ACTIVE_QUERIES", TSchemaTableType.SCH_ACTIVE_QUERIES),
    SCH_WORKLOAD_GROUPS("WORKLOAD_GROUPS", "WORKLOAD_GROUPS", TSchemaTableType.SCH_WORKLOAD_GROUPS),
    SCHE_USER("user", "user", TSchemaTableType.SCH_USER),
    SCH_PROCS_PRIV("procs_priv", "procs_priv", TSchemaTableType.SCH_PROCS_PRIV),
    SCH_WORKLOAD_POLICY("WORKLOAD_POLICY", "WORKLOAD_POLICY",
            TSchemaTableType.SCH_WORKLOAD_POLICY),
    SCH_TABLE_OPTIONS("TABLE_OPTIONS", "TABLE_OPTIONS",
            TSchemaTableType.SCH_TABLE_OPTIONS),
    SCH_WORKLOAD_GROUP_PRIVILEGES("WORKLOAD_GROUP_PRIVILEGES",
            "WORKLOAD_GROUP_PRIVILEGES", TSchemaTableType.SCH_WORKLOAD_GROUP_PRIVILEGES),
    SCH_WORKLOAD_GROUP_RESOURCE_USAGE("WORKLOAD_GROUP_RESOURCE_USAGE",
            "WORKLOAD_GROUP_RESOURCE_USAGE", TSchemaTableType.SCH_WORKLOAD_GROUP_RESOURCE_USAGE),
    SCH_TABLE_PROPERTIES("TABLE_PROPERTIES", "TABLE_PROPERTIES",
            TSchemaTableType.SCH_TABLE_PROPERTIES),
    SCH_FILE_CACHE_STATISTICS("FILE_CACHE_STATISTICS", "FILE_CACHE_STATISTICS",
            TSchemaTableType.SCH_FILE_CACHE_STATISTICS),
    SCH_CATALOG_META_CACHE_STATISTICS("CATALOG_META_CACHE_STATISTICS", "CATALOG_META_CACHE_STATISTICS",
            TSchemaTableType.SCH_CATALOG_META_CACHE_STATISTICS),
    SCH_BACKEND_CONFIGURATION("BACKEND_CONFIGURATION", "BACKEND_CONFIGURATION",
            TSchemaTableType.SCH_BACKEND_CONFIGURATION),
    SCH_BACKEND_KERBEROS_TICKET_CACHE("BACKEND_KERBEROS_TICKET_CACHE", "BACKEND_KERBEROS_TICKET_CACHE",
            TSchemaTableType.SCH_BACKEND_KERBEROS_TICKET_CACHE),
    SCH_ROUTINE_LOAD_JOBS("ROUTINE_LOAD_JOBS", "ROUTINE_LOAD_JOBS",
            TSchemaTableType.SCH_ROUTINE_LOAD_JOBS),
    SCH_VIEW_DEPENDENCY("VIEW_DEPENDENCY", "VIEW_DEPENDENCY",
                    TSchemaTableType.SCH_VIEW_DEPENDENCY),
    SQL_BLOCK_RULE_STATUS("SQL_BLOCK_RULE_STATUS", "SQL_BLOCK_RULE_STATUS",
            TSchemaTableType.SCH_SQL_BLOCK_RULE_STATUS),
    SCH_ENCRYPTION_KEYS("ENCRYPTION_KEYS", "ENCRYPTION_KEYS",
                          TSchemaTableType.SCH_ENCRYPTION_KEYS),
<<<<<<< HEAD
    SCH_BACKENDS("BACKENDS", "BACKENDS", TSchemaTableType.SCH_BACKENDS),
    SCH_FRONTENDS("FRONTENDS", "FRONTENDS", TSchemaTableType.SCH_FRONTENDS);
=======
    SCH_CLUSTER_SNAPSHOTS("CLUSTER_SNAPSHOTS", "CLUSTER_SNAPSHOTS", TSchemaTableType.SCH_CLUSTER_SNAPSHOTS),
    SCH_CLUSTER_SNAPSHOT_PROPERTIES("CLUSTER_SNAPSHOT_PROPERTIES", "CLUSTER_SNAPSHOT_PROPERTIES",
            TSchemaTableType.SCH_CLUSTER_SNAPSHOT_PROPERTIES),
    SCH_BLACKHOLE("BLACKHOLE", "BLACKHOLE",
            TSchemaTableType.SCH_BLACKHOLE),
    SCH_COLUMN_DATA_SIZES("COLUMN_DATA_SIZES", "COLUMN_DATA_SIZES",
            TSchemaTableType.SCH_COLUMN_DATA_SIZES);
>>>>>>> 9e692690

    private static final String dbName = "INFORMATION_SCHEMA";

    private final String description;
    private final String tableName;
    private final TSchemaTableType tableType;

    SchemaTableType(String description, String tableName, TSchemaTableType tableType) {
        this.description = description;
        this.tableName = tableName;
        this.tableType = tableType;
    }

    public static TSchemaTableType getThriftType(String name) {
        for (SchemaTableType type : SchemaTableType.values()) {
            if (type.tableName.equalsIgnoreCase(name)) {
                return type.tableType;
            }
        }
        return null;
    }

    public String toString() {
        return description;
    }

    public TSchemaTableType toThrift() {
        return tableType;
    }
}<|MERGE_RESOLUTION|>--- conflicted
+++ resolved
@@ -102,18 +102,15 @@
             TSchemaTableType.SCH_SQL_BLOCK_RULE_STATUS),
     SCH_ENCRYPTION_KEYS("ENCRYPTION_KEYS", "ENCRYPTION_KEYS",
                           TSchemaTableType.SCH_ENCRYPTION_KEYS),
-<<<<<<< HEAD
-    SCH_BACKENDS("BACKENDS", "BACKENDS", TSchemaTableType.SCH_BACKENDS),
-    SCH_FRONTENDS("FRONTENDS", "FRONTENDS", TSchemaTableType.SCH_FRONTENDS);
-=======
     SCH_CLUSTER_SNAPSHOTS("CLUSTER_SNAPSHOTS", "CLUSTER_SNAPSHOTS", TSchemaTableType.SCH_CLUSTER_SNAPSHOTS),
     SCH_CLUSTER_SNAPSHOT_PROPERTIES("CLUSTER_SNAPSHOT_PROPERTIES", "CLUSTER_SNAPSHOT_PROPERTIES",
             TSchemaTableType.SCH_CLUSTER_SNAPSHOT_PROPERTIES),
     SCH_BLACKHOLE("BLACKHOLE", "BLACKHOLE",
             TSchemaTableType.SCH_BLACKHOLE),
     SCH_COLUMN_DATA_SIZES("COLUMN_DATA_SIZES", "COLUMN_DATA_SIZES",
-            TSchemaTableType.SCH_COLUMN_DATA_SIZES);
->>>>>>> 9e692690
+            TSchemaTableType.SCH_COLUMN_DATA_SIZES),
+    SCH_BACKENDS("BACKENDS", "BACKENDS", TSchemaTableType.SCH_BACKENDS),
+    SCH_FRONTENDS("FRONTENDS", "FRONTENDS", TSchemaTableType.SCH_FRONTENDS);
 
     private static final String dbName = "INFORMATION_SCHEMA";
 
