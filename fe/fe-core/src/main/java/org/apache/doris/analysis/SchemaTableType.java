--- conflicted
+++ resolved
@@ -75,16 +75,10 @@
     SCH_WORKLOAD_GROUPS("WORKLOAD_GROUPS", "WORKLOAD_GROUPS", TSchemaTableType.SCH_WORKLOAD_GROUPS),
     SCHE_USER("user", "user", TSchemaTableType.SCH_USER),
     SCH_PROCS_PRIV("procs_priv", "procs_priv", TSchemaTableType.SCH_PROCS_PRIV),
-
-<<<<<<< HEAD
-    SCH_WORKLOAD_SCHEDULE_POLICY("WORKLOAD_SCHEDULE_POLICY", "WORKLOAD_SCHEDULE_POLICY",
-            TSchemaTableType.SCH_WORKLOAD_SCHEDULE_POLICY),
+    SCH_WORKLOAD_POLICY("WORKLOAD_POLICY", "WORKLOAD_POLICY",
+            TSchemaTableType.SCH_WORKLOAD_POLICY),
     SCH_TABLE_OPTIONS("TABLE_OPTIONS", "TABLE_OPTIONS",
             TSchemaTableType.SCH_TABLE_OPTIONS);
-=======
-    SCH_WORKLOAD_POLICY("WORKLOAD_POLICY", "WORKLOAD_POLICY",
-            TSchemaTableType.SCH_WORKLOAD_POLICY);
->>>>>>> fd749b80
 
     private static final String dbName = "INFORMATION_SCHEMA";
     private static SelectList fullSelectLists;
