--- conflicted
+++ resolved
@@ -1405,12 +1405,8 @@
                     break;
                 }
                 case OperationType.OP_OPERATE_KEY: {
-<<<<<<< HEAD
                     KeyOperationInfo info = (KeyOperationInfo) journal.getData();
                     env.getKeyManager().replaySetRootKey(info.getRootKeyInfo(), info.getMasterKey());
-=======
-                    //KeyOperationInfo info = (KeyOperationInfo) journal.getData();
->>>>>>> 3b5e97ad
                     break;
                 }
                 default: {
