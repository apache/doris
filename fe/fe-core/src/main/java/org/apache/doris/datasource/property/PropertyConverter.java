// Licensed to the Apache Software Foundation (ASF) under one
// or more contributor license agreements.  See the NOTICE file
// distributed with this work for additional information
// regarding copyright ownership.  The ASF licenses this file
// to you under the Apache License, Version 2.0 (the
// "License"); you may not use this file except in compliance
// with the License.  You may obtain a copy of the License at
//
//   http://www.apache.org/licenses/LICENSE-2.0
//
// Unless required by applicable law or agreed to in writing,
// software distributed under the License is distributed on an
// "AS IS" BASIS, WITHOUT WARRANTIES OR CONDITIONS OF ANY
// KIND, either express or implied.  See the License for the
// specific language governing permissions and limitations
// under the License.

package org.apache.doris.datasource.property;

import org.apache.doris.common.util.Util;
import org.apache.doris.datasource.credentials.CloudCredential;
import org.apache.doris.datasource.credentials.CloudCredentialWithEndpoint;
import org.apache.doris.datasource.iceberg.IcebergExternalCatalog;
import org.apache.doris.datasource.property.constants.CosProperties;
import org.apache.doris.datasource.property.constants.DLFProperties;
import org.apache.doris.datasource.property.constants.GCSProperties;
import org.apache.doris.datasource.property.constants.GlueProperties;
import org.apache.doris.datasource.property.constants.HMSProperties;
import org.apache.doris.datasource.property.constants.MinioProperties;
import org.apache.doris.datasource.property.constants.ObsProperties;
import org.apache.doris.datasource.property.constants.OssProperties;
import org.apache.doris.datasource.property.constants.S3Properties;

import com.aliyun.datalake.metastore.common.DataLakeConfig;
import com.amazonaws.glue.catalog.util.AWSGlueConfig;
import com.google.common.base.Strings;
import com.google.common.collect.Maps;
import org.apache.hadoop.fs.obs.OBSConstants;
import org.apache.hadoop.fs.obs.OBSFileSystem;
import org.apache.hadoop.fs.s3a.Constants;
import org.apache.hadoop.fs.s3a.S3AFileSystem;
import org.apache.hadoop.fs.s3a.TemporaryAWSCredentialsProvider;
import org.apache.hadoop.hive.conf.HiveConf;
import org.apache.logging.log4j.LogManager;
import org.apache.logging.log4j.Logger;

import java.util.HashMap;
import java.util.Map;

public class PropertyConverter {

    private static final Logger LOG = LogManager.getLogger(PropertyConverter.class);
    public static final String USE_PATH_STYLE = "use_path_style";

    /**
     * Convert properties defined at doris to metadata properties on Cloud
     *       Step 1: convert and set cloud metadata properties and s3 properties
     *          example:
     *                 glue.endpoint -> aws.glue.endpoint for Glue
     *                               -> s3.endpoint for S3
     *                 glue.access_key -> aws.glue.access-key for Glue
     *                                  > s3.access_key for S3
     *       Step 2: convert props to BE properties, put them all to metaProperties
     *           example:
     *                 s3.endpoint -> AWS_ENDPOINT
     *                 s3.access_key -> AWS_ACCESS_KEY
     * These properties will be used for catalog/resource, and persisted to catalog/resource properties.
     * Some properties like AWS_XXX will be hidden, can find from HIDDEN_KEY in PrintableMap
     * @see org.apache.doris.common.util.PrintableMap
     */
    public static Map<String, String> convertToMetaProperties(Map<String, String> props) {
        Map<String, String> metaProperties = new HashMap<>();
        if (props.containsKey(GlueProperties.ENDPOINT)
                || props.containsKey(AWSGlueConfig.AWS_GLUE_ENDPOINT)) {
            CloudCredential credential = GlueProperties.getCredential(props);
            if (!credential.isWhole()) {
                credential = GlueProperties.getCompatibleCredential(props);
            }
            metaProperties = convertToGlueProperties(props, credential);
        } else if (props.containsKey(DLFProperties.ENDPOINT)
                || props.containsKey(DataLakeConfig.CATALOG_ENDPOINT)) {
            metaProperties = convertToDLFProperties(props, DLFProperties.getCredential(props));
        } else if (props.containsKey(S3Properties.Env.ENDPOINT)) {
            if (!hasS3Properties(props)) {
                // checkout env in the end
                // if meet AWS_XXX properties, convert to s3 properties
                return convertToS3EnvProperties(props, S3Properties.getEnvironmentCredentialWithEndpoint(props), true);
            }
        }
        metaProperties.putAll(props);
        metaProperties.putAll(S3ClientBEProperties.getBeFSProperties(props));
        return metaProperties;
    }

    private static boolean hasS3Properties(Map<String, String> props) {
        return props.containsKey(ObsProperties.ENDPOINT)
                || props.containsKey(GCSProperties.ENDPOINT)
                || props.containsKey(OssProperties.ENDPOINT)
                || props.containsKey(CosProperties.ENDPOINT)
                || props.containsKey(MinioProperties.ENDPOINT);
    }

    /**
     * Convert properties defined at doris to FE S3 client properties
     * Support other cloud client here.
     */
    public static Map<String, String> convertToHadoopFSProperties(Map<String, String> props) {
        if (props.containsKey(ObsProperties.ENDPOINT)) {
            return convertToOBSProperties(props, ObsProperties.getCredential(props));
        } else if (props.containsKey(GCSProperties.ENDPOINT)) {
            return convertToGCSProperties(props, GCSProperties.getCredential(props));
        } else if (props.containsKey(OssProperties.ENDPOINT)) {
            return convertToOSSProperties(props, OssProperties.getCredential(props));
        } else if (props.containsKey(CosProperties.ENDPOINT)) {
            return convertToCOSProperties(props, CosProperties.getCredential(props));
<<<<<<< HEAD
        } else if (props.containsKey(MinioProperties.ENDPOINT)) {
            return convertToMinioProperties(props, MinioProperties.getCredential(props));
=======
>>>>>>> 2dddab03
        } else if (props.containsKey(S3Properties.ENDPOINT)) {
            return convertToS3Properties(props, S3Properties.getCredential(props));
        } else if (props.containsKey(S3Properties.Env.ENDPOINT)) {
            // checkout env in the end
            // compatible with the s3,obs,oss,cos when they use aws client.
            return convertToS3EnvProperties(props, S3Properties.getEnvironmentCredentialWithEndpoint(props), false);
        }
        return props;
    }


    private static Map<String, String> convertToOBSProperties(Map<String, String> props,
                                                              CloudCredential credential) {
        Map<String, String> obsProperties = Maps.newHashMap();
        obsProperties.put(OBSConstants.ENDPOINT, props.get(ObsProperties.ENDPOINT));
        obsProperties.put(ObsProperties.FS.IMPL_DISABLE_CACHE, "true");
        obsProperties.put("fs.obs.impl", OBSFileSystem.class.getName());
        if (credential.isWhole()) {
            obsProperties.put(OBSConstants.ACCESS_KEY, credential.getAccessKey());
            obsProperties.put(OBSConstants.SECRET_KEY, credential.getSecretKey());
        }
        if (credential.isTemporary()) {
            obsProperties.put(ObsProperties.FS.SESSION_TOKEN, credential.getSessionToken());
        }
        for (Map.Entry<String, String> entry : props.entrySet()) {
            if (entry.getKey().startsWith(ObsProperties.OBS_FS_PREFIX)) {
                obsProperties.put(entry.getKey(), entry.getValue());
            }
        }
        return obsProperties;
    }

    private static Map<String, String> convertToS3EnvProperties(Map<String, String> properties,
                                                                CloudCredentialWithEndpoint credential,
                                                                boolean isMeta) {
        // Old properties to new properties
        properties.put(S3Properties.ENDPOINT, credential.getEndpoint());
        properties.put(S3Properties.REGION,
                    checkRegion(credential.getEndpoint(), credential.getRegion(), S3Properties.Env.REGION));
        properties.put(S3Properties.ACCESS_KEY, credential.getAccessKey());
        properties.put(S3Properties.SECRET_KEY, credential.getSecretKey());
        if (properties.containsKey(S3Properties.Env.TOKEN)) {
            properties.put(S3Properties.SESSION_TOKEN, credential.getSessionToken());
        }
        if (properties.containsKey(S3Properties.Env.MAX_CONNECTIONS)) {
            properties.put(S3Properties.MAX_CONNECTIONS, properties.get(S3Properties.Env.MAX_CONNECTIONS));
        }
        if (properties.containsKey(S3Properties.Env.REQUEST_TIMEOUT_MS)) {
            properties.put(S3Properties.REQUEST_TIMEOUT_MS, properties.get(S3Properties.Env.REQUEST_TIMEOUT_MS));
        }
        if (properties.containsKey(S3Properties.Env.CONNECTION_TIMEOUT_MS)) {
            properties.put(S3Properties.REQUEST_TIMEOUT_MS, properties.get(S3Properties.Env.CONNECTION_TIMEOUT_MS));
        }
        if (isMeta) {
            return properties;
        }
        return convertToS3Properties(properties, credential);
    }

    private static Map<String, String> convertToS3Properties(Map<String, String> properties,
                                                             CloudCredential credential) {
        Map<String, String> s3Properties = Maps.newHashMap();
        String endpoint = properties.get(S3Properties.ENDPOINT);
        s3Properties.put(Constants.ENDPOINT, endpoint);
        s3Properties.put(Constants.AWS_REGION,
                    checkRegion(endpoint, properties.get(S3Properties.REGION), S3Properties.REGION));
        if (properties.containsKey(S3Properties.MAX_CONNECTIONS)) {
            s3Properties.put(Constants.MAXIMUM_CONNECTIONS, properties.get(S3Properties.MAX_CONNECTIONS));
        }
        if (properties.containsKey(S3Properties.REQUEST_TIMEOUT_MS)) {
            s3Properties.put(Constants.REQUEST_TIMEOUT, properties.get(S3Properties.REQUEST_TIMEOUT_MS));
        }
        if (properties.containsKey(S3Properties.CONNECTION_TIMEOUT_MS)) {
            s3Properties.put(Constants.SOCKET_TIMEOUT, properties.get(S3Properties.CONNECTION_TIMEOUT_MS));
        }
        setS3FsAccess(s3Properties, properties, credential);
        s3Properties.putAll(properties);
        // remove extra meta properties
        S3Properties.FS_KEYS.forEach(s3Properties::remove);
        return s3Properties;
    }

    private static String checkRegion(String endpoint, String region, String regionKey) {
        if (Strings.isNullOrEmpty(region)) {
            region = S3Properties.getRegionOfEndpoint(endpoint);
        }
        if (Strings.isNullOrEmpty(region)) {
            String errorMsg = String.format("Required property '%s' when region is not in endpoint.", regionKey);
            Util.logAndThrowRuntimeException(LOG, errorMsg, new IllegalArgumentException(errorMsg));
        }
        return region;
    }

    private static void setS3FsAccess(Map<String, String> s3Properties, Map<String, String> properties,
                                      CloudCredential credential) {
        s3Properties.put(Constants.MAX_ERROR_RETRIES, "2");
        s3Properties.put("fs.s3.impl.disable.cache", "true");
        s3Properties.put("fs.s3.impl", S3AFileSystem.class.getName());
        String defaultProviderList = String.join(",", S3Properties.AWS_CREDENTIALS_PROVIDERS);
        String credentialsProviders = s3Properties
                .getOrDefault(S3Properties.CREDENTIALS_PROVIDER, defaultProviderList);
        s3Properties.put(Constants.AWS_CREDENTIALS_PROVIDER, credentialsProviders);
        if (credential.isWhole()) {
            s3Properties.put(Constants.ACCESS_KEY, credential.getAccessKey());
            s3Properties.put(Constants.SECRET_KEY, credential.getSecretKey());
        }
        if (credential.isTemporary()) {
            s3Properties.put(Constants.SESSION_TOKEN, credential.getSessionToken());
            s3Properties.put(Constants.AWS_CREDENTIALS_PROVIDER, TemporaryAWSCredentialsProvider.class.getName());
            s3Properties.put("fs.s3.impl.disable.cache", "true");
            s3Properties.put("fs.s3a.impl.disable.cache", "true");
        }
        s3Properties.put(Constants.PATH_STYLE_ACCESS, properties.getOrDefault(USE_PATH_STYLE, "false"));
        for (Map.Entry<String, String> entry : properties.entrySet()) {
            if (entry.getKey().startsWith(S3Properties.S3_FS_PREFIX)) {
                s3Properties.put(entry.getKey(), entry.getValue());
            }
        }
    }

    private static Map<String, String> convertToGCSProperties(Map<String, String> props, CloudCredential credential) {
        // Now we use s3 client to access
        return convertToS3Properties(S3Properties.prefixToS3(props), credential);
    }

    private static Map<String, String> convertToOSSProperties(Map<String, String> props, CloudCredential credential) {
        // Now we use s3 client to access
        return convertToS3Properties(S3Properties.prefixToS3(props), credential);
    }

    private static Map<String, String> convertToCOSProperties(Map<String, String> props, CloudCredential credential) {
        // Now we use s3 client to access
        return convertToS3Properties(S3Properties.prefixToS3(props), credential);
    }

    private static Map<String, String> convertToMinioProperties(Map<String, String> props, CloudCredential credential) {
        // Now we use s3 client to access
        return convertToS3Properties(S3Properties.prefixToS3(props), credential);
    }

    private static Map<String, String> convertToDLFProperties(Map<String, String> props, CloudCredential credential) {
        getPropertiesFromDLFConf(props);
        // if configure DLF properties in catalog properties, use them to override config in hive-site.xml
        getPropertiesFromDLFProps(props, credential);
        props.put(DataLakeConfig.CATALOG_CREATE_DEFAULT_DB, "false");
        return props;
    }

    public static void getPropertiesFromDLFConf(Map<String, String> props) {
        if (LOG.isDebugEnabled()) {
            LOG.debug("Get properties from hive-site.xml");
        }
        // read properties from hive-site.xml.
        HiveConf hiveConf = new HiveConf();
        String metastoreType = hiveConf.get(HMSProperties.HIVE_METASTORE_TYPE);
        if (!HMSProperties.DLF_TYPE.equalsIgnoreCase(metastoreType)) {
            return;
        }
        String uid = props.get(DataLakeConfig.CATALOG_USER_ID);
        if (Strings.isNullOrEmpty(uid)) {
            throw new IllegalArgumentException("Required dlf property: " + DataLakeConfig.CATALOG_USER_ID);
        }
        // access OSS by AWS client, so set s3 parameters
        getAWSPropertiesFromDLFConf(props, hiveConf);
    }

    private static void getAWSPropertiesFromDLFConf(Map<String, String> props, HiveConf hiveConf) {
        // get following properties from hive-site.xml
        // 1. region and endpoint. eg: cn-beijing
        String region = hiveConf.get(DataLakeConfig.CATALOG_REGION_ID);
        if (!Strings.isNullOrEmpty(region)) {
            // See: https://help.aliyun.com/document_detail/31837.html
            // And add "-internal" to access oss within vpc
            props.put(S3Properties.REGION, "oss-" + region);
            String publicAccess = hiveConf.get("dlf.catalog.accessPublic", "false");
            props.put(S3Properties.ENDPOINT, getOssEndpoint(region, Boolean.parseBoolean(publicAccess)));
        }
        // 2. ak and sk
        String ak = hiveConf.get(DataLakeConfig.CATALOG_ACCESS_KEY_ID);
        String sk = hiveConf.get(DataLakeConfig.CATALOG_ACCESS_KEY_SECRET);
        if (!Strings.isNullOrEmpty(ak)) {
            props.put(S3Properties.ACCESS_KEY, ak);
        }
        if (!Strings.isNullOrEmpty(sk)) {
            props.put(S3Properties.SECRET_KEY, sk);
        }
        if (LOG.isDebugEnabled()) {
            LOG.debug("Get properties for oss in hive-site.xml: {}", props);
        }
    }

    private static void getPropertiesFromDLFProps(Map<String, String> props,
                                                  CloudCredential credential) {
        String metastoreType = props.get(HMSProperties.HIVE_METASTORE_TYPE);
        if (!HMSProperties.DLF_TYPE.equalsIgnoreCase(metastoreType)) {
            return;
        }
        // convert to dlf client properties. not convert if origin key found.
        if (!props.containsKey(DataLakeConfig.CATALOG_USER_ID)) {
            props.put(DataLakeConfig.CATALOG_USER_ID, props.get(DLFProperties.UID));
            String uid = props.get(DLFProperties.UID);
            if (Strings.isNullOrEmpty(uid)) {
                throw new IllegalArgumentException("Required dlf property: " + DLFProperties.UID);
            }
            String endpoint = props.get(DLFProperties.ENDPOINT);
            props.put(DataLakeConfig.CATALOG_ENDPOINT, endpoint);
            props.put(DataLakeConfig.CATALOG_REGION_ID, props.getOrDefault(DLFProperties.REGION,
                    S3Properties.getRegionOfEndpoint(endpoint)));
            props.put(DataLakeConfig.CATALOG_PROXY_MODE, props.getOrDefault(DLFProperties.PROXY_MODE, "DLF_ONLY"));
            props.put(DataLakeConfig.CATALOG_ACCESS_KEY_ID, credential.getAccessKey());
            props.put(DataLakeConfig.CATALOG_ACCESS_KEY_SECRET, credential.getSecretKey());
            props.put(DLFProperties.Site.ACCESS_PUBLIC, props.getOrDefault(DLFProperties.ACCESS_PUBLIC, "false"));
        }
        String uid = props.get(DataLakeConfig.CATALOG_USER_ID);
        if (Strings.isNullOrEmpty(uid)) {
            throw new IllegalArgumentException("Required dlf property: " + DataLakeConfig.CATALOG_USER_ID);
        }
        // convert to s3 client property
        if (credential.isWhole()) {
            props.put(S3Properties.ACCESS_KEY, credential.getAccessKey());
            props.put(S3Properties.SECRET_KEY, credential.getSecretKey());
        }
        if (credential.isTemporary()) {
            props.put(S3Properties.SESSION_TOKEN, credential.getSessionToken());
        }
        String publicAccess = props.getOrDefault(DLFProperties.Site.ACCESS_PUBLIC, "false");
        String region = props.getOrDefault(DataLakeConfig.CATALOG_REGION_ID, props.get(DLFProperties.REGION));
        if (!Strings.isNullOrEmpty(region)) {
            props.put(S3Properties.REGION, "oss-" + region);
            props.put(S3Properties.ENDPOINT, getOssEndpoint(region, Boolean.parseBoolean(publicAccess)));
        }
    }

    private static String getOssEndpoint(String region, boolean publicAccess) {
        String prefix = "http://oss-";
        String suffix = ".aliyuncs.com";
        if (!publicAccess) {
            suffix = "-internal" + suffix;
        }
        return prefix + region + suffix;
    }

    private static Map<String, String> convertToGlueProperties(Map<String, String> props, CloudCredential credential) {
        // convert doris glue property to glue properties, s3 client property and BE property
        String metastoreType = props.get(HMSProperties.HIVE_METASTORE_TYPE);
        String icebergType = props.get(IcebergExternalCatalog.ICEBERG_CATALOG_TYPE);
        boolean isGlueIceberg = IcebergExternalCatalog.ICEBERG_GLUE.equals(icebergType);
        if (!HMSProperties.GLUE_TYPE.equalsIgnoreCase(metastoreType) && !isGlueIceberg) {
            return props;
        }
        if (isGlueIceberg) {
            // glue ak sk for iceberg
            props.putIfAbsent(GlueProperties.ACCESS_KEY, credential.getAccessKey());
            props.putIfAbsent(GlueProperties.SECRET_KEY, credential.getSecretKey());
        }
        // set glue client metadata
        if (props.containsKey(GlueProperties.ENDPOINT)) {
            String endpoint = props.get(GlueProperties.ENDPOINT);
            props.put(AWSGlueConfig.AWS_GLUE_ENDPOINT, endpoint);
            String region = S3Properties.getRegionOfEndpoint(endpoint);
            props.put(AWSGlueConfig.AWS_REGION, region);
            if (credential.isWhole()) {
                props.put(AWSGlueConfig.AWS_GLUE_ACCESS_KEY, credential.getAccessKey());
                props.put(AWSGlueConfig.AWS_GLUE_SECRET_KEY, credential.getSecretKey());
            }
            if (credential.isTemporary()) {
                props.put(AWSGlueConfig.AWS_GLUE_SESSION_TOKEN, credential.getSessionToken());
            }
        } else {
            // compatible with old version, deprecated in the future version
            // put GlueProperties to map if origin key found.
            if (props.containsKey(AWSGlueConfig.AWS_GLUE_ENDPOINT)) {
                String endpoint = props.get(AWSGlueConfig.AWS_GLUE_ENDPOINT);
                props.put(GlueProperties.ENDPOINT, endpoint);
                if (props.containsKey(AWSGlueConfig.AWS_GLUE_ACCESS_KEY)) {
                    props.put(GlueProperties.ACCESS_KEY, props.get(AWSGlueConfig.AWS_GLUE_ACCESS_KEY));
                }
                if (props.containsKey(AWSGlueConfig.AWS_GLUE_SECRET_KEY)) {
                    props.put(GlueProperties.SECRET_KEY, props.get(AWSGlueConfig.AWS_GLUE_SECRET_KEY));
                }
                if (props.containsKey(AWSGlueConfig.AWS_GLUE_SESSION_TOKEN)) {
                    props.put(GlueProperties.SESSION_TOKEN, props.get(AWSGlueConfig.AWS_GLUE_SESSION_TOKEN));
                }
            }
        }
        // set s3 client credential
        // https://docs.aws.amazon.com/general/latest/gr/s3.html
        // Convert:
        // (
        //  "glue.region" = "us-east-1",
        //  "glue.access_key" = "xx",
        //  "glue.secret_key" = "yy"
        // )
        // To:
        // (
        //  "s3.region" = "us-east-1",
        //  "s3.endpoint" = "s3.us-east-1.amazonaws.com"
        //  "s3.access_key" = "xx",
        //  "s3.secret_key" = "yy"
        // )
        String endpoint = props.get(GlueProperties.ENDPOINT);
        String region = S3Properties.getRegionOfEndpoint(endpoint);
        if (!Strings.isNullOrEmpty(region)) {
            props.put(S3Properties.REGION, region);
            String s3Endpoint = "s3." + region + ".amazonaws.com";
            if (isGlueIceberg) {
                s3Endpoint = "https://" + s3Endpoint;
            }
            props.put(S3Properties.ENDPOINT, s3Endpoint);
        }
        if (credential.isWhole()) {
            props.put(S3Properties.ACCESS_KEY, credential.getAccessKey());
            props.put(S3Properties.SECRET_KEY, credential.getSecretKey());
        }
        if (credential.isTemporary()) {
            props.put(S3Properties.SESSION_TOKEN, credential.getSessionToken());
        }
        return props;
    }
}<|MERGE_RESOLUTION|>--- conflicted
+++ resolved
@@ -113,11 +113,8 @@
             return convertToOSSProperties(props, OssProperties.getCredential(props));
         } else if (props.containsKey(CosProperties.ENDPOINT)) {
             return convertToCOSProperties(props, CosProperties.getCredential(props));
-<<<<<<< HEAD
         } else if (props.containsKey(MinioProperties.ENDPOINT)) {
             return convertToMinioProperties(props, MinioProperties.getCredential(props));
-=======
->>>>>>> 2dddab03
         } else if (props.containsKey(S3Properties.ENDPOINT)) {
             return convertToS3Properties(props, S3Properties.getCredential(props));
         } else if (props.containsKey(S3Properties.Env.ENDPOINT)) {
