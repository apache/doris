--- conflicted
+++ resolved
@@ -23,11 +23,8 @@
 import org.apache.doris.nereids.trees.expressions.functions.table.FrontendsDisks;
 import org.apache.doris.nereids.trees.expressions.functions.table.GroupCommit;
 import org.apache.doris.nereids.trees.expressions.functions.table.Hdfs;
-<<<<<<< HEAD
 import org.apache.doris.nereids.trees.expressions.functions.table.HttpStream;
-=======
 import org.apache.doris.nereids.trees.expressions.functions.table.IcebergMeta;
->>>>>>> ba1edcf2
 import org.apache.doris.nereids.trees.expressions.functions.table.Local;
 import org.apache.doris.nereids.trees.expressions.functions.table.Numbers;
 import org.apache.doris.nereids.trees.expressions.functions.table.S3;
@@ -53,12 +50,9 @@
             tableValued(Hdfs.class, "hdfs"),
             tableValued(Numbers.class, "numbers"),
             tableValued(S3.class, "s3"),
-<<<<<<< HEAD
             tableValued(Local.class, "local"),
-            tableValued(HttpStream.class, "http_stream")
-=======
+            tableValued(HttpStream.class, "http_stream"),
             tableValued(WorkloadGroups.class, "workload_groups")
->>>>>>> ba1edcf2
     );
 
     public static final BuiltinTableValuedFunctions INSTANCE = new BuiltinTableValuedFunctions();
