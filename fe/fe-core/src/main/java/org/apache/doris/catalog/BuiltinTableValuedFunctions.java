// Licensed to the Apache Software Foundation (ASF) under one
// or more contributor license agreements.  See the NOTICE file
// distributed with this work for additional information
// regarding copyright ownership.  The ASF licenses this file
// to you under the Apache License, Version 2.0 (the
// "License"); you may not use this file except in compliance
// with the License.  You may obtain a copy of the License at
//
//   http://www.apache.org/licenses/LICENSE-2.0
//
// Unless required by applicable law or agreed to in writing,
// software distributed under the License is distributed on an
// "AS IS" BASIS, WITHOUT WARRANTIES OR CONDITIONS OF ANY
// KIND, either express or implied.  See the License for the
// specific language governing permissions and limitations
// under the License.

package org.apache.doris.catalog;

import org.apache.doris.nereids.trees.expressions.functions.table.Backends;
import org.apache.doris.nereids.trees.expressions.functions.table.Catalogs;
import org.apache.doris.nereids.trees.expressions.functions.table.Cdc;
import org.apache.doris.nereids.trees.expressions.functions.table.Frontends;
import org.apache.doris.nereids.trees.expressions.functions.table.FrontendsDisks;
import org.apache.doris.nereids.trees.expressions.functions.table.GroupCommit;
import org.apache.doris.nereids.trees.expressions.functions.table.Hdfs;
import org.apache.doris.nereids.trees.expressions.functions.table.HttpStream;
import org.apache.doris.nereids.trees.expressions.functions.table.IcebergMeta;
import org.apache.doris.nereids.trees.expressions.functions.table.Jobs;
import org.apache.doris.nereids.trees.expressions.functions.table.Local;
import org.apache.doris.nereids.trees.expressions.functions.table.MvInfos;
import org.apache.doris.nereids.trees.expressions.functions.table.Numbers;
import org.apache.doris.nereids.trees.expressions.functions.table.Query;
import org.apache.doris.nereids.trees.expressions.functions.table.S3;
import org.apache.doris.nereids.trees.expressions.functions.table.Tasks;

import com.google.common.collect.ImmutableList;

/**
 * Builtin table valued functions.
 *
 * Note: Please ensure that this class only has some lists and no procedural code.
 *       It helps to be clear and concise.
 */
public class BuiltinTableValuedFunctions implements FunctionHelper {
    public final ImmutableList<TableValuedFunc> tableValuedFunctions = ImmutableList.of(
            tableValued(Backends.class, "backends"),
            tableValued(Catalogs.class, "catalogs"),
            tableValued(Frontends.class, "frontends"),
            tableValued(FrontendsDisks.class, "frontends_disks"),
            tableValued(GroupCommit.class, "group_commit"),
            tableValued(Local.class, "local"),
            tableValued(IcebergMeta.class, "iceberg_meta"),
            tableValued(Hdfs.class, "hdfs"),
            tableValued(HttpStream.class, "http_stream"),
            tableValued(Numbers.class, "numbers"),
            tableValued(S3.class, "s3"),
            tableValued(MvInfos.class, "mv_infos"),
            tableValued(Jobs.class, "jobs"),
            tableValued(Tasks.class, "tasks"),
<<<<<<< HEAD
            tableValued(Cdc.class, "cdc")
=======
            tableValued(Query.class, "query")
>>>>>>> f77c53dc
    );

    public static final BuiltinTableValuedFunctions INSTANCE = new BuiltinTableValuedFunctions();

    // Note: Do not add any code here!
    private BuiltinTableValuedFunctions() {}
}<|MERGE_RESOLUTION|>--- conflicted
+++ resolved
@@ -58,11 +58,8 @@
             tableValued(MvInfos.class, "mv_infos"),
             tableValued(Jobs.class, "jobs"),
             tableValued(Tasks.class, "tasks"),
-<<<<<<< HEAD
+            tableValued(Query.class, "query"),
             tableValued(Cdc.class, "cdc")
-=======
-            tableValued(Query.class, "query")
->>>>>>> f77c53dc
     );
 
     public static final BuiltinTableValuedFunctions INSTANCE = new BuiltinTableValuedFunctions();
