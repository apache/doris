--- conflicted
+++ resolved
@@ -866,12 +866,7 @@
             long baseIndexId = olapTable.getBaseIndexId();
             for (Map.Entry<Long, MaterializedIndexMeta> entry : olapTable.getVisibleIndexIdToMeta().entrySet()) {
                 if (entry.getKey() != baseIndexId && entry.getValue().getWhereClause() != null) {
-<<<<<<< HEAD
-                    entry.getValue().getWhereClause().setDisableTableName(true);
-                    mvWhereClauses.put(entry.getKey(), analyze(entry.getValue().getWhereClause().toSql()));
-=======
                     mvWhereClauses.put(entry.getKey(), analyze(entry.getValue().getWhereClause().toSqlWithoutTbl()));
->>>>>>> 7722c74e
                 }
             }
             return mvWhereClauses;
