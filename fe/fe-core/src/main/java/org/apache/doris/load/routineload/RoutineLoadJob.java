// Licensed to the Apache Software Foundation (ASF) under one
// or more contributor license agreements.  See the NOTICE file
// distributed with this work for additional information
// regarding copyright ownership.  The ASF licenses this file
// to you under the Apache License, Version 2.0 (the
// "License"); you may not use this file except in compliance
// with the License.  You may obtain a copy of the License at
//
//   http://www.apache.org/licenses/LICENSE-2.0
//
// Unless required by applicable law or agreed to in writing,
// software distributed under the License is distributed on an
// "AS IS" BASIS, WITHOUT WARRANTIES OR CONDITIONS OF ANY
// KIND, either express or implied.  See the License for the
// specific language governing permissions and limitations
// under the License.

package org.apache.doris.load.routineload;

import org.apache.doris.analysis.AlterRoutineLoadStmt;
import org.apache.doris.analysis.CreateRoutineLoadStmt;
import org.apache.doris.analysis.Expr;
import org.apache.doris.analysis.ImportColumnsStmt;
import org.apache.doris.analysis.LoadStmt;
import org.apache.doris.analysis.PartitionNames;
import org.apache.doris.analysis.Separator;
import org.apache.doris.analysis.SqlParser;
import org.apache.doris.analysis.SqlScanner;
import org.apache.doris.analysis.UserIdentity;
import org.apache.doris.catalog.Database;
import org.apache.doris.catalog.Env;
import org.apache.doris.catalog.OlapTable;
import org.apache.doris.catalog.Table;
import org.apache.doris.common.AnalysisException;
import org.apache.doris.common.Config;
import org.apache.doris.common.DdlException;
import org.apache.doris.common.FeMetaVersion;
import org.apache.doris.common.InternalErrorCode;
import org.apache.doris.common.MetaNotFoundException;
import org.apache.doris.common.Pair;
import org.apache.doris.common.UserException;
import org.apache.doris.common.io.Text;
import org.apache.doris.common.io.Writable;
import org.apache.doris.common.util.DebugUtil;
import org.apache.doris.common.util.LogBuilder;
import org.apache.doris.common.util.LogKey;
import org.apache.doris.common.util.SqlParserUtils;
import org.apache.doris.common.util.TimeUtils;
import org.apache.doris.load.RoutineLoadDesc;
import org.apache.doris.load.loadv2.LoadTask;
import org.apache.doris.load.routineload.kafka.KafkaConfiguration;
import org.apache.doris.metric.MetricRepo;
import org.apache.doris.persist.AlterRoutineLoadJobOperationLog;
import org.apache.doris.persist.RoutineLoadOperation;
import org.apache.doris.persist.gson.GsonUtils;
import org.apache.doris.planner.StreamLoadPlanner;
import org.apache.doris.qe.ConnectContext;
import org.apache.doris.qe.OriginStatement;
import org.apache.doris.qe.SessionVariable;
import org.apache.doris.qe.SqlModeHelper;
import org.apache.doris.system.SystemInfoService;
import org.apache.doris.task.LoadTaskInfo;
import org.apache.doris.thrift.TExecPlanFragmentParams;
import org.apache.doris.thrift.TFileFormatType;
import org.apache.doris.thrift.TFileType;
import org.apache.doris.thrift.TPipelineFragmentParams;
import org.apache.doris.thrift.TUniqueId;
import org.apache.doris.transaction.AbstractTxnStateChangeCallback;
import org.apache.doris.transaction.TransactionException;
import org.apache.doris.transaction.TransactionState;
import org.apache.doris.transaction.TransactionStatus;

import com.google.common.base.Joiner;
import com.google.common.base.Preconditions;
import com.google.common.base.Strings;
import com.google.common.collect.EvictingQueue;
import com.google.common.collect.Lists;
import com.google.common.collect.Maps;
import com.google.gson.Gson;
import com.google.gson.GsonBuilder;
import com.google.gson.JsonObject;
import com.google.gson.annotations.SerializedName;
import lombok.Getter;
import lombok.Setter;
import org.apache.logging.log4j.LogManager;
import org.apache.logging.log4j.Logger;

import java.io.DataInput;
import java.io.DataOutput;
import java.io.IOException;
import java.io.StringReader;
import java.util.ArrayList;
import java.util.List;
import java.util.Map;
import java.util.Optional;
import java.util.Queue;
import java.util.UUID;
import java.util.concurrent.locks.ReentrantReadWriteLock;

/**
 * Routine load job is a function which stream load data from streaming medium to doris.
 * This function is suitable for streaming load job which loading data continuously
 * The properties include stream load properties and job properties.
 * The desireTaskConcurrentNum means that user expect the number of concurrent stream load
 * The routine load job support different streaming medium such as KAFKA
 */
public abstract class RoutineLoadJob extends AbstractTxnStateChangeCallback implements Writable, LoadTaskInfo {
    private static final Logger LOG = LogManager.getLogger(RoutineLoadJob.class);

    public static final long DEFAULT_MAX_ERROR_NUM = 0;
    public static final double DEFAULT_MAX_FILTER_RATIO = 1.0;

    public static final long DEFAULT_MAX_INTERVAL_SECOND = 10;
    public static final long DEFAULT_MAX_BATCH_ROWS = 200000;
    public static final long DEFAULT_MAX_BATCH_SIZE = 100 * 1024 * 1024; // 100MB
    public static final long DEFAULT_EXEC_MEM_LIMIT = 2 * 1024 * 1024 * 1024L;
    public static final boolean DEFAULT_STRICT_MODE = false; // default is false
    public static final int DEFAULT_SEND_BATCH_PARALLELISM = 1;
    public static final boolean DEFAULT_LOAD_TO_SINGLE_TABLET = false;

    protected static final String STAR_STRING = "*";

    @Getter
    @Setter
    private boolean isMultiTable = false;

    /*
                     +-----------------+
    fe schedule job  |  NEED_SCHEDULE  |  user resume job
         +-----------+                 | <---------+
         |           |                 |           |
         v           +-----------------+           ^
         |                                         |
    +------------+   user(system)pause job +-------+----+
    |  RUNNING   |                         |  PAUSED    |
    |            +-----------------------> |            |
    +----+-------+                         +-------+----+
    |    |                                         |
    |    |           +---------------+             |
    |    |           | STOPPED       |             |
    |    +---------> |               | <-----------+
    |   user stop job+---------------+    user stop job
    |
    |
    |               +---------------+
    |               | CANCELLED     |
    +-------------> |               |
    system error    +---------------+
    */
    public enum JobState {
        NEED_SCHEDULE,
        RUNNING,
        PAUSED,
        STOPPED,
        CANCELLED;

        public boolean isFinalState() {
            return this == STOPPED || this == CANCELLED;
        }
    }

    @SerializedName(value = "id")
    protected long id;
    @SerializedName(value = "name")
    protected String name;
<<<<<<< HEAD
    @SerializedName(value = "clusterName")
    protected String clusterName;
    @SerializedName(value = "dbId")
=======
>>>>>>> 9265edbd
    protected long dbId;
    @SerializedName(value = "tableId")
    protected long tableId;
    // this code is used to verify be task request
    @SerializedName(value = "authCode")
    protected long authCode;
    //    protected RoutineLoadDesc routineLoadDesc; // optional
    @SerializedName(value = "partitions")
    protected PartitionNames partitions; // optional
    @SerializedName(value = "columnDescs")
    protected ImportColumnDescs columnDescs; // optional
    @SerializedName(value = "precedingFilter")
    protected Expr precedingFilter; // optional
    @SerializedName(value = "whereExpr")
    protected Expr whereExpr; // optional
    @SerializedName(value = "columnSeparator")
    protected Separator columnSeparator; // optional
    @SerializedName(value = "lineDelimiter")
    protected Separator lineDelimiter;
    @SerializedName(value = "desireTaskConcurrentNum")
    protected int desireTaskConcurrentNum; // optional
    @SerializedName(value = "state")
    protected JobState state = JobState.NEED_SCHEDULE;
    @SerializedName(value = "dataSourceType")
    @Getter
    protected LoadDataSourceType dataSourceType;
    // max number of error data in max batch rows * 10
    // maxErrorNum / (maxBatchRows * 10) = max error rate of routine load job
    // if current error rate is more than max error rate, the job will be paused
    @SerializedName(value = "maxErrorNum")
    protected long maxErrorNum = DEFAULT_MAX_ERROR_NUM; // optional
    @SerializedName(value = "maxFilterRatio")
    protected double maxFilterRatio = DEFAULT_MAX_FILTER_RATIO;
    @SerializedName(value = "execMemLimit")
    protected long execMemLimit = DEFAULT_EXEC_MEM_LIMIT;
    @SerializedName(value = "sendBatchParallelism")
    protected int sendBatchParallelism = DEFAULT_SEND_BATCH_PARALLELISM;
    @SerializedName(value = "loadToSingleTablet")
    protected boolean loadToSingleTablet = DEFAULT_LOAD_TO_SINGLE_TABLET;
    @SerializedName(value = "jobProperties")
    // include strict mode
    protected Map<String, String> jobProperties = Maps.newHashMap();

    // sessionVariable's name -> sessionVariable's value
    // we persist these sessionVariables due to the session is not available when replaying the job.
    @SerializedName(value = "sessionVariables")
    protected Map<String, String> sessionVariables = Maps.newHashMap();

    /*
     * The following 3 variables control the max execute time of a single task.
     * The default max batch interval time is 10 secs.
     * If a task can consume data from source at rate of 10MB/s, and 500B a row,
     * then we can process 100MB for 10 secs, which is 200000 rows
     */
    @SerializedName(value = "maxBatchIntervalS")
    protected long maxBatchIntervalS = DEFAULT_MAX_INTERVAL_SECOND;
    @SerializedName(value = "maxBatchRows")
    protected long maxBatchRows = DEFAULT_MAX_BATCH_ROWS;
    @SerializedName(value = "maxBatchSizeBytes")
    protected long maxBatchSizeBytes = DEFAULT_MAX_BATCH_SIZE;

    @SerializedName(value = "isPartialUpdate")
    protected boolean isPartialUpdate = false;

    @SerializedName(value = "sequenceCol")
    protected String sequenceCol;

    protected boolean memtableOnSinkNode = false;

    /**
     * RoutineLoad support json data.
     * Require Params:
     * 1) format = "json"
     * 2) jsonPath = "$.XXX.xxx"
     */
    private static final String PROPS_FORMAT = "format";
    private static final String PROPS_STRIP_OUTER_ARRAY = "strip_outer_array";
    private static final String PROPS_NUM_AS_STRING = "num_as_string";
    private static final String PROPS_JSONPATHS = "jsonpaths";
    private static final String PROPS_JSONROOT = "json_root";
    private static final String PROPS_FUZZY_PARSE = "fuzzy_parse";


    @SerializedName(value = "currentTaskConcurrentNum")
    protected int currentTaskConcurrentNum;
    @SerializedName(value = "progress")
    protected RoutineLoadProgress progress;

    @SerializedName(value = "firstResumeTimestamp")
    protected long firstResumeTimestamp; // the first resume time
    @SerializedName(value = "autoResumeCount")
    protected long autoResumeCount;
    @SerializedName(value = "autoResumeLock")
    protected boolean autoResumeLock = false; //it can't auto resume iff true
    // some other msg which need to show to user;
    @SerializedName(value = "otherMsg")
    protected String otherMsg = "";
    @SerializedName(value = "pauseReason")
    protected ErrorReason pauseReason;
    @SerializedName(value = "cancelReason")
    protected ErrorReason cancelReason;

    @SerializedName(value = "createTimestamp")
    protected long createTimestamp = System.currentTimeMillis();
    @SerializedName(value = "pauseTimestamp")
    protected long pauseTimestamp = -1;
    @SerializedName(value = "endTimestamp")
    protected long endTimestamp = -1;

    @SerializedName(value = "jobStatistic")
    protected RoutineLoadStatistic jobStatistic = new RoutineLoadStatistic();

    // The tasks belong to this job
    @SerializedName(value = "routineLoadTaskInfoList")
    protected List<RoutineLoadTaskInfo> routineLoadTaskInfoList = Lists.newArrayList();

    // stream load planer will be initialized during job schedule
    @SerializedName(value = "planner")
    protected StreamLoadPlanner planner;

    // this is the origin stmt of CreateRoutineLoadStmt, we use it to persist the RoutineLoadJob,
    // because we can not serialize the Expressions contained in job.
    @SerializedName(value = "origStmt")
    protected OriginStatement origStmt;
    // User who submit this job. Maybe null for the old version job(before v1.1)
    @SerializedName(value = "userIdentity")
    protected UserIdentity userIdentity;

    @SerializedName(value = "comment")
    protected String comment = "";

    @SerializedName(value = "lock")
    protected ReentrantReadWriteLock lock = new ReentrantReadWriteLock(true);
    @SerializedName(value = "mergeType")
    protected LoadTask.MergeType mergeType = LoadTask.MergeType.APPEND; // default is all data is load no delete
    @SerializedName(value = "deleteCondition")
    protected Expr deleteCondition;
    // TODO(ml): error sample

    // save the latest 3 error log urls
    @SerializedName(value = "errorLogUrls")
    private Queue<String> errorLogUrls = EvictingQueue.create(3);

    @SerializedName(value = "isTypeRead")
    protected boolean isTypeRead = false;

    @SerializedName(value = "enclose")
    protected byte enclose = 0;

    @SerializedName(value = "escape")
    protected byte escape = 0;

    public void setTypeRead(boolean isTypeRead) {
        this.isTypeRead = isTypeRead;
    }

    public RoutineLoadJob(long id, LoadDataSourceType type) {
        this.id = id;
        this.dataSourceType = type;
        if (ConnectContext.get() != null) {
            this.memtableOnSinkNode = ConnectContext.get().getSessionVariable().enableMemtableOnSinkNode;
        }
    }

    public RoutineLoadJob(Long id, String name,
                          long dbId, long tableId, LoadDataSourceType dataSourceType,
                          UserIdentity userIdentity) {
        this(id, dataSourceType);
        this.name = name;
        this.dbId = dbId;
        this.tableId = tableId;
        this.authCode = 0;
        this.userIdentity = userIdentity;

        if (ConnectContext.get() != null) {
            SessionVariable var = ConnectContext.get().getSessionVariable();
            sessionVariables.put(SessionVariable.SQL_MODE, Long.toString(var.getSqlMode()));
            this.memtableOnSinkNode = ConnectContext.get().getSessionVariable().enableMemtableOnSinkNode;
        } else {
            sessionVariables.put(SessionVariable.SQL_MODE, String.valueOf(SqlModeHelper.MODE_DEFAULT));
        }
    }

    /**
     * MultiLoadJob will use this constructor
     */
    public RoutineLoadJob(Long id, String name,
                          long dbId, LoadDataSourceType dataSourceType,
                          UserIdentity userIdentity) {
        this(id, dataSourceType);
        this.name = name;
        this.dbId = dbId;
        this.authCode = 0;
        this.userIdentity = userIdentity;
        this.isMultiTable = true;

        if (ConnectContext.get() != null) {
            SessionVariable var = ConnectContext.get().getSessionVariable();
            sessionVariables.put(SessionVariable.SQL_MODE, Long.toString(var.getSqlMode()));
            this.memtableOnSinkNode = ConnectContext.get().getSessionVariable().enableMemtableOnSinkNode;
        } else {
            sessionVariables.put(SessionVariable.SQL_MODE, String.valueOf(SqlModeHelper.MODE_DEFAULT));
        }
    }


    protected void setOptional(CreateRoutineLoadStmt stmt) throws UserException {
        setRoutineLoadDesc(stmt.getRoutineLoadDesc());
        if (stmt.getDesiredConcurrentNum() != -1) {
            this.desireTaskConcurrentNum = stmt.getDesiredConcurrentNum();
        }
        if (stmt.getMaxErrorNum() != -1) {
            this.maxErrorNum = stmt.getMaxErrorNum();
        }
        if (stmt.getMaxFilterRatio() != -1) {
            this.maxFilterRatio = stmt.getMaxFilterRatio();
        }
        if (stmt.getMaxBatchIntervalS() != -1) {
            this.maxBatchIntervalS = stmt.getMaxBatchIntervalS();
        }
        if (stmt.getMaxBatchRows() != -1) {
            this.maxBatchRows = stmt.getMaxBatchRows();
        }
        if (stmt.getMaxBatchSize() != -1) {
            this.maxBatchSizeBytes = stmt.getMaxBatchSize();
        }
        if (stmt.getExecMemLimit() != -1) {
            this.execMemLimit = stmt.getExecMemLimit();
        }
        if (stmt.getSendBatchParallelism() > 0) {
            this.sendBatchParallelism = stmt.getSendBatchParallelism();
        }
        if (stmt.isLoadToSingleTablet()) {
            this.loadToSingleTablet = stmt.isLoadToSingleTablet();
        }
        jobProperties.put(LoadStmt.TIMEZONE, stmt.getTimezone());
        jobProperties.put(LoadStmt.STRICT_MODE, String.valueOf(stmt.isStrictMode()));
        jobProperties.put(LoadStmt.SEND_BATCH_PARALLELISM, String.valueOf(this.sendBatchParallelism));
        jobProperties.put(LoadStmt.LOAD_TO_SINGLE_TABLET, String.valueOf(this.loadToSingleTablet));
        jobProperties.put(CreateRoutineLoadStmt.PARTIAL_COLUMNS, stmt.isPartialUpdate() ? "true" : "false");
        if (stmt.isPartialUpdate()) {
            this.isPartialUpdate = true;
        }
        jobProperties.put(CreateRoutineLoadStmt.MAX_FILTER_RATIO_PROPERTY, String.valueOf(maxFilterRatio));
        if (Strings.isNullOrEmpty(stmt.getFormat()) || stmt.getFormat().equals("csv")) {
            jobProperties.put(PROPS_FORMAT, "csv");
        } else if (stmt.getFormat().equals("json")) {
            jobProperties.put(PROPS_FORMAT, "json");
        } else {
            throw new UserException("Invalid format type.");
        }

        if (!Strings.isNullOrEmpty(stmt.getJsonPaths())) {
            jobProperties.put(PROPS_JSONPATHS, stmt.getJsonPaths());
        } else {
            jobProperties.put(PROPS_JSONPATHS, "");
        }
        if (!Strings.isNullOrEmpty(stmt.getJsonRoot())) {
            jobProperties.put(PROPS_JSONROOT, stmt.getJsonRoot());
        } else {
            jobProperties.put(PROPS_JSONROOT, "");
        }
        if (stmt.isStripOuterArray()) {
            jobProperties.put(PROPS_STRIP_OUTER_ARRAY, "true");
        } else {
            jobProperties.put(PROPS_STRIP_OUTER_ARRAY, "false");
        }
        if (stmt.isNumAsString()) {
            jobProperties.put(PROPS_NUM_AS_STRING, "true");
        } else {
            jobProperties.put(PROPS_NUM_AS_STRING, "false");
        }
        if (stmt.isFuzzyParse()) {
            jobProperties.put(PROPS_FUZZY_PARSE, "true");
        } else {
            jobProperties.put(PROPS_FUZZY_PARSE, "false");
        }
        if (stmt.getEnclose() != null) {
            jobProperties.put(LoadStmt.KEY_ENCLOSE, stmt.getEnclose());
        }
        if (stmt.getEscape() != null) {
            jobProperties.put(LoadStmt.KEY_ESCAPE, stmt.getEscape());
        }
    }

    private void setRoutineLoadDesc(RoutineLoadDesc routineLoadDesc) {
        if (routineLoadDesc != null) {
            columnDescs = new ImportColumnDescs();
            if (routineLoadDesc.getColumnsInfo() != null) {
                ImportColumnsStmt columnsStmt = routineLoadDesc.getColumnsInfo();
                if (columnsStmt.getColumns() != null) {
                    columnDescs.descs.addAll(columnsStmt.getColumns());
                }
            }
            if (routineLoadDesc.getPrecedingFilter() != null) {
                precedingFilter = routineLoadDesc.getPrecedingFilter().getExpr();
            }
            if (routineLoadDesc.getWherePredicate() != null) {
                whereExpr = routineLoadDesc.getWherePredicate().getExpr();
            }
            if (routineLoadDesc.getColumnSeparator() != null) {
                columnSeparator = routineLoadDesc.getColumnSeparator();
            }
            if (routineLoadDesc.getLineDelimiter() != null) {
                lineDelimiter = routineLoadDesc.getLineDelimiter();
            }
            if (routineLoadDesc.getPartitionNames() != null) {
                partitions = routineLoadDesc.getPartitionNames();
            }
            if (routineLoadDesc.getDeleteCondition() != null) {
                deleteCondition = routineLoadDesc.getDeleteCondition();
            }
            mergeType = routineLoadDesc.getMergeType();
            if (routineLoadDesc.hasSequenceCol()) {
                sequenceCol = routineLoadDesc.getSequenceColName();
            }
        }
    }

    @Override
    public long getId() {
        return id;
    }

    protected void readLock() {
        lock.readLock().lock();
    }

    protected void readUnlock() {
        lock.readLock().unlock();
    }

    protected void writeLock() {
        lock.writeLock().lock();
    }

    protected void writeUnlock() {
        lock.writeLock().unlock();
    }

    public String getName() {
        return name;
    }

    public long getDbId() {
        return dbId;
    }

    public void setOtherMsg(String otherMsg) {
        this.otherMsg = TimeUtils.getCurrentFormatTime() + ":" + Strings.nullToEmpty(otherMsg);
    }

    public String getDbFullName() throws MetaNotFoundException {
        return Env.getCurrentInternalCatalog().getDbOrMetaException(dbId).getFullName();
    }

    public long getTableId() {
        return tableId;
    }

    public String getTableName() throws MetaNotFoundException {
        Database database = Env.getCurrentInternalCatalog().getDbOrMetaException(dbId);
        if (isMultiTable) {
            return null;
        }
        return database.getTableOrMetaException(tableId).getName();
    }

    public JobState getState() {
        return state;
    }

    public long getAuthCode() {
        return authCode;
    }

    public long getEndTimestamp() {
        return endTimestamp;
    }

    public PartitionNames getPartitions() {
        return partitions;
    }

    public UserIdentity getUserIdentity() {
        return userIdentity;
    }

    @Override
    public LoadTask.MergeType getMergeType() {
        return mergeType;
    }

    @Override
    public Expr getDeleteCondition() {
        return deleteCondition;
    }

    @Override
    public TFileType getFileType() {
        return TFileType.FILE_STREAM;
    }

    @Override
    public TFileFormatType getFormatType() {
        TFileFormatType fileFormatType = TFileFormatType.FORMAT_CSV_PLAIN;
        if (getFormat().equals("json")) {
            fileFormatType = TFileFormatType.FORMAT_JSON;
        }
        return fileFormatType;
    }

    @Override
    public Expr getPrecedingFilter() {
        return precedingFilter;
    }

    @Override
    public Expr getWhereExpr() {
        return whereExpr;
    }

    public Separator getColumnSeparator() {
        return columnSeparator;
    }

    public Separator getLineDelimiter() {
        return lineDelimiter;
    }

    public byte getEnclose() {
        return enclose;
    }

    public byte getEscape() {
        return escape;
    }

    public boolean isStrictMode() {
        String value = jobProperties.get(LoadStmt.STRICT_MODE);
        if (value == null) {
            return DEFAULT_STRICT_MODE;
        }
        return Boolean.parseBoolean(value);
    }

    @Override
    public boolean getNegative() {
        return false;
    }

    @Override
    public long getTxnId() {
        return -1L;
    }

    @Override
    public int getTimeout() {
        return (int) getMaxBatchIntervalS();
    }

    @Override
    public long getMemLimit() {
        return execMemLimit;
    }

    public String getTimezone() {
        String value = jobProperties.get(LoadStmt.TIMEZONE);
        if (value == null) {
            return TimeUtils.DEFAULT_TIME_ZONE;
        }
        return value;
    }

    public RoutineLoadProgress getProgress() {
        return progress;
    }

    public long getMaxBatchIntervalS() {
        return maxBatchIntervalS;
    }

    public long getMaxBatchRows() {
        return maxBatchRows;
    }

    public long getMaxBatchSizeBytes() {
        return maxBatchSizeBytes;
    }

    public String getFormat() {
        String value = jobProperties.get(PROPS_FORMAT);
        if (value == null) {
            return "csv";
        }
        return value;
    }

    @Override
    public boolean isStripOuterArray() {
        return Boolean.parseBoolean(jobProperties.get(PROPS_STRIP_OUTER_ARRAY));
    }

    @Override
    public boolean isNumAsString() {
        return Boolean.parseBoolean(jobProperties.get(PROPS_NUM_AS_STRING));
    }

    @Override
    public boolean isFuzzyParse() {
        return Boolean.parseBoolean(jobProperties.get(PROPS_FUZZY_PARSE));
    }

    @Override
    public int getSendBatchParallelism() {
        return sendBatchParallelism;
    }

    @Override
    public boolean isLoadToSingleTablet() {
        return loadToSingleTablet;
    }

    @Override
    public boolean isReadJsonByLine() {
        return false;
    }

    @Override
    public String getPath() {
        return null;
    }

    //implement method for compatibility
    @Override
    public String getHeaderType() {
        return "";
    }

    @Override
    public List<String> getHiddenColumns() {
        return null;
    }

    @Override
    public boolean isPartialUpdate() {
        return isPartialUpdate;
    }

    @Override
    public ImportColumnDescs getColumnExprDescs() {
        if (columnDescs == null) {
            return new ImportColumnDescs();
        }
        return columnDescs;
    }

    public String getJsonPaths() {
        String value = jobProperties.get(PROPS_JSONPATHS);
        if (value == null) {
            return "";
        }
        return value;
    }

    public String getJsonRoot() {
        String value = jobProperties.get(PROPS_JSONROOT);
        if (value == null) {
            return "";
        }
        return value;
    }

    @Override
    public String getSequenceCol() {
        return sequenceCol;
    }

    public boolean hasSequenceCol() {
        return !Strings.isNullOrEmpty(sequenceCol);
    }

    @Override
    public boolean isMemtableOnSinkNode() {
        return memtableOnSinkNode;
    }

    public void setMemtableOnSinkNode(boolean memtableOnSinkNode) {
        this.memtableOnSinkNode = memtableOnSinkNode;
    }

    public void setComment(String comment) {
        this.comment = comment;
    }

    public int getSizeOfRoutineLoadTaskInfoList() {
        readLock();
        try {
            return routineLoadTaskInfoList.size();
        } finally {
            readUnlock();
        }
    }

    // RoutineLoadScheduler will run this method at fixed interval, and renew the timeout tasks
    public void processTimeoutTasks() {
        writeLock();
        try {
            List<RoutineLoadTaskInfo> runningTasks = new ArrayList<>(routineLoadTaskInfoList);
            for (RoutineLoadTaskInfo routineLoadTaskInfo : runningTasks) {
                if (routineLoadTaskInfo.isTimeout()) {
                    // here we simply discard the timeout task and create a new one.
                    // the corresponding txn will be aborted by txn manager.
                    // and after renew, the previous task is removed from routineLoadTaskInfoList,
                    // so task can no longer be committed successfully.
                    // the already committed task will not be handled here.
                    RoutineLoadTaskInfo newTask = unprotectRenewTask(routineLoadTaskInfo);
                    Env.getCurrentEnv().getRoutineLoadTaskScheduler().addTaskInQueue(newTask);
                }
            }
        } finally {
            writeUnlock();
        }
    }

    abstract void divideRoutineLoadJob(int currentConcurrentTaskNum) throws UserException;

    public int calculateCurrentConcurrentTaskNum() throws MetaNotFoundException {
        return 0;
    }

    public Map<Long, Integer> getBeCurrentTasksNumMap() {
        Map<Long, Integer> beIdConcurrentTasksNum = Maps.newHashMap();
        readLock();
        try {
            for (RoutineLoadTaskInfo routineLoadTaskInfo : routineLoadTaskInfoList) {
                if (routineLoadTaskInfo.getBeId() != -1L) {
                    long beId = routineLoadTaskInfo.getBeId();
                    beIdConcurrentTasksNum.put(beId, beIdConcurrentTasksNum.getOrDefault(beId, 0) + 1);
                }
            }
            return beIdConcurrentTasksNum;
        } finally {
            readUnlock();
        }
    }

    public boolean containsTask(UUID taskId) {
        readLock();
        try {
            return routineLoadTaskInfoList.stream()
                    .anyMatch(entity -> entity.getId().equals(taskId));
        } finally {
            readUnlock();
        }
    }

    // All of private method could not be call without lock
    private void checkStateTransform(RoutineLoadJob.JobState desireState) throws UserException {
        switch (state) {
            case RUNNING:
                if (desireState == JobState.NEED_SCHEDULE) {
                    throw new DdlException("Could not transform " + state + " to " + desireState);
                }
                break;
            case PAUSED:
                if (desireState == JobState.PAUSED) {
                    throw new DdlException("Could not transform " + state + " to " + desireState);
                }
                break;
            case STOPPED:
            case CANCELLED:
                throw new DdlException("Could not transform " + state + " to " + desireState);
            default:
                break;
        }
    }

    // if rate of error data is more than max_filter_ratio, pause job
    protected void updateProgress(RLTaskTxnCommitAttachment attachment) throws UserException {
        updateNumOfData(attachment.getTotalRows(), attachment.getFilteredRows(), attachment.getUnselectedRows(),
                attachment.getReceivedBytes(), attachment.getTaskExecutionTimeMs(),
                false /* not replay */);
    }

    private void updateNumOfData(long numOfTotalRows, long numOfErrorRows, long unselectedRows, long receivedBytes,
                                 long taskExecutionTime, boolean isReplay) throws UserException {
        this.jobStatistic.totalRows += numOfTotalRows;
        this.jobStatistic.errorRows += numOfErrorRows;
        this.jobStatistic.unselectedRows += unselectedRows;
        this.jobStatistic.receivedBytes += receivedBytes;
        this.jobStatistic.totalTaskExcutionTimeMs += taskExecutionTime;

        if (MetricRepo.isInit && !isReplay) {
            MetricRepo.COUNTER_ROUTINE_LOAD_ROWS.increase(numOfTotalRows);
            MetricRepo.COUNTER_ROUTINE_LOAD_ERROR_ROWS.increase(numOfErrorRows);
            MetricRepo.COUNTER_ROUTINE_LOAD_RECEIVED_BYTES.increase(receivedBytes);
        }

        // check error rate
        this.jobStatistic.currentErrorRows += numOfErrorRows;
        this.jobStatistic.currentTotalRows += numOfTotalRows;
        this.jobStatistic.errorRowsAfterResumed = this.jobStatistic.currentErrorRows;
        if (this.jobStatistic.currentTotalRows > maxBatchRows * 10) {
            if (this.jobStatistic.currentErrorRows > maxErrorNum
                    || ((double) this.jobStatistic.currentErrorRows
                            / this.jobStatistic.currentTotalRows) > maxFilterRatio) {
                LOG.info(new LogBuilder(LogKey.ROUTINE_LOAD_JOB, id)
                        .add("current_total_rows", this.jobStatistic.currentTotalRows)
                        .add("current_error_rows", this.jobStatistic.currentErrorRows)
                        .add("max_error_num", maxErrorNum)
                        .add("max_filter_ratio", maxFilterRatio)
                        .add("msg", "current error rows is more than max_error_number "
                            + "or the max_filter_ratio is more than value set, begin to pause job")
                        .build());
                // if this is a replay thread, the update state should already be replayed by OP_CHANGE_ROUTINE_LOAD_JOB
                if (!isReplay) {
                    // remove all of task in jobs and change job state to paused
                    updateState(JobState.PAUSED, new ErrorReason(InternalErrorCode.TOO_MANY_FAILURE_ROWS_ERR,
                            "current error rows is more than max_error_number "
                            + "or the max_filter_ratio is more than the value set"), isReplay);
                }
            }

            if (LOG.isDebugEnabled()) {
                LOG.debug(new LogBuilder(LogKey.ROUTINE_LOAD_JOB, id)
                        .add("current_total_rows", this.jobStatistic.currentTotalRows)
                        .add("current_error_rows", this.jobStatistic.currentErrorRows)
                        .add("max_error_num", maxErrorNum)
                        .add("max_filter_ratio", maxFilterRatio)
                        .add("msg", "reset current total rows and current error rows "
                                + "when current total rows is more than base or the filter ratio is more than the max")
                        .build());
            }
            // reset currentTotalNum and currentErrorNum
            this.jobStatistic.currentErrorRows = 0;
            this.jobStatistic.currentTotalRows = 0;
        } else if (this.jobStatistic.currentErrorRows > maxErrorNum
                || (this.jobStatistic.currentTotalRows > 0
                    && ((double) this.jobStatistic.currentErrorRows
                            / this.jobStatistic.currentTotalRows) > maxFilterRatio)) {
            LOG.info(new LogBuilder(LogKey.ROUTINE_LOAD_JOB, id)
                    .add("current_total_rows", this.jobStatistic.currentTotalRows)
                    .add("current_error_rows", this.jobStatistic.currentErrorRows)
                    .add("max_error_num", maxErrorNum)
                    .add("max_filter_ratio", maxFilterRatio)
                    .add("msg", "current error rows is more than max_error_number "
                            + "or the max_filter_ratio is more than the max, begin to pause job")
                    .build());
            if (!isReplay) {
                // remove all of task in jobs and change job state to paused
                updateState(JobState.PAUSED, new ErrorReason(InternalErrorCode.TOO_MANY_FAILURE_ROWS_ERR,
                        "current error rows is more than max_error_number "
                            + "or the max_filter_ratio is more than the value set"), isReplay);
            }
            // reset currentTotalNum and currentErrorNum
            this.jobStatistic.currentErrorRows = 0;
            this.jobStatistic.currentTotalRows = 0;
        }
    }

    protected void replayUpdateProgress(RLTaskTxnCommitAttachment attachment) {
        try {
            updateNumOfData(attachment.getTotalRows(), attachment.getFilteredRows(), attachment.getUnselectedRows(),
                    attachment.getReceivedBytes(), attachment.getTaskExecutionTimeMs(), true /* is replay */);
        } catch (UserException e) {
            LOG.error("should not happen", e);
        }
    }

    abstract RoutineLoadTaskInfo unprotectRenewTask(RoutineLoadTaskInfo routineLoadTaskInfo);

    // call before first scheduling
    // derived class can override this.
    public void prepare() throws UserException {
        initPlanner();
    }

    private void initPlanner() throws UserException {
        // for multi table load job, the table name is dynamic,we will set table when task scheduling.
        if (isMultiTable) {
            return;
        }
        Database db = Env.getCurrentInternalCatalog().getDbOrMetaException(dbId);
        planner = new StreamLoadPlanner(db,
                (OlapTable) db.getTableOrMetaException(this.tableId, Table.TableType.OLAP), this);
    }

    public TExecPlanFragmentParams plan(TUniqueId loadId, long txnId) throws UserException {
        Preconditions.checkNotNull(planner);
        Database db = Env.getCurrentInternalCatalog().getDbOrMetaException(dbId);
        Table table = db.getTableOrMetaException(tableId, Table.TableType.OLAP);
        table.readLock();
        try {
            TExecPlanFragmentParams planParams = planner.plan(loadId);
            // add table indexes to transaction state
            TransactionState txnState = Env.getCurrentGlobalTransactionMgr().getTransactionState(db.getId(), txnId);
            if (txnState == null) {
                throw new MetaNotFoundException("txn does not exist: " + txnId);
            }
            txnState.addTableIndexes(planner.getDestTable());
            if (isPartialUpdate) {
                txnState.setSchemaForPartialUpdate((OlapTable) table);
            }

            return planParams;
        } finally {
            table.readUnlock();
        }
    }

    public TPipelineFragmentParams planForPipeline(TUniqueId loadId, long txnId) throws UserException {
        Preconditions.checkNotNull(planner);
        Database db = Env.getCurrentInternalCatalog().getDbOrMetaException(dbId);
        Table table = db.getTableOrMetaException(tableId, Table.TableType.OLAP);
        table.readLock();
        try {
            TPipelineFragmentParams planParams = planner.planForPipeline(loadId);
            // add table indexes to transaction state
            TransactionState txnState = Env.getCurrentGlobalTransactionMgr().getTransactionState(db.getId(), txnId);
            if (txnState == null) {
                throw new MetaNotFoundException("txn does not exist: " + txnId);
            }
            txnState.addTableIndexes(planner.getDestTable());
            if (isPartialUpdate) {
                txnState.setSchemaForPartialUpdate((OlapTable) table);
            }

            return planParams;
        } finally {
            table.readUnlock();
        }
    }

    // if task not exists, before aborted will reset the txn attachment to null, task will not be updated
    // if task pass the checker, task will be updated by attachment
    // *** Please do not call before individually. It must be combined use with after ***
    @Override
    public void beforeAborted(TransactionState txnState) throws TransactionException {
        if (LOG.isDebugEnabled()) {
            LOG.debug(new LogBuilder(LogKey.ROUTINE_LOAD_TASK, txnState.getLabel())
                    .add("txn_state", txnState)
                    .add("msg", "task before aborted")
                    .build());
        }
        executeBeforeCheck(txnState, TransactionStatus.ABORTED);
    }

    // if task not exists, before committed will throw exception, commit txn will failed
    // if task pass the checker, lock job will be locked
    // *** Please do not call before individually. It must be combined use with after ***
    @Override
    public void beforeCommitted(TransactionState txnState) throws TransactionException {
        if (LOG.isDebugEnabled()) {
            LOG.debug(new LogBuilder(LogKey.ROUTINE_LOAD_TASK, txnState.getLabel())
                    .add("txn_state", txnState)
                    .add("msg", "task before committed")
                    .build());
        }
        executeBeforeCheck(txnState, TransactionStatus.COMMITTED);
    }

    /*
     * try lock the write lock.
     * Make sure lock is released if any exception being thrown
     */
    private void executeBeforeCheck(TransactionState txnState, TransactionStatus transactionStatus)
            throws TransactionException {
        writeLock();

        // task already pass the checker
        boolean passCheck = false;
        try {
            // check if task has been aborted
            Optional<RoutineLoadTaskInfo> routineLoadTaskInfoOptional =
                    routineLoadTaskInfoList.stream()
                            .filter(entity -> entity.getTxnId() == txnState.getTransactionId()).findFirst();
            if (!routineLoadTaskInfoOptional.isPresent()) {
                if (transactionStatus == TransactionStatus.COMMITTED) {
                    throw new TransactionException("txn " + txnState.getTransactionId()
                            + " could not be " + transactionStatus
                            + " while task " + txnState.getLabel() + " has been aborted.");
                }
            }
            passCheck = true;
        } finally {
            if (!passCheck) {
                writeUnlock();
                LOG.debug("unlock write lock of routine load job before check: {}", id);
            }
        }
    }

    // txn already committed before calling afterCommitted
    // the task will be committed
    // check currentErrorRows > maxErrorRows
    // paused job or renew task
    // *** Please do not call after individually. It must be combined use with before ***
    @Override
    public void afterCommitted(TransactionState txnState, boolean txnOperated) throws UserException {
        long taskBeId = -1L;
        try {
            if (txnOperated) {
                // find task in job
                Optional<RoutineLoadTaskInfo> routineLoadTaskInfoOptional = routineLoadTaskInfoList.stream().filter(
                        entity -> entity.getTxnId() == txnState.getTransactionId()).findFirst();
                RoutineLoadTaskInfo routineLoadTaskInfo = routineLoadTaskInfoOptional.get();
                taskBeId = routineLoadTaskInfo.getBeId();
                executeTaskOnTxnStatusChanged(routineLoadTaskInfo, txnState, TransactionStatus.COMMITTED, null);
                ++this.jobStatistic.committedTaskNum;
                LOG.debug("routine load task committed. task id: {}, job id: {}", txnState.getLabel(), id);
            }
        } catch (Throwable e) {
            LOG.warn("after committed failed", e);
            String errmsg = "be " + taskBeId + " commit task failed " + txnState.getLabel()
                    + " with error " + e.getMessage()
                    + " while transaction " + txnState.getTransactionId() + " has been committed";
            updateState(JobState.PAUSED,
                    new ErrorReason(InternalErrorCode.INTERNAL_ERR, errmsg), false /* not replay */);
        } finally {
            writeUnlock();
            LOG.debug("unlock write lock of routine load job after committed: {}", id);
        }
    }

    @Override
    public void replayOnCommitted(TransactionState txnState) {
        Preconditions.checkNotNull(txnState.getTxnCommitAttachment(), txnState);
        replayUpdateProgress((RLTaskTxnCommitAttachment) txnState.getTxnCommitAttachment());
        this.jobStatistic.committedTaskNum++;
        LOG.debug("replay on committed: {}", txnState);
    }

    /*
     * the corresponding txn is visible, create a new task
     */
    @Override
    public void afterVisible(TransactionState txnState, boolean txnOperated) {
        if (!txnOperated) {
            String msg = String.format(
                    "should not happen, we find that txnOperated if false when handling afterVisble."
                            + " job id: %d, txn id: %d", id, txnState.getTransactionId());
            LOG.warn(msg);
            // print a log and return.
            // if this really happen, the job will be blocked, and this task can be seen by
            // "show routine load task" stmt, which is in COMMITTED state for a long time.
            // so we can find this error and step in.
            return;
        }

        writeLock();
        try {
            this.jobStatistic.runningTxnIds.remove(txnState.getTransactionId());
            if (state != JobState.RUNNING) {
                // job is not running, nothing need to be done
                return;
            }

            Optional<RoutineLoadTaskInfo> routineLoadTaskInfoOptional = routineLoadTaskInfoList.stream().filter(
                    entity -> entity.getTxnId() == txnState.getTransactionId()).findFirst();
            if (!routineLoadTaskInfoOptional.isPresent()) {
                // not find task in routineLoadTaskInfoList. this may happen in following case:
                //      After the txn of the task is COMMITTED, but before it becomes VISIBLE,
                //      the routine load job has been paused and then start again.
                //      The routineLoadTaskInfoList will be cleared when job being paused.
                //      So the task can not be found here.
                // This is a normal case, we just print a log here to observe.
                LOG.info("Can not find task with transaction {} after visible, job: {}",
                        txnState.getTransactionId(), id);
                return;
            }
            RoutineLoadTaskInfo routineLoadTaskInfo = routineLoadTaskInfoOptional.get();
            if (routineLoadTaskInfo.getTxnStatus() != TransactionStatus.COMMITTED) {
                // TODO(cmy): Normally, this should not happen. But for safe reason, just pause the job
                String msg = String.format(
                        "should not happen, we find that task %s is not COMMITTED when handling afterVisble."
                                + " job id: %d, txn id: %d, txn status: %s",
                        DebugUtil.printId(routineLoadTaskInfo.getId()), id, txnState.getTransactionId(),
                        routineLoadTaskInfo.getTxnStatus().name());
                LOG.warn(msg);
                try {
                    updateState(JobState.PAUSED,
                            new ErrorReason(InternalErrorCode.IMPOSSIBLE_ERROR_ERR, msg), false /* not replay */);
                } catch (UserException e) {
                    // should not happen
                    LOG.warn("failed to pause the job {}. this should not happen", id, e);
                }
                return;
            }

            // create new task
            RoutineLoadTaskInfo newRoutineLoadTaskInfo = unprotectRenewTask(routineLoadTaskInfo);
            Env.getCurrentEnv().getRoutineLoadTaskScheduler().addTaskInQueue(newRoutineLoadTaskInfo);
        } finally {
            writeUnlock();
        }
    }

    // the task is aborted when the correct number of rows is more than 0
    // be will abort txn when all of kafka data is wrong or total consume data is 0
    // txn will be aborted but progress will be update
    // progress will be update otherwise the progress will be hung
    // *** Please do not call after individually. It must be combined use with before ***
    @Override
    public void afterAborted(TransactionState txnState, boolean txnOperated, String txnStatusChangeReasonString)
            throws UserException {
        long taskBeId = -1L;
        try {
            this.jobStatistic.runningTxnIds.remove(txnState.getTransactionId());
            if (txnOperated) {
                // step0: find task in job
                Optional<RoutineLoadTaskInfo> routineLoadTaskInfoOptional = routineLoadTaskInfoList.stream().filter(
                        entity -> entity.getTxnId() == txnState.getTransactionId()).findFirst();
                if (!routineLoadTaskInfoOptional.isPresent()) {
                    // task will not be update when task has been aborted by fe
                    return;
                }
                RoutineLoadTaskInfo routineLoadTaskInfo = routineLoadTaskInfoOptional.get();
                taskBeId = routineLoadTaskInfo.getBeId();
                // step1: job state will be changed depending on txnStatusChangeReasonString
                if (LOG.isDebugEnabled()) {
                    LOG.debug(new LogBuilder(LogKey.ROUTINE_LOAD_TASK, txnState.getLabel())
                            .add("txn_id", txnState.getTransactionId())
                            .add("msg", "txn abort with reason " + txnStatusChangeReasonString)
                            .build());
                }
                ++this.jobStatistic.abortedTaskNum;
                TransactionState.TxnStatusChangeReason txnStatusChangeReason = null;
                if (txnStatusChangeReasonString != null) {
                    txnStatusChangeReason =
                            TransactionState.TxnStatusChangeReason.fromString(txnStatusChangeReasonString);
                    if (txnStatusChangeReason != null) {
                        switch (txnStatusChangeReason) {
                            case OFFSET_OUT_OF_RANGE:
                            case PAUSE:
                                String msg = "be " + taskBeId + " abort task "
                                        + "with reason: " + txnStatusChangeReasonString;
                                updateState(JobState.PAUSED,
                                        new ErrorReason(InternalErrorCode.TASKS_ABORT_ERR, msg),
                                        false /* not replay */);
                                return;
                            default:
                                break;
                        }
                    }
                    // TODO(ml): use previous be id depend on change reason
                }
                // step2: commit task , update progress, maybe create a new task
                executeTaskOnTxnStatusChanged(routineLoadTaskInfo, txnState,
                        TransactionStatus.ABORTED, txnStatusChangeReason);
            }
        } catch (Exception e) {
            String msg = "be " + taskBeId + " abort task " + txnState.getLabel()
                    + " failed with error " + e.getMessage();
            updateState(JobState.PAUSED, new ErrorReason(InternalErrorCode.TASKS_ABORT_ERR, msg),
                    false /* not replay */);
            LOG.warn(new LogBuilder(LogKey.ROUTINE_LOAD_JOB, id)
                    .add("task_id", txnState.getLabel())
                    .add("error_msg", "change job state to paused"
                            + " when task has been aborted with error " + e.getMessage())
                    .build(), e);
        } finally {
            writeUnlock();
            LOG.debug("unlock write lock of routine load job after aborted: {}", id);
        }
    }

    @Override
    public void replayOnAborted(TransactionState txnState) {
        // attachment may be null if this task is aborted by FE
        if (txnState.getTxnCommitAttachment() != null) {
            replayUpdateProgress((RLTaskTxnCommitAttachment) txnState.getTxnCommitAttachment());
        }
        this.jobStatistic.abortedTaskNum++;
        LOG.debug("replay on aborted: {}, has attachment: {}", txnState, txnState.getTxnCommitAttachment() == null);
    }

    // check task exists or not before call method
    private void executeTaskOnTxnStatusChanged(RoutineLoadTaskInfo routineLoadTaskInfo, TransactionState txnState,
                                               TransactionStatus txnStatus,
                                               TransactionState.TxnStatusChangeReason txnStatusChangeReason)
            throws UserException {
        // step0: get progress from transaction state
        RLTaskTxnCommitAttachment rlTaskTxnCommitAttachment
                = (RLTaskTxnCommitAttachment) txnState.getTxnCommitAttachment();
        if (rlTaskTxnCommitAttachment == null) {
            if (LOG.isDebugEnabled()) {
                LOG.debug(new LogBuilder(LogKey.ROUTINE_LOAD_TASK, routineLoadTaskInfo.getId())
                        .add("job_id", routineLoadTaskInfo.getJobId())
                        .add("txn_id", routineLoadTaskInfo.getTxnId())
                        .add("msg", "commit task will be ignore when attachment txn of task is null,"
                                + " maybe task was aborted by master when timeout")
                        .build());
            }
        } else if (checkCommitInfo(rlTaskTxnCommitAttachment, txnState, txnStatusChangeReason)) {
            // step2: update job progress
            updateProgress(rlTaskTxnCommitAttachment);
        }

        if (rlTaskTxnCommitAttachment != null && !Strings.isNullOrEmpty(rlTaskTxnCommitAttachment.getErrorLogUrl())) {
            errorLogUrls.add(rlTaskTxnCommitAttachment.getErrorLogUrl());
        }

        routineLoadTaskInfo.setTxnStatus(txnStatus);

        if (state == JobState.RUNNING) {
            if (txnStatus == TransactionStatus.ABORTED) {
                RoutineLoadTaskInfo newRoutineLoadTaskInfo = unprotectRenewTask(routineLoadTaskInfo);
                Env.getCurrentEnv().getRoutineLoadTaskScheduler().addTaskInQueue(newRoutineLoadTaskInfo);
            } else if (txnStatus == TransactionStatus.COMMITTED) {
                // this txn is just COMMITTED, create new task when the this txn is VISIBLE
                // or if publish version task has some error,
                // there will be lots of COMMITTED txns in GlobalTransactionMgr
            }
        }
    }

    protected static void checkMeta(OlapTable olapTable, RoutineLoadDesc routineLoadDesc) throws UserException {
        if (routineLoadDesc == null) {
            return;
        }

        PartitionNames partitionNames = routineLoadDesc.getPartitionNames();
        if (partitionNames == null) {
            return;
        }

        // check partitions
        olapTable.readLock();
        try {
            for (String partName : partitionNames.getPartitionNames()) {
                if (olapTable.getPartition(partName, partitionNames.isTemp()) == null) {
                    throw new DdlException("Partition " + partName + " does not exist");
                }
            }
        } finally {
            olapTable.readUnlock();
        }

        // columns will be checked when planing
    }

    public void updateState(JobState jobState, ErrorReason reason, boolean isReplay) throws UserException {
        LOG.info(new LogBuilder(LogKey.ROUTINE_LOAD_JOB, id)
                .add("current_job_state", getState())
                .add("desire_job_state", jobState)
                .add("msg", reason)
                .build());

        writeLock();
        try {
            unprotectUpdateState(jobState, reason, isReplay);
        } finally {
            writeUnlock();
        }

        LOG.info(new LogBuilder(LogKey.ROUTINE_LOAD_JOB, id)
                .add("current_job_state", getState())
                .add("msg", "job state has been changed")
                .add("is replay", String.valueOf(isReplay))
                .build());
    }

    protected void unprotectUpdateState(JobState jobState, ErrorReason reason, boolean isReplay) throws UserException {
        checkStateTransform(jobState);
        switch (jobState) {
            case RUNNING:
                executeRunning();
                break;
            case PAUSED:
                executePause(reason);
                break;
            case NEED_SCHEDULE:
                executeNeedSchedule();
                break;
            case STOPPED:
                executeStop();
                break;
            case CANCELLED:
                executeCancel(reason);
                break;
            default:
                break;
        }

        if (state.isFinalState()) {
            Env.getCurrentGlobalTransactionMgr().getCallbackFactory().removeCallback(id);
        }

        if (!isReplay && jobState != JobState.RUNNING) {
            Env.getCurrentEnv().getEditLog().logOpRoutineLoadJob(new RoutineLoadOperation(id, jobState));
        }
    }

    private void executeRunning() {
        state = JobState.RUNNING;
    }

    private void executePause(ErrorReason reason) {
        // remove all of task in jobs and change job state to paused
        pauseReason = reason;
        state = JobState.PAUSED;
        pauseTimestamp = System.currentTimeMillis();
        routineLoadTaskInfoList.clear();
    }

    private void executeNeedSchedule() {
        state = JobState.NEED_SCHEDULE;
        pauseTimestamp = -1;
        routineLoadTaskInfoList.clear();
    }

    private void executeStop() {
        state = JobState.STOPPED;
        routineLoadTaskInfoList.clear();
        endTimestamp = System.currentTimeMillis();
    }

    private void executeCancel(ErrorReason reason) {
        cancelReason = reason;
        state = JobState.CANCELLED;
        routineLoadTaskInfoList.clear();
        endTimestamp = System.currentTimeMillis();
    }

    public void update() throws UserException {
        // check if db and table exist
        Database database = Env.getCurrentInternalCatalog().getDbNullable(dbId);
        if (database == null) {
            LOG.warn(new LogBuilder(LogKey.ROUTINE_LOAD_JOB, id)
                    .add("db_id", dbId)
                    .add("msg", "The database has been deleted. Change job state to cancelled").build());
            writeLock();
            try {
                if (!state.isFinalState()) {
                    ErrorReason reason = new ErrorReason(InternalErrorCode.DB_ERR, "db " + dbId + "not exist");
                    LOG.info(new LogBuilder(LogKey.ROUTINE_LOAD_JOB, id)
                            .add("current_job_state", getState())
                            .add("desire_job_state", JobState.CANCELLED)
                            .add("msg", reason)
                            .build());
                    unprotectUpdateState(JobState.CANCELLED, reason, false /* not replay */);
                    LOG.info(new LogBuilder(LogKey.ROUTINE_LOAD_JOB, id)
                            .add("current_job_state", getState())
                            .add("msg", "job state has been changed")
                            .add("is replay", "false")
                            .build());
                }
                return;
            } finally {
                writeUnlock();
            }
        }

        // check table belong to database
        Table table = database.getTableNullable(tableId);
        if (table == null && !isMultiTable) {
            LOG.warn(new LogBuilder(LogKey.ROUTINE_LOAD_JOB, id).add("db_id", dbId)
                    .add("table_id", tableId)
                    .add("msg", "The table has been deleted change job state to cancelled").build());
            writeLock();
            try {
                if (!state.isFinalState()) {
                    ErrorReason reason = new ErrorReason(InternalErrorCode.TABLE_ERR, "table does not exist");
                    LOG.info(new LogBuilder(LogKey.ROUTINE_LOAD_JOB, id)
                            .add("current_job_state", getState())
                            .add("desire_job_state", JobState.CANCELLED)
                            .add("msg", reason)
                            .build());
                    unprotectUpdateState(JobState.CANCELLED, reason, false /* not replay */);
                    LOG.info(new LogBuilder(LogKey.ROUTINE_LOAD_JOB, id)
                            .add("current_job_state", getState())
                            .add("msg", "job state has been changed")
                            .add("is replay", "false")
                            .build());
                }
                return;
            } finally {
                writeUnlock();
            }
        }

        preCheckNeedSchedule();

        writeLock();
        try {
            if (unprotectNeedReschedule()) {
                LOG.info(new LogBuilder(LogKey.ROUTINE_LOAD_JOB, id)
                        .add("msg", "Job need to be rescheduled")
                        .build());
                unprotectUpdateProgress();
                executeNeedSchedule();
            }
        } finally {
            writeUnlock();
        }
    }

    // Call this before calling unprotectUpdateProgress().
    // Because unprotectUpdateProgress() is protected by writelock.
    // So if there are time-consuming operations, they should be done in this method.
    // (Such as getAllKafkaPartitions() in KafkaRoutineLoad)
    protected void preCheckNeedSchedule() throws UserException {

    }

    protected void unprotectUpdateProgress() throws UserException {
    }

    protected boolean unprotectNeedReschedule() throws UserException {
        return false;
    }

    public void setOrigStmt(OriginStatement origStmt) {
        this.origStmt = origStmt;
    }

    // check the correctness of commit info
    protected abstract boolean checkCommitInfo(RLTaskTxnCommitAttachment rlTaskTxnCommitAttachment,
                                               TransactionState txnState,
                                               TransactionState.TxnStatusChangeReason txnStatusChangeReason);

    protected abstract String getStatistic();

    protected abstract String getLag();

    public List<String> getShowInfo() {
        Optional<Database> database = Env.getCurrentInternalCatalog().getDb(dbId);
        Optional<Table> table = database.flatMap(db -> db.getTable(tableId));

        readLock();
        try {
            List<String> row = Lists.newArrayList();
            row.add(String.valueOf(id));
            row.add(name);
            row.add(TimeUtils.longToTimeString(createTimestamp));
            row.add(TimeUtils.longToTimeString(pauseTimestamp));
            row.add(TimeUtils.longToTimeString(endTimestamp));
            row.add(database.map(Database::getFullName).orElse(String.valueOf(dbId)));
            if (isMultiTable) {
                row.add("");
            } else {
                row.add(table.map(Table::getName).orElse(String.valueOf(tableId)));
            }
            row.add(Boolean.toString(isMultiTable));
            row.add(getState().name());
            row.add(dataSourceType.name());
            row.add(String.valueOf(getSizeOfRoutineLoadTaskInfoList()));
            row.add(jobPropertiesToJsonString());
            row.add(dataSourcePropertiesJsonToString());
            row.add(customPropertiesJsonToString());
            row.add(getStatistic());
            row.add(getProgress().toJsonString());
            row.add(getLag());
            switch (state) {
                case PAUSED:
                    row.add(pauseReason == null ? "" : pauseReason.toString());
                    break;
                case CANCELLED:
                    row.add(cancelReason == null ? "" : cancelReason.toString());
                    break;
                default:
                    row.add("");
            }
            row.add(Joiner.on(", ").join(errorLogUrls));
            row.add(otherMsg);
            row.add(userIdentity.getQualifiedUser());
            row.add(comment);
            return row;
        } finally {
            readUnlock();
        }
    }

    public List<List<String>> getTasksShowInfo() throws AnalysisException {
        List<List<String>> rows = Lists.newArrayList();
        if (null == routineLoadTaskInfoList || routineLoadTaskInfoList.isEmpty()) {
            return rows;
        }

        routineLoadTaskInfoList.forEach(entity -> {
            long txnId = entity.getTxnId();
            if (RoutineLoadTaskInfo.INIT_TXN_ID == txnId) {
                rows.add(entity.getTaskShowInfo());
                return;
            }
            TransactionState transactionState = Env.getCurrentGlobalTransactionMgr()
                    .getTransactionState(dbId, entity.getTxnId());
            if (null != transactionState && null != transactionState.getTransactionStatus()) {
                entity.setTxnStatus(transactionState.getTransactionStatus());
            }
            rows.add(entity.getTaskShowInfo());
        });
        return rows;
    }

    public String getShowCreateInfo() {
        Optional<Database> database = Env.getCurrentInternalCatalog().getDb(dbId);
        Optional<Table> table = database.flatMap(db -> db.getTable(tableId));
        StringBuilder sb = new StringBuilder();
        // 1.job_name
        sb.append("CREATE ROUTINE LOAD ").append(name);
        // 2.tbl_name
        if (!isMultiTable) {
            sb.append(" ON ").append(table.map(Table::getName).orElse(String.valueOf(tableId))).append("\n");
        }
        // 3.merge_type
        sb.append("WITH ").append(mergeType.name()).append("\n");
        // 4.load_properties
        // 4.1.column_separator
        if (columnSeparator != null) {
            sb.append("COLUMNS TERMINATED BY \"").append(columnSeparator.getOriSeparator()).append("\",\n");
        }
        // 4.2.columns_mapping
        if (columnDescs != null && !columnDescs.descs.isEmpty()) {
            sb.append("COLUMNS(").append(Joiner.on(",").join(columnDescs.descs)).append("),\n");
        }
        // 4.3.where_predicates
        if (whereExpr != null) {
            sb.append("WHERE ").append(whereExpr.toSql()).append(",\n");
        }
        // 4.4.partitions
        if (partitions != null) {
            sb.append("PARTITION(").append(Joiner.on(",").join(partitions.getPartitionNames())).append("),\n");
        }
        // 4.5.delete_on_predicates
        if (deleteCondition != null) {
            sb.append("DELETE ON ").append(deleteCondition.toSql()).append(",\n");
        }
        // 4.6.source_sequence
        if (sequenceCol != null) {
            sb.append("ORDER BY ").append(sequenceCol).append(",\n");
        }
        // 4.7.preceding_predicates
        if (precedingFilter != null) {
            sb.append("PRECEDING FILTER ").append(precedingFilter.toSql()).append(",\n");
        }
        // remove the last ,
        if (sb.charAt(sb.length() - 2) == ',') {
            sb.replace(sb.length() - 2, sb.length() - 1, "");
        }
        // 5.job_properties. See PROPERTIES_SET of CreateRoutineLoadStmt
        sb.append("PROPERTIES\n(\n");
        appendProperties(sb, CreateRoutineLoadStmt.DESIRED_CONCURRENT_NUMBER_PROPERTY, desireTaskConcurrentNum, false);
        appendProperties(sb, CreateRoutineLoadStmt.MAX_ERROR_NUMBER_PROPERTY, maxErrorNum, false);
        appendProperties(sb, CreateRoutineLoadStmt.MAX_FILTER_RATIO_PROPERTY, maxFilterRatio, false);
        appendProperties(sb, CreateRoutineLoadStmt.MAX_BATCH_INTERVAL_SEC_PROPERTY, maxBatchIntervalS, false);
        appendProperties(sb, CreateRoutineLoadStmt.MAX_BATCH_ROWS_PROPERTY, maxBatchRows, false);
        appendProperties(sb, CreateRoutineLoadStmt.MAX_BATCH_SIZE_PROPERTY, maxBatchSizeBytes, false);
        appendProperties(sb, PROPS_FORMAT, getFormat(), false);
        if (isPartialUpdate) {
            appendProperties(sb, CreateRoutineLoadStmt.PARTIAL_COLUMNS, isPartialUpdate, false);
        }
        appendProperties(sb, PROPS_JSONPATHS, getJsonPaths(), false);
        appendProperties(sb, PROPS_STRIP_OUTER_ARRAY, isStripOuterArray(), false);
        appendProperties(sb, PROPS_NUM_AS_STRING, isNumAsString(), false);
        appendProperties(sb, PROPS_FUZZY_PARSE, isFuzzyParse(), false);
        appendProperties(sb, PROPS_JSONROOT, getJsonRoot(), false);
        appendProperties(sb, LoadStmt.STRICT_MODE, isStrictMode(), false);
        appendProperties(sb, LoadStmt.TIMEZONE, getTimezone(), false);
        appendProperties(sb, LoadStmt.EXEC_MEM_LIMIT, getMemLimit(), true);
        sb.append(")\n");
        // 6. data_source
        sb.append("FROM ").append(dataSourceType).append("\n");
        // 7. data_source_properties
        sb.append("(\n");
        getDataSourceProperties().forEach((k, v) -> appendProperties(sb, k, v, false));
        getCustomProperties().forEach((k, v) -> appendProperties(sb, k, v, false));
        if (progress instanceof KafkaProgress) {
            // append partitions and offsets.
            // the offsets are the next offset to be consumed.
            List<Pair<Integer, String>> pairs = ((KafkaProgress) progress).getPartitionOffsetPairs(false);
            appendProperties(sb, KafkaConfiguration.KAFKA_PARTITIONS.getName(),
                    Joiner.on(", ").join(pairs.stream().map(p -> p.first).toArray()), false);
            appendProperties(sb, KafkaConfiguration.KAFKA_OFFSETS.getName(),
                    Joiner.on(", ").join(pairs.stream().map(p -> p.second).toArray()), false);
        }
        // remove the last ","
        sb.replace(sb.length() - 2, sb.length() - 1, "");
        sb.append(");");
        return sb.toString();
    }

    private static void appendProperties(StringBuilder sb, String key, Object value, boolean end) {
        if (value == null || Strings.isNullOrEmpty(value.toString())) {
            return;
        }
        sb.append("\"").append(key).append("\"").append(" = ").append("\"").append(value).append("\"");
        if (!end) {
            sb.append(",\n");
        } else {
            sb.append("\n");
        }
    }

    public List<String> getShowStatistic() {
        Optional<Database> database = Env.getCurrentInternalCatalog().getDb(dbId);

        List<String> row = Lists.newArrayList();
        row.add(name);
        row.add(String.valueOf(id));
        row.add(database.map(Database::getFullName).orElse(String.valueOf(dbId)));
        row.add(getStatistic());
        row.add(getTaskStatistic());
        return row;
    }

    private String getTaskStatistic() {
        Map<String, String> result = Maps.newHashMap();
        result.put("running_task",
                String.valueOf(routineLoadTaskInfoList.stream().filter(entity -> entity.isRunning()).count()));
        result.put("waiting_task",
                String.valueOf(routineLoadTaskInfoList.stream().filter(entity -> !entity.isRunning()).count()));
        Gson gson = new GsonBuilder().disableHtmlEscaping().create();
        return gson.toJson(result);
    }

    private String jobPropertiesToJsonString() {
        Map<String, String> jobProperties = Maps.newHashMap();
        jobProperties.put("partitions", partitions == null
                ? STAR_STRING : Joiner.on(",").join(partitions.getPartitionNames()));
        jobProperties.put("columnToColumnExpr", columnDescs == null
                ? STAR_STRING : Joiner.on(",").join(columnDescs.descs));
        jobProperties.put("precedingFilter", precedingFilter == null ? STAR_STRING : precedingFilter.toSql());
        jobProperties.put("whereExpr", whereExpr == null ? STAR_STRING : whereExpr.toSql());
        if (getFormat().equalsIgnoreCase("json")) {
            jobProperties.put(PROPS_FORMAT, "json");
        } else {
            jobProperties.put(LoadStmt.KEY_IN_PARAM_COLUMN_SEPARATOR,
                    columnSeparator == null ? "\t" : columnSeparator.toString());
            jobProperties.put(LoadStmt.KEY_IN_PARAM_LINE_DELIMITER,
                    lineDelimiter == null ? "\n" : lineDelimiter.toString());
        }
        jobProperties.put(CreateRoutineLoadStmt.PARTIAL_COLUMNS, String.valueOf(isPartialUpdate));
        jobProperties.put(CreateRoutineLoadStmt.MAX_ERROR_NUMBER_PROPERTY, String.valueOf(maxErrorNum));
        jobProperties.put(CreateRoutineLoadStmt.MAX_BATCH_INTERVAL_SEC_PROPERTY, String.valueOf(maxBatchIntervalS));
        jobProperties.put(CreateRoutineLoadStmt.MAX_BATCH_ROWS_PROPERTY, String.valueOf(maxBatchRows));
        jobProperties.put(CreateRoutineLoadStmt.MAX_BATCH_SIZE_PROPERTY, String.valueOf(maxBatchSizeBytes));
        jobProperties.put(CreateRoutineLoadStmt.CURRENT_CONCURRENT_NUMBER_PROPERTY,
                String.valueOf(currentTaskConcurrentNum));
        jobProperties.put(CreateRoutineLoadStmt.DESIRED_CONCURRENT_NUMBER_PROPERTY,
                String.valueOf(desireTaskConcurrentNum));
        jobProperties.put(LoadStmt.EXEC_MEM_LIMIT, String.valueOf(execMemLimit));
        jobProperties.put(LoadStmt.KEY_IN_PARAM_MERGE_TYPE, mergeType.toString());
        jobProperties.put(LoadStmt.KEY_IN_PARAM_DELETE_CONDITION,
                deleteCondition == null ? STAR_STRING : deleteCondition.toSql());
        jobProperties.putAll(this.jobProperties);
        Gson gson = new GsonBuilder().disableHtmlEscaping().create();
        return gson.toJson(jobProperties);
    }

    abstract String dataSourcePropertiesJsonToString();

    abstract String customPropertiesJsonToString();

    abstract Map<String, String> getDataSourceProperties();

    abstract Map<String, String> getCustomProperties();

    public boolean needRemove() {
        if (!isFinal()) {
            return false;
        }
        Preconditions.checkState(endTimestamp != -1, endTimestamp);
        return (System.currentTimeMillis() - endTimestamp) > Config.label_keep_max_second * 1000;
    }

    public boolean isFinal() {
        return state.isFinalState();
    }

    public static RoutineLoadJob read(DataInput in) throws IOException {
        if (Env.getCurrentEnvJournalVersion() < FeMetaVersion.VERSION_127) {
            RoutineLoadJob job = null;
            LoadDataSourceType type = LoadDataSourceType.valueOf(Text.readString(in));
            if (type == LoadDataSourceType.KAFKA) {
                job = new KafkaRoutineLoadJob();
            } else {
                throw new IOException("Unknown load data source type: " + type.name());
            }

            job.setTypeRead(true);
            job.readFields(in);
            return job;
        }
        String json = Text.readString(in);
        JsonObject jsonObject = GsonUtils.GSON.fromJson(json, JsonObject.class);
        LoadDataSourceType type = LoadDataSourceType.valueOf(jsonObject.get("dataSourceType").getAsString());
        switch (type) {
            case KAFKA:
                return GsonUtils.GSON.fromJson(json, KafkaRoutineLoadJob.class);
            default:
                throw new IOException("Unknown load data source type: " + type.name());
        }
    }

    @Override
    public void write(DataOutput out) throws IOException {
<<<<<<< HEAD
        String json = GsonUtils.GSON.toJson(this);
        Text.writeString(out, json);
=======
        // ATTN: must write type first
        Text.writeString(out, dataSourceType.name());

        out.writeLong(id);
        Text.writeString(out, name);
        Text.writeString(out, SystemInfoService.DEFAULT_CLUSTER);
        out.writeLong(dbId);
        out.writeLong(tableId);
        out.writeInt(desireTaskConcurrentNum);
        Text.writeString(out, state.name());
        out.writeLong(maxErrorNum);
        out.writeLong(maxBatchIntervalS);
        out.writeLong(maxBatchRows);
        out.writeLong(maxBatchSizeBytes);
        progress.write(out);

        out.writeLong(createTimestamp);
        out.writeLong(pauseTimestamp);
        out.writeLong(endTimestamp);

        this.jobStatistic.write(out);

        origStmt.write(out);
        out.writeInt(jobProperties.size());
        for (Map.Entry<String, String> entry : jobProperties.entrySet()) {
            Text.writeString(out, entry.getKey());
            Text.writeString(out, entry.getValue());
        }

        out.writeInt(sessionVariables.size());
        for (Map.Entry<String, String> entry : sessionVariables.entrySet()) {
            Text.writeString(out, entry.getKey());
            Text.writeString(out, entry.getValue());
        }

        if (userIdentity == null) {
            out.writeBoolean(false);
        } else {
            out.writeBoolean(true);
            userIdentity.write(out);
        }
        Text.writeString(out, comment);
>>>>>>> 9265edbd
    }

    @Deprecated
    protected void readFields(DataInput in) throws IOException {
        if (!isTypeRead) {
            dataSourceType = LoadDataSourceType.valueOf(Text.readString(in));
            isTypeRead = true;
        }

        id = in.readLong();
        name = Text.readString(in);
        // cluster
        Text.readString(in);
        dbId = in.readLong();
        tableId = in.readLong();
        if (tableId == 0) {
            isMultiTable = true;
        }
        desireTaskConcurrentNum = in.readInt();
        state = JobState.valueOf(Text.readString(in));
        maxErrorNum = in.readLong();
        maxBatchIntervalS = in.readLong();
        maxBatchRows = in.readLong();
        maxBatchSizeBytes = in.readLong();

        switch (dataSourceType) {
            case KAFKA: {
                progress = new KafkaProgress();
                progress.readFields(in);
                break;
            }
            default:
                throw new IOException("unknown data source type: " + dataSourceType);
        }

        createTimestamp = in.readLong();
        pauseTimestamp = in.readLong();
        endTimestamp = in.readLong();

        if (Env.getCurrentEnvJournalVersion() < FeMetaVersion.VERSION_101) {
            this.jobStatistic.currentErrorRows = in.readLong();
            this.jobStatistic.currentTotalRows = in.readLong();
            this.jobStatistic.errorRows = in.readLong();
            this.jobStatistic.totalRows = in.readLong();
            this.jobStatistic.errorRowsAfterResumed = 0;
            this.jobStatistic.unselectedRows = in.readLong();
            this.jobStatistic.receivedBytes = in.readLong();
            this.jobStatistic.totalTaskExcutionTimeMs = in.readLong();
            this.jobStatistic.committedTaskNum = in.readLong();
            this.jobStatistic.abortedTaskNum = in.readLong();
        } else {
            this.jobStatistic = RoutineLoadStatistic.read(in);
        }
        origStmt = OriginStatement.read(in);

        int size = in.readInt();
        for (int i = 0; i < size; i++) {
            String key = Text.readString(in);
            String value = Text.readString(in);
            jobProperties.put(key, value);
            if (key.equals(CreateRoutineLoadStmt.PARTIAL_COLUMNS)) {
                isPartialUpdate = Boolean.parseBoolean(value);
            }
        }

        size = in.readInt();
        for (int i = 0; i < size; i++) {
            String key = Text.readString(in);
            String value = Text.readString(in);
            sessionVariables.put(key, value);
        }

        // parse the origin stmt to get routine load desc
        SqlParser parser = new SqlParser(new SqlScanner(new StringReader(origStmt.originStmt),
                Long.valueOf(sessionVariables.get(SessionVariable.SQL_MODE))));
        CreateRoutineLoadStmt stmt = null;
        try {
            stmt = (CreateRoutineLoadStmt) SqlParserUtils.getStmt(parser, origStmt.idx);
            stmt.checkLoadProperties();
            setRoutineLoadDesc(stmt.getRoutineLoadDesc());
        } catch (Exception e) {
            throw new IOException("error happens when parsing create routine load stmt: " + origStmt.originStmt, e);
        }

        if (Env.getCurrentEnvJournalVersion() >= FeMetaVersion.VERSION_110) {
            if (in.readBoolean()) {
                userIdentity = UserIdentity.read(in);
                userIdentity.setIsAnalyzed();
            } else {
                userIdentity = UserIdentity.UNKNOWN;
            }
        }
        if (Env.getCurrentEnvJournalVersion() >= FeMetaVersion.VERSION_117) {
            comment = Text.readString(in);
        } else {
            comment = "";
        }
    }

    public abstract void modifyProperties(AlterRoutineLoadStmt stmt) throws UserException;

    public abstract void replayModifyProperties(AlterRoutineLoadJobOperationLog log);

    // for ALTER ROUTINE LOAD
    protected void modifyCommonJobProperties(Map<String, String> jobProperties) {
        if (jobProperties.containsKey(CreateRoutineLoadStmt.DESIRED_CONCURRENT_NUMBER_PROPERTY)) {
            this.desireTaskConcurrentNum = Integer.parseInt(
                    jobProperties.remove(CreateRoutineLoadStmt.DESIRED_CONCURRENT_NUMBER_PROPERTY));
        }

        if (jobProperties.containsKey(CreateRoutineLoadStmt.MAX_ERROR_NUMBER_PROPERTY)) {
            this.maxErrorNum = Long.parseLong(
                    jobProperties.remove(CreateRoutineLoadStmt.MAX_ERROR_NUMBER_PROPERTY));
        }

        if (jobProperties.containsKey(CreateRoutineLoadStmt.MAX_FILTER_RATIO_PROPERTY)) {
            this.maxFilterRatio = Double.parseDouble(
                    jobProperties.remove(CreateRoutineLoadStmt.MAX_FILTER_RATIO_PROPERTY));
        }

        if (jobProperties.containsKey(CreateRoutineLoadStmt.MAX_BATCH_INTERVAL_SEC_PROPERTY)) {
            this.maxBatchIntervalS = Long.parseLong(
                    jobProperties.remove(CreateRoutineLoadStmt.MAX_BATCH_INTERVAL_SEC_PROPERTY));
        }

        if (jobProperties.containsKey(CreateRoutineLoadStmt.MAX_BATCH_ROWS_PROPERTY)) {
            this.maxBatchRows = Long.parseLong(
                    jobProperties.remove(CreateRoutineLoadStmt.MAX_BATCH_ROWS_PROPERTY));
        }

        if (jobProperties.containsKey(CreateRoutineLoadStmt.MAX_BATCH_SIZE_PROPERTY)) {
            this.maxBatchSizeBytes = Long.parseLong(
                    jobProperties.remove(CreateRoutineLoadStmt.MAX_BATCH_SIZE_PROPERTY));
        }
    }
}<|MERGE_RESOLUTION|>--- conflicted
+++ resolved
@@ -163,12 +163,7 @@
     protected long id;
     @SerializedName(value = "name")
     protected String name;
-<<<<<<< HEAD
-    @SerializedName(value = "clusterName")
-    protected String clusterName;
     @SerializedName(value = "dbId")
-=======
->>>>>>> 9265edbd
     protected long dbId;
     @SerializedName(value = "tableId")
     protected long tableId;
@@ -1767,53 +1762,8 @@
 
     @Override
     public void write(DataOutput out) throws IOException {
-<<<<<<< HEAD
         String json = GsonUtils.GSON.toJson(this);
         Text.writeString(out, json);
-=======
-        // ATTN: must write type first
-        Text.writeString(out, dataSourceType.name());
-
-        out.writeLong(id);
-        Text.writeString(out, name);
-        Text.writeString(out, SystemInfoService.DEFAULT_CLUSTER);
-        out.writeLong(dbId);
-        out.writeLong(tableId);
-        out.writeInt(desireTaskConcurrentNum);
-        Text.writeString(out, state.name());
-        out.writeLong(maxErrorNum);
-        out.writeLong(maxBatchIntervalS);
-        out.writeLong(maxBatchRows);
-        out.writeLong(maxBatchSizeBytes);
-        progress.write(out);
-
-        out.writeLong(createTimestamp);
-        out.writeLong(pauseTimestamp);
-        out.writeLong(endTimestamp);
-
-        this.jobStatistic.write(out);
-
-        origStmt.write(out);
-        out.writeInt(jobProperties.size());
-        for (Map.Entry<String, String> entry : jobProperties.entrySet()) {
-            Text.writeString(out, entry.getKey());
-            Text.writeString(out, entry.getValue());
-        }
-
-        out.writeInt(sessionVariables.size());
-        for (Map.Entry<String, String> entry : sessionVariables.entrySet()) {
-            Text.writeString(out, entry.getKey());
-            Text.writeString(out, entry.getValue());
-        }
-
-        if (userIdentity == null) {
-            out.writeBoolean(false);
-        } else {
-            out.writeBoolean(true);
-            userIdentity.write(out);
-        }
-        Text.writeString(out, comment);
->>>>>>> 9265edbd
     }
 
     @Deprecated
