// Licensed to the Apache Software Foundation (ASF) under one
// or more contributor license agreements.  See the NOTICE file
// distributed with this work for additional information
// regarding copyright ownership.  The ASF licenses this file
// to you under the Apache License, Version 2.0 (the
// "License"); you may not use this file except in compliance
// with the License.  You may obtain a copy of the License at
//
//   http://www.apache.org/licenses/LICENSE-2.0
//
// Unless required by applicable law or agreed to in writing,
// software distributed under the License is distributed on an
// "AS IS" BASIS, WITHOUT WARRANTIES OR CONDITIONS OF ANY
// KIND, either express or implied.  See the License for the
// specific language governing permissions and limitations
// under the License.

package org.apache.doris.load.routineload;

import org.apache.doris.analysis.AlterRoutineLoadStmt;
import org.apache.doris.analysis.ColumnSeparator;
import org.apache.doris.analysis.CreateRoutineLoadStmt;
import org.apache.doris.analysis.Expr;
import org.apache.doris.analysis.ImportColumnDesc;
import org.apache.doris.analysis.ImportColumnsStmt;
import org.apache.doris.analysis.IntLiteral;
import org.apache.doris.analysis.LoadStmt;
import org.apache.doris.analysis.PartitionNames;
import org.apache.doris.analysis.SqlParser;
import org.apache.doris.analysis.SqlScanner;
import org.apache.doris.catalog.Catalog;
import org.apache.doris.catalog.Database;
import org.apache.doris.catalog.OlapTable;
import org.apache.doris.catalog.Table;
import org.apache.doris.common.AnalysisException;
import org.apache.doris.common.Config;
import org.apache.doris.common.DdlException;
import org.apache.doris.common.ErrorCode;
import org.apache.doris.common.ErrorReport;
import org.apache.doris.common.FeMetaVersion;
import org.apache.doris.common.InternalErrorCode;
import org.apache.doris.common.MetaNotFoundException;
import org.apache.doris.common.UserException;
import org.apache.doris.common.io.Text;
import org.apache.doris.common.io.Writable;
import org.apache.doris.common.util.DebugUtil;
import org.apache.doris.common.util.LogBuilder;
import org.apache.doris.common.util.LogKey;
import org.apache.doris.common.util.SqlParserUtils;
import org.apache.doris.common.util.TimeUtils;
import org.apache.doris.load.RoutineLoadDesc;
import org.apache.doris.load.loadv2.LoadTask;
import org.apache.doris.metric.MetricRepo;
import org.apache.doris.persist.AlterRoutineLoadJobOperationLog;
import org.apache.doris.persist.RoutineLoadOperation;
import org.apache.doris.planner.StreamLoadPlanner;
import org.apache.doris.qe.ConnectContext;
import org.apache.doris.qe.OriginStatement;
import org.apache.doris.qe.SessionVariable;
import org.apache.doris.qe.SqlModeHelper;
import org.apache.doris.task.LoadTaskInfo;
import org.apache.doris.thrift.TExecPlanFragmentParams;
import org.apache.doris.thrift.TFileFormatType;
import org.apache.doris.thrift.TFileType;
import org.apache.doris.thrift.TUniqueId;
import org.apache.doris.transaction.AbstractTxnStateChangeCallback;
import org.apache.doris.transaction.TransactionException;
import org.apache.doris.transaction.TransactionState;
import org.apache.doris.transaction.TransactionStatus;
import com.google.common.base.Joiner;
import com.google.common.base.Preconditions;
import com.google.common.base.Strings;
import com.google.common.collect.EvictingQueue;
import com.google.common.collect.Lists;
import com.google.common.collect.Maps;
import com.google.gson.Gson;
import com.google.gson.GsonBuilder;
import org.apache.logging.log4j.LogManager;
import org.apache.logging.log4j.Logger;

import java.io.DataInput;
import java.io.DataOutput;
import java.io.IOException;
import java.io.StringReader;
import java.util.ArrayList;
import java.util.List;
import java.util.Map;
import java.util.Optional;
import java.util.Queue;
import java.util.UUID;
import java.util.concurrent.locks.ReentrantReadWriteLock;

/**
 * Routine load job is a function which stream load data from streaming medium to doris.
 * This function is suitable for streaming load job which loading data continuously
 * The properties include stream load properties and job properties.
 * The desireTaskConcurrentNum means that user expect the number of concurrent stream load
 * The routine load job support different streaming medium such as KAFKA
 */
public abstract class RoutineLoadJob extends AbstractTxnStateChangeCallback implements Writable, LoadTaskInfo {
    private static final Logger LOG = LogManager.getLogger(RoutineLoadJob.class);

    public static final long DEFAULT_MAX_ERROR_NUM = 0;

    public static final long DEFAULT_MAX_INTERVAL_SECOND = 10;
    public static final long DEFAULT_MAX_BATCH_ROWS = 200000;
    public static final long DEFAULT_MAX_BATCH_SIZE = 100 * 1024 * 1024; // 100MB
    public static final long DEFAULT_EXEC_MEM_LIMIT = 2 * 1024 * 1024 * 1024L;
    public static final boolean DEFAULT_STRICT_MODE = false; // default is false

    protected static final String STAR_STRING = "*";
     /*
                      +-----------------+
     fe schedule job  |  NEED_SCHEDULE  |  user resume job
          +-----------+                 | <---------+
          |           |                 |           |
          v           +-----------------+           ^
          |                                         |
     +------------+   user(system)pause job +-------+----+
     |  RUNNING   |                         |  PAUSED    |
     |            +-----------------------> |            |
     +----+-------+                         +-------+----+
     |    |                                         |
     |    |           +---------------+             |
     |    |           | STOPPED       |             |
     |    +---------> |               | <-----------+
     |   user stop job+---------------+    user stop job
     |
     |
     |               +---------------+
     |               | CANCELLED     |
     +-------------> |               |
     system error    +---------------+
     */
    public enum JobState {
        NEED_SCHEDULE,
        RUNNING,
        PAUSED,
        STOPPED,
        CANCELLED;

        public boolean isFinalState() {
            return this == STOPPED || this == CANCELLED;
        }
    }

    protected long id;
    protected String name;
    protected String clusterName;
    protected long dbId;
    protected long tableId;
    // this code is used to verify be task request
    protected long authCode;
    //    protected RoutineLoadDesc routineLoadDesc; // optional
    protected PartitionNames partitions; // optional
    protected List<ImportColumnDesc> columnDescs; // optional
    protected Expr whereExpr; // optional
    protected ColumnSeparator columnSeparator; // optional
    protected int desireTaskConcurrentNum; // optional
    protected JobState state = JobState.NEED_SCHEDULE;
    protected LoadDataSourceType dataSourceType;
    // max number of error data in max batch rows * 10
    // maxErrorNum / (maxBatchRows * 10) = max error rate of routine load job
    // if current error rate is more then max error rate, the job will be paused
    protected long maxErrorNum = DEFAULT_MAX_ERROR_NUM; // optional
    protected long execMemLimit = DEFAULT_EXEC_MEM_LIMIT;
    // include strict mode
    protected Map<String, String> jobProperties = Maps.newHashMap();

    // sessionVariable's name -> sessionVariable's value
    // we persist these sessionVariables due to the session is not available when replaying the job.
    protected Map<String, String> sessionVariables = Maps.newHashMap();

    /*
     * The following 3 variables control the max execute time of a single task.
     * The default max batch interval time is 10 secs.
     * If a task can consume data from source at rate of 10MB/s, and 500B a row,
     * then we can process 100MB for 10 secs, which is 200000 rows
     */
    protected long maxBatchIntervalS = DEFAULT_MAX_INTERVAL_SECOND;
    protected long maxBatchRows = DEFAULT_MAX_BATCH_ROWS;
    protected long maxBatchSizeBytes = DEFAULT_MAX_BATCH_SIZE;

    /**
     * RoutineLoad support json data.
     * Require Params:
     *   1) format = "json"
     *   2) jsonPath = "$.XXX.xxx"
     */
    private static final String PROPS_FORMAT = "format";
    private static final String PROPS_STRIP_OUTER_ARRAY = "strip_outer_array";
    private static final String PROPS_JSONPATHS = "jsonpaths";
    private static final String PROPS_JSONROOT = "json_root";

    protected int currentTaskConcurrentNum;
    protected RoutineLoadProgress progress;

    protected long firstResumeTimestamp; // the first resume time
    protected long autoResumeCount;
    protected boolean autoResumeLock = false; //it can't auto resume iff true
    // some other msg which need to show to user;
    protected String otherMsg = "";
    protected ErrorReason pauseReason;
    protected ErrorReason cancelReason;

    protected long createTimestamp = System.currentTimeMillis();
    protected long pauseTimestamp = -1;
    protected long endTimestamp = -1;

    /*
     * The following variables are for statistics
     * currentErrorRows/currentTotalRows: the row statistics of current sampling period
     * errorRows/totalRows/receivedBytes: cumulative measurement
     * totalTaskExcutorTimeMs: cumulative execution time of tasks
     */
    /*
     * Rows will be updated after txn state changed when txn state has been successfully changed.
     */
    protected long currentErrorRows = 0;
    protected long currentTotalRows = 0;
    protected long errorRows = 0;
    protected long totalRows = 0;
    protected long unselectedRows = 0;
    protected long receivedBytes = 0;
    protected long totalTaskExcutionTimeMs = 1; // init as 1 to avoid division by zero
    protected long committedTaskNum = 0;
    protected long abortedTaskNum = 0;

    // The tasks belong to this job
    protected List<RoutineLoadTaskInfo> routineLoadTaskInfoList = Lists.newArrayList();

    // stream load planer will be initialized during job schedule
    protected StreamLoadPlanner planner;

    // this is the origin stmt of CreateRoutineLoadStmt, we use it to persist the RoutineLoadJob,
    // because we can not serialize the Expressions contained in job.
    protected OriginStatement origStmt;

    protected ReentrantReadWriteLock lock = new ReentrantReadWriteLock(true);
    protected LoadTask.MergeType mergeType = LoadTask.MergeType.APPEND; // default is all data is load no delete
    protected Expr deleteCondition;
    // TODO(ml): error sample

    // save the latest 3 error log urls
    private Queue<String> errorLogUrls = EvictingQueue.create(3);

    protected boolean isTypeRead = false;

    public void setTypeRead(boolean isTypeRead) {
        this.isTypeRead = isTypeRead;
    }

    public RoutineLoadJob(long id, LoadDataSourceType type) {
        this.id = id;
        this.dataSourceType = type;
    }

    public RoutineLoadJob(Long id, String name, String clusterName,
            long dbId, long tableId, LoadDataSourceType dataSourceType) {
        this(id, dataSourceType);
        this.name = name;
        this.clusterName = clusterName;
        this.dbId = dbId;
        this.tableId = tableId;
        this.authCode = 0;

        if (ConnectContext.get() != null) {
            SessionVariable var = ConnectContext.get().getSessionVariable();
            sessionVariables.put(SessionVariable.SQL_MODE, Long.toString(var.getSqlMode()));
        } else {
            sessionVariables.put(SessionVariable.SQL_MODE, String.valueOf(SqlModeHelper.MODE_DEFAULT));
        }
    }

    protected void setOptional(CreateRoutineLoadStmt stmt) throws UserException {
        setRoutineLoadDesc(stmt.getRoutineLoadDesc());
        if (stmt.getDesiredConcurrentNum() != -1) {
            this.desireTaskConcurrentNum = stmt.getDesiredConcurrentNum();
        }
        if (stmt.getMaxErrorNum() != -1) {
            this.maxErrorNum = stmt.getMaxErrorNum();
        }
        if (stmt.getMaxBatchIntervalS() != -1) {
            this.maxBatchIntervalS = stmt.getMaxBatchIntervalS();
        }
        if (stmt.getMaxBatchRows() != -1) {
            this.maxBatchRows = stmt.getMaxBatchRows();
        }
        if (stmt.getMaxBatchSize() != -1) {
            this.maxBatchSizeBytes = stmt.getMaxBatchSize();
        }
<<<<<<< HEAD
        if (stmt.getExecMemLimit() != -1) {
            this.execMemLimit = stmt.getExecMemLimit();
        }
=======
        jobProperties.put(LoadStmt.TIMEZONE, stmt.getTimezone());
>>>>>>> 38921d43
        jobProperties.put(LoadStmt.STRICT_MODE, String.valueOf(stmt.isStrictMode()));
        jobProperties.put(LoadStmt.EXEC_MEM_LIMIT, String.valueOf(stmt.getExecMemLimit()));
        if (Strings.isNullOrEmpty(stmt.getFormat()) || stmt.getFormat().equals("csv")) {
            jobProperties.put(PROPS_FORMAT, "csv");
            jobProperties.put(PROPS_STRIP_OUTER_ARRAY, "false");
            jobProperties.put(PROPS_JSONPATHS, "");
            jobProperties.put(PROPS_JSONROOT, "");
        } else if (stmt.getFormat().equals("json")) {
            jobProperties.put(PROPS_FORMAT, "json");
            if (!Strings.isNullOrEmpty(stmt.getJsonPaths())) {
                jobProperties.put(PROPS_JSONPATHS, stmt.getJsonPaths());
            } else {
                jobProperties.put(PROPS_JSONPATHS, "");
            }
            if (!Strings.isNullOrEmpty(stmt.getJsonRoot())) {
                jobProperties.put(PROPS_JSONROOT, stmt.getJsonRoot());
            } else {
                jobProperties.put(PROPS_JSONROOT, "");
            }
            if (stmt.isStripOuterArray()) {
                jobProperties.put(PROPS_STRIP_OUTER_ARRAY, "true");
            } else {
                jobProperties.put(PROPS_STRIP_OUTER_ARRAY, "false");
            }
        } else {
            throw new UserException("Invalid format type.");
        }
    }

    private void setRoutineLoadDesc(RoutineLoadDesc routineLoadDesc) {
        if (routineLoadDesc != null) {
            if (routineLoadDesc.getColumnsInfo() != null) {
                ImportColumnsStmt columnsStmt = routineLoadDesc.getColumnsInfo();
                if (columnsStmt.getColumns() != null || columnsStmt.getColumns().size() != 0) {
                    columnDescs = Lists.newArrayList();
                    for (ImportColumnDesc columnDesc : columnsStmt.getColumns()) {
                        columnDescs.add(columnDesc);
                    }
                }
            }
            if (routineLoadDesc.getWherePredicate() != null) {
                whereExpr = routineLoadDesc.getWherePredicate().getExpr();
            }
            if (routineLoadDesc.getColumnSeparator() != null) {
                columnSeparator = routineLoadDesc.getColumnSeparator();
            }
            if (routineLoadDesc.getPartitionNames() != null) {
                partitions = routineLoadDesc.getPartitionNames();
            }
            mergeType = routineLoadDesc.getMergeType();
            if (routineLoadDesc.getDeleteCondition() != null) {
                deleteCondition = routineLoadDesc.getDeleteCondition();
            }
            if (mergeType == LoadTask.MergeType.MERGE) {
                columnDescs.add(ImportColumnDesc.newDeleteSignImportColumnDesc(deleteCondition));
            } else if (mergeType == LoadTask.MergeType.DELETE) {
                columnDescs.add(ImportColumnDesc.newDeleteSignImportColumnDesc(new IntLiteral(1)));
            }
        }
    }

    @Override
    public long getId() {
        return id;
    }

    protected void readLock() {
        lock.readLock().lock();
    }

    protected void readUnlock() {
        lock.readLock().unlock();
    }

    protected void writeLock() {
        lock.writeLock().lock();
    }

    protected void writeUnlock() {
        lock.writeLock().unlock();
    }

    public String getName() {
        return name;
    }

    public long getDbId() {
        return dbId;
    }

    public void setOtherMsg(String otherMsg) {
        this.otherMsg = Strings.nullToEmpty(otherMsg);
    }

    public String getDbFullName() throws MetaNotFoundException {
        Database database = Catalog.getCurrentCatalog().getDb(dbId);
        if (database == null) {
            throw new MetaNotFoundException("Database " + dbId + "has been deleted");
        }
        database.readLock();
        try {
            return database.getFullName();
        } finally {
            database.readUnlock();
        }
    }

    public long getTableId() {
        return tableId;
    }

    public String getTableName() throws MetaNotFoundException {
        Database database = Catalog.getCurrentCatalog().getDb(dbId);
        if (database == null) {
            throw new MetaNotFoundException("Database " + dbId + "has been deleted");
        }
        database.readLock();
        try {
            Table table = database.getTable(tableId);
            if (table == null) {
                throw new MetaNotFoundException("Failed to find table " + tableId + " in db " + dbId);
            }
            return table.getName();
        } finally {
            database.readUnlock();
        }
    }

    public JobState getState() {
        return state;
    }

    public long getAuthCode() {
        return authCode;
    }

    public long getEndTimestamp() {
        return endTimestamp;
    }

    public PartitionNames getPartitions() {
        return partitions;
    }

    @Override
    public LoadTask.MergeType getMergeType() {
        return mergeType;
    }

    @Override
    public Expr getDeleteCondition() {
        return deleteCondition;
    }

    @Override
    public TFileType getFileType() {
        return TFileType.FILE_STREAM;
    }

    @Override
    public TFileFormatType getFormatType() {
        TFileFormatType fileFormatType = TFileFormatType.FORMAT_CSV_PLAIN;
        if (getFormat().equals("json")) {
            fileFormatType = TFileFormatType.FORMAT_JSON;
        }
        return fileFormatType;
    }

    public Expr getWhereExpr() {
        return whereExpr;
    }

    public ColumnSeparator getColumnSeparator() {
        return columnSeparator;
    }

    public boolean isStrictMode() {
        String value = jobProperties.get(LoadStmt.STRICT_MODE);
        if (value == null) {
            return DEFAULT_STRICT_MODE;
        }
        return Boolean.valueOf(value);
    }

    @Override
    public boolean getNegative() {
        return false;
    }

    @Override
    public long getTxnId() {
        return -1L;
    }

    @Override
    public int getTimeout() {
        return (int) getMaxBatchIntervalS();
    }

    @Override
    public long getMemLimit() {
        String value = jobProperties.get(LoadStmt.EXEC_MEM_LIMIT);
        if (value == null) {
            return DEFAULT_EXEC_MEM_LIMIT;
        }
        return Long.valueOf(value);
    }

    public String getTimezone() {
        String value = jobProperties.get(LoadStmt.TIMEZONE);
        if (value == null) {
            return TimeUtils.DEFAULT_TIME_ZONE;
        }
        return value;
    }

    public RoutineLoadProgress getProgress() {
        return progress;
    }

    public long getMaxBatchIntervalS() {
        return maxBatchIntervalS;
    }

    public long getMaxBatchRows() {
        return maxBatchRows;
    }

    public long getMaxBatchSizeBytes() {
        return maxBatchSizeBytes;
    }

    public String getFormat() {
        String value = jobProperties.get(PROPS_FORMAT);
        if (value == null) {
            return "csv";
        }
        return value;
    }

    public boolean isStripOuterArray() {
        return Boolean.valueOf(jobProperties.get(PROPS_STRIP_OUTER_ARRAY));
    }

    @Override
    public String getPath() {
        return null;
    }

    @Override
    public List<ImportColumnDesc> getColumnExprDescs() {
        if (columnDescs == null) {
            return new ArrayList<>();
        }
        return columnDescs;
    }

    public String getJsonPaths() {
        String value = jobProperties.get(PROPS_JSONPATHS);
        if (value == null) {
            return "";
        }
        return value;
    }

    public String getJsonRoot() {
        String value = jobProperties.get(PROPS_JSONROOT);
        if (value == null) {
            return "";
        }
        return value;
    }

    public int getSizeOfRoutineLoadTaskInfoList() {
        readLock();
        try {
            return routineLoadTaskInfoList.size();
        } finally {
            readUnlock();
        }
    }

    // RoutineLoadScheduler will run this method at fixed interval, and renew the timeout tasks
    public void processTimeoutTasks() {
        writeLock();
        try {
            List<RoutineLoadTaskInfo> runningTasks = new ArrayList<>(routineLoadTaskInfoList);
            for (RoutineLoadTaskInfo routineLoadTaskInfo : runningTasks) {
                if (routineLoadTaskInfo.isTimeout()) {
                    // here we simply discard the timeout task and create a new one.
                    // the corresponding txn will be aborted by txn manager.
                    // and after renew, the previous task is removed from routineLoadTaskInfoList,
                    // so task can no longer be committed successfully.
                    // the already committed task will not be handled here.
                    RoutineLoadTaskInfo newTask = unprotectRenewTask(routineLoadTaskInfo);
                    Catalog.getCurrentCatalog().getRoutineLoadTaskScheduler().addTaskInQueue(newTask);
                }
            }
        } finally {
            writeUnlock();
        }
    }

    abstract void divideRoutineLoadJob(int currentConcurrentTaskNum) throws UserException;

    public int calculateCurrentConcurrentTaskNum() throws MetaNotFoundException {
        return 0;
    }

    public Map<Long, Integer> getBeCurrentTasksNumMap() {
        Map<Long, Integer> beIdConcurrentTasksNum = Maps.newHashMap();
        readLock();
        try {
            for (RoutineLoadTaskInfo routineLoadTaskInfo : routineLoadTaskInfoList) {
                if (routineLoadTaskInfo.getBeId() != -1L) {
                    long beId = routineLoadTaskInfo.getBeId();
                    if (beIdConcurrentTasksNum.containsKey(beId)) {
                        beIdConcurrentTasksNum.put(beId, beIdConcurrentTasksNum.get(beId) + 1);
                    } else {
                        beIdConcurrentTasksNum.put(beId, 1);
                    }
                }
            }
            return beIdConcurrentTasksNum;
        } finally {
            readUnlock();
        }
    }

    public boolean containsTask(UUID taskId) {
        readLock();
        try {
            return routineLoadTaskInfoList.stream()
                    .anyMatch(entity -> entity.getId().equals(taskId));
        } finally {
            readUnlock();
        }
    }

    // All of private method could not be call without lock
    private void checkStateTransform(RoutineLoadJob.JobState desireState) throws UserException {
        switch (state) {
            case RUNNING:
                if (desireState == JobState.NEED_SCHEDULE) {
                    throw new DdlException("Could not transform " + state + " to " + desireState);
                }
                break;
            case PAUSED:
                if (desireState == JobState.PAUSED) {
                    throw new DdlException("Could not transform " + state + " to " + desireState);
                }
                break;
            case STOPPED:
            case CANCELLED:
                throw new DdlException("Could not transform " + state + " to " + desireState);
            default:
                break;
        }
    }

    // if rate of error data is more then max_filter_ratio, pause job
    protected void updateProgress(RLTaskTxnCommitAttachment attachment) throws UserException {
        updateNumOfData(attachment.getTotalRows(), attachment.getFilteredRows(), attachment.getUnselectedRows(),
                attachment.getReceivedBytes(), attachment.getTaskExecutionTimeMs(),
                false /* not replay */);
    }

    private void updateNumOfData(long numOfTotalRows, long numOfErrorRows, long unselectedRows, long receivedBytes,
            long taskExecutionTime, boolean isReplay) throws UserException {
        this.totalRows += numOfTotalRows;
        this.errorRows += numOfErrorRows;
        this.unselectedRows += unselectedRows;
        this.receivedBytes += receivedBytes;
        this.totalTaskExcutionTimeMs += taskExecutionTime;

        if (MetricRepo.isInit && !isReplay) {
            MetricRepo.COUNTER_ROUTINE_LOAD_ROWS.increase(numOfTotalRows);
            MetricRepo.COUNTER_ROUTINE_LOAD_ERROR_ROWS.increase(numOfErrorRows);
            MetricRepo.COUNTER_ROUTINE_LOAD_RECEIVED_BYTES.increase(receivedBytes);
        }

        // check error rate
        currentErrorRows += numOfErrorRows;
        currentTotalRows += numOfTotalRows;
        if (currentTotalRows > maxBatchRows * 10) {
            if (currentErrorRows > maxErrorNum) {
                LOG.info(new LogBuilder(LogKey.ROUTINE_LOAD_JOB, id)
                                 .add("current_total_rows", currentTotalRows)
                                 .add("current_error_rows", currentErrorRows)
                                 .add("max_error_num", maxErrorNum)
                                 .add("msg", "current error rows is more then max error num, begin to pause job")
                                 .build());
                // if this is a replay thread, the update state should already be replayed by OP_CHANGE_ROUTINE_LOAD_JOB
                if (!isReplay) {
                    // remove all of task in jobs and change job state to paused
                    updateState(JobState.PAUSED,
                            new ErrorReason(InternalErrorCode.TOO_MANY_FAILURE_ROWS_ERR, "current error rows of job is more then max error num"),
                            isReplay);
                }
            }

            if (LOG.isDebugEnabled()) {
                LOG.debug(new LogBuilder(LogKey.ROUTINE_LOAD_JOB, id)
                                  .add("current_total_rows", currentTotalRows)
                                  .add("current_error_rows", currentErrorRows)
                                  .add("max_error_num", maxErrorNum)
                                  .add("msg", "reset current total rows and current error rows "
                                          + "when current total rows is more then base")
                                  .build());
            }
            // reset currentTotalNum and currentErrorNum
            currentErrorRows = 0;
            currentTotalRows = 0;
        } else if (currentErrorRows > maxErrorNum) {
            LOG.info(new LogBuilder(LogKey.ROUTINE_LOAD_JOB, id)
                             .add("current_total_rows", currentTotalRows)
                             .add("current_error_rows", currentErrorRows)
                             .add("max_error_num", maxErrorNum)
                             .add("msg", "current error rows is more then max error rows, begin to pause job")
                             .build());
            if (!isReplay) {
                // remove all of task in jobs and change job state to paused
                updateState(JobState.PAUSED,
                        new ErrorReason(InternalErrorCode.TOO_MANY_FAILURE_ROWS_ERR, "current error rows is more then max error num"),
                        isReplay);
            }
            // reset currentTotalNum and currentErrorNum
            currentErrorRows = 0;
            currentTotalRows = 0;
        }
    }

    protected void replayUpdateProgress(RLTaskTxnCommitAttachment attachment) {
        try {
            updateNumOfData(attachment.getTotalRows(), attachment.getFilteredRows(), attachment.getUnselectedRows(),
                    attachment.getReceivedBytes(), attachment.getTaskExecutionTimeMs(), true /* is replay */);
        } catch (UserException e) {
            LOG.error("should not happen", e);
        }
    }

    abstract RoutineLoadTaskInfo unprotectRenewTask(RoutineLoadTaskInfo routineLoadTaskInfo);

    // call before first scheduling
    // derived class can override this.
    public void prepare() throws UserException {
        initPlanner();
    }

    private void initPlanner() throws UserException {
        Database db = Catalog.getCurrentCatalog().getDb(dbId);
        if (db == null) {
            throw new MetaNotFoundException("db " + dbId + " does not exist");
        }
        planner = new StreamLoadPlanner(db, (OlapTable) db.getTable(this.tableId), this);
    }

    public TExecPlanFragmentParams plan(TUniqueId loadId, long txnId) throws UserException {
        Preconditions.checkNotNull(planner);
        Database db = Catalog.getCurrentCatalog().getDb(dbId);
        if (db == null) {
            throw new MetaNotFoundException("db " + dbId + " does not exist");
        }
        db.readLock();
        try {
            TExecPlanFragmentParams planParams = planner.plan(loadId);
            // add table indexes to transaction state
            TransactionState txnState = Catalog.getCurrentGlobalTransactionMgr().getTransactionState(db.getId(), txnId);
            if (txnState == null) {
                throw new MetaNotFoundException("txn does not exist: " + txnId);
            }
            txnState.addTableIndexes(planner.getDestTable());

            return planParams;
        } finally {
            db.readUnlock();
        }
    }

    // if task not exists, before aborted will reset the txn attachment to null, task will not be updated
    // if task pass the checker, task will be updated by attachment
    // *** Please do not call before individually. It must be combined use with after ***
    @Override
    public void beforeAborted(TransactionState txnState) throws TransactionException {
        if (LOG.isDebugEnabled()) {
            LOG.debug(new LogBuilder(LogKey.ROUTINE_LOAD_TASK, txnState.getLabel())
                              .add("txn_state", txnState)
                              .add("msg", "task before aborted")
                              .build());
        }
        executeBeforeCheck(txnState, TransactionStatus.ABORTED);
    }

    // if task not exists, before committed will throw exception, commit txn will failed
    // if task pass the checker, lock job will be locked
    // *** Please do not call before individually. It must be combined use with after ***
    @Override
    public void beforeCommitted(TransactionState txnState) throws TransactionException {
        if (LOG.isDebugEnabled()) {
            LOG.debug(new LogBuilder(LogKey.ROUTINE_LOAD_TASK, txnState.getLabel())
                              .add("txn_state", txnState)
                              .add("msg", "task before committed")
                              .build());
        }
        executeBeforeCheck(txnState, TransactionStatus.COMMITTED);
    }

    /*
     * try lock the write lock.
     * Make sure lock is released if any exception being thrown
     */
    private void executeBeforeCheck(TransactionState txnState, TransactionStatus transactionStatus)
            throws TransactionException {
        writeLock();

        // task already pass the checker
        boolean passCheck = false;
        try {
            // check if task has been aborted
            Optional<RoutineLoadTaskInfo> routineLoadTaskInfoOptional =
                    routineLoadTaskInfoList.stream()
                            .filter(entity -> entity.getTxnId() == txnState.getTransactionId()).findFirst();
            if (!routineLoadTaskInfoOptional.isPresent()) {
                switch (transactionStatus) {
                    case COMMITTED:
                        throw new TransactionException("txn " + txnState.getTransactionId()
                                                       + " could not be " + transactionStatus
                                                       + " while task " + txnState.getLabel() + " has been aborted.");
                    default:
                        break;
                }
            }
            passCheck = true;
        } finally {
            if (!passCheck) {
                writeUnlock();
                LOG.debug("unlock write lock of routine load job before check: {}", id);
            }
        }
    }

    // txn already committed before calling afterCommitted
    // the task will be committed
    // check currentErrorRows > maxErrorRows
    // paused job or renew task
    // *** Please do not call after individually. It must be combined use with before ***
    @Override
    public void afterCommitted(TransactionState txnState, boolean txnOperated) throws UserException {
        long taskBeId = -1L;
        try {
            if (txnOperated) {
                // find task in job
                Optional<RoutineLoadTaskInfo> routineLoadTaskInfoOptional = routineLoadTaskInfoList.stream().filter(
                        entity -> entity.getTxnId() == txnState.getTransactionId()).findFirst();
                RoutineLoadTaskInfo routineLoadTaskInfo = routineLoadTaskInfoOptional.get();
                taskBeId = routineLoadTaskInfo.getBeId();
                executeTaskOnTxnStatusChanged(routineLoadTaskInfo, txnState, TransactionStatus.COMMITTED);
                ++committedTaskNum;
            }
        } catch (Throwable e) {
            LOG.warn("after committed failed", e);
            String errmsg = "be " + taskBeId + " commit task failed " + txnState.getLabel()
                    + " with error " + e.getMessage()
                    + " while transaction " + txnState.getTransactionId() + " has been committed";
            updateState(JobState.PAUSED, new ErrorReason(InternalErrorCode.INTERNAL_ERR, errmsg), false /* not replay */);
        } finally {
            writeUnlock();
            LOG.debug("unlock write lock of routine load job after committed: {}", id);
        }
    }

    @Override
    public void replayOnCommitted(TransactionState txnState) {
        Preconditions.checkNotNull(txnState.getTxnCommitAttachment(), txnState);
        replayUpdateProgress((RLTaskTxnCommitAttachment) txnState.getTxnCommitAttachment());
        this.committedTaskNum++;
        LOG.debug("replay on committed: {}", txnState);
    }

    /*
     * the corresponding txn is visible, create a new task
     */
    @Override
    public void afterVisible(TransactionState txnState, boolean txnOperated) {
        if (!txnOperated) {
            String msg = String.format(
                    "should not happen, we find that txnOperated if false when handling afterVisble. job id: %d, txn id: %d",
                    id, txnState.getTransactionId());
            LOG.warn(msg);
            // print a log and return.
            // if this really happen, the job will be blocked, and this task can be seen by
            // "show routine load task" stmt, which is in COMMITTED state for a long time.
            // so we can find this error and step in.
            return;
        }
        
        writeLock();
        try {
            if (state != JobState.RUNNING) {
                // job is not running, nothing need to be done
                return;
            }

            Optional<RoutineLoadTaskInfo> routineLoadTaskInfoOptional = routineLoadTaskInfoList.stream().filter(
                    entity -> entity.getTxnId() == txnState.getTransactionId()).findFirst();
            if (!routineLoadTaskInfoOptional.isPresent()) {
                // not find task in routineLoadTaskInfoList. this may happen in following case:
                //      After the txn of the task is COMMITTED, but before it becomes VISIBLE,
                //      the routine load job has been paused and then start again.
                //      The routineLoadTaskInfoList will be cleared when job being paused.
                //      So the task can not be found here.
                // This is a normal case, we just print a log here to observe.
                LOG.info("Can not find task with transaction {} after visible, job: {}", txnState.getTransactionId(), id);
                return;
            }
            RoutineLoadTaskInfo routineLoadTaskInfo = routineLoadTaskInfoOptional.get();
            if (routineLoadTaskInfo.getTxnStatus() != TransactionStatus.COMMITTED) {
                // TODO(cmy): Normally, this should not happen. But for safe reason, just pause the job
                String msg = String.format(
                        "should not happen, we find that task %s is not COMMITTED when handling afterVisble. job id: %d, txn id: %d, txn status: %s",
                        DebugUtil.printId(routineLoadTaskInfo.getId()), id, txnState.getTransactionId(), routineLoadTaskInfo.getTxnStatus().name());
                LOG.warn(msg);
                try {
                    updateState(JobState.PAUSED, new ErrorReason(InternalErrorCode.IMPOSSIBLE_ERROR_ERR, msg), false /* not replay */);
                } catch (UserException e) {
                    // should not happen
                    LOG.warn("failed to pause the job {}. this should not happen", id, e);
                }
                return;
            }

            // create new task
            RoutineLoadTaskInfo newRoutineLoadTaskInfo = unprotectRenewTask(routineLoadTaskInfo);
            Catalog.getCurrentCatalog().getRoutineLoadTaskScheduler().addTaskInQueue(newRoutineLoadTaskInfo);
        } finally {
            writeUnlock();
        }
    }

    // the task is aborted when the correct number of rows is more then 0
    // be will abort txn when all of kafka data is wrong or total consume data is 0
    // txn will be aborted but progress will be update
    // progress will be update otherwise the progress will be hung
    // *** Please do not call after individually. It must be combined use with before ***
    @Override
    public void afterAborted(TransactionState txnState, boolean txnOperated, String txnStatusChangeReasonString)
            throws UserException {
        long taskBeId = -1L;
        try {
            if (txnOperated) {
                // step0: find task in job
                Optional<RoutineLoadTaskInfo> routineLoadTaskInfoOptional = routineLoadTaskInfoList.stream().filter(
                        entity -> entity.getTxnId() == txnState.getTransactionId()).findFirst();
                if (!routineLoadTaskInfoOptional.isPresent()) {
                    // task will not be update when task has been aborted by fe
                    return;
                }
                RoutineLoadTaskInfo routineLoadTaskInfo = routineLoadTaskInfoOptional.get();
                taskBeId = routineLoadTaskInfo.getBeId();
                // step1: job state will be changed depending on txnStatusChangeReasonString
                if (LOG.isDebugEnabled()) {
                    LOG.debug(new LogBuilder(LogKey.ROUTINE_LOAD_TASK, txnState.getLabel())
                                      .add("txn_id", txnState.getTransactionId())
                                      .add("msg", "txn abort with reason " + txnStatusChangeReasonString)
                                      .build());
                }
                ++abortedTaskNum;
                if (txnStatusChangeReasonString != null) {
                    TransactionState.TxnStatusChangeReason txnStatusChangeReason =
                            TransactionState.TxnStatusChangeReason.fromString(txnStatusChangeReasonString);
                    if (txnStatusChangeReason != null) {
                        switch (txnStatusChangeReason) {
                            case OFFSET_OUT_OF_RANGE:
                            case PAUSE:
                                String msg = "be " + taskBeId + " abort task "
                                    + "with reason: " + txnStatusChangeReasonString;
                                updateState(JobState.PAUSED,
                                        new ErrorReason(InternalErrorCode.TASKS_ABORT_ERR, msg),
                                        false /* not replay */);
                                return;
                            default:
                                break;
                        }
                    }
                    // TODO(ml): use previous be id depend on change reason
                }
                // step2: commit task , update progress, maybe create a new task
                executeTaskOnTxnStatusChanged(routineLoadTaskInfo, txnState, TransactionStatus.ABORTED);
            }
        } catch (Exception e) {
            String msg = "be " + taskBeId + " abort task " + txnState.getLabel() + " failed with error " + e.getMessage();
            updateState(JobState.PAUSED, new ErrorReason(InternalErrorCode.TASKS_ABORT_ERR, msg),
                        false /* not replay */);
            LOG.warn(new LogBuilder(LogKey.ROUTINE_LOAD_JOB, id)
                             .add("task_id", txnState.getLabel())
                             .add("error_msg", "change job state to paused when task has been aborted with error " + e.getMessage())
                             .build(), e);
        } finally {
            writeUnlock();
            LOG.debug("unlock write lock of routine load job after aborted: {}", id);
        }
    }

    @Override
    public void replayOnAborted(TransactionState txnState) {
        // attachment may be null if this task is aborted by FE
        if (txnState.getTxnCommitAttachment() != null) {
            replayUpdateProgress((RLTaskTxnCommitAttachment) txnState.getTxnCommitAttachment());
        }
        this.abortedTaskNum++;
        LOG.debug("replay on aborted: {}, has attachment: {}", txnState, txnState.getTxnCommitAttachment() == null);
    }

    // check task exists or not before call method
    private void executeTaskOnTxnStatusChanged(RoutineLoadTaskInfo routineLoadTaskInfo, TransactionState txnState,
            TransactionStatus txnStatus) throws UserException {
        // step0: get progress from transaction state
        RLTaskTxnCommitAttachment rlTaskTxnCommitAttachment = (RLTaskTxnCommitAttachment) txnState.getTxnCommitAttachment();
        if (rlTaskTxnCommitAttachment == null) {
            if (LOG.isDebugEnabled()) {
                LOG.debug(new LogBuilder(LogKey.ROUTINE_LOAD_TASK, routineLoadTaskInfo.getId())
                                  .add("job_id", routineLoadTaskInfo.getJobId())
                                  .add("txn_id", routineLoadTaskInfo.getTxnId())
                                  .add("msg", "commit task will be ignore when attachment txn of task is null,"
                                          + " maybe task was aborted by master when timeout")
                                  .build());
            }
        } else if (checkCommitInfo(rlTaskTxnCommitAttachment, txnState.getTransactionStatus())) {
            // step2: update job progress
            updateProgress(rlTaskTxnCommitAttachment);
        }

        if (rlTaskTxnCommitAttachment != null && !Strings.isNullOrEmpty(rlTaskTxnCommitAttachment.getErrorLogUrl())) {
            errorLogUrls.add(rlTaskTxnCommitAttachment.getErrorLogUrl());
        }

        routineLoadTaskInfo.setTxnStatus(txnStatus);

        if (state == JobState.RUNNING) {
            if (txnStatus == TransactionStatus.ABORTED) {
                RoutineLoadTaskInfo newRoutineLoadTaskInfo = unprotectRenewTask(routineLoadTaskInfo);
                Catalog.getCurrentCatalog().getRoutineLoadTaskScheduler().addTaskInQueue(newRoutineLoadTaskInfo);
            } else if (txnStatus == TransactionStatus.COMMITTED) {
                // this txn is just COMMITTED, create new task when the this txn is VISIBLE
                // or if publish version task has some error, there will be lots of COMMITTED txns in GlobalTransactionMgr
            }
        }
    }

    protected static void unprotectedCheckMeta(Database db, String tblName, RoutineLoadDesc routineLoadDesc)
            throws UserException {
        Table table = db.getTable(tblName);
        if (table == null) {
            ErrorReport.reportDdlException(ErrorCode.ERR_BAD_TABLE_ERROR, tblName);
        }

        if (table.getType() != Table.TableType.OLAP) {
            throw new AnalysisException("Only olap table support routine load");
        }
        
        if (routineLoadDesc == null) {
            return;
        }
        
        PartitionNames partitionNames = routineLoadDesc.getPartitionNames();
        if (partitionNames == null) {
            return;
        }
        
        // check partitions
        OlapTable olapTable = (OlapTable) table;
        for (String partName : partitionNames.getPartitionNames()) {
            if (olapTable.getPartition(partName, partitionNames.isTemp()) == null) {
                throw new DdlException("Partition " + partName + " does not exist");
            }
        }

        // columns will be checked when planing
    }

    public void updateState(JobState jobState, ErrorReason reason, boolean isReplay) throws UserException {
        writeLock();
        try {
            unprotectUpdateState(jobState, reason, isReplay);
        } finally {
            writeUnlock();
        }
    }

    protected void unprotectUpdateState(JobState jobState, ErrorReason reason, boolean isReplay) throws UserException {
        LOG.info(new LogBuilder(LogKey.ROUTINE_LOAD_JOB, id)
                .add("current_job_state", getState())
                .add("desire_job_state", jobState)
                .add("msg", reason)
                .build());
      
        checkStateTransform(jobState);
        switch (jobState) {
            case RUNNING:
                executeRunning();
                break;
            case PAUSED:
                executePause(reason);
                break;
            case NEED_SCHEDULE:
                executeNeedSchedule();
                break;
            case STOPPED:
                executeStop();
                break;
            case CANCELLED:
                executeCancel(reason);
                break;
            default:
                break;
        }

        if (state.isFinalState()) {
            Catalog.getCurrentGlobalTransactionMgr().getCallbackFactory().removeCallback(id);
        }

        if (!isReplay && jobState != JobState.RUNNING) {
            Catalog.getCurrentCatalog().getEditLog().logOpRoutineLoadJob(new RoutineLoadOperation(id, jobState));
        }
        LOG.info(new LogBuilder(LogKey.ROUTINE_LOAD_JOB, id)
                         .add("current_job_state", getState())
                         .add("msg", "job state has been changed")
                         .add("is replay", String.valueOf(isReplay))
                         .build());
    }

    private void executeRunning() {
        state = JobState.RUNNING;
    }

    private void executePause(ErrorReason reason) {
        // remove all of task in jobs and change job state to paused
        pauseReason = reason;
        state = JobState.PAUSED;
        pauseTimestamp = System.currentTimeMillis();
        routineLoadTaskInfoList.clear();
    }

    private void executeNeedSchedule() {
        state = JobState.NEED_SCHEDULE;
        pauseTimestamp = -1;
        routineLoadTaskInfoList.clear();
    }

    private void executeStop() {
        state = JobState.STOPPED;
        routineLoadTaskInfoList.clear();
        endTimestamp = System.currentTimeMillis();
    }

    private void executeCancel(ErrorReason reason) {
        cancelReason = reason;
        state = JobState.CANCELLED;
        routineLoadTaskInfoList.clear();
        endTimestamp = System.currentTimeMillis();
    }

    public void update() throws UserException {
        // check if db and table exist
        Database database = Catalog.getCurrentCatalog().getDb(dbId);
        if (database == null) {
            LOG.warn(new LogBuilder(LogKey.ROUTINE_LOAD_JOB, id)
                             .add("db_id", dbId)
                             .add("msg", "The database has been deleted. Change job state to cancelled").build());
            writeLock();
            try {
                if (!state.isFinalState()) {
                    unprotectUpdateState(JobState.CANCELLED,
                            new ErrorReason(InternalErrorCode.DB_ERR, "db " + dbId + "not exist"),
                            false /* not replay */);
                }
                return;
            } finally {
                writeUnlock();
            }
        }

        // check table belong to database
        database.readLock();
        Table table;
        try {
            table = database.getTable(tableId);
        } finally {
            database.readUnlock();
        }
        if (table == null) {
            LOG.warn(new LogBuilder(LogKey.ROUTINE_LOAD_JOB, id).add("db_id", dbId)
                             .add("table_id", tableId)
                             .add("msg", "The table has been deleted change job state to cancelled").build());
            writeLock();
            try {
                if (!state.isFinalState()) {
                    unprotectUpdateState(JobState.CANCELLED,
                            new ErrorReason(InternalErrorCode.TABLE_ERR, "table not exist"), false /* not replay */);
                }
                return;
            } finally {
                writeUnlock();
            }
        }

        // check if partition has been changed
        writeLock();
        try {
            if (unprotectNeedReschedule()) {
                LOG.info(new LogBuilder(LogKey.ROUTINE_LOAD_JOB, id)
                                  .add("msg", "Job need to be rescheduled")
                                  .build());
                unprotectUpdateProgress();
                executeNeedSchedule();
            }
        } finally {
            writeUnlock();
        }
    }

    protected void unprotectUpdateProgress() {
    }

    protected boolean unprotectNeedReschedule() throws UserException {
        return false;
    }

    public void setOrigStmt(OriginStatement origStmt) {
        this.origStmt = origStmt;
    }

    // check the correctness of commit info
    protected abstract boolean checkCommitInfo(RLTaskTxnCommitAttachment rlTaskTxnCommitAttachment,
            TransactionStatus txnStatus);

    protected abstract String getStatistic();

    public List<String> getShowInfo() {
        Database db = Catalog.getCurrentCatalog().getDb(dbId);
        Table tbl = null;
        if (db != null) {
            db.readLock();
            try {
                tbl = db.getTable(tableId);
            } finally {
                db.readUnlock();
            }
        }

        readLock();
        try {
            List<String> row = Lists.newArrayList();
            row.add(String.valueOf(id));
            row.add(name);
            row.add(TimeUtils.longToTimeString(createTimestamp));
            row.add(TimeUtils.longToTimeString(pauseTimestamp));
            row.add(TimeUtils.longToTimeString(endTimestamp));
            row.add(db == null ? String.valueOf(dbId) : db.getFullName());
            row.add(tbl == null ? String.valueOf(tableId) : tbl.getName());
            row.add(getState().name());
            row.add(dataSourceType.name());
            row.add(String.valueOf(getSizeOfRoutineLoadTaskInfoList()));
            row.add(jobPropertiesToJsonString());
            row.add(dataSourcePropertiesJsonToString());
            row.add(customPropertiesJsonToString());
            row.add(getStatistic());
            row.add(getProgress().toJsonString());
            switch (state) {
                case PAUSED:
                    row.add(pauseReason == null ? "" : pauseReason.toString());
                    break;
                case CANCELLED:
                    row.add(cancelReason == null? "" : cancelReason.toString());
                    break;
                default:
                    row.add("");
            }
            row.add(Joiner.on(", ").join(errorLogUrls));
            row.add(otherMsg);
            return row;
        } finally {
            readUnlock();
        }
    }

    public List<List<String>> getTasksShowInfo() {
        List<List<String>> rows = Lists.newArrayList();
        routineLoadTaskInfoList.stream().forEach(entity -> rows.add(entity.getTaskShowInfo()));
        return rows;
    }

    public List<String> getShowStatistic() {
        Database db = Catalog.getCurrentCatalog().getDb(dbId);

        List<String> row = Lists.newArrayList();
        row.add(name);
        row.add(String.valueOf(id));
        row.add(db == null ? String.valueOf(dbId) : db.getFullName());
        row.add(getStatistic());
        row.add(getTaskStatistic());
        return row;
    }

    private String getTaskStatistic() {
        Map<String, String> result = Maps.newHashMap();
        result.put("running_task",
                   String.valueOf(routineLoadTaskInfoList.stream().filter(entity -> entity.isRunning()).count()));
        result.put("waiting_task",
                   String.valueOf(routineLoadTaskInfoList.stream().filter(entity -> !entity.isRunning()).count()));
        Gson gson = new GsonBuilder().disableHtmlEscaping().create();
        return gson.toJson(result);
    }

    private String jobPropertiesToJsonString() {
        Map<String, String> jobProperties = Maps.newHashMap();
        jobProperties.put("partitions", partitions == null ? STAR_STRING : Joiner.on(",").join(partitions.getPartitionNames()));
        jobProperties.put("columnToColumnExpr", columnDescs == null ? STAR_STRING : Joiner.on(",").join(columnDescs));
        jobProperties.put("whereExpr", whereExpr == null ? STAR_STRING : whereExpr.toSql());
        if (getFormat().equalsIgnoreCase("json")) {
            jobProperties.put("dataFormat", "json");
        } else {
            jobProperties.put("columnSeparator", columnSeparator == null ? "\t" : columnSeparator.toString());
        }
        jobProperties.put("maxErrorNum", String.valueOf(maxErrorNum));
        jobProperties.put("maxBatchIntervalS", String.valueOf(maxBatchIntervalS));
        jobProperties.put("maxBatchRows", String.valueOf(maxBatchRows));
        jobProperties.put("maxBatchSizeBytes", String.valueOf(maxBatchSizeBytes));
        jobProperties.put("currentTaskConcurrentNum", String.valueOf(currentTaskConcurrentNum));
        jobProperties.put("desireTaskConcurrentNum", String.valueOf(desireTaskConcurrentNum));
        jobProperties.put("execMemLimit", String.valueOf(execMemLimit));
        jobProperties.put("mergeType", mergeType.toString());
        jobProperties.put("deleteCondition", deleteCondition == null ? STAR_STRING : deleteCondition.toSql());
        jobProperties.putAll(this.jobProperties);
        Gson gson = new GsonBuilder().disableHtmlEscaping().create();
        return gson.toJson(jobProperties);
    }

    abstract String dataSourcePropertiesJsonToString();

    abstract String customPropertiesJsonToString();

    public boolean needRemove() {
        if (!isFinal()) {
            return false;
        }
        Preconditions.checkState(endTimestamp != -1, endTimestamp);
        if ((System.currentTimeMillis() - endTimestamp) > Config.label_keep_max_second * 1000) {
            return true;
        }
        return false;
    }

    public boolean isFinal() {
        return state.isFinalState();
    }

    public static RoutineLoadJob read(DataInput in) throws IOException {
        RoutineLoadJob job = null;
        LoadDataSourceType type = LoadDataSourceType.valueOf(Text.readString(in));
        if (type == LoadDataSourceType.KAFKA) {
            job = new KafkaRoutineLoadJob();
        } else {
            throw new IOException("Unknown load data source type: " + type.name());
        }

        job.setTypeRead(true);
        job.readFields(in);
        return job;
    }

    @Override
    public void write(DataOutput out) throws IOException {
        // ATTN: must write type first
        Text.writeString(out, dataSourceType.name());

        out.writeLong(id);
        Text.writeString(out, name);
        Text.writeString(out, clusterName);
        out.writeLong(dbId);
        out.writeLong(tableId);
        out.writeInt(desireTaskConcurrentNum);
        Text.writeString(out, state.name());
        out.writeLong(maxErrorNum);
        out.writeLong(maxBatchIntervalS);
        out.writeLong(maxBatchRows);
        out.writeLong(maxBatchSizeBytes);
        progress.write(out);

        out.writeLong(createTimestamp);
        out.writeLong(pauseTimestamp);
        out.writeLong(endTimestamp);

        out.writeLong(currentErrorRows);
        out.writeLong(currentTotalRows);
        out.writeLong(errorRows);
        out.writeLong(totalRows);
        out.writeLong(unselectedRows);
        out.writeLong(receivedBytes);
        out.writeLong(totalTaskExcutionTimeMs);
        out.writeLong(committedTaskNum);
        out.writeLong(abortedTaskNum);

        origStmt.write(out);
        out.writeInt(jobProperties.size());
        for (Map.Entry<String, String> entry : jobProperties.entrySet()) {
            Text.writeString(out, entry.getKey());
            Text.writeString(out, entry.getValue());
        }

        out.writeInt(sessionVariables.size());
        for (Map.Entry<String, String> entry : sessionVariables.entrySet()) {
            Text.writeString(out, entry.getKey());
            Text.writeString(out, entry.getValue());
        }
    }

    public void readFields(DataInput in) throws IOException {
        if (!isTypeRead) {
            dataSourceType = LoadDataSourceType.valueOf(Text.readString(in));
            isTypeRead = true;
        }

        id = in.readLong();
        name = Text.readString(in);
        clusterName = Text.readString(in);
        dbId = in.readLong();
        tableId = in.readLong();
        desireTaskConcurrentNum = in.readInt();
        state = JobState.valueOf(Text.readString(in));
        maxErrorNum = in.readLong();
        maxBatchIntervalS = in.readLong();
        maxBatchRows = in.readLong();
        maxBatchSizeBytes = in.readLong();

        switch (dataSourceType) {
            case KAFKA: {
                progress = new KafkaProgress();
                progress.readFields(in);
                break;
            }
            default:
                throw new IOException("unknown data source type: " + dataSourceType);
        }

        createTimestamp = in.readLong();
        pauseTimestamp = in.readLong();
        endTimestamp = in.readLong();

        currentErrorRows = in.readLong();
        currentTotalRows = in.readLong();
        errorRows = in.readLong();
        totalRows = in.readLong();
        unselectedRows = in.readLong();
        receivedBytes = in.readLong();
        totalTaskExcutionTimeMs = in.readLong();
        committedTaskNum = in.readLong();
        abortedTaskNum = in.readLong();

        if (Catalog.getCurrentCatalogJournalVersion() < FeMetaVersion.VERSION_76) {
            String stmt = Text.readString(in);
            origStmt = new OriginStatement(stmt, 0);
        } else {
            origStmt = OriginStatement.read(in);
        }

        if (Catalog.getCurrentCatalogJournalVersion() >= FeMetaVersion.VERSION_59) {
            int size = in.readInt();
            for (int i = 0; i < size; i++) {
                String key = Text.readString(in);
                String value = Text.readString(in);
                jobProperties.put(key, value);
            }
        } else {
            // The behaviors of old broker load could not be changed
            jobProperties.put(LoadStmt.STRICT_MODE, Boolean.toString(false));
        }

        if (Catalog.getCurrentCatalogJournalVersion() >= FeMetaVersion.VERSION_66) {
            int size = in.readInt();
            for (int i = 0; i < size; i++) {
                String key = Text.readString(in);
                String value = Text.readString(in);
                sessionVariables.put(key, value);
            }
        } else {
            // old version of load does not have sqlmode, set it to default
            sessionVariables.put(SessionVariable.SQL_MODE, String.valueOf(SqlModeHelper.MODE_DEFAULT));
        }

        // parse the origin stmt to get routine load desc
        SqlParser parser = new SqlParser(new SqlScanner(new StringReader(origStmt.originStmt),
                Long.valueOf(sessionVariables.get(SessionVariable.SQL_MODE))));
        CreateRoutineLoadStmt stmt = null;
        try {
            stmt = (CreateRoutineLoadStmt) SqlParserUtils.getStmt(parser, origStmt.idx);
            stmt.checkLoadProperties();
            setRoutineLoadDesc(stmt.getRoutineLoadDesc());
        } catch (Exception e) {
            throw new IOException("error happens when parsing create routine load stmt: " + origStmt, e);
        }
    }

    abstract public void modifyProperties(AlterRoutineLoadStmt stmt) throws DdlException;

    abstract public void replayModifyProperties(AlterRoutineLoadJobOperationLog log);

    // for ALTER ROUTINE LOAD
    protected void modifyCommonJobProperties(Map<String, String> jobProperties) {
        if (jobProperties.containsKey(CreateRoutineLoadStmt.DESIRED_CONCURRENT_NUMBER_PROPERTY)) {
            this.desireTaskConcurrentNum = Integer.valueOf(
                    jobProperties.remove(CreateRoutineLoadStmt.DESIRED_CONCURRENT_NUMBER_PROPERTY));
        }

        if (jobProperties.containsKey(CreateRoutineLoadStmt.MAX_ERROR_NUMBER_PROPERTY)) {
            this.maxErrorNum = Long.valueOf(
                    jobProperties.remove(CreateRoutineLoadStmt.MAX_ERROR_NUMBER_PROPERTY));
        }

        if (jobProperties.containsKey(CreateRoutineLoadStmt.MAX_BATCH_INTERVAL_SEC_PROPERTY)) {
            this.maxBatchIntervalS = Long.valueOf(
                    jobProperties.remove(CreateRoutineLoadStmt.MAX_BATCH_INTERVAL_SEC_PROPERTY));
        }

        if (jobProperties.containsKey(CreateRoutineLoadStmt.MAX_BATCH_ROWS_PROPERTY)) {
            this.maxBatchRows = Long.valueOf(
                    jobProperties.remove(CreateRoutineLoadStmt.MAX_BATCH_ROWS_PROPERTY));
        }

        if (jobProperties.containsKey(CreateRoutineLoadStmt.MAX_BATCH_SIZE_PROPERTY)) {
            this.maxBatchSizeBytes = Long.valueOf(
                    jobProperties.remove(CreateRoutineLoadStmt.MAX_BATCH_SIZE_PROPERTY));
        }
    }
}<|MERGE_RESOLUTION|>--- conflicted
+++ resolved
@@ -289,13 +289,10 @@
         if (stmt.getMaxBatchSize() != -1) {
             this.maxBatchSizeBytes = stmt.getMaxBatchSize();
         }
-<<<<<<< HEAD
         if (stmt.getExecMemLimit() != -1) {
             this.execMemLimit = stmt.getExecMemLimit();
         }
-=======
         jobProperties.put(LoadStmt.TIMEZONE, stmt.getTimezone());
->>>>>>> 38921d43
         jobProperties.put(LoadStmt.STRICT_MODE, String.valueOf(stmt.isStrictMode()));
         jobProperties.put(LoadStmt.EXEC_MEM_LIMIT, String.valueOf(stmt.getExecMemLimit()));
         if (Strings.isNullOrEmpty(stmt.getFormat()) || stmt.getFormat().equals("csv")) {
