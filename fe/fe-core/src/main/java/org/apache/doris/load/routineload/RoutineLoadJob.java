// Licensed to the Apache Software Foundation (ASF) under one
// or more contributor license agreements.  See the NOTICE file
// distributed with this work for additional information
// regarding copyright ownership.  The ASF licenses this file
// to you under the Apache License, Version 2.0 (the
// "License"); you may not use this file except in compliance
// with the License.  You may obtain a copy of the License at
//
//   http://www.apache.org/licenses/LICENSE-2.0
//
// Unless required by applicable law or agreed to in writing,
// software distributed under the License is distributed on an
// "AS IS" BASIS, WITHOUT WARRANTIES OR CONDITIONS OF ANY
// KIND, either express or implied.  See the License for the
// specific language governing permissions and limitations
// under the License.

package org.apache.doris.load.routineload;

import org.apache.doris.analysis.AlterRoutineLoadStmt;
import org.apache.doris.analysis.CreateRoutineLoadStmt;
import org.apache.doris.analysis.Expr;
import org.apache.doris.analysis.ImportColumnsStmt;
import org.apache.doris.analysis.LoadStmt;
import org.apache.doris.analysis.PartitionNames;
import org.apache.doris.analysis.Separator;
import org.apache.doris.analysis.UserIdentity;
import org.apache.doris.catalog.Database;
import org.apache.doris.catalog.Env;
import org.apache.doris.catalog.OlapTable;
import org.apache.doris.catalog.Table;
import org.apache.doris.cloud.qe.ComputeGroupException;
import org.apache.doris.cloud.system.CloudSystemInfoService;
import org.apache.doris.common.AnalysisException;
import org.apache.doris.common.Config;
import org.apache.doris.common.DdlException;
import org.apache.doris.common.InternalErrorCode;
import org.apache.doris.common.MetaNotFoundException;
import org.apache.doris.common.Pair;
import org.apache.doris.common.UserException;
import org.apache.doris.common.io.Text;
import org.apache.doris.common.io.Writable;
import org.apache.doris.common.util.DebugUtil;
import org.apache.doris.common.util.LogBuilder;
import org.apache.doris.common.util.LogKey;
import org.apache.doris.common.util.TimeUtils;
import org.apache.doris.datasource.property.fileformat.CsvFileFormatProperties;
import org.apache.doris.datasource.property.fileformat.FileFormatProperties;
import org.apache.doris.datasource.property.fileformat.JsonFileFormatProperties;
import org.apache.doris.load.RoutineLoadDesc;
import org.apache.doris.load.loadv2.LoadTask;
import org.apache.doris.load.routineload.kafka.KafkaConfiguration;
import org.apache.doris.metric.MetricRepo;
import org.apache.doris.mysql.privilege.Auth;
import org.apache.doris.nereids.StatementContext;
import org.apache.doris.nereids.load.NereidsRoutineLoadTaskInfo;
import org.apache.doris.nereids.load.NereidsStreamLoadPlanner;
import org.apache.doris.nereids.parser.NereidsParser;
import org.apache.doris.nereids.trees.plans.commands.info.CreateRoutineLoadInfo;
import org.apache.doris.nereids.trees.plans.commands.load.CreateRoutineLoadCommand;
import org.apache.doris.persist.AlterRoutineLoadJobOperationLog;
import org.apache.doris.persist.RoutineLoadOperation;
import org.apache.doris.persist.gson.GsonPostProcessable;
import org.apache.doris.persist.gson.GsonUtils;
import org.apache.doris.qe.ConnectContext;
import org.apache.doris.qe.OriginStatement;
import org.apache.doris.qe.SessionVariable;
import org.apache.doris.qe.SqlModeHelper;
import org.apache.doris.resource.computegroup.ComputeGroup;
import org.apache.doris.task.LoadTaskInfo;
import org.apache.doris.thrift.TFileFormatType;
import org.apache.doris.thrift.TFileType;
import org.apache.doris.thrift.TPipelineFragmentParams;
import org.apache.doris.thrift.TUniqueId;
import org.apache.doris.transaction.AbstractTxnStateChangeCallback;
import org.apache.doris.transaction.TransactionException;
import org.apache.doris.transaction.TransactionState;
import org.apache.doris.transaction.TransactionStatus;

import com.google.common.base.Joiner;
import com.google.common.base.Preconditions;
import com.google.common.base.Strings;
import com.google.common.collect.EvictingQueue;
import com.google.common.collect.Lists;
import com.google.common.collect.Maps;
import com.google.common.collect.Sets;
import com.google.gson.Gson;
import com.google.gson.GsonBuilder;
import com.google.gson.annotations.SerializedName;
import lombok.Getter;
import lombok.Setter;
import org.apache.commons.lang3.StringUtils;
import org.apache.logging.log4j.LogManager;
import org.apache.logging.log4j.Logger;

import java.io.DataInput;
import java.io.DataOutput;
import java.io.IOException;
import java.util.ArrayList;
import java.util.List;
import java.util.Map;
import java.util.Optional;
import java.util.Queue;
import java.util.Set;
import java.util.UUID;
import java.util.concurrent.locks.ReentrantReadWriteLock;

/**
 * Routine load job is a function which stream load data from streaming medium to doris.
 * This function is suitable for streaming load job which loading data continuously
 * The properties include stream load properties and job properties.
 * The desireTaskConcurrentNum means that user expect the number of concurrent stream load
 * The routine load job support different streaming medium such as KAFKA
 */
public abstract class RoutineLoadJob
        extends AbstractTxnStateChangeCallback
        implements Writable, LoadTaskInfo, GsonPostProcessable {
    private static final Logger LOG = LogManager.getLogger(RoutineLoadJob.class);

    public static final long DEFAULT_MAX_ERROR_NUM = 0;
    public static final double DEFAULT_MAX_FILTER_RATIO = 1.0;

    public static final long DEFAULT_MAX_INTERVAL_SECOND = 60;
    public static final long DEFAULT_MAX_BATCH_ROWS = 20000000;
    public static final long DEFAULT_MAX_BATCH_SIZE = 1024 * 1024 * 1024; // 1GB
    public static final long DEFAULT_EXEC_MEM_LIMIT = 2 * 1024 * 1024 * 1024L;
    public static final boolean DEFAULT_STRICT_MODE = false; // default is false
    public static final int DEFAULT_SEND_BATCH_PARALLELISM = 1;
    public static final boolean DEFAULT_LOAD_TO_SINGLE_TABLET = false;

    protected static final String STAR_STRING = "*";

    public static final String WORKLOAD_GROUP = "workload_group";

    @Getter
    @Setter
    private boolean isMultiTable = false;

    /*
                     +-----------------+
    fe schedule job  |  NEED_SCHEDULE  |  user resume job
         +-----------+                 | <---------+
         |           |                 |           |
         v           +-----------------+           ^
         |                                         |
    +------------+   user(system)pause job +-------+----+
    |  RUNNING   |                         |  PAUSED    |
    |            +-----------------------> |            |
    +----+-------+                         +-------+----+
    |    |                                         |
    |    |           +---------------+             |
    |    |           | STOPPED       |             |
    |    +---------> |               | <-----------+
    |   user stop job+---------------+    user stop job
    |
    |
    |               +---------------+
    |               | CANCELLED     |
    +-------------> |               |
    system error    +---------------+
    */
    public enum JobState {
        NEED_SCHEDULE,
        RUNNING,
        PAUSED,
        STOPPED,
        CANCELLED;

        public boolean isFinalState() {
            return this == STOPPED || this == CANCELLED;
        }
    }

    @SerializedName("id")
    protected long id;
    @SerializedName("n")
    protected String name;
    @SerializedName("dbid")
    protected long dbId;
    @SerializedName("tbid")
    protected long tableId;
    // this code is used to verify be task request
    protected long authCode;
    //    protected RoutineLoadDesc routineLoadDesc; // optional
    protected PartitionNames partitions; // optional
    protected ImportColumnDescs columnDescs; // optional
    protected Expr precedingFilter; // optional
    protected Expr whereExpr; // optional
    protected Separator columnSeparator; // optional
    protected Separator lineDelimiter;
    @SerializedName("dtcn")
    protected int desireTaskConcurrentNum; // optional
    @SerializedName("st")
    protected JobState state = JobState.NEED_SCHEDULE;
    @Getter
    @SerializedName("dsrc")
    protected LoadDataSourceType dataSourceType;
    // max number of error data in max batch rows * 10
    // maxErrorNum / (maxBatchRows * 10) = max error rate of routine load job
    // if current error rate is more than max error rate, the job will be paused
    @SerializedName("men")
    protected long maxErrorNum = DEFAULT_MAX_ERROR_NUM; // optional
    protected double maxFilterRatio = DEFAULT_MAX_FILTER_RATIO;
    protected long execMemLimit = DEFAULT_EXEC_MEM_LIMIT;
    protected int sendBatchParallelism = DEFAULT_SEND_BATCH_PARALLELISM;
    protected boolean loadToSingleTablet = DEFAULT_LOAD_TO_SINGLE_TABLET;
    // include strict mode
    @SerializedName("jp")
    protected Map<String, String> jobProperties = Maps.newHashMap();

    // sessionVariable's name -> sessionVariable's value
    // we persist these sessionVariables due to the session is not available when replaying the job.
    @SerializedName("sv")
    protected Map<String, String> sessionVariables = Maps.newHashMap();

    /*
     * The following 3 variables control the max execute time of a single task.
     * The default max batch interval time is 10 secs.
     * If a task can consume data from source at rate of 10MB/s, and 500B a row,
     * then we can process 100MB for 10 secs, which is 200000 rows
     */
    @SerializedName("mbis")
    protected long maxBatchIntervalS = DEFAULT_MAX_INTERVAL_SECOND;
    @SerializedName("mbr")
    protected long maxBatchRows = DEFAULT_MAX_BATCH_ROWS;
    @SerializedName("mbsb")
    protected long maxBatchSizeBytes = DEFAULT_MAX_BATCH_SIZE;

    protected boolean isPartialUpdate = false;

    protected String sequenceCol;

    protected boolean memtableOnSinkNode = false;

    protected int currentTaskConcurrentNum;
    @SerializedName("pg")
    protected RoutineLoadProgress progress;

    protected long latestResumeTimestamp; // the latest resume time
    protected long autoResumeCount;
    // some other msg which need to show to user;
    protected String otherMsg = "";
    protected ErrorReason pauseReason;
    protected ErrorReason cancelReason;

    @SerializedName("cts")
    protected long createTimestamp = System.currentTimeMillis();
    @SerializedName("pts")
    protected long pauseTimestamp = -1;
    @SerializedName("ets")
    protected long endTimestamp = -1;

    @SerializedName("js")
    protected RoutineLoadStatistic jobStatistic = new RoutineLoadStatistic();

    // The tasks belong to this job
    protected List<RoutineLoadTaskInfo> routineLoadTaskInfoList = Lists.newArrayList();

    // this is the origin stmt of CreateRoutineLoadStmt, we use it to persist the RoutineLoadJob,
    // because we can not serialize the Expressions contained in job.
    @SerializedName("ostmt")
    protected OriginStatement origStmt;
    // User who submit this job. Maybe null for the old version job(before v1.1)
    @SerializedName("ui")
    protected UserIdentity userIdentity;

    @SerializedName("cm")
    protected String comment = "";

    protected ReentrantReadWriteLock lock = new ReentrantReadWriteLock(true);
    protected LoadTask.MergeType mergeType = LoadTask.MergeType.APPEND; // default is all data is load no delete
    protected Expr deleteCondition;
    // TODO(ml): error sample

    // save the latest 3 error log urls
    private Queue<String> errorLogUrls = EvictingQueue.create(3);

    @SerializedName("ccid")
    private String cloudClusterId;

    protected byte enclose = 0;

    protected byte escape = 0;

    // use for cloud cluster mode
    protected String qualifiedUser;
    protected String cloudCluster;

<<<<<<< HEAD
    public Set<Long> committingTxnIds = Sets.newHashSet();

    public void setTypeRead(boolean isTypeRead) {
        this.isTypeRead = isTypeRead;
    }

=======
>>>>>>> 484a7c29
    public RoutineLoadJob(long id, LoadDataSourceType type) {
        this.id = id;
        this.dataSourceType = type;
        if (ConnectContext.get() != null) {
            this.memtableOnSinkNode = ConnectContext.get().getSessionVariable().enableMemtableOnSinkNode;
        }
    }

    public RoutineLoadJob(Long id, String name,
                          long dbId, long tableId, LoadDataSourceType dataSourceType,
                          UserIdentity userIdentity) {
        this(id, dataSourceType);
        this.name = name;
        this.dbId = dbId;
        this.tableId = tableId;
        this.authCode = 0;
        this.userIdentity = userIdentity;

        if (ConnectContext.get() != null) {
            SessionVariable var = ConnectContext.get().getSessionVariable();
            sessionVariables.put(SessionVariable.SQL_MODE, Long.toString(var.getSqlMode()));
            this.memtableOnSinkNode = ConnectContext.get().getSessionVariable().enableMemtableOnSinkNode;
        } else {
            sessionVariables.put(SessionVariable.SQL_MODE, String.valueOf(SqlModeHelper.MODE_DEFAULT));
        }
    }

    /**
     * MultiLoadJob will use this constructor
     */
    public RoutineLoadJob(Long id, String name,
                          long dbId, LoadDataSourceType dataSourceType,
                          UserIdentity userIdentity) {
        this(id, dataSourceType);
        this.name = name;
        this.dbId = dbId;
        this.authCode = 0;
        this.userIdentity = userIdentity;
        this.isMultiTable = true;

        if (ConnectContext.get() != null) {
            SessionVariable var = ConnectContext.get().getSessionVariable();
            sessionVariables.put(SessionVariable.SQL_MODE, Long.toString(var.getSqlMode()));
            this.memtableOnSinkNode = ConnectContext.get().getSessionVariable().enableMemtableOnSinkNode;
            this.qualifiedUser = ConnectContext.get().getQualifiedUser();
            try {
                this.cloudCluster = ConnectContext.get().getCloudCluster();
            } catch (ComputeGroupException e) {
                LOG.warn("failed to get cloud cluster", e);
            }
        } else {
            sessionVariables.put(SessionVariable.SQL_MODE, String.valueOf(SqlModeHelper.MODE_DEFAULT));
        }
    }


    protected void setOptional(CreateRoutineLoadStmt stmt) throws UserException {
        setRoutineLoadDesc(stmt.getRoutineLoadDesc());
        if (stmt.getDesiredConcurrentNum() != -1) {
            this.desireTaskConcurrentNum = stmt.getDesiredConcurrentNum();
        }
        if (stmt.getMaxErrorNum() != -1) {
            this.maxErrorNum = stmt.getMaxErrorNum();
        }
        if (stmt.getMaxFilterRatio() != -1) {
            this.maxFilterRatio = stmt.getMaxFilterRatio();
        }
        if (stmt.getMaxBatchIntervalS() != -1) {
            this.maxBatchIntervalS = stmt.getMaxBatchIntervalS();
        }
        if (stmt.getMaxBatchRows() != -1) {
            this.maxBatchRows = stmt.getMaxBatchRows();
        }
        if (stmt.getMaxBatchSize() != -1) {
            this.maxBatchSizeBytes = stmt.getMaxBatchSize();
        }
        if (stmt.getExecMemLimit() != -1) {
            this.execMemLimit = stmt.getExecMemLimit();
        }
        if (stmt.getSendBatchParallelism() > 0) {
            this.sendBatchParallelism = stmt.getSendBatchParallelism();
        }
        if (stmt.isLoadToSingleTablet()) {
            this.loadToSingleTablet = stmt.isLoadToSingleTablet();
        }
        jobProperties.put(LoadStmt.TIMEZONE, stmt.getTimezone());
        jobProperties.put(LoadStmt.STRICT_MODE, String.valueOf(stmt.isStrictMode()));
        jobProperties.put(LoadStmt.SEND_BATCH_PARALLELISM, String.valueOf(this.sendBatchParallelism));
        jobProperties.put(LoadStmt.LOAD_TO_SINGLE_TABLET, String.valueOf(this.loadToSingleTablet));
        jobProperties.put(CreateRoutineLoadStmt.PARTIAL_COLUMNS, stmt.isPartialUpdate() ? "true" : "false");
        if (stmt.isPartialUpdate()) {
            this.isPartialUpdate = true;
        }
        jobProperties.put(CreateRoutineLoadStmt.MAX_FILTER_RATIO_PROPERTY, String.valueOf(maxFilterRatio));

        FileFormatProperties fileFormatProperties = stmt.getFileFormatProperties();
        if (fileFormatProperties instanceof CsvFileFormatProperties) {
            CsvFileFormatProperties csvFileFormatProperties = (CsvFileFormatProperties) fileFormatProperties;
            jobProperties.put(FileFormatProperties.PROP_FORMAT, "csv");
            jobProperties.put(LoadStmt.KEY_ENCLOSE, new String(new byte[]{csvFileFormatProperties.getEnclose()}));
            jobProperties.put(LoadStmt.KEY_ESCAPE, new String(new byte[]{csvFileFormatProperties.getEscape()}));
            this.enclose = csvFileFormatProperties.getEnclose();
            this.escape = csvFileFormatProperties.getEscape();
        } else if (fileFormatProperties instanceof JsonFileFormatProperties) {
            JsonFileFormatProperties jsonFileFormatProperties = (JsonFileFormatProperties) fileFormatProperties;
            jobProperties.put(FileFormatProperties.PROP_FORMAT, "json");
            jobProperties.put(JsonFileFormatProperties.PROP_JSON_PATHS, jsonFileFormatProperties.getJsonPaths());
            jobProperties.put(JsonFileFormatProperties.PROP_JSON_ROOT, jsonFileFormatProperties.getJsonRoot());
            jobProperties.put(JsonFileFormatProperties.PROP_STRIP_OUTER_ARRAY,
                    String.valueOf(jsonFileFormatProperties.isStripOuterArray()));
            jobProperties.put(JsonFileFormatProperties.PROP_NUM_AS_STRING,
                    String.valueOf(jsonFileFormatProperties.isNumAsString()));
            jobProperties.put(JsonFileFormatProperties.PROP_FUZZY_PARSE,
                    String.valueOf(jsonFileFormatProperties.isFuzzyParse()));
        } else {
            throw new UserException("Invalid format type.");
        }

        if (!StringUtils.isEmpty(stmt.getWorkloadGroupName())) {
            jobProperties.put(WORKLOAD_GROUP, stmt.getWorkloadGroupName());
        }
    }

    private void setRoutineLoadDesc(RoutineLoadDesc routineLoadDesc) {
        if (routineLoadDesc != null) {
            columnDescs = new ImportColumnDescs();
            if (routineLoadDesc.getColumnsInfo() != null) {
                ImportColumnsStmt columnsStmt = routineLoadDesc.getColumnsInfo();
                if (columnsStmt.getColumns() != null) {
                    columnDescs.descs.addAll(columnsStmt.getColumns());
                }
            }
            if (routineLoadDesc.getPrecedingFilter() != null) {
                precedingFilter = routineLoadDesc.getPrecedingFilter().getExpr();
            }
            if (routineLoadDesc.getWherePredicate() != null) {
                whereExpr = routineLoadDesc.getWherePredicate().getExpr();
            }
            if (routineLoadDesc.getColumnSeparator() != null) {
                columnSeparator = routineLoadDesc.getColumnSeparator();
            }
            if (routineLoadDesc.getLineDelimiter() != null) {
                lineDelimiter = routineLoadDesc.getLineDelimiter();
            }
            if (routineLoadDesc.getPartitionNames() != null) {
                partitions = routineLoadDesc.getPartitionNames();
            }
            if (routineLoadDesc.getDeleteCondition() != null) {
                deleteCondition = routineLoadDesc.getDeleteCondition();
            }
            mergeType = routineLoadDesc.getMergeType();
            if (routineLoadDesc.hasSequenceCol()) {
                sequenceCol = routineLoadDesc.getSequenceColName();
            }
        }
    }

    @Override
    public long getId() {
        return id;
    }

    protected void readLock() {
        lock.readLock().lock();
    }

    protected void readUnlock() {
        lock.readLock().unlock();
    }

    protected void writeLock() {
        lock.writeLock().lock();
    }

    public void writeUnlock() {
        lock.writeLock().unlock();
    }

    public String getName() {
        return name;
    }

    public long getDbId() {
        return dbId;
    }

    public String getCreateTimestampString() {
        return TimeUtils.longToTimeString(createTimestamp);
    }

    public String getPauseTimestampString() {
        return TimeUtils.longToTimeString(pauseTimestamp);
    }

    public String getEndTimestampString() {
        return TimeUtils.longToTimeString(endTimestamp);
    }

    public void setOtherMsg(String otherMsg) {
        writeLock();
        try {
            this.otherMsg = TimeUtils.getCurrentFormatTime() + ":" + Strings.nullToEmpty(otherMsg);
        } finally {
            writeUnlock();
        }
    }

    public ErrorReason getPauseReason() {
        return pauseReason;
    }

    public RoutineLoadStatistic getRoutineLoadStatistic() {
        return jobStatistic;
    }

    public String getDbFullName() throws MetaNotFoundException {
        return Env.getCurrentInternalCatalog().getDbOrMetaException(dbId).getFullName();
    }

    public long getTableId() {
        return tableId;
    }

    public String getTableName() throws MetaNotFoundException {
        Database database = Env.getCurrentInternalCatalog().getDbOrMetaException(dbId);
        if (isMultiTable) {
            return null;
        }
        return database.getTableOrMetaException(tableId).getName();
    }

    public String getWorkloadGroup() {
        return jobProperties.get(WORKLOAD_GROUP);
    }

    public JobState getState() {
        return state;
    }

    public long getAuthCode() {
        return authCode;
    }

    public long getEndTimestamp() {
        return endTimestamp;
    }

    public RoutineLoadStatistic getJobStatistic() {
        return jobStatistic;
    }

    public PartitionNames getPartitions() {
        return partitions;
    }

    public UserIdentity getUserIdentity() {
        return userIdentity;
    }

    @Override
    public LoadTask.MergeType getMergeType() {
        return mergeType;
    }

    @Override
    public Expr getDeleteCondition() {
        return deleteCondition;
    }

    @Override
    public TFileType getFileType() {
        return TFileType.FILE_STREAM;
    }

    @Override
    public TFileFormatType getFormatType() {
        TFileFormatType fileFormatType = TFileFormatType.FORMAT_CSV_PLAIN;
        if (getFormat().equals("json")) {
            fileFormatType = TFileFormatType.FORMAT_JSON;
        }
        return fileFormatType;
    }

    @Override
    public Expr getPrecedingFilter() {
        return precedingFilter;
    }

    @Override
    public Expr getWhereExpr() {
        return whereExpr;
    }

    public Separator getColumnSeparator() {
        return columnSeparator;
    }

    public Separator getLineDelimiter() {
        return lineDelimiter;
    }

    public byte getEnclose() {
        return enclose;
    }

    public byte getEscape() {
        return escape;
    }

    public boolean isStrictMode() {
        String value = jobProperties.get(LoadStmt.STRICT_MODE);
        if (value == null) {
            return DEFAULT_STRICT_MODE;
        }
        return Boolean.parseBoolean(value);
    }

    @Override
    public boolean getNegative() {
        return false;
    }

    @Override
    public long getTxnId() {
        return -1L;
    }

    @Override
    public int getTimeout() {
        int timeoutSec = (int) getMaxBatchIntervalS() * Config.routine_load_task_timeout_multiplier;
        int realTimeoutSec = timeoutSec < Config.routine_load_task_min_timeout_sec
                    ? Config.routine_load_task_min_timeout_sec : timeoutSec;
        return realTimeoutSec;
    }

    @Override
    public long getMemLimit() {
        return execMemLimit;
    }

    public String getTimezone() {
        String value = jobProperties.get(LoadStmt.TIMEZONE);
        if (value == null) {
            return TimeUtils.DEFAULT_TIME_ZONE;
        }
        return value;
    }

    public RoutineLoadProgress getProgress() {
        return progress;
    }

    public long getMaxBatchIntervalS() {
        return maxBatchIntervalS;
    }

    public long getMaxBatchRows() {
        return maxBatchRows;
    }

    public long getMaxBatchSizeBytes() {
        return maxBatchSizeBytes;
    }

    public String getFormat() {
        String value = jobProperties.get(FileFormatProperties.PROP_FORMAT);
        if (value == null) {
            return "csv";
        }
        return value;
    }

    @Override
    public boolean isStripOuterArray() {
        return Boolean.parseBoolean(jobProperties.get(JsonFileFormatProperties.PROP_STRIP_OUTER_ARRAY));
    }

    @Override
    public boolean isNumAsString() {
        return Boolean.parseBoolean(jobProperties.get(JsonFileFormatProperties.PROP_NUM_AS_STRING));
    }

    @Override
    public boolean isFuzzyParse() {
        return Boolean.parseBoolean(jobProperties.get(JsonFileFormatProperties.PROP_FUZZY_PARSE));
    }

    @Override
    public int getSendBatchParallelism() {
        return sendBatchParallelism;
    }

    @Override
    public boolean isLoadToSingleTablet() {
        return loadToSingleTablet;
    }

    @Override
    public boolean isReadJsonByLine() {
        return false;
    }

    @Override
    public String getPath() {
        return null;
    }

    //implement method for compatibility
    @Override
    public String getHeaderType() {
        return "";
    }

    @Override
    public List<String> getHiddenColumns() {
        return null;
    }

    @Override
    public boolean isFixedPartialUpdate() {
        return isPartialUpdate;
    }

    @Override
    public ImportColumnDescs getColumnExprDescs() {
        if (columnDescs == null) {
            return new ImportColumnDescs();
        }
        return columnDescs;
    }

    public String getJsonPaths() {
        String value = jobProperties.get(JsonFileFormatProperties.PROP_JSON_PATHS);
        if (value == null) {
            return "";
        }
        return value;
    }

    public String getJsonRoot() {
        String value = jobProperties.get(JsonFileFormatProperties.PROP_JSON_ROOT);
        if (value == null) {
            return "";
        }
        return value;
    }

    @Override
    public String getSequenceCol() {
        return sequenceCol;
    }

    public boolean hasSequenceCol() {
        return !Strings.isNullOrEmpty(sequenceCol);
    }

    @Override
    public boolean isMemtableOnSinkNode() {
        return memtableOnSinkNode;
    }

    public void setMemtableOnSinkNode(boolean memtableOnSinkNode) {
        this.memtableOnSinkNode = memtableOnSinkNode;
    }

    public void setComment(String comment) {
        this.comment = comment;
    }

    public String getQualifiedUser() {
        return qualifiedUser;
    }

    public String getCloudCluster() {
        return cloudCluster;
    }

    public int getSizeOfRoutineLoadTaskInfoList() {
        readLock();
        try {
            return routineLoadTaskInfoList.size();
        } finally {
            readUnlock();
        }
    }

    public Queue<String> getErrorLogUrls() {
        return errorLogUrls;
    }

    // RoutineLoadScheduler will run this method at fixed interval, and renew the timeout tasks
    public void processTimeoutTasks() {
        writeLock();
        try {
            List<RoutineLoadTaskInfo> runningTasks = new ArrayList<>(routineLoadTaskInfoList);
            for (RoutineLoadTaskInfo routineLoadTaskInfo : runningTasks) {
                if (routineLoadTaskInfo.isTimeout()) {
                    // here we simply discard the timeout task and create a new one.
                    // the corresponding txn will be aborted by txn manager.
                    // and after renew, the previous task is removed from routineLoadTaskInfoList,
                    // so task can no longer be committed successfully.
                    // the already committed task will not be handled here.
                    RoutineLoadTaskInfo newTask = unprotectRenewTask(routineLoadTaskInfo);
                    Env.getCurrentEnv().getRoutineLoadTaskScheduler().addTaskInQueue(newTask);
                }
            }
        } finally {
            writeUnlock();
        }
    }

    abstract void updateCloudProgress() throws UserException;

    abstract void divideRoutineLoadJob(int currentConcurrentTaskNum) throws UserException;

    public int calculateCurrentConcurrentTaskNum() throws MetaNotFoundException {
        return 0;
    }

    public Map<Long, Integer> getBeCurrentTasksNumMap() {
        Map<Long, Integer> beIdConcurrentTasksNum = Maps.newHashMap();
        readLock();
        try {
            for (RoutineLoadTaskInfo routineLoadTaskInfo : routineLoadTaskInfoList) {
                if (routineLoadTaskInfo.getBeId() != -1L) {
                    long beId = routineLoadTaskInfo.getBeId();
                    beIdConcurrentTasksNum.put(beId, beIdConcurrentTasksNum.getOrDefault(beId, 0) + 1);
                }
            }
            return beIdConcurrentTasksNum;
        } finally {
            readUnlock();
        }
    }

    public boolean containsTask(UUID taskId) {
        readLock();
        try {
            return routineLoadTaskInfoList.stream()
                    .anyMatch(entity -> entity.getId().equals(taskId));
        } finally {
            readUnlock();
        }
    }

    public boolean isAbnormalPause() {
        return this.state == JobState.PAUSED && this.pauseReason != null
                    && this.pauseReason.getCode() != InternalErrorCode.MANUAL_PAUSE_ERR;
    }

    // All of private method could not be call without lock
    private void checkStateTransform(RoutineLoadJob.JobState desireState) throws UserException {
        switch (state) {
            case RUNNING:
                if (desireState == JobState.NEED_SCHEDULE) {
                    throw new DdlException("Could not transform " + state + " to " + desireState);
                }
                break;
            case PAUSED:
                if (desireState == JobState.PAUSED) {
                    throw new DdlException("Could not transform " + state + " to " + desireState);
                }
                break;
            case STOPPED:
            case CANCELLED:
                throw new DdlException("Could not transform " + state + " to " + desireState);
            default:
                break;
        }
    }

    // if rate of error data is more than max_filter_ratio, pause job
    protected void updateProgress(RLTaskTxnCommitAttachment attachment) throws UserException {
        updateNumOfData(attachment.getTotalRows(), attachment.getFilteredRows(), attachment.getUnselectedRows(),
                attachment.getReceivedBytes(), attachment.getTaskExecutionTimeMs(), false /* not replay */);
    }

    protected void updateCloudProgress(RLTaskTxnCommitAttachment attachment) {
        // In the cloud mode, the reason for needing to overwrite jobStatistic is that
        // pulling the progress of meta service is equivalent to a replay operation of edit log,
        // but this method will be called whenever scheduled by RoutineLoadScheduler,
        // and accumulation will result in incorrect jobStatistic information.
        this.jobStatistic.totalRows = attachment.getTotalRows();
        this.jobStatistic.errorRows = attachment.getFilteredRows();
        this.jobStatistic.unselectedRows = attachment.getUnselectedRows();
        this.jobStatistic.receivedBytes = attachment.getReceivedBytes();
        this.jobStatistic.totalTaskExcutionTimeMs = System.currentTimeMillis() - createTimestamp;
    }

    private void updateNumOfData(long numOfTotalRows, long numOfErrorRows, long unselectedRows, long receivedBytes,
                                 long taskExecutionTime, boolean isReplay) throws UserException {
        this.jobStatistic.totalRows += numOfTotalRows;
        this.jobStatistic.errorRows += numOfErrorRows;
        this.jobStatistic.unselectedRows += unselectedRows;
        this.jobStatistic.receivedBytes += receivedBytes;
        this.jobStatistic.totalTaskExcutionTimeMs = System.currentTimeMillis() - createTimestamp;

        if (MetricRepo.isInit && !isReplay) {
            MetricRepo.COUNTER_ROUTINE_LOAD_ROWS.increase(numOfTotalRows);
            MetricRepo.COUNTER_ROUTINE_LOAD_ERROR_ROWS.increase(numOfErrorRows);
            MetricRepo.COUNTER_ROUTINE_LOAD_RECEIVED_BYTES.increase(receivedBytes);
            MetricRepo.COUNTER_ROUTINE_LOAD_TASK_EXECUTE_TIME.increase(taskExecutionTime);
            MetricRepo.COUNTER_ROUTINE_LOAD_TASK_EXECUTE_TIME.increase(1L);
        }

        // check error rate
        this.jobStatistic.currentErrorRows += numOfErrorRows;
        this.jobStatistic.currentTotalRows += numOfTotalRows;
        this.jobStatistic.errorRowsAfterResumed = this.jobStatistic.currentErrorRows;
        if (this.jobStatistic.currentTotalRows > maxBatchRows * 10) {
            if (this.jobStatistic.currentErrorRows > maxErrorNum
                    || ((double) this.jobStatistic.currentErrorRows
                            / this.jobStatistic.currentTotalRows) > maxFilterRatio) {
                LOG.info(new LogBuilder(LogKey.ROUTINE_LOAD_JOB, id)
                        .add("current_total_rows", this.jobStatistic.currentTotalRows)
                        .add("current_error_rows", this.jobStatistic.currentErrorRows)
                        .add("max_error_num", maxErrorNum)
                        .add("max_filter_ratio", maxFilterRatio)
                        .add("msg", "current error rows is more than max_error_number "
                            + "or the max_filter_ratio is more than value set, begin to pause job")
                        .build());
                // if this is a replay thread, the update state should already be replayed by OP_CHANGE_ROUTINE_LOAD_JOB
                if (!isReplay) {
                    // remove all of task in jobs and change job state to paused
                    updateState(JobState.PAUSED, new ErrorReason(InternalErrorCode.TOO_MANY_FAILURE_ROWS_ERR,
                            "current error rows is more than max_error_number "
                            + "or the max_filter_ratio is more than the value set"), isReplay);
                }
            }

            if (LOG.isDebugEnabled()) {
                LOG.debug(new LogBuilder(LogKey.ROUTINE_LOAD_JOB, id)
                        .add("current_total_rows", this.jobStatistic.currentTotalRows)
                        .add("current_error_rows", this.jobStatistic.currentErrorRows)
                        .add("max_error_num", maxErrorNum)
                        .add("max_filter_ratio", maxFilterRatio)
                        .add("msg", "reset current total rows and current error rows "
                                + "when current total rows is more than base or the filter ratio is more than the max")
                        .build());
            }
            // reset currentTotalNum, currentErrorNum and otherMsg
            this.jobStatistic.currentErrorRows = 0;
            this.jobStatistic.currentTotalRows = 0;
            this.otherMsg = "";
            this.jobStatistic.currentAbortedTaskNum = 0;
        } else if (this.jobStatistic.currentErrorRows > maxErrorNum
                || (this.jobStatistic.currentTotalRows > 0
                    && ((double) this.jobStatistic.currentErrorRows
                            / this.jobStatistic.currentTotalRows) > maxFilterRatio)) {
            LOG.info(new LogBuilder(LogKey.ROUTINE_LOAD_JOB, id)
                    .add("current_total_rows", this.jobStatistic.currentTotalRows)
                    .add("current_error_rows", this.jobStatistic.currentErrorRows)
                    .add("max_error_num", maxErrorNum)
                    .add("max_filter_ratio", maxFilterRatio)
                    .add("msg", "current error rows is more than max_error_number "
                            + "or the max_filter_ratio is more than the max, begin to pause job")
                    .build());
            if (!isReplay) {
                // remove all of task in jobs and change job state to paused
                updateState(JobState.PAUSED, new ErrorReason(InternalErrorCode.TOO_MANY_FAILURE_ROWS_ERR,
                        "current error rows is more than max_error_number "
                            + "or the max_filter_ratio is more than the value set"), isReplay);
            }
            // reset currentTotalNum, currentErrorNum and otherMsg
            this.jobStatistic.currentErrorRows = 0;
            this.jobStatistic.currentTotalRows = 0;
            this.otherMsg = "";
        }
    }

    protected void replayUpdateProgress(RLTaskTxnCommitAttachment attachment) {
        try {
            updateNumOfData(attachment.getTotalRows(), attachment.getFilteredRows(), attachment.getUnselectedRows(),
                    attachment.getReceivedBytes(), attachment.getTaskExecutionTimeMs(), true /* is replay */);
        } catch (UserException e) {
            LOG.error("should not happen", e);
        }
    }

    public Long totalProgress() {
        return 0L;
    }

    public Long totalLag() {
        return 0L;
    }

    abstract RoutineLoadTaskInfo unprotectRenewTask(RoutineLoadTaskInfo routineLoadTaskInfo);

    // call before first scheduling
    // derived class can override this.
    public abstract void prepare() throws UserException;

    // make this public here just for UT.
    public void setComputeGroup() {
        ComputeGroup computeGroup = null;
        try {
            if (ConnectContext.get() == null) {
                ConnectContext ctx = new ConnectContext();
                ctx.setThreadLocalInfo();
            }
            String currentUser = ConnectContext.get().getQualifiedUser();
            if (StringUtils.isEmpty(currentUser)) {
                currentUser = getUserIdentity().getQualifiedUser();
            }
            if (StringUtils.isEmpty(currentUser)) {
                LOG.warn("can not find user in routine load");
                computeGroup = Env.getCurrentEnv().getComputeGroupMgr().getAllBackendComputeGroup();
            } else {
                computeGroup = Env.getCurrentEnv().getAuth().getComputeGroup(currentUser);
            }
            if (ComputeGroup.INVALID_COMPUTE_GROUP.equals(computeGroup)) {
                LOG.warn("get an invalid compute group in routine load");
                computeGroup = Env.getCurrentEnv().getComputeGroupMgr().getAllBackendComputeGroup();
            }
        } catch (Throwable t) {
            LOG.warn("error happens when set compute group for routine load", t);
            computeGroup = Env.getCurrentEnv().getComputeGroupMgr().getAllBackendComputeGroup();
        }
        ConnectContext.get().setComputeGroup(computeGroup);
    }

    public TPipelineFragmentParams plan(NereidsStreamLoadPlanner planner, TUniqueId loadId, long txnId)
            throws UserException {
        Preconditions.checkNotNull(planner);
        Database db = Env.getCurrentInternalCatalog().getDbOrMetaException(dbId);
        Table table = db.getTableOrMetaException(tableId, Table.TableType.OLAP);
        boolean needCleanCtx = false;
        table.readLock();
        try {
            if (Config.isCloudMode()) {
                String clusterName = ((CloudSystemInfoService) Env.getCurrentSystemInfo())
                        .getClusterNameByClusterId(cloudClusterId);
                if (Strings.isNullOrEmpty(clusterName)) {
                    String err = String.format("cluster name is empty, cluster id is %s", cloudClusterId);
                    LOG.warn(err);
                    throw new UserException(err);
                }

                if (ConnectContext.get() == null) {
                    ConnectContext ctx = new ConnectContext();
                    ctx.setThreadLocalInfo();
                    ctx.setCloudCluster(clusterName);
                    needCleanCtx = true;
                } else {
                    ConnectContext.get().setCloudCluster(clusterName);
                }
                ConnectContext.get().setCurrentUserIdentity(this.getUserIdentity());
                ConnectContext.get().setQualifiedUser(this.getUserIdentity().getQualifiedUser());
            } else {
                setComputeGroup();
            }
            if (ConnectContext.get().getEnv() == null) {
                ConnectContext.get().setEnv(Env.getCurrentEnv());
            }

            TPipelineFragmentParams planParams = planner.plan(loadId);
            // add table indexes to transaction state
            TransactionState txnState = Env.getCurrentGlobalTransactionMgr().getTransactionState(db.getId(), txnId);
            if (txnState == null) {
                throw new UserException("txn does not exist: " + txnId);
            }
            txnState.addTableIndexes(planner.getDestTable());
            if (isPartialUpdate) {
                txnState.setSchemaForPartialUpdate((OlapTable) table);
            }

            return planParams;
        } finally {
            if (needCleanCtx) {
                ConnectContext.remove();
            }
            table.readUnlock();
        }
    }

    // if task not exists, before aborted will reset the txn attachment to null, task will not be updated
    // if task pass the checker, task will be updated by attachment
    // *** Please do not call before individually. It must be combined use with after ***
    @Override
    public void beforeAborted(TransactionState txnState) throws TransactionException {
        if (LOG.isDebugEnabled()) {
            LOG.debug(new LogBuilder(LogKey.ROUTINE_LOAD_TASK, txnState.getLabel())
                    .add("txn_state", txnState)
                    .add("msg", "task before aborted")
                    .build());
        }
        executeBeforeCheck(txnState, TransactionStatus.ABORTED);
    }

    // if task not exists, before committed will throw exception, commit txn will failed
    // if task pass the checker, lock job will be locked
    // *** Please do not call before individually. It must be combined use with after ***
    @Override
    public void beforeCommitted(TransactionState txnState) throws TransactionException {
        if (LOG.isDebugEnabled()) {
            LOG.debug(new LogBuilder(LogKey.ROUTINE_LOAD_TASK, txnState.getLabel())
                    .add("txn_state", txnState)
                    .add("msg", "task before committed")
                    .build());
        }
        executeBeforeCheck(txnState, TransactionStatus.COMMITTED);
    }

    /*
     * try lock the write lock.
     * Make sure lock is released if any exception being thrown
     */
    private void executeBeforeCheck(TransactionState txnState, TransactionStatus transactionStatus)
            throws TransactionException {
        writeLock();
        try {
            // check if task has been aborted
            Optional<RoutineLoadTaskInfo> routineLoadTaskInfoOptional =
                    routineLoadTaskInfoList.stream()
                            .filter(entity -> entity.getTxnId() == txnState.getTransactionId()).findFirst();
            if (!routineLoadTaskInfoOptional.isPresent()) {
                if (transactionStatus == TransactionStatus.COMMITTED) {
                    throw new TransactionException("txn " + txnState.getTransactionId()
                            + " could not be " + transactionStatus
                            + " while task " + txnState.getLabel() + " has been aborted.");
                }
            }
            committingTxnIds.add(txnState.getTransactionId());
            if (LOG.isDebugEnabled()) {
                LOG.debug("add txn {} to committingTxnIds of routine load job {}", txnState.getTransactionId(), id);
            }
        } finally {
            writeUnlock();
            if (LOG.isDebugEnabled()) {
                LOG.debug("unlock write lock of routine load job before check: {}", id);
            }
        }
    }

    // txn already committed before calling afterCommitted
    // the task will be committed
    // check currentErrorRows > maxErrorRows
    // paused job or renew task
    // *** Please do not call after individually. It must be combined use with before ***
    @Override
    public void afterCommitted(TransactionState txnState, boolean txnOperated) throws UserException {
        long taskBeId = -1L;
        writeLock();
        try {
            committingTxnIds.remove(txnState.getTransactionId());
            if (LOG.isDebugEnabled()) {
                LOG.debug("remove txn {} from committingTxnIds of routine load job {}",
                        txnState.getTransactionId(), id);
            }
            if (txnOperated) {
                // find task in job
                Optional<RoutineLoadTaskInfo> routineLoadTaskInfoOptional = routineLoadTaskInfoList.stream().filter(
                        entity -> entity.getTxnId() == txnState.getTransactionId()).findFirst();
                if (!routineLoadTaskInfoOptional.isPresent()) {
                    // not find task in routineLoadTaskInfoList. this may happen in following case:
                    //      the routine load job has been paused and before transaction committed.
                    //      The routineLoadTaskInfoList will be cleared when job being paused.
                    //      So the task can not be found here.
                    // This is a normal case, we just print a log here to observe.
                    LOG.info("Can not find task with transaction {} after committed, job: {}",
                            txnState.getTransactionId(), id);
                    return;
                }
                RoutineLoadTaskInfo routineLoadTaskInfo = routineLoadTaskInfoOptional.get();
                taskBeId = routineLoadTaskInfo.getBeId();
                executeTaskOnTxnStatusChanged(routineLoadTaskInfo, txnState, TransactionStatus.COMMITTED, null);
                ++this.jobStatistic.committedTaskNum;
                if (LOG.isDebugEnabled()) {
                    LOG.debug("routine load task committed. task id: {}, job id: {}", txnState.getLabel(), id);
                }
            }
        } catch (Throwable e) {
            LOG.warn("after committed failed", e);
            String errmsg = "be " + taskBeId + " commit task failed " + txnState.getLabel()
                    + " with error " + e.getMessage()
                    + " while transaction " + txnState.getTransactionId() + " has been committed";
            updateState(JobState.PAUSED,
                    new ErrorReason(InternalErrorCode.INTERNAL_ERR, errmsg), false /* not replay */);
        } finally {
            writeUnlock();
            if (LOG.isDebugEnabled()) {
                LOG.debug("unlock write lock of routine load job after committed: {}", id);
            }
        }
    }

    @Override
    public void replayOnCommitted(TransactionState txnState) {
        Preconditions.checkNotNull(txnState.getTxnCommitAttachment(), txnState);
        replayUpdateProgress((RLTaskTxnCommitAttachment) txnState.getTxnCommitAttachment());
        this.jobStatistic.committedTaskNum++;
        if (LOG.isDebugEnabled()) {
            LOG.debug("replay on committed: {}", txnState);
        }
    }

    /*
     * the corresponding txn is visible, create a new task
     */
    @Override
    public void afterVisible(TransactionState txnState, boolean txnOperated) {
        if (!txnOperated) {
            String msg = String.format(
                    "should not happen, we find that txnOperated if false when handling afterVisble."
                            + " job id: %d, txn id: %d", id, txnState.getTransactionId());
            LOG.warn(msg);
            // print a log and return.
            // if this really happen, the job will be blocked, and this task can be seen by
            // "show routine load task" stmt, which is in COMMITTED state for a long time.
            // so we can find this error and step in.
            return;
        }

        writeLock();
        try {
            this.jobStatistic.runningTxnIds.remove(txnState.getTransactionId());
            if (state != JobState.RUNNING) {
                // job is not running, nothing need to be done
                return;
            }

            Optional<RoutineLoadTaskInfo> routineLoadTaskInfoOptional = routineLoadTaskInfoList.stream().filter(
                    entity -> entity.getTxnId() == txnState.getTransactionId()).findFirst();
            if (!routineLoadTaskInfoOptional.isPresent()) {
                // not find task in routineLoadTaskInfoList. this may happen in following case:
                //      After the txn of the task is COMMITTED, but before it becomes VISIBLE,
                //      the routine load job has been paused and then start again.
                //      The routineLoadTaskInfoList will be cleared when job being paused.
                //      So the task can not be found here.
                // This is a normal case, we just print a log here to observe.
                LOG.info("Can not find task with transaction {} after visible, job: {}",
                        txnState.getTransactionId(), id);
                return;
            }
            RoutineLoadTaskInfo routineLoadTaskInfo = routineLoadTaskInfoOptional.get();
            if (routineLoadTaskInfo.getTxnStatus() != TransactionStatus.COMMITTED
                        && routineLoadTaskInfo.getTxnStatus() != TransactionStatus.VISIBLE) {
                // TODO(cmy): Normally, this should not happen. But for safe reason, just pause the job
                String msg = String.format(
                        "should not happen, we find that task %s is not COMMITTED when handling afterVisble."
                                + " job id: %d, txn id: %d, txn status: %s",
                        DebugUtil.printId(routineLoadTaskInfo.getId()), id, txnState.getTransactionId(),
                        routineLoadTaskInfo.getTxnStatus().name());
                LOG.warn(msg);
                try {
                    updateState(JobState.PAUSED,
                            new ErrorReason(InternalErrorCode.IMPOSSIBLE_ERROR_ERR, msg), false /* not replay */);
                } catch (UserException e) {
                    // should not happen
                    LOG.warn("failed to pause the job {}. this should not happen", id, e);
                }
                return;
            }

            // create new task
            RoutineLoadTaskInfo newRoutineLoadTaskInfo = unprotectRenewTask(routineLoadTaskInfo);
            Env.getCurrentEnv().getRoutineLoadTaskScheduler().addTaskInQueue(newRoutineLoadTaskInfo);
        } finally {
            writeUnlock();
        }
    }

    // the task is aborted when the correct number of rows is more than 0
    // be will abort txn when all of kafka data is wrong or total consume data is 0
    // txn will be aborted but progress will be update
    // progress will be update otherwise the progress will be hung
    // *** Please do not call after individually. It must be combined use with before ***
    @Override
    public void afterAborted(TransactionState txnState, boolean txnOperated, String txnStatusChangeReasonString)
            throws UserException {
        long taskBeId = -1L;
        writeLock();
        try {
            committingTxnIds.remove(txnState.getTransactionId());
            if (LOG.isDebugEnabled()) {
                LOG.debug("remove txn {} from committingTxnIds of routine load job {}",
                        txnState.getTransactionId(), id);
            }
            this.jobStatistic.runningTxnIds.remove(txnState.getTransactionId());
            setOtherMsg(txnStatusChangeReasonString);
            if (txnOperated) {
                // step0: find task in job
                Optional<RoutineLoadTaskInfo> routineLoadTaskInfoOptional = routineLoadTaskInfoList.stream().filter(
                        entity -> entity.getTxnId() == txnState.getTransactionId()).findFirst();
                if (!routineLoadTaskInfoOptional.isPresent()) {
                    // task will not be update when task has been aborted by fe
                    return;
                }
                RoutineLoadTaskInfo routineLoadTaskInfo = routineLoadTaskInfoOptional.get();
                taskBeId = routineLoadTaskInfo.getBeId();
                // step1: job state will be changed depending on txnStatusChangeReasonString
                if (LOG.isDebugEnabled()) {
                    LOG.debug(new LogBuilder(LogKey.ROUTINE_LOAD_TASK, txnState.getLabel())
                            .add("txn_id", txnState.getTransactionId())
                            .add("msg", "txn abort with reason " + txnStatusChangeReasonString)
                            .build());
                }
                ++this.jobStatistic.abortedTaskNum;
                ++this.jobStatistic.currentAbortedTaskNum;
                TransactionState.TxnStatusChangeReason txnStatusChangeReason = null;
                if (txnStatusChangeReasonString != null) {
                    txnStatusChangeReason =
                            TransactionState.TxnStatusChangeReason.fromString(txnStatusChangeReasonString);
                    String msg;
                    if (txnStatusChangeReason != null) {
                        switch (txnStatusChangeReason) {
                            case INVALID_JSON_PATH:
                                msg = "be " + taskBeId + " abort task,"
                                        + " task id: " + routineLoadTaskInfo.getId()
                                        + " job id: " + routineLoadTaskInfo.getJobId()
                                        + " with reason: " + txnStatusChangeReasonString
                                        + " please check the jsonpaths";
                                updateState(JobState.PAUSED,
                                        new ErrorReason(InternalErrorCode.CANNOT_RESUME_ERR, msg),
                                        false /* not replay */);
                                return;
                            case OFFSET_OUT_OF_RANGE:
                                msg = "be " + taskBeId + " abort task,"
                                        + " task id: " + routineLoadTaskInfo.getId()
                                        + " job id: " + routineLoadTaskInfo.getJobId()
                                        + " with reason: " + txnStatusChangeReasonString
                                        + " the offset used by job does not exist in kafka,"
                                        + " please check the offset,"
                                        + " using the Alter ROUTINE LOAD command to modify it,"
                                        + " and resume the job";
                                updateState(JobState.PAUSED,
                                        new ErrorReason(InternalErrorCode.CANNOT_RESUME_ERR, msg),
                                        false /* not replay */);
                                return;
                            case PAUSE:
                                msg = "be " + taskBeId + " abort task "
                                        + "with reason: " + txnStatusChangeReasonString;
                                updateState(JobState.PAUSED,
                                        new ErrorReason(InternalErrorCode.CANNOT_RESUME_ERR, msg),
                                        false /* not replay */);
                                return;
                            default:
                                break;
                        }
                    }
                    // TODO(ml): use previous be id depend on change reason
                }
                // step2: commit task , update progress, maybe create a new task
                executeTaskOnTxnStatusChanged(routineLoadTaskInfo, txnState,
                        TransactionStatus.ABORTED, txnStatusChangeReason);
            }
        } catch (Exception e) {
            String msg = "be " + taskBeId + " abort task " + txnState.getLabel()
                    + " failed with error " + e.getMessage();
            updateState(JobState.PAUSED, new ErrorReason(InternalErrorCode.TASKS_ABORT_ERR, msg),
                    false /* not replay */);
            LOG.warn(new LogBuilder(LogKey.ROUTINE_LOAD_JOB, id)
                    .add("task_id", txnState.getLabel())
                    .add("error_msg", "change job state to paused"
                            + " when task has been aborted with error " + e.getMessage())
                    .build(), e);
        } finally {
            writeUnlock();
            if (LOG.isDebugEnabled()) {
                LOG.debug("unlock write lock of routine load job after aborted: {}", id);
            }
        }
    }

    @Override
    public void replayOnAborted(TransactionState txnState) {
        // attachment may be null if this task is aborted by FE
        // it need check commit info before update progress
        // for follower FE node progress may exceed correct progress
        // the data will lost if FE leader change at this moment
        if (txnState.getTxnCommitAttachment() != null
                && checkCommitInfo((RLTaskTxnCommitAttachment) txnState.getTxnCommitAttachment(),
                        txnState,
                        TransactionState.TxnStatusChangeReason.fromString(txnState.getReason()))) {
            replayUpdateProgress((RLTaskTxnCommitAttachment) txnState.getTxnCommitAttachment());
        }
        this.jobStatistic.abortedTaskNum++;
        if (LOG.isDebugEnabled()) {
            LOG.debug("replay on aborted: {}, has attachment: {}", txnState, txnState.getTxnCommitAttachment() == null);
        }
    }

    // check task exists or not before call method
    private void executeTaskOnTxnStatusChanged(RoutineLoadTaskInfo routineLoadTaskInfo, TransactionState txnState,
                                               TransactionStatus txnStatus,
                                               TransactionState.TxnStatusChangeReason txnStatusChangeReason)
            throws UserException {
        // step0: get progress from transaction state
        RLTaskTxnCommitAttachment rlTaskTxnCommitAttachment
                = (RLTaskTxnCommitAttachment) txnState.getTxnCommitAttachment();
        if (rlTaskTxnCommitAttachment == null) {
            if (LOG.isDebugEnabled()) {
                LOG.debug(new LogBuilder(LogKey.ROUTINE_LOAD_TASK, routineLoadTaskInfo.getId())
                        .add("job_id", routineLoadTaskInfo.getJobId())
                        .add("txn_id", routineLoadTaskInfo.getTxnId())
                        .add("msg", "commit task will be ignore when attachment txn of task is null,"
                                + " maybe task was aborted by master when timeout")
                        .build());
            }
        } else if (checkCommitInfo(rlTaskTxnCommitAttachment, txnState, txnStatusChangeReason)) {
            // step2: update job progress
            updateProgress(rlTaskTxnCommitAttachment);
            routineLoadTaskInfo.handleTaskByTxnCommitAttachment(rlTaskTxnCommitAttachment);
        }

        if (rlTaskTxnCommitAttachment != null && !Strings.isNullOrEmpty(rlTaskTxnCommitAttachment.getErrorLogUrl())) {
            errorLogUrls.add(rlTaskTxnCommitAttachment.getErrorLogUrl());
        }

        routineLoadTaskInfo.setTxnStatus(txnStatus);

        if (state == JobState.RUNNING) {
            if (txnStatus == TransactionStatus.ABORTED) {
                RoutineLoadTaskInfo newRoutineLoadTaskInfo = unprotectRenewTask(routineLoadTaskInfo);
                Env.getCurrentEnv().getRoutineLoadTaskScheduler().addTaskInQueue(newRoutineLoadTaskInfo);
            } else if (txnStatus == TransactionStatus.COMMITTED) {
                // this txn is just COMMITTED, create new task when the this txn is VISIBLE
                // or if publish version task has some error,
                // there will be lots of COMMITTED txns in GlobalTransactionMgr
            }
        }
    }

    protected static void checkMeta(OlapTable olapTable, RoutineLoadDesc routineLoadDesc) throws UserException {
        if (routineLoadDesc == null) {
            return;
        }

        PartitionNames partitionNames = routineLoadDesc.getPartitionNames();
        if (partitionNames == null) {
            return;
        }

        if (olapTable.isTemporary()) {
            throw new DdlException("Cannot create routine load for temporary table "
                + olapTable.getDisplayName());
        }
        // check partitions
        olapTable.readLock();
        try {
            for (String partName : partitionNames.getPartitionNames()) {
                if (olapTable.getPartition(partName, partitionNames.isTemp()) == null) {
                    throw new DdlException("Partition " + partName + " does not exist");
                }
            }
        } finally {
            olapTable.readUnlock();
        }

        // columns will be checked when planing
    }

    public void updateState(JobState jobState, ErrorReason reason, boolean isReplay) throws UserException {
        LOG.info(new LogBuilder(LogKey.ROUTINE_LOAD_JOB, id)
                .add("current_job_state", getState())
                .add("desire_job_state", jobState)
                .add("msg", reason)
                .build());

        writeLock();
        try {
            unprotectUpdateState(jobState, reason, isReplay);
        } finally {
            writeUnlock();
        }

        LOG.info(new LogBuilder(LogKey.ROUTINE_LOAD_JOB, id)
                .add("current_job_state", getState())
                .add("msg", "job state has been changed")
                .add("is replay", String.valueOf(isReplay))
                .build());
    }

    protected void unprotectUpdateState(JobState jobState, ErrorReason reason, boolean isReplay) throws UserException {
        checkStateTransform(jobState);
        switch (jobState) {
            case RUNNING:
                executeRunning();
                break;
            case PAUSED:
                executePause(reason);
                break;
            case NEED_SCHEDULE:
                executeNeedSchedule();
                break;
            case STOPPED:
                executeStop();
                break;
            case CANCELLED:
                executeCancel(reason);
                break;
            default:
                break;
        }

        if (state.isFinalState()) {
            Env.getCurrentGlobalTransactionMgr().getCallbackFactory().removeCallback(id);
        }

        if (!isReplay && jobState != JobState.RUNNING) {
            if (jobState == JobState.PAUSED) {
                Env.getCurrentEnv().getEditLog().logOpRoutineLoadJob(new RoutineLoadOperation(id, jobState, reason));
            } else {
                Env.getCurrentEnv().getEditLog().logOpRoutineLoadJob(new RoutineLoadOperation(id, jobState));
            }
        }
    }

    private void executeRunning() {
        state = JobState.RUNNING;
    }

    private void executePause(ErrorReason reason) {
        // remove all of task in jobs and change job state to paused
        pauseReason = reason;
        state = JobState.PAUSED;
        pauseTimestamp = System.currentTimeMillis();
        routineLoadTaskInfoList.clear();
        while (!committingTxnIds.isEmpty()) {
            try {
                Thread.sleep(100);
            } catch (InterruptedException e) {
                LOG.warn("pause routine load job interrupted", e);
            }
        }
    }

    private void executeNeedSchedule() {
        state = JobState.NEED_SCHEDULE;
        pauseTimestamp = -1;
        routineLoadTaskInfoList.clear();
    }

    private void executeStop() {
        state = JobState.STOPPED;
        routineLoadTaskInfoList.clear();
        endTimestamp = System.currentTimeMillis();
    }

    private void executeCancel(ErrorReason reason) {
        cancelReason = reason;
        state = JobState.CANCELLED;
        routineLoadTaskInfoList.clear();
        endTimestamp = System.currentTimeMillis();
    }

    public void update() throws UserException {
        // check if db and table exist
        Database database = Env.getCurrentInternalCatalog().getDbNullable(dbId);
        if (database == null) {
            LOG.warn(new LogBuilder(LogKey.ROUTINE_LOAD_JOB, id)
                    .add("db_id", dbId)
                    .add("msg", "The database has been deleted. Change job state to cancelled").build());
            writeLock();
            try {
                if (!state.isFinalState()) {
                    ErrorReason reason = new ErrorReason(InternalErrorCode.DB_ERR, "db " + dbId + "not exist");
                    LOG.info(new LogBuilder(LogKey.ROUTINE_LOAD_JOB, id)
                            .add("current_job_state", getState())
                            .add("desire_job_state", JobState.CANCELLED)
                            .add("msg", reason)
                            .build());
                    unprotectUpdateState(JobState.CANCELLED, reason, false /* not replay */);
                    LOG.info(new LogBuilder(LogKey.ROUTINE_LOAD_JOB, id)
                            .add("current_job_state", getState())
                            .add("msg", "job state has been changed")
                            .add("is replay", "false")
                            .build());
                }
                return;
            } finally {
                writeUnlock();
            }
        }

        // check table belong to database
        Table table = database.getTableNullable(tableId);
        if (table == null && !isMultiTable) {
            LOG.warn(new LogBuilder(LogKey.ROUTINE_LOAD_JOB, id).add("db_id", dbId)
                    .add("table_id", tableId)
                    .add("msg", "The table has been deleted change job state to cancelled").build());
            writeLock();
            try {
                if (!state.isFinalState()) {
                    ErrorReason reason = new ErrorReason(InternalErrorCode.TABLE_ERR, "table does not exist");
                    LOG.info(new LogBuilder(LogKey.ROUTINE_LOAD_JOB, id)
                            .add("current_job_state", getState())
                            .add("desire_job_state", JobState.CANCELLED)
                            .add("msg", reason)
                            .build());
                    unprotectUpdateState(JobState.CANCELLED, reason, false /* not replay */);
                    LOG.info(new LogBuilder(LogKey.ROUTINE_LOAD_JOB, id)
                            .add("current_job_state", getState())
                            .add("msg", "job state has been changed")
                            .add("is replay", "false")
                            .build());
                }
                return;
            } finally {
                writeUnlock();
            }
        }

        boolean needAutoResume = needAutoResume();

        if (!refreshKafkaPartitions(needAutoResume)) {
            return;
        }

        writeLock();
        try {
            if (unprotectNeedReschedule() || needAutoResume) {
                LOG.info(new LogBuilder(LogKey.ROUTINE_LOAD_JOB, id)
                        .add("msg", "Job need to be rescheduled")
                        .build());
                this.otherMsg = pauseReason == null ? "" : pauseReason.getMsg();
                unprotectUpdateProgress();
                unprotectUpdateState(JobState.NEED_SCHEDULE, null, false);
            }
        } finally {
            writeUnlock();
        }
    }

    // Call this before calling unprotectUpdateProgress().
    // Because unprotectUpdateProgress() is protected by writelock.
    // So if there are time-consuming operations, they should be done in this method.
    // (Such as getAllKafkaPartitions() in KafkaRoutineLoad)
    protected boolean refreshKafkaPartitions(boolean needAutoResume) throws UserException {
        return false;
    }

    protected void unprotectUpdateProgress() throws UserException {
    }

    protected boolean unprotectNeedReschedule() throws UserException {
        return false;
    }

    protected boolean needAutoResume() {
        return false;
    }

    public void setOrigStmt(OriginStatement origStmt) {
        this.origStmt = origStmt;
    }

    public void setCloudCluster(String cloudClusterName) throws UserException {
        if (Strings.isNullOrEmpty(cloudClusterName)) {
            LOG.warn("cluster name is empty");
            throw new UserException("cluster name is empty");
        }

        this.cloudClusterId = ((CloudSystemInfoService) Env.getCurrentSystemInfo())
                .getCloudClusterIdByName(cloudClusterName);
        if (Strings.isNullOrEmpty(this.cloudClusterId)) {
            LOG.warn("cluster id is empty, cluster name {}", cloudClusterName);
            throw new UserException("cluster id is empty, cluster name: " + cloudClusterName);
        }
    }

    public String getCloudClusterId() {
        return cloudClusterId;
    }

    public void setCloudClusterById() {
        this.cloudCluster = ((CloudSystemInfoService) Env.getCurrentSystemInfo())
                        .getClusterNameByClusterId(cloudClusterId);
    }

    // check the correctness of commit info
    protected abstract boolean checkCommitInfo(RLTaskTxnCommitAttachment rlTaskTxnCommitAttachment,
                                               TransactionState txnState,
                                               TransactionState.TxnStatusChangeReason txnStatusChangeReason);

    public abstract String getStatistic();

    public abstract String getLag();

    public String getStateReason() {
        switch (state) {
            case PAUSED:
                return pauseReason == null ? "" : pauseReason.toString();
            case CANCELLED:
                return cancelReason == null ? "" : cancelReason.toString();
            default:
                return "";
        }
    }

    public List<String> getShowInfo() {
        Optional<Database> database = Env.getCurrentInternalCatalog().getDb(dbId);
        Optional<Table> table = database.flatMap(db -> db.getTable(tableId));

        readLock();
        try {
            List<String> row = Lists.newArrayList();
            row.add(String.valueOf(id));
            row.add(name);
            row.add(TimeUtils.longToTimeString(createTimestamp));
            row.add(TimeUtils.longToTimeString(pauseTimestamp));
            row.add(TimeUtils.longToTimeString(endTimestamp));
            row.add(database.map(Database::getFullName).orElse(String.valueOf(dbId)));
            if (isMultiTable) {
                row.add("");
            } else {
                row.add(table.map(Table::getName).orElse(String.valueOf(tableId)));
            }
            row.add(Boolean.toString(isMultiTable));
            row.add(getState().name());
            row.add(dataSourceType.name());
            row.add(String.valueOf(getSizeOfRoutineLoadTaskInfoList()));
            row.add(jobPropertiesToJsonString());
            row.add(dataSourcePropertiesJsonToString());
            row.add(customPropertiesJsonToString());
            row.add(getStatistic());
            row.add(getProgress().toJsonString());
            row.add(getLag());
            row.add(getStateReason());
            row.add(Joiner.on(", ").join(errorLogUrls));
            row.add(otherMsg);
            row.add(userIdentity.getQualifiedUser());
            row.add(comment);
            return row;
        } finally {
            readUnlock();
        }
    }

    public List<List<String>> getTasksShowInfo() throws AnalysisException {
        List<List<String>> rows = Lists.newArrayList();
        readLock();
        try {
            if (null == routineLoadTaskInfoList || routineLoadTaskInfoList.isEmpty()) {
                return rows;
            }
            routineLoadTaskInfoList.forEach(entity -> {
                long txnId = entity.getTxnId();
                if (RoutineLoadTaskInfo.INIT_TXN_ID == txnId) {
                    rows.add(entity.getTaskShowInfo());
                    return;
                }
                TransactionState transactionState = Env.getCurrentGlobalTransactionMgr()
                        .getTransactionState(dbId, entity.getTxnId());
                if (null != transactionState && null != transactionState.getTransactionStatus()) {
                    entity.setTxnStatus(transactionState.getTransactionStatus());
                }
                rows.add(entity.getTaskShowInfo());
            });
            return rows;
        } finally {
            readUnlock();
        }
    }

    public String getShowCreateInfo() {
        Optional<Database> database = Env.getCurrentInternalCatalog().getDb(dbId);
        Optional<Table> table = database.flatMap(db -> db.getTable(tableId));
        StringBuilder sb = new StringBuilder();
        // 1.job_name
        sb.append("CREATE ROUTINE LOAD ").append(name);
        // 2.tbl_name
        if (!isMultiTable) {
            sb.append(" ON ").append(table.map(Table::getName).orElse(String.valueOf(tableId))).append("\n");
        }
        // 3.merge_type
        sb.append("WITH ").append(mergeType.name()).append("\n");
        // 4.load_properties
        // 4.1.column_separator
        if (columnSeparator != null) {
            sb.append("COLUMNS TERMINATED BY \"").append(columnSeparator.getOriSeparator()).append("\",\n");
        }
        // 4.2.columns_mapping
        if (columnDescs != null && !columnDescs.descs.isEmpty()) {
            sb.append("COLUMNS(").append(Joiner.on(",").join(columnDescs.descs)).append("),\n");
        }
        // 4.3.where_predicates
        if (whereExpr != null) {
            sb.append("WHERE ").append(whereExpr.toSqlWithoutTbl()).append(",\n");
        }
        // 4.4.partitions
        if (partitions != null) {
            sb.append("PARTITION(").append(Joiner.on(",").join(partitions.getPartitionNames())).append("),\n");
        }
        // 4.5.delete_on_predicates
        if (deleteCondition != null) {
            sb.append("DELETE ON ").append(deleteCondition.toSqlWithoutTbl()).append(",\n");
        }
        // 4.6.source_sequence
        if (sequenceCol != null) {
            sb.append("ORDER BY ").append(sequenceCol).append(",\n");
        }
        // 4.7.preceding_predicates
        if (precedingFilter != null) {
            sb.append("PRECEDING FILTER ").append(precedingFilter.toSqlWithoutTbl()).append(",\n");
        }
        // remove the last ,
        if (sb.charAt(sb.length() - 2) == ',') {
            sb.replace(sb.length() - 2, sb.length() - 1, "");
        }
        // 5.job_properties. See PROPERTIES_SET of CreateRoutineLoadStmt
        sb.append("PROPERTIES\n(\n");
        appendProperties(sb, CreateRoutineLoadStmt.DESIRED_CONCURRENT_NUMBER_PROPERTY, desireTaskConcurrentNum, false);
        appendProperties(sb, CreateRoutineLoadStmt.MAX_ERROR_NUMBER_PROPERTY, maxErrorNum, false);
        appendProperties(sb, CreateRoutineLoadStmt.MAX_FILTER_RATIO_PROPERTY, maxFilterRatio, false);
        appendProperties(sb, CreateRoutineLoadStmt.MAX_BATCH_INTERVAL_SEC_PROPERTY, maxBatchIntervalS, false);
        appendProperties(sb, CreateRoutineLoadStmt.MAX_BATCH_ROWS_PROPERTY, maxBatchRows, false);
        appendProperties(sb, CreateRoutineLoadStmt.MAX_BATCH_SIZE_PROPERTY, maxBatchSizeBytes, false);
        appendProperties(sb, FileFormatProperties.PROP_FORMAT, getFormat(), false);
        if (isPartialUpdate) {
            appendProperties(sb, CreateRoutineLoadStmt.PARTIAL_COLUMNS, isPartialUpdate, false);
        }
        appendProperties(sb, JsonFileFormatProperties.PROP_JSON_PATHS, getJsonPaths(), false);
        appendProperties(sb, JsonFileFormatProperties.PROP_STRIP_OUTER_ARRAY, isStripOuterArray(), false);
        appendProperties(sb, JsonFileFormatProperties.PROP_NUM_AS_STRING, isNumAsString(), false);
        appendProperties(sb, JsonFileFormatProperties.PROP_FUZZY_PARSE, isFuzzyParse(), false);
        appendProperties(sb, JsonFileFormatProperties.PROP_JSON_ROOT, getJsonRoot(), false);
        appendProperties(sb, LoadStmt.STRICT_MODE, isStrictMode(), false);
        appendProperties(sb, LoadStmt.TIMEZONE, getTimezone(), false);
        appendProperties(sb, LoadStmt.EXEC_MEM_LIMIT, getMemLimit(), true);
        sb.append(")\n");
        // 6. data_source
        sb.append("FROM ").append(dataSourceType).append("\n");
        // 7. data_source_properties
        sb.append("(\n");
        getDataSourceProperties().forEach((k, v) -> appendProperties(sb, k, v, false));
        getCustomProperties().forEach((k, v) -> appendProperties(sb, k, v, false));
        if (progress instanceof KafkaProgress) {
            // append partitions and offsets.
            // the offsets are the next offset to be consumed.
            List<Pair<Integer, String>> pairs = ((KafkaProgress) progress).getPartitionOffsetPairs(false);
            appendProperties(sb, KafkaConfiguration.KAFKA_PARTITIONS.getName(),
                    Joiner.on(", ").join(pairs.stream().map(p -> p.first).toArray()), false);
            appendProperties(sb, KafkaConfiguration.KAFKA_OFFSETS.getName(),
                    Joiner.on(", ").join(pairs.stream().map(p -> p.second).toArray()), false);
        }
        // remove the last ","
        sb.replace(sb.length() - 2, sb.length() - 1, "");
        sb.append(");");
        return sb.toString();
    }

    private static void appendProperties(StringBuilder sb, String key, Object value, boolean end) {
        if (value == null || Strings.isNullOrEmpty(value.toString())) {
            return;
        }
        sb.append("\"").append(key).append("\"").append(" = ").append("\"").append(value).append("\"");
        if (!end) {
            sb.append(",\n");
        } else {
            sb.append("\n");
        }
    }

    public List<String> getShowStatistic() {
        Optional<Database> database = Env.getCurrentInternalCatalog().getDb(dbId);

        List<String> row = Lists.newArrayList();
        row.add(name);
        row.add(String.valueOf(id));
        row.add(database.map(Database::getFullName).orElse(String.valueOf(dbId)));
        row.add(getStatistic());
        row.add(getTaskStatistic());
        return row;
    }

    private String getTaskStatistic() {
        Map<String, String> result = Maps.newHashMap();
        readLock();
        try {
            result.put("running_task",
                    String.valueOf(routineLoadTaskInfoList.stream().filter(entity -> entity.isRunning()).count()));
            result.put("waiting_task",
                    String.valueOf(routineLoadTaskInfoList.stream().filter(entity -> !entity.isRunning()).count()));
            Gson gson = new GsonBuilder().disableHtmlEscaping().create();
            return gson.toJson(result);
        } finally {
            readUnlock();
        }
    }

    public String jobPropertiesToJsonString() {
        Map<String, String> jobProperties = Maps.newHashMap();
        jobProperties.put("partitions", partitions == null
                ? STAR_STRING : Joiner.on(",").join(partitions.getPartitionNames()));
        jobProperties.put("columnToColumnExpr", columnDescs == null
                ? STAR_STRING : Joiner.on(",").join(columnDescs.descs));
        jobProperties.put("precedingFilter", precedingFilter == null ? STAR_STRING : precedingFilter.toSqlWithoutTbl());
        jobProperties.put("whereExpr", whereExpr == null ? STAR_STRING : whereExpr.toSqlWithoutTbl());
        if (getFormat().equalsIgnoreCase("json")) {
            jobProperties.put(FileFormatProperties.PROP_FORMAT, "json");
        } else {
            jobProperties.put(LoadStmt.KEY_IN_PARAM_COLUMN_SEPARATOR,
                    columnSeparator == null ? "\t" : columnSeparator.toString());
            jobProperties.put(LoadStmt.KEY_IN_PARAM_LINE_DELIMITER,
                    lineDelimiter == null ? "\n" : lineDelimiter.toString());
        }
        jobProperties.put(CreateRoutineLoadStmt.PARTIAL_COLUMNS, String.valueOf(isPartialUpdate));
        jobProperties.put(CreateRoutineLoadStmt.MAX_ERROR_NUMBER_PROPERTY, String.valueOf(maxErrorNum));
        jobProperties.put(CreateRoutineLoadStmt.MAX_BATCH_INTERVAL_SEC_PROPERTY, String.valueOf(maxBatchIntervalS));
        jobProperties.put(CreateRoutineLoadStmt.MAX_BATCH_ROWS_PROPERTY, String.valueOf(maxBatchRows));
        jobProperties.put(CreateRoutineLoadStmt.MAX_BATCH_SIZE_PROPERTY, String.valueOf(maxBatchSizeBytes));
        jobProperties.put(CreateRoutineLoadStmt.CURRENT_CONCURRENT_NUMBER_PROPERTY,
                String.valueOf(currentTaskConcurrentNum));
        jobProperties.put(CreateRoutineLoadStmt.DESIRED_CONCURRENT_NUMBER_PROPERTY,
                String.valueOf(desireTaskConcurrentNum));
        jobProperties.put(LoadStmt.EXEC_MEM_LIMIT, String.valueOf(execMemLimit));
        jobProperties.put(LoadStmt.KEY_IN_PARAM_MERGE_TYPE, mergeType.toString());
        jobProperties.put(LoadStmt.KEY_IN_PARAM_DELETE_CONDITION,
                deleteCondition == null ? STAR_STRING : deleteCondition.toSqlWithoutTbl());
        jobProperties.putAll(this.jobProperties);
        Gson gson = new GsonBuilder().disableHtmlEscaping().create();
        return gson.toJson(jobProperties);
    }

    public abstract String dataSourcePropertiesJsonToString();

    public abstract String customPropertiesJsonToString();

    public abstract Map<String, String> getDataSourceProperties();

    public abstract Map<String, String> getCustomProperties();

    public boolean isExpired() {
        if (!isFinal()) {
            return false;
        }
        Preconditions.checkState(endTimestamp != -1, endTimestamp);
        return (System.currentTimeMillis() - endTimestamp) > Config.label_keep_max_second * 1000;
    }

    public boolean isFinal() {
        return state.isFinalState();
    }

    public static RoutineLoadJob read(DataInput in) throws IOException {
        return GsonUtils.GSON.fromJson(Text.readString(in), RoutineLoadJob.class);
    }

    @Override
    public void write(DataOutput out) throws IOException {
        Text.writeString(out, GsonUtils.GSON.toJson(this));
    }

    @Override
    public void gsonPostProcess() throws IOException {
        if (tableId == 0) {
            isMultiTable = true;
        }
        jobProperties.forEach((k, v) -> {
            if (k.equals(CreateRoutineLoadStmt.PARTIAL_COLUMNS)) {
                isPartialUpdate = Boolean.parseBoolean(v);
            }
        });
        try {
            ConnectContext ctx = new ConnectContext();
            ctx.setDatabase(Env.getCurrentEnv().getInternalCatalog().getDb(dbId).get().getName());
            StatementContext statementContext = new StatementContext();
            statementContext.setConnectContext(ctx);
            ctx.setStatementContext(statementContext);
            ctx.setEnv(Env.getCurrentEnv());
            ctx.setQualifiedUser(Auth.ADMIN_USER);
            ctx.setCurrentUserIdentity(UserIdentity.ADMIN);
            ctx.getState().reset();
            try {
                ctx.setThreadLocalInfo();
                NereidsParser nereidsParser = new NereidsParser();
                CreateRoutineLoadCommand command = (CreateRoutineLoadCommand) nereidsParser.parseSingle(
                        origStmt.originStmt);
                CreateRoutineLoadInfo createRoutineLoadInfo = command.getCreateRoutineLoadInfo();
                createRoutineLoadInfo.validate(ctx);
                setRoutineLoadDesc(createRoutineLoadInfo.getRoutineLoadDesc());
            } finally {
                ctx.cleanup();
            }
        } catch (Exception e) {
            throw new IOException("error happens when parsing create routine load stmt: " + origStmt.originStmt, e);
        }
        if (userIdentity != null) {
            userIdentity.setIsAnalyzed();
        }
    }

    public abstract void modifyProperties(AlterRoutineLoadStmt stmt) throws UserException;

    public abstract void replayModifyProperties(AlterRoutineLoadJobOperationLog log);

    public abstract NereidsRoutineLoadTaskInfo toNereidsRoutineLoadTaskInfo() throws UserException;

    // for ALTER ROUTINE LOAD
    protected void modifyCommonJobProperties(Map<String, String> jobProperties) {
        if (jobProperties.containsKey(CreateRoutineLoadStmt.DESIRED_CONCURRENT_NUMBER_PROPERTY)) {
            this.desireTaskConcurrentNum = Integer.parseInt(
                    jobProperties.remove(CreateRoutineLoadStmt.DESIRED_CONCURRENT_NUMBER_PROPERTY));
        }

        if (jobProperties.containsKey(CreateRoutineLoadStmt.MAX_ERROR_NUMBER_PROPERTY)) {
            this.maxErrorNum = Long.parseLong(
                    jobProperties.remove(CreateRoutineLoadStmt.MAX_ERROR_NUMBER_PROPERTY));
        }

        if (jobProperties.containsKey(CreateRoutineLoadStmt.MAX_FILTER_RATIO_PROPERTY)) {
            this.maxFilterRatio = Double.parseDouble(
                    jobProperties.remove(CreateRoutineLoadStmt.MAX_FILTER_RATIO_PROPERTY));
        }

        if (jobProperties.containsKey(CreateRoutineLoadStmt.MAX_BATCH_INTERVAL_SEC_PROPERTY)) {
            this.maxBatchIntervalS = Long.parseLong(
                    jobProperties.remove(CreateRoutineLoadStmt.MAX_BATCH_INTERVAL_SEC_PROPERTY));
        }

        if (jobProperties.containsKey(CreateRoutineLoadStmt.MAX_BATCH_ROWS_PROPERTY)) {
            this.maxBatchRows = Long.parseLong(
                    jobProperties.remove(CreateRoutineLoadStmt.MAX_BATCH_ROWS_PROPERTY));
        }

        if (jobProperties.containsKey(CreateRoutineLoadStmt.MAX_BATCH_SIZE_PROPERTY)) {
            this.maxBatchSizeBytes = Long.parseLong(
                    jobProperties.remove(CreateRoutineLoadStmt.MAX_BATCH_SIZE_PROPERTY));
        }
    }
}<|MERGE_RESOLUTION|>--- conflicted
+++ resolved
@@ -286,15 +286,8 @@
     protected String qualifiedUser;
     protected String cloudCluster;
 
-<<<<<<< HEAD
     public Set<Long> committingTxnIds = Sets.newHashSet();
 
-    public void setTypeRead(boolean isTypeRead) {
-        this.isTypeRead = isTypeRead;
-    }
-
-=======
->>>>>>> 484a7c29
     public RoutineLoadJob(long id, LoadDataSourceType type) {
         this.id = id;
         this.dataSourceType = type;
