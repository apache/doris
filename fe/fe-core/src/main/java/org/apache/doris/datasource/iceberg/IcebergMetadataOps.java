--- conflicted
+++ resolved
@@ -178,11 +178,8 @@
         db.setUnInitialized(true);
     }
 
-<<<<<<< HEAD
-=======
     @Override
     public void truncateTable(String dbName, String tblName, List<String> partitions) {
         throw new UnsupportedOperationException("Truncate Iceberg table is not supported.");
     }
->>>>>>> 56a207c3
 }