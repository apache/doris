--- conflicted
+++ resolved
@@ -348,9 +348,7 @@
     DROP_EXPIRED_STATS_COMMAND,
     ALTER_TABLE_STATS_COMMAND,
     ALTER_COLUMN_STATS_COMMAND,
-<<<<<<< HEAD
     CANCEL_ALTER_TABLE_COMMAND,
-=======
     PAUSE_ROUTINE_LOAD_COMMAND,
     PAUSE_ALL_ROUTINE_COMMAND,
     RESUME_ROUTINE_LOAD_COMMAND,
@@ -361,7 +359,6 @@
     RESUME_DATA_SYNC_JOB_COMMAND,
     STOP_DATA_SYNC_JOB_COMMAND,
     CREATE_DATA_SYNC_JOB_COMMAND,
->>>>>>> 0d578694
     DROP_RESOURCE_COMMAND,
     DROP_ROW_POLICY_COMMAND,
     TRANSACTION_BEGIN_COMMAND,
