// Licensed to the Apache Software Foundation (ASF) under one
// or more contributor license agreements.  See the NOTICE file
// distributed with this work for additional information
// regarding copyright ownership.  The ASF licenses this file
// to you under the Apache License, Version 2.0 (the
// "License"); you may not use this file except in compliance
// with the License.  You may obtain a copy of the License at
//
//   http://www.apache.org/licenses/LICENSE-2.0
//
// Unless required by applicable law or agreed to in writing,
// software distributed under the License is distributed on an
// "AS IS" BASIS, WITHOUT WARRANTIES OR CONDITIONS OF ANY
// KIND, either express or implied.  See the License for the
// specific language governing permissions and limitations
// under the License.

package org.apache.doris.nereids.trees.plans;

/**
 * Types for all Plan in Nereids.
 */
public enum PlanType {
    // special
    GROUP_PLAN,
    UNKNOWN,

    // logical plans
    // logical relations
    LOGICAL_BOUND_RELATION,
    LOGICAL_CTE_CONSUMER,
    LOGICAL_FILE_SCAN,
    LOGICAL_EMPTY_RELATION,
    LOGICAL_ES_SCAN,
    LOGICAL_JDBC_SCAN,
    LOGICAL_OLAP_SCAN,
    LOGICAL_ONE_ROW_RELATION,
    LOGICAL_SCHEMA_SCAN,
    LOGICAL_TVF_RELATION,
    LOGICAL_UNBOUND_ONE_ROW_RELATION,
    LOGICAL_UNBOUND_RELATION,
    LOGICAL_UNBOUND_TVF_RELATION,

    // logical sinks
    LOGICAL_FILE_SINK,
    LOGICAL_OLAP_TABLE_SINK,
    LOGICAL_RESULT_SINK,
    LOGICAL_UNBOUND_OLAP_TABLE_SINK,
    LOGICAL_UNBOUND_RESULT_SINK,

    // logical others
    LOGICAL_AGGREGATE,
    LOGICAL_APPLY,
    LOGICAL_ASSERT_NUM_ROWS,
    LOGICAL_CHECK_POLICY,
    LOGICAL_CTE,
    LOGICAL_CTE_ANCHOR,
    LOGICAL_CTE_PRODUCER,
    LOGICAL_EXCEPT,
    LOGICAL_FILTER,
    LOGICAL_GENERATE,
    LOGICAL_HAVING,
    LOGICAL_INTERSECT,
    LOGICAL_JOIN,
    LOGICAL_LIMIT,
    LOGICAL_MULTI_JOIN,
    LOGICAL_PARTITION_TOP_N,
    LOGICAL_PROJECT,
    LOGICAL_REPEAT,
    LOGICAL_SELECT_HINT,
    LOGICAL_SUBQUERY_ALIAS,
    LOGICAL_SORT,
    LOGICAL_TOP_N,
    LOGICAL_UNION,
    LOGICAL_USING_JOIN,
    LOGICAL_WINDOW,

    // physical plans
    // logical relations
    PHYSICAL_CTE_CONSUMER,
    PHYSICAL_EMPTY_RELATION,
    PHYSICAL_ES_SCAN,
    PHYSICAL_FILE_SCAN,
    PHYSICAL_JDBC_SCAN,
    PHYSICAL_ONE_ROW_RELATION,
    PHYSICAL_OLAP_SCAN,
    PHYSICAL_SCHEMA_SCAN,
    PHYSICAL_TVF_RELATION,

    // logical sinks
    PHYSICAL_FILE_SINK,
    PHYSICAL_OLAP_TABLE_SINK,
    PHYSICAL_RESULT_SINK,

    // logical others
    PHYSICAL_HASH_AGGREGATE,
    PHYSICAL_ASSERT_NUM_ROWS,
    PHYSICAL_CTE_PRODUCER,
    PHYSICAL_CTE_ANCHOR,
    PHYSICAL_DISTRIBUTE,
    PHYSICAL_EXCEPT,
    PHYSICAL_FILTER,
    PHYSICAL_GENERATE,
    PHYSICAL_INTERSECT,
    PHYSICAL_HASH_JOIN,
    PHYSICAL_NESTED_LOOP_JOIN,
    PHYSICAL_LIMIT,
    PHYSICAL_PARTITION_TOP_N,
    PHYSICAL_PROJECT,
    PHYSICAL_REPEAT,
    PHYSICAL_LOCAL_QUICK_SORT,
    PHYSICAL_QUICK_SORT,
    PHYSICAL_TOP_N,
    PHYSICAL_UNION,
    PHYSICAL_WINDOW,

    // commands
    CREATE_POLICY_COMMAND,
    CREATE_TABLE_COMMAND,
    DELETE_COMMAND,
    EXPLAIN_COMMAND,
    EXPORT_COMMAND,
    INSERT_INTO_TABLE_COMMAND,
    LOAD_COMMAND,
    SELECT_INTO_OUTFILE_COMMAND,
<<<<<<< HEAD
    UPDATE_COMMAND,
    EXPORT_COMMAND,
    CREATE_MTMV_COMMAND,
    ALTER_MTMV_COMMAND,
    REFRESH_MTMV_COMMAND
=======
    UPDATE_COMMAND
>>>>>>> e69b8abb
}<|MERGE_RESOLUTION|>--- conflicted
+++ resolved
@@ -123,13 +123,8 @@
     INSERT_INTO_TABLE_COMMAND,
     LOAD_COMMAND,
     SELECT_INTO_OUTFILE_COMMAND,
-<<<<<<< HEAD
     UPDATE_COMMAND,
-    EXPORT_COMMAND,
     CREATE_MTMV_COMMAND,
     ALTER_MTMV_COMMAND,
     REFRESH_MTMV_COMMAND
-=======
-    UPDATE_COMMAND
->>>>>>> e69b8abb
 }