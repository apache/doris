--- conflicted
+++ resolved
@@ -326,12 +326,9 @@
     DROP_EXPIRED_STATS_COMMAND,
     ALTER_TABLE_STATS_COMMAND,
     ALTER_COLUMN_STATS_COMMAND,
-<<<<<<< HEAD
     PAUSE_DATA_SYNC_JOB_COMMAND,
     RESUME_DATA_SYNC_JOB_COMMAND,
-    STOP_DATA_SYNC_JOB_COMMAND
-=======
+    STOP_DATA_SYNC_JOB_COMMAND,
     KILL_ANALYZE_JOB_COMMAND,
     DROP_ANALYZE_JOB_COMMAND
->>>>>>> 211b491c
 }