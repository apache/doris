--- conflicted
+++ resolved
@@ -326,14 +326,11 @@
     DROP_EXPIRED_STATS_COMMAND,
     ALTER_TABLE_STATS_COMMAND,
     ALTER_COLUMN_STATS_COMMAND,
-<<<<<<< HEAD
     PAUSE_ROUTINE_LOAD_COMMAND,
     PAUSE_ALL_ROUTINE_COMMAND,
     RESUME_ROUTINE_LOAD_COMMAND,
     RESUME_ALL_ROUTINE_COMMAND,
-    STOP_ROUTINE_LOAD_COMMAND
-=======
+    STOP_ROUTINE_LOAD_COMMAND,
     KILL_ANALYZE_JOB_COMMAND,
     DROP_ANALYZE_JOB_COMMAND
->>>>>>> 211b491c
 }