--- conflicted
+++ resolved
@@ -392,9 +392,6 @@
     GRANT_RESOURCE_PRIVILEGE_COMMAND,
     GRANT_TABLE_PRIVILEGE_COMMAND,
     REVOKE_ROLE_COMMAND,
-<<<<<<< HEAD
-    SHOW_ROUTINE_LOAD_TASK_COMMAND
-=======
+    SHOW_ROUTINE_LOAD_TASK_COMMAND,
     REVOKE_RESOURCE_PRIVILEGE_COMMAND
->>>>>>> 8fe3b735
 }