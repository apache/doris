--- conflicted
+++ resolved
@@ -336,19 +336,16 @@
     DROP_EXPIRED_STATS_COMMAND,
     ALTER_TABLE_STATS_COMMAND,
     ALTER_COLUMN_STATS_COMMAND,
-<<<<<<< HEAD
     PAUSE_ROUTINE_LOAD_COMMAND,
     PAUSE_ALL_ROUTINE_COMMAND,
     RESUME_ROUTINE_LOAD_COMMAND,
     RESUME_ALL_ROUTINE_COMMAND,
     STOP_ROUTINE_LOAD_COMMAND,
-=======
     DROP_RESOURCE_COMMAND,
     DROP_ROW_POLICY_COMMAND,
     TRANSACTION_BEGIN_COMMAND,
     TRANSACTION_COMMIT_COMMAND,
     TRANSACTION_ROLLBACK_COMMAND,
->>>>>>> 035bc7e2
     KILL_ANALYZE_JOB_COMMAND,
     DROP_ANALYZE_JOB_COMMAND,
     CREATE_USER_COMMAND
