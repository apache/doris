--- conflicted
+++ resolved
@@ -326,12 +326,9 @@
     DROP_EXPIRED_STATS_COMMAND,
     ALTER_TABLE_STATS_COMMAND,
     ALTER_COLUMN_STATS_COMMAND,
-<<<<<<< HEAD
     ADMIN_REPAIR_TAVLE_COMMAND,
     ADMIN_SET_REPLICA_STATUS_COMMAND,
-    ADMIN_CANCEL_REPAIR_TABLE_COMMAND
-=======
+    ADMIN_CANCEL_REPAIR_TABLE_COMMAND,
     KILL_ANALYZE_JOB_COMMAND,
     DROP_ANALYZE_JOB_COMMAND
->>>>>>> 211b491c
 }