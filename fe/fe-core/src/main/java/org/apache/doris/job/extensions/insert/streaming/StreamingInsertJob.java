--- conflicted
+++ resolved
@@ -60,7 +60,6 @@
 import org.apache.doris.persist.gson.GsonPostProcessable;
 import org.apache.doris.persist.gson.GsonUtils;
 import org.apache.doris.qe.ConnectContext;
-import org.apache.doris.qe.ConnectContextUtil;
 import org.apache.doris.qe.ShowResultSetMetaData;
 import org.apache.doris.rpc.RpcException;
 import org.apache.doris.thrift.TCell;
@@ -442,10 +441,9 @@
     }
 
     private void resetCloudProgress(Offset offset) throws JobException {
-        resetDbId();
         Cloud.ResetStreamingJobOffsetRequest.Builder builder = Cloud.ResetStreamingJobOffsetRequest.newBuilder();
         builder.setCloudUniqueId(Config.cloud_unique_id);
-        builder.setDbId(dbId);
+        builder.setDbId(getDbId());
         builder.setJobId(getJobId());
         builder.setOffset(offset.toSerializedJson());
 
@@ -656,23 +654,6 @@
         succeedTaskCount.incrementAndGet();
     }
 
-<<<<<<< HEAD
-    /**
-     * When restarting fe on cloud, dbId needs to be reset
-     */
-    private void resetDbId() {
-        if (this.dbId <= 0) {
-            ConnectContext ctx = null;
-            try {
-                ctx = ConnectContextUtil.getDummyCtx(getCurrentDbName());
-                this.dbId = ctx.getCurrentDbId();
-            } finally {
-                if (ctx != null) {
-                    ctx.cleanup();
-                }
-            }
-        }
-=======
     public long getDbId() {
         if (dbId <= 0) {
             try {
@@ -683,11 +664,9 @@
             }
         }
         return dbId;
->>>>>>> 870a134e
     }
 
     public void replayOnCloudMode() throws JobException {
-        resetDbId();
         Cloud.GetStreamingTaskCommitAttachRequest.Builder builder =
                 Cloud.GetStreamingTaskCommitAttachRequest.newBuilder();
         builder.setCloudUniqueId(Config.cloud_unique_id);
