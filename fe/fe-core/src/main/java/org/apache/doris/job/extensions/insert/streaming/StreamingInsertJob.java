--- conflicted
+++ resolved
@@ -143,11 +143,7 @@
         Offset nextOffset = offsetProvider.getNextOffset();
         InsertIntoTableCommand command = offsetProvider.rewriteTvfParams(nextOffset);
         this.runningStreamTask = new StreamingInsertTask(getJobId(), AbstractTask.getNextTaskId(), command,
-<<<<<<< HEAD
-                loadStatistic, getCurrentDbName(), nextOffset, jobProperties);
-=======
                 getCurrentDbName(), offsetProvider.getCurrentOffset(), jobProperties);
->>>>>>> e2a492cf
         return this.runningStreamTask;
     }
 
@@ -228,12 +224,8 @@
         trow.addToColumnValue(new TCell().setStringVal(getComment()));
         trow.addToColumnValue(new TCell().setStringVal(FeConstants.null_string));
         trow.addToColumnValue(new TCell().setStringVal(FeConstants.null_string));
-<<<<<<< HEAD
         trow.addToColumnValue(new TCell().setStringVal(
-                loadStatistic == null ? FeConstants.null_string : loadStatistic.toJson()));
-=======
-        trow.addToColumnValue(new TCell().setStringVal(jobStatistic.toJson()));
->>>>>>> e2a492cf
+                jobStatistic == null ? FeConstants.null_string : jobStatistic.toJson()));
         trow.addToColumnValue(new TCell().setStringVal(failMsg == null ? FeConstants.null_string : failMsg.getMsg()));
         return trow;
     }
