--- conflicted
+++ resolved
@@ -62,16 +62,9 @@
 
     @SerializedName("did")
     private final long dbId;
-<<<<<<< HEAD
-    @Getter
-    @SerializedName("st")
-    protected JobStatus status;
     private LoadStatistic loadStatistic = new LoadStatistic();
     @SerializedName("fm")
     private FailMsg failMsg;
-=======
-
->>>>>>> 47f2e1e7
     @Getter
     protected PauseReason pauseReason;
     @Getter
@@ -105,7 +98,6 @@
         this.offsetProvider = SourceOffsetProviderFactory.createSourceOffsetProvider(tvfType);
     }
 
-<<<<<<< HEAD
     private String parseTvfType() {
         NereidsParser parser = new NereidsParser();
         InsertIntoTableCommand command = (InsertIntoTableCommand) parser.parseSingle(getExecuteSql());
@@ -115,8 +107,6 @@
         return "s3";
     }
 
-=======
->>>>>>> 47f2e1e7
     @Override
     public void updateJobStatus(JobStatus status) throws JobException {
         super.updateJobStatus(status);
@@ -150,6 +140,19 @@
 
     protected void fetchMeta() {
         offsetProvider.fetchRemoteMeta();
+    }
+
+    public boolean needScheduleTask() {
+        return (getJobStatus().equals(JobStatus.RUNNING) || getJobStatus().equals(JobStatus.PENDING));
+    }
+
+    // When consumer to EOF, delay schedule task appropriately can avoid too many small transactions.
+    public boolean needDelayScheduleTask() {
+        return System.currentTimeMillis() - lastScheduleTaskTimestamp > jobProperties.getMaxIntervalSecond() * 1000;
+    }
+
+    public boolean hasMoreDataToConsume() {
+        return offsetProvider.hasMoreDataToConsume();
     }
 
     @Override
@@ -215,7 +218,6 @@
         Text.writeString(out, GsonUtils.GSON.toJson(this));
     }
 
-<<<<<<< HEAD
     @Override
     public long getId() {
         return getJobId();
@@ -260,19 +262,6 @@
     @Override
     public void replayOnVisible(TransactionState txnState) {
 
-=======
-    public boolean needScheduleTask() {
-        return (getJobStatus().equals(JobStatus.RUNNING) || getJobStatus().equals(JobStatus.PENDING));
-    }
-
-    // When consumer to EOF, delay schedule task appropriately can avoid too many small transactions.
-    public boolean needDelayScheduleTask() {
-        return System.currentTimeMillis() - lastScheduleTaskTimestamp > jobProperties.getMaxIntervalSecond() * 1000;
-    }
-
-    public boolean hasMoreDataToConsume() {
-        // TODO: implement this
-        return true;
->>>>>>> 47f2e1e7
+
     }
 }