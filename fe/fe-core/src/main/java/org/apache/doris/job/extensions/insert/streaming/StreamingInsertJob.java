// Licensed to the Apache Software Foundation (ASF) under one
// or more contributor license agreements.  See the NOTICE file
// distributed with this work for additional information
// regarding copyright ownership.  The ASF licenses this file
// to you under the Apache License, Version 2.0 (the
// "License"); you may not use this file except in compliance
// with the License.  You may obtain a copy of the License at
//
//   http://www.apache.org/licenses/LICENSE-2.0
//
// Unless required by applicable law or agreed to in writing,
// software distributed under the License is distributed on an
// "AS IS" BASIS, WITHOUT WARRANTIES OR CONDITIONS OF ANY
// KIND, either express or implied.  See the License for the
// specific language governing permissions and limitations
// under the License.

package org.apache.doris.job.extensions.insert.streaming;

import org.apache.doris.analysis.UserIdentity;
import org.apache.doris.catalog.Env;
import org.apache.doris.cloud.proto.Cloud;
import org.apache.doris.cloud.rpc.MetaServiceProxy;
import org.apache.doris.common.AnalysisException;
import org.apache.doris.common.Config;
import org.apache.doris.common.ErrorCode;
import org.apache.doris.common.ErrorReport;
import org.apache.doris.common.FeConstants;
import org.apache.doris.common.Pair;
import org.apache.doris.common.UserException;
import org.apache.doris.common.io.Text;
import org.apache.doris.common.util.TimeUtils;
import org.apache.doris.datasource.InternalCatalog;
import org.apache.doris.job.base.AbstractJob;
import org.apache.doris.job.base.JobExecutionConfiguration;
import org.apache.doris.job.base.TimerDefinition;
import org.apache.doris.job.common.FailureReason;
import org.apache.doris.job.common.IntervalUnit;
import org.apache.doris.job.common.JobStatus;
import org.apache.doris.job.common.JobType;
import org.apache.doris.job.common.TaskStatus;
import org.apache.doris.job.common.TaskType;
import org.apache.doris.job.exception.JobException;
import org.apache.doris.job.extensions.insert.InsertJob;
import org.apache.doris.job.extensions.insert.InsertTask;
import org.apache.doris.job.offset.Offset;
import org.apache.doris.job.offset.SourceOffsetProvider;
import org.apache.doris.job.offset.SourceOffsetProviderFactory;
import org.apache.doris.load.loadv2.LoadJob;
import org.apache.doris.load.loadv2.LoadStatistic;
import org.apache.doris.mysql.privilege.PrivPredicate;
import org.apache.doris.nereids.StatementContext;
import org.apache.doris.nereids.analyzer.UnboundTVFRelation;
import org.apache.doris.nereids.parser.NereidsParser;
import org.apache.doris.nereids.trees.plans.commands.AlterJobCommand;
import org.apache.doris.nereids.trees.plans.commands.info.BaseViewInfo;
import org.apache.doris.nereids.trees.plans.commands.insert.InsertIntoTableCommand;
import org.apache.doris.nereids.trees.plans.commands.insert.InsertUtils;
import org.apache.doris.nereids.trees.plans.logical.LogicalPlan;
import org.apache.doris.persist.gson.GsonPostProcessable;
import org.apache.doris.persist.gson.GsonUtils;
import org.apache.doris.qe.ConnectContext;
import org.apache.doris.qe.ShowResultSetMetaData;
import org.apache.doris.rpc.RpcException;
import org.apache.doris.thrift.TCell;
import org.apache.doris.thrift.TRow;
import org.apache.doris.transaction.TransactionException;
import org.apache.doris.transaction.TransactionState;
import org.apache.doris.transaction.TxnStateChangeCallback;

import com.google.common.base.Preconditions;
import com.google.gson.annotations.SerializedName;
import lombok.Getter;
import lombok.Setter;
import lombok.extern.log4j.Log4j2;
import org.apache.commons.collections.CollectionUtils;
import org.apache.commons.lang3.StringUtils;

import java.io.DataOutput;
import java.io.IOException;
import java.util.ArrayList;
import java.util.Arrays;
import java.util.Comparator;
import java.util.List;
import java.util.Map;
import java.util.TreeMap;
import java.util.concurrent.ConcurrentLinkedQueue;
import java.util.concurrent.atomic.AtomicLong;
import java.util.concurrent.locks.ReentrantReadWriteLock;

@Log4j2
public class StreamingInsertJob extends AbstractJob<StreamingJobSchedulerTask, Map<Object, Object>> implements
        TxnStateChangeCallback, GsonPostProcessable {
    private long dbId;
    private StreamingJobStatistic jobStatistic = new StreamingJobStatistic();
    @Getter
    @Setter
    @SerializedName("fr")
    protected FailureReason failureReason;
    @Getter
    @Setter
    protected long latestAutoResumeTimestamp;
    @Getter
    @Setter
    protected long autoResumeCount;
    @Getter
    @SerializedName("props")
    private Map<String, String> properties;
    private StreamingJobProperties jobProperties;
    @Getter
    @SerializedName("tvf")
    private String tvfType;
    private Map<String, String> originTvfProps;
    @Getter
    StreamingInsertTask runningStreamTask;
    SourceOffsetProvider offsetProvider;
    @Setter
    @Getter
    private long lastScheduleTaskTimestamp = -1L;
    private InsertIntoTableCommand baseCommand;
    private ReentrantReadWriteLock lock = new ReentrantReadWriteLock(true);
    private ConcurrentLinkedQueue<StreamingInsertTask> streamInsertTaskQueue = new ConcurrentLinkedQueue<>();

    public StreamingInsertJob(String jobName,
            JobStatus jobStatus,
            String dbName,
            String comment,
            UserIdentity createUser,
            JobExecutionConfiguration jobConfig,
            Long createTimeMs,
            String executeSql,
            Map<String, String> properties) {
        super(Env.getCurrentEnv().getNextId(), jobName, jobStatus, dbName, comment, createUser,
                jobConfig, createTimeMs, executeSql);
        this.properties = properties;
        init();
    }

    private void init() {
        try {
            this.jobProperties = new StreamingJobProperties(properties);
            jobProperties.validate();
            // build time definition
            JobExecutionConfiguration execConfig = getJobConfig();
            TimerDefinition timerDefinition = new TimerDefinition();
            timerDefinition.setInterval(jobProperties.getMaxIntervalSecond());
            timerDefinition.setIntervalUnit(IntervalUnit.SECOND);
            timerDefinition.setStartTimeMs(execConfig.getTimerDefinition().getStartTimeMs());
            execConfig.setTimerDefinition(timerDefinition);

            UnboundTVFRelation currentTvf = getCurrentTvf();
            this.tvfType = currentTvf.getFunctionName();
            this.originTvfProps = currentTvf.getProperties().getMap();
            this.offsetProvider = SourceOffsetProviderFactory.createSourceOffsetProvider(currentTvf.getFunctionName());
            // validate offset props
            if (jobProperties.getOffsetProperty() != null) {
                Offset offset = validateOffset(jobProperties.getOffsetProperty());
                this.offsetProvider.updateOffset(offset);
            }
        } catch (AnalysisException ae) {
            log.warn("parse streaming insert job failed, props: {}", properties, ae);
            throw new RuntimeException(ae.getMessage());
        } catch (Exception ex) {
            log.warn("init streaming insert job failed, sql: {}", getExecuteSql(), ex);
            throw new RuntimeException(ex.getMessage());
        }
    }

    private void readLock() {
        lock.readLock().lock();
    }

    private void readUnlock() {
        lock.readLock().unlock();
    }

    private void writeLock() {
        lock.writeLock().lock();
    }

    private void writeUnlock() {
        if (lock.writeLock().isHeldByCurrentThread()) {
            lock.writeLock().unlock();
        }
    }

    private UnboundTVFRelation getCurrentTvf() {
        initLogicalPlan(false);
        List<UnboundTVFRelation> allTVFRelation = baseCommand.getAllTVFRelation();
        Preconditions.checkArgument(allTVFRelation.size() == 1, "Only support one source in insert streaming job");
        UnboundTVFRelation unboundTVFRelation = allTVFRelation.get(0);
        return unboundTVFRelation;
    }

    private void makeConnectContext() {
        ConnectContext ctx = InsertTask.makeConnectContext(getCreateUser(), getCurrentDbName());
        StatementContext statementContext = new StatementContext();
        ctx.setStatementContext(statementContext);
    }

    public void initLogicalPlan(boolean regen) {
        if (regen || baseCommand == null) {
            this.baseCommand = null;
            makeConnectContext();
            LogicalPlan logicalPlan = new NereidsParser().parseSingle(getExecuteSql());
            this.baseCommand = (InsertIntoTableCommand) logicalPlan;
        }
    }

    /**
     * Check whether Offset can be serialized into the corresponding data source
     * */
    public Offset validateOffset(String offsetStr) throws AnalysisException {
        Offset offset;
        try {
            offset = offsetProvider.deserializeOffsetProperty(offsetStr);
        } catch (Exception ex) {
            log.info("initialize offset failed, offset: {}", offsetStr, ex);
            throw new AnalysisException("Failed to initialize offset, " + ex.getMessage());
        }
        if (offset == null || !offset.isValidOffset()) {
            throw new AnalysisException("Invalid format for offset: " + offsetStr);
        }
        return offset;
    }

    public void alterJob(AlterJobCommand alterJobCommand) throws AnalysisException {
        List<String> logParts = new ArrayList<>();
        // update sql
        if (StringUtils.isNotEmpty(alterJobCommand.getSql())) {
            setExecuteSql(alterJobCommand.getSql());
            initLogicalPlan(true);
            String encryptedSql = generateEncryptedSql();
            logParts.add("sql: " + encryptedSql);
        }

        // update properties
        if (!alterJobCommand.getProperties().isEmpty()) {
            modifyPropertiesInternal(alterJobCommand.getProperties());
            logParts.add("properties: " + alterJobCommand.getProperties());
        }
        log.info("Alter streaming job {}, {}", getJobId(), String.join(", ", logParts));
    }

    @Override
    public void updateJobStatus(JobStatus status) throws JobException {
        lock.writeLock().lock();
        try {
            super.updateJobStatus(status);
            if (JobStatus.PAUSED.equals(getJobStatus())) {
                clearRunningStreamTask(status);
            }
            if (isFinalStatus()) {
                Env.getCurrentGlobalTransactionMgr().getCallbackFactory().removeCallback(getJobId());
            }
            log.info("Streaming insert job {} update status to {}", getJobId(), getJobStatus());
        } finally {
            lock.writeLock().unlock();
        }
    }

    @Override
    public void cancelAllTasks(boolean needWaitCancelComplete) throws JobException {
        lock.writeLock().lock();
        try {
            if (runningStreamTask == null) {
                return;
            }
            runningStreamTask.cancel(needWaitCancelComplete);
            canceledTaskCount.incrementAndGet();
        } finally {
            lock.writeLock().unlock();
        }
    }

    @Override
    public JobType getJobType() {
        return JobType.INSERT;
    }

    @Override
    protected void checkJobParamsInternal() {
    }

    @Override
    public boolean isReadyForScheduling(Map<Object, Object> taskContext) {
        return CollectionUtils.isEmpty(getRunningTasks()) && !isFinalStatus();
    }

    @Override
    public boolean isJobRunning() {
        return !isFinalStatus();
    }

    private boolean isFinalStatus() {
        return getJobStatus().equals(JobStatus.STOPPED) || getJobStatus().equals(JobStatus.FINISHED);
    }

    @Override
    public List<StreamingJobSchedulerTask> createTasks(TaskType taskType, Map<Object, Object> taskContext) {
        List<StreamingJobSchedulerTask> newTasks = new ArrayList<>();
        StreamingJobSchedulerTask streamingJobSchedulerTask = new StreamingJobSchedulerTask(this);
        newTasks.add(streamingJobSchedulerTask);
        super.initTasks(newTasks, taskType);
        return newTasks;
    }

    protected StreamingInsertTask createStreamingInsertTask() {
        if (originTvfProps == null) {
            this.originTvfProps = getCurrentTvf().getProperties().getMap();
        }
        this.runningStreamTask = new StreamingInsertTask(getJobId(), Env.getCurrentEnv().getNextId(), getExecuteSql(),
                offsetProvider, getCurrentDbName(), jobProperties, originTvfProps, getCreateUser());
        Env.getCurrentEnv().getJobManager().getStreamingTaskManager().registerTask(runningStreamTask);
        this.runningStreamTask.setStatus(TaskStatus.PENDING);
<<<<<<< HEAD
        recordTasks(runningStreamTask);
=======
        log.info("create new streaming insert task for job {}, task {} ",
                getJobId(), runningStreamTask.getTaskId());
>>>>>>> 870a134e
        return runningStreamTask;
    }

    public void recordTasks(StreamingInsertTask task) {
        if (Config.max_streaming_task_show_count < 1) {
            return;
        }
        streamInsertTaskQueue.add(task);

        while (streamInsertTaskQueue.size() > Config.max_streaming_task_show_count) {
            streamInsertTaskQueue.poll();
        }
    }

    /**
     * for show command to display all streaming insert tasks of this job.
     */
    public List<StreamingInsertTask> queryAllStreamTasks() {
        if (CollectionUtils.isEmpty(streamInsertTaskQueue)) {
            return new ArrayList<>();
        }
        List<StreamingInsertTask> tasks = new ArrayList<>(streamInsertTaskQueue);
        Comparator<StreamingInsertTask> taskComparator =
                Comparator.comparingLong(StreamingInsertTask::getCreateTimeMs).reversed();
        tasks.sort(taskComparator);
        return tasks;
    }

    protected void fetchMeta() {
        try {
            if (originTvfProps == null) {
                this.originTvfProps = getCurrentTvf().getProperties().getMap();
            }
            offsetProvider.fetchRemoteMeta(originTvfProps);
        } catch (Exception ex) {
            log.warn("fetch remote meta failed, job id: {}", getJobId(), ex);
        }
    }

    public boolean needScheduleTask() {
        return (getJobStatus().equals(JobStatus.RUNNING) || getJobStatus().equals(JobStatus.PENDING));
    }

    public void clearRunningStreamTask(JobStatus newJobStatus) {
        if (runningStreamTask != null) {
            log.info("clear running streaming insert task for job {}, task {}, status {} ",
                    getJobId(), runningStreamTask.getTaskId(), runningStreamTask.getStatus());
            runningStreamTask.cancel(JobStatus.STOPPED.equals(newJobStatus) ? false : true);
            runningStreamTask.closeOrReleaseResources();
        }
    }

    public boolean hasMoreDataToConsume() {
        return offsetProvider.hasMoreDataToConsume();
    }

    @Override
    public void onTaskFail(StreamingJobSchedulerTask task) throws JobException {
        if (task.getErrMsg() != null) {
            this.failureReason = new FailureReason(task.getErrMsg());
        }
        // Here is the failure of StreamingJobSchedulerTask, no processing is required
        getRunningTasks().remove(task);
    }

    @Override
    public void onTaskSuccess(StreamingJobSchedulerTask task) throws JobException {
        // Here is the success of StreamingJobSchedulerTask, no processing is required
        getRunningTasks().remove(task);
    }

    public void onStreamTaskFail(StreamingInsertTask task) throws JobException {
        try {
            failedTaskCount.incrementAndGet();
            Env.getCurrentEnv().getJobManager().getStreamingTaskManager().removeRunningTask(task);
            this.failureReason = new FailureReason(task.getErrMsg());
        } finally {
            writeUnlock();
        }
        updateJobStatus(JobStatus.PAUSED);
    }

    public void onStreamTaskSuccess(StreamingInsertTask task) {
        try {
            succeedTaskCount.incrementAndGet();
            Env.getCurrentEnv().getJobManager().getStreamingTaskManager().removeRunningTask(task);
            StreamingInsertTask nextTask = createStreamingInsertTask();
            this.runningStreamTask = nextTask;
            log.info("Streaming insert job {} create next streaming insert task {} after task {} success",
                    getJobId(), nextTask.getTaskId(), task.getTaskId());
        } finally {
            writeUnlock();
        }
    }

    private void updateJobStatisticAndOffset(StreamingTaskTxnCommitAttachment attachment) {
        if (this.jobStatistic == null) {
            this.jobStatistic = new StreamingJobStatistic();
        }
        this.jobStatistic.setScannedRows(this.jobStatistic.getScannedRows() + attachment.getScannedRows());
        this.jobStatistic.setLoadBytes(this.jobStatistic.getLoadBytes() + attachment.getLoadBytes());
        this.jobStatistic.setFileNumber(this.jobStatistic.getFileNumber() + attachment.getNumFiles());
        this.jobStatistic.setFileSize(this.jobStatistic.getFileSize() + attachment.getFileBytes());
        offsetProvider.updateOffset(offsetProvider.deserializeOffset(attachment.getOffset()));
    }

    private void updateCloudJobStatisticAndOffset(StreamingTaskTxnCommitAttachment attachment) {
        if (this.jobStatistic == null) {
            this.jobStatistic = new StreamingJobStatistic();
        }
        this.jobStatistic.setScannedRows(attachment.getScannedRows());
        this.jobStatistic.setLoadBytes(attachment.getLoadBytes());
        this.jobStatistic.setFileNumber(attachment.getNumFiles());
        this.jobStatistic.setFileSize(attachment.getFileBytes());
        offsetProvider.updateOffset(offsetProvider.deserializeOffset(attachment.getOffset()));
    }

    @Override
    public void onRegister() throws JobException {
        Env.getCurrentGlobalTransactionMgr().getCallbackFactory().addCallback(this);
    }

    @Override
    public void onReplayCreate() throws JobException {
        onRegister();
        super.onReplayCreate();
    }

    /**
     * Because the offset statistics of the streamingInsertJob are all stored in txn,
     * only some fields are replayed here.
     * @param replayJob
     */
    public void replayOnUpdated(StreamingInsertJob replayJob) {
        setJobStatus(replayJob.getJobStatus());
        try {
            modifyPropertiesInternal(replayJob.getProperties());
        } catch (Exception e) {
            // should not happen
            log.error("replay modify streaming insert job properties failed, job id: {}", getJobId(), e);
        }
        setExecuteSql(replayJob.getExecuteSql());
    }

    /**
     * When updating offset, you need to reset the currentOffset
     */
    private void modifyPropertiesInternal(Map<String, String> inputProperties) throws AnalysisException {
        StreamingJobProperties inputStreamProps = new StreamingJobProperties(inputProperties);
        if (StringUtils.isNotEmpty(inputStreamProps.getOffsetProperty())) {
            Offset offset = validateOffset(inputStreamProps.getOffsetProperty());
            this.offsetProvider.updateOffset(offset);

            if (Config.isCloudMode()) {
                // todo: reset cloud currentOffset
            }
        }
        this.properties.putAll(inputProperties);
        this.jobProperties = new StreamingJobProperties(this.properties);
    }

    @Override
    public ShowResultSetMetaData getTaskMetaData() {
        return InsertJob.TASK_META_DATA;
    }

    @Override
    public List<String> getShowInfo() {
        return getCommonShowInfo();
    }

    @Override
    public TRow getTvfInfo() {
        TRow trow = new TRow();
        trow.addToColumnValue(new TCell().setStringVal(String.valueOf(getJobId())));
        trow.addToColumnValue(new TCell().setStringVal(getJobName()));
        trow.addToColumnValue(new TCell().setStringVal(getCreateUser().getQualifiedUser()));
        trow.addToColumnValue(new TCell().setStringVal(getJobConfig().getExecuteType().name()));
        trow.addToColumnValue(new TCell().setStringVal(FeConstants.null_string));
        trow.addToColumnValue(new TCell().setStringVal(getJobStatus().name()));

        trow.addToColumnValue(new TCell().setStringVal(StringUtils.isNotEmpty(getEncryptedSql())
                ? getEncryptedSql() : generateEncryptedSql()));
        trow.addToColumnValue(new TCell().setStringVal(TimeUtils.longToTimeString(getCreateTimeMs())));
        trow.addToColumnValue(new TCell().setStringVal(String.valueOf(getSucceedTaskCount().get())));
        trow.addToColumnValue(new TCell().setStringVal(String.valueOf(getFailedTaskCount().get())));
        trow.addToColumnValue(new TCell().setStringVal(String.valueOf(getCanceledTaskCount().get())));
        trow.addToColumnValue(new TCell().setStringVal(getComment()));
        trow.addToColumnValue(new TCell().setStringVal(properties != null && !properties.isEmpty()
                ? GsonUtils.GSON.toJson(properties) : FeConstants.null_string));

        if (offsetProvider != null && StringUtils.isNotEmpty(offsetProvider.getShowCurrentOffset())) {
            trow.addToColumnValue(new TCell().setStringVal(offsetProvider.getShowCurrentOffset()));
        } else {
            trow.addToColumnValue(new TCell().setStringVal(FeConstants.null_string));
        }

        if (offsetProvider != null && StringUtils.isNotEmpty(offsetProvider.getShowMaxOffset())) {
            trow.addToColumnValue(new TCell().setStringVal(offsetProvider.getShowMaxOffset()));
        } else {
            trow.addToColumnValue(new TCell().setStringVal(FeConstants.null_string));
        }

        trow.addToColumnValue(new TCell().setStringVal(
                jobStatistic == null ? FeConstants.null_string : jobStatistic.toJson()));
        trow.addToColumnValue(new TCell().setStringVal(failureReason == null
                ? FeConstants.null_string : failureReason.getMsg()));
        return trow;
    }

    private static boolean checkPrivilege(ConnectContext ctx, LogicalPlan logicalPlan) throws AnalysisException {
        if (!(logicalPlan instanceof InsertIntoTableCommand)) {
            throw new AnalysisException("Only support insert command");
        }
        LogicalPlan logicalQuery = ((InsertIntoTableCommand) logicalPlan).getLogicalQuery();
        List<String> targetTable = InsertUtils.getTargetTableQualified(logicalQuery, ctx);
        Preconditions.checkArgument(targetTable.size() == 3, "target table name is invalid");
        if (!Env.getCurrentEnv().getAccessManager().checkTblPriv(ctx,
                InternalCatalog.INTERNAL_CATALOG_NAME,
                targetTable.get(1),
                targetTable.get(2),
                PrivPredicate.LOAD)) {
            ErrorReport.reportAnalysisException(ErrorCode.ERR_TABLEACCESS_DENIED_ERROR, "LOAD",
                    ctx.getQualifiedUser(),
                    ctx.getRemoteIP(),
                    targetTable.get(1),
                    targetTable.get(2));
        }
        return true;
    }

    public boolean checkPrivilege(ConnectContext ctx) throws AnalysisException {
        LogicalPlan logicalPlan = new NereidsParser().parseSingle(getExecuteSql());
        return checkPrivilege(ctx, logicalPlan);
    }

    public static boolean checkPrivilege(ConnectContext ctx, String sql) throws AnalysisException {
        LogicalPlan logicalPlan = new NereidsParser().parseSingle(sql);
        return checkPrivilege(ctx, logicalPlan);
    }

    public boolean hasPrivilege(UserIdentity userIdentity) {
        ConnectContext ctx = InsertTask.makeConnectContext(userIdentity, getCurrentDbName());
        try {
            LogicalPlan logicalPlan = new NereidsParser().parseSingle(getExecuteSql());
            LogicalPlan logicalQuery = ((InsertIntoTableCommand) logicalPlan).getLogicalQuery();
            List<String> targetTable = InsertUtils.getTargetTableQualified(logicalQuery, ctx);
            Preconditions.checkArgument(targetTable.size() == 3, "target table name is invalid");
            return Env.getCurrentEnv().getAccessManager().checkTblPriv(userIdentity,
                    InternalCatalog.INTERNAL_CATALOG_NAME,
                    targetTable.get(1),
                    targetTable.get(2),
                    PrivPredicate.LOAD);
        } finally {
            ctx.cleanup();
        }
    }

    private String generateEncryptedSql() {
        makeConnectContext();
        TreeMap<Pair<Integer, Integer>, String> indexInSqlToString = new TreeMap<>(new Pair.PairComparator<>());
        new NereidsParser().parseForEncryption(getExecuteSql(), indexInSqlToString);
        BaseViewInfo.rewriteSql(indexInSqlToString, getExecuteSql());
        String encryptSql = BaseViewInfo.rewriteSql(indexInSqlToString, getExecuteSql());
        setEncryptedSql(encryptSql);
        return encryptSql;
    }

    @Override
    public String formatMsgWhenExecuteQueueFull(Long taskId) {
        return commonFormatMsgWhenExecuteQueueFull(taskId, "streaming_task_queue_size",
                "job_streaming_task_consumer_thread_num");
    }

    @Override
    public List<StreamingJobSchedulerTask> queryTasks() {
        if (!getRunningTasks().isEmpty()) {
            return getRunningTasks();
        } else {
            return Arrays.asList(new StreamingJobSchedulerTask(this));
        }
    }

    @Override
    public void write(DataOutput out) throws IOException {
        Text.writeString(out, GsonUtils.GSON.toJson(this));
    }

    @Override
    public long getId() {
        return getJobId();
    }

    @Override
    public void beforeCommitted(TransactionState txnState) throws TransactionException {
        boolean shouldReleaseLock = false;
        writeLock();
        try {
            if (runningStreamTask.getIsCanceled().get()) {
                log.info("streaming insert job {} task {} is canceled, skip beforeCommitted",
                        getJobId(), runningStreamTask.getTaskId());
                return;
            }

            ArrayList<Long> taskIds = new ArrayList<>();
            taskIds.add(runningStreamTask.getTaskId());
            // todo: Check whether the taskid of runningtask is consistent with the taskid associated with txn

            List<LoadJob> loadJobs = Env.getCurrentEnv().getLoadManager().queryLoadJobsByJobIds(taskIds);
            if (loadJobs.size() == 0) {
                throw new TransactionException("load job not found, insert job id is " + runningStreamTask.getTaskId());
            }
            LoadJob loadJob = loadJobs.get(0);
            LoadStatistic loadStatistic = loadJob.getLoadStatistic();
            txnState.setTxnCommitAttachment(new StreamingTaskTxnCommitAttachment(
                        getJobId(),
                        runningStreamTask.getTaskId(),
                        loadStatistic.getScannedRows(),
                        loadStatistic.getLoadBytes(),
                        loadStatistic.getFileNumber(),
                        loadStatistic.getTotalFileSizeB(),
                        runningStreamTask.getRunningOffset().toSerializedJson()));
        } finally {
            if (shouldReleaseLock) {
                writeUnlock();
            }
        }
    }

    @Override
    public void beforeAborted(TransactionState txnState) throws TransactionException {
    }

    @Override
    public void afterCommitted(TransactionState txnState, boolean txnOperated) throws UserException {
        Preconditions.checkNotNull(txnState.getTxnCommitAttachment(), txnState);
        StreamingTaskTxnCommitAttachment attachment =
                (StreamingTaskTxnCommitAttachment) txnState.getTxnCommitAttachment();
        updateJobStatisticAndOffset(attachment);
    }

    @Override
    public void replayOnCommitted(TransactionState txnState) {
        Preconditions.checkNotNull(txnState.getTxnCommitAttachment(), txnState);
        StreamingTaskTxnCommitAttachment attachment =
                (StreamingTaskTxnCommitAttachment) txnState.getTxnCommitAttachment();
        updateJobStatisticAndOffset(attachment);
        succeedTaskCount.incrementAndGet();
    }

    public long getDbId() {
        if (dbId <= 0) {
            try {
                this.dbId = Env.getCurrentInternalCatalog().getDbOrAnalysisException(getCurrentDbName()).getId();
            } catch (AnalysisException e) {
                log.warn("failed to get db id for streaming insert job {}, db name: {}, msg: {}",
                        getJobId(), getCurrentDbName(), e.getMessage());
            }
        }
        return dbId;
    }

    public void replayOnCloudMode() throws JobException {
        Cloud.GetStreamingTaskCommitAttachRequest.Builder builder =
                Cloud.GetStreamingTaskCommitAttachRequest.newBuilder();
        builder.setCloudUniqueId(Config.cloud_unique_id);
        builder.setDbId(getDbId());
        builder.setJobId(getJobId());

        Cloud.GetStreamingTaskCommitAttachResponse response = null;
        try {
            response = MetaServiceProxy.getInstance().getStreamingTaskCommitAttach(builder.build());
            if (response.getStatus().getCode() != Cloud.MetaServiceCode.OK) {
                log.warn("failed to get streaming task commit attach, response: {}", response);
                if (response.getStatus().getCode() == Cloud.MetaServiceCode.STREAMING_JOB_PROGRESS_NOT_FOUND) {
                    log.warn("not found streaming job progress, response: {}", response);
                    return;
                } else {
                    throw new JobException(response.getStatus().getMsg());
                }
            }
        } catch (RpcException e) {
            log.info("failed to get streaming task commit attach {}", response, e);
            throw new JobException(e.getMessage());
        }

        StreamingTaskTxnCommitAttachment commitAttach =
                new StreamingTaskTxnCommitAttachment(response.getCommitAttach());
        updateCloudJobStatisticAndOffset(commitAttach);
    }

    @Override
    public void afterAborted(TransactionState txnState, boolean txnOperated, String txnStatusChangeReason)
            throws UserException {
    }

    @Override
    public void replayOnAborted(TransactionState txnState) {

    }

    @Override
    public void afterVisible(TransactionState txnState, boolean txnOperated) {

    }

    @Override
    public void replayOnVisible(TransactionState txnState) {
    }

    @Override
    public void gsonPostProcess() throws IOException {
        if (offsetProvider == null && tvfType != null) {
            offsetProvider = SourceOffsetProviderFactory.createSourceOffsetProvider(tvfType);
        }

        if (jobProperties == null && properties != null) {
            jobProperties = new StreamingJobProperties(properties);
        }

        if (null == getSucceedTaskCount()) {
            setSucceedTaskCount(new AtomicLong(0));
        }
        if (null == getFailedTaskCount()) {
            setFailedTaskCount(new AtomicLong(0));
        }
        if (null == getCanceledTaskCount()) {
            setCanceledTaskCount(new AtomicLong(0));
        }

        if (null == streamInsertTaskQueue) {
            streamInsertTaskQueue = new ConcurrentLinkedQueue<>();
        }

        if (null == lock) {
            this.lock = new ReentrantReadWriteLock(true);
        }
    }
}<|MERGE_RESOLUTION|>--- conflicted
+++ resolved
@@ -313,12 +313,9 @@
                 offsetProvider, getCurrentDbName(), jobProperties, originTvfProps, getCreateUser());
         Env.getCurrentEnv().getJobManager().getStreamingTaskManager().registerTask(runningStreamTask);
         this.runningStreamTask.setStatus(TaskStatus.PENDING);
-<<<<<<< HEAD
-        recordTasks(runningStreamTask);
-=======
         log.info("create new streaming insert task for job {}, task {} ",
                 getJobId(), runningStreamTask.getTaskId());
->>>>>>> 870a134e
+        recordTasks(runningStreamTask);
         return runningStreamTask;
     }
 
