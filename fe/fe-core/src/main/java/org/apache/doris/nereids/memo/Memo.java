--- conflicted
+++ resolved
@@ -174,10 +174,6 @@
             GroupExpression groupExpression, Group target, LogicalProperties logicalProperties) {
         boolean newGroupExpressionGenerated = true;
         GroupExpression existedGroupExpression = groupExpressions.get(groupExpression);
-<<<<<<< HEAD
-        if (existedGroupExpression != null
-                && (target == null || existedGroupExpression.getOwnerGroup().equals(target))) {
-=======
         /*
          * here we need to handle one situation that original target is not the same with
          * existedGroupExpression.getOwnerGroup(). In this case, if we change target to
@@ -206,7 +202,6 @@
          */
         if (existedGroupExpression != null
                 && (target == null || target.equals(existedGroupExpression.getOwnerGroup()))) {
->>>>>>> 887de4b4
             target = existedGroupExpression.getOwnerGroup();
             newGroupExpressionGenerated = false;
         }
