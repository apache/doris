--- conflicted
+++ resolved
@@ -18,9 +18,7 @@
 package org.apache.doris.nereids.memo;
 
 import org.apache.doris.common.IdGenerator;
-import org.apache.doris.common.Pair;
 import org.apache.doris.nereids.CascadesContext;
-import org.apache.doris.nereids.NereidsPlanner;
 import org.apache.doris.nereids.StatementContext;
 import org.apache.doris.nereids.properties.LogicalProperties;
 import org.apache.doris.nereids.trees.expressions.Expression;
@@ -35,9 +33,7 @@
 
 import java.util.List;
 import java.util.Map;
-import java.util.Objects;
 import java.util.Optional;
-import java.util.stream.Collectors;
 import javax.annotation.Nullable;
 
 /**
@@ -49,7 +45,7 @@
     private final Map<GroupId, Group> groups = Maps.newLinkedHashMap();
     // we could not use Set, because Set does not have get method.
     private final Map<GroupExpression, GroupExpression> groupExpressions = Maps.newHashMap();
-    private final Group root;
+    private Group root;
 
     // FOR TEST ONLY
     public Memo() {
@@ -346,23 +342,14 @@
                 }
                 needReplaceChild.add(groupExpression);
             }
-<<<<<<< HEAD
-        });
-        NereidsPlanner.builder.append(String.format("%s\n", needReplaceChild))
-                .append(String.format("%s\n", source.getParentGroupExpressions().stream()
-                        .filter(Objects::nonNull).collect(Collectors.toList())))
-                .append(groupExpressions.values().stream().map(GroupExpression::toString)
-                        .reduce("", (a, b) -> a + b + '\n'));
-=======
-        }
->>>>>>> d2b94df6
+        }
         for (GroupExpression groupExpression : needReplaceChild) {
             groupExpressions.remove(groupExpression);
             List<Group> children = groupExpression.children();
             // TODO: use a better way to replace child, avoid traversing all groupExpression
             for (int i = 0; i < children.size(); i++) {
                 if (children.get(i).equals(source)) {
-                    groupExpression.setChild(i, destination);
+                    children.set(i, destination);
                 }
             }
             GroupExpression that = groupExpressions.get(groupExpression);
