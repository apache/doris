// Licensed to the Apache Software Foundation (ASF) under one
// or more contributor license agreements.  See the NOTICE file
// distributed with this work for additional information
// regarding copyright ownership.  The ASF licenses this file
// to you under the Apache License, Version 2.0 (the
// "License"); you may not use this file except in compliance
// with the License.  You may obtain a copy of the License at
//
//   http://www.apache.org/licenses/LICENSE-2.0
//
// Unless required by applicable law or agreed to in writing,
// software distributed under the License is distributed on an
// "AS IS" BASIS, WITHOUT WARRANTIES OR CONDITIONS OF ANY
// KIND, either express or implied.  See the License for the
// specific language governing permissions and limitations
// under the License.

package org.apache.doris.analysis;

import org.apache.doris.catalog.Column;
import org.apache.doris.catalog.DatabaseIf;
import org.apache.doris.catalog.Env;
import org.apache.doris.catalog.ScalarType;
import org.apache.doris.catalog.Table;
import org.apache.doris.catalog.TableIf;
import org.apache.doris.catalog.TableIf.TableType;
import org.apache.doris.catalog.Type;
import org.apache.doris.catalog.external.HMSExternalTable;
import org.apache.doris.catalog.external.MaxComputeExternalTable;
import org.apache.doris.common.AnalysisException;
import org.apache.doris.common.ErrorCode;
import org.apache.doris.common.ErrorReport;
import org.apache.doris.common.UserException;
import org.apache.doris.common.proc.PartitionsProcDir;
import org.apache.doris.common.proc.ProcNodeInterface;
import org.apache.doris.common.proc.ProcResult;
import org.apache.doris.common.proc.ProcService;
import org.apache.doris.common.util.OrderByPair;
import org.apache.doris.datasource.CatalogIf;
import org.apache.doris.datasource.HMSExternalCatalog;
import org.apache.doris.datasource.MaxComputeExternalCatalog;
import org.apache.doris.mysql.privilege.PrivPredicate;
import org.apache.doris.qe.ConnectContext;
import org.apache.doris.qe.ShowResultSetMetaData;

import com.google.common.base.Strings;
import org.apache.commons.collections.CollectionUtils;
import org.apache.logging.log4j.LogManager;
import org.apache.logging.log4j.Logger;

import java.util.ArrayList;
import java.util.HashMap;
import java.util.List;
import java.util.Map;
import java.util.Objects;

public class ShowPartitionsStmt extends ShowStmt {
    private static final Logger LOG = LogManager.getLogger(ShowPartitionsStmt.class);

    private static final String FILTER_PARTITION_ID = "PartitionId";
    private static final String FILTER_PARTITION_NAME = "PartitionName";
    private static final String FILTER_STATE = "State";
    private static final String FILTER_BUCKETS = "Buckets";
    private static final String FILTER_REPLICATION_NUM = "ReplicationNum";
    private static final String FILTER_LAST_CONSISTENCY_CHECK_TIME = "LastConsistencyCheckTime";

    private CatalogIf catalog;
    private TableName tableName;
    private Expr whereClause;
    private List<OrderByElement> orderByElements;
    private LimitElement limitElement;
    private boolean isTempPartition = false;

    private List<OrderByPair> orderByPairs;
    private Map<String, Expr> filterMap;

    private ProcNodeInterface node;

    public ShowPartitionsStmt(TableName tableName, Expr whereClause, List<OrderByElement> orderByElements,
            LimitElement limitElement, boolean isTempPartition) {
        this.tableName = tableName;
        this.whereClause = whereClause;
        this.orderByElements = orderByElements;
        this.limitElement = limitElement;
        if (whereClause != null) {
            this.filterMap = new HashMap<>();
        }
        this.isTempPartition = isTempPartition;
    }

    public CatalogIf getCatalog() {
        return catalog;
    }

    public TableName getTableName() {
        return tableName;
    }

    public List<OrderByPair> getOrderByPairs() {
        return orderByPairs;
    }

    public LimitElement getLimitElement() {
        return limitElement;
    }

    public Map<String, Expr> getFilterMap() {
        return filterMap;
    }

    public ProcNodeInterface getNode() {
        return node;
    }

    @Override
    public void analyze(Analyzer analyzer) throws UserException {
        analyzeImpl(analyzer);
        // check access
        String dbName = tableName.getDb();
        String tblName = tableName.getTbl();
        if (!Env.getCurrentEnv().getAccessManager().checkTblPriv(ConnectContext.get(), catalog.getName(), dbName,
                tblName, PrivPredicate.SHOW)) {
            ErrorReport.reportAnalysisException(ErrorCode.ERR_TABLEACCESS_DENIED_ERROR, "SHOW PARTITIONS",
                                                ConnectContext.get().getQualifiedUser(),
                                                ConnectContext.get().getRemoteIP(),
                                                dbName + ": " + tblName);
        }

        DatabaseIf db = catalog.getDbOrAnalysisException(dbName);
<<<<<<< HEAD
        TableIf table = db.getTableOrMetaException(tblName, Table.TableType.OLAP, TableType.MATERIALIZED_VIEW,
                    TableType.HMS_EXTERNAL_TABLE, TableType.MAX_COMPUTE_EXTERNAL_TABLE);
=======
        TableIf table = db.getTableOrMetaException(tblName, Table.TableType.OLAP, TableType.HMS_EXTERNAL_TABLE);
>>>>>>> d73b9455

        if (table instanceof HMSExternalTable) {
            if (((HMSExternalTable) table).isView()) {
                throw new AnalysisException("Table " + tblName + " is not a partitioned table");
            }
            if (CollectionUtils.isEmpty(((HMSExternalTable) table).getPartitionColumns())) {
                throw new AnalysisException("Table " + tblName + " is not a partitioned table");
            }
            return;
        }

        if (table instanceof MaxComputeExternalTable) {
            if (((MaxComputeExternalTable) table).getOdpsTable().getPartitions().isEmpty()) {
                throw new AnalysisException("Table " + tblName + " is not a partitioned table");
            }
            return;
        }

        table.readLock();
        try {
            // build proc path
            StringBuilder stringBuilder = new StringBuilder();
            stringBuilder.append("/dbs/");
            stringBuilder.append(db.getId());
            stringBuilder.append("/").append(table.getId());
            if (isTempPartition) {
                stringBuilder.append("/temp_partitions");
            } else {
                stringBuilder.append("/partitions");
            }

            if (LOG.isDebugEnabled()) {
                LOG.debug("process SHOW PROC '{}';", stringBuilder.toString());
            }

            node = ProcService.getInstance().open(stringBuilder.toString());
        } finally {
            table.readUnlock();
        }
    }

    public void analyzeImpl(Analyzer analyzer) throws UserException {
        super.analyze(analyzer);
        tableName.analyze(analyzer);
        catalog = Env.getCurrentEnv().getCatalogMgr().getCatalog(tableName.getCtl());
        if (catalog == null) {
            ErrorReport.reportAnalysisException(ErrorCode.ERR_WRONG_NAME_FOR_CATALOG);
        }

        // disallow unsupported catalog
        if (!(catalog.isInternalCatalog() || catalog instanceof HMSExternalCatalog
                || catalog instanceof MaxComputeExternalCatalog)) {
            throw new AnalysisException(String.format("Catalog of type '%s' is not allowed in ShowPartitionsStmt",
                catalog.getType()));
        }

        // analyze where clause if not null
        if (whereClause != null) {
            analyzeSubPredicate(whereClause);
        }

        // order by
        if (orderByElements != null && !orderByElements.isEmpty()) {
            orderByPairs = new ArrayList<>();
            for (OrderByElement orderByElement : orderByElements) {
                if (!(orderByElement.getExpr() instanceof SlotRef)) {
                    throw new AnalysisException("Should order by column");
                }
                SlotRef slotRef = (SlotRef) orderByElement.getExpr();
                int index = PartitionsProcDir.analyzeColumn(slotRef.getColumnName());
                OrderByPair orderByPair = new OrderByPair(index, !orderByElement.getIsAsc());
                orderByPairs.add(orderByPair);
            }
        }

        if (limitElement != null) {
            limitElement.analyze(analyzer);
        }
    }

    private void analyzeSubPredicate(Expr subExpr) throws AnalysisException {
        if (subExpr == null) {
            return;
        }
        if (subExpr instanceof CompoundPredicate) {
            CompoundPredicate cp = (CompoundPredicate) subExpr;
            if (cp.getOp() != CompoundPredicate.Operator.AND) {
                throw new AnalysisException("Only allow compound predicate with operator AND");
            }
            analyzeSubPredicate(cp.getChild(0));
            analyzeSubPredicate(cp.getChild(1));
            return;
        }

        if (!(subExpr.getChild(0) instanceof SlotRef)) {
            throw new AnalysisException("Show filter by column");
        }

        String leftKey = ((SlotRef) subExpr.getChild(0)).getColumnName();
        if (subExpr instanceof BinaryPredicate) {
            BinaryPredicate binaryPredicate = (BinaryPredicate) subExpr;
            if (leftKey.equalsIgnoreCase(FILTER_PARTITION_NAME) || leftKey.equalsIgnoreCase(FILTER_STATE)) {
                if (binaryPredicate.getOp() != BinaryPredicate.Operator.EQ) {
                    throw new AnalysisException(String.format("Only operator =|like are supported for %s", leftKey));
                }
            } else if (leftKey.equalsIgnoreCase(FILTER_LAST_CONSISTENCY_CHECK_TIME)) {
                if (!(subExpr.getChild(1) instanceof StringLiteral)) {
                    throw new AnalysisException("Where clause : LastConsistencyCheckTime =|>=|<=|>|<|!= "
                        + "\"2019-12-22|2019-12-22 22:22:00\"");
                }
                subExpr.setChild(1, (subExpr.getChild(1)).castTo(
                        Objects.requireNonNull(ScalarType.getDefaultDateType(Type.DATETIME))));
            } else if (!leftKey.equalsIgnoreCase(FILTER_PARTITION_ID) && !leftKey.equalsIgnoreCase(FILTER_BUCKETS)
                    && !leftKey.equalsIgnoreCase(FILTER_REPLICATION_NUM)) {
                throw new AnalysisException("Only the columns of PartitionId/PartitionName/"
                        + "State/Buckets/ReplicationNum/LastConsistencyCheckTime are supported.");
            }
        } else if (subExpr instanceof LikePredicate) {
            LikePredicate likePredicate = (LikePredicate) subExpr;
            if (leftKey.equalsIgnoreCase(FILTER_PARTITION_NAME) || leftKey.equalsIgnoreCase(FILTER_STATE)) {
                if (likePredicate.getOp() != LikePredicate.Operator.LIKE) {
                    throw new AnalysisException("Where clause : PartitionName|State like "
                        + "\"p20191012|NORMAL\"");
                }
            } else {
                throw new AnalysisException("Where clause : PartitionName|State like \"p20191012|NORMAL\"");
            }
        } else {
            throw new AnalysisException("Only operator =|>=|<=|>|<|!=|like are supported.");
        }
        filterMap.put(leftKey.toLowerCase(), subExpr);
    }


    @Override
    public ShowResultSetMetaData getMetaData() {
        ShowResultSetMetaData.Builder builder = ShowResultSetMetaData.builder();

        if (catalog.isInternalCatalog()) {
            ProcResult result = null;
            try {
                result = node.fetchResult();
            } catch (AnalysisException e) {
                return builder.build();
            }

            for (String col : result.getColumnNames()) {
                builder.addColumn(new Column(col, ScalarType.createVarchar(30)));
            }
        } else {
            builder.addColumn(new Column("Partition", ScalarType.createVarchar(60)));
        }
        return builder.build();
    }

    @Override
    public String toSql() {
        StringBuilder sb = new StringBuilder("SHOW ");
        if (isTempPartition) {
            sb.append("TEMPORARY ");
        }
        sb.append("PARTITIONS FROM ");
        if (!Strings.isNullOrEmpty(tableName.getDb())) {
            sb.append("`").append(tableName.getDb()).append("`");
        }
        if (!Strings.isNullOrEmpty(tableName.getTbl())) {
            sb.append(".`").append(tableName.getTbl()).append("`");
        }
        if (whereClause != null) {
            sb.append(" WHERE ").append(whereClause.toSql());
        }
        // Order By clause
        if (orderByElements != null) {
            sb.append(" ORDER BY ");
            for (int i = 0; i < orderByElements.size(); ++i) {
                sb.append(orderByElements.get(i).toSql());
                sb.append((i + 1 != orderByElements.size()) ? ", " : "");
            }
        }

        if (limitElement != null) {
            sb.append(limitElement.toSql());
        }
        return sb.toString();
    }

    @Override
    public String toString() {
        return toSql();
    }

    @Override
    public RedirectStatus getRedirectStatus() {
        if (ConnectContext.get().getSessionVariable().getForwardToMaster()) {
            return RedirectStatus.FORWARD_NO_SYNC;
        } else {
            return RedirectStatus.NO_FORWARD;
        }
    }

}<|MERGE_RESOLUTION|>--- conflicted
+++ resolved
@@ -127,12 +127,8 @@
         }
 
         DatabaseIf db = catalog.getDbOrAnalysisException(dbName);
-<<<<<<< HEAD
-        TableIf table = db.getTableOrMetaException(tblName, Table.TableType.OLAP, TableType.MATERIALIZED_VIEW,
+        TableIf table = db.getTableOrMetaException(tblName, Table.TableType.OLAP,
                     TableType.HMS_EXTERNAL_TABLE, TableType.MAX_COMPUTE_EXTERNAL_TABLE);
-=======
-        TableIf table = db.getTableOrMetaException(tblName, Table.TableType.OLAP, TableType.HMS_EXTERNAL_TABLE);
->>>>>>> d73b9455
 
         if (table instanceof HMSExternalTable) {
             if (((HMSExternalTable) table).isView()) {
