--- conflicted
+++ resolved
@@ -52,64 +52,64 @@
     @Override
     public List<Rule> buildRules() {
         return ImmutableList.of(
-                RuleType.BINDING_PROJECT_SLOT.build(
-                        logicalProject().then(project -> {
-                            List<NamedExpression> boundSlots =
-                                    bind(project.getProjects(), project.children(), project);
-                            return new LogicalProject<>(flatBoundStar(boundSlots), project.child());
-                        })
-                ),
-                RuleType.BINDING_FILTER_SLOT.build(
-                        logicalFilter().then(filter -> {
-                            Expression boundPredicates = bind(filter.getPredicates(), filter.children(), filter);
-                            return new LogicalFilter<>(boundPredicates, filter.child());
-                        })
-                ),
-                RuleType.BINDING_JOIN_SLOT.build(
-                        logicalJoin().then(join -> {
-                            Optional<Expression> cond = join.getCondition()
-                                    .map(expr -> bind(expr, join.children(), join));
-                            return new LogicalJoin<>(join.getJoinType(), cond, join.left(), join.right());
-                        })
-                ),
-                RuleType.BINDING_AGGREGATE_SLOT.build(
-                        logicalAggregate().then(agg -> {
-                            List<Expression> groupBy = bind(agg.getGroupByExpressionList(), agg.children(), agg);
-                            List<NamedExpression> output = bind(agg.getOutputExpressionList(), agg.children(), agg);
-                            return agg.withGroupByAndOutput(groupBy, output);
-                        })
-                ),
-                RuleType.BINDING_SORT_SLOT.build(
-                        logicalSort().then(sort -> {
-                            List<OrderKey> sortItemList = sort.getOrderKeys()
-                                    .stream()
-                                    .map(orderKey -> {
-                                        Expression item = bind(orderKey.getExpr(), sort.children(), sort);
-                                        return new OrderKey(item, orderKey.isAsc(), orderKey.isNullFirst());
-                                    }).collect(Collectors.toList());
-
-                            return new LogicalSort<>(sortItemList, sort.child());
-                        })
-                )
+            RuleType.BINDING_PROJECT_SLOT.build(
+                logicalProject().then(project -> {
+                    List<NamedExpression> boundSlots =
+                            bind(project.getProjects(), project.children(), project);
+                    return new LogicalProject<>(flatBoundStar(boundSlots), project.child());
+                })
+            ),
+            RuleType.BINDING_FILTER_SLOT.build(
+                logicalFilter().then(filter -> {
+                    Expression boundPredicates = bind(filter.getPredicates(), filter.children(), filter);
+                    return new LogicalFilter<>(boundPredicates, filter.child());
+                })
+            ),
+            RuleType.BINDING_JOIN_SLOT.build(
+                logicalJoin().then(join -> {
+                    Optional<Expression> cond = join.getCondition()
+                            .map(expr -> bind(expr, join.children(), join));
+                    return new LogicalJoin<>(join.getJoinType(), cond, join.left(), join.right());
+                })
+            ),
+            RuleType.BINDING_AGGREGATE_SLOT.build(
+                logicalAggregate().then(agg -> {
+                    List<Expression> groupBy = bind(agg.getGroupByExpressionList(), agg.children(), agg);
+                    List<NamedExpression> output = bind(agg.getOutputExpressionList(), agg.children(), agg);
+                    return agg.withGroupByAndOutput(groupBy, output);
+                })
+            ),
+            RuleType.BINDING_SORT_SLOT.build(
+                logicalSort().then(sort -> {
+                    List<OrderKey> sortItemList = sort.getOrderKeys()
+                            .stream()
+                            .map(orderKey -> {
+                                Expression item = bind(orderKey.getExpr(), sort.children(), sort);
+                                return new OrderKey(item, orderKey.isAsc(), orderKey.isNullFirst());
+                            }).collect(Collectors.toList());
+
+                    return new LogicalSort<>(sortItemList, sort.child());
+                })
+            )
         );
     }
 
     private List<NamedExpression> flatBoundStar(List<NamedExpression> boundSlots) {
         return boundSlots
-                .stream()
-                .flatMap(slot -> {
-                    if (slot instanceof BoundStar) {
-                        return ((BoundStar) slot).getSlots().stream();
-                    } else {
-                        return Stream.of(slot);
-                    }
-                }).collect(Collectors.toList());
+            .stream()
+            .flatMap(slot -> {
+                if (slot instanceof BoundStar) {
+                    return ((BoundStar) slot).getSlots().stream();
+                } else {
+                    return Stream.of(slot);
+                }
+            }).collect(Collectors.toList());
     }
 
     private <E extends Expression> List<E> bind(List<E> exprList, List<Plan> inputs, Plan plan) {
         return exprList.stream()
-                .map(expr -> bind(expr, inputs, plan))
-                .collect(Collectors.toList());
+            .map(expr -> bind(expr, inputs, plan))
+            .collect(Collectors.toList());
     }
 
     private <E extends Expression> E bind(E expr, List<Plan> inputs, Plan plan) {
@@ -153,7 +153,7 @@
                     return bounded.get(0);
                 default:
                     throw new AnalysisException(unboundSlot + " is ambiguous： "
-                            + bounded.stream()
+                        + bounded.stream()
                             .map(Slot::toString)
                             .collect(Collectors.joining(", ")));
             }
@@ -173,7 +173,7 @@
                     return bindQualifiedStar(qualifier, context);
                 default:
                     throw new AnalysisException("Not supported qualifier: "
-                            + StringUtils.join(qualifier, "."));
+                        + StringUtils.join(qualifier, "."));
             }
         }
 
@@ -187,15 +187,14 @@
                         List<String> boundSlotQualifier = boundSlot.getQualifier();
                         switch (boundSlotQualifier.size()) {
                             // bound slot is `column` and no qualified
-                            case 0:
-                                return false;
+                            case 0: return false;
                             case 1: // bound slot is `table`.`column`
                                 return qualifierStar.get(0).equalsIgnoreCase(boundSlotQualifier.get(0));
                             case 2:// bound slot is `db`.`table`.`column`
                                 return qualifierStar.get(0).equalsIgnoreCase(boundSlotQualifier.get(1));
                             default:
                                 throw new AnalysisException("Not supported qualifier: "
-                                        + StringUtils.join(qualifierStar, "."));
+                                    + StringUtils.join(qualifierStar, "."));
                         }
                     case 2: // db.table.*
                         boundSlotQualifier = boundSlot.getQualifier();
@@ -209,11 +208,11 @@
                                         && qualifierStar.get(1).equalsIgnoreCase(boundSlotQualifier.get(1));
                             default:
                                 throw new AnalysisException("Not supported qualifier: "
-                                        + StringUtils.join(qualifierStar, ".") + ".*");
+                                    + StringUtils.join(qualifierStar, ".") + ".*");
                         }
                     default:
                         throw new AnalysisException("Not supported name: "
-                                + StringUtils.join(qualifierStar, ".") + ".*");
+                            + StringUtils.join(qualifierStar, ".") + ".*");
                 }
             }).collect(Collectors.toList());
 
@@ -235,37 +234,24 @@
                             case 2:
                                 // qualifier is `db`.`table`
                                 return nameParts.get(0).equalsIgnoreCase(qualifier.get(1))
-<<<<<<< HEAD
-                                        && nameParts.get(1).equalsIgnoreCase(boundSlot.getName());
+                                    && nameParts.get(1).equalsIgnoreCase(boundSlot.getName());
                             case 1:
                                 // qualifier is `table`
                                 return nameParts.get(0).equalsIgnoreCase(qualifier.get(0))
-                                        && nameParts.get(1).equalsIgnoreCase(boundSlot.getName());
-=======
-                                        && nameParts.get(1).equalsIgnoreCase(name);
-                            case 1:
-                                // qualifier is `table`
-                                return nameParts.get(0).equalsIgnoreCase(qualifier.get(0))
-                                        && nameParts.get(1).equalsIgnoreCase(name);
-                            case 0:
-                                // has no qualifiers
-                                return nameParts.get(1).equalsIgnoreCase(name);
->>>>>>> a1c1cfce
+                                    && nameParts.get(1).equalsIgnoreCase(boundSlot.getName());
                             default:
                                 throw new AnalysisException("Not supported qualifier: "
                                         + StringUtils.join(qualifier, "."));
                         }
                     default:
                         throw new AnalysisException("Not supported name: "
-                                + StringUtils.join(nameParts, "."));
+                            + StringUtils.join(nameParts, "."));
                 }
             }).collect(Collectors.toList());
         }
     }
 
-    /**
-     * BoundStar is used to wrap list of slots for temporary.
-     */
+    /** BoundStar is used to wrap list of slots for temporary. */
     private class BoundStar extends NamedExpression {
         public BoundStar(List<Slot> children) {
             super(ExpressionType.BOUND_STAR, children.toArray(new Slot[0]));
