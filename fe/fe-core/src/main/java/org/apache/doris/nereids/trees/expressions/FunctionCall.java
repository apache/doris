// Licensed to the Apache Software Foundation (ASF) under one
// or more contributor license agreements.  See the NOTICE file
// distributed with this work for additional information
// regarding copyright ownership.  The ASF licenses this file
// to you under the Apache License, Version 2.0 (the
// "License"); you may not use this file except in compliance
// with the License.  You may obtain a copy of the License at
//
//   http://www.apache.org/licenses/LICENSE-2.0
//
// Unless required by applicable law or agreed to in writing,
// software distributed under the License is distributed on an
// "AS IS" BASIS, WITHOUT WARRANTIES OR CONDITIONS OF ANY
// KIND, either express or implied.  See the License for the
// specific language governing permissions and limitations
// under the License.

package org.apache.doris.nereids.trees.expressions;

import org.apache.doris.analysis.FunctionName;
import org.apache.doris.nereids.exceptions.UnboundException;
import org.apache.doris.nereids.trees.NodeType;
import org.apache.doris.nereids.trees.analysis.FunctionParams;
import org.apache.doris.nereids.types.DataType;

import java.util.List;
import java.util.stream.Collectors;

/**
 * Logical FunctionCall Expression.
 */
public class FunctionCall extends Expression {

    private FunctionName fnName;

    private FunctionParams fnParams;

<<<<<<< HEAD
    private DataType retType;

    public FunctionCall(FunctionName functionName, FunctionParams functionParams) {
        super(NodeType.FUNCTIONCALL, functionParams.getExpression().toArray(new Expression[0]));
=======
    private FunctionCall(FunctionName functionName, FunctionParams functionParams) {
        super(NodeType.FUNCTIONCALL, functionParams.getExpressionList().toArray(new Expression[0]));
>>>>>>> 498a8054
        this.fnName = functionName;
        this.fnParams = functionParams;
    }

    public FunctionCall(String functionName, Expression params) {
        this(new FunctionName(functionName), new FunctionParams(false, params));
    }

    public FunctionCall(String functionName, FunctionParams functionParams) {
        this(new FunctionName(functionName), functionParams);
    }

    public FunctionName getFnName() {
        return fnName;
    }

    public FunctionParams getFnParams() {
        return fnParams;
    }

    public <R, C> R accept(ExpressionVisitor<R, C> visitor, C context) {
        return visitor.visitFunctionCall(this, context);
    }

<<<<<<< HEAD
    public DataType getRetType() {
        return retType;
    }

    public void setRetType(DataType retType) {
        this.retType = retType;
    }

    @Override
    public DataType getDataType() throws UnboundException {
        return retType;
    }

    @Override
    public Expression clone() {
        List<Expression> paramExprList = fnParams
                .getExpression()
                .stream()
                .map(Expression::clone)
                .collect(Collectors.toList());
        return new FunctionCall(fnName, new FunctionParams(fnParams.isDistinct(), paramExprList));
=======
    public FunctionName getFnName() {
        return fnName;
    }

    public FunctionParams getFnParams() {
        return fnParams;
>>>>>>> 498a8054
    }
}<|MERGE_RESOLUTION|>--- conflicted
+++ resolved
@@ -35,15 +35,10 @@
 
     private FunctionParams fnParams;
 
-<<<<<<< HEAD
     private DataType retType;
 
     public FunctionCall(FunctionName functionName, FunctionParams functionParams) {
-        super(NodeType.FUNCTIONCALL, functionParams.getExpression().toArray(new Expression[0]));
-=======
-    private FunctionCall(FunctionName functionName, FunctionParams functionParams) {
         super(NodeType.FUNCTIONCALL, functionParams.getExpressionList().toArray(new Expression[0]));
->>>>>>> 498a8054
         this.fnName = functionName;
         this.fnParams = functionParams;
     }
@@ -68,7 +63,6 @@
         return visitor.visitFunctionCall(this, context);
     }
 
-<<<<<<< HEAD
     public DataType getRetType() {
         return retType;
     }
@@ -84,19 +78,8 @@
 
     @Override
     public Expression clone() {
-        List<Expression> paramExprList = fnParams
-                .getExpression()
-                .stream()
-                .map(Expression::clone)
+        List<Expression> paramExprList = fnParams.getExpressionList().stream().map(Expression::clone)
                 .collect(Collectors.toList());
         return new FunctionCall(fnName, new FunctionParams(fnParams.isDistinct(), paramExprList));
-=======
-    public FunctionName getFnName() {
-        return fnName;
-    }
-
-    public FunctionParams getFnParams() {
-        return fnParams;
->>>>>>> 498a8054
     }
 }