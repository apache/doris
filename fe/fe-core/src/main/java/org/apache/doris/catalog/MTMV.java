--- conflicted
+++ resolved
@@ -332,13 +332,9 @@
             return Maps.newHashMap();
         }
         Map<PartitionKeyDesc, Set<Long>> res = new HashMap<>();
-<<<<<<< HEAD
-=======
-        Map<Long, PartitionItem> relatedPartitionItems = mvPartitionInfo.getRelatedTable().getAndCopyPartitionItems();
->>>>>>> 6a5026fa
         int relatedColPos = mvPartitionInfo.getRelatedColPos();
         Map<Long, PartitionItem> relatedPartitionItems = mvPartitionInfo.getRelatedTable()
-                .getPartitionItems(relatedColPos, getPartitionSyncConfig());
+                .getPartitionItemsByTimeFilter(relatedColPos, getPartitionSyncConfig());
         for (Entry<Long, PartitionItem> entry : relatedPartitionItems.entrySet()) {
             PartitionKeyDesc partitionKeyDesc = entry.getValue().toPartitionKeyDesc(relatedColPos);
             if (res.containsKey(partitionKeyDesc)) {
