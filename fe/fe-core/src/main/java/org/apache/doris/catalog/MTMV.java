--- conflicted
+++ resolved
@@ -314,38 +314,6 @@
     }
 
     /**
-<<<<<<< HEAD
-=======
-     * generateRelatedPartitionDescs
-     * <p>
-     * Different partitions may generate the same PartitionKeyDesc through logical calculations
-     * (such as selecting only one column, or rolling up partitions), so it is a one to many relationship
-     *
-     * @return related PartitionKeyDesc ==> relatedPartitionIds
-     * @throws AnalysisException
-     */
-    public Map<PartitionKeyDesc, Set<Long>> generateRelatedPartitionDescs() throws AnalysisException {
-        if (mvPartitionInfo.getPartitionType() == MTMVPartitionType.SELF_MANAGE) {
-            return Maps.newHashMap();
-        }
-        Map<PartitionKeyDesc, Set<Long>> res = new HashMap<>();
-        int relatedColPos = mvPartitionInfo.getRelatedColPos();
-        Map<Long, PartitionItem> relatedPartitionItems = mvPartitionInfo.getRelatedTable()
-                .getPartitionItemsByTimeFilter(relatedColPos,
-                        MTMVUtil.generateMTMVPartitionSyncConfigByProperties(mvProperties));
-        for (Entry<Long, PartitionItem> entry : relatedPartitionItems.entrySet()) {
-            PartitionKeyDesc partitionKeyDesc = entry.getValue().toPartitionKeyDesc(relatedColPos);
-            if (res.containsKey(partitionKeyDesc)) {
-                res.get(partitionKeyDesc).add(entry.getKey());
-            } else {
-                res.put(partitionKeyDesc, Sets.newHashSet(entry.getKey()));
-            }
-        }
-        return res;
-    }
-
-    /**
->>>>>>> fc7cb330
      * Calculate the partition and associated partition mapping relationship of the MTMV
      * It is the result of real-time comparison calculation, so there may be some costs,
      * so it should be called with caution
