// Licensed to the Apache Software Foundation (ASF) under one
// or more contributor license agreements.  See the NOTICE file
// distributed with this work for additional information
// regarding copyright ownership.  The ASF licenses this file
// to you under the Apache License, Version 2.0 (the
// "License"); you may not use this file except in compliance
// with the License.  You may obtain a copy of the License at
//
//   http://www.apache.org/licenses/LICENSE-2.0
//
// Unless required by applicable law or agreed to in writing,
// software distributed under the License is distributed on an
// "AS IS" BASIS, WITHOUT WARRANTIES OR CONDITIONS OF ANY
// KIND, either express or implied.  See the License for the
// specific language governing permissions and limitations
// under the License.

package org.apache.doris.catalog;

import org.apache.doris.catalog.OlapTableFactory.MTMVParams;
import org.apache.doris.common.io.Text;
import org.apache.doris.common.util.PropertyAnalyzer;
import org.apache.doris.job.common.TaskStatus;
import org.apache.doris.job.extensions.mtmv.MTMVTask;
import org.apache.doris.mtmv.EnvInfo;
import org.apache.doris.mtmv.MTMVJobInfo;
import org.apache.doris.mtmv.MTMVJobManager;
import org.apache.doris.mtmv.MTMVPartitionInfo;
import org.apache.doris.mtmv.MTMVRefreshEnum.MTMVRefreshState;
import org.apache.doris.mtmv.MTMVRefreshEnum.MTMVState;
import org.apache.doris.mtmv.MTMVRefreshInfo;
import org.apache.doris.mtmv.MTMVRelation;
import org.apache.doris.mtmv.MTMVStatus;
import org.apache.doris.mtmv.MVCache;
import org.apache.doris.persist.gson.GsonUtils;

import com.google.common.collect.Sets;
import com.google.gson.annotations.SerializedName;
import org.apache.logging.log4j.LogManager;
import org.apache.logging.log4j.Logger;

import java.io.DataInput;
import java.io.DataOutput;
import java.io.IOException;
import java.util.Map;
import java.util.Set;
import java.util.concurrent.locks.ReentrantReadWriteLock;


public class MTMV extends OlapTable {
    private static final Logger LOG = LogManager.getLogger(MTMV.class);
    private ReentrantReadWriteLock mvRwLock;

    @SerializedName("ri")
    private MTMVRefreshInfo refreshInfo;
    @SerializedName("qs")
    private String querySql;
    @SerializedName("s")
    private MTMVStatus status;
    @SerializedName("ei")
    private EnvInfo envInfo;
    @SerializedName("ji")
    private MTMVJobInfo jobInfo;
    @SerializedName("mp")
    private Map<String, String> mvProperties;
    @SerializedName("r")
    private MTMVRelation relation;
<<<<<<< HEAD
    @SerializedName("mpi")
    private MTMVPartitionInfo mvPartitionInfo;
=======
    // Should update after every fresh
    private MVCache mvCache;
>>>>>>> 1bbc54d1

    // For deserialization
    public MTMV() {
        type = TableType.MATERIALIZED_VIEW;
        mvRwLock = new ReentrantReadWriteLock(true);
    }

    MTMV(MTMVParams params) {
        super(
                params.tableId,
                params.tableName,
                params.schema,
                params.keysType,
                params.partitionInfo,
                params.distributionInfo
        );
        this.type = TableType.MATERIALIZED_VIEW;
        this.querySql = params.querySql;
        this.refreshInfo = params.refreshInfo;
        this.envInfo = params.envInfo;
        this.status = new MTMVStatus();
        this.jobInfo = new MTMVJobInfo(MTMVJobManager.MTMV_JOB_PREFIX + params.tableId);
        this.mvProperties = params.mvProperties;
        this.mvPartitionInfo = params.mvPartitionInfo;
        mvRwLock = new ReentrantReadWriteLock(true);
    }

    public MTMVRefreshInfo getRefreshInfo() {
        return refreshInfo;
    }

    public String getQuerySql() {
        return querySql;
    }

    public MTMVStatus getStatus() {
        try {
            readMvLock();
            return status;
        } finally {
            readMvUnlock();
        }
    }

    public EnvInfo getEnvInfo() {
        return envInfo;
    }

    public MTMVJobInfo getJobInfo() {
        return jobInfo;
    }

    public MTMVRelation getRelation() {
        return relation;
    }

    public MVCache getMvCache() {
        return mvCache;
    }

    public void setMvCache(MVCache mvCache) {
        this.mvCache = mvCache;
    }

    public MTMVRefreshInfo alterRefreshInfo(MTMVRefreshInfo newRefreshInfo) {
        return refreshInfo.updateNotNull(newRefreshInfo);
    }

    public MTMVStatus alterStatus(MTMVStatus newStatus) {
        try {
            writeMvLock();
            return this.status.updateNotNull(newStatus);
        } finally {
            writeMvUnlock();
        }
    }

    public void addTaskResult(MTMVTask task, MTMVRelation relation) {
        try {
            writeMvLock();
            if (task.getStatus() == TaskStatus.SUCCESS) {
                this.status.setState(MTMVState.NORMAL);
                this.status.setSchemaChangeDetail(null);
                this.status.setRefreshState(MTMVRefreshState.SUCCESS);
                this.relation = relation;
            } else {
                this.status.setRefreshState(MTMVRefreshState.FAIL);
            }
            this.jobInfo.addHistoryTask(task);
        } finally {
            writeMvUnlock();
        }
    }

    public Map<String, String> alterMvProperties(Map<String, String> mvProperties) {
        this.mvProperties.putAll(mvProperties);
        return this.mvProperties;
    }

    public long getGracePeriod() {
        if (mvProperties.containsKey(PropertyAnalyzer.PROPERTIES_GRACE_PERIOD)) {
            return Long.parseLong(mvProperties.get(PropertyAnalyzer.PROPERTIES_GRACE_PERIOD));
        } else {
            return 0L;
        }
    }

    public Set<String> getExcludedTriggerTables() {
        if (!mvProperties.containsKey(PropertyAnalyzer.PROPERTIES_EXCLUDED_TRIGGER_TABLES)) {
            return Sets.newHashSet();
        }
        String[] split = mvProperties.get(PropertyAnalyzer.PROPERTIES_EXCLUDED_TRIGGER_TABLES).split(",");
        return Sets.newHashSet(split);
    }

    public Map<String, String> getMvProperties() {
        return mvProperties;
    }

    public MTMVPartitionInfo getMvPartitionInfo() {
        return mvPartitionInfo;
    }

    public void readMvLock() {
        this.mvRwLock.readLock().lock();
    }

    public void readMvUnlock() {
        this.mvRwLock.readLock().unlock();
    }

    public void writeMvLock() {
        this.mvRwLock.writeLock().lock();
    }

    public void writeMvUnlock() {
        this.mvRwLock.writeLock().unlock();
    }

    @Override
    public void write(DataOutput out) throws IOException {
        super.write(out);
        Text.writeString(out, GsonUtils.GSON.toJson(this));
    }

    @Override
    public void readFields(DataInput in) throws IOException {
        super.readFields(in);
        MTMV materializedView = GsonUtils.GSON.fromJson(Text.readString(in), this.getClass());
        refreshInfo = materializedView.refreshInfo;
        querySql = materializedView.querySql;
        status = materializedView.status;
        envInfo = materializedView.envInfo;
        jobInfo = materializedView.jobInfo;
        mvProperties = materializedView.mvProperties;
        relation = materializedView.relation;
        mvPartitionInfo = materializedView.mvPartitionInfo;
    }

}<|MERGE_RESOLUTION|>--- conflicted
+++ resolved
@@ -65,13 +65,10 @@
     private Map<String, String> mvProperties;
     @SerializedName("r")
     private MTMVRelation relation;
-<<<<<<< HEAD
     @SerializedName("mpi")
     private MTMVPartitionInfo mvPartitionInfo;
-=======
     // Should update after every fresh
     private MVCache mvCache;
->>>>>>> 1bbc54d1
 
     // For deserialization
     public MTMV() {
