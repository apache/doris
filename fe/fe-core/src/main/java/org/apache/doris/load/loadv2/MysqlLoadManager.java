// Licensed to the Apache Software Foundation (ASF) under one
// or more contributor license agreements.  See the NOTICE file
// distributed with this work for additional information
// regarding copyright ownership.  The ASF licenses this file
// to you under the Apache License, Version 2.0 (the
// "License"); you may not use this file except in compliance
// with the License.  You may obtain a copy of the License at
//
//   http://www.apache.org/licenses/LICENSE-2.0
//
// Unless required by applicable law or agreed to in writing,
// software distributed under the License is distributed on an
// "AS IS" BASIS, WITHOUT WARRANTIES OR CONDITIONS OF ANY
// KIND, either express or implied.  See the License for the
// specific language governing permissions and limitations
// under the License.

package org.apache.doris.load.loadv2;

import org.apache.doris.analysis.DataDescription;
import org.apache.doris.analysis.Expr;
import org.apache.doris.analysis.LoadStmt;
import org.apache.doris.analysis.SetVar;
import org.apache.doris.analysis.StringLiteral;
import org.apache.doris.analysis.UserIdentity;
import org.apache.doris.catalog.Env;
import org.apache.doris.cluster.ClusterNamespace;
import org.apache.doris.common.Config;
import org.apache.doris.common.CustomThreadFactory;
import org.apache.doris.common.LoadException;
import org.apache.doris.common.ThreadPoolManager;
import org.apache.doris.common.UserException;
import org.apache.doris.common.io.ByteBufferNetworkInputStream;
import org.apache.doris.datasource.property.fileformat.CsvFileFormatProperties;
import org.apache.doris.datasource.property.fileformat.FileFormatProperties;
import org.apache.doris.load.LoadJobRowResult;
import org.apache.doris.load.StreamLoadHandler;
import org.apache.doris.mysql.MysqlSerializer;
<<<<<<< HEAD
import org.apache.doris.nereids.load.NereidsDataDescription;
import org.apache.doris.nereids.trees.expressions.Expression;
=======
import org.apache.doris.nereids.trees.expressions.Expression;
import org.apache.doris.nereids.trees.plans.commands.load.MysqlDataDescription;
import org.apache.doris.nereids.trees.plans.commands.load.MysqlLoadCommand;
>>>>>>> bcb06ac3
import org.apache.doris.qe.ConnectContext;
import org.apache.doris.qe.SessionVariable;
import org.apache.doris.qe.VariableMgr;
import org.apache.doris.system.Backend;
import org.apache.doris.system.BeSelectionPolicy;
import org.apache.doris.system.SystemInfoService;

import com.google.common.base.Joiner;
import com.google.common.base.Strings;
import com.google.common.collect.EvictingQueue;
import com.google.gson.JsonElement;
import com.google.gson.JsonObject;
import com.google.gson.JsonParser;
import org.apache.commons.lang3.StringUtils;
import org.apache.http.client.methods.CloseableHttpResponse;
import org.apache.http.client.methods.HttpPut;
import org.apache.http.entity.ContentType;
import org.apache.http.entity.InputStreamEntity;
import org.apache.http.impl.client.CloseableHttpClient;
import org.apache.http.impl.client.HttpClients;
import org.apache.http.util.EntityUtils;
import org.apache.logging.log4j.LogManager;
import org.apache.logging.log4j.Logger;

import java.io.IOException;
import java.io.InputStream;
import java.nio.ByteBuffer;
import java.nio.charset.StandardCharsets;
import java.nio.file.Files;
import java.nio.file.Paths;
import java.util.ArrayList;
import java.util.Base64;
import java.util.List;
import java.util.Map;
import java.util.Optional;
import java.util.concurrent.ConcurrentHashMap;
import java.util.concurrent.Executors;
import java.util.concurrent.ScheduledExecutorService;
import java.util.concurrent.ThreadPoolExecutor;
import java.util.concurrent.TimeUnit;

public class MysqlLoadManager {
    private static final Logger LOG = LogManager.getLogger(MysqlLoadManager.class);

    private  ThreadPoolExecutor mysqlLoadPool;

    private static class MySqlLoadContext {
        private boolean finished;
        private HttpPut request;
        private boolean isCancelled;

        public MySqlLoadContext() {
            this.finished = false;
            this.isCancelled = false;
        }

        public boolean isFinished() {
            return finished;
        }

        public void setFinished(boolean finished) {
            this.finished = finished;
        }

        public HttpPut getRequest() {
            return request;
        }

        public void setRequest(HttpPut request) {
            this.request = request;
        }

        public boolean isCancelled() {
            return isCancelled;
        }

        public void setCancelled(boolean cancelled) {
            isCancelled = cancelled;
        }
    }

    private static class MySqlLoadFailRecord {
        private final String label;

        private final String errorUrl;
        private final long startTime;

        public MySqlLoadFailRecord(String label, String errorUrl) {
            this.label = label;
            this.errorUrl = errorUrl;
            this.startTime = System.currentTimeMillis();
        }

        public String getLabel() {
            return label;
        }

        public String getErrorUrl() {
            return errorUrl;
        }

        public boolean isExpired() {
            // hard code the expired value for one day.
            return System.currentTimeMillis() > startTime + 24 * 60 * 60 * 1000;
        }
    }

    private final Map<String, MySqlLoadContext> loadContextMap = new ConcurrentHashMap<>();
    private  EvictingQueue<MySqlLoadFailRecord> failedRecords;
    private ScheduledExecutorService periodScheduler;

    public MysqlLoadManager() {
    }

    public void start() {
        this.periodScheduler = Executors.newScheduledThreadPool(1,
                new CustomThreadFactory("mysql-load-fail-record-cleaner"));
        int poolSize = Config.mysql_load_thread_pool;
        // MySqlLoad pool can accept 4 + 4 * 5 = 24  requests by default.
        this.mysqlLoadPool = ThreadPoolManager.newDaemonFixedThreadPool(poolSize, poolSize * 5,
                "Mysql Load", true);
        this.failedRecords = EvictingQueue.create(Config.mysql_load_in_memory_record);
        this.periodScheduler.scheduleAtFixedRate(this::cleanFailedRecords, 1, 24, TimeUnit.HOURS);
    }

    public LoadJobRowResult executeMySqlLoadJob(ConnectContext context, MysqlDataDescription dataDesc, String loadId)
            throws IOException, UserException {
        LoadJobRowResult loadResult = new LoadJobRowResult();
        List<String> filePaths = dataDesc.getFilePaths();
        String database = ClusterNamespace.getNameFromFullName(dataDesc.getDbName());
        String table = dataDesc.getTableName();
        int oldTimeout = context.getExecTimeoutS();
        int newTimeOut = extractTimeOut(dataDesc);
        if (newTimeOut > oldTimeout) {
            // set query timeout avoid by killed TimeoutChecker
            SessionVariable sessionVariable = context.getSessionVariable();
            sessionVariable.setIsSingleSetVar(true);
            VariableMgr.setVar(sessionVariable,
                new SetVar(SessionVariable.QUERY_TIMEOUT, new StringLiteral(String.valueOf(newTimeOut))));
        }
        String token = Env.getCurrentEnv().getTokenManager().acquireToken();
        boolean clientLocal = dataDesc.isClientLocal();
        MySqlLoadContext loadContext = new MySqlLoadContext();
        loadContextMap.put(loadId, loadContext);
        LOG.info("Executing mysql load with id: {}.", loadId);
        try (final CloseableHttpClient httpclient = HttpClients.createDefault()) {
            for (String file : filePaths) {
                InputStreamEntity entity = getInputStreamEntity(context, clientLocal, file, loadId);
                HttpPut request = generateRequestForMySqlLoadV2(entity, dataDesc, database, table, token);
                loadContext.setRequest(request);
                try (final CloseableHttpResponse response = httpclient.execute(request)) {
                    String body = EntityUtils.toString(response.getEntity());
                    JsonObject result = JsonParser.parseString(body).getAsJsonObject();
                    if (!result.get("Status").getAsString().equalsIgnoreCase("Success")) {
                        String errorUrl = Optional.ofNullable(result.get("ErrorURL"))
                                .map(JsonElement::getAsString).orElse("");
                        failedRecords.offer(new MySqlLoadFailRecord(loadId, errorUrl));
                        LOG.warn("Execute mysql load failed with request: {} and response: {}, job id: {}",
                                request, body, loadId);
                        throw new LoadException(result.get("Message").getAsString() + " with load id " + loadId);
                    }
                    loadResult.incRecords(result.get("NumberLoadedRows").getAsLong());
                    loadResult.incSkipped(result.get("NumberFilteredRows").getAsInt());
                }
            }
        } catch (Throwable t) {
            LOG.warn("Execute mysql load {} failed, msg: {}", loadId, t);
            // drain the data from client conn util empty packet received, otherwise the connection will be reset
            if (clientLocal && loadContextMap.containsKey(loadId) && !loadContextMap.get(loadId).isFinished()) {
                LOG.warn("Not drained yet, try reading left data from client connection for load {}.", loadId);
                ByteBuffer buffer = context.getMysqlChannel().fetchOnePacket();
                // MySql client will send an empty packet when eof
                while (buffer != null && buffer.limit() != 0) {
                    buffer = context.getMysqlChannel().fetchOnePacket();
                }
                if (LOG.isDebugEnabled()) {
                    LOG.debug("Finished reading the left bytes.");
                }
            }
            // make cancel message to user
            if (loadContextMap.containsKey(loadId) && loadContextMap.get(loadId).isCancelled()) {
                throw new LoadException("Cancelled");
            } else {
                throw t;
            }
        } finally {
            LOG.info("Mysql load job {} finished, loaded records: {}", loadId, loadResult.getRecords());
            loadContextMap.remove(loadId);
        }
        return loadResult;
    }

    public LoadJobRowResult executeMySqlLoadJobFromStmt(ConnectContext context, LoadStmt stmt, String loadId)
            throws IOException, UserException {
        return executeMySqlLoadJobFromStmt(context, stmt.getDataDescriptions().get(0), loadId);
    }

    public LoadJobRowResult executeMySqlLoadJobFromCommand(ConnectContext context, NereidsDataDescription dataDesc,
                                                               String loadId) throws IOException, UserException {
        LoadJobRowResult loadResult = new LoadJobRowResult();
        List<String> filePaths = dataDesc.getFilePaths();
        String database = ClusterNamespace.getNameFromFullName(dataDesc.getDbName());
        String table = dataDesc.getTableName();
        int oldTimeout = context.getExecTimeoutS();
        int newTimeOut = extractTimeOut(dataDesc);
        if (newTimeOut > oldTimeout) {
            // set query timeout avoid by killed TimeoutChecker
            SessionVariable sessionVariable = context.getSessionVariable();
            sessionVariable.setIsSingleSetVar(true);
            VariableMgr.setVar(sessionVariable,
                    new SetVar(SessionVariable.QUERY_TIMEOUT, new StringLiteral(String.valueOf(newTimeOut))));
        }
        String token = Env.getCurrentEnv().getTokenManager().acquireToken();
        boolean clientLocal = dataDesc.isClientLocal();
        MySqlLoadContext loadContext = new MySqlLoadContext();
        loadContextMap.put(loadId, loadContext);
        LOG.info("Executing mysql load with id: {}.", loadId);
        try (final CloseableHttpClient httpclient = HttpClients.createDefault()) {
            for (String file : filePaths) {
                InputStreamEntity entity = getInputStreamEntity(context, clientLocal, file, loadId);
                HttpPut request = generateRequestForMySqlLoad(entity, dataDesc, database, table, token);
                loadContext.setRequest(request);
                try (final CloseableHttpResponse response = httpclient.execute(request)) {
                    String body = EntityUtils.toString(response.getEntity());
                    JsonObject result = JsonParser.parseString(body).getAsJsonObject();
                    if (!result.get("Status").getAsString().equalsIgnoreCase("Success")) {
                        String errorUrl = Optional.ofNullable(result.get("ErrorURL"))
                                .map(JsonElement::getAsString).orElse("");
                        failedRecords.offer(new MySqlLoadFailRecord(loadId, errorUrl));
                        LOG.warn("Execute mysql load failed with request: {} and response: {}, job id: {}",
                                request, body, loadId);
                        throw new LoadException(result.get("Message").getAsString() + " with load id " + loadId);
                    }
                    loadResult.incRecords(result.get("NumberLoadedRows").getAsLong());
                    loadResult.incSkipped(result.get("NumberFilteredRows").getAsInt());
                }
            }
        } catch (Throwable t) {
            LOG.warn("Execute mysql load {} failed, msg: {}", loadId, t);
            // drain the data from client conn util empty packet received, otherwise the connection will be reset
            if (clientLocal && loadContextMap.containsKey(loadId) && !loadContextMap.get(loadId).isFinished()) {
                LOG.warn("Not drained yet, try reading left data from client connection for load {}.", loadId);
                ByteBuffer buffer = context.getMysqlChannel().fetchOnePacket();
                // MySql client will send an empty packet when eof
                while (buffer != null && buffer.limit() != 0) {
                    buffer = context.getMysqlChannel().fetchOnePacket();
                }
                if (LOG.isDebugEnabled()) {
                    LOG.debug("Finished reading the left bytes.");
                }
            }
            // make cancel message to user
            if (loadContextMap.containsKey(loadId) && loadContextMap.get(loadId).isCancelled()) {
                throw new LoadException("Cancelled");
            } else {
                throw t;
            }
        } finally {
            LOG.info("Mysql load job {} finished, loaded records: {}", loadId, loadResult.getRecords());
            loadContextMap.remove(loadId);
        }
        return loadResult;
    }

    public LoadJobRowResult executeMySqlLoadJobFromStmt(ConnectContext context, DataDescription dataDesc, String loadId)
            throws IOException, UserException {
        LoadJobRowResult loadResult = new LoadJobRowResult();
        List<String> filePaths = dataDesc.getFilePaths();
        String database = ClusterNamespace.getNameFromFullName(dataDesc.getDbName());
        String table = dataDesc.getTableName();
        int oldTimeout = context.getExecTimeoutS();
        int newTimeOut = extractTimeOut(dataDesc);
        if (newTimeOut > oldTimeout) {
            // set query timeout avoid by killed TimeoutChecker
            SessionVariable sessionVariable = context.getSessionVariable();
            sessionVariable.setIsSingleSetVar(true);
            VariableMgr.setVar(sessionVariable,
                    new SetVar(SessionVariable.QUERY_TIMEOUT, new StringLiteral(String.valueOf(newTimeOut))));
        }
        String token = Env.getCurrentEnv().getTokenManager().acquireToken();
        boolean clientLocal = dataDesc.isClientLocal();
        MySqlLoadContext loadContext = new MySqlLoadContext();
        loadContextMap.put(loadId, loadContext);
        LOG.info("Executing mysql load with id: {}.", loadId);
        try (final CloseableHttpClient httpclient = HttpClients.createDefault()) {
            for (String file : filePaths) {
                InputStreamEntity entity = getInputStreamEntity(context, clientLocal, file, loadId);
                HttpPut request = generateRequestForMySqlLoad(entity, dataDesc, database, table, token);
                loadContext.setRequest(request);
                try (final CloseableHttpResponse response = httpclient.execute(request)) {
                    String body = EntityUtils.toString(response.getEntity());
                    JsonObject result = JsonParser.parseString(body).getAsJsonObject();
                    if (!result.get("Status").getAsString().equalsIgnoreCase("Success")) {
                        String errorUrl = Optional.ofNullable(result.get("ErrorURL"))
                                .map(JsonElement::getAsString).orElse("");
                        failedRecords.offer(new MySqlLoadFailRecord(loadId, errorUrl));
                        LOG.warn("Execute mysql load failed with request: {} and response: {}, job id: {}",
                                request, body, loadId);
                        throw new LoadException(result.get("Message").getAsString() + " with load id " + loadId);
                    }
                    loadResult.incRecords(result.get("NumberLoadedRows").getAsLong());
                    loadResult.incSkipped(result.get("NumberFilteredRows").getAsInt());
                }
            }
        } catch (Throwable t) {
            LOG.warn("Execute mysql load {} failed, msg: {}", loadId, t);
            // drain the data from client conn util empty packet received, otherwise the connection will be reset
            if (clientLocal && loadContextMap.containsKey(loadId) && !loadContextMap.get(loadId).isFinished()) {
                LOG.warn("Not drained yet, try reading left data from client connection for load {}.", loadId);
                ByteBuffer buffer = context.getMysqlChannel().fetchOnePacket();
                // MySql client will send an empty packet when eof
                while (buffer != null && buffer.limit() != 0) {
                    buffer = context.getMysqlChannel().fetchOnePacket();
                }
                if (LOG.isDebugEnabled()) {
                    LOG.debug("Finished reading the left bytes.");
                }
            }
            // make cancel message to user
            if (loadContextMap.containsKey(loadId) && loadContextMap.get(loadId).isCancelled()) {
                throw new LoadException("Cancelled");
            } else {
                throw t;
            }
        } finally {
            LOG.info("Mysql load job {} finished, loaded records: {}", loadId, loadResult.getRecords());
            loadContextMap.remove(loadId);
        }
        return loadResult;
    }

    public void cancelMySqlLoad(String loadId) {
        if (loadContextMap.containsKey(loadId)) {
            loadContextMap.get(loadId).setCancelled(true);
            loadContextMap.get(loadId).getRequest().abort();
            LOG.info("Cancel MySqlLoad with id {}", loadId);
        } else {
            LOG.info("Load id: {} may be already finished.", loadId);
        }
    }

    public String getErrorUrlByLoadId(String loadId) {
        for (MySqlLoadFailRecord record : failedRecords) {
            if (loadId.equals(record.getLabel())) {
                return record.getErrorUrl();
            }
        }
        return null;
    }

    private void cleanFailedRecords() {
        while (!failedRecords.isEmpty() && failedRecords.peek().isExpired()) {
            failedRecords.poll();
        }
    }

<<<<<<< HEAD
    private int extractTimeOut(NereidsDataDescription desc) {
        if (desc.getProperties() != null && desc.getProperties().containsKey(LoadStmt.TIMEOUT_PROPERTY)) {
            return Integer.parseInt(desc.getProperties().get(LoadStmt.TIMEOUT_PROPERTY));
=======
    private int extractTimeOut(MysqlDataDescription desc) {
        if (desc.getProperties() != null && desc.getProperties().containsKey(MysqlLoadCommand.TIMEOUT_PROPERTY)) {
            return Integer.parseInt(desc.getProperties().get(MysqlLoadCommand.TIMEOUT_PROPERTY));
>>>>>>> bcb06ac3
        }
        return -1;
    }

    private int extractTimeOut(DataDescription desc) {
        if (desc.getProperties() != null && desc.getProperties().containsKey(LoadStmt.TIMEOUT_PROPERTY)) {
            return Integer.parseInt(desc.getProperties().get(LoadStmt.TIMEOUT_PROPERTY));
        }
        return -1;
    }

<<<<<<< HEAD
    private String getColumns(NereidsDataDescription desc) {
        if (desc.getFileFieldNames() != null) {
            List<String> fields = desc.getFileFieldNames();
            StringBuilder fieldString = new StringBuilder();
            fieldString.append(Joiner.on(",").join(fields));

            if (desc.getColumnMappingList() != null) {
                fieldString.append(",");
                List<String> mappings = new ArrayList<>();
                for (Expression expr : desc.getColumnMappingList()) {
                    mappings.add(expr.toSql().replaceAll("`", ""));
=======
    private String getColumns(MysqlDataDescription desc) {
        List<String> fields = desc.getColumns();
        if (!fields.isEmpty()) {
            StringBuilder fieldString = new StringBuilder();
            fieldString.append(Joiner.on(",").join(fields));

            if (!desc.getColumnMappingList().isEmpty()) {
                fieldString.append(",");
                List<String> mappings = new ArrayList<>();
                for (Expression expression : desc.getColumnMappingList()) {
                    mappings.add(expression.toSql().replaceAll("`", ""));
>>>>>>> bcb06ac3
                }
                fieldString.append(Joiner.on(",").join(mappings));
            }
            return fieldString.toString();
        }
        return null;
    }

    private String getColumns(DataDescription desc) {
        if (desc.getFileFieldNames() != null) {
            List<String> fields = desc.getFileFieldNames();
            StringBuilder fieldString = new StringBuilder();
            fieldString.append(Joiner.on(",").join(fields));

            if (desc.getColumnMappingList() != null) {
                fieldString.append(",");
                List<String> mappings = new ArrayList<>();
                for (Expr expr : desc.getColumnMappingList()) {
                    mappings.add(expr.toSql().replaceAll("`", ""));
                }
                fieldString.append(Joiner.on(",").join(mappings));
            }
            return fieldString.toString();
        }
        return null;
    }

    private InputStreamEntity getInputStreamEntity(
            ConnectContext context,
            boolean isClientLocal,
            String file,
            String loadId)
            throws IOException {
        InputStream inputStream;
        if (isClientLocal) {
            // mysql client will check the file exist.
            replyClientForReadFile(context, file);
            inputStream = new ByteBufferNetworkInputStream();
            fillByteBufferAsync(context, (ByteBufferNetworkInputStream) inputStream, loadId);
        } else {
            // server side file had already check after analyze.
            inputStream = Files.newInputStream(Paths.get(file));
        }
        return new InputStreamEntity(inputStream, -1, ContentType.TEXT_PLAIN);
    }

    private void replyClientForReadFile(ConnectContext context, String path) throws IOException {
        MysqlSerializer serializer = context.getMysqlChannel().getSerializer();
        serializer.reset();
        serializer.writeByte((byte) 0xfb);
        serializer.writeEofString(path);
        context.getMysqlChannel().sendAndFlush(serializer.toByteBuffer());
    }

    private void fillByteBufferAsync(ConnectContext context, ByteBufferNetworkInputStream inputStream, String loadId) {
        mysqlLoadPool.submit(() -> {
            ByteBuffer buffer;
            try {
                buffer = context.getMysqlChannel().fetchOnePacket();
                // MySql client will send an empty packet when eof
                while (buffer != null && buffer.limit() != 0) {
                    inputStream.fillByteBuffer(buffer);
                    buffer = context.getMysqlChannel().fetchOnePacket();
                }
                if (loadContextMap.containsKey(loadId)) {
                    loadContextMap.get(loadId).setFinished(true);
                }
            } catch (IOException | InterruptedException e) {
                LOG.warn("Failed fetch packet from mysql client for load: " + loadId, e);
                throw new RuntimeException(e);
            } finally {
                inputStream.markFinished();
            }
        });
    }

<<<<<<< HEAD
    public HttpPut generateRequestForMySqlLoad(
            InputStreamEntity entity,
            NereidsDataDescription desc,
=======
    public HttpPut generateRequestForMySqlLoadV2(
            InputStreamEntity entity,
            MysqlDataDescription desc,
>>>>>>> bcb06ac3
            String database,
            String table,
            String token) throws LoadException {
        final HttpPut httpPut = new HttpPut(selectBackendForMySqlLoad(database, table));

        httpPut.addHeader("Expect", "100-continue");
        httpPut.addHeader("Content-Type", "text/plain");
        httpPut.addHeader("token", token);

        UserIdentity uid = ConnectContext.get().getCurrentUserIdentity();
        if (uid == null || StringUtils.isEmpty(uid.getQualifiedUser())) {
            throw new LoadException("user is null");
        }
        // NOTE: set pass word empty here because password is only used when login from mysql client.
        // All authentication actions after login in do not require a password
        String auth = String.format("%s:%s", uid.getQualifiedUser(), "");
        String authEncoding = Base64.getEncoder().encodeToString(auth.getBytes(StandardCharsets.UTF_8));
        httpPut.addHeader("Authorization", "Basic " + authEncoding);

        Map<String, String> props = desc.getProperties();
        FileFormatProperties fileFormatProperties = desc.getFileFormatProperties();
<<<<<<< HEAD
        if (props != null) {
            // max_filter_ratio
            if (props.containsKey(LoadStmt.KEY_IN_PARAM_MAX_FILTER_RATIO)) {
                String maxFilterRatio = props.get(LoadStmt.KEY_IN_PARAM_MAX_FILTER_RATIO);
                httpPut.addHeader(LoadStmt.KEY_IN_PARAM_MAX_FILTER_RATIO, maxFilterRatio);
            }

            // exec_mem_limit
            if (props.containsKey(LoadStmt.EXEC_MEM_LIMIT)) {
                String memory = props.get(LoadStmt.EXEC_MEM_LIMIT);
                httpPut.addHeader(LoadStmt.EXEC_MEM_LIMIT, memory);
            }

            // strict_mode
            if (props.containsKey(LoadStmt.STRICT_MODE)) {
                String strictMode = props.get(LoadStmt.STRICT_MODE);
                httpPut.addHeader(LoadStmt.STRICT_MODE, strictMode);
            }

            // timeout
            if (props.containsKey(LoadStmt.TIMEOUT_PROPERTY)) {
                String timeout = props.get(LoadStmt.TIMEOUT_PROPERTY);
                httpPut.addHeader(LoadStmt.TIMEOUT_PROPERTY, timeout);
            }

            // timezone
            if (props.containsKey(LoadStmt.TIMEZONE)) {
                String timezone = props.get(LoadStmt.TIMEZONE);
                httpPut.addHeader(LoadStmt.TIMEZONE, timezone);
            }

            if (fileFormatProperties instanceof CsvFileFormatProperties) {
                CsvFileFormatProperties csvFileFormatProperties = (CsvFileFormatProperties) fileFormatProperties;
                httpPut.addHeader(LoadStmt.KEY_TRIM_DOUBLE_QUOTES,
                        String.valueOf(csvFileFormatProperties.isTrimDoubleQuotes()));
                httpPut.addHeader(LoadStmt.KEY_ENCLOSE, new String(new byte[]{csvFileFormatProperties.getEnclose()}));
                httpPut.addHeader(LoadStmt.KEY_ESCAPE, new String(new byte[]{csvFileFormatProperties.getEscape()}));
=======

        if (props != null) {
            // max_filter_ratio
            if (props.containsKey(MysqlLoadCommand.MAX_FILTER_RATIO_PROPERTY)) {
                String maxFilterRatio = props.get(MysqlLoadCommand.MAX_FILTER_RATIO_PROPERTY);
                httpPut.addHeader(MysqlLoadCommand.MAX_FILTER_RATIO_PROPERTY, maxFilterRatio);
            }

            // exec_mem_limit
            if (props.containsKey(MysqlLoadCommand.EXEC_MEM_LIMIT_PROPERTY)) {
                String memory = props.get(MysqlLoadCommand.EXEC_MEM_LIMIT_PROPERTY);
                httpPut.addHeader(MysqlLoadCommand.EXEC_MEM_LIMIT_PROPERTY, memory);
            }

            // strict_mode
            if (props.containsKey(MysqlLoadCommand.STRICT_MODE_PROPERTY)) {
                String strictMode = props.get(MysqlLoadCommand.STRICT_MODE_PROPERTY);
                httpPut.addHeader(MysqlLoadCommand.STRICT_MODE_PROPERTY, strictMode);
            }

            // timeout
            if (props.containsKey(MysqlLoadCommand.TIMEOUT_PROPERTY)) {
                String timeout = props.get(MysqlLoadCommand.TIMEOUT_PROPERTY);
                httpPut.addHeader(MysqlLoadCommand.TIMEOUT_PROPERTY, timeout);
            }

            // timezone
            if (props.containsKey(MysqlLoadCommand.TIMEZONE_PROPERTY)) {
                String timezone = props.get(MysqlLoadCommand.TIMEZONE_PROPERTY);
                httpPut.addHeader(MysqlLoadCommand.TIMEZONE_PROPERTY, timezone);
            }

            if (fileFormatProperties instanceof CsvFileFormatProperties) {
                // trim quotes
                if (props.containsKey(MysqlLoadCommand.TRIM_DOUBLE_QUOTES_PROPERTY)) {
                    String trimQuotes = props.get(MysqlLoadCommand.TRIM_DOUBLE_QUOTES_PROPERTY);
                    httpPut.addHeader(MysqlLoadCommand.TRIM_DOUBLE_QUOTES_PROPERTY, trimQuotes);
                }

                // enclose
                if (props.containsKey(MysqlLoadCommand.ENCLOSE_PROPERTY)) {
                    String enclose = props.get(MysqlLoadCommand.ENCLOSE_PROPERTY);
                    httpPut.addHeader(MysqlLoadCommand.ENCLOSE_PROPERTY, enclose);
                }

                //escape
                if (props.containsKey(MysqlLoadCommand.ESCAPE_PROPERTY)) {
                    String escape = props.get(MysqlLoadCommand.ESCAPE_PROPERTY);
                    httpPut.addHeader(MysqlLoadCommand.ESCAPE_PROPERTY, escape);
                }
>>>>>>> bcb06ac3
            }
        }

        if (fileFormatProperties instanceof CsvFileFormatProperties) {
<<<<<<< HEAD
            CsvFileFormatProperties csvFileFormatProperties = (CsvFileFormatProperties) fileFormatProperties;
            httpPut.addHeader(LoadStmt.KEY_SKIP_LINES, Integer.toString(csvFileFormatProperties.getSkipLines()));
            httpPut.addHeader(LoadStmt.KEY_IN_PARAM_COLUMN_SEPARATOR, csvFileFormatProperties.getColumnSeparator());
            httpPut.addHeader(LoadStmt.KEY_IN_PARAM_LINE_DELIMITER, csvFileFormatProperties.getLineDelimiter());
=======
            // skip_lines
            if (desc.getSkipLines() != 0) {
                httpPut.addHeader(MysqlLoadCommand.KEY_SKIP_LINES, Integer.toString(desc.getSkipLines()));
            }

            // column_separator
            if (desc.getColumnSeparator() != null) {
                httpPut.addHeader(MysqlLoadCommand.KEY_IN_PARAM_COLUMN_SEPARATOR, desc.getColumnSeparator());
            }

            // line_delimiter
            if (desc.getLineDelimiter() != null) {
                httpPut.addHeader(MysqlLoadCommand.KEY_IN_PARAM_LINE_DELIMITER, desc.getLineDelimiter());
            }
>>>>>>> bcb06ac3
        }

        // columns
        String columns = getColumns(desc);
        if (columns != null) {
<<<<<<< HEAD
            httpPut.addHeader(LoadStmt.KEY_IN_PARAM_COLUMNS, columns);
        }

        // partitions
        if (desc.getPartitionNames() != null && !desc.getPartitionNames().getPartitionNames().isEmpty()) {
            List<String> ps = desc.getPartitionNames().getPartitionNames();
            String pNames = Joiner.on(",").join(ps);
            if (desc.getPartitionNames().isTemp()) {
                httpPut.addHeader(LoadStmt.KEY_IN_PARAM_TEMP_PARTITIONS, pNames);
            } else {
                httpPut.addHeader(LoadStmt.KEY_IN_PARAM_PARTITIONS, pNames);
=======
            httpPut.addHeader(MysqlLoadCommand.KEY_IN_PARAM_COLUMNS, columns);
        }

        // partitions
        if (!desc.getPartitionNamesInfo().getPartitionNames().isEmpty()) {
            List<String> ps = desc.getPartitionNamesInfo().getPartitionNames();
            String pNames = Joiner.on(",").join(ps);
            if (desc.getPartitionNamesInfo().isTemp()) {
                httpPut.addHeader(MysqlLoadCommand.KEY_IN_PARAM_TEMP_PARTITIONS, pNames);
            } else {
                httpPut.addHeader(MysqlLoadCommand.KEY_IN_PARAM_PARTITIONS, pNames);
>>>>>>> bcb06ac3
            }
        }

        // cloud cluster
        if (Config.isCloudMode()) {
            String clusterName = "";
            try {
                clusterName = ConnectContext.get().getCloudCluster();
            } catch (Exception e) {
                LOG.warn("failed to get compute group: " + e.getMessage());
                throw new LoadException("failed to get compute group: " + e.getMessage());
            }
            if (Strings.isNullOrEmpty(clusterName)) {
                throw new LoadException("cloud compute group is empty");
            }
<<<<<<< HEAD
            httpPut.addHeader(LoadStmt.KEY_CLOUD_CLUSTER, clusterName);
=======
            httpPut.addHeader(MysqlLoadCommand.KEY_CLOUD_CLUSTER, clusterName);
>>>>>>> bcb06ac3
        }

        httpPut.setEntity(entity);
        return httpPut;
    }

    // public only for test
    public HttpPut generateRequestForMySqlLoad(
            InputStreamEntity entity,
            DataDescription desc,
            String database,
            String table,
            String token) throws LoadException {
        final HttpPut httpPut = new HttpPut(selectBackendForMySqlLoad(database, table));

        httpPut.addHeader("Expect", "100-continue");
        httpPut.addHeader("Content-Type", "text/plain");
        httpPut.addHeader("token", token);

        UserIdentity uid = ConnectContext.get().getCurrentUserIdentity();
        if (uid == null || StringUtils.isEmpty(uid.getQualifiedUser())) {
            throw new LoadException("user is null");
        }
        // NOTE: set pass word empty here because password is only used when login from mysql client.
        // All authentication actions after login in do not require a password
        String auth = String.format("%s:%s", uid.getQualifiedUser(), "");
        String authEncoding = Base64.getEncoder().encodeToString(auth.getBytes(StandardCharsets.UTF_8));
        httpPut.addHeader("Authorization", "Basic " + authEncoding);

        Map<String, String> props = desc.getProperties();
        FileFormatProperties fileFormatProperties = desc.getFileFormatProperties();
        if (props != null) {
            // max_filter_ratio
            if (props.containsKey(LoadStmt.KEY_IN_PARAM_MAX_FILTER_RATIO)) {
                String maxFilterRatio = props.get(LoadStmt.KEY_IN_PARAM_MAX_FILTER_RATIO);
                httpPut.addHeader(LoadStmt.KEY_IN_PARAM_MAX_FILTER_RATIO, maxFilterRatio);
            }

            // exec_mem_limit
            if (props.containsKey(LoadStmt.EXEC_MEM_LIMIT)) {
                String memory = props.get(LoadStmt.EXEC_MEM_LIMIT);
                httpPut.addHeader(LoadStmt.EXEC_MEM_LIMIT, memory);
            }

            // strict_mode
            if (props.containsKey(LoadStmt.STRICT_MODE)) {
                String strictMode = props.get(LoadStmt.STRICT_MODE);
                httpPut.addHeader(LoadStmt.STRICT_MODE, strictMode);
            }

            // timeout
            if (props.containsKey(LoadStmt.TIMEOUT_PROPERTY)) {
                String timeout = props.get(LoadStmt.TIMEOUT_PROPERTY);
                httpPut.addHeader(LoadStmt.TIMEOUT_PROPERTY, timeout);
            }

            // timezone
            if (props.containsKey(LoadStmt.TIMEZONE)) {
                String timezone = props.get(LoadStmt.TIMEZONE);
                httpPut.addHeader(LoadStmt.TIMEZONE, timezone);
            }

            if (fileFormatProperties instanceof CsvFileFormatProperties) {
                CsvFileFormatProperties csvFileFormatProperties = (CsvFileFormatProperties) fileFormatProperties;
                httpPut.addHeader(LoadStmt.KEY_TRIM_DOUBLE_QUOTES,
                        String.valueOf(csvFileFormatProperties.isTrimDoubleQuotes()));
                httpPut.addHeader(LoadStmt.KEY_ENCLOSE, new String(new byte[]{csvFileFormatProperties.getEnclose()}));
                httpPut.addHeader(LoadStmt.KEY_ESCAPE, new String(new byte[]{csvFileFormatProperties.getEscape()}));
            }
        }

        if (fileFormatProperties instanceof CsvFileFormatProperties) {
            CsvFileFormatProperties csvFileFormatProperties = (CsvFileFormatProperties) fileFormatProperties;
            httpPut.addHeader(LoadStmt.KEY_SKIP_LINES, Integer.toString(csvFileFormatProperties.getSkipLines()));
            httpPut.addHeader(LoadStmt.KEY_IN_PARAM_COLUMN_SEPARATOR, csvFileFormatProperties.getColumnSeparator());
            httpPut.addHeader(LoadStmt.KEY_IN_PARAM_LINE_DELIMITER, csvFileFormatProperties.getLineDelimiter());
        }

        // columns
        String columns = getColumns(desc);
        if (columns != null) {
            httpPut.addHeader(LoadStmt.KEY_IN_PARAM_COLUMNS, columns);
        }

        // partitions
        if (desc.getPartitionNames() != null && !desc.getPartitionNames().getPartitionNames().isEmpty()) {
            List<String> ps = desc.getPartitionNames().getPartitionNames();
            String pNames = Joiner.on(",").join(ps);
            if (desc.getPartitionNames().isTemp()) {
                httpPut.addHeader(LoadStmt.KEY_IN_PARAM_TEMP_PARTITIONS, pNames);
            } else {
                httpPut.addHeader(LoadStmt.KEY_IN_PARAM_PARTITIONS, pNames);
            }
        }

        // cloud cluster
        if (Config.isCloudMode()) {
            String clusterName = "";
            try {
                clusterName = ConnectContext.get().getCloudCluster();
            } catch (Exception e) {
                LOG.warn("failed to get compute group: " + e.getMessage());
                throw new LoadException("failed to get compute group: " + e.getMessage());
            }
            if (Strings.isNullOrEmpty(clusterName)) {
                throw new LoadException("cloud compute group is empty");
            }
            httpPut.addHeader(LoadStmt.KEY_CLOUD_CLUSTER, clusterName);
        }

        httpPut.setEntity(entity);
        return httpPut;
    }

    private String selectBackendForMySqlLoad(String database, String table) throws LoadException {
        Backend backend = null;
        if (Config.isCloudMode()) {
            String clusterName = "";
            try {
                clusterName = ConnectContext.get().getCloudCluster();
            } catch (Exception e) {
                LOG.warn("failed to get cloud cluster: " + e.getMessage());
                throw new LoadException("failed to get cloud cluster: " + e);
            }
            backend = StreamLoadHandler.selectBackend(clusterName);
        } else {
            BeSelectionPolicy policy = new BeSelectionPolicy.Builder().needLoadAvailable().build();
            List<Long> backendIds = Env.getCurrentSystemInfo().selectBackendIdsByPolicy(policy, 1);
            if (backendIds.isEmpty()) {
                throw new LoadException(SystemInfoService.NO_BACKEND_LOAD_AVAILABLE_MSG + ", policy: " + policy);
            }
            backend = Env.getCurrentSystemInfo().getBackend(backendIds.get(0));
            if (backend == null) {
                throw new LoadException(SystemInfoService.NO_BACKEND_LOAD_AVAILABLE_MSG + ", policy: " + policy);
            }
        }

        StringBuilder sb = new StringBuilder();
        sb.append("http://");
        sb.append(backend.getHost());
        sb.append(":");
        sb.append(backend.getHttpPort());
        sb.append("/api/");
        sb.append(database);
        sb.append("/");
        sb.append(table);
        sb.append("/_stream_load");
        return  sb.toString();
    }
}<|MERGE_RESOLUTION|>--- conflicted
+++ resolved
@@ -36,14 +36,10 @@
 import org.apache.doris.load.LoadJobRowResult;
 import org.apache.doris.load.StreamLoadHandler;
 import org.apache.doris.mysql.MysqlSerializer;
-<<<<<<< HEAD
 import org.apache.doris.nereids.load.NereidsDataDescription;
-import org.apache.doris.nereids.trees.expressions.Expression;
-=======
 import org.apache.doris.nereids.trees.expressions.Expression;
 import org.apache.doris.nereids.trees.plans.commands.load.MysqlDataDescription;
 import org.apache.doris.nereids.trees.plans.commands.load.MysqlLoadCommand;
->>>>>>> bcb06ac3
 import org.apache.doris.qe.ConnectContext;
 import org.apache.doris.qe.SessionVariable;
 import org.apache.doris.qe.VariableMgr;
@@ -400,15 +396,16 @@
         }
     }
 
-<<<<<<< HEAD
     private int extractTimeOut(NereidsDataDescription desc) {
         if (desc.getProperties() != null && desc.getProperties().containsKey(LoadStmt.TIMEOUT_PROPERTY)) {
             return Integer.parseInt(desc.getProperties().get(LoadStmt.TIMEOUT_PROPERTY));
-=======
+        }
+        return -1;
+    }
+  
     private int extractTimeOut(MysqlDataDescription desc) {
         if (desc.getProperties() != null && desc.getProperties().containsKey(MysqlLoadCommand.TIMEOUT_PROPERTY)) {
             return Integer.parseInt(desc.getProperties().get(MysqlLoadCommand.TIMEOUT_PROPERTY));
->>>>>>> bcb06ac3
         }
         return -1;
     }
@@ -420,7 +417,6 @@
         return -1;
     }
 
-<<<<<<< HEAD
     private String getColumns(NereidsDataDescription desc) {
         if (desc.getFileFieldNames() != null) {
             List<String> fields = desc.getFileFieldNames();
@@ -432,7 +428,14 @@
                 List<String> mappings = new ArrayList<>();
                 for (Expression expr : desc.getColumnMappingList()) {
                     mappings.add(expr.toSql().replaceAll("`", ""));
-=======
+                }
+                fieldString.append(Joiner.on(",").join(mappings));
+            }
+            return fieldString.toString();
+        }
+        return null;
+    }
+  
     private String getColumns(MysqlDataDescription desc) {
         List<String> fields = desc.getColumns();
         if (!fields.isEmpty()) {
@@ -444,7 +447,6 @@
                 List<String> mappings = new ArrayList<>();
                 for (Expression expression : desc.getColumnMappingList()) {
                     mappings.add(expression.toSql().replaceAll("`", ""));
->>>>>>> bcb06ac3
                 }
                 fieldString.append(Joiner.on(",").join(mappings));
             }
@@ -521,15 +523,9 @@
         });
     }
 
-<<<<<<< HEAD
     public HttpPut generateRequestForMySqlLoad(
             InputStreamEntity entity,
             NereidsDataDescription desc,
-=======
-    public HttpPut generateRequestForMySqlLoadV2(
-            InputStreamEntity entity,
-            MysqlDataDescription desc,
->>>>>>> bcb06ac3
             String database,
             String table,
             String token) throws LoadException {
@@ -551,7 +547,6 @@
 
         Map<String, String> props = desc.getProperties();
         FileFormatProperties fileFormatProperties = desc.getFileFormatProperties();
-<<<<<<< HEAD
         if (props != null) {
             // max_filter_ratio
             if (props.containsKey(LoadStmt.KEY_IN_PARAM_MAX_FILTER_RATIO)) {
@@ -589,89 +584,19 @@
                         String.valueOf(csvFileFormatProperties.isTrimDoubleQuotes()));
                 httpPut.addHeader(LoadStmt.KEY_ENCLOSE, new String(new byte[]{csvFileFormatProperties.getEnclose()}));
                 httpPut.addHeader(LoadStmt.KEY_ESCAPE, new String(new byte[]{csvFileFormatProperties.getEscape()}));
-=======
-
-        if (props != null) {
-            // max_filter_ratio
-            if (props.containsKey(MysqlLoadCommand.MAX_FILTER_RATIO_PROPERTY)) {
-                String maxFilterRatio = props.get(MysqlLoadCommand.MAX_FILTER_RATIO_PROPERTY);
-                httpPut.addHeader(MysqlLoadCommand.MAX_FILTER_RATIO_PROPERTY, maxFilterRatio);
-            }
-
-            // exec_mem_limit
-            if (props.containsKey(MysqlLoadCommand.EXEC_MEM_LIMIT_PROPERTY)) {
-                String memory = props.get(MysqlLoadCommand.EXEC_MEM_LIMIT_PROPERTY);
-                httpPut.addHeader(MysqlLoadCommand.EXEC_MEM_LIMIT_PROPERTY, memory);
-            }
-
-            // strict_mode
-            if (props.containsKey(MysqlLoadCommand.STRICT_MODE_PROPERTY)) {
-                String strictMode = props.get(MysqlLoadCommand.STRICT_MODE_PROPERTY);
-                httpPut.addHeader(MysqlLoadCommand.STRICT_MODE_PROPERTY, strictMode);
-            }
-
-            // timeout
-            if (props.containsKey(MysqlLoadCommand.TIMEOUT_PROPERTY)) {
-                String timeout = props.get(MysqlLoadCommand.TIMEOUT_PROPERTY);
-                httpPut.addHeader(MysqlLoadCommand.TIMEOUT_PROPERTY, timeout);
-            }
-
-            // timezone
-            if (props.containsKey(MysqlLoadCommand.TIMEZONE_PROPERTY)) {
-                String timezone = props.get(MysqlLoadCommand.TIMEZONE_PROPERTY);
-                httpPut.addHeader(MysqlLoadCommand.TIMEZONE_PROPERTY, timezone);
-            }
-
-            if (fileFormatProperties instanceof CsvFileFormatProperties) {
-                // trim quotes
-                if (props.containsKey(MysqlLoadCommand.TRIM_DOUBLE_QUOTES_PROPERTY)) {
-                    String trimQuotes = props.get(MysqlLoadCommand.TRIM_DOUBLE_QUOTES_PROPERTY);
-                    httpPut.addHeader(MysqlLoadCommand.TRIM_DOUBLE_QUOTES_PROPERTY, trimQuotes);
-                }
-
-                // enclose
-                if (props.containsKey(MysqlLoadCommand.ENCLOSE_PROPERTY)) {
-                    String enclose = props.get(MysqlLoadCommand.ENCLOSE_PROPERTY);
-                    httpPut.addHeader(MysqlLoadCommand.ENCLOSE_PROPERTY, enclose);
-                }
-
-                //escape
-                if (props.containsKey(MysqlLoadCommand.ESCAPE_PROPERTY)) {
-                    String escape = props.get(MysqlLoadCommand.ESCAPE_PROPERTY);
-                    httpPut.addHeader(MysqlLoadCommand.ESCAPE_PROPERTY, escape);
-                }
->>>>>>> bcb06ac3
             }
         }
 
         if (fileFormatProperties instanceof CsvFileFormatProperties) {
-<<<<<<< HEAD
             CsvFileFormatProperties csvFileFormatProperties = (CsvFileFormatProperties) fileFormatProperties;
             httpPut.addHeader(LoadStmt.KEY_SKIP_LINES, Integer.toString(csvFileFormatProperties.getSkipLines()));
             httpPut.addHeader(LoadStmt.KEY_IN_PARAM_COLUMN_SEPARATOR, csvFileFormatProperties.getColumnSeparator());
             httpPut.addHeader(LoadStmt.KEY_IN_PARAM_LINE_DELIMITER, csvFileFormatProperties.getLineDelimiter());
-=======
-            // skip_lines
-            if (desc.getSkipLines() != 0) {
-                httpPut.addHeader(MysqlLoadCommand.KEY_SKIP_LINES, Integer.toString(desc.getSkipLines()));
-            }
-
-            // column_separator
-            if (desc.getColumnSeparator() != null) {
-                httpPut.addHeader(MysqlLoadCommand.KEY_IN_PARAM_COLUMN_SEPARATOR, desc.getColumnSeparator());
-            }
-
-            // line_delimiter
-            if (desc.getLineDelimiter() != null) {
-                httpPut.addHeader(MysqlLoadCommand.KEY_IN_PARAM_LINE_DELIMITER, desc.getLineDelimiter());
-            }
->>>>>>> bcb06ac3
         }
 
         // columns
         String columns = getColumns(desc);
         if (columns != null) {
-<<<<<<< HEAD
             httpPut.addHeader(LoadStmt.KEY_IN_PARAM_COLUMNS, columns);
         }
 
@@ -683,7 +608,125 @@
                 httpPut.addHeader(LoadStmt.KEY_IN_PARAM_TEMP_PARTITIONS, pNames);
             } else {
                 httpPut.addHeader(LoadStmt.KEY_IN_PARAM_PARTITIONS, pNames);
-=======
+            }
+        }
+
+        // cloud cluster
+        if (Config.isCloudMode()) {
+            String clusterName = "";
+            try {
+                clusterName = ConnectContext.get().getCloudCluster();
+            } catch (Exception e) {
+                LOG.warn("failed to get compute group: " + e.getMessage());
+                throw new LoadException("failed to get compute group: " + e.getMessage());
+            }
+            if (Strings.isNullOrEmpty(clusterName)) {
+                throw new LoadException("cloud compute group is empty");
+            }
+            httpPut.addHeader(LoadStmt.KEY_CLOUD_CLUSTER, clusterName);
+        }
+
+        httpPut.setEntity(entity);
+        return httpPut;
+    }
+  
+    public HttpPut generateRequestForMySqlLoadV2(
+            InputStreamEntity entity,
+            MysqlDataDescription desc,
+            String database,
+            String table,
+            String token) throws LoadException {
+        final HttpPut httpPut = new HttpPut(selectBackendForMySqlLoad(database, table));
+
+        httpPut.addHeader("Expect", "100-continue");
+        httpPut.addHeader("Content-Type", "text/plain");
+        httpPut.addHeader("token", token);
+
+        UserIdentity uid = ConnectContext.get().getCurrentUserIdentity();
+        if (uid == null || StringUtils.isEmpty(uid.getQualifiedUser())) {
+            throw new LoadException("user is null");
+        }
+        // NOTE: set pass word empty here because password is only used when login from mysql client.
+        // All authentication actions after login in do not require a password
+        String auth = String.format("%s:%s", uid.getQualifiedUser(), "");
+        String authEncoding = Base64.getEncoder().encodeToString(auth.getBytes(StandardCharsets.UTF_8));
+        httpPut.addHeader("Authorization", "Basic " + authEncoding);
+
+        Map<String, String> props = desc.getProperties();
+        FileFormatProperties fileFormatProperties = desc.getFileFormatProperties();
+
+        if (props != null) {
+            // max_filter_ratio
+            if (props.containsKey(MysqlLoadCommand.MAX_FILTER_RATIO_PROPERTY)) {
+                String maxFilterRatio = props.get(MysqlLoadCommand.MAX_FILTER_RATIO_PROPERTY);
+                httpPut.addHeader(MysqlLoadCommand.MAX_FILTER_RATIO_PROPERTY, maxFilterRatio);
+            }
+
+            // exec_mem_limit
+            if (props.containsKey(MysqlLoadCommand.EXEC_MEM_LIMIT_PROPERTY)) {
+                String memory = props.get(MysqlLoadCommand.EXEC_MEM_LIMIT_PROPERTY);
+                httpPut.addHeader(MysqlLoadCommand.EXEC_MEM_LIMIT_PROPERTY, memory);
+            }
+
+            // strict_mode
+            if (props.containsKey(MysqlLoadCommand.STRICT_MODE_PROPERTY)) {
+                String strictMode = props.get(MysqlLoadCommand.STRICT_MODE_PROPERTY);
+                httpPut.addHeader(MysqlLoadCommand.STRICT_MODE_PROPERTY, strictMode);
+            }
+
+            // timeout
+            if (props.containsKey(MysqlLoadCommand.TIMEOUT_PROPERTY)) {
+                String timeout = props.get(MysqlLoadCommand.TIMEOUT_PROPERTY);
+                httpPut.addHeader(MysqlLoadCommand.TIMEOUT_PROPERTY, timeout);
+            }
+
+            // timezone
+            if (props.containsKey(MysqlLoadCommand.TIMEZONE_PROPERTY)) {
+                String timezone = props.get(MysqlLoadCommand.TIMEZONE_PROPERTY);
+                httpPut.addHeader(MysqlLoadCommand.TIMEZONE_PROPERTY, timezone);
+            }
+
+            if (fileFormatProperties instanceof CsvFileFormatProperties) {
+                // trim quotes
+                if (props.containsKey(MysqlLoadCommand.TRIM_DOUBLE_QUOTES_PROPERTY)) {
+                    String trimQuotes = props.get(MysqlLoadCommand.TRIM_DOUBLE_QUOTES_PROPERTY);
+                    httpPut.addHeader(MysqlLoadCommand.TRIM_DOUBLE_QUOTES_PROPERTY, trimQuotes);
+                }
+
+                // enclose
+                if (props.containsKey(MysqlLoadCommand.ENCLOSE_PROPERTY)) {
+                    String enclose = props.get(MysqlLoadCommand.ENCLOSE_PROPERTY);
+                    httpPut.addHeader(MysqlLoadCommand.ENCLOSE_PROPERTY, enclose);
+                }
+
+                //escape
+                if (props.containsKey(MysqlLoadCommand.ESCAPE_PROPERTY)) {
+                    String escape = props.get(MysqlLoadCommand.ESCAPE_PROPERTY);
+                    httpPut.addHeader(MysqlLoadCommand.ESCAPE_PROPERTY, escape);
+                }
+            }
+        }
+
+        if (fileFormatProperties instanceof CsvFileFormatProperties) {
+            // skip_lines
+            if (desc.getSkipLines() != 0) {
+                httpPut.addHeader(MysqlLoadCommand.KEY_SKIP_LINES, Integer.toString(desc.getSkipLines()));
+            }
+
+            // column_separator
+            if (desc.getColumnSeparator() != null) {
+                httpPut.addHeader(MysqlLoadCommand.KEY_IN_PARAM_COLUMN_SEPARATOR, desc.getColumnSeparator());
+            }
+
+            // line_delimiter
+            if (desc.getLineDelimiter() != null) {
+                httpPut.addHeader(MysqlLoadCommand.KEY_IN_PARAM_LINE_DELIMITER, desc.getLineDelimiter());
+            }
+        }
+
+        // columns
+        String columns = getColumns(desc);
+        if (columns != null) {
             httpPut.addHeader(MysqlLoadCommand.KEY_IN_PARAM_COLUMNS, columns);
         }
 
@@ -695,7 +738,6 @@
                 httpPut.addHeader(MysqlLoadCommand.KEY_IN_PARAM_TEMP_PARTITIONS, pNames);
             } else {
                 httpPut.addHeader(MysqlLoadCommand.KEY_IN_PARAM_PARTITIONS, pNames);
->>>>>>> bcb06ac3
             }
         }
 
@@ -711,11 +753,7 @@
             if (Strings.isNullOrEmpty(clusterName)) {
                 throw new LoadException("cloud compute group is empty");
             }
-<<<<<<< HEAD
-            httpPut.addHeader(LoadStmt.KEY_CLOUD_CLUSTER, clusterName);
-=======
             httpPut.addHeader(MysqlLoadCommand.KEY_CLOUD_CLUSTER, clusterName);
->>>>>>> bcb06ac3
         }
 
         httpPut.setEntity(entity);
