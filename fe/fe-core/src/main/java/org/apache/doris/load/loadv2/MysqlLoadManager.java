// Licensed to the Apache Software Foundation (ASF) under one
// or more contributor license agreements.  See the NOTICE file
// distributed with this work for additional information
// regarding copyright ownership.  The ASF licenses this file
// to you under the Apache License, Version 2.0 (the
// "License"); you may not use this file except in compliance
// with the License.  You may obtain a copy of the License at
//
//   http://www.apache.org/licenses/LICENSE-2.0
//
// Unless required by applicable law or agreed to in writing,
// software distributed under the License is distributed on an
// "AS IS" BASIS, WITHOUT WARRANTIES OR CONDITIONS OF ANY
// KIND, either express or implied.  See the License for the
// specific language governing permissions and limitations
// under the License.

package org.apache.doris.load.loadv2;

import org.apache.doris.analysis.DataDescription;
import org.apache.doris.analysis.Expr;
import org.apache.doris.analysis.SetVar;
import org.apache.doris.analysis.StringLiteral;
import org.apache.doris.analysis.UserIdentity;
import org.apache.doris.catalog.Env;
import org.apache.doris.cluster.ClusterNamespace;
import org.apache.doris.common.Config;
import org.apache.doris.common.CustomThreadFactory;
import org.apache.doris.common.LoadException;
import org.apache.doris.common.ThreadPoolManager;
import org.apache.doris.common.UserException;
import org.apache.doris.common.io.ByteBufferNetworkInputStream;
import org.apache.doris.datasource.property.fileformat.CsvFileFormatProperties;
import org.apache.doris.datasource.property.fileformat.FileFormatProperties;
import org.apache.doris.load.LoadJobRowResult;
import org.apache.doris.load.StreamLoadHandler;
import org.apache.doris.mysql.MysqlSerializer;
import org.apache.doris.nereids.load.NereidsDataDescription;
import org.apache.doris.nereids.trees.expressions.Expression;
import org.apache.doris.nereids.trees.plans.commands.LoadCommand;
import org.apache.doris.nereids.trees.plans.commands.load.MysqlDataDescription;
import org.apache.doris.nereids.trees.plans.commands.load.MysqlLoadCommand;
import org.apache.doris.qe.ConnectContext;
import org.apache.doris.qe.SessionVariable;
import org.apache.doris.qe.VariableMgr;
import org.apache.doris.system.Backend;
import org.apache.doris.system.BeSelectionPolicy;
import org.apache.doris.system.SystemInfoService;

import com.google.common.base.Joiner;
import com.google.common.base.Strings;
import com.google.common.collect.EvictingQueue;
import com.google.gson.JsonElement;
import com.google.gson.JsonObject;
import com.google.gson.JsonParser;
import org.apache.commons.lang3.StringUtils;
import org.apache.http.client.methods.CloseableHttpResponse;
import org.apache.http.client.methods.HttpPut;
import org.apache.http.entity.ContentType;
import org.apache.http.entity.InputStreamEntity;
import org.apache.http.impl.client.CloseableHttpClient;
import org.apache.http.impl.client.HttpClients;
import org.apache.http.util.EntityUtils;
import org.apache.logging.log4j.LogManager;
import org.apache.logging.log4j.Logger;

import java.io.IOException;
import java.io.InputStream;
import java.nio.ByteBuffer;
import java.nio.charset.StandardCharsets;
import java.nio.file.Files;
import java.nio.file.Paths;
import java.util.ArrayList;
import java.util.Base64;
import java.util.List;
import java.util.Map;
import java.util.Optional;
import java.util.concurrent.ConcurrentHashMap;
import java.util.concurrent.Executors;
import java.util.concurrent.ScheduledExecutorService;
import java.util.concurrent.ThreadPoolExecutor;
import java.util.concurrent.TimeUnit;

public class MysqlLoadManager {
    private static final Logger LOG = LogManager.getLogger(MysqlLoadManager.class);

    private  ThreadPoolExecutor mysqlLoadPool;

    private static class MySqlLoadContext {
        private boolean finished;
        private HttpPut request;
        private boolean isCancelled;

        public MySqlLoadContext() {
            this.finished = false;
            this.isCancelled = false;
        }

        public boolean isFinished() {
            return finished;
        }

        public void setFinished(boolean finished) {
            this.finished = finished;
        }

        public HttpPut getRequest() {
            return request;
        }

        public void setRequest(HttpPut request) {
            this.request = request;
        }

        public boolean isCancelled() {
            return isCancelled;
        }

        public void setCancelled(boolean cancelled) {
            isCancelled = cancelled;
        }
    }

    private static class MySqlLoadFailRecord {
        private final String label;

        private final String errorUrl;
        private final long startTime;

        public MySqlLoadFailRecord(String label, String errorUrl) {
            this.label = label;
            this.errorUrl = errorUrl;
            this.startTime = System.currentTimeMillis();
        }

        public String getLabel() {
            return label;
        }

        public String getErrorUrl() {
            return errorUrl;
        }

        public boolean isExpired() {
            // hard code the expired value for one day.
            return System.currentTimeMillis() > startTime + 24 * 60 * 60 * 1000;
        }
    }

    private final Map<String, MySqlLoadContext> loadContextMap = new ConcurrentHashMap<>();
    private  EvictingQueue<MySqlLoadFailRecord> failedRecords;
    private ScheduledExecutorService periodScheduler;

    public MysqlLoadManager() {
    }

    public void start() {
        this.periodScheduler = Executors.newScheduledThreadPool(1,
                new CustomThreadFactory("mysql-load-fail-record-cleaner"));
        int poolSize = Config.mysql_load_thread_pool;
        // MySqlLoad pool can accept 4 + 4 * 5 = 24  requests by default.
        this.mysqlLoadPool = ThreadPoolManager.newDaemonFixedThreadPool(poolSize, poolSize * 5,
                "Mysql Load", true);
        this.failedRecords = EvictingQueue.create(Config.mysql_load_in_memory_record);
        this.periodScheduler.scheduleAtFixedRate(this::cleanFailedRecords, 1, 24, TimeUnit.HOURS);
    }

    public LoadJobRowResult executeMySqlLoadJob(ConnectContext context, MysqlDataDescription dataDesc, String loadId)
            throws IOException, UserException {
        LoadJobRowResult loadResult = new LoadJobRowResult();
        List<String> filePaths = dataDesc.getFilePaths();
        String database = ClusterNamespace.getNameFromFullName(dataDesc.getDbName());
        String table = dataDesc.getTableName();
        int oldTimeout = context.getExecTimeoutS();
        int newTimeOut = extractTimeOut(dataDesc);
        if (newTimeOut > oldTimeout) {
            // set query timeout avoid by killed TimeoutChecker
            SessionVariable sessionVariable = context.getSessionVariable();
            sessionVariable.setIsSingleSetVar(true);
            VariableMgr.setVar(sessionVariable,
                new SetVar(SessionVariable.QUERY_TIMEOUT, new StringLiteral(String.valueOf(newTimeOut))));
        }
        String token = Env.getCurrentEnv().getTokenManager().acquireToken();
        boolean clientLocal = dataDesc.isClientLocal();
        MySqlLoadContext loadContext = new MySqlLoadContext();
        loadContextMap.put(loadId, loadContext);
        LOG.info("Executing mysql load with id: {}.", loadId);
        try (final CloseableHttpClient httpclient = HttpClients.createDefault()) {
            for (String file : filePaths) {
                InputStreamEntity entity = getInputStreamEntity(context, clientLocal, file, loadId);
                HttpPut request = generateRequestForMySqlLoadV2(entity, dataDesc, database, table, token);
                loadContext.setRequest(request);
                try (final CloseableHttpResponse response = httpclient.execute(request)) {
                    String body = EntityUtils.toString(response.getEntity());
                    JsonObject result = JsonParser.parseString(body).getAsJsonObject();
                    if (!result.get("Status").getAsString().equalsIgnoreCase("Success")) {
                        String errorUrl = Optional.ofNullable(result.get("ErrorURL"))
                                .map(JsonElement::getAsString).orElse("");
                        failedRecords.offer(new MySqlLoadFailRecord(loadId, errorUrl));
                        LOG.warn("Execute mysql load failed with request: {} and response: {}, job id: {}",
                                request, body, loadId);
                        throw new LoadException(result.get("Message").getAsString() + " with load id " + loadId);
                    }
                    loadResult.incRecords(result.get("NumberLoadedRows").getAsLong());
                    loadResult.incSkipped(result.get("NumberFilteredRows").getAsInt());
                }
            }
        } catch (Throwable t) {
            LOG.warn("Execute mysql load {} failed, msg: {}", loadId, t);
            // drain the data from client conn util empty packet received, otherwise the connection will be reset
            if (clientLocal && loadContextMap.containsKey(loadId) && !loadContextMap.get(loadId).isFinished()) {
                LOG.warn("Not drained yet, try reading left data from client connection for load {}.", loadId);
                ByteBuffer buffer = context.getMysqlChannel().fetchOnePacket();
                // MySql client will send an empty packet when eof
                while (buffer != null && buffer.limit() != 0) {
                    buffer = context.getMysqlChannel().fetchOnePacket();
                }
                if (LOG.isDebugEnabled()) {
                    LOG.debug("Finished reading the left bytes.");
                }
            }
            // make cancel message to user
            if (loadContextMap.containsKey(loadId) && loadContextMap.get(loadId).isCancelled()) {
                throw new LoadException("Cancelled");
            } else {
                throw t;
            }
        } finally {
            LOG.info("Mysql load job {} finished, loaded records: {}", loadId, loadResult.getRecords());
            loadContextMap.remove(loadId);
        }
        return loadResult;
    }

    public LoadJobRowResult executeMySqlLoadJobFromCommand(ConnectContext context, NereidsDataDescription dataDesc,
                                                               String loadId) throws IOException, UserException {
        LoadJobRowResult loadResult = new LoadJobRowResult();
        List<String> filePaths = dataDesc.getFilePaths();
        String database = ClusterNamespace.getNameFromFullName(dataDesc.getDbName());
        String table = dataDesc.getTableName();
        int oldTimeout = context.getExecTimeoutS();
        int newTimeOut = extractTimeOut(dataDesc);
        if (newTimeOut > oldTimeout) {
            // set query timeout avoid by killed TimeoutChecker
            SessionVariable sessionVariable = context.getSessionVariable();
            sessionVariable.setIsSingleSetVar(true);
            VariableMgr.setVar(sessionVariable,
                    new SetVar(SessionVariable.QUERY_TIMEOUT, new StringLiteral(String.valueOf(newTimeOut))));
        }
        String token = Env.getCurrentEnv().getTokenManager().acquireToken();
        boolean clientLocal = dataDesc.isClientLocal();
        MySqlLoadContext loadContext = new MySqlLoadContext();
        loadContextMap.put(loadId, loadContext);
        LOG.info("Executing mysql load with id: {}.", loadId);
        try (final CloseableHttpClient httpclient = HttpClients.createDefault()) {
            for (String file : filePaths) {
                InputStreamEntity entity = getInputStreamEntity(context, clientLocal, file, loadId);
                HttpPut request = generateRequestForMySqlLoad(entity, dataDesc, database, table, token);
                loadContext.setRequest(request);
                try (final CloseableHttpResponse response = httpclient.execute(request)) {
                    String body = EntityUtils.toString(response.getEntity());
                    JsonObject result = JsonParser.parseString(body).getAsJsonObject();
                    if (!result.get("Status").getAsString().equalsIgnoreCase("Success")) {
                        String errorUrl = Optional.ofNullable(result.get("ErrorURL"))
                                .map(JsonElement::getAsString).orElse("");
                        failedRecords.offer(new MySqlLoadFailRecord(loadId, errorUrl));
                        LOG.warn("Execute mysql load failed with request: {} and response: {}, job id: {}",
                                request, body, loadId);
                        throw new LoadException(result.get("Message").getAsString() + " with load id " + loadId);
                    }
                    loadResult.incRecords(result.get("NumberLoadedRows").getAsLong());
                    loadResult.incSkipped(result.get("NumberFilteredRows").getAsInt());
                }
            }
        } catch (Throwable t) {
            LOG.warn("Execute mysql load {} failed, msg: {}", loadId, t);
            // drain the data from client conn util empty packet received, otherwise the connection will be reset
            if (clientLocal && loadContextMap.containsKey(loadId) && !loadContextMap.get(loadId).isFinished()) {
                LOG.warn("Not drained yet, try reading left data from client connection for load {}.", loadId);
                ByteBuffer buffer = context.getMysqlChannel().fetchOnePacket();
                // MySql client will send an empty packet when eof
                while (buffer != null && buffer.limit() != 0) {
                    buffer = context.getMysqlChannel().fetchOnePacket();
                }
                if (LOG.isDebugEnabled()) {
                    LOG.debug("Finished reading the left bytes.");
                }
            }
            // make cancel message to user
            if (loadContextMap.containsKey(loadId) && loadContextMap.get(loadId).isCancelled()) {
                throw new LoadException("Cancelled");
            } else {
                throw t;
            }
        } finally {
            LOG.info("Mysql load job {} finished, loaded records: {}", loadId, loadResult.getRecords());
            loadContextMap.remove(loadId);
        }
        return loadResult;
    }

    public void cancelMySqlLoad(String loadId) {
        if (loadContextMap.containsKey(loadId)) {
            loadContextMap.get(loadId).setCancelled(true);
            loadContextMap.get(loadId).getRequest().abort();
            LOG.info("Cancel MySqlLoad with id {}", loadId);
        } else {
            LOG.info("Load id: {} may be already finished.", loadId);
        }
    }

    public String getErrorUrlByLoadId(String loadId) {
        for (MySqlLoadFailRecord record : failedRecords) {
            if (loadId.equals(record.getLabel())) {
                return record.getErrorUrl();
            }
        }
        return null;
    }

    private void cleanFailedRecords() {
        while (!failedRecords.isEmpty() && failedRecords.peek().isExpired()) {
            failedRecords.poll();
        }
    }

    private int extractTimeOut(NereidsDataDescription desc) {
        if (desc.getProperties() != null && desc.getProperties().containsKey(LoadCommand.TIMEOUT_PROPERTY)) {
            return Integer.parseInt(desc.getProperties().get(LoadCommand.TIMEOUT_PROPERTY));
        }
        return -1;
    }

    private int extractTimeOut(MysqlDataDescription desc) {
        if (desc.getProperties() != null && desc.getProperties().containsKey(MysqlLoadCommand.TIMEOUT_PROPERTY)) {
            return Integer.parseInt(desc.getProperties().get(MysqlLoadCommand.TIMEOUT_PROPERTY));
        }
        return -1;
    }

    private int extractTimeOut(DataDescription desc) {
        if (desc.getProperties() != null && desc.getProperties().containsKey(LoadCommand.TIMEOUT_PROPERTY)) {
            return Integer.parseInt(desc.getProperties().get(LoadCommand.TIMEOUT_PROPERTY));
        }
        return -1;
    }

    private String getColumns(NereidsDataDescription desc) {
        if (desc.getFileFieldNames() != null) {
            List<String> fields = desc.getFileFieldNames();
            StringBuilder fieldString = new StringBuilder();
            fieldString.append(Joiner.on(",").join(fields));

            if (desc.getColumnMappingList() != null) {
                fieldString.append(",");
                List<String> mappings = new ArrayList<>();
                for (Expression expr : desc.getColumnMappingList()) {
                    mappings.add(expr.toSql().replaceAll("`", ""));
                }
                fieldString.append(Joiner.on(",").join(mappings));
            }
            return fieldString.toString();
        }
        return null;
    }

    private String getColumns(MysqlDataDescription desc) {
        List<String> fields = desc.getColumns();
        if (!fields.isEmpty()) {
            StringBuilder fieldString = new StringBuilder();
            fieldString.append(Joiner.on(",").join(fields));

            if (!desc.getColumnMappingList().isEmpty()) {
                fieldString.append(",");
                List<String> mappings = new ArrayList<>();
                for (Expression expression : desc.getColumnMappingList()) {
                    mappings.add(expression.toSql().replaceAll("`", ""));
                }
                fieldString.append(Joiner.on(",").join(mappings));
            }
            return fieldString.toString();
        }
        return null;
    }

    private String getColumns(DataDescription desc) {
        if (desc.getFileFieldNames() != null) {
            List<String> fields = desc.getFileFieldNames();
            StringBuilder fieldString = new StringBuilder();
            fieldString.append(Joiner.on(",").join(fields));

            if (desc.getColumnMappingList() != null) {
                fieldString.append(",");
                List<String> mappings = new ArrayList<>();
                for (Expr expr : desc.getColumnMappingList()) {
                    mappings.add(expr.toSql().replaceAll("`", ""));
                }
                fieldString.append(Joiner.on(",").join(mappings));
            }
            return fieldString.toString();
        }
        return null;
    }

    private InputStreamEntity getInputStreamEntity(
            ConnectContext context,
            boolean isClientLocal,
            String file,
            String loadId)
            throws IOException {
        InputStream inputStream;
        if (isClientLocal) {
            // mysql client will check the file exist.
            replyClientForReadFile(context, file);
            inputStream = new ByteBufferNetworkInputStream();
            fillByteBufferAsync(context, (ByteBufferNetworkInputStream) inputStream, loadId);
        } else {
            // server side file had already check after analyze.
            inputStream = Files.newInputStream(Paths.get(file));
        }
        return new InputStreamEntity(inputStream, -1, ContentType.TEXT_PLAIN);
    }

    private void replyClientForReadFile(ConnectContext context, String path) throws IOException {
        MysqlSerializer serializer = context.getMysqlChannel().getSerializer();
        serializer.reset();
        serializer.writeByte((byte) 0xfb);
        serializer.writeEofString(path);
        context.getMysqlChannel().sendAndFlush(serializer.toByteBuffer());
    }

    private void fillByteBufferAsync(ConnectContext context, ByteBufferNetworkInputStream inputStream, String loadId) {
        mysqlLoadPool.submit(() -> {
            ByteBuffer buffer;
            try {
                buffer = context.getMysqlChannel().fetchOnePacket();
                // MySql client will send an empty packet when eof
                while (buffer != null && buffer.limit() != 0) {
                    inputStream.fillByteBuffer(buffer);
                    buffer = context.getMysqlChannel().fetchOnePacket();
                }
                if (loadContextMap.containsKey(loadId)) {
                    loadContextMap.get(loadId).setFinished(true);
                }
            } catch (IOException | InterruptedException e) {
                LOG.warn("Failed fetch packet from mysql client for load: " + loadId, e);
                throw new RuntimeException(e);
            } finally {
                inputStream.markFinished();
            }
        });
    }

    private HttpPut generateRequestForMySqlLoad(
            InputStreamEntity entity,
            NereidsDataDescription desc,
            String database,
            String table,
            String token) throws LoadException {
        final HttpPut httpPut = new HttpPut(selectBackendForMySqlLoad(database, table));

        httpPut.addHeader("Expect", "100-continue");
        httpPut.addHeader("Content-Type", "text/plain");
        httpPut.addHeader("token", token);

        UserIdentity uid = ConnectContext.get().getCurrentUserIdentity();
        if (uid == null || StringUtils.isEmpty(uid.getQualifiedUser())) {
            throw new LoadException("user is null");
        }
        // NOTE: set pass word empty here because password is only used when login from mysql client.
        // All authentication actions after login in do not require a password
        String auth = String.format("%s:%s", uid.getQualifiedUser(), "");
        String authEncoding = Base64.getEncoder().encodeToString(auth.getBytes(StandardCharsets.UTF_8));
        httpPut.addHeader("Authorization", "Basic " + authEncoding);

        Map<String, String> props = desc.getProperties();
        FileFormatProperties fileFormatProperties = desc.getFileFormatProperties();
        if (!(fileFormatProperties instanceof CsvFileFormatProperties)) {
            throw new LoadException("Only support csv file format for mysql load");
        }
        CsvFileFormatProperties csvFileFormatProperties = (CsvFileFormatProperties) fileFormatProperties;
        if (props != null) {
            // max_filter_ratio
            if (props.containsKey(LoadCommand.KEY_IN_PARAM_MAX_FILTER_RATIO)) {
                String maxFilterRatio = props.get(LoadCommand.KEY_IN_PARAM_MAX_FILTER_RATIO);
                httpPut.addHeader(LoadCommand.KEY_IN_PARAM_MAX_FILTER_RATIO, maxFilterRatio);
            }

            // exec_mem_limit
            if (props.containsKey(LoadCommand.EXEC_MEM_LIMIT)) {
                String memory = props.get(LoadCommand.EXEC_MEM_LIMIT);
                httpPut.addHeader(LoadCommand.EXEC_MEM_LIMIT, memory);
            }

            // strict_mode
            if (props.containsKey(LoadCommand.STRICT_MODE)) {
                String strictMode = props.get(LoadCommand.STRICT_MODE);
                httpPut.addHeader(LoadCommand.STRICT_MODE, strictMode);
            }

            // timeout
            if (props.containsKey(LoadCommand.TIMEOUT_PROPERTY)) {
                String timeout = props.get(LoadCommand.TIMEOUT_PROPERTY);
                httpPut.addHeader(LoadCommand.TIMEOUT_PROPERTY, timeout);
            }

            // timezone
            if (props.containsKey(LoadCommand.TIMEZONE)) {
                String timezone = props.get(LoadCommand.TIMEZONE);
                httpPut.addHeader(LoadCommand.TIMEZONE, timezone);
            }
<<<<<<< HEAD

            if (fileFormatProperties instanceof CsvFileFormatProperties) {
                CsvFileFormatProperties csvFileFormatProperties = (CsvFileFormatProperties) fileFormatProperties;
                httpPut.addHeader(LoadCommand.KEY_TRIM_DOUBLE_QUOTES,
                        String.valueOf(csvFileFormatProperties.isTrimDoubleQuotes()));
                httpPut.addHeader(LoadCommand.KEY_ENCLOSE,
                        new String(new byte[]{csvFileFormatProperties.getEnclose()}));
                httpPut.addHeader(LoadCommand.KEY_ESCAPE, new String(new byte[]{csvFileFormatProperties.getEscape()}));
            }
        }

        if (fileFormatProperties instanceof CsvFileFormatProperties) {
            CsvFileFormatProperties csvFileFormatProperties = (CsvFileFormatProperties) fileFormatProperties;
            httpPut.addHeader(LoadCommand.KEY_SKIP_LINES, Integer.toString(csvFileFormatProperties.getSkipLines()));
            httpPut.addHeader(LoadCommand.KEY_IN_PARAM_COLUMN_SEPARATOR, csvFileFormatProperties.getColumnSeparator());
            httpPut.addHeader(LoadCommand.KEY_IN_PARAM_LINE_DELIMITER, csvFileFormatProperties.getLineDelimiter());
        }
=======
        }

        httpPut.addHeader(CsvFileFormatProperties.PROP_TRIM_DOUBLE_QUOTES,
                String.valueOf(csvFileFormatProperties.isTrimDoubleQuotes()));
        httpPut.addHeader(CsvFileFormatProperties.PROP_ENCLOSE,
                new String(new byte[] {csvFileFormatProperties.getEnclose()}));
        httpPut.addHeader(CsvFileFormatProperties.PROP_ESCAPE,
                new String(new byte[] {csvFileFormatProperties.getEscape()}));
        httpPut.addHeader(CsvFileFormatProperties.PROP_SKIP_LINES,
                Integer.toString(csvFileFormatProperties.getSkipLines()));
        httpPut.addHeader(CsvFileFormatProperties.PROP_COLUMN_SEPARATOR, csvFileFormatProperties.getColumnSeparator());
        httpPut.addHeader(CsvFileFormatProperties.PROP_LINE_DELIMITER, csvFileFormatProperties.getLineDelimiter());
>>>>>>> 9aceb343

        // columns
        String columns = getColumns(desc);
        if (columns != null) {
            httpPut.addHeader(LoadCommand.KEY_IN_PARAM_COLUMNS, columns);
        }

        // partitions
        if (desc.getPartitionNames() != null && !desc.getPartitionNames().getPartitionNames().isEmpty()) {
            List<String> ps = desc.getPartitionNames().getPartitionNames();
            String pNames = Joiner.on(",").join(ps);
            if (desc.getPartitionNames().isTemp()) {
                httpPut.addHeader(LoadCommand.KEY_IN_PARAM_TEMP_PARTITIONS, pNames);
            } else {
                httpPut.addHeader(LoadCommand.KEY_IN_PARAM_PARTITIONS, pNames);
            }
        }

        // cloud cluster
        if (Config.isCloudMode()) {
            String clusterName = "";
            try {
                clusterName = ConnectContext.get().getCloudCluster();
            } catch (Exception e) {
                LOG.warn("failed to get compute group: " + e.getMessage());
                throw new LoadException("failed to get compute group: " + e.getMessage());
            }
            if (Strings.isNullOrEmpty(clusterName)) {
                throw new LoadException("cloud compute group is empty");
            }
            httpPut.addHeader(LoadCommand.KEY_CLOUD_CLUSTER, clusterName);
        }

        httpPut.setEntity(entity);
        return httpPut;
    }

    private HttpPut generateRequestForMySqlLoadV2(
            InputStreamEntity entity,
            MysqlDataDescription desc,
            String database,
            String table,
            String token) throws LoadException {
        final HttpPut httpPut = new HttpPut(selectBackendForMySqlLoad(database, table));

        httpPut.addHeader("Expect", "100-continue");
        httpPut.addHeader("Content-Type", "text/plain");
        httpPut.addHeader("token", token);

        UserIdentity uid = ConnectContext.get().getCurrentUserIdentity();
        if (uid == null || StringUtils.isEmpty(uid.getQualifiedUser())) {
            throw new LoadException("user is null");
        }
        // NOTE: set pass word empty here because password is only used when login from mysql client.
        // All authentication actions after login in do not require a password
        String auth = String.format("%s:%s", uid.getQualifiedUser(), "");
        String authEncoding = Base64.getEncoder().encodeToString(auth.getBytes(StandardCharsets.UTF_8));
        httpPut.addHeader("Authorization", "Basic " + authEncoding);

        Map<String, String> props = desc.getProperties();
        FileFormatProperties fileFormatProperties = desc.getFileFormatProperties();
        if (!(fileFormatProperties instanceof CsvFileFormatProperties)) {
            throw new LoadException("Only support csv file format for mysql load");
        }
        CsvFileFormatProperties csvFileFormatProperties = (CsvFileFormatProperties) fileFormatProperties;
        if (props != null) {
            // max_filter_ratio
            if (props.containsKey(MysqlLoadCommand.MAX_FILTER_RATIO_PROPERTY)) {
                String maxFilterRatio = props.get(MysqlLoadCommand.MAX_FILTER_RATIO_PROPERTY);
                httpPut.addHeader(MysqlLoadCommand.MAX_FILTER_RATIO_PROPERTY, maxFilterRatio);
            }

            // exec_mem_limit
            if (props.containsKey(MysqlLoadCommand.EXEC_MEM_LIMIT_PROPERTY)) {
                String memory = props.get(MysqlLoadCommand.EXEC_MEM_LIMIT_PROPERTY);
                httpPut.addHeader(MysqlLoadCommand.EXEC_MEM_LIMIT_PROPERTY, memory);
            }

            // strict_mode
            if (props.containsKey(MysqlLoadCommand.STRICT_MODE_PROPERTY)) {
                String strictMode = props.get(MysqlLoadCommand.STRICT_MODE_PROPERTY);
                httpPut.addHeader(MysqlLoadCommand.STRICT_MODE_PROPERTY, strictMode);
            }

            // timeout
            if (props.containsKey(MysqlLoadCommand.TIMEOUT_PROPERTY)) {
                String timeout = props.get(MysqlLoadCommand.TIMEOUT_PROPERTY);
                httpPut.addHeader(MysqlLoadCommand.TIMEOUT_PROPERTY, timeout);
            }

            // timezone
            if (props.containsKey(MysqlLoadCommand.TIMEZONE_PROPERTY)) {
                String timezone = props.get(MysqlLoadCommand.TIMEZONE_PROPERTY);
                httpPut.addHeader(MysqlLoadCommand.TIMEZONE_PROPERTY, timezone);
            }
        }

        httpPut.addHeader(CsvFileFormatProperties.PROP_TRIM_DOUBLE_QUOTES,
                String.valueOf(csvFileFormatProperties.isTrimDoubleQuotes()));
        httpPut.addHeader(CsvFileFormatProperties.PROP_ENCLOSE,
                new String(new byte[] {csvFileFormatProperties.getEnclose()}));
        httpPut.addHeader(CsvFileFormatProperties.PROP_ESCAPE,
                new String(new byte[] {csvFileFormatProperties.getEscape()}));
        httpPut.addHeader(CsvFileFormatProperties.PROP_SKIP_LINES,
                Integer.toString(csvFileFormatProperties.getSkipLines()));
        httpPut.addHeader(CsvFileFormatProperties.PROP_COLUMN_SEPARATOR, csvFileFormatProperties.getColumnSeparator());
        httpPut.addHeader(CsvFileFormatProperties.PROP_LINE_DELIMITER, csvFileFormatProperties.getLineDelimiter());

        // columns
        String columns = getColumns(desc);
        if (columns != null) {
            httpPut.addHeader(MysqlLoadCommand.KEY_IN_PARAM_COLUMNS, columns);
        }

        // partitions
        if (!desc.getPartitionNamesInfo().getPartitionNames().isEmpty()) {
            List<String> ps = desc.getPartitionNamesInfo().getPartitionNames();
            String pNames = Joiner.on(",").join(ps);
            if (desc.getPartitionNamesInfo().isTemp()) {
                httpPut.addHeader(MysqlLoadCommand.KEY_IN_PARAM_TEMP_PARTITIONS, pNames);
            } else {
                httpPut.addHeader(MysqlLoadCommand.KEY_IN_PARAM_PARTITIONS, pNames);
            }
        }

        // cloud cluster
        if (Config.isCloudMode()) {
            String clusterName = "";
            try {
                clusterName = ConnectContext.get().getCloudCluster();
            } catch (Exception e) {
                LOG.warn("failed to get compute group: " + e.getMessage());
                throw new LoadException("failed to get compute group: " + e.getMessage());
            }
            if (Strings.isNullOrEmpty(clusterName)) {
                throw new LoadException("cloud compute group is empty");
            }
            httpPut.addHeader(MysqlLoadCommand.KEY_CLOUD_CLUSTER, clusterName);
        }

        httpPut.setEntity(entity);
        return httpPut;
    }

<<<<<<< HEAD
    // public only for test
    public HttpPut generateRequestForMySqlLoad(
            InputStreamEntity entity,
            DataDescription desc,
            String database,
            String table,
            String token) throws LoadException {
        final HttpPut httpPut = new HttpPut(selectBackendForMySqlLoad(database, table));

        httpPut.addHeader("Expect", "100-continue");
        httpPut.addHeader("Content-Type", "text/plain");
        httpPut.addHeader("token", token);

        UserIdentity uid = ConnectContext.get().getCurrentUserIdentity();
        if (uid == null || StringUtils.isEmpty(uid.getQualifiedUser())) {
            throw new LoadException("user is null");
        }
        // NOTE: set pass word empty here because password is only used when login from mysql client.
        // All authentication actions after login in do not require a password
        String auth = String.format("%s:%s", uid.getQualifiedUser(), "");
        String authEncoding = Base64.getEncoder().encodeToString(auth.getBytes(StandardCharsets.UTF_8));
        httpPut.addHeader("Authorization", "Basic " + authEncoding);

        Map<String, String> props = desc.getProperties();
        FileFormatProperties fileFormatProperties = desc.getFileFormatProperties();
        if (props != null) {
            // max_filter_ratio
            if (props.containsKey(LoadCommand.KEY_IN_PARAM_MAX_FILTER_RATIO)) {
                String maxFilterRatio = props.get(LoadCommand.KEY_IN_PARAM_MAX_FILTER_RATIO);
                httpPut.addHeader(LoadCommand.KEY_IN_PARAM_MAX_FILTER_RATIO, maxFilterRatio);
            }

            // exec_mem_limit
            if (props.containsKey(LoadCommand.EXEC_MEM_LIMIT)) {
                String memory = props.get(LoadCommand.EXEC_MEM_LIMIT);
                httpPut.addHeader(LoadCommand.EXEC_MEM_LIMIT, memory);
            }

            // strict_mode
            if (props.containsKey(LoadCommand.STRICT_MODE)) {
                String strictMode = props.get(LoadCommand.STRICT_MODE);
                httpPut.addHeader(LoadCommand.STRICT_MODE, strictMode);
            }

            // timeout
            if (props.containsKey(LoadCommand.TIMEOUT_PROPERTY)) {
                String timeout = props.get(LoadCommand.TIMEOUT_PROPERTY);
                httpPut.addHeader(LoadCommand.TIMEOUT_PROPERTY, timeout);
            }

            // timezone
            if (props.containsKey(LoadCommand.TIMEZONE)) {
                String timezone = props.get(LoadCommand.TIMEZONE);
                httpPut.addHeader(LoadCommand.TIMEZONE, timezone);
            }

            if (fileFormatProperties instanceof CsvFileFormatProperties) {
                CsvFileFormatProperties csvFileFormatProperties = (CsvFileFormatProperties) fileFormatProperties;
                httpPut.addHeader(LoadCommand.KEY_TRIM_DOUBLE_QUOTES,
                        String.valueOf(csvFileFormatProperties.isTrimDoubleQuotes()));
                httpPut.addHeader(LoadCommand.KEY_ENCLOSE,
                        new String(new byte[]{csvFileFormatProperties.getEnclose()}));
                httpPut.addHeader(LoadCommand.KEY_ESCAPE, new String(new byte[]{csvFileFormatProperties.getEscape()}));
            }
        }

        if (fileFormatProperties instanceof CsvFileFormatProperties) {
            CsvFileFormatProperties csvFileFormatProperties = (CsvFileFormatProperties) fileFormatProperties;
            httpPut.addHeader(LoadCommand.KEY_SKIP_LINES, Integer.toString(csvFileFormatProperties.getSkipLines()));
            httpPut.addHeader(LoadCommand.KEY_IN_PARAM_COLUMN_SEPARATOR, csvFileFormatProperties.getColumnSeparator());
            httpPut.addHeader(LoadCommand.KEY_IN_PARAM_LINE_DELIMITER, csvFileFormatProperties.getLineDelimiter());
        }

        // columns
        String columns = getColumns(desc);
        if (columns != null) {
            httpPut.addHeader(LoadCommand.KEY_IN_PARAM_COLUMNS, columns);
        }

        // partitions
        if (desc.getPartitionNames() != null && !desc.getPartitionNames().getPartitionNames().isEmpty()) {
            List<String> ps = desc.getPartitionNames().getPartitionNames();
            String pNames = Joiner.on(",").join(ps);
            if (desc.getPartitionNames().isTemp()) {
                httpPut.addHeader(LoadCommand.KEY_IN_PARAM_TEMP_PARTITIONS, pNames);
            } else {
                httpPut.addHeader(LoadCommand.KEY_IN_PARAM_PARTITIONS, pNames);
            }
        }

        // cloud cluster
        if (Config.isCloudMode()) {
            String clusterName = "";
            try {
                clusterName = ConnectContext.get().getCloudCluster();
            } catch (Exception e) {
                LOG.warn("failed to get compute group: " + e.getMessage());
                throw new LoadException("failed to get compute group: " + e.getMessage());
            }
            if (Strings.isNullOrEmpty(clusterName)) {
                throw new LoadException("cloud compute group is empty");
            }
            httpPut.addHeader(LoadCommand.KEY_CLOUD_CLUSTER, clusterName);
        }

        httpPut.setEntity(entity);
        return httpPut;
    }

=======
>>>>>>> 9aceb343
    private String selectBackendForMySqlLoad(String database, String table) throws LoadException {
        Backend backend = null;
        if (Config.isCloudMode()) {
            String clusterName = "";
            try {
                clusterName = ConnectContext.get().getCloudCluster();
            } catch (Exception e) {
                LOG.warn("failed to get cloud cluster: " + e.getMessage());
                throw new LoadException("failed to get cloud cluster: " + e);
            }
            backend = StreamLoadHandler.selectBackend(clusterName);
        } else {
            BeSelectionPolicy policy = new BeSelectionPolicy.Builder().needLoadAvailable().build();
            List<Long> backendIds = Env.getCurrentSystemInfo().selectBackendIdsByPolicy(policy, 1);
            if (backendIds.isEmpty()) {
                throw new LoadException(SystemInfoService.NO_BACKEND_LOAD_AVAILABLE_MSG + ", policy: " + policy);
            }
            backend = Env.getCurrentSystemInfo().getBackend(backendIds.get(0));
            if (backend == null) {
                throw new LoadException(SystemInfoService.NO_BACKEND_LOAD_AVAILABLE_MSG + ", policy: " + policy);
            }
        }

        StringBuilder sb = new StringBuilder();
        sb.append("http://");
        sb.append(backend.getHost());
        sb.append(":");
        sb.append(backend.getHttpPort());
        sb.append("/api/");
        sb.append(database);
        sb.append("/");
        sb.append(table);
        sb.append("/_stream_load");
        return  sb.toString();
    }
}<|MERGE_RESOLUTION|>--- conflicted
+++ resolved
@@ -509,25 +509,6 @@
                 String timezone = props.get(LoadCommand.TIMEZONE);
                 httpPut.addHeader(LoadCommand.TIMEZONE, timezone);
             }
-<<<<<<< HEAD
-
-            if (fileFormatProperties instanceof CsvFileFormatProperties) {
-                CsvFileFormatProperties csvFileFormatProperties = (CsvFileFormatProperties) fileFormatProperties;
-                httpPut.addHeader(LoadCommand.KEY_TRIM_DOUBLE_QUOTES,
-                        String.valueOf(csvFileFormatProperties.isTrimDoubleQuotes()));
-                httpPut.addHeader(LoadCommand.KEY_ENCLOSE,
-                        new String(new byte[]{csvFileFormatProperties.getEnclose()}));
-                httpPut.addHeader(LoadCommand.KEY_ESCAPE, new String(new byte[]{csvFileFormatProperties.getEscape()}));
-            }
-        }
-
-        if (fileFormatProperties instanceof CsvFileFormatProperties) {
-            CsvFileFormatProperties csvFileFormatProperties = (CsvFileFormatProperties) fileFormatProperties;
-            httpPut.addHeader(LoadCommand.KEY_SKIP_LINES, Integer.toString(csvFileFormatProperties.getSkipLines()));
-            httpPut.addHeader(LoadCommand.KEY_IN_PARAM_COLUMN_SEPARATOR, csvFileFormatProperties.getColumnSeparator());
-            httpPut.addHeader(LoadCommand.KEY_IN_PARAM_LINE_DELIMITER, csvFileFormatProperties.getLineDelimiter());
-        }
-=======
         }
 
         httpPut.addHeader(CsvFileFormatProperties.PROP_TRIM_DOUBLE_QUOTES,
@@ -540,7 +521,6 @@
                 Integer.toString(csvFileFormatProperties.getSkipLines()));
         httpPut.addHeader(CsvFileFormatProperties.PROP_COLUMN_SEPARATOR, csvFileFormatProperties.getColumnSeparator());
         httpPut.addHeader(CsvFileFormatProperties.PROP_LINE_DELIMITER, csvFileFormatProperties.getLineDelimiter());
->>>>>>> 9aceb343
 
         // columns
         String columns = getColumns(desc);
@@ -685,118 +665,6 @@
         return httpPut;
     }
 
-<<<<<<< HEAD
-    // public only for test
-    public HttpPut generateRequestForMySqlLoad(
-            InputStreamEntity entity,
-            DataDescription desc,
-            String database,
-            String table,
-            String token) throws LoadException {
-        final HttpPut httpPut = new HttpPut(selectBackendForMySqlLoad(database, table));
-
-        httpPut.addHeader("Expect", "100-continue");
-        httpPut.addHeader("Content-Type", "text/plain");
-        httpPut.addHeader("token", token);
-
-        UserIdentity uid = ConnectContext.get().getCurrentUserIdentity();
-        if (uid == null || StringUtils.isEmpty(uid.getQualifiedUser())) {
-            throw new LoadException("user is null");
-        }
-        // NOTE: set pass word empty here because password is only used when login from mysql client.
-        // All authentication actions after login in do not require a password
-        String auth = String.format("%s:%s", uid.getQualifiedUser(), "");
-        String authEncoding = Base64.getEncoder().encodeToString(auth.getBytes(StandardCharsets.UTF_8));
-        httpPut.addHeader("Authorization", "Basic " + authEncoding);
-
-        Map<String, String> props = desc.getProperties();
-        FileFormatProperties fileFormatProperties = desc.getFileFormatProperties();
-        if (props != null) {
-            // max_filter_ratio
-            if (props.containsKey(LoadCommand.KEY_IN_PARAM_MAX_FILTER_RATIO)) {
-                String maxFilterRatio = props.get(LoadCommand.KEY_IN_PARAM_MAX_FILTER_RATIO);
-                httpPut.addHeader(LoadCommand.KEY_IN_PARAM_MAX_FILTER_RATIO, maxFilterRatio);
-            }
-
-            // exec_mem_limit
-            if (props.containsKey(LoadCommand.EXEC_MEM_LIMIT)) {
-                String memory = props.get(LoadCommand.EXEC_MEM_LIMIT);
-                httpPut.addHeader(LoadCommand.EXEC_MEM_LIMIT, memory);
-            }
-
-            // strict_mode
-            if (props.containsKey(LoadCommand.STRICT_MODE)) {
-                String strictMode = props.get(LoadCommand.STRICT_MODE);
-                httpPut.addHeader(LoadCommand.STRICT_MODE, strictMode);
-            }
-
-            // timeout
-            if (props.containsKey(LoadCommand.TIMEOUT_PROPERTY)) {
-                String timeout = props.get(LoadCommand.TIMEOUT_PROPERTY);
-                httpPut.addHeader(LoadCommand.TIMEOUT_PROPERTY, timeout);
-            }
-
-            // timezone
-            if (props.containsKey(LoadCommand.TIMEZONE)) {
-                String timezone = props.get(LoadCommand.TIMEZONE);
-                httpPut.addHeader(LoadCommand.TIMEZONE, timezone);
-            }
-
-            if (fileFormatProperties instanceof CsvFileFormatProperties) {
-                CsvFileFormatProperties csvFileFormatProperties = (CsvFileFormatProperties) fileFormatProperties;
-                httpPut.addHeader(LoadCommand.KEY_TRIM_DOUBLE_QUOTES,
-                        String.valueOf(csvFileFormatProperties.isTrimDoubleQuotes()));
-                httpPut.addHeader(LoadCommand.KEY_ENCLOSE,
-                        new String(new byte[]{csvFileFormatProperties.getEnclose()}));
-                httpPut.addHeader(LoadCommand.KEY_ESCAPE, new String(new byte[]{csvFileFormatProperties.getEscape()}));
-            }
-        }
-
-        if (fileFormatProperties instanceof CsvFileFormatProperties) {
-            CsvFileFormatProperties csvFileFormatProperties = (CsvFileFormatProperties) fileFormatProperties;
-            httpPut.addHeader(LoadCommand.KEY_SKIP_LINES, Integer.toString(csvFileFormatProperties.getSkipLines()));
-            httpPut.addHeader(LoadCommand.KEY_IN_PARAM_COLUMN_SEPARATOR, csvFileFormatProperties.getColumnSeparator());
-            httpPut.addHeader(LoadCommand.KEY_IN_PARAM_LINE_DELIMITER, csvFileFormatProperties.getLineDelimiter());
-        }
-
-        // columns
-        String columns = getColumns(desc);
-        if (columns != null) {
-            httpPut.addHeader(LoadCommand.KEY_IN_PARAM_COLUMNS, columns);
-        }
-
-        // partitions
-        if (desc.getPartitionNames() != null && !desc.getPartitionNames().getPartitionNames().isEmpty()) {
-            List<String> ps = desc.getPartitionNames().getPartitionNames();
-            String pNames = Joiner.on(",").join(ps);
-            if (desc.getPartitionNames().isTemp()) {
-                httpPut.addHeader(LoadCommand.KEY_IN_PARAM_TEMP_PARTITIONS, pNames);
-            } else {
-                httpPut.addHeader(LoadCommand.KEY_IN_PARAM_PARTITIONS, pNames);
-            }
-        }
-
-        // cloud cluster
-        if (Config.isCloudMode()) {
-            String clusterName = "";
-            try {
-                clusterName = ConnectContext.get().getCloudCluster();
-            } catch (Exception e) {
-                LOG.warn("failed to get compute group: " + e.getMessage());
-                throw new LoadException("failed to get compute group: " + e.getMessage());
-            }
-            if (Strings.isNullOrEmpty(clusterName)) {
-                throw new LoadException("cloud compute group is empty");
-            }
-            httpPut.addHeader(LoadCommand.KEY_CLOUD_CLUSTER, clusterName);
-        }
-
-        httpPut.setEntity(entity);
-        return httpPut;
-    }
-
-=======
->>>>>>> 9aceb343
     private String selectBackendForMySqlLoad(String database, String table) throws LoadException {
         Backend backend = null;
         if (Config.isCloudMode()) {
