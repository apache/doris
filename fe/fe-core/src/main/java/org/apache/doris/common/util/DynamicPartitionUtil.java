--- conflicted
+++ resolved
@@ -236,23 +236,19 @@
         if (replicaAlloc.getTotalReplicaNum() <= 0) {
             ErrorReport.reportDdlException(ErrorCode.ERROR_DYNAMIC_PARTITION_REPLICATION_NUM_ZERO);
         }
-<<<<<<< HEAD
+
         Env.getCurrentSystemInfo().selectBackendIdsForReplicaCreation(replicaAlloc, null, false);
-=======
-
-        Env.getCurrentSystemInfo().selectBackendIdsForReplicaCreation(replicaAlloc, null);
         if (hotPartitionNum <= 0) {
             return;
         }
 
         try {
-            Env.getCurrentSystemInfo().selectBackendIdsForReplicaCreation(replicaAlloc, TStorageMedium.SSD);
+            Env.getCurrentSystemInfo().selectBackendIdsForReplicaCreation(replicaAlloc, TStorageMedium.SSD, false);
         } catch (DdlException e) {
             throw new DdlException("Failed to find enough backend for ssd storage medium. When setting "
                     + DynamicPartitionProperty.HOT_PARTITION_NUM + " > 0, the hot partitions will store "
                     + "in ssd. Please check the replication num,replication tag and storage medium.");
         }
->>>>>>> 0fa3efae
     }
 
     private static void checkHotPartitionNum(String val) throws DdlException {
