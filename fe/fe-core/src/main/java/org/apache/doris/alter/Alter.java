--- conflicted
+++ resolved
@@ -259,13 +259,9 @@
                             needProcessOutsideTableLock = true;
                         }
                     }
-<<<<<<< HEAD
-                } else if (alterClause instanceof AddPartitionClause || alterClause instanceof AddPartitionLikeClause) {
-=======
                 } else if (alterClause instanceof DropPartitionFromIndexClause) {
                     // do nothing
-                } else if (alterClause instanceof AddPartitionClause) {
->>>>>>> 1bc405c0
+                } else if (alterClause instanceof AddPartitionClause || alterClause instanceof AddPartitionLikeClause) {
                     needProcessOutsideTableLock = true;
                 } else {
                     throw new DdlException("Invalid alter operation: " + alterClause.getOpType());
