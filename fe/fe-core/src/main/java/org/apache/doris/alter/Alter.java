--- conflicted
+++ resolved
@@ -549,13 +549,9 @@
                 ModifyPartitionClause clause = ((ModifyPartitionClause) alterClause);
                 Map<String, String> properties = clause.getProperties();
                 List<String> partitionNames = clause.getPartitionNames();
-<<<<<<< HEAD
-                OlapTable olapTable = (OlapTable) table;
-=======
                 ((SchemaChangeHandler) schemaChangeHandler).updatePartitionsProperties(
                         db, tableName, partitionNames, properties);
                 OlapTable olapTable = (OlapTable) tableIf;
->>>>>>> b15fd756
                 olapTable.writeLockOrDdlException();
                 try {
                     Map<String, String> newProperties = new HashMap<>(properties);
