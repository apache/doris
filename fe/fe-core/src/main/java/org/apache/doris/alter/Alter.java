// Licensed to the Apache Software Foundation (ASF) under one
// or more contributor license agreements.  See the NOTICE file
// distributed with this work for additional information
// regarding copyright ownership.  The ASF licenses this file
// to you under the Apache License, Version 2.0 (the
// "License"); you may not use this file except in compliance
// with the License.  You may obtain a copy of the License at
//
//   http://www.apache.org/licenses/LICENSE-2.0
//
// Unless required by applicable law or agreed to in writing,
// software distributed under the License is distributed on an
// "AS IS" BASIS, WITHOUT WARRANTIES OR CONDITIONS OF ANY
// KIND, either express or implied.  See the License for the
// specific language governing permissions and limitations
// under the License.

package org.apache.doris.alter;

import org.apache.doris.analysis.AddPartitionClause;
import org.apache.doris.analysis.AddPartitionLikeClause;
import org.apache.doris.analysis.AlterClause;
import org.apache.doris.analysis.AlterSystemStmt;
import org.apache.doris.analysis.AlterTableStmt;
import org.apache.doris.analysis.AlterViewStmt;
import org.apache.doris.analysis.ColumnRenameClause;
import org.apache.doris.analysis.CreateMaterializedViewStmt;
import org.apache.doris.analysis.DropMaterializedViewStmt;
import org.apache.doris.analysis.DropPartitionClause;
import org.apache.doris.analysis.DropPartitionFromIndexClause;
import org.apache.doris.analysis.ModifyColumnCommentClause;
import org.apache.doris.analysis.ModifyDistributionClause;
import org.apache.doris.analysis.ModifyEngineClause;
import org.apache.doris.analysis.ModifyPartitionClause;
import org.apache.doris.analysis.ModifyTableCommentClause;
import org.apache.doris.analysis.ModifyTablePropertiesClause;
import org.apache.doris.analysis.PartitionRenameClause;
import org.apache.doris.analysis.ReplacePartitionClause;
import org.apache.doris.analysis.ReplaceTableClause;
import org.apache.doris.analysis.RollupRenameClause;
import org.apache.doris.analysis.TableName;
import org.apache.doris.analysis.TableRenameClause;
import org.apache.doris.catalog.Column;
import org.apache.doris.catalog.DataProperty;
import org.apache.doris.catalog.Database;
import org.apache.doris.catalog.Env;
import org.apache.doris.catalog.MTMV;
import org.apache.doris.catalog.MysqlTable;
import org.apache.doris.catalog.OdbcTable;
import org.apache.doris.catalog.OlapTable;
import org.apache.doris.catalog.Partition;
import org.apache.doris.catalog.PartitionInfo;
import org.apache.doris.catalog.ReplicaAllocation;
import org.apache.doris.catalog.Table;
import org.apache.doris.catalog.TableIf.TableType;
import org.apache.doris.catalog.View;
import org.apache.doris.cloud.alter.CloudSchemaChangeHandler;
import org.apache.doris.common.AnalysisException;
import org.apache.doris.common.Config;
import org.apache.doris.common.DdlException;
import org.apache.doris.common.MetaNotFoundException;
import org.apache.doris.common.UserException;
import org.apache.doris.common.util.DynamicPartitionUtil;
import org.apache.doris.common.util.MetaLockUtils;
import org.apache.doris.common.util.PropertyAnalyzer;
import org.apache.doris.common.util.PropertyAnalyzer.RewriteProperty;
import org.apache.doris.nereids.trees.plans.commands.info.TableNameInfo;
import org.apache.doris.persist.AlterMTMV;
import org.apache.doris.persist.AlterViewInfo;
import org.apache.doris.persist.BatchModifyPartitionsInfo;
import org.apache.doris.persist.ModifyCommentOperationLog;
import org.apache.doris.persist.ModifyPartitionInfo;
import org.apache.doris.persist.ModifyTableEngineOperationLog;
import org.apache.doris.persist.ReplaceTableOperationLog;
import org.apache.doris.qe.ConnectContext;
import org.apache.doris.thrift.TOdbcTableType;
import org.apache.doris.thrift.TSortType;
import org.apache.doris.thrift.TTabletType;

import com.google.common.base.Preconditions;
import com.google.common.collect.Lists;
import com.google.common.collect.Maps;
import org.apache.logging.log4j.LogManager;
import org.apache.logging.log4j.Logger;

import java.util.Collections;
import java.util.Comparator;
import java.util.List;
import java.util.Map;
import java.util.Optional;

public class Alter {
    private static final Logger LOG = LogManager.getLogger(Alter.class);

    private AlterHandler schemaChangeHandler;
    private AlterHandler materializedViewHandler;
    private SystemHandler clusterHandler;

    public Alter() {
        schemaChangeHandler = Config.isCloudMode() ? new CloudSchemaChangeHandler() : new SchemaChangeHandler();
        materializedViewHandler = new MaterializedViewHandler();
        clusterHandler = new SystemHandler();
    }

    public void start() {
        schemaChangeHandler.start();
        materializedViewHandler.start();
        clusterHandler.start();
    }

    public void processCreateMaterializedView(CreateMaterializedViewStmt stmt)
            throws DdlException, AnalysisException, MetaNotFoundException {
        String tableName = stmt.getBaseIndexName();
        // check db
        String dbName = stmt.getDBName();
        Database db = Env.getCurrentInternalCatalog().getDbOrDdlException(dbName);
        Env.getCurrentInternalCatalog().checkAvailableCapacity(db);

        OlapTable olapTable = (OlapTable) db.getTableOrMetaException(tableName, TableType.OLAP);
        ((MaterializedViewHandler) materializedViewHandler).processCreateMaterializedView(stmt, db, olapTable);
    }

    public void processDropMaterializedView(DropMaterializedViewStmt stmt) throws DdlException, MetaNotFoundException {
        TableName tableName = stmt.getTableName();
        String dbName = tableName.getDb();
        Database db = Env.getCurrentInternalCatalog().getDbOrDdlException(dbName);

        String name = tableName.getTbl();
        OlapTable olapTable = (OlapTable) db.getTableOrMetaException(name, TableType.OLAP);
        ((MaterializedViewHandler) materializedViewHandler).processDropMaterializedView(stmt, db, olapTable);
    }

    private boolean processAlterOlapTable(AlterTableStmt stmt, OlapTable olapTable, List<AlterClause> alterClauses,
                                          Database db) throws UserException {
        if (olapTable.getDataSortInfo() != null
                && olapTable.getDataSortInfo().getSortType() == TSortType.ZORDER) {
            throw new UserException("z-order table can not support schema change!");
        }
        stmt.rewriteAlterClause(olapTable);

        // check conflict alter ops first
        alterClauses.addAll(stmt.getOps());
        AlterOperations currentAlterOps = new AlterOperations();
        currentAlterOps.checkConflict(alterClauses);

        for (AlterClause clause : alterClauses) {
            Map<String, String> properties = null;
            try {
                properties = clause.getProperties();
            } catch (Exception e) {
                continue;
            }

            if (properties != null && !properties.isEmpty()) {
                checkNoForceProperty(properties);
            }
        }

        if (olapTable instanceof MTMV) {
            currentAlterOps.checkMTMVAllow(alterClauses);
        }

        // check cluster capacity and db quota, only need to check once.
        if (currentAlterOps.needCheckCapacity()) {
            Env.getCurrentInternalCatalog().checkAvailableCapacity(db);
        }

        olapTable.checkNormalStateForAlter();
        boolean needProcessOutsideTableLock = false;
        if (currentAlterOps.checkTableStoragePolicy(alterClauses)) {
            String tableStoragePolicy = olapTable.getStoragePolicy();
            String currentStoragePolicy = currentAlterOps.getTableStoragePolicy(alterClauses);

            // If the two policy has one same resource, then it's safe for the table to change policy
            // There would only be the cooldown ttl or cooldown time would be affected
            if (!Env.getCurrentEnv().getPolicyMgr()
                    .checkStoragePolicyIfSameResource(tableStoragePolicy, currentStoragePolicy)
                    && !tableStoragePolicy.isEmpty()) {
                for (Partition partition : olapTable.getAllPartitions()) {
                    if (Partition.PARTITION_INIT_VERSION < partition.getVisibleVersion()) {
                        throw new DdlException("Do not support alter table's storage policy , this table ["
                                + olapTable.getName() + "] has storage policy " + tableStoragePolicy
                                + ", the table need to be empty.");
                    }
                }
            }
            // check currentStoragePolicy resource exist.
            Env.getCurrentEnv().getPolicyMgr().checkStoragePolicyExist(currentStoragePolicy);

            olapTable.setStoragePolicy(currentStoragePolicy);
            needProcessOutsideTableLock = true;
        } else if (currentAlterOps.checkIsBeingSynced(alterClauses)) {
            olapTable.setIsBeingSynced(currentAlterOps.isBeingSynced(alterClauses));
            needProcessOutsideTableLock = true;
        } else if (currentAlterOps.checkMinLoadReplicaNum(alterClauses)) {
            Preconditions.checkState(alterClauses.size() == 1);
            AlterClause alterClause = alterClauses.get(0);
            processModifyMinLoadReplicaNum(db, olapTable, alterClause);
        } else if (currentAlterOps.checkBinlogConfigChange(alterClauses)) {
            if (!Config.enable_feature_binlog) {
                throw new DdlException("Binlog feature is not enabled");
            }
            // TODO(Drogon): check error
            ((SchemaChangeHandler) schemaChangeHandler).updateBinlogConfig(db, olapTable, alterClauses);
        } else if (currentAlterOps.hasSchemaChangeOp()) {
            // if modify storage type to v2, do schema change to convert all related tablets to segment v2 format
            schemaChangeHandler.process(stmt.toSql(), alterClauses, db, olapTable);
            // if base table schemaChanged, need change mtmv status
            Env.getCurrentEnv().getMtmvService().alterTable(olapTable);
        } else if (currentAlterOps.hasRollupOp()) {
            materializedViewHandler.process(alterClauses, db, olapTable);
        } else if (currentAlterOps.hasPartitionOp()) {
            Preconditions.checkState(!alterClauses.isEmpty());
            for (AlterClause alterClause : alterClauses) {
                olapTable.writeLockOrDdlException();
                try {
                    if (alterClause instanceof DropPartitionClause) {
                        if (!((DropPartitionClause) alterClause).isTempPartition()) {
                            DynamicPartitionUtil.checkAlterAllowed(olapTable);
                        }
                        Env.getCurrentEnv().dropPartition(db, olapTable, ((DropPartitionClause) alterClause));
                    } else if (alterClause instanceof ReplacePartitionClause) {
                        Env.getCurrentEnv().replaceTempPartition(db, olapTable, (ReplacePartitionClause) alterClause);
                    } else if (alterClause instanceof ModifyPartitionClause) {
                        ModifyPartitionClause clause = ((ModifyPartitionClause) alterClause);
                        // expand the partition names if it is 'Modify Partition(*)'
                        if (clause.isNeedExpand()) {
                            List<String> partitionNames = clause.getPartitionNames();
                            partitionNames.clear();
                            for (Partition partition : olapTable.getPartitions()) {
                                partitionNames.add(partition.getName());
                            }
                        }
                        Map<String, String> properties = clause.getProperties();
                        if (properties.containsKey(PropertyAnalyzer.PROPERTIES_INMEMORY)) {
                            boolean isInMemory =
                                    Boolean.parseBoolean(properties.get(PropertyAnalyzer.PROPERTIES_INMEMORY));
                            if (isInMemory) {
                                throw new UserException("Not support set 'in_memory'='true' now!");
                            }
                            needProcessOutsideTableLock = true;
                        } else {
                            List<String> partitionNames = clause.getPartitionNames();
                            if (!properties.containsKey(PropertyAnalyzer.PROPERTIES_STORAGE_POLICY)) {
                                modifyPartitionsProperty(db, olapTable, partitionNames, properties,
                                        clause.isTempPartition());
                            } else {
                                needProcessOutsideTableLock = true;
                            }
                        }
                    } else if (alterClause instanceof DropPartitionFromIndexClause) {
                        // do nothing
                    } else if (alterClause instanceof AddPartitionClause
                            || alterClause instanceof AddPartitionLikeClause) {
                        needProcessOutsideTableLock = true;
                    } else {
                        throw new DdlException("Invalid alter operation: " + alterClause.getOpType());
                    }
                } finally {
                    olapTable.writeUnlock();
                }
            }
        } else if (currentAlterOps.hasRenameOp()) {
            processRename(db, olapTable, alterClauses);
            Env.getCurrentEnv().getMtmvService().alterTable(olapTable);
        } else if (currentAlterOps.hasReplaceTableOp()) {
            processReplaceTable(db, olapTable, alterClauses);
        } else if (currentAlterOps.contains(AlterOpType.MODIFY_TABLE_PROPERTY_SYNC)) {
            needProcessOutsideTableLock = true;
        } else if (currentAlterOps.contains(AlterOpType.MODIFY_DISTRIBUTION)) {
            Preconditions.checkState(alterClauses.size() == 1);
            AlterClause alterClause = alterClauses.get(0);
            Env.getCurrentEnv()
                    .modifyDefaultDistributionBucketNum(db, olapTable, (ModifyDistributionClause) alterClause);
        } else if (currentAlterOps.contains(AlterOpType.MODIFY_COLUMN_COMMENT)) {
            processModifyColumnComment(db, olapTable, alterClauses);
        } else if (currentAlterOps.contains(AlterOpType.MODIFY_TABLE_COMMENT)) {
            Preconditions.checkState(alterClauses.size() == 1);
            AlterClause alterClause = alterClauses.get(0);
            processModifyTableComment(db, olapTable, alterClause);
        } else {
            throw new DdlException("Invalid alter operations: " + currentAlterOps);
        }

        return needProcessOutsideTableLock;
    }

    private void processModifyTableComment(Database db, OlapTable tbl, AlterClause alterClause)
            throws DdlException {
        tbl.writeLockOrDdlException();
        try {
            ModifyTableCommentClause clause = (ModifyTableCommentClause) alterClause;
            tbl.setComment(clause.getComment());
            // log
            ModifyCommentOperationLog op = ModifyCommentOperationLog
                    .forTable(db.getId(), tbl.getId(), clause.getComment());
            Env.getCurrentEnv().getEditLog().logModifyComment(op);
        } finally {
            tbl.writeUnlock();
        }
    }

    private void processModifyColumnComment(Database db, OlapTable tbl, List<AlterClause> alterClauses)
            throws DdlException {
        tbl.writeLockOrDdlException();
        try {
            // check first
            Map<String, String> colToComment = Maps.newHashMap();
            for (AlterClause alterClause : alterClauses) {
                Preconditions.checkState(alterClause instanceof ModifyColumnCommentClause);
                ModifyColumnCommentClause clause = (ModifyColumnCommentClause) alterClause;
                String colName = clause.getColName();
                if (tbl.getColumn(colName) == null) {
                    throw new DdlException("Unknown column: " + colName);
                }
                if (colToComment.containsKey(colName)) {
                    throw new DdlException("Duplicate column: " + colName);
                }
                colToComment.put(colName, clause.getComment());
            }

            // modify comment
            for (Map.Entry<String, String> entry : colToComment.entrySet()) {
                Column col = tbl.getColumn(entry.getKey());
                col.setComment(entry.getValue());
            }

            // log
            ModifyCommentOperationLog op = ModifyCommentOperationLog.forColumn(db.getId(), tbl.getId(), colToComment);
            Env.getCurrentEnv().getEditLog().logModifyComment(op);
        } finally {
            tbl.writeUnlock();
        }
    }

    public void replayModifyComment(ModifyCommentOperationLog operation) throws MetaNotFoundException {
        long dbId = operation.getDbId();
        long tblId = operation.getTblId();
        Database db = Env.getCurrentInternalCatalog().getDbOrMetaException(dbId);
        Table tbl = db.getTableOrMetaException(tblId);
        tbl.writeLock();
        try {
            ModifyCommentOperationLog.Type type = operation.getType();
            switch (type) {
                case TABLE:
                    tbl.setComment(operation.getTblComment());
                    break;
                case COLUMN:
                    for (Map.Entry<String, String> entry : operation.getColToComment().entrySet()) {
                        tbl.getColumn(entry.getKey()).setComment(entry.getValue());
                    }
                    break;
                default:
                    break;
            }
        } finally {
            tbl.writeUnlock();
        }
    }

    private void processAlterExternalTable(AlterTableStmt stmt, Table externalTable, Database db) throws UserException {
        stmt.checkExternalTableOperationAllow(externalTable);
        // check conflict alter ops first
        List<AlterClause> alterClauses = stmt.getOps();
        AlterOperations currentAlterOps = new AlterOperations();
        currentAlterOps.checkConflict(alterClauses);
        if (currentAlterOps.hasRenameOp()) {
            processRename(db, externalTable, alterClauses);
        } else if (currentAlterOps.hasSchemaChangeOp()) {
            schemaChangeHandler.processExternalTable(alterClauses, db, externalTable);
        } else if (currentAlterOps.contains(AlterOpType.MODIFY_ENGINE)) {
            ModifyEngineClause modifyEngineClause = (ModifyEngineClause) alterClauses.get(0);
            processModifyEngine(db, externalTable, modifyEngineClause);
        }
    }

    public void processModifyEngine(Database db, Table externalTable, ModifyEngineClause clause) throws DdlException {
        externalTable.writeLockOrDdlException();
        try {
            if (externalTable.getType() != TableType.MYSQL) {
                throw new DdlException("Only support modify table engine from MySQL to ODBC");
            }
            processModifyEngineInternal(db, externalTable, clause.getProperties(), false);
        } finally {
            externalTable.writeUnlock();
        }
        LOG.info("modify table {}'s engine from MySQL to ODBC", externalTable.getName());
    }

    public void replayProcessModifyEngine(ModifyTableEngineOperationLog log) {
        Database db = Env.getCurrentInternalCatalog().getDbNullable(log.getDbId());
        if (db == null) {
            return;
        }
        MysqlTable mysqlTable = (MysqlTable) db.getTableNullable(log.getTableId());
        if (mysqlTable == null) {
            return;
        }
        mysqlTable.writeLock();
        try {
            processModifyEngineInternal(db, mysqlTable, log.getProperties(), true);
        } finally {
            mysqlTable.writeUnlock();
        }
    }

    private void processModifyEngineInternal(Database db, Table externalTable,
                                             Map<String, String> prop, boolean isReplay) {
        MysqlTable mysqlTable = (MysqlTable) externalTable;
        Map<String, String> newProp = Maps.newHashMap(prop);
        newProp.put(OdbcTable.ODBC_HOST, mysqlTable.getHost());
        newProp.put(OdbcTable.ODBC_PORT, mysqlTable.getPort());
        newProp.put(OdbcTable.ODBC_USER, mysqlTable.getUserName());
        newProp.put(OdbcTable.ODBC_PASSWORD, mysqlTable.getPasswd());
        newProp.put(OdbcTable.ODBC_DATABASE, mysqlTable.getMysqlDatabaseName());
        newProp.put(OdbcTable.ODBC_TABLE, mysqlTable.getMysqlTableName());
        newProp.put(OdbcTable.ODBC_TYPE, TOdbcTableType.MYSQL.name());

        // create a new odbc table with same id and name
        OdbcTable odbcTable = null;
        try {
            odbcTable = new OdbcTable(mysqlTable.getId(), mysqlTable.getName(), mysqlTable.getBaseSchema(), newProp);
        } catch (DdlException e) {
            LOG.warn("Should not happen", e);
            return;
        }
        odbcTable.writeLock();
        try {
            db.unregisterTable(mysqlTable.getName());
            db.registerTable(odbcTable);
            if (!isReplay) {
                ModifyTableEngineOperationLog log = new ModifyTableEngineOperationLog(db.getId(),
                        externalTable.getId(), prop);
                Env.getCurrentEnv().getEditLog().logModifyTableEngine(log);
            }
        } finally {
            odbcTable.writeUnlock();
        }
    }

    public void processAlterTable(AlterTableStmt stmt) throws UserException {
        TableName dbTableName = stmt.getTbl();
        String dbName = dbTableName.getDb();
        String tableName = dbTableName.getTbl();
        Database db = Env.getCurrentInternalCatalog().getDbOrDdlException(dbName);
        Table table = db.getTableOrDdlException(tableName);
        List<AlterClause> alterClauses = Lists.newArrayList();
        // some operations will take long time to process, need to be done outside the table lock
        boolean needProcessOutsideTableLock = false;
        switch (table.getType()) {
            case MATERIALIZED_VIEW:
            case OLAP:
                OlapTable olapTable = (OlapTable) table;
                needProcessOutsideTableLock = processAlterOlapTable(stmt, olapTable, alterClauses, db);
                break;
            case ODBC:
            case JDBC:
            case HIVE:
            case MYSQL:
            case ELASTICSEARCH:
                processAlterExternalTable(stmt, table, db);
                return;
            default:
                throw new DdlException("Do not support alter "
                        + table.getType().toString() + " table[" + tableName + "]");
        }

        // the following ops should done outside table lock. because it contain synchronized create operation
        if (needProcessOutsideTableLock) {
            Preconditions.checkState(alterClauses.size() == 1);
            AlterClause alterClause = alterClauses.get(0);
            if (alterClause instanceof AddPartitionClause) {
                if (!((AddPartitionClause) alterClause).isTempPartition()) {
                    DynamicPartitionUtil.checkAlterAllowed(
                            (OlapTable) db.getTableOrMetaException(tableName, TableType.OLAP));
                }
                Env.getCurrentEnv().addPartition(db, tableName, (AddPartitionClause) alterClause);
            } else if (alterClause instanceof AddPartitionLikeClause) {
                if (!((AddPartitionLikeClause) alterClause).getIsTempPartition()) {
                    DynamicPartitionUtil.checkAlterAllowed(
                            (OlapTable) db.getTableOrMetaException(tableName, TableType.OLAP));
                }
                Env.getCurrentEnv().addPartitionLike(db, tableName, (AddPartitionLikeClause) alterClause);
            } else if (alterClause instanceof ModifyPartitionClause) {
                ModifyPartitionClause clause = ((ModifyPartitionClause) alterClause);
                Map<String, String> properties = clause.getProperties();
                List<String> partitionNames = clause.getPartitionNames();
                ((SchemaChangeHandler) schemaChangeHandler).updatePartitionsProperties(
                        db, tableName, partitionNames, properties);
                OlapTable olapTable = (OlapTable) table;
                olapTable.writeLockOrDdlException();
                try {
                    modifyPartitionsProperty(db, olapTable, partitionNames, properties, clause.isTempPartition());
                } finally {
                    olapTable.writeUnlock();
                }
            } else if (alterClause instanceof ModifyTablePropertiesClause) {
                Map<String, String> properties = alterClause.getProperties();
<<<<<<< HEAD
=======
                // currently, only in memory and storage policy property could reach here
                Preconditions.checkState(properties.containsKey(PropertyAnalyzer.PROPERTIES_INMEMORY)
                        || properties.containsKey(PropertyAnalyzer.PROPERTIES_STORAGE_POLICY)
                        || properties.containsKey(PropertyAnalyzer.PROPERTIES_IS_BEING_SYNCED)
                        || properties.containsKey(PropertyAnalyzer.PROPERTIES_COMPACTION_POLICY)
                        || properties.containsKey(PropertyAnalyzer.PROPERTIES_TIME_SERIES_COMPACTION_GOAL_SIZE_MBYTES)
                        || properties
                            .containsKey(PropertyAnalyzer.PROPERTIES_TIME_SERIES_COMPACTION_FILE_COUNT_THRESHOLD)
                        || properties
                            .containsKey(PropertyAnalyzer.PROPERTIES_TIME_SERIES_COMPACTION_TIME_THRESHOLD_SECONDS)
                        || properties
                            .containsKey(PropertyAnalyzer.PROPERTIES_GROUP_COMMIT_INTERVAL_MS)
                        || properties
                            .containsKey(PropertyAnalyzer.PROPERTIES_GROUP_COMMIT_DATA_BYTES)
                        || properties
                            .containsKey(PropertyAnalyzer.PROPERTIES_ENABLE_SINGLE_REPLICA_COMPACTION)
                        || properties
                            .containsKey(PropertyAnalyzer.PROPERTIES_DISABLE_AUTO_COMPACTION)
                        || properties
                            .containsKey(PropertyAnalyzer.PROPERTIES_SKIP_WRITE_INDEX_ON_LOAD)
                        || properties
                            .containsKey(PropertyAnalyzer.PROPERTIES_TIME_SERIES_COMPACTION_EMPTY_ROWSETS_THRESHOLD)
                        || properties
                            .containsKey(PropertyAnalyzer.PROPERTIES_TIME_SERIES_COMPACTION_LEVEL_THRESHOLD));
>>>>>>> fc7cb330
                ((SchemaChangeHandler) schemaChangeHandler).updateTableProperties(db, tableName, properties);
            } else {
                throw new DdlException("Invalid alter operation: " + alterClause.getOpType());
            }
        }
    }

    // entry of processing replace table
    private void processReplaceTable(Database db, OlapTable origTable, List<AlterClause> alterClauses)
            throws UserException {
        ReplaceTableClause clause = (ReplaceTableClause) alterClauses.get(0);
        String newTblName = clause.getTblName();
        boolean swapTable = clause.isSwapTable();
        db.writeLockOrDdlException();
        try {
            List<TableType> tableTypes = Lists.newArrayList(TableType.OLAP, TableType.MATERIALIZED_VIEW);
            Table newTbl = db.getTableOrMetaException(newTblName, tableTypes);
            OlapTable olapNewTbl = (OlapTable) newTbl;
            List<Table> tableList = Lists.newArrayList(origTable, newTbl);
            tableList.sort((Comparator.comparing(Table::getId)));
            MetaLockUtils.writeLockTablesOrMetaException(tableList);
            try {
                String oldTblName = origTable.getName();
                // First, we need to check whether the table to be operated on can be renamed
                olapNewTbl.checkAndSetName(oldTblName, true);
                if (swapTable) {
                    origTable.checkAndSetName(newTblName, true);
                }
                replaceTableInternal(db, origTable, olapNewTbl, swapTable, false);
                // write edit log
                ReplaceTableOperationLog log = new ReplaceTableOperationLog(db.getId(),
                        origTable.getId(), olapNewTbl.getId(), swapTable);
                Env.getCurrentEnv().getEditLog().logReplaceTable(log);
                LOG.info("finish replacing table {} with table {}, is swap: {}", oldTblName, newTblName, swapTable);
            } finally {
                MetaLockUtils.writeUnlockTables(tableList);
            }
        } finally {
            db.writeUnlock();
        }
    }

    public void replayReplaceTable(ReplaceTableOperationLog log) throws MetaNotFoundException {
        long dbId = log.getDbId();
        long origTblId = log.getOrigTblId();
        long newTblId = log.getNewTblId();

        Database db = Env.getCurrentInternalCatalog().getDbOrMetaException(dbId);
        List<TableType> tableTypes = Lists.newArrayList(TableType.OLAP, TableType.MATERIALIZED_VIEW);
        OlapTable origTable = (OlapTable) db.getTableOrMetaException(origTblId, tableTypes);
        OlapTable newTbl = (OlapTable) db.getTableOrMetaException(newTblId, tableTypes);
        List<Table> tableList = Lists.newArrayList(origTable, newTbl);
        tableList.sort((Comparator.comparing(Table::getId)));
        MetaLockUtils.writeLockTablesOrMetaException(tableList);
        try {
            replaceTableInternal(db, origTable, newTbl, log.isSwapTable(), true);
        } catch (DdlException e) {
            LOG.warn("should not happen", e);
        } finally {
            MetaLockUtils.writeUnlockTables(tableList);
        }
        LOG.info("finish replay replacing table {} with table {}, is swap: {}", origTblId, newTblId, log.isSwapTable());
    }

    /**
     * The replace table operation works as follow:
     * For example, REPLACE TABLE A WITH TABLE B.
     * <p>
     * 1. If "swapTable" is true, A will be renamed to B, and B will be renamed to A
     * 1.1 check if A can be renamed to B (checking name conflict, etc...)
     * 1.2 check if B can be renamed to A (checking name conflict, etc...)
     * 1.3 rename B to A, drop old A, and add new A to database.
     * 1.4 rename A to B, drop old B, and add new B to database.
     * <p>
     * 2. If "swapTable" is false, A will be dropped, and B will be renamed to A
     * 1.1 check if B can be renamed to A (checking name conflict, etc...)
     * 1.2 rename B to A, drop old A, and add new A to database.
     */
    private void replaceTableInternal(Database db, OlapTable origTable, OlapTable newTbl, boolean swapTable,
                                      boolean isReplay)
            throws DdlException {
        String oldTblName = origTable.getName();
        String newTblName = newTbl.getName();

        // drop origin table and new table
        db.unregisterTable(oldTblName);
        db.unregisterTable(newTblName);

        // rename new table name to origin table name and add it to database
        newTbl.checkAndSetName(oldTblName, false);
        db.registerTable(newTbl);

        if (swapTable) {
            // rename origin table name to new table name and add it to database
            origTable.checkAndSetName(newTblName, false);
            db.registerTable(origTable);
        } else {
            // not swap, the origin table is not used anymore, need to drop all its tablets.
            Env.getCurrentEnv().onEraseOlapTable(origTable, isReplay);
        }
    }

    public void processAlterView(AlterViewStmt stmt, ConnectContext ctx) throws UserException {
        TableName dbTableName = stmt.getTbl();
        String dbName = dbTableName.getDb();

        Database db = Env.getCurrentInternalCatalog().getDbOrDdlException(dbName);

        String tableName = dbTableName.getTbl();
        View view = (View) db.getTableOrMetaException(tableName, TableType.VIEW);
        modifyViewDef(db, view, stmt.getInlineViewDef(), ctx.getSessionVariable().getSqlMode(), stmt.getColumns());
    }

    private void modifyViewDef(Database db, View view, String inlineViewDef, long sqlMode,
                               List<Column> newFullSchema) throws DdlException {
        db.writeLockOrDdlException();
        try {
            view.writeLockOrDdlException();
            try {
                view.setInlineViewDefWithSqlMode(inlineViewDef, sqlMode);
                try {
                    view.init();
                } catch (UserException e) {
                    throw new DdlException("failed to init view stmt, reason=" + e.getMessage());
                }
                view.setNewFullSchema(newFullSchema);
                String viewName = view.getName();
                db.unregisterTable(viewName);
                db.registerTable(view);

                AlterViewInfo alterViewInfo = new AlterViewInfo(db.getId(), view.getId(),
                        inlineViewDef, newFullSchema, sqlMode);
                Env.getCurrentEnv().getEditLog().logModifyViewDef(alterViewInfo);
                LOG.info("modify view[{}] definition to {}", viewName, inlineViewDef);
            } finally {
                view.writeUnlock();
            }
        } finally {
            db.writeUnlock();
        }
    }

    public void replayModifyViewDef(AlterViewInfo alterViewInfo) throws MetaNotFoundException, DdlException {
        long dbId = alterViewInfo.getDbId();
        long tableId = alterViewInfo.getTableId();
        String inlineViewDef = alterViewInfo.getInlineViewDef();
        List<Column> newFullSchema = alterViewInfo.getNewFullSchema();

        Database db = Env.getCurrentInternalCatalog().getDbOrMetaException(dbId);
        View view = (View) db.getTableOrMetaException(tableId, TableType.VIEW);

        db.writeLock();
        view.writeLock();
        try {
            String viewName = view.getName();
            view.setInlineViewDefWithSqlMode(inlineViewDef, alterViewInfo.getSqlMode());
            try {
                view.init();
            } catch (UserException e) {
                throw new DdlException("failed to init view stmt, reason=" + e.getMessage());
            }
            view.setNewFullSchema(newFullSchema);

            db.unregisterTable(viewName);
            db.registerTable(view);

            LOG.info("replay modify view[{}] definition to {}", viewName, inlineViewDef);
        } finally {
            view.writeUnlock();
            db.writeUnlock();
        }
    }

    public void processAlterCluster(AlterSystemStmt stmt) throws UserException {
        clusterHandler.process(Collections.singletonList(stmt.getAlterClause()), null, null);
    }

    private void processRename(Database db, OlapTable table, List<AlterClause> alterClauses) throws DdlException {
        for (AlterClause alterClause : alterClauses) {
            if (alterClause instanceof TableRenameClause) {
                Env.getCurrentEnv().renameTable(db, table, (TableRenameClause) alterClause);
                break;
            } else {
                if (alterClause instanceof RollupRenameClause) {
                    Env.getCurrentEnv().renameRollup(db, table, (RollupRenameClause) alterClause);
                    break;
                } else if (alterClause instanceof PartitionRenameClause) {
                    Env.getCurrentEnv().renamePartition(db, table, (PartitionRenameClause) alterClause);
                    break;
                } else if (alterClause instanceof ColumnRenameClause) {
                    Env.getCurrentEnv().renameColumn(db, table, (ColumnRenameClause) alterClause);
                    break;
                } else {
                    Preconditions.checkState(false);
                }
            }
        }
    }

    private void processRename(Database db, Table table, List<AlterClause> alterClauses) throws DdlException {
        for (AlterClause alterClause : alterClauses) {
            if (alterClause instanceof TableRenameClause) {
                Env.getCurrentEnv().renameTable(db, table, (TableRenameClause) alterClause);
                break;
            } else {
                Preconditions.checkState(false);
            }
        }
    }

    /**
     * Batch update partitions' properties
     * caller should hold the table lock
     */
    public void modifyPartitionsProperty(Database db,
                                         OlapTable olapTable,
                                         List<String> partitionNames,
                                         Map<String, String> properties,
                                         boolean isTempPartition)
            throws DdlException, AnalysisException {
        checkNoForceProperty(properties);
        Preconditions.checkArgument(olapTable.isWriteLockHeldByCurrentThread());
        List<ModifyPartitionInfo> modifyPartitionInfos = Lists.newArrayList();
        olapTable.checkNormalStateForAlter();
        for (String partitionName : partitionNames) {
            Partition partition = olapTable.getPartition(partitionName, isTempPartition);
            if (partition == null) {
                throw new DdlException(
                        "Partition[" + partitionName + "] does not exist in table[" + olapTable.getName() + "]");
            }
        }

        boolean hasInMemory = false;
        if (properties.containsKey(PropertyAnalyzer.PROPERTIES_INMEMORY)) {
            hasInMemory = true;
        }

        // get value from properties here
        // 1. replica allocation
        ReplicaAllocation replicaAlloc = PropertyAnalyzer.analyzeReplicaAllocation(properties, "");
        if (!replicaAlloc.isNotSet()) {
            olapTable.checkChangeReplicaAllocation();
        }
        Env.getCurrentSystemInfo().checkReplicaAllocation(replicaAlloc);
        // 2. in memory
        boolean newInMemory = PropertyAnalyzer.analyzeBooleanProp(properties,
                PropertyAnalyzer.PROPERTIES_INMEMORY, false);
        // 3. tablet type
        TTabletType tTabletType =
                PropertyAnalyzer.analyzeTabletType(properties);

        // modify meta here
        PartitionInfo partitionInfo = olapTable.getPartitionInfo();
        for (String partitionName : partitionNames) {
            Partition partition = olapTable.getPartition(partitionName, isTempPartition);
            // 4. data property
            // 4.1 get old data property from partition
            DataProperty dataProperty = partitionInfo.getDataProperty(partition.getId());
            Map<String, String> modifiedProperties = Maps.newHashMap();
            modifiedProperties.putAll(properties);

            // 4.3 modify partition storage policy
            // can set multi times storage policy
            String currentStoragePolicy = PropertyAnalyzer.analyzeStoragePolicy(properties);
            if (!currentStoragePolicy.equals("")) {
                // check currentStoragePolicy resource exist.
                Env.getCurrentEnv().getPolicyMgr().checkStoragePolicyExist(currentStoragePolicy);
                partitionInfo.setStoragePolicy(partition.getId(), currentStoragePolicy);
            }

            // 4.4 analyze new properties
            DataProperty newDataProperty = PropertyAnalyzer.analyzeDataProperty(modifiedProperties, dataProperty);

            // 1. date property
            if (newDataProperty != null) {
                partitionInfo.setDataProperty(partition.getId(), newDataProperty);
            }
            // 2. replica allocation
            if (!replicaAlloc.isNotSet()) {
                partitionInfo.setReplicaAllocation(partition.getId(), replicaAlloc);
            }
            // 3. in memory
            boolean oldInMemory = partitionInfo.getIsInMemory(partition.getId());
            if (hasInMemory && (newInMemory != oldInMemory)) {
                partitionInfo.setIsInMemory(partition.getId(), newInMemory);
            }
            // 4. tablet type
            if (tTabletType != partitionInfo.getTabletType(partition.getId())) {
                partitionInfo.setTabletType(partition.getId(), tTabletType);
            }
            ModifyPartitionInfo info = new ModifyPartitionInfo(db.getId(), olapTable.getId(), partition.getId(),
                    newDataProperty, replicaAlloc, hasInMemory ? newInMemory : oldInMemory, currentStoragePolicy,
                    Maps.newHashMap());
            modifyPartitionInfos.add(info);
        }

        // log here
        BatchModifyPartitionsInfo info = new BatchModifyPartitionsInfo(modifyPartitionInfos);
        Env.getCurrentEnv().getEditLog().logBatchModifyPartition(info);
    }

    public void checkNoForceProperty(Map<String, String> properties) throws DdlException {
        for (RewriteProperty property : PropertyAnalyzer.getInstance().getForceProperties()) {
            if (properties.containsKey(property.key())) {
                throw new DdlException("Cann't modify property '" + property.key() + "'"
                        + (Config.isCloudMode() ? " in cloud mode" : "") + ".");
            }
        }
    }

    public void replayModifyPartition(ModifyPartitionInfo info) throws MetaNotFoundException {
        Database db = Env.getCurrentInternalCatalog().getDbOrMetaException(info.getDbId());
        OlapTable olapTable = (OlapTable) db.getTableOrMetaException(info.getTableId(), TableType.OLAP);
        olapTable.writeLock();
        try {
            PartitionInfo partitionInfo = olapTable.getPartitionInfo();
            if (info.getDataProperty() != null) {
                partitionInfo.setDataProperty(info.getPartitionId(), info.getDataProperty());
            }
            if (!info.getReplicaAlloc().isNotSet()) {
                partitionInfo.setReplicaAllocation(info.getPartitionId(), info.getReplicaAlloc());
            }
            Optional.ofNullable(info.getStoragePolicy()).filter(p -> !p.isEmpty())
                    .ifPresent(p -> partitionInfo.setStoragePolicy(info.getPartitionId(), p));
            partitionInfo.setIsInMemory(info.getPartitionId(), info.isInMemory());

            Map<String, String> tblProperties = info.getTblProperties();
            if (tblProperties != null && !tblProperties.isEmpty()) {
                olapTable.setReplicaAllocation(tblProperties);
            }
        } finally {
            olapTable.writeUnlock();
        }
    }

    private void processModifyMinLoadReplicaNum(Database db, OlapTable olapTable, AlterClause alterClause)
            throws DdlException {
        Map<String, String> properties = alterClause.getProperties();
        short minLoadReplicaNum = -1;
        try {
            minLoadReplicaNum = PropertyAnalyzer.analyzeMinLoadReplicaNum(properties);
        } catch (AnalysisException e) {
            throw new DdlException(e.getMessage());
        }
        ReplicaAllocation replicaAlloc = olapTable.getDefaultReplicaAllocation();
        if (minLoadReplicaNum > replicaAlloc.getTotalReplicaNum()) {
            throw new DdlException("Failed to check min load replica num [" + minLoadReplicaNum + "]  <= "
                    + "default replica num [" + replicaAlloc.getTotalReplicaNum() + "]");
        }
        if (olapTable.dynamicPartitionExists()) {
            replicaAlloc = olapTable.getTableProperty().getDynamicPartitionProperty().getReplicaAllocation();
            if (!replicaAlloc.isNotSet() && minLoadReplicaNum > replicaAlloc.getTotalReplicaNum()) {
                throw new DdlException("Failed to check min load replica num [" + minLoadReplicaNum + "]  <= "
                        + "dynamic partition replica num [" + replicaAlloc.getTotalReplicaNum() + "]");
            }
        }
        properties.put(PropertyAnalyzer.PROPERTIES_MIN_LOAD_REPLICA_NUM, Short.toString(minLoadReplicaNum));
        olapTable.setMinLoadReplicaNum(minLoadReplicaNum);
        olapTable.writeLockOrDdlException();
        try {
            Env.getCurrentEnv().modifyTableProperties(db, olapTable, properties);
        } finally {
            olapTable.writeUnlock();
        }
    }

    public AlterHandler getSchemaChangeHandler() {
        return schemaChangeHandler;
    }

    public AlterHandler getMaterializedViewHandler() {
        return materializedViewHandler;
    }

    public AlterHandler getClusterHandler() {
        return clusterHandler;
    }

    public void processAlterMTMV(AlterMTMV alterMTMV, boolean isReplay) {
        TableNameInfo tbl = alterMTMV.getMvName();
        MTMV mtmv = null;
        try {
            Database db = Env.getCurrentInternalCatalog().getDbOrDdlException(tbl.getDb());
            mtmv = (MTMV) db.getTableOrMetaException(tbl.getTbl(), TableType.MATERIALIZED_VIEW);

            mtmv.writeLock();
            switch (alterMTMV.getOpType()) {
                case ALTER_REFRESH_INFO:
                    mtmv.alterRefreshInfo(alterMTMV.getRefreshInfo());
                    break;
                case ALTER_STATUS:
                    mtmv.alterStatus(alterMTMV.getStatus());
                    break;
                case ALTER_PROPERTY:
                    mtmv.alterMvProperties(alterMTMV.getMvProperties());
                    break;
                case ADD_TASK:
                    mtmv.addTaskResult(alterMTMV.getTask(), alterMTMV.getRelation(), alterMTMV.getPartitionSnapshots());
                    Env.getCurrentEnv().getMtmvService()
                            .refreshComplete(mtmv, alterMTMV.getRelation(), alterMTMV.getTask());
                    break;
                default:
                    throw new RuntimeException("Unknown type value: " + alterMTMV.getOpType());
            }
            // 4. log it and replay it in the follower
            if (!isReplay) {
                Env.getCurrentEnv().getMtmvService().alterMTMV(mtmv, alterMTMV);
                Env.getCurrentEnv().getEditLog().logAlterMTMV(alterMTMV);
            }
        } catch (UserException e) {
            // if MTMV has been dropped, ignore this exception
            LOG.warn(e);
        } finally {
            if (mtmv != null) {
                mtmv.writeUnlock();
            }
        }
    }
}<|MERGE_RESOLUTION|>--- conflicted
+++ resolved
@@ -496,33 +496,6 @@
                 }
             } else if (alterClause instanceof ModifyTablePropertiesClause) {
                 Map<String, String> properties = alterClause.getProperties();
-<<<<<<< HEAD
-=======
-                // currently, only in memory and storage policy property could reach here
-                Preconditions.checkState(properties.containsKey(PropertyAnalyzer.PROPERTIES_INMEMORY)
-                        || properties.containsKey(PropertyAnalyzer.PROPERTIES_STORAGE_POLICY)
-                        || properties.containsKey(PropertyAnalyzer.PROPERTIES_IS_BEING_SYNCED)
-                        || properties.containsKey(PropertyAnalyzer.PROPERTIES_COMPACTION_POLICY)
-                        || properties.containsKey(PropertyAnalyzer.PROPERTIES_TIME_SERIES_COMPACTION_GOAL_SIZE_MBYTES)
-                        || properties
-                            .containsKey(PropertyAnalyzer.PROPERTIES_TIME_SERIES_COMPACTION_FILE_COUNT_THRESHOLD)
-                        || properties
-                            .containsKey(PropertyAnalyzer.PROPERTIES_TIME_SERIES_COMPACTION_TIME_THRESHOLD_SECONDS)
-                        || properties
-                            .containsKey(PropertyAnalyzer.PROPERTIES_GROUP_COMMIT_INTERVAL_MS)
-                        || properties
-                            .containsKey(PropertyAnalyzer.PROPERTIES_GROUP_COMMIT_DATA_BYTES)
-                        || properties
-                            .containsKey(PropertyAnalyzer.PROPERTIES_ENABLE_SINGLE_REPLICA_COMPACTION)
-                        || properties
-                            .containsKey(PropertyAnalyzer.PROPERTIES_DISABLE_AUTO_COMPACTION)
-                        || properties
-                            .containsKey(PropertyAnalyzer.PROPERTIES_SKIP_WRITE_INDEX_ON_LOAD)
-                        || properties
-                            .containsKey(PropertyAnalyzer.PROPERTIES_TIME_SERIES_COMPACTION_EMPTY_ROWSETS_THRESHOLD)
-                        || properties
-                            .containsKey(PropertyAnalyzer.PROPERTIES_TIME_SERIES_COMPACTION_LEVEL_THRESHOLD));
->>>>>>> fc7cb330
                 ((SchemaChangeHandler) schemaChangeHandler).updateTableProperties(db, tableName, properties);
             } else {
                 throw new DdlException("Invalid alter operation: " + alterClause.getOpType());
