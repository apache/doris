--- conflicted
+++ resolved
@@ -690,15 +690,7 @@
             DateLiteral dateLiteral = new DateLiteral(dataProperty.getCooldownTimeMs(),
                     TimeUtils.getTimeZone(), Type.DATETIME);
             newProperties.put(PropertyAnalyzer.PROPERTIES_STORAGE_COOLDOWN_TIME, dateLiteral.getStringValue());
-<<<<<<< HEAD
             newProperties.put(PropertyAnalyzer.PROPERTIES_REMOTE_STORAGE_POLICY, dataProperty.getRemoteStoragePolicy());
-=======
-            newProperties.put(PropertyAnalyzer.PROPERTIES_REMOTE_STORAGE_RESOURCE,
-                    dataProperty.getRemoteStorageResourceName());
-            DateLiteral dateLiteral1 = new DateLiteral(dataProperty.getRemoteCooldownTimeMs(),
-                    TimeUtils.getTimeZone(), Type.DATETIME);
-            newProperties.put(PropertyAnalyzer.PROPERTIES_REMOTE_STORAGE_COOLDOWN_TIME, dateLiteral1.getStringValue());
->>>>>>> 67f341f4
             newProperties.putAll(properties);
             // 4.3 analyze new properties
             DataProperty newDataProperty =
