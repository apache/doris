--- conflicted
+++ resolved
@@ -119,13 +119,8 @@
     private void validateProps(StreamingInsertJob streamingJob) throws AnalysisException {
         StreamingJobProperties jobProperties = new StreamingJobProperties(properties);
         jobProperties.validate();
-<<<<<<< HEAD
-        if (jobProperties.getInitOffset() != null) {
-            streamingJob.validateOffset(jobProperties.getInitOffset());
-=======
         if (jobProperties.getOffsetProperty() != null) {
             streamingJob.validateOffset(jobProperties.getOffsetProperty());
->>>>>>> d9daa81c
         }
     }
 
