// Licensed to the Apache Software Foundation (ASF) under one
// or more contributor license agreements.  See the NOTICE file
// distributed with this work for additional information
// regarding copyright ownership.  The ASF licenses this file
// to you under the Apache License, Version 2.0 (the
// "License"); you may not use this file except in compliance
// with the License.  You may obtain a copy of the License at
//
//   http://www.apache.org/licenses/LICENSE-2.0
//
// Unless required by applicable law or agreed to in writing,
// software distributed under the License is distributed on an
// "AS IS" BASIS, WITHOUT WARRANTIES OR CONDITIONS OF ANY
// KIND, either express or implied.  See the License for the
// specific language governing permissions and limitations
// under the License.

package org.apache.doris.mtmv;

import org.apache.doris.analysis.Analyzer;
import org.apache.doris.analysis.SetVar;
import org.apache.doris.analysis.StringLiteral;
import org.apache.doris.catalog.Env;
import org.apache.doris.common.UserException;
import org.apache.doris.common.util.PropertyAnalyzer;
import org.apache.doris.mysql.privilege.PrivPredicate;
import org.apache.doris.nereids.exceptions.AnalysisException;
import org.apache.doris.qe.ConnectContext;
import org.apache.doris.qe.SessionVariable;
import org.apache.doris.qe.VariableMgr;

import com.google.common.base.Preconditions;
import com.google.common.collect.Sets;
import org.apache.commons.lang3.StringUtils;

import java.util.Objects;
import java.util.Optional;
import java.util.Set;

public class MTMVPropertyUtil {
<<<<<<< HEAD
    public static final String VARIABLE_PREFIX = "session.";
    public static final Set<String> mvPropertyKeys = Sets.newHashSet(
=======
    public static final Set<String> MV_PROPERTY_KEYS = Sets.newHashSet(
>>>>>>> 909c554e
            PropertyAnalyzer.PROPERTIES_GRACE_PERIOD,
            PropertyAnalyzer.PROPERTIES_EXCLUDED_TRIGGER_TABLES,
            PropertyAnalyzer.PROPERTIES_REFRESH_PARTITION_NUM,
            PropertyAnalyzer.PROPERTIES_WORKLOAD_GROUP,
            PropertyAnalyzer.PROPERTIES_PARTITION_SYNC_LIMIT,
            PropertyAnalyzer.PROPERTIES_PARTITION_TIME_UNIT,
            PropertyAnalyzer.PROPERTIES_PARTITION_DATE_FORMAT,
            PropertyAnalyzer.PROPERTIES_ENABLE_NONDETERMINISTIC_FUNCTION
    );

    public static boolean isSessionVariableProperty(String key) {
        Preconditions.checkNotNull(key);
        return key.startsWith(VARIABLE_PREFIX);
    }

    public static boolean isMTMVProperty(String key) {
        Preconditions.checkNotNull(key);
        return mvPropertyKeys.contains(key) || isSessionVariableProperty(key);
    }

    public static String getSessionVariableKey(String key) {
        Preconditions.checkState(isSessionVariableProperty(key));
        return key.substring(VARIABLE_PREFIX.length());
    }

    public static void analyzeProperty(String key, String value, ConnectContext ctx, Env env) {
        Objects.requireNonNull(key);
        if (isSessionVariableProperty(key)) {
            Analyzer analyzer = new Analyzer(env, ctx);
            try {
                SetVar setVar = new SetVar(getSessionVariableKey(key),
                        new StringLiteral(value));
                setVar.analyze(analyzer);
                // to verify the validity of variables
                VariableMgr.setVar(new SessionVariable(), setVar);
            } catch (UserException e) {
                throw new AnalysisException(e.getMessage(), e);
            }
            return;
        }
        switch (key) {
            case PropertyAnalyzer.PROPERTIES_GRACE_PERIOD:
                analyzeGracePeriod(value);
                break;
            case PropertyAnalyzer.PROPERTIES_REFRESH_PARTITION_NUM:
                analyzeRefreshPartitionNum(value);
                break;
            case PropertyAnalyzer.PROPERTIES_EXCLUDED_TRIGGER_TABLES:
                analyzeExcludedTriggerTables(value);
                break;
            case PropertyAnalyzer.PROPERTIES_WORKLOAD_GROUP:
                analyzeWorkloadGroup(value);
                break;
            case PropertyAnalyzer.PROPERTIES_PARTITION_TIME_UNIT:
                analyzePartitionTimeUnit(value);
                break;
            case PropertyAnalyzer.PROPERTIES_PARTITION_DATE_FORMAT:
                analyzePartitionDateFormat(value);
                break;
            case PropertyAnalyzer.PROPERTIES_PARTITION_SYNC_LIMIT:
                analyzePartitionSyncLimit(value);
                break;
            case PropertyAnalyzer.PROPERTIES_ENABLE_NONDETERMINISTIC_FUNCTION:
                break;
            default:
                throw new AnalysisException("illegal key:" + key);

        }
    }

    private static void analyzePartitionSyncLimit(String value) {
        if (StringUtils.isEmpty(value)) {
            return;
        }
        try {
            Integer.parseInt(value);
        } catch (NumberFormatException e) {
            throw new AnalysisException("valid partition_sync_limit: " + value);
        }
    }

    private static void analyzePartitionDateFormat(String value) {
        // do nothing
    }

    private static void analyzePartitionTimeUnit(String value) {
        if (StringUtils.isEmpty(value)) {
            return;
        }
        Optional<MTMVPartitionSyncTimeUnit> mtmvPartitionSyncTimeUnit = MTMVPartitionSyncTimeUnit
                .fromString(value);
        if (!mtmvPartitionSyncTimeUnit.isPresent()) {
            throw new AnalysisException("valid partition_sync_time_unit: " + value);
        }
    }

    private static void analyzeWorkloadGroup(String value) {
        if (StringUtils.isEmpty(value)) {
            return;
        }
        if (!StringUtils.isEmpty(value) && !Env.getCurrentEnv().getAccessManager()
                .checkWorkloadGroupPriv(ConnectContext.get(), value, PrivPredicate.USAGE)) {
            String message = String
                    .format("Access denied; you need (at least one of) "
                                    + "the %s privilege(s) to use workload group '%s'.",
                            "USAGE/ADMIN", value);
            throw new AnalysisException(message);
        }
    }

    private static void analyzeExcludedTriggerTables(String value) {
        // do nothing
    }

    private static void analyzeGracePeriod(String value) {
        if (StringUtils.isEmpty(value)) {
            return;
        }
        try {
            Long.parseLong(value);
        } catch (NumberFormatException e) {
            throw new AnalysisException("valid grace_period: " + value);
        }
    }

    private static void analyzeRefreshPartitionNum(String value) {
        if (StringUtils.isEmpty(value)) {
            return;
        }
        try {
            Integer.parseInt(value);
        } catch (NumberFormatException e) {
            throw new AnalysisException("valid refresh_partition_num: " + value);
        }
    }

}<|MERGE_RESOLUTION|>--- conflicted
+++ resolved
@@ -38,12 +38,8 @@
 import java.util.Set;
 
 public class MTMVPropertyUtil {
-<<<<<<< HEAD
     public static final String VARIABLE_PREFIX = "session.";
-    public static final Set<String> mvPropertyKeys = Sets.newHashSet(
-=======
     public static final Set<String> MV_PROPERTY_KEYS = Sets.newHashSet(
->>>>>>> 909c554e
             PropertyAnalyzer.PROPERTIES_GRACE_PERIOD,
             PropertyAnalyzer.PROPERTIES_EXCLUDED_TRIGGER_TABLES,
             PropertyAnalyzer.PROPERTIES_REFRESH_PARTITION_NUM,
@@ -61,7 +57,7 @@
 
     public static boolean isMTMVProperty(String key) {
         Preconditions.checkNotNull(key);
-        return mvPropertyKeys.contains(key) || isSessionVariableProperty(key);
+        return MV_PROPERTY_KEYS.contains(key) || isSessionVariableProperty(key);
     }
 
     public static String getSessionVariableKey(String key) {
