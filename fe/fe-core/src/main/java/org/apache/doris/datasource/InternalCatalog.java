--- conflicted
+++ resolved
@@ -3237,17 +3237,6 @@
         if (olapTable instanceof MTMV) {
             Env.getCurrentEnv().getMtmvService().postCreateMTMV((MTMV) olapTable);
         }
-<<<<<<< HEAD
-
-        return tableHasExist;
-    }
-
-    private boolean createMysqlTable(Database db, CreateTableStmt stmt) throws DdlException {
-        String tableName = stmt.getTableName();
-
-        List<Column> columns = stmt.getColumns();
-=======
->>>>>>> edf2d23e
 
         return tableHasExist;
     }
@@ -3925,6 +3914,16 @@
             throw new DdlException(e.getMessage());
         }
         Preconditions.checkNotNull(versionInfo);
+
+        int variantMaxSubcolumnsCount = ConnectContext.get() == null ? 0 : ConnectContext.get()
+                                                .getSessionVariable().getGlobalVariantMaxSubcolumnsCount();
+        try {
+            variantMaxSubcolumnsCount = PropertyAnalyzer
+                                            .analyzeVariantMaxSubcolumnsCount(properties, variantMaxSubcolumnsCount);
+        } catch (AnalysisException e) {
+            throw new DdlException(e.getMessage());
+        }
+        olapTable.setVariantMaxSubcolumnsCount(variantMaxSubcolumnsCount);
 
         // a set to record every new tablet created when create table
         // if failed in any step, use this set to do clear things
@@ -4129,6 +4128,7 @@
         if (olapTable instanceof MTMV) {
             Env.getCurrentEnv().getMtmvService().postCreateMTMV((MTMV) olapTable);
         }
+
         return tableHasExist;
     }
 
