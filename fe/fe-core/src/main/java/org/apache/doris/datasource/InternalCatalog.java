--- conflicted
+++ resolved
@@ -2783,11 +2783,7 @@
         }
     }
 
-<<<<<<< HEAD
-
-=======
     @Deprecated
->>>>>>> bc1bf420
     public long loadCluster(DataInputStream dis, long checksum) throws IOException, DdlException {
         int clusterCount = dis.readInt();
         checksum ^= clusterCount;
