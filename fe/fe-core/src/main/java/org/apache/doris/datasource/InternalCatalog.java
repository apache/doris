// Licensed to the Apache Software Foundation (ASF) under one
// or more contributor license agreements.  See the NOTICE file
// distributed with this work for additional information
// regarding copyright ownership.  The ASF licenses this file
// to you under the Apache License, Version 2.0 (the
// "License"); you may not use this file except in compliance
// with the License.  You may obtain a copy of the License at
//
//   http://www.apache.org/licenses/LICENSE-2.0
//
// Unless required by applicable law or agreed to in writing,
// software distributed under the License is distributed on an
// "AS IS" BASIS, WITHOUT WARRANTIES OR CONDITIONS OF ANY
// KIND, either express or implied.  See the License for the
// specific language governing permissions and limitations
// under the License.

package org.apache.doris.datasource;

import org.apache.doris.analysis.AddPartitionClause;
import org.apache.doris.analysis.AddRollupClause;
import org.apache.doris.analysis.AlterClause;
import org.apache.doris.analysis.AlterDatabaseQuotaStmt;
import org.apache.doris.analysis.AlterDatabaseQuotaStmt.QuotaType;
import org.apache.doris.analysis.AlterDatabaseRename;
import org.apache.doris.analysis.Analyzer;
import org.apache.doris.analysis.ColumnDef;
import org.apache.doris.analysis.ColumnDef.DefaultValue;
import org.apache.doris.analysis.CreateDbStmt;
import org.apache.doris.analysis.CreateTableAsSelectStmt;
import org.apache.doris.analysis.CreateTableLikeStmt;
import org.apache.doris.analysis.CreateTableStmt;
import org.apache.doris.analysis.DataSortInfo;
import org.apache.doris.analysis.DistributionDesc;
import org.apache.doris.analysis.DropDbStmt;
import org.apache.doris.analysis.DropPartitionClause;
import org.apache.doris.analysis.DropTableStmt;
import org.apache.doris.analysis.Expr;
import org.apache.doris.analysis.FunctionCallExpr;
import org.apache.doris.analysis.HashDistributionDesc;
import org.apache.doris.analysis.KeysDesc;
import org.apache.doris.analysis.PartitionDesc;
import org.apache.doris.analysis.QueryStmt;
import org.apache.doris.analysis.RecoverDbStmt;
import org.apache.doris.analysis.RecoverPartitionStmt;
import org.apache.doris.analysis.RecoverTableStmt;
import org.apache.doris.analysis.SinglePartitionDesc;
import org.apache.doris.analysis.TableName;
import org.apache.doris.analysis.TableRef;
import org.apache.doris.analysis.TruncateTableStmt;
import org.apache.doris.analysis.TypeDef;
import org.apache.doris.catalog.BrokerTable;
import org.apache.doris.catalog.ColocateGroupSchema;
import org.apache.doris.catalog.ColocateTableIndex;
import org.apache.doris.catalog.ColocateTableIndex.GroupId;
import org.apache.doris.catalog.Column;
import org.apache.doris.catalog.DataProperty;
import org.apache.doris.catalog.Database;
import org.apache.doris.catalog.Database.DbState;
import org.apache.doris.catalog.DatabaseIf;
import org.apache.doris.catalog.DatabaseProperty;
import org.apache.doris.catalog.DistributionInfo;
import org.apache.doris.catalog.DistributionInfo.DistributionInfoType;
import org.apache.doris.catalog.Env;
import org.apache.doris.catalog.EsTable;
import org.apache.doris.catalog.HashDistributionInfo;
import org.apache.doris.catalog.HiveTable;
import org.apache.doris.catalog.IcebergTable;
import org.apache.doris.catalog.Index;
import org.apache.doris.catalog.InfoSchemaDb;
import org.apache.doris.catalog.JdbcTable;
import org.apache.doris.catalog.KeysType;
import org.apache.doris.catalog.ListPartitionItem;
import org.apache.doris.catalog.MaterializedIndex;
import org.apache.doris.catalog.MaterializedIndex.IndexExtState;
import org.apache.doris.catalog.MaterializedIndex.IndexState;
import org.apache.doris.catalog.MaterializedIndexMeta;
import org.apache.doris.catalog.MaterializedView;
import org.apache.doris.catalog.MetaIdGenerator.IdGeneratorBuffer;
import org.apache.doris.catalog.MysqlTable;
import org.apache.doris.catalog.OdbcTable;
import org.apache.doris.catalog.OlapTable;
import org.apache.doris.catalog.OlapTable.OlapTableState;
import org.apache.doris.catalog.OlapTableFactory;
import org.apache.doris.catalog.Partition;
import org.apache.doris.catalog.PartitionInfo;
import org.apache.doris.catalog.PartitionItem;
import org.apache.doris.catalog.PartitionType;
import org.apache.doris.catalog.PrimitiveType;
import org.apache.doris.catalog.RangePartitionItem;
import org.apache.doris.catalog.Replica;
import org.apache.doris.catalog.Replica.ReplicaState;
import org.apache.doris.catalog.ReplicaAllocation;
import org.apache.doris.catalog.ScalarType;
import org.apache.doris.catalog.SinglePartitionInfo;
import org.apache.doris.catalog.Table;
import org.apache.doris.catalog.TableIf;
import org.apache.doris.catalog.TableIf.TableType;
import org.apache.doris.catalog.Tablet;
import org.apache.doris.catalog.TabletInvertedIndex;
import org.apache.doris.catalog.TabletMeta;
import org.apache.doris.catalog.Type;
import org.apache.doris.catalog.View;
import org.apache.doris.clone.DynamicPartitionScheduler;
import org.apache.doris.cluster.Cluster;
import org.apache.doris.cluster.ClusterNamespace;
import org.apache.doris.common.AnalysisException;
import org.apache.doris.common.Config;
import org.apache.doris.common.DdlException;
import org.apache.doris.common.ErrorCode;
import org.apache.doris.common.ErrorReport;
import org.apache.doris.common.FeConstants;
import org.apache.doris.common.FeNameFormat;
import org.apache.doris.common.MarkedCountDownLatch;
import org.apache.doris.common.MetaNotFoundException;
import org.apache.doris.common.Pair;
import org.apache.doris.common.UserException;
import org.apache.doris.common.io.CountingDataOutputStream;
import org.apache.doris.common.util.DynamicPartitionUtil;
import org.apache.doris.common.util.IdGeneratorUtil;
import org.apache.doris.common.util.MetaLockUtils;
import org.apache.doris.common.util.PropertyAnalyzer;
import org.apache.doris.common.util.QueryableReentrantLock;
import org.apache.doris.common.util.SqlParserUtils;
import org.apache.doris.common.util.TimeUtils;
import org.apache.doris.common.util.Util;
import org.apache.doris.datasource.hive.PooledHiveMetaStoreClient;
import org.apache.doris.datasource.property.constants.HMSProperties;
import org.apache.doris.external.elasticsearch.EsRepository;
import org.apache.doris.external.hudi.HudiProperty;
import org.apache.doris.external.hudi.HudiTable;
import org.apache.doris.external.hudi.HudiUtils;
import org.apache.doris.external.iceberg.IcebergCatalogMgr;
import org.apache.doris.external.iceberg.IcebergTableCreationRecordMgr;
import org.apache.doris.mtmv.MTMVJobFactory;
import org.apache.doris.mtmv.metadata.MTMVJob;
import org.apache.doris.persist.ColocatePersistInfo;
import org.apache.doris.persist.DatabaseInfo;
import org.apache.doris.persist.DropDbInfo;
import org.apache.doris.persist.DropInfo;
import org.apache.doris.persist.DropPartitionInfo;
import org.apache.doris.persist.PartitionPersistInfo;
import org.apache.doris.persist.RecoverInfo;
import org.apache.doris.persist.ReplicaPersistInfo;
import org.apache.doris.persist.TruncateTableInfo;
import org.apache.doris.qe.ConnectContext;
import org.apache.doris.resource.Tag;
import org.apache.doris.system.SystemInfoService;
import org.apache.doris.task.AgentBatchTask;
import org.apache.doris.task.AgentTaskExecutor;
import org.apache.doris.task.AgentTaskQueue;
import org.apache.doris.task.CreateReplicaTask;
import org.apache.doris.thrift.TCompressionType;
import org.apache.doris.thrift.TStorageFormat;
import org.apache.doris.thrift.TStorageMedium;
import org.apache.doris.thrift.TStorageType;
import org.apache.doris.thrift.TTabletType;
import org.apache.doris.thrift.TTaskType;

import com.google.common.annotations.VisibleForTesting;
import com.google.common.base.Joiner;
import com.google.common.base.Preconditions;
import com.google.common.base.Strings;
import com.google.common.collect.Lists;
import com.google.common.collect.Maps;
import com.google.common.collect.Sets;
import lombok.Getter;
import org.apache.commons.collections.CollectionUtils;
import org.apache.commons.lang3.StringUtils;
import org.apache.hadoop.hive.conf.HiveConf;
import org.apache.logging.log4j.LogManager;
import org.apache.logging.log4j.Logger;
import org.jetbrains.annotations.Nullable;

import java.io.DataInputStream;
import java.io.IOException;
import java.util.ArrayList;
import java.util.Collection;
import java.util.HashMap;
import java.util.HashSet;
import java.util.List;
import java.util.Map;
import java.util.Map.Entry;
import java.util.Set;
import java.util.concurrent.ConcurrentHashMap;
import java.util.concurrent.TimeUnit;
import java.util.stream.Collectors;


/**
 * The Internal catalog will manage all self-managed meta object in a Doris cluster.
 * Such as Database, tables, etc.
 * There is only one internal catalog in a cluster. And its id is always 0.
 */
public class InternalCatalog implements CatalogIf<Database> {
    public static final String INTERNAL_CATALOG_NAME = "internal";
    public static final long INTERNAL_CATALOG_ID = 0L;

    private static final Logger LOG = LogManager.getLogger(InternalCatalog.class);

    private QueryableReentrantLock lock = new QueryableReentrantLock(true);
    private ConcurrentHashMap<Long, Database> idToDb = new ConcurrentHashMap<>();
    private ConcurrentHashMap<String, Database> fullNameToDb = new ConcurrentHashMap<>();

    @Getter
    private EsRepository esRepository = new EsRepository();
    @Getter
    private IcebergTableCreationRecordMgr icebergTableCreationRecordMgr = new IcebergTableCreationRecordMgr();

    public InternalCatalog() {
        // create info schema db
        final InfoSchemaDb db = new InfoSchemaDb(SystemInfoService.DEFAULT_CLUSTER);
        db.setClusterName(SystemInfoService.DEFAULT_CLUSTER);
        // do not call unprotectedCreateDb, because it will cause loop recursive when initializing Env singleton
        idToDb.put(db.getId(), db);
        fullNameToDb.put(db.getFullName(), db);
    }

    @Override
    public long getId() {
        return INTERNAL_CATALOG_ID;
    }

    @Override
    public String getType() {
        return "internal";
    }

    @Override
    public String getComment() {
        return "Doris internal catalog";
    }

    @Override
    public String getName() {
        return INTERNAL_CATALOG_NAME;
    }

    @Override
    public List<String> getDbNames() {
        return Lists.newArrayList(fullNameToDb.keySet());
    }

    @Nullable
    @Override
    public Database getDbNullable(String dbName) {
        if (fullNameToDb.containsKey(dbName)) {
            return fullNameToDb.get(dbName);
        } else {
            // This maybe a information_schema db request, and information_schema db name is case insensitive.
            // So, we first extract db name to check if it is information_schema.
            // Then we reassemble the origin cluster name with lower case db name,
            // and finally get information_schema db from the name map.
            String fullName = ClusterNamespace.getNameFromFullName(dbName);
            if (fullName.equalsIgnoreCase(InfoSchemaDb.DATABASE_NAME)) {
                String clusterName = ClusterNamespace.getClusterNameFromFullName(dbName);
                fullName = ClusterNamespace.getFullName(clusterName, fullName.toLowerCase());
                // If the fullname is not valid, ClusterNamespace.getFullName may return null
                // and fullNameToDb.get(fullName) may throw null pointer exception
                if (fullName == null) {
                    return null;
                }
                return fullNameToDb.get(fullName);
            }
        }
        return null;
    }

    @Nullable
    @Override
    public Database getDbNullable(long dbId) {
        return idToDb.get(dbId);
    }

    public TableName getTableNameByTableId(Long tableId) {
        for (Database db : fullNameToDb.values()) {
            Table table = db.getTableNullable(tableId);
            if (table != null) {
                return new TableName("", db.getFullName(), table.getName());
            }
        }
        return null;
    }

    @Override
    public Map<String, String> getProperties() {
        return Maps.newHashMap();
    }

    @Override
    public void modifyCatalogName(String name) {
        LOG.warn("Ignore the modify catalog name in build-in catalog.");
    }

    @Override
    public void modifyCatalogProps(Map<String, String> props) {
        LOG.warn("Ignore the modify catalog props in build-in catalog.");
    }

    // Use tryLock to avoid potential dead lock
    private boolean tryLock(boolean mustLock) {
        while (true) {
            try {
                if (!lock.tryLock(Config.catalog_try_lock_timeout_ms, TimeUnit.MILLISECONDS)) {
                    if (LOG.isDebugEnabled()) {
                        // to see which thread held this lock for long time.
                        Thread owner = lock.getOwner();
                        if (owner != null) {
                            // There are many catalog timeout during regression test
                            // And this timeout should not happen very often, so it could be info log
                            LOG.info("catalog lock is held by: {}", Util.dumpThread(owner, 10));
                        }
                    }

                    if (mustLock) {
                        continue;
                    } else {
                        return false;
                    }
                }
                return true;
            } catch (InterruptedException e) {
                LOG.warn("got exception while getting catalog lock", e);
                if (mustLock) {
                    continue;
                } else {
                    return lock.isHeldByCurrentThread();
                }
            }
        }
    }

    public List<Long> getDbIds() {
        return Lists.newArrayList(idToDb.keySet());
    }

    public List<Database> getDbs() {
        return Lists.newArrayList(idToDb.values());
    }

    private void unlock() {
        if (lock.isHeldByCurrentThread()) {
            this.lock.unlock();
        }
    }

    /**
     * create the tablet inverted index from metadata.
     */
    public void recreateTabletInvertIndex() {
        if (Env.isCheckpointThread()) {
            return;
        }

        // create inverted index
        TabletInvertedIndex invertedIndex = Env.getCurrentInvertedIndex();
        for (Database db : this.fullNameToDb.values()) {
            long dbId = db.getId();
            for (Table table : db.getTables()) {
                if (table.getType() != TableType.OLAP) {
                    continue;
                }

                OlapTable olapTable = (OlapTable) table;
                long tableId = olapTable.getId();
                Collection<Partition> allPartitions = olapTable.getAllPartitions();
                for (Partition partition : allPartitions) {
                    long partitionId = partition.getId();
                    TStorageMedium medium = olapTable.getPartitionInfo().getDataProperty(partitionId)
                            .getStorageMedium();
                    for (MaterializedIndex index : partition.getMaterializedIndices(IndexExtState.ALL)) {
                        long indexId = index.getId();
                        int schemaHash = olapTable.getSchemaHashByIndexId(indexId);
                        for (Tablet tablet : index.getTablets()) {
                            TabletMeta tabletMeta = new TabletMeta(dbId, tableId, partitionId, indexId, schemaHash,
                                    medium);
                            long tabletId = tablet.getId();
                            invertedIndex.addTablet(tabletId, tabletMeta);
                            for (Replica replica : tablet.getReplicas()) {
                                invertedIndex.addReplica(tabletId, replica);
                            }
                        }
                    } // end for indices
                } // end for partitions
            } // end for tables
        } // end for dbs
    }

    /**
     * Entry of creating a database.
     *
     * @param stmt
     * @throws DdlException
     */
    public void createDb(CreateDbStmt stmt) throws DdlException {
        String fullDbName = stmt.getFullDbName();
        Map<String, String> properties = stmt.getProperties();

        long id = Env.getCurrentEnv().getNextId();
        Database db = new Database(id, fullDbName);
        db.setClusterName(SystemInfoService.DEFAULT_CLUSTER);
        // check and analyze database properties before create database
        db.setDbProperties(new DatabaseProperty(properties).checkAndBuildProperties());

        if (!tryLock(false)) {
            throw new DdlException("Failed to acquire catalog lock. Try again");
        }
        try {
            if (fullNameToDb.containsKey(fullDbName)) {
                if (stmt.isSetIfNotExists()) {
                    LOG.info("create database[{}] which already exists", fullDbName);
                    return;
                } else {
                    ErrorReport.reportDdlException(ErrorCode.ERR_DB_CREATE_EXISTS, fullDbName);
                }
            } else {
                unprotectCreateDb(db);
                Env.getCurrentEnv().getEditLog().logCreateDb(db);
            }
        } finally {
            unlock();
        }
        LOG.info("createDb dbName = " + fullDbName + ", id = " + id);

        // create tables in iceberg database
        if (db.getDbProperties().getIcebergProperty().isExist()) {
            icebergTableCreationRecordMgr.registerDb(db);
        }
    }

    /**
     * For replaying creating database.
     *
     * @param db
     */
    public void unprotectCreateDb(Database db) {
        idToDb.put(db.getId(), db);
        fullNameToDb.put(db.getFullName(), db);
        Env.getCurrentGlobalTransactionMgr().addDatabaseTransactionMgr(db.getId());
    }

    /**
     * replayCreateDb.
     *
     * @param db
     */
    public void replayCreateDb(Database db, String newDbName) {
        tryLock(true);
        try {
            if (!Strings.isNullOrEmpty(newDbName)) {
                db.setNameWithLock(newDbName);
            }
            unprotectCreateDb(db);
        } finally {
            unlock();
        }
    }

    public void dropDb(DropDbStmt stmt) throws DdlException {
        String dbName = stmt.getDbName();

        // 1. check if database exists
        if (!tryLock(false)) {
            throw new DdlException("Failed to acquire catalog lock. Try again");
        }
        try {
            if (!fullNameToDb.containsKey(dbName)) {
                if (stmt.isSetIfExists()) {
                    LOG.info("drop database[{}] which does not exist", dbName);
                    return;
                } else {
                    ErrorReport.reportDdlException(ErrorCode.ERR_DB_DROP_EXISTS, dbName);
                }
            }

            // 2. drop tables in db
            Database db = this.fullNameToDb.get(dbName);
            db.writeLock();
            long recycleTime = 0;
            try {
                if (!stmt.isForceDrop()) {
                    if (Env.getCurrentEnv().getGlobalTransactionMgr().existCommittedTxns(db.getId(), null, null)) {
                        throw new DdlException(
                                "There are still some transactions in the COMMITTED state waiting to be completed. "
                                        + "The database [" + dbName
                                        + "] cannot be dropped. If you want to forcibly drop(cannot be recovered),"
                                        + " please use \"DROP database FORCE\".");
                    }
                }

                // save table names for recycling
                Set<String> tableNames = db.getTableNamesWithLock();
                List<Table> tableList = db.getTablesOnIdOrder();
                Set<Long> tableIds = Sets.newHashSet();
                for (Table table : tableList) {
                    tableIds.add(table.getId());
                }
                MetaLockUtils.writeLockTables(tableList);
                try {
                    if (!stmt.isForceDrop()) {
                        for (Table table : tableList) {
                            if (table.getType() == TableType.OLAP) {
                                OlapTable olapTable = (OlapTable) table;
                                if (olapTable.getState() != OlapTableState.NORMAL) {
                                    throw new DdlException("The table [" + olapTable.getState() + "]'s state is "
                                            + olapTable.getState() + ", cannot be dropped."
                                            + " please cancel the operation on olap table firstly."
                                            + " If you want to forcibly drop(cannot be recovered),"
                                            + " please use \"DROP table FORCE\".");
                                }
                            }
                        }
                    }
                    unprotectDropDb(db, stmt.isForceDrop(), false, 0);
                } finally {
                    MetaLockUtils.writeUnlockTables(tableList);
                }

                if (!stmt.isForceDrop()) {
                    Env.getCurrentRecycleBin().recycleDatabase(db, tableNames, tableIds, false, 0);
                    recycleTime = Env.getCurrentRecycleBin().getRecycleTimeById(db.getId());
                } else {
                    Env.getCurrentEnv().eraseDatabase(db.getId(), false);
                }
            } finally {
                db.writeUnlock();
            }

            // 3. remove db from catalog
            idToDb.remove(db.getId());
            fullNameToDb.remove(db.getFullName());
            DropDbInfo info = new DropDbInfo(dbName, stmt.isForceDrop(), recycleTime);
            Env.getCurrentEnv().getEditLog().logDropDb(info);
        } finally {
            unlock();
        }

        LOG.info("finish drop database[{}], is force : {}", dbName, stmt.isForceDrop());
    }

    public void unprotectDropDb(Database db, boolean isForeDrop, boolean isReplay, long recycleTime) {
        // drop Iceberg database table creation records
        if (db.getDbProperties().getIcebergProperty().isExist()) {
            icebergTableCreationRecordMgr.deregisterDb(db);
        }
        for (Table table : db.getTables()) {
            unprotectDropTable(db, table, isForeDrop, isReplay, recycleTime);
        }
        db.markDropped();
    }

    public void replayDropDb(String dbName, boolean isForceDrop, Long recycleTime) throws DdlException {
        tryLock(true);
        try {
            Database db = fullNameToDb.get(dbName);
            db.writeLock();
            try {
                Set<String> tableNames = db.getTableNamesWithLock();
                List<Table> tableList = db.getTablesOnIdOrder();
                Set<Long> tableIds = Sets.newHashSet();
                for (Table table : tableList) {
                    tableIds.add(table.getId());
                }
                MetaLockUtils.writeLockTables(tableList);
                try {
                    unprotectDropDb(db, isForceDrop, true, recycleTime);
                } finally {
                    MetaLockUtils.writeUnlockTables(tableList);
                }
                if (!isForceDrop) {
                    Env.getCurrentRecycleBin().recycleDatabase(db, tableNames, tableIds, true, recycleTime);
                } else {
                    Env.getCurrentEnv().eraseDatabase(db.getId(), false);
                }
            } finally {
                db.writeUnlock();
            }

            fullNameToDb.remove(dbName);
            idToDb.remove(db.getId());
        } finally {
            unlock();
        }
    }

    public void recoverDatabase(RecoverDbStmt recoverStmt) throws DdlException {
        // check is new db with same name already exist
        String newDbName = recoverStmt.getNewDbName();
        if (!Strings.isNullOrEmpty(newDbName)) {
            if (getDb(newDbName).isPresent()) {
                throw new DdlException("Database[" + newDbName + "] already exist.");
            }
        } else {
            if (getDb(recoverStmt.getDbName()).isPresent()) {
                throw new DdlException("Database[" + recoverStmt.getDbName() + "] already exist.");
            }
        }

        Database db = Env.getCurrentRecycleBin().recoverDatabase(recoverStmt.getDbName(), recoverStmt.getDbId());

        // add db to catalog
        if (!tryLock(false)) {
            throw new DdlException("Failed to acquire catalog lock. Try again");
        }
        db.writeLock();
        List<Table> tableList = db.getTablesOnIdOrder();
        MetaLockUtils.writeLockTables(tableList);
        try {
            if (!Strings.isNullOrEmpty(newDbName)) {
                if (fullNameToDb.containsKey(newDbName)) {
                    throw new DdlException("Database[" + newDbName + "] already exist.");
                    // it's ok that we do not put db back to CatalogRecycleBin
                    // cause this db cannot recover any more
                }
            } else {
                if (fullNameToDb.containsKey(db.getFullName())) {
                    throw new DdlException("Database[" + db.getFullName() + "] already exist.");
                    // it's ok that we do not put db back to CatalogRecycleBin
                    // cause this db cannot recover any more
                }
            }
            if (!Strings.isNullOrEmpty(newDbName)) {
                try {
                    db.writeUnlock();
                    db.setNameWithLock(newDbName);
                } finally {
                    db.writeLock();
                }
            }
            fullNameToDb.put(db.getFullName(), db);
            idToDb.put(db.getId(), db);
            // log
            RecoverInfo recoverInfo = new RecoverInfo(db.getId(), -1L, -1L, newDbName, "", "");
            Env.getCurrentEnv().getEditLog().logRecoverDb(recoverInfo);
            db.unmarkDropped();
        } finally {
            MetaLockUtils.writeUnlockTables(tableList);
            db.writeUnlock();
            unlock();
        }

        LOG.info("recover database[{}]", db.getId());
    }

    public void recoverTable(RecoverTableStmt recoverStmt) throws DdlException {
        String dbName = recoverStmt.getDbName();
        String tableName = recoverStmt.getTableName();
        String newTableName = recoverStmt.getNewTableName();

        Database db = (Database) getDbOrDdlException(dbName);
        db.writeLockOrDdlException();
        try {
            if (Strings.isNullOrEmpty(newTableName)) {
                if (db.getTable(tableName).isPresent()) {
                    ErrorReport.reportDdlException(ErrorCode.ERR_TABLE_EXISTS_ERROR, tableName);
                }
            } else {
                if (db.getTable(newTableName).isPresent()) {
                    ErrorReport.reportDdlException(ErrorCode.ERR_TABLE_EXISTS_ERROR, newTableName);
                }
            }
            if (!Env.getCurrentRecycleBin().recoverTable(db, tableName, recoverStmt.getTableId(), newTableName)) {
                ErrorReport.reportDdlException(ErrorCode.ERR_UNKNOWN_TABLE, tableName, dbName);
            }
        } finally {
            db.writeUnlock();
        }
    }

    public void recoverPartition(RecoverPartitionStmt recoverStmt) throws DdlException {
        String dbName = recoverStmt.getDbName();
        String tableName = recoverStmt.getTableName();

        Database db = getDbOrDdlException(dbName);
        OlapTable olapTable = db.getOlapTableOrDdlException(tableName);
        olapTable.writeLockOrDdlException();
        try {
            String partitionName = recoverStmt.getPartitionName();
            String newPartitionName = recoverStmt.getNewPartitionName();
            if (Strings.isNullOrEmpty(newPartitionName)) {
                if (olapTable.getPartition(partitionName) != null) {
                    throw new DdlException("partition[" + partitionName + "] "
                            + "already exist in table[" + tableName + "]");
                }
            } else {
                if (olapTable.getPartition(newPartitionName) != null) {
                    throw new DdlException("partition[" + newPartitionName + "] "
                            + "already exist in table[" + tableName + "]");
                }
            }

            Env.getCurrentRecycleBin().recoverPartition(db.getId(), olapTable, partitionName,
                    recoverStmt.getPartitionId(), newPartitionName);
        } finally {
            olapTable.writeUnlock();
        }
    }

    public void replayEraseDatabase(long dbId) throws DdlException {
        Env.getCurrentRecycleBin().replayEraseDatabase(dbId);
    }

    public void replayRecoverDatabase(RecoverInfo info) {
        long dbId = info.getDbId();
        String newDbName = info.getNewDbName();
        Database db = Env.getCurrentRecycleBin().replayRecoverDatabase(dbId);

        // add db to catalog
        replayCreateDb(db, newDbName);
        db.unmarkDropped();
        LOG.info("replay recover db[{}]", dbId);
    }

    public void alterDatabaseQuota(AlterDatabaseQuotaStmt stmt) throws DdlException {
        String dbName = stmt.getDbName();
        Database db = (Database) getDbOrDdlException(dbName);
        QuotaType quotaType = stmt.getQuotaType();
        db.writeLockOrDdlException();
        try {
            if (quotaType == QuotaType.DATA) {
                db.setDataQuota(stmt.getQuota());
            } else if (quotaType == QuotaType.REPLICA) {
                db.setReplicaQuota(stmt.getQuota());
            } else if (quotaType == QuotaType.TRANSACTION) {
                db.setTransactionQuotaSize(stmt.getQuota());
            }
            long quota = stmt.getQuota();
            DatabaseInfo dbInfo = new DatabaseInfo(dbName, "", quota, quotaType);
            Env.getCurrentEnv().getEditLog().logAlterDb(dbInfo);
        } finally {
            db.writeUnlock();
        }
    }

    public void replayAlterDatabaseQuota(String dbName, long quota, QuotaType quotaType) throws MetaNotFoundException {
        Database db = (Database) getDbOrMetaException(dbName);
        db.writeLock();
        try {
            if (quotaType == QuotaType.DATA) {
                db.setDataQuota(quota);
            } else if (quotaType == QuotaType.REPLICA) {
                db.setReplicaQuota(quota);
            } else if (quotaType == QuotaType.TRANSACTION) {
                db.setTransactionQuotaSize(quota);
            }
        } finally {
            db.writeUnlock();
        }
    }

    public void renameDatabase(AlterDatabaseRename stmt) throws DdlException {
        String fullDbName = stmt.getDbName();
        String newFullDbName = stmt.getNewDbName();

        if (fullDbName.equals(newFullDbName)) {
            throw new DdlException("Same database name");
        }

        Database db = null;
        if (!tryLock(false)) {
            throw new DdlException("Failed to acquire catalog lock. Try again");
        }
        try {
            // check if db exists
            db = fullNameToDb.get(fullDbName);
            if (db == null) {
                ErrorReport.reportDdlException(ErrorCode.ERR_BAD_DB_ERROR, fullDbName);
            }

            if (db.getDbState() == DbState.LINK || db.getDbState() == DbState.MOVE) {
                ErrorReport.reportDdlException(ErrorCode.ERR_CLUSTER_RENAME_DB_ERR, fullDbName);
            }
            // check if name is already used
            if (fullNameToDb.get(newFullDbName) != null) {
                throw new DdlException("Database name[" + newFullDbName + "] is already used");
            }
            // 1. rename db
            db.setNameWithLock(newFullDbName);

            // 2. add to meta. check again
            fullNameToDb.remove(fullDbName);
            fullNameToDb.put(newFullDbName, db);

            DatabaseInfo dbInfo = new DatabaseInfo(fullDbName, newFullDbName, -1L, QuotaType.NONE);
            Env.getCurrentEnv().getEditLog().logDatabaseRename(dbInfo);
        } finally {
            unlock();
        }

        LOG.info("rename database[{}] to [{}]", fullDbName, newFullDbName);
    }

    public void replayRenameDatabase(String dbName, String newDbName) {
        tryLock(true);
        try {
            Database db = fullNameToDb.get(dbName);
            db.setName(newDbName);
            fullNameToDb.remove(dbName);
            fullNameToDb.put(newDbName, db);
        } finally {
            unlock();
        }

        LOG.info("replay rename database {} to {}", dbName, newDbName);
    }

    // Drop table
    public void dropTable(DropTableStmt stmt) throws DdlException {
        String dbName = stmt.getDbName();
        String tableName = stmt.getTableName();

        // check database
        Database db = (Database) getDbOrDdlException(dbName);
        db.writeLockOrDdlException();
        try {
            Table table = db.getTableNullable(tableName);
            if (table == null) {
                if (stmt.isSetIfExists()) {
                    LOG.info("drop table[{}] which does not exist", tableName);
                    return;
                } else {
                    ErrorReport.reportDdlException(ErrorCode.ERR_UNKNOWN_TABLE, tableName, dbName);
                }
            }
            // Check if a view
            if (stmt.isView()) {
                if (!(table instanceof View)) {
                    ErrorReport.reportDdlException(ErrorCode.ERR_WRONG_OBJECT, dbName, tableName, "VIEW");
                }
            } else {
                if (table instanceof View || (!stmt.isMaterializedView() && table instanceof MaterializedView)) {
                    ErrorReport.reportDdlException(ErrorCode.ERR_WRONG_OBJECT, dbName, tableName, "TABLE");
                }
            }

            if (!stmt.isForceDrop()) {
                if (Env.getCurrentEnv().getGlobalTransactionMgr().existCommittedTxns(db.getId(), table.getId(), null)) {
                    throw new DdlException(
                            "There are still some transactions in the COMMITTED state waiting to be completed. "
                                    + "The table [" + tableName
                                    + "] cannot be dropped. If you want to forcibly drop(cannot be recovered),"
                                    + " please use \"DROP table FORCE\".");
                }
            }
            table.writeLock();
            long recycleTime = 0;
            try {
                if (table instanceof OlapTable && !stmt.isForceDrop()) {
                    OlapTable olapTable = (OlapTable) table;
                    if ((olapTable.getState() != OlapTableState.NORMAL)) {
                        throw new DdlException("The table [" + tableName + "]'s state is " + olapTable.getState()
                                + ", cannot be dropped." + " please cancel the operation on olap table firstly."
                                + " If you want to forcibly drop(cannot be recovered),"
                                + " please use \"DROP table FORCE\".");
                    }
                }
                unprotectDropTable(db, table, stmt.isForceDrop(), false, 0);
                if (!stmt.isForceDrop()) {
                    recycleTime = Env.getCurrentRecycleBin().getRecycleTimeById(table.getId());
                }
            } finally {
                table.writeUnlock();
            }
            DropInfo info = new DropInfo(db.getId(), table.getId(), -1L, stmt.isForceDrop(), recycleTime);
            Env.getCurrentEnv().getEditLog().logDropTable(info);
        } finally {
            db.writeUnlock();
        }
        LOG.info("finished dropping table: {} from db: {}, is force: {}", tableName, dbName, stmt.isForceDrop());
    }

    public boolean unprotectDropTable(Database db, Table table, boolean isForceDrop, boolean isReplay,
            long recycleTime) {
        if (table.getType() == TableType.ELASTICSEARCH) {
            esRepository.deRegisterTable(table.getId());
        } else if (table.getType() == TableType.OLAP) {
            // drop all temp partitions of this table, so that there is no temp partitions in recycle bin,
            // which make things easier.
            ((OlapTable) table).dropAllTempPartitions();
        } else if (table.getType() == TableType.ICEBERG) {
            // drop Iceberg database table creation record
            icebergTableCreationRecordMgr.deregisterTable(db, (IcebergTable) table);
        }

        db.dropTable(table.getName());
        if (!isForceDrop) {
            Env.getCurrentRecycleBin().recycleTable(db.getId(), table, isReplay, recycleTime);
        } else {
            if (table.getType() == TableType.OLAP) {
                Env.getCurrentEnv().onEraseOlapTable((OlapTable) table, isReplay);
            }
        }

        if (table instanceof MaterializedView) {
            List<Long> dropIds = Env.getCurrentEnv().getMTMVJobManager().showJobs(db.getFullName(), table.getName())
                    .stream().map(MTMVJob::getId).collect(Collectors.toList());
            Env.getCurrentEnv().getMTMVJobManager().dropJobs(dropIds, isReplay);
            LOG.info("Drop related {} mv job.", dropIds.size());
        }
        LOG.info("finished dropping table[{}] in db[{}]", table.getName(), db.getFullName());
        return true;
    }

    public void replayDropTable(Database db, long tableId, boolean isForceDrop,
            Long recycleTime) throws MetaNotFoundException {
        Table table = db.getTableOrMetaException(tableId);
        db.writeLock();
        table.writeLock();
        try {
            unprotectDropTable(db, table, isForceDrop, true, recycleTime);
        } finally {
            table.writeUnlock();
            db.writeUnlock();
        }
    }

    public void replayEraseTable(long tableId) {
        Env.getCurrentRecycleBin().replayEraseTable(tableId);
    }

    public void replayRecoverTable(RecoverInfo info) throws MetaNotFoundException, DdlException {
        Database db = (Database) getDbOrMetaException(info.getDbId());
        db.writeLockOrDdlException();
        try {
            Env.getCurrentRecycleBin().replayRecoverTable(db, info.getTableId(), info.getNewTableName());
        } finally {
            db.writeUnlock();
        }
    }

    private void unprotectAddReplica(OlapTable olapTable, ReplicaPersistInfo info) {
        LOG.debug("replay add a replica {}", info);
        Partition partition = olapTable.getPartition(info.getPartitionId());
        MaterializedIndex materializedIndex = partition.getIndex(info.getIndexId());
        Tablet tablet = materializedIndex.getTablet(info.getTabletId());

        // for compatibility
        int schemaHash = info.getSchemaHash();
        if (schemaHash == -1) {
            schemaHash = olapTable.getSchemaHashByIndexId(info.getIndexId());
        }

        Replica replica = new Replica(info.getReplicaId(), info.getBackendId(), info.getVersion(), schemaHash,
                info.getDataSize(),
                info.getRemoteDataSize(), info.getRowCount(), ReplicaState.NORMAL, info.getLastFailedVersion(),
                info.getLastSuccessVersion());
        tablet.addReplica(replica);
    }

    private void unprotectUpdateReplica(OlapTable olapTable, ReplicaPersistInfo info) {
        LOG.debug("replay update a replica {}", info);
        Partition partition = olapTable.getPartition(info.getPartitionId());
        MaterializedIndex materializedIndex = partition.getIndex(info.getIndexId());
        Tablet tablet = materializedIndex.getTablet(info.getTabletId());
        Replica replica = tablet.getReplicaByBackendId(info.getBackendId());
        Preconditions.checkNotNull(replica, info);
        replica.updateVersionInfo(info.getVersion(), info.getDataSize(), info.getRemoteDataSize(), info.getRowCount());
        replica.setBad(false);
    }

    public void replayAddReplica(ReplicaPersistInfo info) throws MetaNotFoundException {
        Database db = (Database) getDbOrMetaException(info.getDbId());
        OlapTable olapTable = (OlapTable) db.getTableOrMetaException(info.getTableId(), TableType.OLAP);
        olapTable.writeLock();
        try {
            unprotectAddReplica(olapTable, info);
        } finally {
            olapTable.writeUnlock();
        }
    }

    public void replayUpdateReplica(ReplicaPersistInfo info) throws MetaNotFoundException {
        Database db = (Database) getDbOrMetaException(info.getDbId());
        OlapTable olapTable = (OlapTable) db.getTableOrMetaException(info.getTableId(), TableType.OLAP);
        olapTable.writeLock();
        try {
            unprotectUpdateReplica(olapTable, info);
        } finally {
            olapTable.writeUnlock();
        }
    }

    public void unprotectDeleteReplica(OlapTable olapTable, ReplicaPersistInfo info) {
        Partition partition = olapTable.getPartition(info.getPartitionId());
        MaterializedIndex materializedIndex = partition.getIndex(info.getIndexId());
        Tablet tablet = materializedIndex.getTablet(info.getTabletId());
        tablet.deleteReplicaByBackendId(info.getBackendId());
    }

    public void replayDeleteReplica(ReplicaPersistInfo info) throws MetaNotFoundException {
        Database db = (Database) getDbOrMetaException(info.getDbId());
        OlapTable olapTable = (OlapTable) db.getTableOrMetaException(info.getTableId(), TableType.OLAP);
        olapTable.writeLock();
        try {
            unprotectDeleteReplica(olapTable, info);
        } finally {
            olapTable.writeUnlock();
        }
    }

    /**
     * Following is the step to create an olap table:
     * 1. create columns
     * 2. create partition info
     * 3. create distribution info
     * 4. set table id and base index id
     * 5. set bloom filter columns
     * 6. set and build TableProperty includes:
     * 6.1. dynamicProperty
     * 6.2. replicationNum
     * 6.3. inMemory
     * 6.4. storageFormat
     * 6.5. compressionType
     * 7. set index meta
     * 8. check colocation properties
     * 9. create tablet in BE
     * 10. add this table to FE's meta
     * 11. add this table to ColocateGroup if necessary
     */
    public void createTable(CreateTableStmt stmt) throws UserException {
        String engineName = stmt.getEngineName();
        String dbName = stmt.getDbName();
        String tableName = stmt.getTableName();

        // check if db exists
        Database db = (Database) getDbOrDdlException(dbName);
        // InfoSchemaDb can not create table
        if (db instanceof InfoSchemaDb) {
            ErrorReport.reportDdlException(ErrorCode.ERR_CANT_CREATE_TABLE, tableName,
                    ErrorCode.ERR_CANT_CREATE_TABLE.getCode(), "not supported create table in this database");
        }

        // only internal table should check quota and cluster capacity
        if (!stmt.isExternal()) {
            // check cluster capacity
            Env.getCurrentSystemInfo().checkClusterCapacity(stmt.getClusterName());
            // check db quota
            db.checkQuota();
        }

        // check if table exists in db
        if (db.getTable(tableName).isPresent()) {
            if (stmt.isSetIfNotExists()) {
                LOG.info("create table[{}] which already exists", tableName);
                return;
            } else {
                ErrorReport.reportDdlException(ErrorCode.ERR_TABLE_EXISTS_ERROR, tableName);
            }
        }

        if (engineName.equals("olap")) {
            createOlapTable(db, stmt);
            return;
        } else if (engineName.equals("odbc")) {
            createOdbcTable(db, stmt);
            return;
        } else if (engineName.equals("mysql")) {
            createMysqlTable(db, stmt);
            return;
        } else if (engineName.equals("broker")) {
            createBrokerTable(db, stmt);
            return;
        } else if (engineName.equalsIgnoreCase("elasticsearch") || engineName.equalsIgnoreCase("es")) {
            createEsTable(db, stmt);
            return;
        } else if (engineName.equalsIgnoreCase("hive")) {
            createHiveTable(db, stmt);
            return;
        } else if (engineName.equalsIgnoreCase("iceberg")) {
            IcebergCatalogMgr.createIcebergTable(db, stmt);
            return;
        } else if (engineName.equalsIgnoreCase("hudi")) {
            createHudiTable(db, stmt);
            return;
        } else if (engineName.equalsIgnoreCase("jdbc")) {
            createJdbcTable(db, stmt);
            return;
        } else {
            ErrorReport.reportDdlException(ErrorCode.ERR_UNKNOWN_STORAGE_ENGINE, engineName);
        }
        Preconditions.checkState(false);
    }

    public void createTableLike(CreateTableLikeStmt stmt) throws DdlException {
        try {
            DatabaseIf db = getDbOrDdlException(stmt.getExistedDbName());
            TableIf table = db.getTableOrDdlException(stmt.getExistedTableName());

            if (table.getType() == TableType.VIEW) {
                throw new DdlException("Not support create table from a View");
            }

            List<String> createTableStmt = Lists.newArrayList();
            table.readLock();
            try {
                if (table.getType() == TableType.OLAP) {
                    if (!CollectionUtils.isEmpty(stmt.getRollupNames())) {
                        OlapTable olapTable = (OlapTable) table;
                        for (String rollupIndexName : stmt.getRollupNames()) {
                            if (!olapTable.hasMaterializedIndex(rollupIndexName)) {
                                throw new DdlException("Rollup index[" + rollupIndexName + "] not exists in Table["
                                        + olapTable.getName() + "]");
                            }
                        }
                    }
                } else if (!CollectionUtils.isEmpty(stmt.getRollupNames()) || stmt.isWithAllRollup()) {
                    throw new DdlException("Table[" + table.getName() + "] is external, not support rollup copy");
                }

                Env.getDdlStmt(stmt, stmt.getDbName(), table, createTableStmt, null, null, false, false, true, -1L,
                        false);
                if (createTableStmt.isEmpty()) {
                    ErrorReport.reportDdlException(ErrorCode.ERROR_CREATE_TABLE_LIKE_EMPTY, "CREATE");
                }
            } finally {
                table.readUnlock();
            }
            CreateTableStmt parsedCreateTableStmt = (CreateTableStmt) SqlParserUtils.parseAndAnalyzeStmt(
                    createTableStmt.get(0), ConnectContext.get());
            parsedCreateTableStmt.setTableName(stmt.getTableName());
            parsedCreateTableStmt.setIfNotExists(stmt.isIfNotExists());
            createTable(parsedCreateTableStmt);
        } catch (UserException e) {
            throw new DdlException("Failed to execute CREATE TABLE LIKE " + stmt.getExistedTableName() + ". Reason: "
                    + e.getMessage());
        }
    }

    /**
     * Create table for select.
     **/
    public void createTableAsSelect(CreateTableAsSelectStmt stmt) throws DdlException {
        try {
            List<String> columnNames = stmt.getColumnNames();
            CreateTableStmt createTableStmt = stmt.getCreateTableStmt();
            QueryStmt queryStmt = stmt.getQueryStmt();
            KeysDesc keysDesc = createTableStmt.getKeysDesc();
            ArrayList<Expr> resultExprs = queryStmt.getResultExprs();
            ArrayList<String> colLabels = queryStmt.getColLabels();
            int size = resultExprs.size();
            // Check columnNames
            int colNameIndex = 0;
            for (int i = 0; i < size; ++i) {
                String name;
                if (columnNames != null) {
                    // use custom column names
                    name = columnNames.get(i);
                } else {
                    name = colLabels.get(i);
                }
                try {
                    FeNameFormat.checkColumnName(name);
                } catch (AnalysisException exception) {
                    name = "_col" + (colNameIndex++);
                }
                TypeDef typeDef;
                Expr resultExpr = resultExprs.get(i);
                Type resultType = resultExpr.getType();
                if (resultExpr instanceof FunctionCallExpr
                        && resultExpr.getType().getPrimitiveType().equals(PrimitiveType.VARCHAR)) {
                    resultType = ScalarType.createVarchar(65533);
                }
                if (resultType.isStringType() && (keysDesc == null || !keysDesc.containsCol(name))) {
                    // Use String for varchar/char/string type,
                    // to avoid char-length-vs-byte-length issue.
                    typeDef = new TypeDef(ScalarType.createStringType());
                } else if (resultType.isDecimalV2() && resultType.equals(ScalarType.DECIMALV2)) {
                    typeDef = new TypeDef(ScalarType.createDecimalType(27, 9));
                } else if (resultType.isDecimalV3()) {
                    typeDef = new TypeDef(ScalarType.createDecimalV3Type(resultType.getPrecision(),
                            ((ScalarType) resultType).getScalarScale()));
                } else if (resultType.isNull()) {
                    // if typeDef is NULL_TYPE, be will core when executing CTAS expression,
                    // we change it to tinyint nullable.
                    typeDef = TypeDef.create(PrimitiveType.TINYINT);
                } else {
                    typeDef = new TypeDef(resultExpr.getType());
                }
                if (i == 0) {
                    // If this is the first column, because olap table does not support the first column to be
                    // string, float, double or array, we should check and modify its type
                    // For string type, change it to varchar.
                    // For other unsupported types, just remain unchanged, the analysis phash of create table stmt
                    // will handle it.
                    if (typeDef.getType().getPrimitiveType() == PrimitiveType.STRING) {
                        typeDef = TypeDef.createVarchar(ScalarType.MAX_VARCHAR_LENGTH);
                    }
                }
                ColumnDef columnDef;
                if (resultExpr.getSrcSlotRef() == null) {
                    columnDef = new ColumnDef(name, typeDef, false, null, true, new DefaultValue(false, null), "");
                } else {
                    Column column = resultExpr.getSrcSlotRef().getDesc().getColumn();
                    boolean setDefault = StringUtils.isNotBlank(column.getDefaultValue());
                    DefaultValue defaultValue;
                    if (column.getDefaultValueExprDef() != null) {
                        defaultValue = new DefaultValue(setDefault, column.getDefaultValue(),
                                column.getDefaultValueExprDef().getExprName());
                    } else {
                        defaultValue = new DefaultValue(setDefault, column.getDefaultValue());
                    }
                    columnDef = new ColumnDef(name, typeDef, false, null,
                            column.isAllowNull(), defaultValue, column.getComment());
                }
                createTableStmt.addColumnDef(columnDef);
                // set first column as default distribution
                if (createTableStmt.getDistributionDesc() == null && i == 0) {
                    createTableStmt.setDistributionDesc(new HashDistributionDesc(10, Lists.newArrayList(name)));
                }
            }
            Analyzer dummyRootAnalyzer = new Analyzer(Env.getCurrentEnv(), ConnectContext.get());
            createTableStmt.analyze(dummyRootAnalyzer);
            createTable(createTableStmt);
        } catch (UserException e) {
            throw new DdlException("Failed to execute CTAS Reason: " + e.getMessage());
        }
    }

    public void replayCreateTable(String dbName, Table table) throws MetaNotFoundException {
        Database db = this.fullNameToDb.get(dbName);
        try {
            db.createTableWithLock(table, true, false);
        } catch (DdlException e) {
            throw new MetaNotFoundException(e.getMessage());
        }
        if (!Env.isCheckpointThread()) {
            // add to inverted index
            if (table.getType() == TableType.OLAP) {
                TabletInvertedIndex invertedIndex = Env.getCurrentInvertedIndex();
                OlapTable olapTable = (OlapTable) table;
                long dbId = db.getId();
                long tableId = table.getId();
                for (Partition partition : olapTable.getAllPartitions()) {
                    long partitionId = partition.getId();
                    TStorageMedium medium = olapTable.getPartitionInfo().getDataProperty(partitionId)
                            .getStorageMedium();
                    for (MaterializedIndex mIndex : partition.getMaterializedIndices(IndexExtState.ALL)) {
                        long indexId = mIndex.getId();
                        int schemaHash = olapTable.getSchemaHashByIndexId(indexId);
                        for (Tablet tablet : mIndex.getTablets()) {
                            TabletMeta tabletMeta = new TabletMeta(dbId, tableId, partitionId, indexId, schemaHash,
                                    medium);
                            long tabletId = tablet.getId();
                            invertedIndex.addTablet(tabletId, tabletMeta);
                            for (Replica replica : tablet.getReplicas()) {
                                invertedIndex.addReplica(tabletId, replica);
                            }
                        }
                    }
                } // end for partitions
                DynamicPartitionUtil.registerOrRemoveDynamicPartitionTable(dbId, olapTable, true);
            }
        }
    }

    public void addPartition(Database db, String tableName, AddPartitionClause addPartitionClause) throws DdlException {
        SinglePartitionDesc singlePartitionDesc = addPartitionClause.getSingeRangePartitionDesc();
        DistributionDesc distributionDesc = addPartitionClause.getDistributionDesc();
        boolean isTempPartition = addPartitionClause.isTempPartition();

        DistributionInfo distributionInfo;
        Map<Long, MaterializedIndexMeta> indexIdToMeta;
        Set<String> bfColumns;
        String partitionName = singlePartitionDesc.getPartitionName();

        // check
        Table table = db.getOlapTableOrDdlException(tableName);
        // check state
        OlapTable olapTable = (OlapTable) table;

        olapTable.readLock();
        try {
            if (olapTable.getState() != OlapTableState.NORMAL) {
                throw new DdlException("Table[" + tableName + "]'s state is not NORMAL");
            }

            // check partition type
            PartitionInfo partitionInfo = olapTable.getPartitionInfo();
            if (partitionInfo.getType() != PartitionType.RANGE && partitionInfo.getType() != PartitionType.LIST) {
                throw new DdlException("Only support adding partition to range and list partitioned table");
            }

            // check partition name
            if (olapTable.checkPartitionNameExist(partitionName)) {
                if (singlePartitionDesc.isSetIfNotExists()) {
                    LOG.info("add partition[{}] which already exists", partitionName);
                    return;
                } else {
                    ErrorReport.reportDdlException(ErrorCode.ERR_SAME_NAME_PARTITION, partitionName);
                }
            }

            Map<String, String> properties = singlePartitionDesc.getProperties();

            /*
             * sql: alter table test_tbl add  partition  xxx values less than ('xxx') properties('mutable' = 'false');
             *
             * sql_parser.cup definition:
             * AddPartitionClause:
             *      KW_ADD ... single_partition_desc:desc opt_distribution:distribution opt_properties:properties)
             * SinglePartitionDesc:
             *      single_partition_desc ::= KW_PARTITION ... ident:partName KW_VALUES KW_LESS KW_THAN
             *                       partition_key_desc:desc opt_key_value_map:properties)
             *
             * If there is no opt_distribution definition, the properties in SQL is ambiguous to JCUP. It can bind
             * properties to AddPartitionClause(`opt_properties`) or SinglePartitionDesc(`opt_key_value_map`).
             * And JCUP choose to bind to AddPartitionClause, so we should add properties of AddPartitionClause to
             * SinglePartitionDesc's properties here.
             */
            if (null != addPartitionClause.getProperties()) {
                properties.putAll(addPartitionClause.getProperties());
            }

            // partition properties should inherit table properties
            ReplicaAllocation replicaAlloc = olapTable.getDefaultReplicaAllocation();
            if (!properties.containsKey(PropertyAnalyzer.PROPERTIES_REPLICATION_NUM) && !properties.containsKey(
                    PropertyAnalyzer.PROPERTIES_REPLICATION_ALLOCATION)) {
                properties.put(PropertyAnalyzer.PROPERTIES_REPLICATION_ALLOCATION, replicaAlloc.toCreateStmt());
            }
            if (!properties.containsKey(PropertyAnalyzer.PROPERTIES_INMEMORY)) {
                properties.put(PropertyAnalyzer.PROPERTIES_INMEMORY, olapTable.isInMemory().toString());
            }
            if (!properties.containsKey(PropertyAnalyzer.PROPERTIES_DISABLE_AUTO_COMPACTION)) {
                properties.put(PropertyAnalyzer.PROPERTIES_DISABLE_AUTO_COMPACTION,
                        olapTable.disableAutoCompaction().toString());
            }
            if (!properties.containsKey(PropertyAnalyzer.PROPERTIES_STORE_ROW_COLUMN)) {
                properties.put(PropertyAnalyzer.PROPERTIES_STORE_ROW_COLUMN,
                        olapTable.storeRowColumn().toString());
            }
            if (!properties.containsKey(PropertyAnalyzer.PROPERTIES_DYNAMIC_SCHEMA)) {
                properties.put(PropertyAnalyzer.PROPERTIES_DYNAMIC_SCHEMA,
                        olapTable.isDynamicSchema().toString());
            }
            if (!properties.containsKey(PropertyAnalyzer.PROPERTIES_STORAGE_POLICY)) {
                properties.put(PropertyAnalyzer.PROPERTIES_STORAGE_POLICY, olapTable.getStoragePolicy());
            }

            singlePartitionDesc.analyze(partitionInfo.getPartitionColumns().size(), properties);
            partitionInfo.createAndCheckPartitionItem(singlePartitionDesc, isTempPartition);

            // get distributionInfo
            List<Column> baseSchema = olapTable.getBaseSchema();
            DistributionInfo defaultDistributionInfo = olapTable.getDefaultDistributionInfo();
            if (distributionDesc != null) {
                distributionInfo = distributionDesc.toDistributionInfo(baseSchema);
                // for now. we only support modify distribution's bucket num
                if (distributionInfo.getType() != defaultDistributionInfo.getType()) {
                    throw new DdlException("Cannot assign different distribution type. default is: "
                            + defaultDistributionInfo.getType());
                }

                if (distributionInfo.getType() == DistributionInfoType.HASH) {
                    HashDistributionInfo hashDistributionInfo = (HashDistributionInfo) distributionInfo;
                    List<Column> newDistriCols = hashDistributionInfo.getDistributionColumns();
                    List<Column> defaultDistriCols = ((HashDistributionInfo) defaultDistributionInfo)
                            .getDistributionColumns();
                    if (!newDistriCols.equals(defaultDistriCols)) {
                        throw new DdlException(
                                "Cannot assign hash distribution with different distribution cols. " + "default is: "
                                        + defaultDistriCols);
                    }
                    if (hashDistributionInfo.getBucketNum() <= 0) {
                        throw new DdlException("Cannot assign hash distribution buckets less than 1");
                    }
                }
            } else {
                // make sure partition-dristribution-info is deep copied from default-distribution-info
                distributionInfo = defaultDistributionInfo.toDistributionDesc().toDistributionInfo(baseSchema);
            }

            // check colocation
            if (Env.getCurrentColocateIndex().isColocateTable(olapTable.getId())) {
                String fullGroupName = GroupId.getFullGroupName(db.getId(), olapTable.getColocateGroup());
                ColocateGroupSchema groupSchema = Env.getCurrentColocateIndex().getGroupSchema(fullGroupName);
                Preconditions.checkNotNull(groupSchema);
                groupSchema.checkDistribution(distributionInfo);
                groupSchema.checkReplicaAllocation(singlePartitionDesc.getReplicaAlloc());
            }

            indexIdToMeta = olapTable.getCopiedIndexIdToMeta();
            bfColumns = olapTable.getCopiedBfColumns();
        } catch (AnalysisException e) {
            throw new DdlException(e.getMessage());
        } finally {
            olapTable.readUnlock();
        }

        Preconditions.checkNotNull(distributionInfo);
        Preconditions.checkNotNull(olapTable);
        Preconditions.checkNotNull(indexIdToMeta);

        // create partition outside db lock
        DataProperty dataProperty = singlePartitionDesc.getPartitionDataProperty();
        Preconditions.checkNotNull(dataProperty);
        // check replica quota if this operation done
        long indexNum = indexIdToMeta.size();
        long bucketNum = distributionInfo.getBucketNum();
        long replicaNum = singlePartitionDesc.getReplicaAlloc().getTotalReplicaNum();
        long totalReplicaNum = indexNum * bucketNum * replicaNum;
        if (totalReplicaNum >= db.getReplicaQuotaLeftWithLock()) {
            throw new DdlException("Database " + db.getFullName() + " table " + tableName + " add partition increasing "
                    + totalReplicaNum + " of replica exceeds quota[" + db.getReplicaQuota() + "]");
        }
        Set<Long> tabletIdSet = new HashSet<>();
        long bufferSize = 1 + totalReplicaNum + indexNum * bucketNum;
        IdGeneratorBuffer idGeneratorBuffer = Env.getCurrentEnv().getIdGeneratorBuffer(bufferSize);
        String storagePolicy = olapTable.getStoragePolicy();
        if (!Strings.isNullOrEmpty(dataProperty.getStoragePolicy())) {
            storagePolicy = dataProperty.getStoragePolicy();
        }
        try {
            long partitionId = idGeneratorBuffer.getNextId();
            Partition partition = createPartitionWithIndices(db.getClusterName(), db.getId(), olapTable.getId(),
                    olapTable.getBaseIndexId(), partitionId, partitionName, indexIdToMeta, distributionInfo,
                    dataProperty.getStorageMedium(), singlePartitionDesc.getReplicaAlloc(),
                    singlePartitionDesc.getVersionInfo(), bfColumns, olapTable.getBfFpp(), tabletIdSet,
                    olapTable.getCopiedIndexes(), singlePartitionDesc.isInMemory(), olapTable.getStorageFormat(),
                    singlePartitionDesc.getTabletType(), olapTable.getCompressionType(), olapTable.getDataSortInfo(),
                    olapTable.getEnableUniqueKeyMergeOnWrite(), storagePolicy, idGeneratorBuffer,
                    olapTable.disableAutoCompaction(), olapTable.storeRowColumn(), olapTable.isDynamicSchema());

            // check again
            table = db.getOlapTableOrDdlException(tableName);
            table.writeLockOrDdlException();
            try {
                olapTable = (OlapTable) table;
                if (olapTable.getState() != OlapTableState.NORMAL) {
                    throw new DdlException("Table[" + tableName + "]'s state is not NORMAL");
                }

                // check partition name
                if (olapTable.checkPartitionNameExist(partitionName)) {
                    if (singlePartitionDesc.isSetIfNotExists()) {
                        LOG.info("add partition[{}] which already exists", partitionName);
                        return;
                    } else {
                        ErrorReport.reportDdlException(ErrorCode.ERR_SAME_NAME_PARTITION, partitionName);
                    }
                }

                // check if meta changed
                // rollup index may be added or dropped during add partition operation.
                // schema may be changed during add partition operation.
                boolean metaChanged = false;
                if (olapTable.getIndexNameToId().size() != indexIdToMeta.size()) {
                    metaChanged = true;
                } else {
                    // compare schemaHash
                    for (Map.Entry<Long, MaterializedIndexMeta> entry : olapTable.getIndexIdToMeta().entrySet()) {
                        long indexId = entry.getKey();
                        if (!indexIdToMeta.containsKey(indexId)) {
                            metaChanged = true;
                            break;
                        }
                        if (indexIdToMeta.get(indexId).getSchemaHash() != entry.getValue().getSchemaHash()) {
                            metaChanged = true;
                            break;
                        }
                    }
                }

                if (metaChanged) {
                    throw new DdlException("Table[" + tableName + "]'s meta has been changed. try again.");
                }

                // check partition type
                PartitionInfo partitionInfo = olapTable.getPartitionInfo();
                if (partitionInfo.getType() != PartitionType.RANGE && partitionInfo.getType() != PartitionType.LIST) {
                    throw new DdlException("Only support adding partition to range and list partitioned table");
                }

                // update partition info
                partitionInfo.handleNewSinglePartitionDesc(singlePartitionDesc, partitionId, isTempPartition);

                if (isTempPartition) {
                    olapTable.addTempPartition(partition);
                } else {
                    olapTable.addPartition(partition);
                }

                // log
                PartitionPersistInfo info = null;
                if (partitionInfo.getType() == PartitionType.RANGE) {
                    info = new PartitionPersistInfo(db.getId(), olapTable.getId(), partition,
                            partitionInfo.getItem(partitionId).getItems(), ListPartitionItem.DUMMY_ITEM, dataProperty,
                            partitionInfo.getReplicaAllocation(partitionId), partitionInfo.getIsInMemory(partitionId),
                            isTempPartition, partitionInfo.getIsMutable(partitionId));
                } else if (partitionInfo.getType() == PartitionType.LIST) {
                    info = new PartitionPersistInfo(db.getId(), olapTable.getId(), partition,
                            RangePartitionItem.DUMMY_ITEM, partitionInfo.getItem(partitionId), dataProperty,
                            partitionInfo.getReplicaAllocation(partitionId), partitionInfo.getIsInMemory(partitionId),
                            isTempPartition, partitionInfo.getIsMutable(partitionId));
                }
                Env.getCurrentEnv().getEditLog().logAddPartition(info);

                LOG.info("succeed in creating partition[{}], temp: {}", partitionId, isTempPartition);
            } finally {
                table.writeUnlock();
            }
        } catch (DdlException e) {
            for (Long tabletId : tabletIdSet) {
                Env.getCurrentInvertedIndex().deleteTablet(tabletId);
            }
            throw e;
        }
    }

    public void replayAddPartition(PartitionPersistInfo info) throws MetaNotFoundException {
        Database db = (Database) getDbOrMetaException(info.getDbId());
        OlapTable olapTable = (OlapTable) db.getTableOrMetaException(info.getTableId(), TableType.OLAP);
        olapTable.writeLock();
        try {
            Partition partition = info.getPartition();
            PartitionInfo partitionInfo = olapTable.getPartitionInfo();
            if (info.isTempPartition()) {
                olapTable.addTempPartition(partition);
            } else {
                olapTable.addPartition(partition);
            }

            PartitionItem partitionItem = null;
            if (partitionInfo.getType() == PartitionType.RANGE) {
                partitionItem = new RangePartitionItem(info.getRange());
            } else if (partitionInfo.getType() == PartitionType.LIST) {
                partitionItem = info.getListPartitionItem();
            }

            partitionInfo.unprotectHandleNewSinglePartitionDesc(partition.getId(), info.isTempPartition(),
                    partitionItem, info.getDataProperty(), info.getReplicaAlloc(), info.isInMemory(), info.isMutable());

            if (!Env.isCheckpointThread()) {
                // add to inverted index
                TabletInvertedIndex invertedIndex = Env.getCurrentInvertedIndex();
                for (MaterializedIndex index : partition.getMaterializedIndices(IndexExtState.ALL)) {
                    long indexId = index.getId();
                    int schemaHash = olapTable.getSchemaHashByIndexId(indexId);
                    for (Tablet tablet : index.getTablets()) {
                        TabletMeta tabletMeta = new TabletMeta(info.getDbId(), info.getTableId(), partition.getId(),
                                index.getId(), schemaHash, info.getDataProperty().getStorageMedium());
                        long tabletId = tablet.getId();
                        invertedIndex.addTablet(tabletId, tabletMeta);
                        for (Replica replica : tablet.getReplicas()) {
                            invertedIndex.addReplica(tabletId, replica);
                        }
                    }
                }
            }
        } finally {
            olapTable.writeUnlock();
        }
    }

    public void dropPartition(Database db, OlapTable olapTable, DropPartitionClause clause) throws DdlException {
        Preconditions.checkArgument(olapTable.isWriteLockHeldByCurrentThread());

        String partitionName = clause.getPartitionName();
        boolean isTempPartition = clause.isTempPartition();

        if (olapTable.getState() != OlapTableState.NORMAL) {
            throw new DdlException("Table[" + olapTable.getName() + "]'s state is not NORMAL");
        }

        if (!olapTable.checkPartitionNameExist(partitionName, isTempPartition)) {
            if (clause.isSetIfExists()) {
                LOG.info("drop partition[{}] which does not exist", partitionName);
                return;
            } else {
                ErrorReport.reportDdlException(ErrorCode.ERR_DROP_PARTITION_NON_EXISTENT, partitionName);
            }
        }

        PartitionInfo partitionInfo = olapTable.getPartitionInfo();
        if (partitionInfo.getType() != PartitionType.RANGE && partitionInfo.getType() != PartitionType.LIST) {
            throw new DdlException("Alter table [" + olapTable.getName() + "] failed. Not a partitioned table");
        }

        // drop
        long recycleTime = 0;
        if (isTempPartition) {
            olapTable.dropTempPartition(partitionName, true);
        } else {
            Partition partition = null;
            if (!clause.isForceDrop()) {
                partition = olapTable.getPartition(partitionName);
                if (partition != null) {
                    if (Env.getCurrentEnv().getGlobalTransactionMgr()
                            .existCommittedTxns(db.getId(), olapTable.getId(), partition.getId())) {
                        throw new DdlException(
                                "There are still some transactions in the COMMITTED state waiting to be completed."
                                        + " The partition [" + partitionName
                                        + "] cannot be dropped. If you want to forcibly drop(cannot be recovered),"
                                        + " please use \"DROP partition FORCE\".");
                    }
                }
            }
            olapTable.dropPartition(db.getId(), partitionName, clause.isForceDrop());
            if (!clause.isForceDrop() && partition != null) {
                recycleTime = Env.getCurrentRecycleBin().getRecycleTimeById(partition.getId());
            }
        }

        // log
        DropPartitionInfo info = new DropPartitionInfo(db.getId(), olapTable.getId(), partitionName, isTempPartition,
                clause.isForceDrop(), recycleTime);
        Env.getCurrentEnv().getEditLog().logDropPartition(info);

        LOG.info("succeed in dropping partition[{}], is temp : {}, is force : {}", partitionName, isTempPartition,
                clause.isForceDrop());
    }

    public void replayDropPartition(DropPartitionInfo info) throws MetaNotFoundException {
        Database db = (Database) getDbOrMetaException(info.getDbId());
        OlapTable olapTable = (OlapTable) db.getTableOrMetaException(info.getTableId(), TableType.OLAP);
        olapTable.writeLock();
        try {
            if (info.isTempPartition()) {
                olapTable.dropTempPartition(info.getPartitionName(), true);
            } else {
                Partition partition = olapTable.dropPartition(info.getDbId(), info.getPartitionName(),
                        info.isForceDrop());
                if (!info.isForceDrop() && partition != null && info.getRecycleTime() != 0) {
                    Env.getCurrentRecycleBin().setRecycleTimeByIdForReplay(partition.getId(), info.getRecycleTime());
                }
            }
        } finally {
            olapTable.writeUnlock();
        }
    }

    public void replayErasePartition(long partitionId) {
        Env.getCurrentRecycleBin().replayErasePartition(partitionId);
    }

    public void replayRecoverPartition(RecoverInfo info) throws MetaNotFoundException, DdlException {
        Database db = (Database) getDbOrMetaException(info.getDbId());
        OlapTable olapTable = (OlapTable) db.getTableOrMetaException(info.getTableId(), TableType.OLAP);
        olapTable.writeLockOrDdlException();
        try {
            Env.getCurrentRecycleBin().replayRecoverPartition(olapTable, info.getPartitionId(),
                    info.getNewPartitionName());
        } finally {
            olapTable.writeUnlock();
        }
    }

    private Partition createPartitionWithIndices(String clusterName, long dbId, long tableId, long baseIndexId,
            long partitionId, String partitionName, Map<Long, MaterializedIndexMeta> indexIdToMeta,
            DistributionInfo distributionInfo, TStorageMedium storageMedium, ReplicaAllocation replicaAlloc,
            Long versionInfo, Set<String> bfColumns, double bfFpp, Set<Long> tabletIdSet, List<Index> indexes,
            boolean isInMemory, TStorageFormat storageFormat, TTabletType tabletType, TCompressionType compressionType,
            DataSortInfo dataSortInfo, boolean enableUniqueKeyMergeOnWrite, String storagePolicy,
            IdGeneratorBuffer idGeneratorBuffer, boolean disableAutoCompaction,
            boolean storeRowColumn, boolean isDynamicSchema) throws DdlException {
        // create base index first.
        Preconditions.checkArgument(baseIndexId != -1);
        MaterializedIndex baseIndex = new MaterializedIndex(baseIndexId, IndexState.NORMAL);

        // create partition with base index
        Partition partition = new Partition(partitionId, partitionName, baseIndex, distributionInfo);

        // add to index map
        Map<Long, MaterializedIndex> indexMap = new HashMap<>();
        indexMap.put(baseIndexId, baseIndex);

        // create rollup index if has
        for (long indexId : indexIdToMeta.keySet()) {
            if (indexId == baseIndexId) {
                continue;
            }

            MaterializedIndex rollup = new MaterializedIndex(indexId, IndexState.NORMAL);
            indexMap.put(indexId, rollup);
        }

        // version and version hash
        if (versionInfo != null) {
            partition.updateVisibleVersion(versionInfo);
            partition.setNextVersion(versionInfo + 1);
        }
        long version = partition.getVisibleVersion();

        short totalReplicaNum = replicaAlloc.getTotalReplicaNum();
        for (Map.Entry<Long, MaterializedIndex> entry : indexMap.entrySet()) {
            long indexId = entry.getKey();
            MaterializedIndex index = entry.getValue();
            MaterializedIndexMeta indexMeta = indexIdToMeta.get(indexId);

            // create tablets
            int schemaHash = indexMeta.getSchemaHash();
            TabletMeta tabletMeta = new TabletMeta(dbId, tableId, partitionId, indexId, schemaHash, storageMedium);
            createTablets(clusterName, index, ReplicaState.NORMAL, distributionInfo, version, replicaAlloc, tabletMeta,
                    tabletIdSet, idGeneratorBuffer);

            boolean ok = false;
            String errMsg = null;

            // add create replica task for olap
            short shortKeyColumnCount = indexMeta.getShortKeyColumnCount();
            TStorageType storageType = indexMeta.getStorageType();
            List<Column> schema = indexMeta.getSchema();
            KeysType keysType = indexMeta.getKeysType();
            int totalTaskNum = index.getTablets().size() * totalReplicaNum;
            MarkedCountDownLatch<Long, Long> countDownLatch = new MarkedCountDownLatch<Long, Long>(totalTaskNum);
            AgentBatchTask batchTask = new AgentBatchTask();
            for (Tablet tablet : index.getTablets()) {
                long tabletId = tablet.getId();
                for (Replica replica : tablet.getReplicas()) {
                    long backendId = replica.getBackendId();
                    long replicaId = replica.getId();
                    countDownLatch.addMark(backendId, tabletId);
                    CreateReplicaTask task = new CreateReplicaTask(backendId, dbId, tableId, partitionId, indexId,
                            tabletId, replicaId, shortKeyColumnCount, schemaHash, version, keysType, storageType,
                            storageMedium, schema, bfColumns, bfFpp, countDownLatch, indexes, isInMemory, tabletType,
                            dataSortInfo, compressionType, enableUniqueKeyMergeOnWrite, storagePolicy,
                            disableAutoCompaction, storeRowColumn, isDynamicSchema);

                    task.setStorageFormat(storageFormat);
                    batchTask.addTask(task);
                    // add to AgentTaskQueue for handling finish report.
                    // not for resending task
                    AgentTaskQueue.addTask(task);
                }
            }
            AgentTaskExecutor.submit(batchTask);

            // estimate timeout
            long timeout = Config.tablet_create_timeout_second * 1000L * totalTaskNum;
            timeout = Math.min(timeout, Config.max_create_table_timeout_second * 1000);
            try {
                ok = countDownLatch.await(timeout, TimeUnit.MILLISECONDS);
            } catch (InterruptedException e) {
                LOG.warn("InterruptedException: ", e);
                ok = false;
            }

            if (!ok || !countDownLatch.getStatus().ok()) {
                errMsg = "Failed to create partition[" + partitionName + "]. Timeout:" + timeout + " seconds.";
                // clear tasks
                AgentTaskQueue.removeBatchTask(batchTask, TTaskType.CREATE);

                if (!countDownLatch.getStatus().ok()) {
                    errMsg += " Error: " + countDownLatch.getStatus().getErrorMsg();
                } else {
                    List<Entry<Long, Long>> unfinishedMarks = countDownLatch.getLeftMarks();
                    // only show at most 3 results
                    List<Entry<Long, Long>> subList = unfinishedMarks.subList(0, Math.min(unfinishedMarks.size(), 3));
                    if (!subList.isEmpty()) {
                        errMsg += " Unfinished mark: " + Joiner.on(", ").join(subList);
                    }
                }
                LOG.warn(errMsg);
                throw new DdlException(errMsg);
            }

            if (index.getId() != baseIndexId) {
                // add rollup index to partition
                partition.createRollupIndex(index);
            }
        } // end for indexMap
        return partition;
    }

    // Create olap table and related base index synchronously.
    private void createOlapTable(Database db, CreateTableStmt stmt) throws UserException {
        String tableName = stmt.getTableName();
        LOG.debug("begin create olap table: {}", tableName);

        // get keys type
        KeysDesc keysDesc = stmt.getKeysDesc();
        Preconditions.checkNotNull(keysDesc);
        KeysType keysType = keysDesc.getKeysType();
        int keysColumnSize = keysDesc.keysColumnSize();
        boolean isKeysRequired = !(keysType == KeysType.DUP_KEYS && keysColumnSize == 0);

        // create columns
        List<Column> baseSchema = stmt.getColumns();
        validateColumns(baseSchema, isKeysRequired);

        // analyze replica allocation
        ReplicaAllocation replicaAlloc = PropertyAnalyzer.analyzeReplicaAllocation(stmt.getProperties(), "");
        if (replicaAlloc.isNotSet()) {
            replicaAlloc = ReplicaAllocation.DEFAULT_ALLOCATION;
        }

        long bufferSize = IdGeneratorUtil.getBufferSizeForCreateTable(stmt, replicaAlloc);
        IdGeneratorBuffer idGeneratorBuffer = Env.getCurrentEnv().getIdGeneratorBuffer(bufferSize);

        // create partition info
        PartitionDesc partitionDesc = stmt.getPartitionDesc();
        PartitionInfo partitionInfo = null;
        Map<String, Long> partitionNameToId = Maps.newHashMap();
        if (partitionDesc != null) {
            PartitionDesc partDesc = partitionDesc;
            for (SinglePartitionDesc desc : partDesc.getSinglePartitionDescs()) {
                long partitionId = idGeneratorBuffer.getNextId();
                partitionNameToId.put(desc.getPartitionName(), partitionId);
            }
            partitionInfo = partitionDesc.toPartitionInfo(baseSchema, partitionNameToId, false);
        } else {
            if (DynamicPartitionUtil.checkDynamicPartitionPropertiesExist(stmt.getProperties())) {
                throw new DdlException("Only support dynamic partition properties on range partition table");
            }
            long partitionId = idGeneratorBuffer.getNextId();
            // use table name as single partition name
            partitionNameToId.put(tableName, partitionId);
            partitionInfo = new SinglePartitionInfo();
        }

        // create distribution info
        DistributionDesc distributionDesc = stmt.getDistributionDesc();
        Preconditions.checkNotNull(distributionDesc);
        DistributionInfo defaultDistributionInfo = distributionDesc.toDistributionInfo(baseSchema);

        // calc short key column count
        short shortKeyColumnCount = Env.calcShortKeyColumnCount(baseSchema, stmt.getProperties(), isKeysRequired);
        LOG.debug("create table[{}] short key column count: {}", tableName, shortKeyColumnCount);

        // create table
        long tableId = idGeneratorBuffer.getNextId();
        TableType tableType = OlapTableFactory.getTableType(stmt);
        OlapTable olapTable = (OlapTable) new OlapTableFactory()
                .init(tableType)
                .withTableId(tableId)
                .withTableName(tableName)
                .withSchema(baseSchema)
                .withKeysType(keysType)
                .withPartitionInfo(partitionInfo)
                .withDistributionInfo(defaultDistributionInfo)
                .withExtraParams(stmt)
                .build();
        olapTable.setComment(stmt.getComment());

        // set base index id
        long baseIndexId = idGeneratorBuffer.getNextId();
        olapTable.setBaseIndexId(baseIndexId);

        // set base index info to table
        // this should be done before create partition.
        Map<String, String> properties = stmt.getProperties();

        // get use light schema change
        Boolean enableLightSchemaChange;
        try {
            enableLightSchemaChange = PropertyAnalyzer.analyzeUseLightSchemaChange(properties);
        } catch (AnalysisException e) {
            throw new DdlException(e.getMessage());
        }
        // use light schema change optimization
        olapTable.setEnableLightSchemaChange(enableLightSchemaChange);

        boolean disableAutoCompaction = false;
        try {
            disableAutoCompaction = PropertyAnalyzer.analyzeDisableAutoCompaction(properties);
        } catch (AnalysisException e) {
            throw new DdlException(e.getMessage());
        }
        // use light schema change optimization
        olapTable.setDisableAutoCompaction(disableAutoCompaction);

        // get storage format
        TStorageFormat storageFormat = TStorageFormat.V2; // default is segment v2
        try {
            storageFormat = PropertyAnalyzer.analyzeStorageFormat(properties);
        } catch (AnalysisException e) {
            throw new DdlException(e.getMessage());
        }
        olapTable.setStorageFormat(storageFormat);

        // get compression type
        TCompressionType compressionType = TCompressionType.LZ4;
        try {
            compressionType = PropertyAnalyzer.analyzeCompressionType(properties);
        } catch (AnalysisException e) {
            throw new DdlException(e.getMessage());
        }
        olapTable.setCompressionType(compressionType);

        // check data sort properties
        DataSortInfo dataSortInfo = PropertyAnalyzer.analyzeDataSortInfo(properties, keysType,
                keysDesc.keysColumnSize(), storageFormat);
        olapTable.setDataSortInfo(dataSortInfo);

        boolean enableUniqueKeyMergeOnWrite = false;
        if (keysType == KeysType.UNIQUE_KEYS) {
            try {
                enableUniqueKeyMergeOnWrite = PropertyAnalyzer.analyzeUniqueKeyMergeOnWrite(properties);
            } catch (AnalysisException e) {
                throw new DdlException(e.getMessage());
            }
        }
        olapTable.setEnableUniqueKeyMergeOnWrite(enableUniqueKeyMergeOnWrite);

        // analyze bloom filter columns
        Set<String> bfColumns = null;
        double bfFpp = 0;
        try {
            bfColumns = PropertyAnalyzer.analyzeBloomFilterColumns(properties, baseSchema, keysType);
            if (bfColumns != null && bfColumns.isEmpty()) {
                bfColumns = null;
            }

            bfFpp = PropertyAnalyzer.analyzeBloomFilterFpp(properties);
            if (bfColumns != null && bfFpp == 0) {
                bfFpp = FeConstants.default_bloom_filter_fpp;
            } else if (bfColumns == null) {
                bfFpp = 0;
            }

            olapTable.setBloomFilterInfo(bfColumns, bfFpp);
        } catch (AnalysisException e) {
            throw new DdlException(e.getMessage());
        }

        Index.checkConflict(stmt.getIndexes(), bfColumns);

        olapTable.setReplicationAllocation(replicaAlloc);

        // set auto bucket
        boolean isAutoBucket = PropertyAnalyzer.analyzeBooleanProp(properties, PropertyAnalyzer.PROPERTIES_AUTO_BUCKET,
                false);
        olapTable.setIsAutoBucket(isAutoBucket);

        // set estimate partition size
        if (isAutoBucket) {
            String estimatePartitionSize = PropertyAnalyzer.analyzeEstimatePartitionSize(properties);
            olapTable.setEstimatePartitionSize(estimatePartitionSize);
        }

        // set in memory
        boolean isInMemory = PropertyAnalyzer.analyzeBooleanProp(properties, PropertyAnalyzer.PROPERTIES_INMEMORY,
                false);
        if (isInMemory == true) {
            throw new AnalysisException("Not support set 'in_memory'='true' now!");
        }
        olapTable.setIsInMemory(false);

        boolean storeRowColumn = false;
        try {
            storeRowColumn = PropertyAnalyzer.analyzeStoreRowColumn(properties);
            if (storeRowColumn && !enableLightSchemaChange) {
                throw new DdlException(
                        "Row store column rely on light schema change, enable light schema change first");
            }
        } catch (AnalysisException e) {
            throw new DdlException(e.getMessage());
        }
        olapTable.setStoreRowColumn(storeRowColumn);

        // set dynamic schema
        boolean isDynamicSchema = PropertyAnalyzer.analyzeBooleanProp(properties,
                PropertyAnalyzer.PROPERTIES_DYNAMIC_SCHEMA, false);
        olapTable.setIsDynamicSchema(isDynamicSchema);

        boolean isMutable = PropertyAnalyzer.analyzeBooleanProp(properties, PropertyAnalyzer.PROPERTIES_MUTABLE, true);

        // set storage policy
        String storagePolicy = PropertyAnalyzer.analyzeStoragePolicy(properties);
        Env.getCurrentEnv().getPolicyMgr().checkStoragePolicyExist(storagePolicy);
        if (olapTable.getEnableUniqueKeyMergeOnWrite()
                && !Strings.isNullOrEmpty(storagePolicy)) {
            throw new AnalysisException(
                    "Can not create UNIQUE KEY table that enables Merge-On-write"
                    + " with storage policy(" + storagePolicy + ")");
        }
        olapTable.setStoragePolicy(storagePolicy);

        TTabletType tabletType;
        try {
            tabletType = PropertyAnalyzer.analyzeTabletType(properties);
        } catch (AnalysisException e) {
            throw new DdlException(e.getMessage());
        }

        if (partitionInfo.getType() == PartitionType.UNPARTITIONED) {
            // if this is an unpartitioned table, we should analyze data property and replication num here.
            // if this is a partitioned table, there properties are already analyzed
            // in RangePartitionDesc analyze phase.

            // use table name as this single partition name
            long partitionId = partitionNameToId.get(tableName);
            DataProperty dataProperty = null;
            try {
                dataProperty = PropertyAnalyzer.analyzeDataProperty(stmt.getProperties(),
                        new DataProperty(DataProperty.DEFAULT_STORAGE_MEDIUM));
            } catch (AnalysisException e) {
                throw new DdlException(e.getMessage());
            }
            Preconditions.checkNotNull(dataProperty);
            partitionInfo.setDataProperty(partitionId, dataProperty);
            partitionInfo.setReplicaAllocation(partitionId, replicaAlloc);
            partitionInfo.setIsInMemory(partitionId, isInMemory);
            partitionInfo.setTabletType(partitionId, tabletType);
            partitionInfo.setIsMutable(partitionId, isMutable);
        }

        // check colocation properties
        try {
            String colocateGroup = PropertyAnalyzer.analyzeColocate(properties);
            if (colocateGroup != null) {
                if (defaultDistributionInfo.getType() == DistributionInfoType.RANDOM) {
                    throw new AnalysisException("Random distribution for colocate table is unsupported");
                }
                String fullGroupName = GroupId.getFullGroupName(db.getId(), colocateGroup);
                ColocateGroupSchema groupSchema = Env.getCurrentColocateIndex().getGroupSchema(fullGroupName);
                if (groupSchema != null) {
                    // group already exist, check if this table can be added to this group
                    groupSchema.checkColocateSchema(olapTable);
                    groupSchema.checkDynamicPartition(properties, olapTable.getDefaultDistributionInfo());
                }
                // add table to this group, if group does not exist, create a new one
                Env.getCurrentColocateIndex()
                        .addTableToGroup(db.getId(), olapTable, fullGroupName, null /* generate group id inside */);
                olapTable.setColocateGroup(colocateGroup);
            }
        } catch (AnalysisException e) {
            throw new DdlException(e.getMessage());
        }

        // get base index storage type. default is COLUMN
        TStorageType baseIndexStorageType = null;
        try {
            baseIndexStorageType = PropertyAnalyzer.analyzeStorageType(properties);
        } catch (AnalysisException e) {
            throw new DdlException(e.getMessage());
        }
        Preconditions.checkNotNull(baseIndexStorageType);
        // set base index meta
        int schemaVersion = 0;
        try {
            schemaVersion = PropertyAnalyzer.analyzeSchemaVersion(properties);
        } catch (AnalysisException e) {
            throw new DdlException(e.getMessage());
        }
        int schemaHash = Util.generateSchemaHash();
        olapTable.setIndexMeta(baseIndexId, tableName, baseSchema, schemaVersion, schemaHash, shortKeyColumnCount,
                baseIndexStorageType, keysType);

        for (AlterClause alterClause : stmt.getRollupAlterClauseList()) {
            AddRollupClause addRollupClause = (AddRollupClause) alterClause;

            Long baseRollupIndex = olapTable.getIndexIdByName(tableName);

            // get storage type for rollup index
            TStorageType rollupIndexStorageType = null;
            try {
                rollupIndexStorageType = PropertyAnalyzer.analyzeStorageType(addRollupClause.getProperties());
            } catch (AnalysisException e) {
                throw new DdlException(e.getMessage());
            }
            Preconditions.checkNotNull(rollupIndexStorageType);
            // set rollup index meta to olap table
            List<Column> rollupColumns = Env.getCurrentEnv().getMaterializedViewHandler()
                    .checkAndPrepareMaterializedView(addRollupClause, olapTable, baseRollupIndex, false);
            short rollupShortKeyColumnCount = Env.calcShortKeyColumnCount(rollupColumns, alterClause.getProperties(),
                                                        true/*isKeysRequired*/);
            int rollupSchemaHash = Util.generateSchemaHash();
            long rollupIndexId = idGeneratorBuffer.getNextId();
            olapTable.setIndexMeta(rollupIndexId, addRollupClause.getRollupName(), rollupColumns, schemaVersion,
                    rollupSchemaHash, rollupShortKeyColumnCount, rollupIndexStorageType, keysType);
        }

        // analyse sequence map column
        String sequenceMapCol = null;
        try {
            sequenceMapCol = PropertyAnalyzer.analyzeSequenceMapCol(properties, olapTable.getKeysType());
            if (sequenceMapCol != null) {
                Column col = olapTable.getColumn(sequenceMapCol);
                if (col == null) {
                    throw new DdlException("The specified sequence column[" + sequenceMapCol + "] not exists");
                }
                if (!col.getType().isFixedPointType() && !col.getType().isDateType()) {
                    throw new DdlException("Sequence type only support integer types and date types");
                }
                olapTable.setSequenceMapCol(sequenceMapCol);
                olapTable.setSequenceInfo(col.getType());
            }
        } catch (Exception e) {
            throw new DdlException(e.getMessage());
        }

        // analyse sequence type
        Type sequenceColType = null;
        try {
            sequenceColType = PropertyAnalyzer.analyzeSequenceType(properties, olapTable.getKeysType());
            if (sequenceMapCol != null && sequenceColType != null) {
                throw new DdlException("The sequence_col and sequence_type cannot be set at the same time");
            }
            if (sequenceColType != null) {
                olapTable.setSequenceInfo(sequenceColType);
            }
        } catch (Exception e) {
            throw new DdlException(e.getMessage());
        }

        olapTable.initSchemaColumnUniqueId();
        olapTable.rebuildFullSchema();

        // analyze version info
        Long versionInfo = null;
        try {
            versionInfo = PropertyAnalyzer.analyzeVersionInfo(properties);
        } catch (AnalysisException e) {
            throw new DdlException(e.getMessage());
        }
        Preconditions.checkNotNull(versionInfo);

        // a set to record every new tablet created when create table
        // if failed in any step, use this set to do clear things
        Set<Long> tabletIdSet = new HashSet<>();
        // create partition
        try {
            if (partitionInfo.getType() == PartitionType.UNPARTITIONED) {
                if (storagePolicy.equals("") && properties != null && !properties.isEmpty()) {
                    // here, all properties should be checked
                    throw new DdlException("Unknown properties: " + properties);
                }
                // this is a 1-level partitioned table
                // use table name as partition name
                DistributionInfo partitionDistributionInfo = distributionDesc.toDistributionInfo(baseSchema);
                String partitionName = tableName;
                long partitionId = partitionNameToId.get(partitionName);

                // check replica quota if this operation done
                long indexNum = olapTable.getIndexIdToMeta().size();
                long bucketNum = partitionDistributionInfo.getBucketNum();
                long replicaNum = partitionInfo.getReplicaAllocation(partitionId).getTotalReplicaNum();
                long totalReplicaNum = indexNum * bucketNum * replicaNum;
                if (totalReplicaNum >= db.getReplicaQuotaLeftWithLock()) {
                    throw new DdlException(
                            "Database " + db.getFullName() + " create unpartitioned table " + tableName + " increasing "
                                    + totalReplicaNum + " of replica exceeds quota[" + db.getReplicaQuota() + "]");
                }
                // create partition
                Partition partition = createPartitionWithIndices(db.getClusterName(), db.getId(), olapTable.getId(),
                        olapTable.getBaseIndexId(), partitionId, partitionName, olapTable.getIndexIdToMeta(),
                        partitionDistributionInfo, partitionInfo.getDataProperty(partitionId).getStorageMedium(),
                        partitionInfo.getReplicaAllocation(partitionId), versionInfo, bfColumns, bfFpp, tabletIdSet,
                        olapTable.getCopiedIndexes(), isInMemory, storageFormat, tabletType, compressionType,
                        olapTable.getDataSortInfo(), olapTable.getEnableUniqueKeyMergeOnWrite(), storagePolicy,
                        idGeneratorBuffer, olapTable.disableAutoCompaction(), storeRowColumn, isDynamicSchema);
                olapTable.addPartition(partition);
            } else if (partitionInfo.getType() == PartitionType.RANGE
                    || partitionInfo.getType() == PartitionType.LIST) {
                try {
                    // just for remove entries in stmt.getProperties(),
                    // and then check if there still has unknown properties
                    PropertyAnalyzer.analyzeDataProperty(stmt.getProperties(),
                            new DataProperty(DataProperty.DEFAULT_STORAGE_MEDIUM));
                    if (partitionInfo.getType() == PartitionType.RANGE) {
                        DynamicPartitionUtil.checkAndSetDynamicPartitionProperty(olapTable, properties, db);
                    } else if (partitionInfo.getType() == PartitionType.LIST) {
                        if (DynamicPartitionUtil.checkDynamicPartitionPropertiesExist(properties)) {
                            throw new DdlException(
                                    "Only support dynamic partition properties on range partition table");

                        }
                    }

                    if (storagePolicy.equals("") && properties != null && !properties.isEmpty()) {
                        // here, all properties should be checked
                        throw new DdlException("Unknown properties: " + properties);
                    }
                } catch (AnalysisException e) {
                    throw new DdlException(e.getMessage());
                }

                // check replica quota if this operation done
                long totalReplicaNum = 0;
                for (Map.Entry<String, Long> entry : partitionNameToId.entrySet()) {
                    long indexNum = olapTable.getIndexIdToMeta().size();
                    long bucketNum = defaultDistributionInfo.getBucketNum();
                    long replicaNum = partitionInfo.getReplicaAllocation(entry.getValue()).getTotalReplicaNum();
                    totalReplicaNum += indexNum * bucketNum * replicaNum;
                }
                if (totalReplicaNum >= db.getReplicaQuotaLeftWithLock()) {
                    throw new DdlException(
                            "Database " + db.getFullName() + " create table " + tableName + " increasing "
                                    + totalReplicaNum + " of replica exceeds quota[" + db.getReplicaQuota() + "]");
                }

                // this is a 2-level partitioned tables
                for (Map.Entry<String, Long> entry : partitionNameToId.entrySet()) {
                    DataProperty dataProperty = partitionInfo.getDataProperty(entry.getValue());
                    DistributionInfo partitionDistributionInfo = distributionDesc.toDistributionInfo(baseSchema);
                    // use partition storage policy if it exist.
                    String partionStoragePolicy = partitionInfo.getStoragePolicy(entry.getValue());
                    if (olapTable.getEnableUniqueKeyMergeOnWrite()
                            && !Strings.isNullOrEmpty(partionStoragePolicy)) {
                        throw new AnalysisException(
                                "Can not create UNIQUE KEY table that enables Merge-On-write"
                                + " with storage policy(" + partionStoragePolicy + ")");
                    }
                    if (!partionStoragePolicy.equals("")) {
                        storagePolicy = partionStoragePolicy;
                    }
                    Env.getCurrentEnv().getPolicyMgr().checkStoragePolicyExist(storagePolicy);
                    Partition partition = createPartitionWithIndices(db.getClusterName(), db.getId(), olapTable.getId(),
                            olapTable.getBaseIndexId(), entry.getValue(), entry.getKey(), olapTable.getIndexIdToMeta(),
                            partitionDistributionInfo, dataProperty.getStorageMedium(),
                            partitionInfo.getReplicaAllocation(entry.getValue()), versionInfo, bfColumns, bfFpp,
                            tabletIdSet, olapTable.getCopiedIndexes(), isInMemory, storageFormat,
                            partitionInfo.getTabletType(entry.getValue()), compressionType,
                            olapTable.getDataSortInfo(), olapTable.getEnableUniqueKeyMergeOnWrite(), storagePolicy,
                            idGeneratorBuffer, olapTable.disableAutoCompaction(), storeRowColumn, isDynamicSchema);
                    olapTable.addPartition(partition);
                }
            } else {
                throw new DdlException("Unsupported partition method: " + partitionInfo.getType().name());
            }

            Pair<Boolean, Boolean> result = db.createTableWithLock(olapTable, false, stmt.isSetIfNotExists());
            if (!result.first) {
                ErrorReport.reportDdlException(ErrorCode.ERR_TABLE_EXISTS_ERROR, tableName);
            }

            if (result.second) {
                if (Env.getCurrentColocateIndex().isColocateTable(tableId)) {
                    // if this is a colocate table, its table id is already added to colocate group
                    // so we should remove the tableId here
                    Env.getCurrentColocateIndex().removeTable(tableId);
                }
                for (Long tabletId : tabletIdSet) {
                    Env.getCurrentInvertedIndex().deleteTablet(tabletId);
                }
                LOG.info("duplicate create table[{};{}], skip next steps", tableName, tableId);
            } else {
                // we have added these index to memory, only need to persist here
                if (Env.getCurrentColocateIndex().isColocateTable(tableId)) {
                    GroupId groupId = Env.getCurrentColocateIndex().getGroup(tableId);
                    Map<Tag, List<List<Long>>> backendsPerBucketSeq = Env.getCurrentColocateIndex()
                            .getBackendsPerBucketSeq(groupId);
                    ColocatePersistInfo info = ColocatePersistInfo.createForAddTable(groupId, tableId,
                            backendsPerBucketSeq);
                    Env.getCurrentEnv().getEditLog().logColocateAddTable(info);
                }
                LOG.info("successfully create table[{};{}]", tableName, tableId);
                // register or remove table from DynamicPartition after table created
                DynamicPartitionUtil.registerOrRemoveDynamicPartitionTable(db.getId(), olapTable, false);
                Env.getCurrentEnv().getDynamicPartitionScheduler()
                        .createOrUpdateRuntimeInfo(tableId, DynamicPartitionScheduler.LAST_UPDATE_TIME,
                                TimeUtils.getCurrentFormatTime());
            }
        } catch (DdlException e) {
            for (Long tabletId : tabletIdSet) {
                Env.getCurrentInvertedIndex().deleteTablet(tabletId);
            }
            // only remove from memory, because we have not persist it
            if (Env.getCurrentColocateIndex().isColocateTable(tableId)) {
                Env.getCurrentColocateIndex().removeTable(tableId);
            }

            throw e;
        }

        if (olapTable instanceof MaterializedView && MTMVJobFactory.isGenerateJob((MaterializedView) olapTable)) {
            List<MTMVJob> jobs = MTMVJobFactory.buildJob((MaterializedView) olapTable, db.getFullName());
            for (MTMVJob job : jobs) {
                Env.getCurrentEnv().getMTMVJobManager().createJob(job, false);
            }
            LOG.info("Create related {} mv job.", jobs.size());
        }
    }

    private void createMysqlTable(Database db, CreateTableStmt stmt) throws DdlException {
        String tableName = stmt.getTableName();

        List<Column> columns = stmt.getColumns();

        long tableId = Env.getCurrentEnv().getNextId();
        MysqlTable mysqlTable = new MysqlTable(tableId, tableName, columns, stmt.getProperties());
        mysqlTable.setComment(stmt.getComment());
        if (!db.createTableWithLock(mysqlTable, false, stmt.isSetIfNotExists()).first) {
            ErrorReport.reportDdlException(ErrorCode.ERR_TABLE_EXISTS_ERROR, tableName);
        }
        LOG.info("successfully create table[{}-{}]", tableName, tableId);
    }

    private void createOdbcTable(Database db, CreateTableStmt stmt) throws DdlException {
        String tableName = stmt.getTableName();
        List<Column> columns = stmt.getColumns();

        long tableId = Env.getCurrentEnv().getNextId();
        OdbcTable odbcTable = new OdbcTable(tableId, tableName, columns, stmt.getProperties());
        odbcTable.setComment(stmt.getComment());
        if (!db.createTableWithLock(odbcTable, false, stmt.isSetIfNotExists()).first) {
            ErrorReport.reportDdlException(ErrorCode.ERR_TABLE_EXISTS_ERROR, tableName);
        }
        LOG.info("successfully create table[{}-{}]", tableName, tableId);
    }

    private Table createEsTable(Database db, CreateTableStmt stmt) throws DdlException, AnalysisException {
        String tableName = stmt.getTableName();

        // validate props to get column from es.
        EsTable esTable = new EsTable(tableName, stmt.getProperties());

        // create columns
        List<Column> baseSchema = stmt.getColumns();

        if (baseSchema.isEmpty()) {
            baseSchema = esTable.genColumnsFromEs();
        }
        validateColumns(baseSchema, true);
        esTable.setNewFullSchema(baseSchema);

        // create partition info
        PartitionDesc partitionDesc = stmt.getPartitionDesc();
        PartitionInfo partitionInfo;
        Map<String, Long> partitionNameToId = Maps.newHashMap();
        if (partitionDesc != null) {
            partitionInfo = partitionDesc.toPartitionInfo(baseSchema, partitionNameToId, false);
        } else {
            long partitionId = Env.getCurrentEnv().getNextId();
            // use table name as single partition name
            partitionNameToId.put(tableName, partitionId);
            partitionInfo = new SinglePartitionInfo();
        }
        esTable.setPartitionInfo(partitionInfo);

        long tableId = Env.getCurrentEnv().getNextId();
        esTable.setId(tableId);
        esTable.setComment(stmt.getComment());
        esTable.syncTableMetaData();
        if (!db.createTableWithLock(esTable, false, stmt.isSetIfNotExists()).first) {
            ErrorReport.reportDdlException(ErrorCode.ERR_TABLE_EXISTS_ERROR, tableName);
        }
        LOG.info("successfully create table{} with id {}", tableName, tableId);
        return esTable;
    }

    private void createBrokerTable(Database db, CreateTableStmt stmt) throws DdlException {
        String tableName = stmt.getTableName();

        List<Column> columns = stmt.getColumns();

        long tableId = Env.getCurrentEnv().getNextId();
        BrokerTable brokerTable = new BrokerTable(tableId, tableName, columns, stmt.getProperties());
        brokerTable.setComment(stmt.getComment());
        brokerTable.setBrokerProperties(stmt.getExtProperties());

        if (!db.createTableWithLock(brokerTable, false, stmt.isSetIfNotExists()).first) {
            ErrorReport.reportDdlException(ErrorCode.ERR_TABLE_EXISTS_ERROR, tableName);
        }
        LOG.info("successfully create table[{}-{}]", tableName, tableId);
    }

    private void createHiveTable(Database db, CreateTableStmt stmt) throws DdlException {
        String tableName = stmt.getTableName();
        List<Column> columns = stmt.getColumns();
        long tableId = Env.getCurrentEnv().getNextId();
        HiveTable hiveTable = new HiveTable(tableId, tableName, columns, stmt.getProperties());
        hiveTable.setComment(stmt.getComment());
        // check hive table whether exists in hive database
        HiveConf hiveConf = new HiveConf();
        hiveConf.set(HMSProperties.HIVE_METASTORE_URIS,
                hiveTable.getHiveProperties().get(HMSProperties.HIVE_METASTORE_URIS));
        PooledHiveMetaStoreClient client = new PooledHiveMetaStoreClient(hiveConf, 1);
        if (!client.tableExists(hiveTable.getHiveDb(), hiveTable.getHiveTable())) {
            throw new DdlException(String.format("Table [%s] dose not exist in Hive.", hiveTable.getHiveDbTable()));
        }
        // check hive table if exists in doris database
        if (!db.createTableWithLock(hiveTable, false, stmt.isSetIfNotExists()).first) {
            ErrorReport.reportDdlException(ErrorCode.ERR_TABLE_EXISTS_ERROR, tableName);
        }
        LOG.info("successfully create table[{}-{}]", tableName, tableId);
    }

    private void createHudiTable(Database db, CreateTableStmt stmt) throws DdlException {
        String tableName = stmt.getTableName();
        List<Column> columns = stmt.getColumns();
        long tableId = Env.getCurrentEnv().getNextId();
        HudiTable hudiTable = new HudiTable(tableId, tableName, columns, stmt.getProperties());
        hudiTable.setComment(stmt.getComment());
        // check hudi properties in create stmt.
        HudiUtils.validateCreateTable(hudiTable);
        // check hudi table whether exists in hive database
        HiveConf hiveConf = new HiveConf();
        hiveConf.set(HMSProperties.HIVE_METASTORE_URIS,
                hudiTable.getTableProperties().get(HudiProperty.HUDI_HIVE_METASTORE_URIS));
        PooledHiveMetaStoreClient client = new PooledHiveMetaStoreClient(hiveConf, 1);
        if (!client.tableExists(hudiTable.getHmsDatabaseName(), hudiTable.getHmsTableName())) {
            throw new DdlException(
                    String.format("Table [%s] dose not exist in Hive Metastore.", hudiTable.getHmsTableIdentifer()));
        }

        org.apache.hadoop.hive.metastore.api.Table hiveTable = client.getTable(
                hudiTable.getHmsDatabaseName(), hudiTable.getHmsTableName());
        if (!HudiUtils.isHudiTable(hiveTable)) {
            throw new DdlException(String.format("Table [%s] is not a hudi table.", hudiTable.getHmsTableIdentifer()));
        }
        // after support snapshot query for mor, we should remove the check.
        if (HudiUtils.isHudiRealtimeTable(hiveTable)) {
            throw new DdlException(String.format("Can not support hudi realtime table.", hudiTable.getHmsTableName()));
        }
        // check table's schema when user specify the schema
        if (!hudiTable.getFullSchema().isEmpty()) {
            HudiUtils.validateColumns(hudiTable, hiveTable);
        }
        switch (hiveTable.getTableType()) {
            case "EXTERNAL_TABLE":
            case "MANAGED_TABLE":
                break;
            case "VIRTUAL_VIEW":
            default:
                throw new DdlException("unsupported hudi table type [" + hiveTable.getTableType() + "].");
        }
        // check hive table if exists in doris database
        if (!db.createTableWithLock(hudiTable, false, stmt.isSetIfNotExists()).first) {
            ErrorReport.reportDdlException(ErrorCode.ERR_TABLE_EXISTS_ERROR, tableName);
        }
        LOG.info("successfully create table[{}-{}]", tableName, tableId);
    }

    private void createJdbcTable(Database db, CreateTableStmt stmt) throws DdlException {
        String tableName = stmt.getTableName();
        List<Column> columns = stmt.getColumns();

        long tableId = Env.getCurrentEnv().getNextId();

        JdbcTable jdbcTable = new JdbcTable(tableId, tableName, columns, stmt.getProperties());
        jdbcTable.setComment(stmt.getComment());
        // check table if exists
        if (!db.createTableWithLock(jdbcTable, false, stmt.isSetIfNotExists()).first) {
            ErrorReport.reportDdlException(ErrorCode.ERR_TABLE_EXISTS_ERROR, tableName);
        }
        LOG.info("successfully create table[{}-{}]", tableName, tableId);
    }

    @VisibleForTesting
    public void createTablets(String clusterName, MaterializedIndex index, ReplicaState replicaState,
            DistributionInfo distributionInfo, long version, ReplicaAllocation replicaAlloc, TabletMeta tabletMeta,
            Set<Long> tabletIdSet, IdGeneratorBuffer idGeneratorBuffer) throws DdlException {
        ColocateTableIndex colocateIndex = Env.getCurrentColocateIndex();
        Map<Tag, List<List<Long>>> backendsPerBucketSeq = null;
        GroupId groupId = null;
        if (colocateIndex.isColocateTable(tabletMeta.getTableId())) {
            if (distributionInfo.getType() == DistributionInfoType.RANDOM) {
                throw new DdlException("Random distribution for colocate table is unsupported");
            }
            // if this is a colocate table, try to get backend seqs from colocation index.
            groupId = colocateIndex.getGroup(tabletMeta.getTableId());
            backendsPerBucketSeq = colocateIndex.getBackendsPerBucketSeq(groupId);
        }

        // chooseBackendsArbitrary is true, means this may be the first table of colocation group,
        // or this is just a normal table, and we can choose backends arbitrary.
        // otherwise, backends should be chosen from backendsPerBucketSeq;
        boolean chooseBackendsArbitrary = backendsPerBucketSeq == null || backendsPerBucketSeq.isEmpty();
        if (chooseBackendsArbitrary) {
            backendsPerBucketSeq = Maps.newHashMap();
        }

        Map<Tag, Integer> nextIndexs = new HashMap<>();

        if (Config.enable_round_robin_create_tablet) {
            for (Map.Entry<Tag, Short> entry : replicaAlloc.getAllocMap().entrySet()) {
                int startPos = Env.getCurrentSystemInfo().getStartPosOfRoundRobin(entry.getKey(), clusterName,
                        tabletMeta.getStorageMedium());
                if (startPos == -1) {
                    throw new DdlException("The number of BEs that match the policy is insufficient");
                }
                nextIndexs.put(entry.getKey(), startPos);
            }
        }

        for (int i = 0; i < distributionInfo.getBucketNum(); ++i) {
            // create a new tablet with random chosen backends
            Tablet tablet = new Tablet(idGeneratorBuffer.getNextId());

            // add tablet to inverted index first
            index.addTablet(tablet, tabletMeta);
            tabletIdSet.add(tablet.getId());

            // get BackendIds
            Map<Tag, List<Long>> chosenBackendIds;
            if (chooseBackendsArbitrary) {
                // This is the first colocate table in the group, or just a normal table,
                // choose backends
                if (Config.enable_round_robin_create_tablet) {
                    if (!Config.disable_storage_medium_check) {
                        chosenBackendIds = Env.getCurrentSystemInfo()
                                .getBeIdRoundRobinForReplicaCreation(replicaAlloc, clusterName,
                                        tabletMeta.getStorageMedium(), nextIndexs);
                    } else {
                        chosenBackendIds = Env.getCurrentSystemInfo()
                                .getBeIdRoundRobinForReplicaCreation(replicaAlloc, clusterName, null,
                                        nextIndexs);
                    }
                } else {
                    if (!Config.disable_storage_medium_check) {
                        chosenBackendIds = Env.getCurrentSystemInfo()
                                .selectBackendIdsForReplicaCreation(replicaAlloc, clusterName,
                                        tabletMeta.getStorageMedium());
                    } else {
                        chosenBackendIds = Env.getCurrentSystemInfo()
                                .selectBackendIdsForReplicaCreation(replicaAlloc, clusterName, null);
                    }
                }

                for (Map.Entry<Tag, List<Long>> entry : chosenBackendIds.entrySet()) {
                    backendsPerBucketSeq.putIfAbsent(entry.getKey(), Lists.newArrayList());
                    backendsPerBucketSeq.get(entry.getKey()).add(entry.getValue());
                }
            } else {
                // get backends from existing backend sequence
                chosenBackendIds = Maps.newHashMap();
                for (Map.Entry<Tag, List<List<Long>>> entry : backendsPerBucketSeq.entrySet()) {
                    chosenBackendIds.put(entry.getKey(), entry.getValue().get(i));
                }
            }
            // create replicas
            short totalReplicaNum = (short) 0;
            for (List<Long> backendIds : chosenBackendIds.values()) {
                for (long backendId : backendIds) {
                    long replicaId = idGeneratorBuffer.getNextId();
                    Replica replica = new Replica(replicaId, backendId, replicaState, version,
                            tabletMeta.getOldSchemaHash());
                    tablet.addReplica(replica);
                    totalReplicaNum++;
                }
            }
            Preconditions.checkState(totalReplicaNum == replicaAlloc.getTotalReplicaNum(),
                    totalReplicaNum + " vs. " + replicaAlloc.getTotalReplicaNum());
        }

        if (groupId != null && chooseBackendsArbitrary) {
            colocateIndex.addBackendsPerBucketSeq(groupId, backendsPerBucketSeq);
            ColocatePersistInfo info = ColocatePersistInfo.createForBackendsPerBucketSeq(groupId, backendsPerBucketSeq);
            Env.getCurrentEnv().getEditLog().logColocateBackendsPerBucketSeq(info);
        }
    }

    /*
     * generate and check columns' order and key's existence
     */
    private void validateColumns(List<Column> columns, boolean isKeysRequired) throws DdlException {
        if (columns.isEmpty()) {
            ErrorReport.reportDdlException(ErrorCode.ERR_TABLE_MUST_HAVE_COLUMNS);
        }

        boolean encounterValue = false;
        boolean hasKey = false;
        for (Column column : columns) {
            if (column.isKey()) {
                if (encounterValue) {
                    ErrorReport.reportDdlException(ErrorCode.ERR_OLAP_KEY_MUST_BEFORE_VALUE);
                }
                hasKey = true;
            } else {
                encounterValue = true;
            }
        }

        if (!hasKey && isKeysRequired) {
            ErrorReport.reportDdlException(ErrorCode.ERR_TABLE_MUST_HAVE_KEYS);
        }
    }

    /*
     * Truncate specified table or partitions.
     * The main idea is:
     *
     * 1. using the same schema to create new table(partitions)
     * 2. use the new created table(partitions) to replace the old ones.
     *
     * if no partition specified, it will truncate all partitions of this table, including all temp partitions,
     * otherwise, it will only truncate those specified partitions.
     *
     */
    public void truncateTable(TruncateTableStmt truncateTableStmt) throws DdlException {
        TableRef tblRef = truncateTableStmt.getTblRef();
        TableName dbTbl = tblRef.getName();

        // check, and save some info which need to be checked again later
        Map<String, Long> origPartitions = Maps.newHashMap();
        Map<Long, DistributionInfo> partitionsDistributionInfo = Maps.newHashMap();
        OlapTable copiedTbl;

        boolean truncateEntireTable = tblRef.getPartitionNames() == null;

        Database db = (Database) getDbOrDdlException(dbTbl.getDb());
        OlapTable olapTable = db.getOlapTableOrDdlException(dbTbl.getTbl());

        olapTable.readLock();
        try {
            if (olapTable.getState() != OlapTableState.NORMAL) {
                throw new DdlException("Table' state is not NORMAL: " + olapTable.getState());
            }

            if (!truncateEntireTable) {
                for (String partName : tblRef.getPartitionNames().getPartitionNames()) {
                    Partition partition = olapTable.getPartition(partName);
                    if (partition == null) {
                        throw new DdlException("Partition " + partName + " does not exist");
                    }
                    origPartitions.put(partName, partition.getId());
                    partitionsDistributionInfo.put(partition.getId(), partition.getDistributionInfo());
                }
            } else {
                for (Partition partition : olapTable.getPartitions()) {
                    origPartitions.put(partition.getName(), partition.getId());
                    partitionsDistributionInfo.put(partition.getId(), partition.getDistributionInfo());
                }
            }
            copiedTbl = olapTable.selectiveCopy(origPartitions.keySet(), IndexExtState.VISIBLE, false);
        } finally {
            olapTable.readUnlock();
        }

        // 2. use the copied table to create partitions
        List<Partition> newPartitions = Lists.newArrayList();
        // tabletIdSet to save all newly created tablet ids.
        Set<Long> tabletIdSet = Sets.newHashSet();
        long bufferSize = IdGeneratorUtil.getBufferSizeForTruncateTable(copiedTbl, origPartitions.values());
        IdGeneratorBuffer idGeneratorBuffer = Env.getCurrentEnv().getIdGeneratorBuffer(bufferSize);
        try {
            for (Map.Entry<String, Long> entry : origPartitions.entrySet()) {
                // the new partition must use new id
                // If we still use the old partition id, the behavior of current load jobs on this partition
                // will be undefined.
                // By using a new id, load job will be aborted(just like partition is dropped),
                // which is the right behavior.
                long oldPartitionId = entry.getValue();
                long newPartitionId = idGeneratorBuffer.getNextId();
                Partition newPartition = createPartitionWithIndices(db.getClusterName(), db.getId(), copiedTbl.getId(),
                        copiedTbl.getBaseIndexId(), newPartitionId, entry.getKey(), copiedTbl.getIndexIdToMeta(),
                        partitionsDistributionInfo.get(oldPartitionId),
                        copiedTbl.getPartitionInfo().getDataProperty(oldPartitionId).getStorageMedium(),
                        copiedTbl.getPartitionInfo().getReplicaAllocation(oldPartitionId), null /* version info */,
                        copiedTbl.getCopiedBfColumns(), copiedTbl.getBfFpp(), tabletIdSet, copiedTbl.getCopiedIndexes(),
                        copiedTbl.isInMemory(), copiedTbl.getStorageFormat(),
                        copiedTbl.getPartitionInfo().getTabletType(oldPartitionId), copiedTbl.getCompressionType(),
                        copiedTbl.getDataSortInfo(), copiedTbl.getEnableUniqueKeyMergeOnWrite(),
                        olapTable.getPartitionInfo().getDataProperty(oldPartitionId).getStoragePolicy(),
                        idGeneratorBuffer, olapTable.disableAutoCompaction(),
                        olapTable.storeRowColumn(), olapTable.isDynamicSchema());
                newPartitions.add(newPartition);
            }
        } catch (DdlException e) {
            // create partition failed, remove all newly created tablets
            for (Long tabletId : tabletIdSet) {
                Env.getCurrentInvertedIndex().deleteTablet(tabletId);
            }
            throw e;
        }
        Preconditions.checkState(origPartitions.size() == newPartitions.size());

        // all partitions are created successfully, try to replace the old partitions.
        // before replacing, we need to check again.
        // Things may be changed outside the table lock.
        olapTable = (OlapTable) db.getTableOrDdlException(copiedTbl.getId());
        olapTable.writeLockOrDdlException();
        try {
            if (olapTable.getState() != OlapTableState.NORMAL) {
                throw new DdlException("Table' state is not NORMAL: " + olapTable.getState());
            }

            // check partitions
            for (Map.Entry<String, Long> entry : origPartitions.entrySet()) {
                Partition partition = copiedTbl.getPartition(entry.getValue());
                if (partition == null || !partition.getName().equalsIgnoreCase(entry.getKey())) {
                    throw new DdlException("Partition [" + entry.getKey() + "] is changed");
                }
            }

            // check if meta changed
            // rollup index may be added or dropped, and schema may be changed during creating partition operation.
            boolean metaChanged = false;
            if (olapTable.getIndexNameToId().size() != copiedTbl.getIndexNameToId().size()) {
                metaChanged = true;
            } else {
                // compare schemaHash
                Map<Long, Integer> copiedIndexIdToSchemaHash = copiedTbl.getIndexIdToSchemaHash();
                for (Map.Entry<Long, Integer> entry : olapTable.getIndexIdToSchemaHash().entrySet()) {
                    long indexId = entry.getKey();
                    if (!copiedIndexIdToSchemaHash.containsKey(indexId)) {
                        metaChanged = true;
                        break;
                    }
                    if (!copiedIndexIdToSchemaHash.get(indexId).equals(entry.getValue())) {
                        metaChanged = true;
                        break;
                    }
                }
            }

            if (metaChanged) {
                throw new DdlException("Table[" + copiedTbl.getName() + "]'s meta has been changed. try again.");
            }

            // replace
            truncateTableInternal(olapTable, newPartitions, truncateEntireTable);

            // write edit log
            TruncateTableInfo info = new TruncateTableInfo(db.getId(), olapTable.getId(), newPartitions,
                    truncateEntireTable);
            Env.getCurrentEnv().getEditLog().logTruncateTable(info);
        } finally {
            olapTable.writeUnlock();
        }

        LOG.info("finished to truncate table {}, partitions: {}", tblRef.getName().toSql(), tblRef.getPartitionNames());
    }

    private void truncateTableInternal(OlapTable olapTable, List<Partition> newPartitions, boolean isEntireTable) {
        // use new partitions to replace the old ones.
        Set<Long> oldTabletIds = Sets.newHashSet();
        for (Partition newPartition : newPartitions) {
            Partition oldPartition = olapTable.replacePartition(newPartition);
            // save old tablets to be removed
            for (MaterializedIndex index : oldPartition.getMaterializedIndices(IndexExtState.ALL)) {
                index.getTablets().forEach(t -> {
                    oldTabletIds.add(t.getId());
                });
            }
        }

        if (isEntireTable) {
            // drop all temp partitions
            olapTable.dropAllTempPartitions();
        }

        // remove the tablets in old partitions
        for (Long tabletId : oldTabletIds) {
            Env.getCurrentInvertedIndex().deleteTablet(tabletId);
        }
    }

    public void replayTruncateTable(TruncateTableInfo info) throws MetaNotFoundException {
        Database db = (Database) getDbOrMetaException(info.getDbId());
        OlapTable olapTable = (OlapTable) db.getTableOrMetaException(info.getTblId(), TableType.OLAP);
        olapTable.writeLock();
        try {
            truncateTableInternal(olapTable, info.getPartitions(), info.isEntireTable());

            if (!Env.isCheckpointThread()) {
                // add tablet to inverted index
                TabletInvertedIndex invertedIndex = Env.getCurrentInvertedIndex();
                for (Partition partition : info.getPartitions()) {
                    long partitionId = partition.getId();
                    TStorageMedium medium = olapTable.getPartitionInfo().getDataProperty(partitionId)
                            .getStorageMedium();
                    for (MaterializedIndex mIndex : partition.getMaterializedIndices(IndexExtState.ALL)) {
                        long indexId = mIndex.getId();
                        int schemaHash = olapTable.getSchemaHashByIndexId(indexId);
                        for (Tablet tablet : mIndex.getTablets()) {
                            TabletMeta tabletMeta = new TabletMeta(db.getId(), olapTable.getId(), partitionId, indexId,
                                    schemaHash, medium);
                            long tabletId = tablet.getId();
                            invertedIndex.addTablet(tabletId, tabletMeta);
                            for (Replica replica : tablet.getReplicas()) {
                                invertedIndex.addReplica(tabletId, replica);
                            }
                        }
                    }
                }
            }
        } finally {
            olapTable.writeUnlock();
        }
    }

    public void replayAlterExternalTableSchema(String dbName, String tableName, List<Column> newSchema)
            throws MetaNotFoundException {
        Database db = (Database) getDbOrMetaException(dbName);
        Table table = db.getTableOrMetaException(tableName);
        table.writeLock();
        try {
            table.setNewFullSchema(newSchema);
        } finally {
            table.writeUnlock();
        }
    }

    // for test only
    public void clearDbs() {
        if (idToDb != null) {
            idToDb.clear();
        }
        if (fullNameToDb != null) {
            fullNameToDb.clear();
        }
    }

<<<<<<< HEAD
    /**
     * create cluster
     *
     * @param stmt
     * @throws DdlException
     */
    public void createCluster(CreateClusterStmt stmt) throws DdlException {
        final String clusterName = stmt.getClusterName();
        if (!tryLock(false)) {
            throw new DdlException("Failed to acquire catalog lock. Try again");
        }
        try {
            if (nameToCluster.containsKey(clusterName)) {
                ErrorReport.reportDdlException(ErrorCode.ERR_CLUSTER_HAS_EXIST, clusterName);
            } else {
                List<Long> backendList = Env.getCurrentSystemInfo().createCluster(clusterName, stmt.getInstanceNum());
                // 1: BE returned is less than requested, throws DdlException.
                // 2: BE returned is more than or equal to 0, succeeds.
                if (backendList != null || stmt.getInstanceNum() == 0) {
                    final long id = Env.getCurrentEnv().getNextId();
                    final Cluster cluster = new Cluster(clusterName, id);
                    cluster.setBackendIdList(backendList);
                    unprotectCreateCluster(cluster);
                    if (clusterName.equals(SystemInfoService.DEFAULT_CLUSTER)) {
                        for (Database db : idToDb.values()) {
                            if (db.getClusterName().equals(SystemInfoService.DEFAULT_CLUSTER)) {
                                cluster.addDb(db.getFullName(), db.getId());
                            }
                        }
                    }
                    Env.getCurrentEnv().getEditLog().logCreateCluster(cluster);
                    LOG.info("finish to create cluster: {}", clusterName);
                } else {
                    ErrorReport.reportDdlException(ErrorCode.ERR_CLUSTER_BE_NOT_ENOUGH);
                }
            }
        } finally {
            unlock();
        }

        // create super user for this cluster
        UserIdentity adminUser = new UserIdentity(Auth.ADMIN_USER, "%");
        try {
            adminUser.analyze(stmt.getClusterName());
        } catch (AnalysisException e) {
            LOG.error("should not happen", e);
        }
        Env.getCurrentEnv().getAuth().createUser(new CreateUserStmt(new UserDesc(adminUser, new PassVar("", true))));
    }

    private void unprotectCreateCluster(Cluster cluster) {
        for (Long id : cluster.getBackendIdList()) {
            final Backend backend = Env.getCurrentSystemInfo().getBackend(id);
            backend.setOwnerClusterName(cluster.getName());
            backend.setBackendState(BackendState.using);
        }

        idToCluster.put(cluster.getId(), cluster);
        nameToCluster.put(cluster.getName(), cluster);

        // create info schema db
        final InfoSchemaDb infoDb = new InfoSchemaDb(cluster.getName());
        infoDb.setClusterName(cluster.getName());
        unprotectCreateDb(infoDb);

        // only need to create default cluster once.
        if (cluster.getName().equalsIgnoreCase(SystemInfoService.DEFAULT_CLUSTER)) {
            Env.getCurrentEnv().setDefaultClusterCreated(true);
        }
    }

    /**
     * replay create cluster
     *
     * @param cluster
     */
    public void replayCreateCluster(Cluster cluster) {
        tryLock(true);
        try {
            unprotectCreateCluster(cluster);
        } finally {
            unlock();
        }
    }

    /**
     * drop cluster and cluster's db must be have deleted
     *
     * @param stmt
     * @throws DdlException
     */
    public void dropCluster(DropClusterStmt stmt) throws DdlException {
        if (!tryLock(false)) {
            throw new DdlException("Failed to acquire catalog lock. Try again");
        }
        try {
            final String clusterName = stmt.getClusterName();
            final Cluster cluster = nameToCluster.get(clusterName);
            if (cluster == null) {
                ErrorReport.reportDdlException(ErrorCode.ERR_CLUSTER_NO_EXISTS, clusterName);
            }
            final List<Backend> backends = Env.getCurrentSystemInfo().getClusterBackends(clusterName);
            for (Backend backend : backends) {
                if (backend.isDecommissioned()) {
                    ErrorReport.reportDdlException(ErrorCode.ERR_CLUSTER_ALTER_BE_IN_DECOMMISSION, clusterName);
                }
            }

            // check if there still have databases undropped, except for information_schema db
            if (cluster.getDbNames().size() > 1) {
                ErrorReport.reportDdlException(ErrorCode.ERR_CLUSTER_DELETE_DB_EXIST, clusterName);
            }

            Env.getCurrentSystemInfo().releaseBackends(clusterName, false /* is not replay */);
            final ClusterInfo info = new ClusterInfo(clusterName, cluster.getId());
            unprotectDropCluster(info, false /* is not replay */);
            Env.getCurrentEnv().getEditLog().logDropCluster(info);
        } finally {
            unlock();
        }

        // drop user of this cluster
        // set is replay to true, not write log
        Env.getCurrentEnv().getAuth().dropUserOfCluster(stmt.getClusterName(), true /* is replay */);
    }

    private void unprotectDropCluster(ClusterInfo info, boolean isReplay) {
        Env.getCurrentSystemInfo().releaseBackends(info.getClusterName(), isReplay);
        idToCluster.remove(info.getClusterId());
        nameToCluster.remove(info.getClusterName());
        final Database infoSchemaDb = fullNameToDb.get(InfoSchemaDb.getFullInfoSchemaDbName(info.getClusterName()));
        fullNameToDb.remove(infoSchemaDb.getFullName());
        idToDb.remove(infoSchemaDb.getId());
    }

    public void replayDropCluster(ClusterInfo info) throws DdlException {
        tryLock(true);
        try {
            unprotectDropCluster(info, true/* is replay */);
        } finally {
            unlock();
        }

        Env.getCurrentEnv().getAuth().dropUserOfCluster(info.getClusterName(), true /* is replay */);
    }

    public void replayExpandCluster(ClusterInfo info) {
        tryLock(true);
        try {
            final Cluster cluster = nameToCluster.get(info.getClusterName());
            cluster.addBackends(info.getBackendIdList());

            for (Long beId : info.getBackendIdList()) {
                Backend be = Env.getCurrentSystemInfo().getBackend(beId);
                if (be == null) {
                    continue;
                }
                be.setOwnerClusterName(info.getClusterName());
                be.setBackendState(BackendState.using);
            }
        } finally {
            unlock();
        }
    }

    /**
     * modify cluster: Expansion or shrink
     *
     * @param stmt
     * @throws DdlException
     */
    public void processModifyCluster(AlterClusterStmt stmt) throws UserException {
        final String clusterName = stmt.getAlterClusterName();
        final int newInstanceNum = stmt.getInstanceNum();
        if (!tryLock(false)) {
            throw new DdlException("Failed to acquire catalog lock. Try again");
        }
        try {
            Cluster cluster = nameToCluster.get(clusterName);
            if (cluster == null) {
                ErrorReport.reportDdlException(ErrorCode.ERR_CLUSTER_NO_EXISTS, clusterName);
            }

            // check if this cluster has backend in decommission
            final List<Long> backendIdsInCluster = cluster.getBackendIdList();
            for (Long beId : backendIdsInCluster) {
                Backend be = Env.getCurrentSystemInfo().getBackend(beId);
                if (be.isDecommissioned()) {
                    ErrorReport.reportDdlException(ErrorCode.ERR_CLUSTER_ALTER_BE_IN_DECOMMISSION, clusterName);
                }
            }

            final int oldInstanceNum = backendIdsInCluster.size();
            if (newInstanceNum > oldInstanceNum) {
                // expansion
                final List<Long> expandBackendIds = Env.getCurrentSystemInfo()
                        .calculateExpansionBackends(clusterName, newInstanceNum - oldInstanceNum);
                if (expandBackendIds == null) {
                    ErrorReport.reportDdlException(ErrorCode.ERR_CLUSTER_BE_NOT_ENOUGH);
                }
                cluster.addBackends(expandBackendIds);
                final ClusterInfo info = new ClusterInfo(clusterName, cluster.getId(), expandBackendIds);
                Env.getCurrentEnv().getEditLog().logExpandCluster(info);
            } else if (newInstanceNum < oldInstanceNum) {
                // shrink
                final List<Long> decomBackendIds = Env.getCurrentSystemInfo()
                        .calculateDecommissionBackends(clusterName, oldInstanceNum - newInstanceNum);
                if (decomBackendIds == null || decomBackendIds.size() == 0) {
                    ErrorReport.reportDdlException(ErrorCode.ERR_CLUSTER_BACKEND_ERROR);
                }

                List<String> hostPortList = Lists.newArrayList();
                for (Long id : decomBackendIds) {
                    final Backend backend = Env.getCurrentSystemInfo().getBackend(id);
                    hostPortList.add(
                            new StringBuilder().append(backend.getHost()).append(":").append(backend.getHeartbeatPort())
                                    .toString());
                }

                // here we reuse the process of decommission backends. but set backend's decommission type to
                // ClusterDecommission, which means this backend will not be removed from the system
                // after decommission is done.
                final DecommissionBackendClause clause = new DecommissionBackendClause(hostPortList);
                try {
                    clause.analyze(null);
                    clause.setType(DecommissionType.ClusterDecommission);
                    AlterSystemStmt alterStmt = new AlterSystemStmt(clause);
                    alterStmt.setClusterName(clusterName);
                    Env.getCurrentEnv().getAlterInstance().processAlterCluster(alterStmt);
                } catch (AnalysisException e) {
                    Preconditions.checkState(false, "should not happened: " + e.getMessage());
                }
            } else {
                ErrorReport.reportDdlException(ErrorCode.ERR_CLUSTER_ALTER_BE_NO_CHANGE, newInstanceNum);
            }

        } finally {
            unlock();
        }
    }

    /**
     * @param ctx
     * @param clusterName
     * @throws DdlException
     */
    public void changeCluster(ConnectContext ctx, String clusterName) throws DdlException {
        if (!Env.getCurrentEnv().getAuth().checkCanEnterCluster(ConnectContext.get(), clusterName)) {
            ErrorReport.reportDdlException(ErrorCode.ERR_CLUSTER_NO_AUTHORITY, ConnectContext.get().getQualifiedUser(),
                    "enter");
        }

        if (!nameToCluster.containsKey(clusterName)) {
            ErrorReport.reportDdlException(ErrorCode.ERR_CLUSTER_NO_EXISTS, clusterName);
        }

        ctx.setCluster(clusterName);
    }

    /**
     * migrate db to link dest cluster
     *
     * @param stmt
     * @throws DdlException
     */
    public void migrateDb(MigrateDbStmt stmt) throws DdlException {
        final String srcClusterName = stmt.getSrcCluster();
        final String destClusterName = stmt.getDestCluster();
        final String srcDbName = stmt.getSrcDb();
        final String destDbName = stmt.getDestDb();

        if (!tryLock(false)) {
            throw new DdlException("Failed to acquire catalog lock. Try again");
        }
        try {
            if (!nameToCluster.containsKey(srcClusterName)) {
                ErrorReport.reportDdlException(ErrorCode.ERR_CLUSTER_SRC_CLUSTER_NOT_EXIST, srcClusterName);
            }
            if (!nameToCluster.containsKey(destClusterName)) {
                ErrorReport.reportDdlException(ErrorCode.ERR_CLUSTER_DEST_CLUSTER_NOT_EXIST, destClusterName);
            }

            if (srcClusterName.equals(destClusterName)) {
                ErrorReport.reportDdlException(ErrorCode.ERR_CLUSTER_MIGRATE_SAME_CLUSTER);
            }

            final Cluster srcCluster = this.nameToCluster.get(srcClusterName);
            if (!srcCluster.containDb(srcDbName)) {
                ErrorReport.reportDdlException(ErrorCode.ERR_CLUSTER_SRC_DB_NOT_EXIST, srcDbName);
            }
            final Cluster destCluster = this.nameToCluster.get(destClusterName);
            if (!destCluster.containLink(destDbName, srcDbName)) {
                ErrorReport.reportDdlException(ErrorCode.ERR_CLUSTER_MIGRATION_NO_LINK, srcDbName, destDbName);
            }

            final Database db = fullNameToDb.get(srcDbName);

            // if the max replication num of the src db is larger then the backends num of the dest cluster,
            // the migration will not be processed.
            final int maxReplicationNum = db.getMaxReplicationNum();
            if (maxReplicationNum > destCluster.getBackendIdList().size()) {
                ErrorReport.reportDdlException(ErrorCode.ERR_CLUSTER_MIGRATE_BE_NOT_ENOUGH, destClusterName);
            }

            if (db.getDbState() == DbState.LINK) {
                final BaseParam param = new BaseParam();
                param.addStringParam(destDbName);
                param.addLongParam(db.getId());
                param.addStringParam(srcDbName);
                param.addStringParam(destClusterName);
                param.addStringParam(srcClusterName);
                fullNameToDb.remove(db.getFullName());
                srcCluster.removeDb(db.getFullName(), db.getId());
                destCluster.removeLinkDb(param);
                destCluster.addDb(destDbName, db.getId());
                db.writeLock();
                try {
                    db.setDbState(DbState.MOVE);
                    // set cluster to the dest cluster.
                    // and Clone process will do the migration things.
                    db.setClusterName(destClusterName);
                    db.setName(destDbName);
                    db.setAttachDb(srcDbName);
                } finally {
                    db.writeUnlock();
                }
                Env.getCurrentEnv().getEditLog().logMigrateCluster(param);
            } else {
                ErrorReport.reportDdlException(ErrorCode.ERR_CLUSTER_MIGRATION_NO_LINK, srcDbName, destDbName);
            }
        } finally {
            unlock();
        }
    }

    public void replayMigrateDb(BaseParam param) {
        final String desDbName = param.getStringParam();
        final String srcDbName = param.getStringParam(1);
        final String desClusterName = param.getStringParam(2);
        final String srcClusterName = param.getStringParam(3);
        tryLock(true);
        try {
            final Cluster desCluster = this.nameToCluster.get(desClusterName);
            final Cluster srcCluster = this.nameToCluster.get(srcClusterName);
            final Database db = fullNameToDb.get(srcDbName);
            if (db.getDbState() == DbState.LINK) {
                fullNameToDb.remove(db.getFullName());
                srcCluster.removeDb(db.getFullName(), db.getId());
                desCluster.removeLinkDb(param);
                desCluster.addDb(param.getStringParam(), db.getId());

                db.writeLock();
                db.setName(desDbName);
                db.setAttachDb(srcDbName);
                db.setDbState(DbState.MOVE);
                db.setClusterName(desClusterName);
                db.writeUnlock();
            }
        } finally {
            unlock();
        }
    }

    public void replayLinkDb(BaseParam param) {
        final String desClusterName = param.getStringParam(2);
        final String srcDbName = param.getStringParam(1);
        final String desDbName = param.getStringParam();

        tryLock(true);
        try {
            final Cluster desCluster = this.nameToCluster.get(desClusterName);
            final Database srcDb = fullNameToDb.get(srcDbName);
            srcDb.writeLock();
            srcDb.setDbState(DbState.LINK);
            srcDb.setAttachDb(desDbName);
            srcDb.writeUnlock();
            desCluster.addLinkDb(param);
            fullNameToDb.put(desDbName, srcDb);
        } finally {
            unlock();
        }
    }

    /**
     * link src db to dest db. we use java's quotation Mechanism to realize db hard links
     *
     * @param stmt
     * @throws DdlException
     */
    public void linkDb(LinkDbStmt stmt) throws DdlException {
        final String srcClusterName = stmt.getSrcCluster();
        final String destClusterName = stmt.getDestCluster();
        final String srcDbName = stmt.getSrcDb();
        final String destDbName = stmt.getDestDb();

        if (!tryLock(false)) {
            throw new DdlException("Failed to acquire catalog lock. Try again");
        }
        try {
            if (!nameToCluster.containsKey(srcClusterName)) {
                ErrorReport.reportDdlException(ErrorCode.ERR_CLUSTER_SRC_CLUSTER_NOT_EXIST, srcClusterName);
            }

            if (!nameToCluster.containsKey(destClusterName)) {
                ErrorReport.reportDdlException(ErrorCode.ERR_CLUSTER_DEST_CLUSTER_NOT_EXIST, destClusterName);
            }

            if (srcClusterName.equals(destClusterName)) {
                ErrorReport.reportDdlException(ErrorCode.ERR_CLUSTER_MIGRATE_SAME_CLUSTER);
            }

            if (fullNameToDb.containsKey(destDbName)) {
                ErrorReport.reportDdlException(ErrorCode.ERR_DB_CREATE_EXISTS, destDbName);
            }

            final Cluster srcCluster = this.nameToCluster.get(srcClusterName);
            final Cluster destCluster = this.nameToCluster.get(destClusterName);

            if (!srcCluster.containDb(srcDbName)) {
                ErrorReport.reportDdlException(ErrorCode.ERR_CLUSTER_SRC_DB_NOT_EXIST, srcDbName);
            }
            final Database srcDb = fullNameToDb.get(srcDbName);

            if (srcDb.getDbState() != DbState.NORMAL) {
                ErrorReport.reportDdlException(ErrorCode.ERR_CLUSTER_DB_STATE_LINK_OR_MIGRATE,
                        ClusterNamespace.getNameFromFullName(srcDbName));
            }

            srcDb.writeLock();
            try {
                srcDb.setDbState(DbState.LINK);
                srcDb.setAttachDb(destDbName);
            } finally {
                srcDb.writeUnlock();
            }

            final long id = Env.getCurrentEnv().getNextId();
            final BaseParam param = new BaseParam();
            param.addStringParam(destDbName);
            param.addStringParam(srcDbName);
            param.addLongParam(id);
            param.addLongParam(srcDb.getId());
            param.addStringParam(destClusterName);
            param.addStringParam(srcClusterName);
            destCluster.addLinkDb(param);
            fullNameToDb.put(destDbName, srcDb);
            Env.getCurrentEnv().getEditLog().logLinkCluster(param);
        } finally {
            unlock();
        }
    }

    public Cluster getCluster(String clusterName) {
        return nameToCluster.get(clusterName);
    }

    public List<String> getClusterNames() {
        return new ArrayList<String>(nameToCluster.keySet());
    }

    /**
     * get migrate progress , when finish migration, next cloneCheck will reset dbState
     *
     * @return
     */
    public Set<BaseParam> getMigrations() {
        final Set<BaseParam> infos = Sets.newHashSet();
        for (Database db : fullNameToDb.values()) {
            db.readLock();
            try {
                if (db.getDbState() == DbState.MOVE) {
                    int tabletTotal = 0;
                    int tabletQuorum = 0;
                    final Set<Long> beIds = Sets.newHashSet(
                            Env.getCurrentSystemInfo().getClusterBackendIds(db.getClusterName()));
                    final Set<String> tableNames = db.getTableNamesWithLock();
                    for (String tableName : tableNames) {

                        Table table = db.getTableNullable(tableName);
                        if (table == null || table.getType() != TableType.OLAP) {
                            continue;
                        }

                        OlapTable olapTable = (OlapTable) table;
                        olapTable.readLock();
                        try {
                            for (Partition partition : olapTable.getPartitions()) {
                                ReplicaAllocation replicaAlloc = olapTable.getPartitionInfo()
                                        .getReplicaAllocation(partition.getId());
                                short totalReplicaNum = replicaAlloc.getTotalReplicaNum();
                                for (MaterializedIndex materializedIndex : partition.getMaterializedIndices(
                                        IndexExtState.ALL)) {
                                    if (materializedIndex.getState() != IndexState.NORMAL) {
                                        continue;
                                    }
                                    for (Tablet tablet : materializedIndex.getTablets()) {
                                        int replicaNum = 0;
                                        int quorum = totalReplicaNum / 2 + 1;
                                        for (Replica replica : tablet.getReplicas()) {
                                            if (replica.getState() != ReplicaState.CLONE && beIds.contains(
                                                    replica.getBackendId())) {
                                                replicaNum++;
                                            }
                                        }
                                        if (replicaNum > quorum) {
                                            replicaNum = quorum;
                                        }

                                        tabletQuorum = tabletQuorum + replicaNum;
                                        tabletTotal = tabletTotal + quorum;
                                    }
                                }
                            }
                        } finally {
                            olapTable.readUnlock();
                        }
                    }
                    final BaseParam info = new BaseParam();
                    info.addStringParam(db.getClusterName());
                    info.addStringParam(db.getAttachDb());
                    info.addStringParam(db.getFullName());
                    final float percentage = tabletTotal > 0 ? (float) tabletQuorum / (float) tabletTotal : 0f;
                    info.addFloatParam(percentage);
                    infos.add(info);
                }
            } finally {
                db.readUnlock();
            }
        }

        return infos;
    }

    public long loadCluster(DataInputStream dis, long checksum) throws IOException, DdlException {
        int clusterCount = dis.readInt();
        checksum ^= clusterCount;
        for (long i = 0; i < clusterCount; ++i) {
            final Cluster cluster = Cluster.read(dis);
            checksum ^= cluster.getId();

            List<Long> latestBackendIds = Env.getCurrentSystemInfo().getClusterBackendIds(cluster.getName());
            if (latestBackendIds.size() != cluster.getBackendIdList().size()) {
                LOG.warn(
                        "Cluster:" + cluster.getName() + ", backends in Cluster is " + cluster.getBackendIdList().size()
                                + ", backends in SystemInfoService is " + cluster.getBackendIdList().size());
            }
            // The number of BE in cluster is not same as in SystemInfoService, when perform 'ALTER
            // SYSTEM ADD BACKEND TO ...' or 'ALTER SYSTEM ADD BACKEND ...', because both of them are
            // for adding BE to some Cluster, but loadCluster is after loadBackend.
            cluster.setBackendIdList(latestBackendIds);

            String dbName = InfoSchemaDb.getFullInfoSchemaDbName(cluster.getName());
            // Use real Catalog instance to avoid InfoSchemaDb id continuously increment
            // when checkpoint thread load image.
            InfoSchemaDb db = (InfoSchemaDb) Env.getServingEnv().getInternalCatalog().getDbNullable(dbName);
            if (db == null) {
                db = new InfoSchemaDb(cluster.getName());
                db.setClusterName(cluster.getName());
            }
            String errMsg = "InfoSchemaDb id shouldn't larger than 10000, please restart your FE server";
            // Every time we construct the InfoSchemaDb, which id will increment.
            // When InfoSchemaDb id larger than 10000 and put it to idToDb,
            // which may be overwrite the normal db meta in idToDb,
            // so we ensure InfoSchemaDb id less than 10000.
            Preconditions.checkState(db.getId() < Env.NEXT_ID_INIT_VALUE, errMsg);
            idToDb.put(db.getId(), db);
            fullNameToDb.put(db.getFullName(), db);
            cluster.addDb(dbName, db.getId());
            idToCluster.put(cluster.getId(), cluster);
            nameToCluster.put(cluster.getName(), cluster);
        }
        LOG.info("finished replay cluster from image");
        return checksum;
    }

    public void initDefaultCluster() {
        final List<Long> backendList = Lists.newArrayList();
        final List<Backend> defaultClusterBackends = Env.getCurrentSystemInfo()
                .getClusterBackends(SystemInfoService.DEFAULT_CLUSTER);
        for (Backend backend : defaultClusterBackends) {
            backendList.add(backend.getId());
        }

        final long id = Env.getCurrentEnv().getNextId();
        final Cluster cluster = new Cluster(SystemInfoService.DEFAULT_CLUSTER, id);

        // make sure one host hold only one backend.
        Set<String> beHost = Sets.newHashSet();
        for (Backend be : defaultClusterBackends) {
            if (beHost.contains(be.getHost())) {
                // we can not handle this situation automatically.
                LOG.error("found more than one backends in same host: {}", be.getHost());
                System.exit(-1);
            } else {
                beHost.add(be.getHost());
            }
=======
    public long loadCluster(DataInputStream dis, long checksum) throws IOException, DdlException {
        int clusterCount = dis.readInt();
        checksum ^= clusterCount;
        Preconditions.checkState(clusterCount <= 1, clusterCount);
        if (clusterCount == 1) {
            // read the old cluster
            Cluster oldCluster = Cluster.read(dis);
            checksum ^= oldCluster.getId();
>>>>>>> 32273a7a
        }

        InfoSchemaDb db = new InfoSchemaDb(SystemInfoService.DEFAULT_CLUSTER);
        db.setClusterName(SystemInfoService.DEFAULT_CLUSTER);
        idToDb.put(db.getId(), db);
        fullNameToDb.put(db.getFullName(), db);
        return checksum;
    }

    public long saveDb(CountingDataOutputStream dos, long checksum) throws IOException {
        // 1 is for information_schema db, which does not need to be persisted.
        int dbCount = idToDb.size() - 1;
        checksum ^= dbCount;
        dos.writeInt(dbCount);
        for (Map.Entry<Long, Database> entry : idToDb.entrySet()) {
            Database db = entry.getValue();
            String dbName = db.getFullName();
            // Don't write information_schema db meta
            if (!InfoSchemaDb.isInfoSchemaDb(dbName)) {
                checksum ^= entry.getKey();
                db.write(dos);
            }
        }
        return checksum;
    }

    public long loadDb(DataInputStream dis, long checksum) throws IOException, DdlException {
        int dbCount = dis.readInt();
        long newChecksum = checksum ^ dbCount;
        for (long i = 0; i < dbCount; ++i) {
            Database db = new Database();
            db.readFields(dis);
            newChecksum ^= db.getId();
            idToDb.put(db.getId(), db);
            fullNameToDb.put(db.getFullName(), db);
            if (db.getDbState() == DbState.LINK) {
                fullNameToDb.put(db.getAttachDb(), db);
            }
            Env.getCurrentGlobalTransactionMgr().addDatabaseTransactionMgr(db.getId());
        }
        // ATTN: this should be done after load Db, and before loadAlterJob
        recreateTabletInvertIndex();
        // rebuild es state state
        getEsRepository().loadTableFromCatalog();
        LOG.info("finished replay databases from image");
        return newChecksum;
    }

    public ConcurrentHashMap<Long, Database> getIdToDb() {
        return new ConcurrentHashMap<>(idToDb);
    }
}<|MERGE_RESOLUTION|>--- conflicted
+++ resolved
@@ -2783,604 +2783,7 @@
         }
     }
 
-<<<<<<< HEAD
-    /**
-     * create cluster
-     *
-     * @param stmt
-     * @throws DdlException
-     */
-    public void createCluster(CreateClusterStmt stmt) throws DdlException {
-        final String clusterName = stmt.getClusterName();
-        if (!tryLock(false)) {
-            throw new DdlException("Failed to acquire catalog lock. Try again");
-        }
-        try {
-            if (nameToCluster.containsKey(clusterName)) {
-                ErrorReport.reportDdlException(ErrorCode.ERR_CLUSTER_HAS_EXIST, clusterName);
-            } else {
-                List<Long> backendList = Env.getCurrentSystemInfo().createCluster(clusterName, stmt.getInstanceNum());
-                // 1: BE returned is less than requested, throws DdlException.
-                // 2: BE returned is more than or equal to 0, succeeds.
-                if (backendList != null || stmt.getInstanceNum() == 0) {
-                    final long id = Env.getCurrentEnv().getNextId();
-                    final Cluster cluster = new Cluster(clusterName, id);
-                    cluster.setBackendIdList(backendList);
-                    unprotectCreateCluster(cluster);
-                    if (clusterName.equals(SystemInfoService.DEFAULT_CLUSTER)) {
-                        for (Database db : idToDb.values()) {
-                            if (db.getClusterName().equals(SystemInfoService.DEFAULT_CLUSTER)) {
-                                cluster.addDb(db.getFullName(), db.getId());
-                            }
-                        }
-                    }
-                    Env.getCurrentEnv().getEditLog().logCreateCluster(cluster);
-                    LOG.info("finish to create cluster: {}", clusterName);
-                } else {
-                    ErrorReport.reportDdlException(ErrorCode.ERR_CLUSTER_BE_NOT_ENOUGH);
-                }
-            }
-        } finally {
-            unlock();
-        }
-
-        // create super user for this cluster
-        UserIdentity adminUser = new UserIdentity(Auth.ADMIN_USER, "%");
-        try {
-            adminUser.analyze(stmt.getClusterName());
-        } catch (AnalysisException e) {
-            LOG.error("should not happen", e);
-        }
-        Env.getCurrentEnv().getAuth().createUser(new CreateUserStmt(new UserDesc(adminUser, new PassVar("", true))));
-    }
-
-    private void unprotectCreateCluster(Cluster cluster) {
-        for (Long id : cluster.getBackendIdList()) {
-            final Backend backend = Env.getCurrentSystemInfo().getBackend(id);
-            backend.setOwnerClusterName(cluster.getName());
-            backend.setBackendState(BackendState.using);
-        }
-
-        idToCluster.put(cluster.getId(), cluster);
-        nameToCluster.put(cluster.getName(), cluster);
-
-        // create info schema db
-        final InfoSchemaDb infoDb = new InfoSchemaDb(cluster.getName());
-        infoDb.setClusterName(cluster.getName());
-        unprotectCreateDb(infoDb);
-
-        // only need to create default cluster once.
-        if (cluster.getName().equalsIgnoreCase(SystemInfoService.DEFAULT_CLUSTER)) {
-            Env.getCurrentEnv().setDefaultClusterCreated(true);
-        }
-    }
-
-    /**
-     * replay create cluster
-     *
-     * @param cluster
-     */
-    public void replayCreateCluster(Cluster cluster) {
-        tryLock(true);
-        try {
-            unprotectCreateCluster(cluster);
-        } finally {
-            unlock();
-        }
-    }
-
-    /**
-     * drop cluster and cluster's db must be have deleted
-     *
-     * @param stmt
-     * @throws DdlException
-     */
-    public void dropCluster(DropClusterStmt stmt) throws DdlException {
-        if (!tryLock(false)) {
-            throw new DdlException("Failed to acquire catalog lock. Try again");
-        }
-        try {
-            final String clusterName = stmt.getClusterName();
-            final Cluster cluster = nameToCluster.get(clusterName);
-            if (cluster == null) {
-                ErrorReport.reportDdlException(ErrorCode.ERR_CLUSTER_NO_EXISTS, clusterName);
-            }
-            final List<Backend> backends = Env.getCurrentSystemInfo().getClusterBackends(clusterName);
-            for (Backend backend : backends) {
-                if (backend.isDecommissioned()) {
-                    ErrorReport.reportDdlException(ErrorCode.ERR_CLUSTER_ALTER_BE_IN_DECOMMISSION, clusterName);
-                }
-            }
-
-            // check if there still have databases undropped, except for information_schema db
-            if (cluster.getDbNames().size() > 1) {
-                ErrorReport.reportDdlException(ErrorCode.ERR_CLUSTER_DELETE_DB_EXIST, clusterName);
-            }
-
-            Env.getCurrentSystemInfo().releaseBackends(clusterName, false /* is not replay */);
-            final ClusterInfo info = new ClusterInfo(clusterName, cluster.getId());
-            unprotectDropCluster(info, false /* is not replay */);
-            Env.getCurrentEnv().getEditLog().logDropCluster(info);
-        } finally {
-            unlock();
-        }
-
-        // drop user of this cluster
-        // set is replay to true, not write log
-        Env.getCurrentEnv().getAuth().dropUserOfCluster(stmt.getClusterName(), true /* is replay */);
-    }
-
-    private void unprotectDropCluster(ClusterInfo info, boolean isReplay) {
-        Env.getCurrentSystemInfo().releaseBackends(info.getClusterName(), isReplay);
-        idToCluster.remove(info.getClusterId());
-        nameToCluster.remove(info.getClusterName());
-        final Database infoSchemaDb = fullNameToDb.get(InfoSchemaDb.getFullInfoSchemaDbName(info.getClusterName()));
-        fullNameToDb.remove(infoSchemaDb.getFullName());
-        idToDb.remove(infoSchemaDb.getId());
-    }
-
-    public void replayDropCluster(ClusterInfo info) throws DdlException {
-        tryLock(true);
-        try {
-            unprotectDropCluster(info, true/* is replay */);
-        } finally {
-            unlock();
-        }
-
-        Env.getCurrentEnv().getAuth().dropUserOfCluster(info.getClusterName(), true /* is replay */);
-    }
-
-    public void replayExpandCluster(ClusterInfo info) {
-        tryLock(true);
-        try {
-            final Cluster cluster = nameToCluster.get(info.getClusterName());
-            cluster.addBackends(info.getBackendIdList());
-
-            for (Long beId : info.getBackendIdList()) {
-                Backend be = Env.getCurrentSystemInfo().getBackend(beId);
-                if (be == null) {
-                    continue;
-                }
-                be.setOwnerClusterName(info.getClusterName());
-                be.setBackendState(BackendState.using);
-            }
-        } finally {
-            unlock();
-        }
-    }
-
-    /**
-     * modify cluster: Expansion or shrink
-     *
-     * @param stmt
-     * @throws DdlException
-     */
-    public void processModifyCluster(AlterClusterStmt stmt) throws UserException {
-        final String clusterName = stmt.getAlterClusterName();
-        final int newInstanceNum = stmt.getInstanceNum();
-        if (!tryLock(false)) {
-            throw new DdlException("Failed to acquire catalog lock. Try again");
-        }
-        try {
-            Cluster cluster = nameToCluster.get(clusterName);
-            if (cluster == null) {
-                ErrorReport.reportDdlException(ErrorCode.ERR_CLUSTER_NO_EXISTS, clusterName);
-            }
-
-            // check if this cluster has backend in decommission
-            final List<Long> backendIdsInCluster = cluster.getBackendIdList();
-            for (Long beId : backendIdsInCluster) {
-                Backend be = Env.getCurrentSystemInfo().getBackend(beId);
-                if (be.isDecommissioned()) {
-                    ErrorReport.reportDdlException(ErrorCode.ERR_CLUSTER_ALTER_BE_IN_DECOMMISSION, clusterName);
-                }
-            }
-
-            final int oldInstanceNum = backendIdsInCluster.size();
-            if (newInstanceNum > oldInstanceNum) {
-                // expansion
-                final List<Long> expandBackendIds = Env.getCurrentSystemInfo()
-                        .calculateExpansionBackends(clusterName, newInstanceNum - oldInstanceNum);
-                if (expandBackendIds == null) {
-                    ErrorReport.reportDdlException(ErrorCode.ERR_CLUSTER_BE_NOT_ENOUGH);
-                }
-                cluster.addBackends(expandBackendIds);
-                final ClusterInfo info = new ClusterInfo(clusterName, cluster.getId(), expandBackendIds);
-                Env.getCurrentEnv().getEditLog().logExpandCluster(info);
-            } else if (newInstanceNum < oldInstanceNum) {
-                // shrink
-                final List<Long> decomBackendIds = Env.getCurrentSystemInfo()
-                        .calculateDecommissionBackends(clusterName, oldInstanceNum - newInstanceNum);
-                if (decomBackendIds == null || decomBackendIds.size() == 0) {
-                    ErrorReport.reportDdlException(ErrorCode.ERR_CLUSTER_BACKEND_ERROR);
-                }
-
-                List<String> hostPortList = Lists.newArrayList();
-                for (Long id : decomBackendIds) {
-                    final Backend backend = Env.getCurrentSystemInfo().getBackend(id);
-                    hostPortList.add(
-                            new StringBuilder().append(backend.getHost()).append(":").append(backend.getHeartbeatPort())
-                                    .toString());
-                }
-
-                // here we reuse the process of decommission backends. but set backend's decommission type to
-                // ClusterDecommission, which means this backend will not be removed from the system
-                // after decommission is done.
-                final DecommissionBackendClause clause = new DecommissionBackendClause(hostPortList);
-                try {
-                    clause.analyze(null);
-                    clause.setType(DecommissionType.ClusterDecommission);
-                    AlterSystemStmt alterStmt = new AlterSystemStmt(clause);
-                    alterStmt.setClusterName(clusterName);
-                    Env.getCurrentEnv().getAlterInstance().processAlterCluster(alterStmt);
-                } catch (AnalysisException e) {
-                    Preconditions.checkState(false, "should not happened: " + e.getMessage());
-                }
-            } else {
-                ErrorReport.reportDdlException(ErrorCode.ERR_CLUSTER_ALTER_BE_NO_CHANGE, newInstanceNum);
-            }
-
-        } finally {
-            unlock();
-        }
-    }
-
-    /**
-     * @param ctx
-     * @param clusterName
-     * @throws DdlException
-     */
-    public void changeCluster(ConnectContext ctx, String clusterName) throws DdlException {
-        if (!Env.getCurrentEnv().getAuth().checkCanEnterCluster(ConnectContext.get(), clusterName)) {
-            ErrorReport.reportDdlException(ErrorCode.ERR_CLUSTER_NO_AUTHORITY, ConnectContext.get().getQualifiedUser(),
-                    "enter");
-        }
-
-        if (!nameToCluster.containsKey(clusterName)) {
-            ErrorReport.reportDdlException(ErrorCode.ERR_CLUSTER_NO_EXISTS, clusterName);
-        }
-
-        ctx.setCluster(clusterName);
-    }
-
-    /**
-     * migrate db to link dest cluster
-     *
-     * @param stmt
-     * @throws DdlException
-     */
-    public void migrateDb(MigrateDbStmt stmt) throws DdlException {
-        final String srcClusterName = stmt.getSrcCluster();
-        final String destClusterName = stmt.getDestCluster();
-        final String srcDbName = stmt.getSrcDb();
-        final String destDbName = stmt.getDestDb();
-
-        if (!tryLock(false)) {
-            throw new DdlException("Failed to acquire catalog lock. Try again");
-        }
-        try {
-            if (!nameToCluster.containsKey(srcClusterName)) {
-                ErrorReport.reportDdlException(ErrorCode.ERR_CLUSTER_SRC_CLUSTER_NOT_EXIST, srcClusterName);
-            }
-            if (!nameToCluster.containsKey(destClusterName)) {
-                ErrorReport.reportDdlException(ErrorCode.ERR_CLUSTER_DEST_CLUSTER_NOT_EXIST, destClusterName);
-            }
-
-            if (srcClusterName.equals(destClusterName)) {
-                ErrorReport.reportDdlException(ErrorCode.ERR_CLUSTER_MIGRATE_SAME_CLUSTER);
-            }
-
-            final Cluster srcCluster = this.nameToCluster.get(srcClusterName);
-            if (!srcCluster.containDb(srcDbName)) {
-                ErrorReport.reportDdlException(ErrorCode.ERR_CLUSTER_SRC_DB_NOT_EXIST, srcDbName);
-            }
-            final Cluster destCluster = this.nameToCluster.get(destClusterName);
-            if (!destCluster.containLink(destDbName, srcDbName)) {
-                ErrorReport.reportDdlException(ErrorCode.ERR_CLUSTER_MIGRATION_NO_LINK, srcDbName, destDbName);
-            }
-
-            final Database db = fullNameToDb.get(srcDbName);
-
-            // if the max replication num of the src db is larger then the backends num of the dest cluster,
-            // the migration will not be processed.
-            final int maxReplicationNum = db.getMaxReplicationNum();
-            if (maxReplicationNum > destCluster.getBackendIdList().size()) {
-                ErrorReport.reportDdlException(ErrorCode.ERR_CLUSTER_MIGRATE_BE_NOT_ENOUGH, destClusterName);
-            }
-
-            if (db.getDbState() == DbState.LINK) {
-                final BaseParam param = new BaseParam();
-                param.addStringParam(destDbName);
-                param.addLongParam(db.getId());
-                param.addStringParam(srcDbName);
-                param.addStringParam(destClusterName);
-                param.addStringParam(srcClusterName);
-                fullNameToDb.remove(db.getFullName());
-                srcCluster.removeDb(db.getFullName(), db.getId());
-                destCluster.removeLinkDb(param);
-                destCluster.addDb(destDbName, db.getId());
-                db.writeLock();
-                try {
-                    db.setDbState(DbState.MOVE);
-                    // set cluster to the dest cluster.
-                    // and Clone process will do the migration things.
-                    db.setClusterName(destClusterName);
-                    db.setName(destDbName);
-                    db.setAttachDb(srcDbName);
-                } finally {
-                    db.writeUnlock();
-                }
-                Env.getCurrentEnv().getEditLog().logMigrateCluster(param);
-            } else {
-                ErrorReport.reportDdlException(ErrorCode.ERR_CLUSTER_MIGRATION_NO_LINK, srcDbName, destDbName);
-            }
-        } finally {
-            unlock();
-        }
-    }
-
-    public void replayMigrateDb(BaseParam param) {
-        final String desDbName = param.getStringParam();
-        final String srcDbName = param.getStringParam(1);
-        final String desClusterName = param.getStringParam(2);
-        final String srcClusterName = param.getStringParam(3);
-        tryLock(true);
-        try {
-            final Cluster desCluster = this.nameToCluster.get(desClusterName);
-            final Cluster srcCluster = this.nameToCluster.get(srcClusterName);
-            final Database db = fullNameToDb.get(srcDbName);
-            if (db.getDbState() == DbState.LINK) {
-                fullNameToDb.remove(db.getFullName());
-                srcCluster.removeDb(db.getFullName(), db.getId());
-                desCluster.removeLinkDb(param);
-                desCluster.addDb(param.getStringParam(), db.getId());
-
-                db.writeLock();
-                db.setName(desDbName);
-                db.setAttachDb(srcDbName);
-                db.setDbState(DbState.MOVE);
-                db.setClusterName(desClusterName);
-                db.writeUnlock();
-            }
-        } finally {
-            unlock();
-        }
-    }
-
-    public void replayLinkDb(BaseParam param) {
-        final String desClusterName = param.getStringParam(2);
-        final String srcDbName = param.getStringParam(1);
-        final String desDbName = param.getStringParam();
-
-        tryLock(true);
-        try {
-            final Cluster desCluster = this.nameToCluster.get(desClusterName);
-            final Database srcDb = fullNameToDb.get(srcDbName);
-            srcDb.writeLock();
-            srcDb.setDbState(DbState.LINK);
-            srcDb.setAttachDb(desDbName);
-            srcDb.writeUnlock();
-            desCluster.addLinkDb(param);
-            fullNameToDb.put(desDbName, srcDb);
-        } finally {
-            unlock();
-        }
-    }
-
-    /**
-     * link src db to dest db. we use java's quotation Mechanism to realize db hard links
-     *
-     * @param stmt
-     * @throws DdlException
-     */
-    public void linkDb(LinkDbStmt stmt) throws DdlException {
-        final String srcClusterName = stmt.getSrcCluster();
-        final String destClusterName = stmt.getDestCluster();
-        final String srcDbName = stmt.getSrcDb();
-        final String destDbName = stmt.getDestDb();
-
-        if (!tryLock(false)) {
-            throw new DdlException("Failed to acquire catalog lock. Try again");
-        }
-        try {
-            if (!nameToCluster.containsKey(srcClusterName)) {
-                ErrorReport.reportDdlException(ErrorCode.ERR_CLUSTER_SRC_CLUSTER_NOT_EXIST, srcClusterName);
-            }
-
-            if (!nameToCluster.containsKey(destClusterName)) {
-                ErrorReport.reportDdlException(ErrorCode.ERR_CLUSTER_DEST_CLUSTER_NOT_EXIST, destClusterName);
-            }
-
-            if (srcClusterName.equals(destClusterName)) {
-                ErrorReport.reportDdlException(ErrorCode.ERR_CLUSTER_MIGRATE_SAME_CLUSTER);
-            }
-
-            if (fullNameToDb.containsKey(destDbName)) {
-                ErrorReport.reportDdlException(ErrorCode.ERR_DB_CREATE_EXISTS, destDbName);
-            }
-
-            final Cluster srcCluster = this.nameToCluster.get(srcClusterName);
-            final Cluster destCluster = this.nameToCluster.get(destClusterName);
-
-            if (!srcCluster.containDb(srcDbName)) {
-                ErrorReport.reportDdlException(ErrorCode.ERR_CLUSTER_SRC_DB_NOT_EXIST, srcDbName);
-            }
-            final Database srcDb = fullNameToDb.get(srcDbName);
-
-            if (srcDb.getDbState() != DbState.NORMAL) {
-                ErrorReport.reportDdlException(ErrorCode.ERR_CLUSTER_DB_STATE_LINK_OR_MIGRATE,
-                        ClusterNamespace.getNameFromFullName(srcDbName));
-            }
-
-            srcDb.writeLock();
-            try {
-                srcDb.setDbState(DbState.LINK);
-                srcDb.setAttachDb(destDbName);
-            } finally {
-                srcDb.writeUnlock();
-            }
-
-            final long id = Env.getCurrentEnv().getNextId();
-            final BaseParam param = new BaseParam();
-            param.addStringParam(destDbName);
-            param.addStringParam(srcDbName);
-            param.addLongParam(id);
-            param.addLongParam(srcDb.getId());
-            param.addStringParam(destClusterName);
-            param.addStringParam(srcClusterName);
-            destCluster.addLinkDb(param);
-            fullNameToDb.put(destDbName, srcDb);
-            Env.getCurrentEnv().getEditLog().logLinkCluster(param);
-        } finally {
-            unlock();
-        }
-    }
-
-    public Cluster getCluster(String clusterName) {
-        return nameToCluster.get(clusterName);
-    }
-
-    public List<String> getClusterNames() {
-        return new ArrayList<String>(nameToCluster.keySet());
-    }
-
-    /**
-     * get migrate progress , when finish migration, next cloneCheck will reset dbState
-     *
-     * @return
-     */
-    public Set<BaseParam> getMigrations() {
-        final Set<BaseParam> infos = Sets.newHashSet();
-        for (Database db : fullNameToDb.values()) {
-            db.readLock();
-            try {
-                if (db.getDbState() == DbState.MOVE) {
-                    int tabletTotal = 0;
-                    int tabletQuorum = 0;
-                    final Set<Long> beIds = Sets.newHashSet(
-                            Env.getCurrentSystemInfo().getClusterBackendIds(db.getClusterName()));
-                    final Set<String> tableNames = db.getTableNamesWithLock();
-                    for (String tableName : tableNames) {
-
-                        Table table = db.getTableNullable(tableName);
-                        if (table == null || table.getType() != TableType.OLAP) {
-                            continue;
-                        }
-
-                        OlapTable olapTable = (OlapTable) table;
-                        olapTable.readLock();
-                        try {
-                            for (Partition partition : olapTable.getPartitions()) {
-                                ReplicaAllocation replicaAlloc = olapTable.getPartitionInfo()
-                                        .getReplicaAllocation(partition.getId());
-                                short totalReplicaNum = replicaAlloc.getTotalReplicaNum();
-                                for (MaterializedIndex materializedIndex : partition.getMaterializedIndices(
-                                        IndexExtState.ALL)) {
-                                    if (materializedIndex.getState() != IndexState.NORMAL) {
-                                        continue;
-                                    }
-                                    for (Tablet tablet : materializedIndex.getTablets()) {
-                                        int replicaNum = 0;
-                                        int quorum = totalReplicaNum / 2 + 1;
-                                        for (Replica replica : tablet.getReplicas()) {
-                                            if (replica.getState() != ReplicaState.CLONE && beIds.contains(
-                                                    replica.getBackendId())) {
-                                                replicaNum++;
-                                            }
-                                        }
-                                        if (replicaNum > quorum) {
-                                            replicaNum = quorum;
-                                        }
-
-                                        tabletQuorum = tabletQuorum + replicaNum;
-                                        tabletTotal = tabletTotal + quorum;
-                                    }
-                                }
-                            }
-                        } finally {
-                            olapTable.readUnlock();
-                        }
-                    }
-                    final BaseParam info = new BaseParam();
-                    info.addStringParam(db.getClusterName());
-                    info.addStringParam(db.getAttachDb());
-                    info.addStringParam(db.getFullName());
-                    final float percentage = tabletTotal > 0 ? (float) tabletQuorum / (float) tabletTotal : 0f;
-                    info.addFloatParam(percentage);
-                    infos.add(info);
-                }
-            } finally {
-                db.readUnlock();
-            }
-        }
-
-        return infos;
-    }
-
-    public long loadCluster(DataInputStream dis, long checksum) throws IOException, DdlException {
-        int clusterCount = dis.readInt();
-        checksum ^= clusterCount;
-        for (long i = 0; i < clusterCount; ++i) {
-            final Cluster cluster = Cluster.read(dis);
-            checksum ^= cluster.getId();
-
-            List<Long> latestBackendIds = Env.getCurrentSystemInfo().getClusterBackendIds(cluster.getName());
-            if (latestBackendIds.size() != cluster.getBackendIdList().size()) {
-                LOG.warn(
-                        "Cluster:" + cluster.getName() + ", backends in Cluster is " + cluster.getBackendIdList().size()
-                                + ", backends in SystemInfoService is " + cluster.getBackendIdList().size());
-            }
-            // The number of BE in cluster is not same as in SystemInfoService, when perform 'ALTER
-            // SYSTEM ADD BACKEND TO ...' or 'ALTER SYSTEM ADD BACKEND ...', because both of them are
-            // for adding BE to some Cluster, but loadCluster is after loadBackend.
-            cluster.setBackendIdList(latestBackendIds);
-
-            String dbName = InfoSchemaDb.getFullInfoSchemaDbName(cluster.getName());
-            // Use real Catalog instance to avoid InfoSchemaDb id continuously increment
-            // when checkpoint thread load image.
-            InfoSchemaDb db = (InfoSchemaDb) Env.getServingEnv().getInternalCatalog().getDbNullable(dbName);
-            if (db == null) {
-                db = new InfoSchemaDb(cluster.getName());
-                db.setClusterName(cluster.getName());
-            }
-            String errMsg = "InfoSchemaDb id shouldn't larger than 10000, please restart your FE server";
-            // Every time we construct the InfoSchemaDb, which id will increment.
-            // When InfoSchemaDb id larger than 10000 and put it to idToDb,
-            // which may be overwrite the normal db meta in idToDb,
-            // so we ensure InfoSchemaDb id less than 10000.
-            Preconditions.checkState(db.getId() < Env.NEXT_ID_INIT_VALUE, errMsg);
-            idToDb.put(db.getId(), db);
-            fullNameToDb.put(db.getFullName(), db);
-            cluster.addDb(dbName, db.getId());
-            idToCluster.put(cluster.getId(), cluster);
-            nameToCluster.put(cluster.getName(), cluster);
-        }
-        LOG.info("finished replay cluster from image");
-        return checksum;
-    }
-
-    public void initDefaultCluster() {
-        final List<Long> backendList = Lists.newArrayList();
-        final List<Backend> defaultClusterBackends = Env.getCurrentSystemInfo()
-                .getClusterBackends(SystemInfoService.DEFAULT_CLUSTER);
-        for (Backend backend : defaultClusterBackends) {
-            backendList.add(backend.getId());
-        }
-
-        final long id = Env.getCurrentEnv().getNextId();
-        final Cluster cluster = new Cluster(SystemInfoService.DEFAULT_CLUSTER, id);
-
-        // make sure one host hold only one backend.
-        Set<String> beHost = Sets.newHashSet();
-        for (Backend be : defaultClusterBackends) {
-            if (beHost.contains(be.getHost())) {
-                // we can not handle this situation automatically.
-                LOG.error("found more than one backends in same host: {}", be.getHost());
-                System.exit(-1);
-            } else {
-                beHost.add(be.getHost());
-            }
-=======
+
     public long loadCluster(DataInputStream dis, long checksum) throws IOException, DdlException {
         int clusterCount = dis.readInt();
         checksum ^= clusterCount;
@@ -3389,7 +2792,6 @@
             // read the old cluster
             Cluster oldCluster = Cluster.read(dis);
             checksum ^= oldCluster.getId();
->>>>>>> 32273a7a
         }
 
         InfoSchemaDb db = new InfoSchemaDb(SystemInfoService.DEFAULT_CLUSTER);
