--- conflicted
+++ resolved
@@ -1029,14 +1029,11 @@
 
         DropInfo info = new DropInfo(db.getId(), table.getId(), tableName, isView, forceDrop, recycleTime);
         Env.getCurrentEnv().getMtmvService().dropTable(table);
-<<<<<<< HEAD
         Env.getCurrentEnv().getEditLog().logDropTable(info);
-=======
         if (Config.isCloudMode()) {
             ((CloudGlobalTransactionMgr) Env.getCurrentGlobalTransactionMgr())
                     .clearTableLastTxnId(db.getId(), table.getId());
         }
->>>>>>> 39186faf
     }
 
     private static String genDropHint(String dbName, TableIf table) {
