--- conflicted
+++ resolved
@@ -1710,12 +1710,8 @@
                     singlePartitionDesc.isInMemory(),
                     singlePartitionDesc.getTabletType(),
                     storagePolicy, idGeneratorBuffer,
-<<<<<<< HEAD
                     binlogConfig, dataProperty.isStorageMediumSpecified(), null, olapTable.rowStorePageSize());
             // TODO cluster key ids
-=======
-                    binlogConfig, dataProperty.isStorageMediumSpecified(), null);
->>>>>>> 01f00aad
 
             // check again
             olapTable = db.getOlapTableOrDdlException(tableName);
