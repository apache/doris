--- conflicted
+++ resolved
@@ -215,216 +215,14 @@
                 tableIdToColumnName.put(tableId, columnNames);
             }
         }
-<<<<<<< HEAD
-    }
-
-
-    /**
-     * Rule1: The job for external table is not supported
-     * Rule2: The same table cannot have two unfinished statistics jobs
-     * Rule3: The unfinished statistics job could not more then Config.max_statistics_job_num
-     *
-     * @throws DdlException DdlException
-     */
-    private void checkRestrict() throws DdlException {
-        Database db = Catalog.getCurrentCatalog().getDbOrDdlException(this.dbId);
-        Set<Long> tableIds = this.tableIdToColumnName.keySet();
-
-        // check table type
-        for (Long tableId : tableIds) {
-            Table table = db.getTableOrDdlException(tableId);
-            if (table.getType() != Table.TableType.OLAP) {
-                throw new DdlException("The external table(" + table.getName() + ") is not supported.");
-            }
-        }
-
-        int unfinishedJobs = 0;
-        StatisticsJobScheduler jobScheduler = Catalog.getCurrentCatalog().getStatisticsJobScheduler();
-        Queue<StatisticsJob> statisticsJobs = jobScheduler.pendingJobQueue;
-
-        // check table unfinished job
-        for (StatisticsJob statisticsJob : statisticsJobs) {
-            JobState jobState = statisticsJob.getJobState();
-            List<Long> tableIdList = statisticsJob.getTableIdList();
-            if (jobState == JobState.PENDING || jobState == JobState.SCHEDULING || jobState == JobState.RUNNING) {
-                for (Long tableId : tableIds) {
-                    if (tableIdList.contains(tableId)) {
-                        throw new DdlException("The same table(id=" + tableId + ") cannot have two unfinished statistics jobs.");
-                    }
-                }
-                unfinishedJobs++;
-            }
-        }
-
-        // check the number of unfinished tasks
-        if (unfinishedJobs > Config.cbo_max_statistics_job_num) {
-            throw new DdlException("The unfinished statistics job could not more then Config.cbo_max_statistics_job_num.");
-        }
-    }
-
-    /**
-     * Statistics tasks are of the following types：
-     * table:
-     * - row_count: table row count are critical in estimating cardinality and memory usage of scan nodes.
-     * - data_size: table size, not applicable to CBO, mainly used to monitor and manage table size.
-     * column:
-     * - num_distinct_value: used to determine the selectivity of an equivalent expression.
-     * - min: The minimum value.
-     * - max: The maximum value.
-     * - num_nulls: number of nulls.
-     * - avg_col_len: the average length of a column, in bytes, is used for memory and network IO evaluation.
-     * - max_col_len: the Max length of the column, in bytes, is used for memory and network IO evaluation.
-     * <p>
-     * Calculate:
-     * - min, max, ndv: These three full indicators are collected by a sub-task.
-     * - max_col_lens, avg_col_lens: Two sampling indicators were collected by a sub-task.
-     * <p>
-     * If the table row-count is greater than the maximum number of Be scans for a single BE,
-     * we'll divide subtasks by partition. relevant values(3700000000L&600000000L) are derived from test.
-     *
-     *
-     * @throws DdlException DdlException
-     */
-    private void generateTasks() throws DdlException {
-        final Database db = Catalog.getCurrentCatalog().getDbOrDdlException(this.dbId);
-        final Set<Long> tableIds = this.tableIdToColumnName.keySet();
-        final List<Long> backendIds = Catalog.getCurrentSystemInfo().getBackendIds(true);
-
-        for (Long tableId : tableIds) {
-            final Table tbl = db.getTableOrDdlException(tableId);
-            final long rowCount = tbl.getRowCount();
-            final List<Long> partitionIds = ((OlapTable) tbl).getPartitionIds();
-            final List<String> columnNameList = this.tableIdToColumnName.get(tableId);
-
-            // generate data size task
-            StatsCategoryDesc dataSizeCategory = this.getTblStatsCategoryDesc(tableId);
-            StatsGranularityDesc dataSizeGranularity = this.getTblStatsGranularityDesc(tableId);
-            MetaStatisticsTask dataSizeTask = new MetaStatisticsTask(this.id,
-                    dataSizeGranularity, dataSizeCategory, Collections.singletonList(StatsType.DATA_SIZE));
-            this.taskList.add(dataSizeTask);
-
-            // generate row count task
-            KeysType keysType = ((OlapTable) tbl).getKeysType();
-            if (keysType == KeysType.DUP_KEYS) {
-                StatsCategoryDesc rowCountCategory = this.getTblStatsCategoryDesc(tableId);
-                StatsGranularityDesc rowCountGranularity = this.getTblStatsGranularityDesc(tableId);
-                MetaStatisticsTask metaTask = new MetaStatisticsTask(this.id,
-                        rowCountGranularity, rowCountCategory, Collections.singletonList(StatsType.ROW_COUNT));
-                this.taskList.add(metaTask);
-            } else {
-                if (rowCount > backendIds.size() * 3700000000L) {
-                    // divide subtasks by partition
-                    for (Long partitionId : partitionIds) {
-                        StatsCategoryDesc rowCountCategory = this.getTblStatsCategoryDesc(tableId);
-                        StatsGranularityDesc rowCountGranularity = this.getPartitionStatsGranularityDesc(tableId, partitionId);
-                        SQLStatisticsTask sqlTask = new SQLStatisticsTask(this.id,
-                                rowCountGranularity, rowCountCategory, Collections.singletonList(StatsType.ROW_COUNT));
-                        this.taskList.add(sqlTask);
-                    }
-                } else {
-                    StatsCategoryDesc rowCountCategory = this.getTblStatsCategoryDesc(tableId);
-                    StatsGranularityDesc rowCountGranularity = this.getTblStatsGranularityDesc(tableId);
-                    SQLStatisticsTask sqlTask = new SQLStatisticsTask(this.id,
-                            rowCountGranularity, rowCountCategory, Collections.singletonList(StatsType.ROW_COUNT));
-                    this.taskList.add(sqlTask);
-                }
-            }
-
-            // generate [min,max,ndv] task
-            if (rowCount > backendIds.size() * 600000000L) {
-                for (String columnName : columnNameList) {
-                    // divide subtasks by partition
-                    for (Long partitionId : partitionIds) {
-                        StatsCategoryDesc columnCategory = this.getColStatsCategoryDesc(this.dbId, tableId, columnName);
-                        StatsGranularityDesc columnGranularity = this.getPartitionStatsGranularityDesc(tableId, partitionId);
-                        List<StatsType> statsTypes = Arrays.asList(StatsType.MIN_VALUE, StatsType.MAX_VALUE, StatsType.NDV);
-                        SQLStatisticsTask sqlTask = new SQLStatisticsTask(this.id, columnGranularity, columnCategory, statsTypes);
-                        this.taskList.add(sqlTask);
-                    }
-                }
-            } else {
-                for (String columnName : columnNameList) {
-                    StatsCategoryDesc columnCategory = this.getColStatsCategoryDesc(this.dbId, tableId, columnName);
-                    StatsGranularityDesc columnGranularity = this.getTblStatsGranularityDesc(tableId);
-                    List<StatsType> statsTypes = Arrays.asList(StatsType.MIN_VALUE, StatsType.MAX_VALUE, StatsType.NDV);
-                    SQLStatisticsTask sqlTask = new SQLStatisticsTask(this.id, columnGranularity, columnCategory, statsTypes);
-                    this.taskList.add(sqlTask);
-                }
-            }
-
-            // generate num_nulls task
-            for (String columnName : columnNameList) {
-                StatsCategoryDesc columnCategory = this.getColStatsCategoryDesc(this.dbId, tableId, columnName);
-                StatsGranularityDesc columnGranularity = this.getTblStatsGranularityDesc(tableId);
-                SQLStatisticsTask sqlTask = new SQLStatisticsTask(this.id,
-                        columnGranularity, columnCategory, Collections.singletonList(StatsType.NUM_NULLS));
-                this.taskList.add(sqlTask);
-            }
-
-            // generate [max_col_lens, avg_col_lens] task
-            for (String columnName : columnNameList) {
-                StatsCategoryDesc columnCategory = this.getColStatsCategoryDesc(this.dbId, tableId, columnName);
-                StatsGranularityDesc columnGranularity = this.getTblStatsGranularityDesc(tableId);
-                List<StatsType> statsTypes = Arrays.asList(StatsType.MAX_SIZE, StatsType.AVG_SIZE);
-                Column column = tbl.getColumn(columnName);
-                Type colType = column.getType();
-                if (colType.isStringType()) {
-                    SQLStatisticsTask sampleSqlTask = new SampleSQLStatisticsTask(this.id, columnGranularity, columnCategory, statsTypes);
-                    this.taskList.add(sampleSqlTask);
-                } else {
-                    MetaStatisticsTask metaTask = new MetaStatisticsTask(this.id, columnGranularity, columnCategory, statsTypes);
-                    this.taskList.add(metaTask);
-                }
-            }
-        }
-    }
-
-    private StatsCategoryDesc getTblStatsCategoryDesc(Long tableId) {
-        StatsCategoryDesc statsCategoryDesc = new StatsCategoryDesc();
-        statsCategoryDesc.setCategory(StatsCategoryDesc.StatsCategory.TABLE);
-        statsCategoryDesc.setDbId(this.dbId);
-        statsCategoryDesc.setTableId(tableId);
-        return statsCategoryDesc;
-    }
-
-    @NotNull
-    private StatsCategoryDesc getColStatsCategoryDesc(long dbId, long tableId, String columnName) {
-        StatsCategoryDesc statsCategoryDesc = new StatsCategoryDesc();
-        statsCategoryDesc.setDbId(dbId);
-        statsCategoryDesc.setTableId(tableId);
-        statsCategoryDesc.setCategory(StatsCategoryDesc.StatsCategory.COLUMN);
-        statsCategoryDesc.setColumnName(columnName);
-        return statsCategoryDesc;
-    }
-
-    @NotNull
-    private StatsGranularityDesc getTblStatsGranularityDesc(long tableId) {
-        StatsGranularityDesc statsGranularityDesc = new StatsGranularityDesc();
-        statsGranularityDesc.setTableId(tableId);
-        statsGranularityDesc.setGranularity(StatsGranularityDesc.StatsGranularity.TABLE);
-        return statsGranularityDesc;
-    }
-=======
->>>>>>> 31b051b3
 
         return new StatisticsJob(dbId, tableIdList, tableIdToColumnName);
     }
 
-<<<<<<< HEAD
-    @NotNull
-    private StatsGranularityDesc getTabletStatsGranularityDesc(long tableId, long partitionId, long tabletId) {
-        StatsGranularityDesc statsGranularityDesc = new StatsGranularityDesc();
-        statsGranularityDesc.setTableId(tableId);
-        statsGranularityDesc.setPartitionId(partitionId);
-        statsGranularityDesc.setTabletId(tabletId);
-        statsGranularityDesc.setGranularity(StatsGranularityDesc.StatsGranularity.TABLET);
-        return statsGranularityDesc;
-=======
     public Set<Long> relatedTableId() {
         Set<Long> relatedTableId = Sets.newHashSet();
         relatedTableId.addAll(tableIdList);
         relatedTableId.addAll(tableIdToColumnName.keySet());
         return relatedTableId;
->>>>>>> 31b051b3
     }
 }