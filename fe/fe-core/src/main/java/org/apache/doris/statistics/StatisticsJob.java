--- conflicted
+++ resolved
@@ -21,12 +21,8 @@
 import org.apache.doris.catalog.Catalog;
 import org.apache.doris.common.AnalysisException;
 
-<<<<<<< HEAD
-import com.clearspring.analytics.util.Lists;
-=======
 import com.google.common.collect.Lists;
 import com.google.common.collect.Maps;
->>>>>>> dd013c64
 
 import org.apache.log4j.LogManager;
 import org.apache.log4j.Logger;
@@ -51,11 +47,7 @@
         CANCELLED
     }
 
-<<<<<<< HEAD
-    private long id = Catalog.getCurrentCatalog().getNextId();
-=======
     private final long id = Catalog.getCurrentCatalog().getNextId();
->>>>>>> dd013c64
 
     /**
      * to be collected database stats.
@@ -72,23 +64,12 @@
      */
     private final Map<Long, List<String>> tableIdToColumnName;
 
-<<<<<<< HEAD
-    /**
-     * timeout of a statistics task
-     */
-    private long taskTimeout;
-=======
     private final Map<String, String> properties;
->>>>>>> dd013c64
 
     /**
      * to be executed tasks.
      */
-<<<<<<< HEAD
-    private List<StatisticsTask> tasks = Lists.newArrayList();
-=======
     private final List<StatisticsTask> tasks = Lists.newArrayList();
->>>>>>> dd013c64
 
     private JobState jobState = JobState.PENDING;
     private final List<String> errorMsgs = Lists.newArrayList();
@@ -100,32 +81,18 @@
 
     public StatisticsJob(Long dbId,
                          Set<Long> tblIds,
-<<<<<<< HEAD
-                         Map<Long, List<String>> tableIdToColumnName) {
-        this.dbId = dbId;
-        this.tblIds = tblIds;
-        this.tableIdToColumnName = tableIdToColumnName;
-=======
                          Map<Long, List<String>> tableIdToColumnName,
                          Map<String, String> properties) {
         this.dbId = dbId;
         this.tblIds = tblIds;
         this.tableIdToColumnName = tableIdToColumnName;
         this.properties = properties == null ? Maps.newHashMap() : properties;
->>>>>>> dd013c64
     }
 
     public long getId() {
         return this.id;
     }
 
-<<<<<<< HEAD
-    public void setId(long id) {
-        this.id = id;
-    }
-
-=======
->>>>>>> dd013c64
     public long getDbId() {
         return this.dbId;
     }
@@ -138,30 +105,16 @@
         return this.tableIdToColumnName;
     }
 
-<<<<<<< HEAD
-    public long getTaskTimeout() {
-        return taskTimeout;
-=======
     public Map<String, String> getProperties() {
         return this.properties;
->>>>>>> dd013c64
     }
 
     public List<StatisticsTask> getTasks() {
         return this.tasks;
     }
 
-<<<<<<< HEAD
-    public void setTasks(List<StatisticsTask> tasks) {
-        this.tasks = tasks;
-    }
-
-    public List<String> getErrorMsgs() {
-        return errorMsgs;
-=======
     public List<String> getErrorMsgs() {
         return this.errorMsgs;
->>>>>>> dd013c64
     }
 
     public JobState getJobState() {
@@ -176,39 +129,12 @@
         return this.startTime;
     }
 
-<<<<<<< HEAD
-    public void setStartTime(long startTime) {
-        this.startTime = startTime;
-    }
-
-    public long getFinishTime() {
-        return this.finishTime;
-    }
-
-    public void setFinishTime(long finishTime) {
-        this.finishTime = finishTime;
-    }
-
-    public int getProgress() {
-        return this.progress;
-    }
-
-    public void setProgress(int progress) {
-        this.progress = progress;
-    }
-
-    private void setOptional(AnalyzeStmt stmt) {
-        if (stmt.getTaskTimeout() != -1) {
-            this.taskTimeout = stmt.getTaskTimeout();
-        }
-=======
     public long getFinishTime() {
         return this.finishTime;
     }
 
     public int getProgress() {
         return this.progress;
->>>>>>> dd013c64
     }
 
     /**
@@ -221,13 +147,7 @@
         long dbId = analyzeStmt.getDbId();
         Map<Long, List<String>> tableIdToColumnName = analyzeStmt.getTableIdToColumnName();
         Set<Long> tblIds = analyzeStmt.getTblIds();
-<<<<<<< HEAD
-        StatisticsJob statisticsJob = new StatisticsJob(dbId, tblIds, tableIdToColumnName);
-        statisticsJob.setOptional(analyzeStmt);
-        return statisticsJob;
-=======
         Map<String, String> properties = analyzeStmt.getProperties();
         return new StatisticsJob(dbId, tblIds, tableIdToColumnName, properties);
->>>>>>> dd013c64
     }
 }