// Licensed to the Apache Software Foundation (ASF) under one
// or more contributor license agreements.  See the NOTICE file
// distributed with this work for additional information
// regarding copyright ownership.  The ASF licenses this file
// to you under the Apache License, Version 2.0 (the
// "License"); you may not use this file except in compliance
// with the License.  You may obtain a copy of the License at
//
//   http://www.apache.org/licenses/LICENSE-2.0
//
// Unless required by applicable law or agreed to in writing,
// software distributed under the License is distributed on an
// "AS IS" BASIS, WITHOUT WARRANTIES OR CONDITIONS OF ANY
// KIND, either express or implied.  See the License for the
// specific language governing permissions and limitations
// under the License.

package org.apache.doris.statistics;

import org.apache.doris.analysis.AnalyzeStmt;
import org.apache.doris.catalog.Catalog;
import org.apache.doris.common.AnalysisException;

<<<<<<< HEAD
import com.clearspring.analytics.util.Lists;
=======
import com.google.common.collect.Lists;
import com.google.common.collect.Maps;
>>>>>>> 76c32d0b

import org.apache.log4j.LogManager;
import org.apache.log4j.Logger;

import java.util.List;
import java.util.Map;
import java.util.Set;

/***
 * Used to store statistics job info,
 * including job status, progress, etc.
 */
public class StatisticsJob {
    private static final Logger LOG = LogManager.getLogger(StatisticsJob.class);

    public enum JobState {
        PENDING,
        SCHEDULING,
        RUNNING,
        FINISHED,
        FAILED,
        CANCELLED
    }

    private long id = Catalog.getCurrentCatalog().getNextId();

    /**
     * to be collected database stats.
     */
    private final long dbId;

    /**
     * to be collected table stats.
     */
    private final Set<Long> tblIds;

    /**
     * to be collected column stats.
     */
    private final Map<Long, List<String>> tableIdToColumnName;

    /**
     * timeout of a statistics task
     */
    private long taskTimeout;

    /**
     * to be executed tasks.
     */
    private final List<StatisticsTask> tasks = Lists.newArrayList();

    private JobState jobState = JobState.PENDING;
    private final List<String> errorMsgs = Lists.newArrayList();

    private final long createTime = System.currentTimeMillis();
    private long startTime = -1L;
    private long finishTime = -1L;
    private int progress = 0;

    public StatisticsJob(Long dbId,
                         Set<Long> tblIds,
<<<<<<< HEAD
                         Map<Long, List<String>> tableIdToColumnName) {
        this.dbId = dbId;
        this.tblIds = tblIds;
        this.tableIdToColumnName = tableIdToColumnName;
=======
                         Map<Long, List<String>> tableIdToColumnName,
                         Map<String, String> properties) {
        this.dbId = dbId;
        this.tblIds = tblIds;
        this.tableIdToColumnName = tableIdToColumnName;
        this.properties = properties == null ? Maps.newHashMap() : properties;
>>>>>>> 76c32d0b
    }

    public long getId() {
        return this.id;
    }

    public void setId(long id) {
        this.id = id;
    }

    public long getDbId() {
        return this.dbId;
    }

    public Set<Long> getTblIds() {
        return this.tblIds;
    }

    public Map<Long, List<String>> getTableIdToColumnName() {
        return this.tableIdToColumnName;
    }

    public long getTaskTimeout() {
        return taskTimeout;
    }

    public List<StatisticsTask> getTasks() {
        return this.tasks;
    }

    public List<String> getErrorMsgs() {
        return this.errorMsgs;
    }

    public List<String> getErrorMsgs() {
        return errorMsgs;
    }

<<<<<<< HEAD
    public JobState getJobState() {
        return this.jobState;
    }

=======
>>>>>>> 76c32d0b
    public long getCreateTime() {
        return this.createTime;
    }

    public long getStartTime() {
        return this.startTime;
<<<<<<< HEAD
    }

    public void setStartTime(long startTime) {
        this.startTime = startTime;
=======
>>>>>>> 76c32d0b
    }

    public long getFinishTime() {
        return this.finishTime;
    }

    public int getProgress() {
        return this.progress;
    }

<<<<<<< HEAD
    public void setProgress(int progress) {
        this.progress = progress;
    }

    private void setOptional(AnalyzeStmt stmt) {
        if (stmt.getTaskTimeout() != -1) {
            this.taskTimeout = stmt.getTaskTimeout();
        }
    }

    public synchronized void updateJobState(JobState jobState) {
        // PENDING -> SCHEDULING/FAILED/CANCELLED
        if (this.jobState == JobState.PENDING) {
            if (jobState == JobState.SCHEDULING) {
                this.jobState = JobState.SCHEDULING;
            } else if (jobState == JobState.FAILED) {
                this.jobState = JobState.FAILED;
            } else if (jobState == JobState.CANCELLED) {
                this.jobState = JobState.CANCELLED;
            }
            return;
        }

        // SCHEDULING -> RUNNING/FAILED/CANCELLED
        if (this.jobState == JobState.SCHEDULING) {
            if (jobState == JobState.RUNNING) {
                this.jobState = JobState.RUNNING;
            } else if (jobState == JobState.FAILED) {
                this.jobState = JobState.FAILED;
            } else if (jobState == JobState.CANCELLED) {
                this.jobState = JobState.CANCELLED;
            }
            return;
        }

        // RUNNING -> FINISHED/FAILED/CANCELLED
        if (this.jobState == JobState.RUNNING) {
            if (jobState == JobState.FINISHED) {
                this.jobState = JobState.FINISHED;
            } else if (jobState == JobState.FAILED) {
                this.jobState = JobState.FAILED;
            } else if (jobState == JobState.CANCELLED) {
                this.jobState = JobState.CANCELLED;
            }
        }
    }

=======
>>>>>>> 76c32d0b
    /**
     * get statisticsJob from analyzeStmt.
     * AnalyzeStmt: analyze t1(c1,c2,c3)
     * tableId: [t1]
     * tableIdToColumnName <t1, [c1,c2,c3]>
     */
    public static StatisticsJob fromAnalyzeStmt(AnalyzeStmt analyzeStmt) throws AnalysisException {
        long dbId = analyzeStmt.getDbId();
        Map<Long, List<String>> tableIdToColumnName = analyzeStmt.getTableIdToColumnName();
        Set<Long> tblIds = analyzeStmt.getTblIds();
<<<<<<< HEAD
        StatisticsJob statisticsJob = new StatisticsJob(dbId, tblIds, tableIdToColumnName);
        statisticsJob.setOptional(analyzeStmt);
        return statisticsJob;
=======
        Map<String, String> properties = analyzeStmt.getProperties();
        return new StatisticsJob(dbId, tblIds, tableIdToColumnName, properties);
>>>>>>> 76c32d0b
    }
}<|MERGE_RESOLUTION|>--- conflicted
+++ resolved
@@ -21,12 +21,8 @@
 import org.apache.doris.catalog.Catalog;
 import org.apache.doris.common.AnalysisException;
 
-<<<<<<< HEAD
-import com.clearspring.analytics.util.Lists;
-=======
 import com.google.common.collect.Lists;
 import com.google.common.collect.Maps;
->>>>>>> 76c32d0b
 
 import org.apache.log4j.LogManager;
 import org.apache.log4j.Logger;
@@ -51,7 +47,7 @@
         CANCELLED
     }
 
-    private long id = Catalog.getCurrentCatalog().getNextId();
+    private final long id = Catalog.getCurrentCatalog().getNextId();
 
     /**
      * to be collected database stats.
@@ -68,10 +64,7 @@
      */
     private final Map<Long, List<String>> tableIdToColumnName;
 
-    /**
-     * timeout of a statistics task
-     */
-    private long taskTimeout;
+    private final Map<String, String> properties;
 
     /**
      * to be executed tasks.
@@ -88,27 +81,16 @@
 
     public StatisticsJob(Long dbId,
                          Set<Long> tblIds,
-<<<<<<< HEAD
-                         Map<Long, List<String>> tableIdToColumnName) {
-        this.dbId = dbId;
-        this.tblIds = tblIds;
-        this.tableIdToColumnName = tableIdToColumnName;
-=======
                          Map<Long, List<String>> tableIdToColumnName,
                          Map<String, String> properties) {
         this.dbId = dbId;
         this.tblIds = tblIds;
         this.tableIdToColumnName = tableIdToColumnName;
         this.properties = properties == null ? Maps.newHashMap() : properties;
->>>>>>> 76c32d0b
     }
 
     public long getId() {
         return this.id;
-    }
-
-    public void setId(long id) {
-        this.id = id;
     }
 
     public long getDbId() {
@@ -123,8 +105,8 @@
         return this.tableIdToColumnName;
     }
 
-    public long getTaskTimeout() {
-        return taskTimeout;
+    public Map<String, String> getProperties() {
+        return this.properties;
     }
 
     public List<StatisticsTask> getTasks() {
@@ -135,30 +117,16 @@
         return this.errorMsgs;
     }
 
-    public List<String> getErrorMsgs() {
-        return errorMsgs;
-    }
-
-<<<<<<< HEAD
     public JobState getJobState() {
         return this.jobState;
     }
 
-=======
->>>>>>> 76c32d0b
     public long getCreateTime() {
         return this.createTime;
     }
 
     public long getStartTime() {
         return this.startTime;
-<<<<<<< HEAD
-    }
-
-    public void setStartTime(long startTime) {
-        this.startTime = startTime;
-=======
->>>>>>> 76c32d0b
     }
 
     public long getFinishTime() {
@@ -169,56 +137,6 @@
         return this.progress;
     }
 
-<<<<<<< HEAD
-    public void setProgress(int progress) {
-        this.progress = progress;
-    }
-
-    private void setOptional(AnalyzeStmt stmt) {
-        if (stmt.getTaskTimeout() != -1) {
-            this.taskTimeout = stmt.getTaskTimeout();
-        }
-    }
-
-    public synchronized void updateJobState(JobState jobState) {
-        // PENDING -> SCHEDULING/FAILED/CANCELLED
-        if (this.jobState == JobState.PENDING) {
-            if (jobState == JobState.SCHEDULING) {
-                this.jobState = JobState.SCHEDULING;
-            } else if (jobState == JobState.FAILED) {
-                this.jobState = JobState.FAILED;
-            } else if (jobState == JobState.CANCELLED) {
-                this.jobState = JobState.CANCELLED;
-            }
-            return;
-        }
-
-        // SCHEDULING -> RUNNING/FAILED/CANCELLED
-        if (this.jobState == JobState.SCHEDULING) {
-            if (jobState == JobState.RUNNING) {
-                this.jobState = JobState.RUNNING;
-            } else if (jobState == JobState.FAILED) {
-                this.jobState = JobState.FAILED;
-            } else if (jobState == JobState.CANCELLED) {
-                this.jobState = JobState.CANCELLED;
-            }
-            return;
-        }
-
-        // RUNNING -> FINISHED/FAILED/CANCELLED
-        if (this.jobState == JobState.RUNNING) {
-            if (jobState == JobState.FINISHED) {
-                this.jobState = JobState.FINISHED;
-            } else if (jobState == JobState.FAILED) {
-                this.jobState = JobState.FAILED;
-            } else if (jobState == JobState.CANCELLED) {
-                this.jobState = JobState.CANCELLED;
-            }
-        }
-    }
-
-=======
->>>>>>> 76c32d0b
     /**
      * get statisticsJob from analyzeStmt.
      * AnalyzeStmt: analyze t1(c1,c2,c3)
@@ -229,13 +147,7 @@
         long dbId = analyzeStmt.getDbId();
         Map<Long, List<String>> tableIdToColumnName = analyzeStmt.getTableIdToColumnName();
         Set<Long> tblIds = analyzeStmt.getTblIds();
-<<<<<<< HEAD
-        StatisticsJob statisticsJob = new StatisticsJob(dbId, tblIds, tableIdToColumnName);
-        statisticsJob.setOptional(analyzeStmt);
-        return statisticsJob;
-=======
         Map<String, String> properties = analyzeStmt.getProperties();
         return new StatisticsJob(dbId, tblIds, tableIdToColumnName, properties);
->>>>>>> 76c32d0b
     }
 }