// Licensed to the Apache Software Foundation (ASF) under one
// or more contributor license agreements.  See the NOTICE file
// distributed with this work for additional information
// regarding copyright ownership.  The ASF licenses this file
// to you under the Apache License, Version 2.0 (the
// "License"); you may not use this file except in compliance
// with the License.  You may obtain a copy of the License at
//
//   http://www.apache.org/licenses/LICENSE-2.0
//
// Unless required by applicable law or agreed to in writing,
// software distributed under the License is distributed on an
// "AS IS" BASIS, WITHOUT WARRANTIES OR CONDITIONS OF ANY
// KIND, either express or implied.  See the License for the
// specific language governing permissions and limitations
// under the License.

package org.apache.doris.statistics;

import org.apache.doris.analysis.AnalyzeStmt;
<<<<<<< HEAD
import org.apache.doris.catalog.Catalog;
import org.apache.doris.catalog.Column;
import org.apache.doris.catalog.Database;
import org.apache.doris.catalog.Table;
=======
import org.apache.doris.catalog.Env;
>>>>>>> 27a19118
import org.apache.doris.common.AnalysisException;
import org.apache.doris.common.DdlException;
import org.apache.doris.common.util.TimeUtils;

import com.google.common.base.Strings;
import com.google.common.collect.Lists;
import com.google.common.collect.Maps;
import com.google.common.collect.Sets;
import org.apache.commons.lang3.StringUtils;
import org.apache.logging.log4j.LogManager;
import org.apache.logging.log4j.Logger;

import java.text.SimpleDateFormat;
import java.util.List;
import java.util.Map;
import java.util.Set;
import java.util.concurrent.locks.ReentrantReadWriteLock;
import javax.annotation.Nullable;

/***
 * Used to store statistics job info,
 * including job status, progress, etc.
 */
public class StatisticsJob {
    private static final Logger LOG = LogManager.getLogger(StatisticsJob.class);

    public enum JobState {
        PENDING,
        SCHEDULING,
        RUNNING,
        FINISHED,
        FAILED,
        CANCELLED
    }

    protected final ReentrantReadWriteLock lock = new ReentrantReadWriteLock(true);

    private final long id = Env.getCurrentEnv().getNextId();

    /**
     * to be collected database stats.
     */
    private final long dbId;

    /**
     * to be collected table stats.
     */
    private final Set<Long> tblIds;

    /**
     * to be collected partition stats.
     */
    private final Map<Long, List<String>> tableIdToPartitionName;

    /**
     * to be collected column stats.
     */
    private final Map<Long, List<String>> tableIdToColumnName;

    private final Map<String, String> properties;

    /**
     * to be executed tasks.
     */
    private final List<StatisticsTask> tasks = Lists.newArrayList();

    private JobState jobState = JobState.PENDING;
    private final List<String> errorMsgs = Lists.newArrayList();

    private final long createTime = System.currentTimeMillis();
    private long startTime = -1L;
    private long finishTime = -1L;
    private int progress = 0;

    public StatisticsJob(Long dbId,
                         Set<Long> tblIds,
                         Map<Long, List<String>> tblIdToPartitionName,
                         Map<Long, List<String>> tableIdToColumnName,
                         Map<String, String> properties) {
        this.dbId = dbId;
        this.tblIds = tblIds;
        this.tableIdToPartitionName = tblIdToPartitionName;
        this.tableIdToColumnName = tableIdToColumnName;
        this.properties = properties == null ? Maps.newHashMap() : properties;
    }

    public void readLock() {
        lock.readLock().lock();
    }

    public void readUnlock() {
        lock.readLock().unlock();
    }

    private void writeLock() {
        lock.writeLock().lock();
    }

    private void writeUnlock() {
        lock.writeLock().unlock();
    }

    public long getId() {
        return id;
    }

    public long getDbId() {
        return dbId;
    }

    public Set<Long> getTblIds() {
        return tblIds;
    }

    public Map<Long, List<String>> getTableIdToPartitionName() {
        return tableIdToPartitionName;
    }

    public Map<Long, List<String>> getTableIdToColumnName() {
        return tableIdToColumnName;
    }

    public Map<String, String> getProperties() {
        return properties;
    }

    public List<StatisticsTask> getTasks() {
        return tasks;
    }

    public List<String> getErrorMsgs() {
        return errorMsgs;
    }

    public JobState getJobState() {
        return jobState;
    }

    public long getCreateTime() {
        return createTime;
    }

    public long getStartTime() {
        return startTime;
    }

    public long getFinishTime() {
        return finishTime;
    }

    public int getProgress() {
        return progress;
    }

    public void updateJobState(JobState newState) throws DdlException {
        LOG.info("To change statistics job(id={}) state from {} to {}", id, jobState, newState);
        writeLock();
        JobState fromState = jobState;
        try {
            unprotectedUpdateJobState(newState);
        } catch (DdlException e) {
            LOG.warn(e.getMessage(), e);
            throw e;
        } finally {
            writeUnlock();
        }
        LOG.info("Statistics job(id={}) state changed from {} to {}", id, fromState, jobState);
    }

    private void unprotectedUpdateJobState(JobState newState) throws DdlException {
        // PENDING -> PENDING/SCHEDULING/FAILED/CANCELLED
        if (jobState == JobState.PENDING) {
            switch (newState) {
                case PENDING:
                case SCHEDULING:
                    break;
                case FAILED:
                case CANCELLED:
                    finishTime = System.currentTimeMillis();
                    break;
                default:
                    throw new DdlException("Invalid job state transition from " + jobState + " to " + newState);
            }
        } else if (jobState == JobState.SCHEDULING) { // SCHEDULING -> RUNNING/FAILED/CANCELLED
            switch (newState) {
                case RUNNING:
                    startTime = System.currentTimeMillis();
                    break;
                case FAILED:
                case CANCELLED:
                    finishTime = System.currentTimeMillis();
                    break;
                default:
                    throw new DdlException("Invalid job state transition from " + jobState + " to " + newState);
            }
        } else if (jobState == JobState.RUNNING) { // RUNNING -> FINISHED/FAILED/CANCELLED
            switch (newState) {
                case FINISHED:
                case FAILED:
                case CANCELLED:
                    // set finish time
                    finishTime = System.currentTimeMillis();
                    break;
                default:
                    throw new DdlException("Invalid job state transition from " + jobState + " to " + newState);
            }
        } else {
            // TODO
            throw new DdlException("Invalid job state transition from " + jobState + " to " + newState);
        }
        jobState = newState;
    }

    public void updateJobInfoByTaskId(Long taskId, String errorMsg) throws DdlException {
        writeLock();
        try {
            for (StatisticsTask task : tasks) {
                if (taskId == task.getId()) {
                    if (Strings.isNullOrEmpty(errorMsg)) {
                        progress += 1;
                        if (progress == tasks.size()) {
                            unprotectedUpdateJobState(StatisticsJob.JobState.FINISHED);
                        }
                        task.updateTaskState(StatisticsTask.TaskState.FINISHED);
                    } else {
                        errorMsgs.add(errorMsg);
                        task.updateTaskState(StatisticsTask.TaskState.FAILED);
                        unprotectedUpdateJobState(StatisticsJob.JobState.FAILED);
                    }
                    return;
                }
            }
        } finally {
            writeUnlock();
        }
    }

    /**
     * get statisticsJob from analyzeStmt.
     * AnalyzeStmt: analyze t1(c1,c2,c3)
     * tableId: [t1]
     * tableIdToColumnName [t1, [c1,c2,c3]]
     */
    public static StatisticsJob fromAnalyzeStmt(AnalyzeStmt stmt) throws AnalysisException {
        long dbId = stmt.getDbId();
        Set<Long> tblIds = stmt.getTblIds();
        Map<Long, List<String>> tableIdToPartitionName = stmt.getTableIdToPartitionName();
        Map<Long, List<String>> tableIdToColumnName = stmt.getTableIdToColumnName();
        Map<String, String> properties = stmt.getProperties();
        return new StatisticsJob(dbId, tblIds, tableIdToPartitionName, tableIdToColumnName, properties);
    }

    public List<Comparable> getShowInfo(@Nullable Long tableId) throws AnalysisException {
        List<Comparable> result = Lists.newArrayList();

        result.add(Long.toString(id));

        SimpleDateFormat dateFormat = new SimpleDateFormat("yyyy-MM-dd HH:mm:ss.SSS");
        result.add(TimeUtils.longToTimeString(createTime, dateFormat));
        result.add(startTime != -1L ? TimeUtils.longToTimeString(startTime, dateFormat) : "N/A");
        result.add(finishTime != -1L ? TimeUtils.longToTimeString(finishTime, dateFormat) : "N/A");

        StringBuilder sb = new StringBuilder();
        for (String errorMsg : errorMsgs) {
            sb.append(errorMsg).append("\n");
        }
        result.add(sb.toString());

        int totalTaskNum = 0;
        int finishedTaskNum = 0;
        Map<Long, Set<String>> tblIdToCols = Maps.newHashMap();

        for (StatisticsTask task : tasks) {
            List<StatisticsDesc> statsDescs = task.getStatsDescs();

            if (!statsDescs.isEmpty()) {
                // The same task has the same stats properties
                StatsCategory statsCategory = statsDescs.get(0).getStatsCategory();
                long tblId = statsCategory.getTableId();

                if (tableId == null || tableId == tblId) {
                    totalTaskNum++;
                    if (task.getTaskState() == StatisticsTask.TaskState.FINISHED) {
                        finishedTaskNum++;
                    }

                    String col = statsCategory.getColumnName();
                    if (Strings.isNullOrEmpty(col)) {
                        continue;
                    }
                    if (tblIdToCols.containsKey(tblId)) {
                        tblIdToCols.get(tblId).add(col);
                    } else {
                        Set<String> cols = Sets.newHashSet();
                        cols.add(col);
                        tblIdToCols.put(tblId, cols);
                    }
                }
            }
        }

        List<String> scope = Lists.newArrayList();
        Database db = Catalog.getCurrentCatalog()
                .getInternalDataSource().getDbOrAnalysisException(dbId);
        for (Long tblId : tblIds) {
            try {
                Table table = db.getTableOrAnalysisException(tblId);
                List<Column> baseSchema = table.getBaseSchema();
                Set<String> cols = tblIdToCols.get(tblId);
                if (cols != null) {
                    if (baseSchema.size() == cols.size()) {
                        scope.add(table.getName() + "(*)");
                    } else {
                        scope.add(table.getName() + "(" + StringUtils.join(cols.toArray(), ",") + ")");
                    }
                }
            } catch (AnalysisException e) {
                // catch this exception when table is dropped
                LOG.info("get table failed, tableId: " + tblId, e);
            }
        }

        result.add(StringUtils.join(scope.toArray(), ","));
        result.add(finishedTaskNum + "/" + totalTaskNum);

        if (totalTaskNum == finishedTaskNum) {
            result.add("FINISHED");
        } else {
            result.add(jobState.toString());
        }

        return result;
    }
}<|MERGE_RESOLUTION|>--- conflicted
+++ resolved
@@ -18,14 +18,10 @@
 package org.apache.doris.statistics;
 
 import org.apache.doris.analysis.AnalyzeStmt;
-<<<<<<< HEAD
-import org.apache.doris.catalog.Catalog;
+import org.apache.doris.catalog.Env;
 import org.apache.doris.catalog.Column;
 import org.apache.doris.catalog.Database;
 import org.apache.doris.catalog.Table;
-=======
-import org.apache.doris.catalog.Env;
->>>>>>> 27a19118
 import org.apache.doris.common.AnalysisException;
 import org.apache.doris.common.DdlException;
 import org.apache.doris.common.util.TimeUtils;
@@ -267,7 +263,7 @@
      * get statisticsJob from analyzeStmt.
      * AnalyzeStmt: analyze t1(c1,c2,c3)
      * tableId: [t1]
-     * tableIdToColumnName [t1, [c1,c2,c3]]
+     * tableIdToColumnName <t1,[c1,c2,c3]>
      */
     public static StatisticsJob fromAnalyzeStmt(AnalyzeStmt stmt) throws AnalysisException {
         long dbId = stmt.getDbId();
