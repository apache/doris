// Licensed to the Apache Software Foundation (ASF) under one
// or more contributor license agreements.  See the NOTICE file
// distributed with this work for additional information
// regarding copyright ownership.  The ASF licenses this file
// to you under the Apache License, Version 2.0 (the
// "License"); you may not use this file except in compliance
// with the License.  You may obtain a copy of the License at
//
//   http://www.apache.org/licenses/LICENSE-2.0
//
// Unless required by applicable law or agreed to in writing,
// software distributed under the License is distributed on an
// "AS IS" BASIS, WITHOUT WARRANTIES OR CONDITIONS OF ANY
// KIND, either express or implied.  See the License for the
// specific language governing permissions and limitations
// under the License.

package org.apache.doris.nereids.trees.plans.commands;

import org.apache.doris.catalog.Env;
import org.apache.doris.catalog.ListPartitionItem;
import org.apache.doris.catalog.MTMV;
import org.apache.doris.catalog.OlapTable;
import org.apache.doris.catalog.Partition;
import org.apache.doris.catalog.PartitionItem;
import org.apache.doris.catalog.PartitionKey;
import org.apache.doris.catalog.TableIf;
import org.apache.doris.catalog.Type;
import org.apache.doris.common.AnalysisException;
import org.apache.doris.common.UserException;
import org.apache.doris.datasource.ExternalTable;
import org.apache.doris.datasource.mvcc.MvccUtil;
import org.apache.doris.mtmv.BaseColInfo;
import org.apache.doris.mtmv.BaseTableInfo;
import org.apache.doris.mtmv.MTMVRelatedTableIf;
import org.apache.doris.nereids.StatementContext;
import org.apache.doris.nereids.analyzer.UnboundRelation;
import org.apache.doris.nereids.analyzer.UnboundSlot;
import org.apache.doris.nereids.analyzer.UnboundTableSinkCreator;
import org.apache.doris.nereids.parser.NereidsParser;
import org.apache.doris.nereids.trees.expressions.Expression;
import org.apache.doris.nereids.trees.expressions.GreaterThanEqual;
import org.apache.doris.nereids.trees.expressions.InPredicate;
import org.apache.doris.nereids.trees.expressions.IsNull;
import org.apache.doris.nereids.trees.expressions.LessThan;
import org.apache.doris.nereids.trees.expressions.Slot;
import org.apache.doris.nereids.trees.expressions.literal.BooleanLiteral;
import org.apache.doris.nereids.trees.expressions.literal.Literal;
import org.apache.doris.nereids.trees.expressions.literal.NullLiteral;
import org.apache.doris.nereids.trees.plans.Plan;
import org.apache.doris.nereids.trees.plans.algebra.Sink;
import org.apache.doris.nereids.trees.plans.commands.insert.InsertOverwriteTableCommand;
import org.apache.doris.nereids.trees.plans.logical.LogicalCTE;
import org.apache.doris.nereids.trees.plans.logical.LogicalCatalogRelation;
import org.apache.doris.nereids.trees.plans.logical.LogicalFilter;
import org.apache.doris.nereids.trees.plans.logical.LogicalPlan;
import org.apache.doris.nereids.trees.plans.logical.LogicalSink;
import org.apache.doris.nereids.trees.plans.logical.LogicalSubQueryAlias;
import org.apache.doris.nereids.trees.plans.visitor.DefaultPlanRewriter;
import org.apache.doris.nereids.util.ExpressionUtils;
import org.apache.doris.nereids.util.RelationUtil;
import org.apache.doris.qe.ConnectContext;

import com.google.common.annotations.VisibleForTesting;
import com.google.common.collect.ImmutableList;
import com.google.common.collect.ImmutableMap;
import com.google.common.collect.Lists;
import com.google.common.collect.Range;
import com.google.common.collect.Sets;
import org.apache.logging.log4j.LogManager;
import org.apache.logging.log4j.Logger;

import java.util.ArrayList;
import java.util.HashSet;
import java.util.List;
import java.util.Map;
import java.util.Objects;
import java.util.Optional;
import java.util.Set;
import java.util.stream.Collectors;

/**
 * Update mv by partition
 */
public class UpdateMvByPartitionCommand extends InsertOverwriteTableCommand {
    private static final Logger LOG = LogManager.getLogger(UpdateMvByPartitionCommand.class);

    private UpdateMvByPartitionCommand(LogicalPlan logicalQuery) {
        super(logicalQuery, Optional.empty(), Optional.empty(), Optional.empty());
    }

    @Override
    public boolean isForceDropPartition() {
        // After refreshing the data in MTMV, it will be synchronized with the base table
        // and there is no need to put it in the recycle bin
        return true;
    }

    /**
     * Construct command
     *
     * @param mv materialize view
     * @param partitionNames update partitions in mv and tables
     * @param tableWithPartKey the partitions key for different table
     * @param statementContext statementContext
     * @return command
     */
    public static UpdateMvByPartitionCommand from(MTMV mv, Set<String> partitionNames,
            Map<TableIf, String> tableWithPartKey, StatementContext statementContext) throws UserException {
        NereidsParser parser = new NereidsParser();
        Map<TableIf, Set<Expression>> predicates =
                constructTableWithPredicates(mv, partitionNames, tableWithPartKey);
        List<String> parts = constructPartsForMv(partitionNames);
        Plan plan = parser.parseSingle(mv.getQuerySql());
<<<<<<< HEAD
        plan = plan.accept(new PredicateAdder(), new PredicateAddContext(predicates, null));
=======
>>>>>>> fa36b1c6
        if (plan instanceof Sink) {
            plan = plan.child(0);
        }
        LogicalSink<? extends Plan> sink = UnboundTableSinkCreator.createUnboundTableSink(mv.getFullQualifiers(),
                ImmutableList.of(), ImmutableList.of(), parts, plan);
        if (LOG.isDebugEnabled()) {
            LOG.debug("MTMVTask plan for mvName: {}, partitionNames: {}, plan: {}", mv.getName(), partitionNames,
                    sink.treeString());
        }
        statementContext.setMvRefreshPredicates(predicates);
        return new UpdateMvByPartitionCommand(sink);
    }

    private static List<String> constructPartsForMv(Set<String> partitionNames) {
        return Lists.newArrayList(partitionNames);
    }

    private static Map<TableIf, Set<Expression>> constructTableWithPredicates(MTMV mv,
            Set<String> partitionNames, Map<TableIf, String> tableWithPartKey) throws AnalysisException {
        Set<PartitionItem> items = Sets.newHashSet();
        for (String partitionName : partitionNames) {
            PartitionItem partitionItem = mv.getPartitionItemOrAnalysisException(partitionName);
            items.add(partitionItem);
        }
        ImmutableMap.Builder<TableIf, Set<Expression>> builder = new ImmutableMap.Builder<>();
        tableWithPartKey.forEach((table, colName) ->
                builder.put(table, constructPredicates(items, colName))
        );
        return builder.build();
    }

    /**
     * construct predicates for partition items, the min key is the min key of range items.
     * For list partition or less than partition items, the min key is null.
     */
    @VisibleForTesting
    public static Set<Expression> constructPredicates(Set<PartitionItem> partitions, String colName) {
        UnboundSlot slot = new UnboundSlot(colName);
        return constructPredicates(partitions, slot);
    }

    /**
     * construct predicates for partition items, the min key is the min key of range items.
     * For list partition or less than partition items, the min key is null.
     */
    @VisibleForTesting
    public static Set<Expression> constructPredicates(Set<PartitionItem> partitions, Slot colSlot) {
        Set<Expression> predicates = new HashSet<>();
        if (partitions.isEmpty()) {
            return Sets.newHashSet(BooleanLiteral.TRUE);
        }
        if (partitions.iterator().next() instanceof ListPartitionItem) {
            for (PartitionItem item : partitions) {
                predicates.add(convertListPartitionToIn(item, colSlot));
            }
        } else {
            for (PartitionItem item : partitions) {
                predicates.add(convertRangePartitionToCompare(item, colSlot));
            }
        }
        return predicates;
    }

    private static Expression convertPartitionKeyToLiteral(PartitionKey key) {
        return Literal.fromLegacyLiteral(key.getKeys().get(0),
                Type.fromPrimitiveType(key.getTypes().get(0)));
    }

    private static Expression convertListPartitionToIn(PartitionItem item, Slot col) {
        List<Expression> inValues = ((ListPartitionItem) item).getItems().stream()
                .map(UpdateMvByPartitionCommand::convertPartitionKeyToLiteral)
                .collect(ImmutableList.toImmutableList());
        List<Expression> predicates = new ArrayList<>();
        if (inValues.stream().anyMatch(NullLiteral.class::isInstance)) {
            inValues = inValues.stream()
                    .filter(e -> !(e instanceof NullLiteral))
                    .collect(Collectors.toList());
            Expression isNullPredicate = new IsNull(col);
            predicates.add(isNullPredicate);
        }
        if (!inValues.isEmpty()) {
            predicates.add(new InPredicate(col, inValues));
        }
        if (predicates.isEmpty()) {
            return BooleanLiteral.of(true);
        }
        return ExpressionUtils.or(predicates);
    }

    private static Expression convertRangePartitionToCompare(PartitionItem item, Slot col) {
        Range<PartitionKey> range = item.getItems();
        List<Expression> expressions = new ArrayList<>();
        if (range.hasLowerBound() && !range.lowerEndpoint().isMinValue()) {
            PartitionKey key = range.lowerEndpoint();
            expressions.add(new GreaterThanEqual(col, convertPartitionKeyToLiteral(key)));
        }
        if (range.hasUpperBound() && !range.upperEndpoint().isMaxValue()) {
            PartitionKey key = range.upperEndpoint();
            expressions.add(new LessThan(col, convertPartitionKeyToLiteral(key)));
        }
        if (expressions.isEmpty()) {
            return BooleanLiteral.of(true);
        }
        Expression predicate = ExpressionUtils.and(expressions);
        // The partition without can be the first partition of LESS THAN PARTITIONS
        // The null value can insert into this partition, so we need to add or is null condition
        if (!range.hasLowerBound() || range.lowerEndpoint().isMinValue()) {
            predicate = ExpressionUtils.or(predicate, new IsNull(col));
        }
        return predicate;
    }

    /**
     * Add predicates on base table when mv can partition update, Also support plan that contain cte and view
     */
    public static class PredicateAdder extends DefaultPlanRewriter<PredicateAddContext> {

        // record view and cte name parts, these should be ignored and visit it's actual plan
        public Set<List<String>> virtualRelationNamePartSet = new HashSet<>();

        @Override
        public Plan visitUnboundRelation(UnboundRelation unboundRelation, PredicateAddContext predicates) {

            if (predicates.getPredicates() == null || predicates.getPredicates().isEmpty()) {
                return unboundRelation;
            }
            if (virtualRelationNamePartSet.contains(unboundRelation.getNameParts())) {
                return unboundRelation;
            }
            List<String> tableQualifier = RelationUtil.getQualifierName(ConnectContext.get(),
                    unboundRelation.getNameParts());
            TableIf table = RelationUtil.getTable(tableQualifier, Env.getCurrentEnv(), Optional.empty());
            if (predicates.getPredicates().containsKey(table)) {
                return new LogicalFilter<>(
                        ExpressionUtils.extractConjunctionToSet(
                                ExpressionUtils.or(predicates.getPredicates().get(table))
                        ),
                        unboundRelation
                );
            }
            return unboundRelation;
        }

        @Override
        public Plan visitLogicalCTE(LogicalCTE<? extends Plan> cte, PredicateAddContext predicates) {
            if (predicates.isEmpty()) {
                return cte;
            }
            List<LogicalSubQueryAlias<Plan>> rewrittenSubQueryAlias = new ArrayList<>();
            for (LogicalSubQueryAlias<Plan> subQueryAlias : cte.getAliasQueries()) {
                List<Plan> subQueryAliasChildren = new ArrayList<>();
                this.virtualRelationNamePartSet.add(subQueryAlias.getQualifier());
                subQueryAlias.children().forEach(subQuery ->
                        subQueryAliasChildren.add(subQuery.accept(this, predicates))
                );
                rewrittenSubQueryAlias.add(subQueryAlias.withChildren(subQueryAliasChildren));
            }
            return super.visitLogicalCTE(new LogicalCTE<>(rewrittenSubQueryAlias, cte.child()), predicates);
        }

        @Override
        public Plan visitLogicalSubQueryAlias(LogicalSubQueryAlias<? extends Plan> subQueryAlias,
                PredicateAddContext predicates) {
            if (predicates.isEmpty()) {
                return subQueryAlias;
            }
            this.virtualRelationNamePartSet.add(subQueryAlias.getQualifier());
            return super.visitLogicalSubQueryAlias(subQueryAlias, predicates);
        }

        @Override
        public Plan visitLogicalCatalogRelation(LogicalCatalogRelation catalogRelation,
                PredicateAddContext predicates) {
            if (predicates.isEmpty()) {
                return catalogRelation;
            }
            TableIf table = catalogRelation.getTable();
            if (predicates.getPredicates() != null) {
                if (predicates.getPredicates().containsKey(table)) {
                    return new LogicalFilter<>(
                            ExpressionUtils.extractConjunctionToSet(
                                    ExpressionUtils.or(predicates.getPredicates().get(table))
                            ),
                            catalogRelation);
                }
            }
            if (predicates.getPartitions() != null) {
                if (!(table instanceof MTMVRelatedTableIf)) {
                    return catalogRelation;
                }
                for (Map.Entry<BaseColInfo, Set<String>> filterTableEntry : predicates.getPartitions().entrySet()) {
                    BaseColInfo relatedTableColumnInfo = filterTableEntry.getKey();
                    if (!Objects.equals(new BaseTableInfo(table), relatedTableColumnInfo.getTableInfo())) {
                        continue;
                    }
                    Slot partitionSlot = null;
                    for (Slot slot : catalogRelation.getOutput()) {
                        if (slot.getName().equals(relatedTableColumnInfo.getColName())) {
                            partitionSlot = slot;
                            break;
                        }
                    }
                    if (partitionSlot == null) {
                        predicates.setHandleSuccess(false);
                        return catalogRelation;
                    }
                    // if partition has no data, doesn't add filter
                    Set<PartitionItem> partitionHasDataItems = new HashSet<>();
                    MTMVRelatedTableIf targetTable = (MTMVRelatedTableIf) table;
                    for (String partitionName : filterTableEntry.getValue()) {
                        Partition partition = targetTable.getPartition(partitionName);
                        if (targetTable instanceof OlapTable && !((OlapTable) targetTable).selectNonEmptyPartitionIds(
                                Lists.newArrayList(partition.getId())).isEmpty()) {
                            // Add filter only when partition has data when olap table
                            partitionHasDataItems.add(
                                    ((OlapTable) targetTable).getPartitionInfo().getItem(partition.getId()));
                        }
                        if (targetTable instanceof ExternalTable) {
                            // Add filter only when partition has data when external table
                            partitionHasDataItems.add(((ExternalTable) targetTable).getNameToPartitionItems(
                                    MvccUtil.getSnapshotFromContext(targetTable)).get(partitionName));
                        }
                    }
                    if (partitionHasDataItems.isEmpty()) {
                        predicates.setNeedAddFilter(false);
                    }
                    if (!partitionHasDataItems.isEmpty()) {
                        return new LogicalFilter<>(
                                ExpressionUtils.extractConjunctionToSet(
                                        ExpressionUtils.or(constructPredicates(partitionHasDataItems, partitionSlot))
                                ),
                                catalogRelation
                        );
                    }
                }
            }
            return catalogRelation;
        }
    }

    /**
     * Predicate context, which support add predicate by expression or by partition name
     * Add by predicates has high priority
     */
    public static class PredicateAddContext {

        private final Map<TableIf, Set<Expression>> predicates;
        private final Map<BaseColInfo, Set<String>> partitions;
        private boolean handleSuccess = true;
        // when add filter by partition, if partition has no data, doesn't need to add filter. should be false
        private boolean needAddFilter = true;

        public PredicateAddContext(Map<TableIf, Set<Expression>> predicates,
                Map<BaseColInfo, Set<String>> partitions) {
            this.predicates = predicates;
            this.partitions = partitions;
        }

        public Map<TableIf, Set<Expression>> getPredicates() {
            return predicates;
        }

        public Map<BaseColInfo, Set<String>> getPartitions() {
            return partitions;
        }

        public boolean isEmpty() {
            return predicates == null && partitions == null;
        }

        public boolean isHandleSuccess() {
            return handleSuccess;
        }

        public void setHandleSuccess(boolean handleSuccess) {
            this.handleSuccess = handleSuccess;
        }

        public boolean isNeedAddFilter() {
            return needAddFilter;
        }

        public void setNeedAddFilter(boolean needAddFilter) {
            this.needAddFilter = needAddFilter;
        }
    }
}<|MERGE_RESOLUTION|>--- conflicted
+++ resolved
@@ -112,10 +112,6 @@
                 constructTableWithPredicates(mv, partitionNames, tableWithPartKey);
         List<String> parts = constructPartsForMv(partitionNames);
         Plan plan = parser.parseSingle(mv.getQuerySql());
-<<<<<<< HEAD
-        plan = plan.accept(new PredicateAdder(), new PredicateAddContext(predicates, null));
-=======
->>>>>>> fa36b1c6
         if (plan instanceof Sink) {
             plan = plan.child(0);
         }
