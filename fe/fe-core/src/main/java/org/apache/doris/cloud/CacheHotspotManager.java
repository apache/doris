--- conflicted
+++ resolved
@@ -17,11 +17,6 @@
 
 package org.apache.doris.cloud;
 
-<<<<<<< HEAD
-import org.apache.doris.analysis.CancelCloudWarmUpStmt;
-=======
-import org.apache.doris.analysis.WarmUpClusterStmt;
->>>>>>> 7bd3d637
 import org.apache.doris.catalog.Database;
 import org.apache.doris.catalog.Env;
 import org.apache.doris.catalog.MaterializedIndex;
@@ -643,47 +638,8 @@
         return jobId;
     }
 
-<<<<<<< HEAD
-    public void cancel(CancelCloudWarmUpStmt stmt) throws DdlException {
-        CloudWarmUpJob job = cloudWarmUpJobs.get(stmt.getJobId());
-=======
-    public long createJob(WarmUpClusterStmt stmt) throws AnalysisException {
-        if (runnableClusterSet.contains(stmt.getDstClusterName())) {
-            throw new AnalysisException("cluster: " + stmt.getDstClusterName() + " already has a runnable job");
-        }
-        Map<Long, List<Tablet>> beToWarmUpTablets = new HashMap<>();
-        long jobId = Env.getCurrentEnv().getNextId();
-        if (!FeConstants.runningUnitTest) {
-            if (stmt.isWarmUpWithTable()) {
-                beToWarmUpTablets = warmUpNewClusterByTable(jobId, stmt.getDstClusterName(), stmt.getTables(),
-                                                            stmt.isForce());
-            } else {
-                beToWarmUpTablets = warmUpNewClusterByCluster(stmt.getDstClusterName(), stmt.getSrcClusterName());
-            }
-        }
-
-        Map<Long, List<List<Long>>> beToTabletIdBatches = splitBatch(beToWarmUpTablets);
-
-        CloudWarmUpJob.JobType jobType = stmt.isWarmUpWithTable() ? JobType.TABLE : JobType.CLUSTER;
-        CloudWarmUpJob warmUpJob;
-        if (jobType == JobType.TABLE) {
-            warmUpJob = new CloudWarmUpJob(jobId, stmt.getDstClusterName(), beToTabletIdBatches, jobType,
-                    stmt.getTables(), stmt.isForce());
-        } else {
-            warmUpJob = new CloudWarmUpJob(jobId, stmt.getDstClusterName(), beToTabletIdBatches, jobType);
-        }
-        addCloudWarmUpJob(warmUpJob);
-
-        Env.getCurrentEnv().getEditLog().logModifyCloudWarmUpJob(warmUpJob);
-        LOG.info("finished to create cloud warm up job: {}", warmUpJob.getJobId());
-
-        return jobId;
-
-    }
-
     public void cancel(CancelWarmUpJobCommand command) throws DdlException {
         CloudWarmUpJob job = cloudWarmUpJobs.get(command.getJobId());
->>>>>>> 7bd3d637
         if (job == null) {
             throw new DdlException("job id: " + command.getJobId() + " does not exist.");
         }
