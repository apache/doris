--- conflicted
+++ resolved
@@ -159,14 +159,7 @@
                         + " is not partitioned, cannot build index with partitions.");
             }
         }
-<<<<<<< HEAD
 
-=======
-        if (indexDef.getIndexType() == IndexType.ANN) {
-            throw new AnalysisException(
-                    "ANN index can only be created during table creation, not through BUILD INDEX.");
-        }
->>>>>>> 0c2fa23d
         indexDef.validate();
         this.index = existedIdx.clone();
     }
