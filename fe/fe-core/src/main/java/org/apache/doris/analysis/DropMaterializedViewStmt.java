// Licensed to the Apache Software Foundation (ASF) under one
// or more contributor license agreements.  See the NOTICE file
// distributed with this work for additional information
// regarding copyright ownership.  The ASF licenses this file
// to you under the Apache License, Version 2.0 (the
// "License"); you may not use this file except in compliance
// with the License.  You may obtain a copy of the License at
//
//   http://www.apache.org/licenses/LICENSE-2.0
//
// Unless required by applicable law or agreed to in writing,
// software distributed under the License is distributed on an
// "AS IS" BASIS, WITHOUT WARRANTIES OR CONDITIONS OF ANY
// KIND, either express or implied.  See the License for the
// specific language governing permissions and limitations
// under the License.

package org.apache.doris.analysis;

import org.apache.doris.catalog.Env;
import org.apache.doris.common.AnalysisException;
import org.apache.doris.common.ErrorCode;
import org.apache.doris.common.ErrorReport;
import org.apache.doris.common.UserException;
import org.apache.doris.common.util.Util;
import org.apache.doris.mysql.privilege.PrivPredicate;
import org.apache.doris.qe.ConnectContext;

import com.google.common.base.Strings;

/**
 * DROP MATERIALIZED VIEW [ IF EXISTS ] <mv_name> ON [db_name].<table_name>
 *
 * Parameters
 * IF EXISTS: Do not throw an error if the materialized view does not exist. A notice is issued in this case.
 * mv_name: The name of the materialized view to remove.
 * db_name: The name of db to which materialized view belongs.
 * table_name: The name of table to which materialized view belongs.
 */
public class DropMaterializedViewStmt extends DdlStmt {

    private String mvName;
    private TableName tableName;
    private boolean ifExists;

    public DropMaterializedViewStmt(boolean ifExists, String mvName, TableName tableName) {
        this.mvName = mvName;
        this.tableName = tableName;
        this.ifExists = ifExists;
    }

    public String getMvName() {
        return mvName;
    }

    public TableName getTableName() {
        return tableName;
    }

    public boolean isIfExists() {
        return ifExists;
    }

    @Override
    public void analyze(Analyzer analyzer) throws UserException {
        if (Strings.isNullOrEmpty(mvName)) {
            throw new AnalysisException("The materialized name could not be empty or null.");
        }
        tableName.analyze(analyzer);
        // disallow external catalog
        Util.prohibitExternalCatalog(tableName.getCtl(), this.getClass().getSimpleName());

        // check access
<<<<<<< HEAD
        if (!Env.getCurrentEnv().getAccessManager().checkTblPriv(ConnectContext.get(), tableName.getDb(),
                tableName.getTbl(), PrivPredicate.ALTER)) {
            ErrorReport.reportAnalysisException(ErrorCode.ERR_SPECIFIC_ACCESS_DENIED_ERROR, "ALTER");
=======
        if (!Env.getCurrentEnv().getAccessManager()
                .checkTblPriv(ConnectContext.get(), tableName.getCtl(), tableName.getDb(),
                        tableName.getTbl(), PrivPredicate.DROP)) {
            ErrorReport.reportAnalysisException(ErrorCode.ERR_SPECIFIC_ACCESS_DENIED_ERROR, "DROP");
>>>>>>> ff323f14
        }
    }

    @Override
    public String toSql() {
        StringBuilder stringBuilder = new StringBuilder();
        stringBuilder.append("DROP MATERIALIZED VIEW ");
        if (ifExists) {
            stringBuilder.append("IF EXISTS ");
        }
        stringBuilder.append("`").append(mvName).append("` ");
        stringBuilder.append("ON ").append(tableName.toSql());
        return stringBuilder.toString();
    }
}<|MERGE_RESOLUTION|>--- conflicted
+++ resolved
@@ -71,16 +71,10 @@
         Util.prohibitExternalCatalog(tableName.getCtl(), this.getClass().getSimpleName());
 
         // check access
-<<<<<<< HEAD
-        if (!Env.getCurrentEnv().getAccessManager().checkTblPriv(ConnectContext.get(), tableName.getDb(),
-                tableName.getTbl(), PrivPredicate.ALTER)) {
-            ErrorReport.reportAnalysisException(ErrorCode.ERR_SPECIFIC_ACCESS_DENIED_ERROR, "ALTER");
-=======
         if (!Env.getCurrentEnv().getAccessManager()
                 .checkTblPriv(ConnectContext.get(), tableName.getCtl(), tableName.getDb(),
-                        tableName.getTbl(), PrivPredicate.DROP)) {
-            ErrorReport.reportAnalysisException(ErrorCode.ERR_SPECIFIC_ACCESS_DENIED_ERROR, "DROP");
->>>>>>> ff323f14
+                        tableName.getTbl(), PrivPredicate.ALTER)) {
+            ErrorReport.reportAnalysisException(ErrorCode.ERR_SPECIFIC_ACCESS_DENIED_ERROR, "ALTER");
         }
     }
 
