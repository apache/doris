--- conflicted
+++ resolved
@@ -175,12 +175,8 @@
                 continue;
             }
 
-<<<<<<< HEAD
-            if (Math.abs(beStat.getLoadScore(medium) - avgLoadScore) / avgLoadScore
-                    > Config.balance_load_score_threshold) {
-=======
+
             if (Config.be_rebalancer_fuzzy_test) {
->>>>>>> bc431f28
                 if (beStat.getLoadScore(medium) > avgLoadScore) {
                     beStat.setClazz(medium, Classification.HIGH);
                     highCounter++;
