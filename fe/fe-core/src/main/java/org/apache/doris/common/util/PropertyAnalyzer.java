// Licensed to the Apache Software Foundation (ASF) under one
// or more contributor license agreements.  See the NOTICE file
// distributed with this work for additional information
// regarding copyright ownership.  The ASF licenses this file
// to you under the Apache License, Version 2.0 (the
// "License"); you may not use this file except in compliance
// with the License.  You may obtain a copy of the License at
//
//   http://www.apache.org/licenses/LICENSE-2.0
//
// Unless required by applicable law or agreed to in writing,
// software distributed under the License is distributed on an
// "AS IS" BASIS, WITHOUT WARRANTIES OR CONDITIONS OF ANY
// KIND, either express or implied.  See the License for the
// specific language governing permissions and limitations
// under the License.

package org.apache.doris.common.util;

import org.apache.doris.analysis.DataSortInfo;
import org.apache.doris.analysis.DateLiteral;
import org.apache.doris.catalog.Column;
import org.apache.doris.catalog.DataProperty;
import org.apache.doris.catalog.Database;
import org.apache.doris.catalog.DatabaseIf;
import org.apache.doris.catalog.Env;
import org.apache.doris.catalog.EnvFactory;
import org.apache.doris.catalog.EsResource;
import org.apache.doris.catalog.KeysType;
import org.apache.doris.catalog.Partition;
import org.apache.doris.catalog.PrimitiveType;
import org.apache.doris.catalog.ReplicaAllocation;
import org.apache.doris.catalog.ScalarType;
import org.apache.doris.catalog.Type;
import org.apache.doris.common.AnalysisException;
import org.apache.doris.common.Config;
import org.apache.doris.common.DdlException;
import org.apache.doris.common.Pair;
import org.apache.doris.datasource.CatalogIf;
import org.apache.doris.datasource.ExternalCatalog;
import org.apache.doris.nereids.types.DataType;
import org.apache.doris.policy.Policy;
import org.apache.doris.policy.StoragePolicy;
import org.apache.doris.resource.Tag;
import org.apache.doris.system.SystemInfoService;
import org.apache.doris.thrift.TCompressionType;
import org.apache.doris.thrift.TEncryptionAlgorithm;
import org.apache.doris.thrift.TInvertedIndexFileStorageFormat;
import org.apache.doris.thrift.TSortType;
import org.apache.doris.thrift.TStorageFormat;
import org.apache.doris.thrift.TStorageMedium;
import org.apache.doris.thrift.TStorageType;
import org.apache.doris.thrift.TTabletType;

import com.google.common.base.Preconditions;
import com.google.common.base.Strings;
import com.google.common.collect.ImmutableList;
import com.google.common.collect.Lists;
import com.google.common.collect.Maps;
import com.google.common.collect.Sets;
import lombok.val;
import org.apache.commons.lang3.StringUtils;
import org.apache.logging.log4j.LogManager;
import org.apache.logging.log4j.Logger;

import java.util.Arrays;
import java.util.HashMap;
import java.util.Iterator;
import java.util.List;
import java.util.Map;
import java.util.Set;
import java.util.stream.Collectors;

public class PropertyAnalyzer {

    public static final String PROPERTIES_SHORT_KEY = "short_key";
    public static final String PROPERTIES_REPLICATION_NUM = "replication_num";
    public static final String PROPERTIES_REPLICATION_ALLOCATION = "replication_allocation";
    public static final String PROPERTIES_MIN_LOAD_REPLICA_NUM = "min_load_replica_num";
    public static final String PROPERTIES_STORAGE_TYPE = "storage_type";
    public static final String PROPERTIES_STORAGE_MEDIUM = "storage_medium";
    public static final String PROPERTIES_STORAGE_COOLDOWN_TIME = "storage_cooldown_time";
    // base time for the data in the partition
    public static final String PROPERTIES_DATA_BASE_TIME = "data_base_time_ms";
    // for 1.x -> 2.x migration
    public static final String PROPERTIES_VERSION_INFO = "version_info";
    // for restore
    public static final String PROPERTIES_SCHEMA_VERSION = "schema_version";
    public static final String PROPERTIES_PARTITION_ID = "partition_id";
    public static final String PROPERTIES_VISIBLE_VERSION = "visible_version";
    public static final String PROPERTIES_IN_ATOMIC_RESTORE = "in_atomic_restore";

    public static final String PROPERTIES_BF_COLUMNS = "bloom_filter_columns";
    public static final String PROPERTIES_BF_FPP = "bloom_filter_fpp";

    public static final String PROPERTIES_COLUMN_SEPARATOR = "column_separator";
    public static final String PROPERTIES_LINE_DELIMITER = "line_delimiter";

    public static final String PROPERTIES_COLOCATE_WITH = "colocate_with";

    public static final String PROPERTIES_TIMEOUT = "timeout";
    public static final String PROPERTIES_COMPRESSION = "compression";

    // row store page size, default 16KB
    public static final String PROPERTIES_ROW_STORE_PAGE_SIZE = "row_store_page_size";
    public static final long ROW_STORE_PAGE_SIZE_DEFAULT_VALUE = 16384L;

    public static final String PROPERTIES_STORAGE_PAGE_SIZE = "storage_page_size";
    public static final long STORAGE_PAGE_SIZE_DEFAULT_VALUE = 65536L;

    public static final String PROPERTIES_STORAGE_DICT_PAGE_SIZE = "storage_dict_page_size";
    public static final long STORAGE_DICT_PAGE_SIZE_DEFAULT_VALUE = 262144L;

    public static final String PROPERTIES_ENABLE_LIGHT_SCHEMA_CHANGE = "light_schema_change";

    public static final String PROPERTIES_DISTRIBUTION_TYPE = "distribution_type";
    public static final String PROPERTIES_SEND_CLEAR_ALTER_TASK = "send_clear_alter_tasks";
    /*
     * for upgrade alpha rowset to beta rowset, valid value: v1, v2
     * v1: alpha rowset
     * v2: beta rowset
     */
    public static final String PROPERTIES_STORAGE_FORMAT = "storage_format";

    public static final String PROPERTIES_INVERTED_INDEX_STORAGE_FORMAT = "inverted_index_storage_format";

    public static final String PROPERTIES_INMEMORY = "in_memory";

    public static final String PROPERTIES_FILE_CACHE_TTL_SECONDS = "file_cache_ttl_seconds";

    // _auto_bucket can only set in create table stmt rewrite bucket and can not be changed
    public static final String PROPERTIES_AUTO_BUCKET = "_auto_bucket";
    public static final String PROPERTIES_ESTIMATE_PARTITION_SIZE = "estimate_partition_size";

    public static final String PROPERTIES_TABLET_TYPE = "tablet_type";

    public static final String PROPERTIES_STRICT_RANGE = "strict_range";
    public static final String PROPERTIES_USE_TEMP_PARTITION_NAME = "use_temp_partition_name";
    public static final String PROPERTIES_TYPE = "type";
    // This is common prefix for function column
    public static final String PROPERTIES_FUNCTION_COLUMN = "function_column";
    public static final String PROPERTIES_SEQUENCE_TYPE = "sequence_type";
    public static final String PROPERTIES_SEQUENCE_COL = "sequence_col";

    public static final String PROPERTIES_SWAP_TABLE = "swap";

    public static final String TAG_LOCATION = "tag.location";

    public static final String PROPERTIES_DISABLE_QUERY = "disable_query";

    public static final String PROPERTIES_DISABLE_LOAD = "disable_load";

    public static final String PROPERTIES_STORAGE_POLICY = "storage_policy";

    public static final String PROPERTIES_DISABLE_AUTO_COMPACTION = "disable_auto_compaction";

    public static final String PROPERTIES_VARIANT_ENABLE_FLATTEN_NESTED = "variant_enable_flatten_nested";

    public static final String PROPERTIES_ENABLE_SINGLE_REPLICA_COMPACTION = "enable_single_replica_compaction";

    public static final String PROPERTIES_STORE_ROW_COLUMN = "store_row_column"; // deprecated

    public static final String PROPERTIES_ROW_STORE_COLUMNS = "row_store_columns";

    public static final String PROPERTIES_SKIP_WRITE_INDEX_ON_LOAD = "skip_write_index_on_load";

    public static final String PROPERTIES_COMPACTION_POLICY = "compaction_policy";

    public static final String PROPERTIES_TIME_SERIES_COMPACTION_GOAL_SIZE_MBYTES =
            "time_series_compaction_goal_size_mbytes";

    public static final String PROPERTIES_TIME_SERIES_COMPACTION_FILE_COUNT_THRESHOLD =
            "time_series_compaction_file_count_threshold";

    public static final String PROPERTIES_TIME_SERIES_COMPACTION_TIME_THRESHOLD_SECONDS =
            "time_series_compaction_time_threshold_seconds";

    public static final String PROPERTIES_TIME_SERIES_COMPACTION_EMPTY_ROWSETS_THRESHOLD =
            "time_series_compaction_empty_rowsets_threshold";

    public static final String PROPERTIES_TIME_SERIES_COMPACTION_LEVEL_THRESHOLD =
            "time_series_compaction_level_threshold";

    public static final String PROPERTIES_MUTABLE = "mutable";

    public static final String PROPERTIES_IS_BEING_SYNCED = "is_being_synced";

    // binlog.enable, binlog.ttl_seconds, binlog.max_bytes, binlog.max_history_nums
    public static final String PROPERTIES_BINLOG_PREFIX = "binlog.";
    public static final String PROPERTIES_BINLOG_ENABLE = "binlog.enable";
    public static final String PROPERTIES_BINLOG_TTL_SECONDS = "binlog.ttl_seconds";
    public static final String PROPERTIES_BINLOG_MAX_BYTES = "binlog.max_bytes";
    public static final String PROPERTIES_BINLOG_MAX_HISTORY_NUMS = "binlog.max_history_nums";

    public static final String PROPERTIES_ENABLE_DUPLICATE_WITHOUT_KEYS_BY_DEFAULT =
            "enable_duplicate_without_keys_by_default";
    public static final String PROPERTIES_GRACE_PERIOD = "grace_period";

    public static final String PROPERTIES_ENABLE_NONDETERMINISTIC_FUNCTION =
            "enable_nondeterministic_function";

    public static final String PROPERTIES_USE_FOR_REWRITE =
            "use_for_rewrite";
    public static final String PROPERTIES_EXCLUDED_TRIGGER_TABLES = "excluded_trigger_tables";
    public static final String PROPERTIES_REFRESH_PARTITION_NUM = "refresh_partition_num";
    public static final String PROPERTIES_WORKLOAD_GROUP = "workload_group";
    public static final String PROPERTIES_PARTITION_SYNC_LIMIT = "partition_sync_limit";
    public static final String PROPERTIES_PARTITION_TIME_UNIT = "partition_sync_time_unit";
    public static final String PROPERTIES_PARTITION_DATE_FORMAT = "partition_date_format";
    public static final String PROPERTIES_STORAGE_VAULT_NAME = "storage_vault_name";
    public static final String PROPERTIES_STORAGE_VAULT_ID = "storage_vault_id";
    // For unique key data model, the feature Merge-on-Write will leverage a primary
    // key index and a delete-bitmap to mark duplicate keys as deleted in load stage,
    // which can avoid the merging cost in read stage, and accelerate the aggregation
    // query performance significantly.
    // For the detail design, see the [DISP-018](https://cwiki.apache.org/confluence/
    // display/DORIS/DSIP-018%3A+Support+Merge-On-Write+implementation+for+UNIQUE+KEY+data+model)
    public static final String ENABLE_UNIQUE_KEY_MERGE_ON_WRITE = "enable_unique_key_merge_on_write";
    public static final String ENABLE_UNIQUE_KEY_SKIP_BITMAP_COLUMN = "enable_unique_key_skip_bitmap_column";
    private static final Logger LOG = LogManager.getLogger(PropertyAnalyzer.class);
    public static final String COMMA_SEPARATOR = ",";
    private static final double MAX_FPP = 0.05;
    private static final double MIN_FPP = 0.0001;

    public static final String PROPERTIES_GROUP_COMMIT_INTERVAL_MS = "group_commit_interval_ms";
    public static final int PROPERTIES_GROUP_COMMIT_INTERVAL_MS_DEFAULT_VALUE
            = Config.group_commit_interval_ms_default_value;

    public static final String PROPERTIES_GROUP_COMMIT_DATA_BYTES = "group_commit_data_bytes";
    public static final int PROPERTIES_GROUP_COMMIT_DATA_BYTES_DEFAULT_VALUE
            = Config.group_commit_data_bytes_default_value;

    public static final String PROPERTIES_ENABLE_MOW_LIGHT_DELETE =
            "enable_mow_light_delete";
    public static final boolean PROPERTIES_ENABLE_MOW_LIGHT_DELETE_DEFAULT_VALUE
            = Config.enable_mow_light_delete;

    public static final String PROPERTIES_AUTO_ANALYZE_POLICY = "auto_analyze_policy";
    public static final String ENABLE_AUTO_ANALYZE_POLICY = "enable";
    public static final String DISABLE_AUTO_ANALYZE_POLICY = "disable";
    public static final String USE_CATALOG_AUTO_ANALYZE_POLICY = "base_on_catalog";

    // compaction policy
    public static final String SIZE_BASED_COMPACTION_POLICY = "size_based";
    public static final String TIME_SERIES_COMPACTION_POLICY = "time_series";
    public static final long TIME_SERIES_COMPACTION_GOAL_SIZE_MBYTES_DEFAULT_VALUE = 1024;
    public static final long TIME_SERIES_COMPACTION_FILE_COUNT_THRESHOLD_DEFAULT_VALUE = 2000;
    public static final long TIME_SERIES_COMPACTION_TIME_THRESHOLD_SECONDS_DEFAULT_VALUE = 3600;
    public static final long TIME_SERIES_COMPACTION_EMPTY_ROWSETS_THRESHOLD_DEFAULT_VALUE = 5;
    public static final long TIME_SERIES_COMPACTION_LEVEL_THRESHOLD_DEFAULT_VALUE = 1;

    public static final String PROPERTIES_VARIANT_MAX_SUBCOLUMNS_COUNT = "variant_max_subcolumns_count";

    public static final String PROPERTIES_VARIANT_ENABLE_TYPED_PATHS_TO_SPARSE = "variant_enable_typed_paths_to_sparse";
    public static final String PROPERTIES_TDE_ALGORITHM = "tde_algorithm";
    public static final String AES256 = "AES256";
    public static final String SM4 = "SM4";
    public static final String PLAINTEXT = "PLAINTEXT";

    public static final String PROPERTIES_VARIANT_MAX_SPARSE_COLUMN_STATISTICS_SIZE =
            "variant_max_sparse_column_statistics_size";

    public enum RewriteType {
        PUT,      // always put property
        REPLACE,  // replace if exists property
        DELETE,   // delete property
    }

    public static class RewriteProperty {
        RewriteType rewriteType;
        String key;
        String value;

        private RewriteProperty(RewriteType rewriteType, String key, String value) {
            this.rewriteType = rewriteType;
            this.key = key;
            this.value = value;
        }

        public String key() {
            return this.key;
        }

        public static RewriteProperty put(String key, String value) {
            return new RewriteProperty(RewriteType.PUT, key, value);
        }

        public static RewriteProperty replace(String key, String value) {
            return new RewriteProperty(RewriteType.REPLACE, key, value);
        }

        public static RewriteProperty  delete(String key) {
            return new RewriteProperty(RewriteType.DELETE, key, null);
        }

        public void rewrite(Map<String, String> properties) {
            switch (rewriteType) {
                case PUT:
                    properties.put(key, value);
                    break;
                case REPLACE:
                    if (properties.containsKey(key)) {
                        properties.put(key, value);
                    }
                    break;
                case DELETE:
                    properties.remove(key);
                    break;
                default:
                    break;
            }
        }

    }

    protected ImmutableList<RewriteProperty> forceProperties;

    public PropertyAnalyzer() {
        forceProperties = ImmutableList.of(
                RewriteProperty.replace(PROPERTIES_FILE_CACHE_TTL_SECONDS, "0")
                );
    }

    private static class SingletonHolder {
        private static final PropertyAnalyzer INSTANCE = EnvFactory.getInstance().createPropertyAnalyzer();
    }

    public static PropertyAnalyzer getInstance() {
        return SingletonHolder.INSTANCE;
    }

    /**
     * check and replace members of DataProperty by properties.
     *
     * @param properties      key->value for members to change.
     * @param oldDataProperty old DataProperty
     * @return new DataProperty
     * @throws AnalysisException property has invalid key->value
     */
    public static DataProperty analyzeDataProperty(Map<String, String> properties, final DataProperty oldDataProperty)
            throws AnalysisException {
        if (properties == null || properties.isEmpty()) {
            return oldDataProperty;
        }

        TStorageMedium storageMedium = oldDataProperty.getStorageMedium();
        long cooldownTimestamp = oldDataProperty.getCooldownTimeMs();
        final String oldStoragePolicy = oldDataProperty.getStoragePolicy();
        // When we create one table with table's property set storage policy,
        // the properties wouldn't contain storage policy so the hasStoragePolicy would be false,
        // then we would just set the partition's storage policy the same as the table's
        String newStoragePolicy = oldStoragePolicy;
        boolean hasStoragePolicy = false;
        boolean storageMediumSpecified = false;
        boolean isBeingSynced = false;

        for (Map.Entry<String, String> entry : properties.entrySet()) {
            String key = entry.getKey();
            String value = entry.getValue();
            if (key.equalsIgnoreCase(PROPERTIES_STORAGE_MEDIUM)) {
                if (value.equalsIgnoreCase(TStorageMedium.SSD.name())) {
                    storageMedium = TStorageMedium.SSD;
                    storageMediumSpecified = true;
                } else if (value.equalsIgnoreCase(TStorageMedium.HDD.name())) {
                    storageMedium = TStorageMedium.HDD;
                    storageMediumSpecified = true;
                } else {
                    throw new AnalysisException("Invalid storage medium: " + value);
                }
            } else if (key.equalsIgnoreCase(PROPERTIES_STORAGE_COOLDOWN_TIME)) {
                try {
                    DateLiteral dateLiteral = new DateLiteral(value, ScalarType.getDefaultDateType(Type.DATETIME));
                    cooldownTimestamp = dateLiteral.unixTimestamp(TimeUtils.getTimeZone());
                } catch (AnalysisException e) {
                    LOG.warn("dateLiteral failed, use max cool down time", e);
                    cooldownTimestamp = DataProperty.MAX_COOLDOWN_TIME_MS;
                }
            } else if (key.equalsIgnoreCase(PROPERTIES_STORAGE_POLICY)) {
                hasStoragePolicy = true;
                newStoragePolicy = value;
            } else if (key.equalsIgnoreCase(PROPERTIES_IS_BEING_SYNCED)) {
                isBeingSynced = Boolean.parseBoolean(value);
            }
        } // end for properties

        properties.remove(PROPERTIES_STORAGE_MEDIUM);
        properties.remove(PROPERTIES_STORAGE_COOLDOWN_TIME);
        properties.remove(PROPERTIES_STORAGE_POLICY);
        properties.remove(PROPERTIES_DATA_BASE_TIME);
        properties.remove(PROPERTIES_FILE_CACHE_TTL_SECONDS);

        Preconditions.checkNotNull(storageMedium);

        if (storageMedium == TStorageMedium.HDD) {
            cooldownTimestamp = DataProperty.MAX_COOLDOWN_TIME_MS;
            LOG.info("Can not assign cool down timestamp to HDD storage medium, ignore user setting.");
        }

        boolean hasCooldown = cooldownTimestamp != DataProperty.MAX_COOLDOWN_TIME_MS;
        long currentTimeMs = System.currentTimeMillis();
        if (storageMedium == TStorageMedium.SSD && hasCooldown) {
            if (cooldownTimestamp <= currentTimeMs) {
                throw new AnalysisException(
                        "Cool down time: " + cooldownTimestamp + " should later than now: " + currentTimeMs);
            }
        }

        if (storageMedium == TStorageMedium.SSD && !hasCooldown) {
            cooldownTimestamp = DataProperty.MAX_COOLDOWN_TIME_MS;
        }

        // when isBeingSynced property is set to true, the storage policy will be ignored
        if (isBeingSynced) {
            hasStoragePolicy = false;
            newStoragePolicy = "";
        }

        if (hasStoragePolicy && !"".equals(newStoragePolicy)) {
            // check remote storage policy
            StoragePolicy checkedPolicy = StoragePolicy.ofCheck(newStoragePolicy);
            Policy policy = Env.getCurrentEnv().getPolicyMgr().getPolicy(checkedPolicy);
            if (!(policy instanceof StoragePolicy)) {
                throw new AnalysisException("No PolicyStorage: " + newStoragePolicy);
            }

            StoragePolicy storagePolicy = (StoragePolicy) policy;
            // Consider a scenario where if cold data has already been uploaded to resource A,
            // and the user attempts to modify the policy to upload it to resource B,
            // the data needs to be transferred from A to B.
            // However, Doris currently does not support cross-bucket data transfer, therefore,
            // changing the policy to a different policy with different resource is disabled.
            // As for the case where the resource is the same, modifying the cooldown time is allowed,
            // as this will not affect the already cooled data, but only the new data after modifying the policy.
            if (null != oldStoragePolicy && !oldStoragePolicy.equals(newStoragePolicy)) {
                // check remote storage policy
                StoragePolicy oldPolicy = StoragePolicy.ofCheck(oldStoragePolicy);
                Policy p = Env.getCurrentEnv().getPolicyMgr().getPolicy(oldPolicy);
                if ((p instanceof StoragePolicy)) {
                    String newResource = storagePolicy.getStorageResource();
                    String oldResource = ((StoragePolicy) p).getStorageResource();
                    if (!newResource.equals(oldResource)) {
                        throw new AnalysisException("currently do not support change origin "
                                + "storage policy to another one with different resource: ");
                    }
                }
            }
            // check remote storage cool down timestamp
            if (storagePolicy.getCooldownTimestampMs() != -1) {
                if (storagePolicy.getCooldownTimestampMs() <= currentTimeMs) {
                    throw new AnalysisException(
                            "remote storage cool down time: " + storagePolicy.getCooldownTimestampMs()
                                    + " should later than now: " + currentTimeMs);
                }
                if (hasCooldown && storagePolicy.getCooldownTimestampMs() <= cooldownTimestamp) {
                    throw new AnalysisException(
                            "remote storage cool down time: " + storagePolicy.getCooldownTimestampMs()
                                    + " should later than storage cool down time: " + cooldownTimestamp);
                }
            }
        }

        boolean mutable = PropertyAnalyzer.analyzeBooleanProp(properties, PROPERTIES_MUTABLE, true);
        properties.remove(PROPERTIES_MUTABLE);

        DataProperty dataProperty = new DataProperty(storageMedium, cooldownTimestamp, newStoragePolicy, mutable);
        // check the state of data property
        if (storageMediumSpecified) {
            dataProperty.setStorageMediumSpecified(true);
        }
        return dataProperty;
    }

    public static short analyzeShortKeyColumnCount(Map<String, String> properties) throws AnalysisException {
        short shortKeyColumnCount = (short) -1;
        if (properties != null && properties.containsKey(PROPERTIES_SHORT_KEY)) {
            // check and use specified short key
            try {
                shortKeyColumnCount = Short.parseShort(properties.get(PROPERTIES_SHORT_KEY));
            } catch (NumberFormatException e) {
                throw new AnalysisException("Short key: " + e.getMessage());
            }

            if (shortKeyColumnCount <= 0) {
                throw new AnalysisException("Short key column count should larger than 0.");
            }

            properties.remove(PROPERTIES_SHORT_KEY);
        }

        return shortKeyColumnCount;
    }

    private static Short analyzeReplicationNum(Map<String, String> properties, String prefix, short oldReplicationNum)
            throws AnalysisException {
        Short replicationNum = oldReplicationNum;
        String propKey = Strings.isNullOrEmpty(prefix)
                ? PROPERTIES_REPLICATION_NUM
                : prefix + "." + PROPERTIES_REPLICATION_NUM;
        if (properties != null && properties.containsKey(propKey)) {
            try {
                replicationNum = Short.valueOf(properties.get(propKey));
            } catch (Exception e) {
                throw new AnalysisException(e.getMessage());
            }

            if (replicationNum < Config.min_replication_num_per_tablet
                    || replicationNum > Config.max_replication_num_per_tablet) {
                throw new AnalysisException("Replication num should between " + Config.min_replication_num_per_tablet
                        + " and " + Config.max_replication_num_per_tablet);
            }

            properties.remove(propKey);
        }
        return replicationNum;
    }

    public static short analyzeMinLoadReplicaNum(Map<String, String> properties) throws AnalysisException {
        short minLoadReplicaNum = -1;
        if (properties != null && properties.containsKey(PROPERTIES_MIN_LOAD_REPLICA_NUM)) {
            try {
                minLoadReplicaNum = Short.parseShort(properties.get(PROPERTIES_MIN_LOAD_REPLICA_NUM));
            } catch (Exception e) {
                throw new AnalysisException(e.getMessage());
            }

            if (minLoadReplicaNum <= 0 && minLoadReplicaNum != -1) {
                throw new AnalysisException("min_load_replica_num should > 0 or =-1");
            }

            properties.remove(PROPERTIES_MIN_LOAD_REPLICA_NUM);
        }
        return minLoadReplicaNum;
    }

    public static String analyzeColumnSeparator(Map<String, String> properties, String oldColumnSeparator) {
        String columnSeparator = oldColumnSeparator;
        if (properties != null && properties.containsKey(PROPERTIES_COLUMN_SEPARATOR)) {
            columnSeparator = properties.get(PROPERTIES_COLUMN_SEPARATOR);
            properties.remove(PROPERTIES_COLUMN_SEPARATOR);
        }
        return columnSeparator;
    }

    public static String analyzeLineDelimiter(Map<String, String> properties, String oldLineDelimiter) {
        String lineDelimiter = oldLineDelimiter;
        if (properties != null && properties.containsKey(PROPERTIES_LINE_DELIMITER)) {
            lineDelimiter = properties.get(PROPERTIES_LINE_DELIMITER);
            properties.remove(PROPERTIES_LINE_DELIMITER);
        }
        return lineDelimiter;
    }

    public static TStorageType analyzeStorageType(Map<String, String> properties) throws AnalysisException {
        // default is COLUMN
        TStorageType tStorageType = TStorageType.COLUMN;
        if (properties != null && properties.containsKey(PROPERTIES_STORAGE_TYPE)) {
            String storageType = properties.get(PROPERTIES_STORAGE_TYPE);
            if (storageType.equalsIgnoreCase(TStorageType.COLUMN.name())) {
                tStorageType = TStorageType.COLUMN;
            } else {
                throw new AnalysisException("Invalid storage type: " + storageType);
            }

            properties.remove(PROPERTIES_STORAGE_TYPE);
        }

        return tStorageType;
    }

    public static TTabletType analyzeTabletType(Map<String, String> properties) throws AnalysisException {
        // default is TABLET_TYPE_DISK
        TTabletType tTabletType = TTabletType.TABLET_TYPE_DISK;
        if (properties != null && properties.containsKey(PROPERTIES_TABLET_TYPE)) {
            String tabletType = properties.get(PROPERTIES_TABLET_TYPE);
            if (tabletType.equalsIgnoreCase("memory")) {
                tTabletType = TTabletType.TABLET_TYPE_MEMORY;
            } else if (tabletType.equalsIgnoreCase("disk")) {
                tTabletType = TTabletType.TABLET_TYPE_DISK;
            } else {
                throw new AnalysisException(("Invalid tablet type"));
            }
            properties.remove(PROPERTIES_TABLET_TYPE);
        }
        return tTabletType;
    }

    public static long analyzeVersionInfo(Map<String, String> properties) throws AnalysisException {
        long version = Partition.PARTITION_INIT_VERSION;
        if (properties != null && properties.containsKey(PROPERTIES_VERSION_INFO)) {
            String versionInfoStr = properties.get(PROPERTIES_VERSION_INFO);
            try {
                version = Long.parseLong(versionInfoStr);
            } catch (NumberFormatException e) {
                throw new AnalysisException("version info number format error: " + versionInfoStr);
            }
            properties.remove(PROPERTIES_VERSION_INFO);
        }
        return version;
    }

    public static long analyzeTTL(Map<String, String> properties) throws AnalysisException {
        long ttlSeconds = 0;
        if (properties != null && properties.containsKey(PROPERTIES_FILE_CACHE_TTL_SECONDS)) {
            String ttlSecondsStr = properties.get(PROPERTIES_FILE_CACHE_TTL_SECONDS);
            try {
                ttlSeconds = Long.parseLong(ttlSecondsStr);
                if (ttlSeconds < 0) {
                    throw new NumberFormatException();
                }
            } catch (NumberFormatException e) {
                throw new AnalysisException("The value " + ttlSecondsStr + " formats error or  is out of range "
                           + "(0 < integer < Long.MAX_VALUE)");
            }
        }
        return ttlSeconds;
    }

    public static int analyzeSchemaVersion(Map<String, String> properties) throws AnalysisException {
        int schemaVersion = 0;
        if (properties != null && properties.containsKey(PROPERTIES_SCHEMA_VERSION)) {
            String schemaVersionStr = properties.get(PROPERTIES_SCHEMA_VERSION);
            try {
                schemaVersion = Integer.parseInt(schemaVersionStr);
            } catch (Exception e) {
                throw new AnalysisException("schema version format error");
            }

            properties.remove(PROPERTIES_SCHEMA_VERSION);
        }

        return schemaVersion;
    }

    private static Long getPropertyLong(Map<String, String> properties, String propertyId) throws AnalysisException {
        long id = -1;
        if (properties != null && properties.containsKey(propertyId)) {
            String propertyIdStr = properties.get(propertyId);
            try {
                id = Long.parseLong(propertyIdStr);
            } catch (Exception e) {
                throw new AnalysisException("Invalid property long id: " + propertyIdStr);
            }

            properties.remove(propertyId);
        }

        return id;
    }

    public static Long analyzePartitionId(Map<String, String> properties) throws AnalysisException {
        return getPropertyLong(properties, PROPERTIES_PARTITION_ID);
    }

    public static Long analyzeVisibleVersion(Map<String, String> properties) throws AnalysisException {
        return getPropertyLong(properties, PROPERTIES_VISIBLE_VERSION);
    }

    public static Set<String> analyzeBloomFilterColumns(Map<String, String> properties, List<Column> columns,
            KeysType keysType) throws AnalysisException {
        Set<String> bfColumns = null;
        if (properties != null && properties.containsKey(PROPERTIES_BF_COLUMNS)) {
            bfColumns = Sets.newHashSet();
            String bfColumnsStr = properties.get(PROPERTIES_BF_COLUMNS);
            if (Strings.isNullOrEmpty(bfColumnsStr)) {
                return bfColumns;
            }

            String[] bfColumnArr = bfColumnsStr.split(COMMA_SEPARATOR);
            if (bfColumnArr.length == 0) {
                return bfColumns;
            }
            Set<String> bfColumnSet = Sets.newTreeSet(String.CASE_INSENSITIVE_ORDER);
            for (String bfColumn : bfColumnArr) {
                bfColumn = bfColumn.trim();
                boolean found = false;
                for (Column column : columns) {
                    if (column.getName().equalsIgnoreCase(bfColumn)) {
                        PrimitiveType type = column.getDataType();

                        // key columns and none/replace aggregate non-key columns support
                        if (!column.isSupportBloomFilter()) {
                            throw new AnalysisException(type + " is not supported in bloom filter index. "
                                    + "invalid column: " + bfColumn);
                        } else if (keysType != KeysType.AGG_KEYS || column.isKey()) {
                            if (!bfColumnSet.add(bfColumn)) {
                                throw new AnalysisException("Reduplicated bloom filter column: " + bfColumn);
                            }

                            bfColumns.add(column.getName());
                            found = true;
                            break;
                        } else {
                            throw new AnalysisException("Bloom filter index should only be used in columns"
                                    + " of UNIQUE_KEYS/DUP_KEYS table or key columns of AGG_KEYS table."
                                    + " invalid column: " + bfColumn);
                        }
                    }
                }

                if (!found) {
                    throw new AnalysisException("Bloom filter column does not exist in table. invalid column: "
                            + bfColumn);
                }
            }

            properties.remove(PROPERTIES_BF_COLUMNS);
        }

        return bfColumns;
    }

    public static double analyzeBloomFilterFpp(Map<String, String> properties) throws AnalysisException {
        double bfFpp = 0;
        if (properties != null && properties.containsKey(PROPERTIES_BF_FPP)) {
            String bfFppStr = properties.get(PROPERTIES_BF_FPP);
            try {
                bfFpp = Double.parseDouble(bfFppStr);
            } catch (NumberFormatException e) {
                throw new AnalysisException("Bloom filter fpp is not Double");
            }

            // check range
            if (bfFpp < MIN_FPP || bfFpp > MAX_FPP) {
                throw new AnalysisException("Bloom filter fpp should in [" + MIN_FPP + ", " + MAX_FPP + "]");
            }

            properties.remove(PROPERTIES_BF_FPP);
        }

        return bfFpp;
    }

    // analyze the colocation properties of table
    public static String analyzeColocate(Map<String, String> properties) {
        String colocateGroup = null;
        if (properties != null && properties.containsKey(PROPERTIES_COLOCATE_WITH)) {
            colocateGroup = properties.get(PROPERTIES_COLOCATE_WITH);
            properties.remove(PROPERTIES_COLOCATE_WITH);
        }
        return colocateGroup;
    }

    public static long analyzeTimeout(Map<String, String> properties, long defaultTimeout) throws AnalysisException {
        long timeout = defaultTimeout;
        if (properties != null && properties.containsKey(PROPERTIES_TIMEOUT)) {
            String timeoutStr = properties.get(PROPERTIES_TIMEOUT);
            try {
                timeout = Long.parseLong(timeoutStr);
            } catch (NumberFormatException e) {
                throw new AnalysisException("Invalid timeout format: " + timeoutStr);
            }
            properties.remove(PROPERTIES_TIMEOUT);
        }
        return timeout;
    }

    public static Boolean analyzeUseLightSchemaChange(Map<String, String> properties) throws AnalysisException {
        if (properties == null || properties.isEmpty()) {
            return true;
        }
        String value = properties.get(PROPERTIES_ENABLE_LIGHT_SCHEMA_CHANGE);
        // set light schema change true by default
        if (null == value) {
            return true;
        }
        properties.remove(PROPERTIES_ENABLE_LIGHT_SCHEMA_CHANGE);
        if (value.equalsIgnoreCase("true")) {
            return true;
        } else if (value.equalsIgnoreCase("false")) {
            return false;
        }
        throw new AnalysisException(PROPERTIES_ENABLE_LIGHT_SCHEMA_CHANGE + " must be `true` or `false`");
    }

    public static Boolean analyzeDisableAutoCompaction(Map<String, String> properties) throws AnalysisException {
        if (properties == null || properties.isEmpty()) {
            return false;
        }
        String value = properties.get(PROPERTIES_DISABLE_AUTO_COMPACTION);
        // set light schema change false by default
        if (null == value) {
            return false;
        }
        properties.remove(PROPERTIES_DISABLE_AUTO_COMPACTION);
        if (value.equalsIgnoreCase("true")) {
            return true;
        } else if (value.equalsIgnoreCase("false")) {
            return false;
        }
        throw new AnalysisException(PROPERTIES_DISABLE_AUTO_COMPACTION
                + " must be `true` or `false`");
    }

    public static Boolean analyzeVariantFlattenNested(Map<String, String> properties) throws AnalysisException {
        if (properties == null || properties.isEmpty()) {
            return false;
        }
        String value = properties.get(PROPERTIES_VARIANT_ENABLE_FLATTEN_NESTED);
        if (null == value) {
            return false;
        }
        properties.remove(PROPERTIES_VARIANT_ENABLE_FLATTEN_NESTED);
        if (value.equalsIgnoreCase("true")) {
            return true;
        } else if (value.equalsIgnoreCase("false")) {
            return false;
        }
        throw new AnalysisException(PROPERTIES_VARIANT_ENABLE_FLATTEN_NESTED
                + " must be `true` or `false`");
    }

    public static Boolean analyzeEnableSingleReplicaCompaction(Map<String, String> properties)
            throws AnalysisException {
        if (properties == null || properties.isEmpty()) {
            return false;
        }
        String value = properties.get(PROPERTIES_ENABLE_SINGLE_REPLICA_COMPACTION);
        // set enable single replica compaction false by default
        if (null == value) {
            return false;
        }
        properties.remove(PROPERTIES_ENABLE_SINGLE_REPLICA_COMPACTION);
        if (value.equalsIgnoreCase("true")) {
            return true;
        } else if (value.equalsIgnoreCase("false")) {
            return false;
        }
        throw new AnalysisException(PROPERTIES_ENABLE_SINGLE_REPLICA_COMPACTION
                + " must be `true` or `false`");
    }

    public static Boolean analyzeEnableDuplicateWithoutKeysByDefault(Map<String, String> properties)
            throws AnalysisException {
        if (properties == null || properties.isEmpty()) {
            return false;
        }
        String value = properties.get(PROPERTIES_ENABLE_DUPLICATE_WITHOUT_KEYS_BY_DEFAULT);
        if (null == value) {
            return false;
        }
        properties.remove(PROPERTIES_ENABLE_DUPLICATE_WITHOUT_KEYS_BY_DEFAULT);
        if (value.equalsIgnoreCase("true")) {
            return true;
        } else if (value.equalsIgnoreCase("false")) {
            return false;
        }
        throw new AnalysisException(PROPERTIES_ENABLE_DUPLICATE_WITHOUT_KEYS_BY_DEFAULT
                + " must be `true` or `false`");
    }

    public static List<String> analyzeRowStoreColumns(Map<String, String> properties,
            List<String> columns) throws AnalysisException {
        List<String> rowStoreColumns = Lists.newArrayList();
        String value = properties.get(PROPERTIES_ROW_STORE_COLUMNS);
        // set empty row store columns by default
        if (null == value) {
            return null;
        }
        properties.remove(PROPERTIES_ROW_STORE_COLUMNS);
        String[] rsColumnArr = value.split(COMMA_SEPARATOR);
        rowStoreColumns.addAll(Arrays.asList(rsColumnArr));
        if (rowStoreColumns.isEmpty()) {
            throw new AnalysisException(PROPERTIES_ROW_STORE_COLUMNS + " must not be empty");
        }
        // check columns in column def
        List<String> invalidColumns = rowStoreColumns.stream()
                .filter(expectedColName -> columns.stream().noneMatch(
                        column -> column.equalsIgnoreCase(expectedColName)))
                .collect(Collectors.toList());
        if (!invalidColumns.isEmpty()) {
            throw new AnalysisException(
                    "Column does not exist in table. Invalid columns: "
                            + invalidColumns.stream().collect(Collectors.joining(", ", "", "")));
        }
        return rowStoreColumns;
    }

    public static Boolean analyzeStoreRowColumn(Map<String, String> properties)
                        throws AnalysisException {
        if (properties == null || properties.isEmpty()) {
            return false;
        }
        String value = properties.get(PROPERTIES_STORE_ROW_COLUMN);
        // set store_row_column false by default
        if (null == value) {
            return false;
        }
        properties.remove(PROPERTIES_STORE_ROW_COLUMN);
        if (value.equalsIgnoreCase("true")) {
            return true;
        } else if (value.equalsIgnoreCase("false")) {
            return false;
        } else {
            throw new AnalysisException(PROPERTIES_STORE_ROW_COLUMN + "must be `true` or `false`");
        }
    }

    public static Boolean analyzeSkipWriteIndexOnLoad(Map<String, String> properties) throws AnalysisException {
        if (properties == null || properties.isEmpty()) {
            return false;
        }
        String value = properties.get(PROPERTIES_SKIP_WRITE_INDEX_ON_LOAD);
        // set skip_write_index_on_load false by default
        if (null == value) {
            return false;
        }
        properties.remove(PROPERTIES_SKIP_WRITE_INDEX_ON_LOAD);
        if (value.equalsIgnoreCase("true")) {
            throw new AnalysisException("Property " + PROPERTIES_SKIP_WRITE_INDEX_ON_LOAD
                    + " is forbidden now.");
        } else if (value.equalsIgnoreCase("false")) {
            return false;
        }
        throw new AnalysisException(PROPERTIES_SKIP_WRITE_INDEX_ON_LOAD
                + " must be `true` or `false`");
    }

    public static String analyzeCompactionPolicy(Map<String, String> properties, KeysType keysType)
            throws AnalysisException {
        if (properties == null || properties.isEmpty()) {
            return SIZE_BASED_COMPACTION_POLICY;
        }
        String compactionPolicy = SIZE_BASED_COMPACTION_POLICY;
        if (properties.containsKey(PROPERTIES_COMPACTION_POLICY)) {
            compactionPolicy = properties.get(PROPERTIES_COMPACTION_POLICY);
            properties.remove(PROPERTIES_COMPACTION_POLICY);
            if (compactionPolicy != null && !compactionPolicy.equals(TIME_SERIES_COMPACTION_POLICY)
                    && !compactionPolicy.equals(SIZE_BASED_COMPACTION_POLICY)) {
                throw new AnalysisException(PROPERTIES_COMPACTION_POLICY
                        + " must be " + TIME_SERIES_COMPACTION_POLICY + " or " + SIZE_BASED_COMPACTION_POLICY);
            }
        }

        if (keysType == KeysType.UNIQUE_KEYS && compactionPolicy.equals(TIME_SERIES_COMPACTION_POLICY)) {
            throw new AnalysisException("Time series compaction policy is not supported for unique key table");
        }
        return compactionPolicy;
    }

    public static long analyzeTimeSeriesCompactionEmptyRowsetsThreshold(Map<String, String> properties)
            throws AnalysisException {
        long emptyRowsetsThreshold = TIME_SERIES_COMPACTION_EMPTY_ROWSETS_THRESHOLD_DEFAULT_VALUE;
        if (properties == null || properties.isEmpty()) {
            return emptyRowsetsThreshold;
        }
        if (properties.containsKey(PROPERTIES_TIME_SERIES_COMPACTION_EMPTY_ROWSETS_THRESHOLD)) {
            String emptyRowsetsThresholdStr = properties
                                    .get(PROPERTIES_TIME_SERIES_COMPACTION_EMPTY_ROWSETS_THRESHOLD);
            properties.remove(PROPERTIES_TIME_SERIES_COMPACTION_EMPTY_ROWSETS_THRESHOLD);
            try {
                emptyRowsetsThreshold = Long.parseLong(emptyRowsetsThresholdStr);
                if (emptyRowsetsThreshold < 2) {
                    throw new AnalysisException("time_series_compaction_empty_rowsets_threshold can not"
                            + " be less than 2: " + emptyRowsetsThresholdStr);
                }
            } catch (NumberFormatException e) {
                throw new AnalysisException("Invalid time_series_compaction_empty_rowsets_threshold: "
                        + emptyRowsetsThresholdStr);
            }
        }
        return emptyRowsetsThreshold;
    }

    public static long analyzeTimeSeriesCompactionLevelThreshold(Map<String, String> properties)
            throws AnalysisException {
        long levelThreshold = TIME_SERIES_COMPACTION_LEVEL_THRESHOLD_DEFAULT_VALUE;
        if (properties == null || properties.isEmpty()) {
            return levelThreshold;
        }
        if (properties.containsKey(PROPERTIES_TIME_SERIES_COMPACTION_LEVEL_THRESHOLD)) {
            String levelThresholdStr = properties
                                    .get(PROPERTIES_TIME_SERIES_COMPACTION_LEVEL_THRESHOLD);
            properties.remove(PROPERTIES_TIME_SERIES_COMPACTION_LEVEL_THRESHOLD);
            try {
                levelThreshold = Long.parseLong(levelThresholdStr);
                if (levelThreshold < 1 || levelThreshold > 2) {
                    throw new AnalysisException("time_series_compaction_level_threshold can not"
                            + " less than 1 or greater than 2: " + levelThreshold);
                }
            } catch (NumberFormatException e) {
                throw new AnalysisException("Invalid time_series_compaction_level_threshold: "
                        + levelThreshold);
            }
        }
        return levelThreshold;
    }

    public static long analyzeTimeSeriesCompactionFileCountThreshold(Map<String, String> properties)
            throws AnalysisException {
        long fileCountThreshold = TIME_SERIES_COMPACTION_FILE_COUNT_THRESHOLD_DEFAULT_VALUE;
        if (properties == null || properties.isEmpty()) {
            return fileCountThreshold;
        }
        if (properties.containsKey(PROPERTIES_TIME_SERIES_COMPACTION_FILE_COUNT_THRESHOLD)) {
            String fileCountThresholdStr = properties
                    .get(PROPERTIES_TIME_SERIES_COMPACTION_FILE_COUNT_THRESHOLD);
            properties.remove(PROPERTIES_TIME_SERIES_COMPACTION_FILE_COUNT_THRESHOLD);
            try {
                fileCountThreshold = Long.parseLong(fileCountThresholdStr);
                if (fileCountThreshold < 10) {
                    throw new AnalysisException("time_series_compaction_file_count_threshold can not be "
                            + "less than 10: " + fileCountThresholdStr);
                }
            } catch (NumberFormatException e) {
                throw new AnalysisException("Invalid time_series_compaction_file_count_threshold format: "
                        + fileCountThresholdStr);
            }
        }
        return fileCountThreshold;
    }

    public static long analyzeTimeSeriesCompactionTimeThresholdSeconds(Map<String, String> properties)
            throws AnalysisException {
        long timeThresholdSeconds = TIME_SERIES_COMPACTION_TIME_THRESHOLD_SECONDS_DEFAULT_VALUE;
        if (properties == null || properties.isEmpty()) {
            return timeThresholdSeconds;
        }
        if (properties.containsKey(PROPERTIES_TIME_SERIES_COMPACTION_TIME_THRESHOLD_SECONDS)) {
            String timeThresholdSecondsStr = properties.get(PROPERTIES_TIME_SERIES_COMPACTION_TIME_THRESHOLD_SECONDS);
            properties.remove(PROPERTIES_TIME_SERIES_COMPACTION_TIME_THRESHOLD_SECONDS);
            try {
                timeThresholdSeconds = Long.parseLong(timeThresholdSecondsStr);
                if (timeThresholdSeconds < 60) {
                    throw new AnalysisException("time_series_compaction_time_threshold_seconds can not be"
                            + " less than 60: " + timeThresholdSecondsStr);
                }
            } catch (NumberFormatException e) {
                throw new AnalysisException("Invalid time_series_compaction_time_threshold_seconds format: "
                        + timeThresholdSecondsStr);
            }
        }
        return timeThresholdSeconds;
    }

    public static long analyzeTimeSeriesCompactionGoalSizeMbytes(Map<String, String> properties)
            throws AnalysisException {
        long goalSizeMbytes = TIME_SERIES_COMPACTION_GOAL_SIZE_MBYTES_DEFAULT_VALUE;
        if (properties == null || properties.isEmpty()) {
            return goalSizeMbytes;
        }
        if (properties.containsKey(PROPERTIES_TIME_SERIES_COMPACTION_GOAL_SIZE_MBYTES)) {
            String goalSizeMbytesStr = properties.get(PROPERTIES_TIME_SERIES_COMPACTION_GOAL_SIZE_MBYTES);
            properties.remove(PROPERTIES_TIME_SERIES_COMPACTION_GOAL_SIZE_MBYTES);
            try {
                goalSizeMbytes = Long.parseLong(goalSizeMbytesStr);
                if (goalSizeMbytes < 10) {
                    throw new AnalysisException("time_series_compaction_goal_size_mbytes can not be"
                            + " less than 10: " + goalSizeMbytesStr);
                }
            } catch (NumberFormatException e) {
                throw new AnalysisException("Invalid time_series_compaction_goal_size_mbytes format: "
                        + goalSizeMbytesStr);
            }
        }
        return goalSizeMbytes;
    }

    // analyzeCompressionType will parse the compression type from properties
    public static TCompressionType analyzeCompressionType(Map<String, String> properties) throws AnalysisException {
        String compressionType = "";
        if (properties != null && properties.containsKey(PROPERTIES_COMPRESSION)) {
            compressionType = properties.get(PROPERTIES_COMPRESSION);
            properties.remove(PROPERTIES_COMPRESSION);
        } else {
            return TCompressionType.LZ4F;
        }

        if (compressionType.equalsIgnoreCase("no_compression")) {
            return TCompressionType.NO_COMPRESSION;
        } else if (compressionType.equalsIgnoreCase("lz4")) {
            return TCompressionType.LZ4;
        } else if (compressionType.equalsIgnoreCase("lz4f")) {
            return TCompressionType.LZ4F;
        } else if (compressionType.equalsIgnoreCase("lz4hc")) {
            return TCompressionType.LZ4HC;
        } else if (compressionType.equalsIgnoreCase("zlib")) {
            return TCompressionType.ZLIB;
        } else if (compressionType.equalsIgnoreCase("zstd")) {
            return TCompressionType.ZSTD;
        } else if (compressionType.equalsIgnoreCase("snappy")) {
            return TCompressionType.SNAPPY;
        } else if (compressionType.equalsIgnoreCase("default_compression")) {
            return TCompressionType.LZ4F;
        } else {
            throw new AnalysisException("unknown compression type: " + compressionType);
        }
    }

    public static long alignTo4K(long size) {
        return (size + 4095) & ~4095;
    }

    // analyzeRowStorePageSize will parse the row_store_page_size from properties
    public static long analyzeRowStorePageSize(Map<String, String> properties) throws AnalysisException {
        long rowStorePageSize = ROW_STORE_PAGE_SIZE_DEFAULT_VALUE;
        if (properties != null && properties.containsKey(PROPERTIES_ROW_STORE_PAGE_SIZE)) {
            String rowStorePageSizeStr = properties.get(PROPERTIES_ROW_STORE_PAGE_SIZE);
            try {
                rowStorePageSize = alignTo4K(Long.parseLong(rowStorePageSizeStr));
            } catch (NumberFormatException e) {
                throw new AnalysisException("Invalid row store page size: " + rowStorePageSizeStr);
            }

            if (rowStorePageSize <= 0) {
                throw new AnalysisException("Row store page size should larger than 0.");
            }

            properties.remove(PROPERTIES_ROW_STORE_PAGE_SIZE);
        }

        return rowStorePageSize;
    }

    public static long analyzeStoragePageSize(Map<String, String> properties) throws AnalysisException {
        long storagePageSize = STORAGE_PAGE_SIZE_DEFAULT_VALUE;
        if (properties != null && properties.containsKey(PROPERTIES_STORAGE_PAGE_SIZE)) {
            String storagePageSizeStr = properties.get(PROPERTIES_STORAGE_PAGE_SIZE);
            try {
                storagePageSize = Long.parseLong(storagePageSizeStr);
            } catch (NumberFormatException e) {
                throw new AnalysisException("Invalid storage page size: " + storagePageSizeStr);
            }
            if (storagePageSize < 4096 || storagePageSize > 10485760) {
                throw new AnalysisException("Storage page size must be between 4KB and 10MB.");
            }
            storagePageSize = alignTo4K(storagePageSize);
            properties.remove(PROPERTIES_STORAGE_PAGE_SIZE);
        }
        return storagePageSize;
    }

    public static long analyzeStorageDictPageSize(Map<String, String> properties) throws AnalysisException {
        long storageDictPageSize = STORAGE_DICT_PAGE_SIZE_DEFAULT_VALUE;
        if (properties != null && properties.containsKey(PROPERTIES_STORAGE_DICT_PAGE_SIZE)) {
            String storageDictPageSizeStr = properties.get(PROPERTIES_STORAGE_DICT_PAGE_SIZE);
            try {
                storageDictPageSize = Long.parseLong(storageDictPageSizeStr);
            } catch (NumberFormatException e) {
                throw new AnalysisException("Invalid storage dict page size: " + storageDictPageSizeStr);
            }
            if (storageDictPageSize < 0 || storageDictPageSize > 104857600) {
                throw new AnalysisException("Storage dict page size must be between 0 and 100MB.");
            }
            storageDictPageSize = alignTo4K(storageDictPageSize);
            properties.remove(PROPERTIES_STORAGE_DICT_PAGE_SIZE);
        }
        return storageDictPageSize;
    }

    // analyzeStorageFormat will parse the storage format from properties
    // sql: alter table tablet_name set ("storage_format" = "v2")
    // Use this sql to convert all tablets(base and rollup index) to a new format segment
    public static TStorageFormat analyzeStorageFormat(Map<String, String> properties) throws AnalysisException {
        String storageFormat = "";
        if (properties != null && properties.containsKey(PROPERTIES_STORAGE_FORMAT)) {
            storageFormat = properties.get(PROPERTIES_STORAGE_FORMAT);
            properties.remove(PROPERTIES_STORAGE_FORMAT);
        } else {
            return TStorageFormat.V2;
        }

        if (storageFormat.equalsIgnoreCase("v1")) {
            throw new AnalysisException("Storage format V1 has been deprecated since version 0.14, "
                    + "please use V2 instead");
        } else if (storageFormat.equalsIgnoreCase("v2")) {
            return TStorageFormat.V2;
        } else if (storageFormat.equalsIgnoreCase("default")) {
            return TStorageFormat.V2;
        } else {
            throw new AnalysisException("unknown storage format: " + storageFormat);
        }
    }

    public static TInvertedIndexFileStorageFormat analyzeInvertedIndexFileStorageFormat(Map<String, String> properties)
            throws AnalysisException {
        String invertedIndexFileStorageFormat = "";
        if (properties != null && properties.containsKey(PROPERTIES_INVERTED_INDEX_STORAGE_FORMAT)) {
            invertedIndexFileStorageFormat = properties.get(PROPERTIES_INVERTED_INDEX_STORAGE_FORMAT);
            properties.remove(PROPERTIES_INVERTED_INDEX_STORAGE_FORMAT);
        } else {
            if (Config.inverted_index_storage_format.equalsIgnoreCase("V1")) {
                return TInvertedIndexFileStorageFormat.V1;
            } else if (Config.inverted_index_storage_format.equalsIgnoreCase("V3")) {
                return TInvertedIndexFileStorageFormat.V3;
            } else {
                return TInvertedIndexFileStorageFormat.V2;
            }
        }

        if (invertedIndexFileStorageFormat.equalsIgnoreCase("v1")) {
            return TInvertedIndexFileStorageFormat.V1;
        } else if (invertedIndexFileStorageFormat.equalsIgnoreCase("v2")) {
            return TInvertedIndexFileStorageFormat.V2;
        } else if (invertedIndexFileStorageFormat.equalsIgnoreCase("v3")) {
            return TInvertedIndexFileStorageFormat.V3;
        } else if (invertedIndexFileStorageFormat.equalsIgnoreCase("default")) {
            if (Config.inverted_index_storage_format.equalsIgnoreCase("V1")) {
                return TInvertedIndexFileStorageFormat.V1;
            } else if (Config.inverted_index_storage_format.equalsIgnoreCase("V3")) {
                return TInvertedIndexFileStorageFormat.V3;
            } else {
                return TInvertedIndexFileStorageFormat.V2;
            }
        } else {
            throw new AnalysisException("unknown inverted index storage format: " + invertedIndexFileStorageFormat);
        }
    }

    // analyze common boolean properties, such as "in_memory" = "false"
    public static boolean analyzeBooleanProp(Map<String, String> properties, String propKey, boolean defaultVal) {
        if (properties != null && properties.containsKey(propKey)) {
            String val = properties.get(propKey);
            properties.remove(propKey);
            return Boolean.parseBoolean(val);
        }
        return defaultVal;
    }

    public static String analyzeEstimatePartitionSize(Map<String, String> properties) {
        String  estimatePartitionSize = "";
        if (properties != null && properties.containsKey(PROPERTIES_ESTIMATE_PARTITION_SIZE)) {
            estimatePartitionSize = properties.get(PROPERTIES_ESTIMATE_PARTITION_SIZE);
            properties.remove(PROPERTIES_ESTIMATE_PARTITION_SIZE);
        }
        return estimatePartitionSize;
    }

    public static String analyzeStoragePolicy(Map<String, String> properties) {
        String storagePolicy = "";
        if (properties != null && properties.containsKey(PROPERTIES_STORAGE_POLICY)) {
            storagePolicy = properties.get(PROPERTIES_STORAGE_POLICY);
        }

        return storagePolicy;
    }

    public static boolean hasStoragePolicy(Map<String, String> properties) {
        if (properties != null && properties.containsKey(PROPERTIES_STORAGE_POLICY)) {
            return true;
        }
        return false;
    }

    public static String analyzeStorageVaultName(Map<String, String> properties) {
        String storageVaultName = null;
        if (properties != null && properties.containsKey(PROPERTIES_STORAGE_VAULT_NAME)) {
            storageVaultName = properties.get(PROPERTIES_STORAGE_VAULT_NAME);
            properties.remove(PROPERTIES_STORAGE_VAULT_NAME);
        }

        return storageVaultName;
    }

    /**
     * @param properties, db
     * @return <storageVaultName, storageVaultId>
     * @throws AnalysisException
     */
    public static Pair<String, String> analyzeStorageVault(Map<String, String> properties, Database db)
            throws AnalysisException {
        String storageVaultName = analyzeStorageVaultName(properties);
        String storageVaultId = null;

        if (Strings.isNullOrEmpty(storageVaultName)) {
            // If user does not specify one storage vault then FE would check db's storage vault then the default vault
            // the storage vault inherit order is as follows: table -> db -> default
            if (db.getDbProperties() != null) {
                Map<String, String> dbProperties = new HashMap<>(db.getDbProperties().getProperties());
                storageVaultName = PropertyAnalyzer.analyzeStorageVaultName(dbProperties);
            }

            if (!Strings.isNullOrEmpty(storageVaultName)) {
                storageVaultId = Env.getCurrentEnv().getStorageVaultMgr().getVaultIdByName(storageVaultName);
                LOG.info("Using database[{}] storage vault: name={}, id={}",
                        db.getName(), storageVaultName, storageVaultId);
            } else {
                // continue to check default vault
                Pair<String, String> info = Env.getCurrentEnv().getStorageVaultMgr().getDefaultStorageVault();
                if (info == null || Strings.isNullOrEmpty(info.first) || Strings.isNullOrEmpty(info.second)) {
                    throw new AnalysisException("No default storage vault."
                            + " You can use `SHOW STORAGE VAULT` to get all available vaults,"
                            + " and pick one set default vault with `SET <vault_name> AS DEFAULT STORAGE VAULT`");
                }
                storageVaultName = info.first;
                LOG.info("Using default storage vault, name:{} id:{}", info.first, info.second);
            }
        }

        if (Strings.isNullOrEmpty(storageVaultName)) {
            throw new AnalysisException("Invalid Storage Vault. "
                    + " You can use `SHOW STORAGE VAULT` to get all available vaults,"
                    + " and pick one to set the table property `\"storage_vault_name\" = \"<vault_name>\"`");
        }

        storageVaultId = Env.getCurrentEnv().getStorageVaultMgr().getVaultIdByName(storageVaultName);
        if (Strings.isNullOrEmpty(storageVaultId)) {
            throw new AnalysisException("Storage vault '" + storageVaultName + "' does not exist. "
                    + "You can use `SHOW STORAGE VAULT` to get all available vaults, "
                    + "or create a new one with `CREATE STORAGE VAULT`.");
        }

        if (properties != null && properties.containsKey(PROPERTIES_STORAGE_VAULT_ID)) {
            Preconditions.checkArgument(storageVaultId.equals(properties.get(PROPERTIES_STORAGE_VAULT_ID)),
                    "storageVaultId check failed, %s-%s", storageVaultId, properties.get(PROPERTIES_STORAGE_VAULT_ID));
            properties.remove(PROPERTIES_STORAGE_VAULT_ID);
        }

        return Pair.of(storageVaultName, storageVaultId);
    }

    // analyze property like : "type" = "xxx";
    public static String analyzeType(Map<String, String> properties) throws AnalysisException {
        String type = null;
        if (properties != null && properties.containsKey(PROPERTIES_TYPE)) {
            type = properties.get(PROPERTIES_TYPE);
            properties.remove(PROPERTIES_TYPE);
        }
        return type;
    }

    public static Type analyzeSequenceType(Map<String, String> properties, KeysType keysType) throws AnalysisException {
        String typeStr = null;
        String propertyName = PROPERTIES_FUNCTION_COLUMN + "." + PROPERTIES_SEQUENCE_TYPE;
        if (properties != null && properties.containsKey(propertyName)) {
            typeStr = properties.get(propertyName);
            properties.remove(propertyName);
        }
        if (typeStr == null) {
            return null;
        }
        if (typeStr != null && keysType != KeysType.UNIQUE_KEYS) {
            throw new AnalysisException("sequence column only support UNIQUE_KEYS");
        }

        Type type = DataType.convertFromString(typeStr.toLowerCase()).toCatalogDataType();

        if (!type.isFixedPointType() && !type.isDateType()) {
            throw new AnalysisException("sequence type only support integer types and date types");
        }

        return type;
    }

    public static String analyzeSequenceMapCol(Map<String, String> properties, KeysType keysType)
            throws AnalysisException {
        String sequenceCol = null;
        String propertyName = PROPERTIES_FUNCTION_COLUMN + "." + PROPERTIES_SEQUENCE_COL;
        if (properties != null && properties.containsKey(propertyName)) {
            sequenceCol = properties.get(propertyName);
            properties.remove(propertyName);
        }
        if (sequenceCol != null && keysType != KeysType.UNIQUE_KEYS) {
            throw new AnalysisException("sequence column only support UNIQUE_KEYS");
        }
        return sequenceCol;
    }

    public static Boolean analyzeBackendDisableProperties(Map<String, String> properties, String key,
            Boolean defaultValue) {
        if (properties.containsKey(key)) {
            String value = properties.remove(key);
            return Boolean.valueOf(value);
        }
        return defaultValue;
    }

    /**
     * Found property with "tag." prefix and return a tag map, which key is tag type and value is tag value
     * Eg.
     * "tag.location" = "group_a", "tag.compute" = "x1"
     * Returns:
     * [location->group_a] [compute->x1]
     *
     * @param properties
     * @param defaultValue
     * @return
     * @throws AnalysisException
     */
    public static Map<String, String> analyzeBackendTagsProperties(Map<String, String> properties, Tag defaultValue)
            throws AnalysisException {
        Map<String, String> tagMap = Maps.newHashMap();
        Iterator<Map.Entry<String, String>> iter = properties.entrySet().iterator();
        while (iter.hasNext()) {
            Map.Entry<String, String> entry = iter.next();
            if (!entry.getKey().startsWith("tag.")) {
                continue;
            }
            String[] keyParts = entry.getKey().split("\\.");
            if (keyParts.length != 2) {
                continue;
            }
            String val = entry.getValue().replaceAll(" ", "");
            Tag tag = Tag.create(keyParts[1], val);
            tagMap.put(tag.type, tag.value);
            iter.remove();
        }
        if (defaultValue != null && !tagMap.containsKey(defaultValue.type)) {
            tagMap.put(defaultValue.type, defaultValue.value);
        }
        return tagMap;
    }

    public static boolean hasBinlogConfig(Map<String, String> properties) {
        if (properties == null || properties.isEmpty()) {
            return false;
        }

        for (String key : properties.keySet()) {
            if (key.startsWith(PROPERTIES_BINLOG_PREFIX)) {
                return true;
            }
        }
        return false;
    }

    public static Map<String, String> analyzeBinlogConfig(Map<String, String> properties) throws AnalysisException {
        if (properties == null || properties.isEmpty()) {
            return null;
        }

        Map<String, String> binlogConfigMap = Maps.newHashMap();
        // check PROPERTIES_BINLOG_ENABLE = "binlog.enable";
        if (properties.containsKey(PROPERTIES_BINLOG_ENABLE)) {
            String enable = properties.get(PROPERTIES_BINLOG_ENABLE);
            try {
                binlogConfigMap.put(PROPERTIES_BINLOG_ENABLE, String.valueOf(Boolean.parseBoolean(enable)));
                properties.remove(PROPERTIES_BINLOG_ENABLE);
            } catch (Exception e) {
                throw new AnalysisException("Invalid binlog enable value: " + enable);
            }
        }
        // check PROPERTIES_BINLOG_TTL_SECONDS = "binlog.ttl_seconds";
        if (properties.containsKey(PROPERTIES_BINLOG_TTL_SECONDS)) {
            String ttlSeconds = properties.get(PROPERTIES_BINLOG_TTL_SECONDS);
            try {
                binlogConfigMap.put(PROPERTIES_BINLOG_TTL_SECONDS, String.valueOf(Long.parseLong(ttlSeconds)));
                properties.remove(PROPERTIES_BINLOG_TTL_SECONDS);
            } catch (Exception e) {
                throw new AnalysisException("Invalid binlog ttl_seconds value: " + ttlSeconds);
            }
        }
        // check PROPERTIES_BINLOG_MAX_BYTES = "binlog.max_bytes";
        if (properties.containsKey(PROPERTIES_BINLOG_MAX_BYTES)) {
            String maxBytes = properties.get(PROPERTIES_BINLOG_MAX_BYTES);
            try {
                binlogConfigMap.put(PROPERTIES_BINLOG_MAX_BYTES, String.valueOf(Long.parseLong(maxBytes)));
                properties.remove(PROPERTIES_BINLOG_MAX_BYTES);
            } catch (Exception e) {
                throw new AnalysisException("Invalid binlog max_bytes value: " + maxBytes);
            }
        }
        // check PROPERTIES_BINLOG_MAX_HISTORY_NUMS = "binlog.max_history_nums";
        if (properties.containsKey(PROPERTIES_BINLOG_MAX_HISTORY_NUMS)) {
            String maxHistoryNums = properties.get(PROPERTIES_BINLOG_MAX_HISTORY_NUMS);
            try {
                binlogConfigMap.put(PROPERTIES_BINLOG_MAX_HISTORY_NUMS, String.valueOf(Long.parseLong(maxHistoryNums)));
                properties.remove(PROPERTIES_BINLOG_MAX_HISTORY_NUMS);
            } catch (Exception e) {
                throw new AnalysisException("Invalid binlog max_history_nums value: " + maxHistoryNums);
            }
        }

        return binlogConfigMap;
    }

    public static boolean analyzeIsBeingSynced(Map<String, String> properties, boolean defaultValue) {
        if (properties != null && properties.containsKey(PROPERTIES_IS_BEING_SYNCED)) {
            String value = properties.remove(PROPERTIES_IS_BEING_SYNCED);
            return Boolean.valueOf(value);
        }
        return defaultValue;
    }

    // analyze replica allocation property without checking if backends can satisfy the allocation
    // mainly used for metadata replay.
    public static ReplicaAllocation analyzeReplicaAllocationWithoutCheck(Map<String, String> properties,
            String prefix) throws AnalysisException {
        return analyzeReplicaAllocationImpl(properties, prefix, false);
    }

    public static ReplicaAllocation analyzeReplicaAllocation(Map<String, String> properties, String prefix)
            throws AnalysisException {
        if (!Config.force_olap_table_replication_allocation.isEmpty()) {
            properties = forceRewriteReplicaAllocation(properties, prefix);
        }
        return analyzeReplicaAllocationImpl(properties, prefix, true);
    }

    public static Map<String, String> forceRewriteReplicaAllocation(Map<String, String> properties,
            String prefix) {
        if (properties == null) {
            properties = Maps.newHashMap();
        }
        String propNumKey = Strings.isNullOrEmpty(prefix) ? PROPERTIES_REPLICATION_NUM
                : prefix + "." + PROPERTIES_REPLICATION_NUM;
        if (properties.containsKey(propNumKey)) {
            properties.remove(propNumKey);
        }
        String propTagKey = Strings.isNullOrEmpty(prefix) ? PROPERTIES_REPLICATION_ALLOCATION
                : prefix + "." + PROPERTIES_REPLICATION_ALLOCATION;
        if (properties.containsKey(propTagKey)) {
            properties.remove(propTagKey);
        }
        properties.put(propTagKey,  Config.force_olap_table_replication_allocation);
        return properties;
    }

    // There are 2 kinds of replication property:
    // 1. "replication_num" = "3"
    // 2. "replication_allocation" = "tag.location.zone1: 2, tag.location.zone2: 1"
    // These 2 kinds of property will all be converted to a ReplicaAllocation and return.
    // Return ReplicaAllocation.NOT_SET if no replica property is set.
    //
    // prefix is for property key such as "dynamic_partition.replication_num", which prefix is "dynamic_partition"
    private static ReplicaAllocation analyzeReplicaAllocationImpl(Map<String, String> properties, String prefix,
            boolean checkBackends)
            throws AnalysisException {
        if (properties == null || properties.isEmpty()) {
            return ReplicaAllocation.NOT_SET;
        }
        // if give "replication_num" property, return with default backend tag
        Short replicaNum = analyzeReplicationNum(properties, prefix, (short) 0);
        if (replicaNum > 0) {
            return new ReplicaAllocation(replicaNum);
        }

        String propKey = Strings.isNullOrEmpty(prefix) ? PROPERTIES_REPLICATION_ALLOCATION
                : prefix + "." + PROPERTIES_REPLICATION_ALLOCATION;
        // if not set, return default replication allocation
        if (!properties.containsKey(propKey)) {
            return ReplicaAllocation.NOT_SET;
        }

        // analyze user specified replication allocation
        // format is as: "tag.location.zone1: 2, tag.location.zone2: 1"
        ReplicaAllocation replicaAlloc = new ReplicaAllocation();
        String allocationVal = properties.remove(propKey);
        allocationVal = allocationVal.replaceAll(" ", "");
        String[] locations = allocationVal.split(",");
        int totalReplicaNum = 0;
        Map<Tag, Integer> nextIndexs = Maps.newHashMap();
        for (String location : locations) {
            String[] parts = location.split(":");
            if (parts.length != 2) {
                throw new AnalysisException("Invalid replication allocation property: " + location);
            }
            if (!parts[0].startsWith(TAG_LOCATION)) {
                throw new AnalysisException("Invalid replication allocation tag property: " + location);
            }
            String locationVal = parts[0].replace(TAG_LOCATION, "").replace(".", "");
            if (Strings.isNullOrEmpty(locationVal)) {
                throw new AnalysisException("Invalid replication allocation location tag property: " + location);
            }

            Short replicationNum = Short.valueOf(parts[1]);
            replicaAlloc.put(Tag.create(Tag.TYPE_LOCATION, locationVal), replicationNum);
            totalReplicaNum += replicationNum;

            // Check if the current backends satisfy the ReplicaAllocation condition,
            // to avoid user set it success but failed to create table or dynamic partitions
            if (checkBackends) {
                try {
                    SystemInfoService systemInfoService = Env.getCurrentSystemInfo();
                    systemInfoService.selectBackendIdsForReplicaCreation(
                            replicaAlloc, nextIndexs, null, false, true);
                } catch (DdlException ddlException) {
                    throw new AnalysisException(ddlException.getMessage());
                }
            }
        }
        if (totalReplicaNum < Config.min_replication_num_per_tablet
                || totalReplicaNum > Config.max_replication_num_per_tablet) {
            throw new AnalysisException("Total replication num should between " + Config.min_replication_num_per_tablet
                    + " and " + Config.max_replication_num_per_tablet);
        }

        if (replicaAlloc.isEmpty()) {
            throw new AnalysisException("Not specified replica allocation property");
        }
        return replicaAlloc;
    }

    public static DataSortInfo analyzeDataSortInfo(Map<String, String> properties, KeysType keyType,
            int keyCount, TStorageFormat storageFormat) throws AnalysisException {
        if (properties == null || properties.isEmpty()) {
            return new DataSortInfo(TSortType.LEXICAL, keyCount);
        }
        String sortMethod = TSortType.LEXICAL.name();
        if (properties.containsKey(DataSortInfo.DATA_SORT_TYPE)) {
            sortMethod = properties.remove(DataSortInfo.DATA_SORT_TYPE);
        }
        TSortType sortType = TSortType.LEXICAL;
        if (sortMethod.equalsIgnoreCase(TSortType.LEXICAL.name())) {
            sortType = TSortType.LEXICAL;
        } else {
            throw new AnalysisException("only support lexical method now!");
        }

        int colNum = keyCount;
        if (properties.containsKey(DataSortInfo.DATA_SORT_COL_NUM)) {
            try {
                colNum = Integer.valueOf(properties.remove(DataSortInfo.DATA_SORT_COL_NUM));
            } catch (Exception e) {
                throw new AnalysisException("param " + DataSortInfo.DATA_SORT_COL_NUM + " error");
            }
        }
        DataSortInfo dataSortInfo = new DataSortInfo(sortType, colNum);
        return dataSortInfo;
    }

    public static boolean analyzeUniqueKeyMergeOnWrite(Map<String, String> properties) throws AnalysisException {
        if (properties == null || properties.isEmpty()) {
            return false;
        }
        String value = properties.get(PropertyAnalyzer.ENABLE_UNIQUE_KEY_MERGE_ON_WRITE);
        if (value == null) {
            return false;
        }
        properties.remove(PropertyAnalyzer.ENABLE_UNIQUE_KEY_MERGE_ON_WRITE);
        if (value.equals("true")) {
            return true;
        } else if (value.equals("false")) {
            return false;
        }
        throw new AnalysisException(PropertyAnalyzer.ENABLE_UNIQUE_KEY_MERGE_ON_WRITE + " must be `true` or `false`");
    }

    public static boolean analyzeUniqueKeySkipBitmapColumn(Map<String, String> properties) throws AnalysisException {
        if (properties == null || properties.isEmpty()) {
            return false;
        }
        String value = properties.get(PropertyAnalyzer.ENABLE_UNIQUE_KEY_SKIP_BITMAP_COLUMN);
        if (value == null) {
            return false;
        }
        properties.remove(PropertyAnalyzer.ENABLE_UNIQUE_KEY_SKIP_BITMAP_COLUMN);
        if (value.equals("true")) {
            return true;
        } else if (value.equals("false")) {
            return false;
        }
        throw new AnalysisException(PropertyAnalyzer.ENABLE_UNIQUE_KEY_SKIP_BITMAP_COLUMN
                + " must be `true` or `false`");
    }

    public static boolean analyzeEnableDeleteOnDeletePredicate(Map<String, String> properties,
            boolean enableUniqueKeyMergeOnWrite)
            throws AnalysisException {
        if (properties == null || properties.isEmpty()) {
            return enableUniqueKeyMergeOnWrite ? Config.enable_mow_light_delete : false;
        }
        String value = properties.get(PropertyAnalyzer.PROPERTIES_ENABLE_MOW_LIGHT_DELETE);
        if (value == null) {
            return enableUniqueKeyMergeOnWrite ? Config.enable_mow_light_delete : false;
        }
        properties.remove(PropertyAnalyzer.PROPERTIES_ENABLE_MOW_LIGHT_DELETE);
        if (value.equals("true")) {
            return true;
        } else if (value.equals("false")) {
            return false;
        }
        throw new AnalysisException(
                PropertyAnalyzer.PROPERTIES_ENABLE_MOW_LIGHT_DELETE + " must be `true` or `false`");
    }

    /**
     * Found property with "group_commit_interval_ms" prefix and return a time in ms.
     * e.g.
     * "group_commit_interval_ms"="1000"
     * Returns:
     * 1000
     *
     * @param properties
     * @param defaultValue
     * @return
     * @throws AnalysisException
     */
    public static int analyzeGroupCommitIntervalMs(Map<String, String> properties) throws AnalysisException {
        int groupCommitIntervalMs = PROPERTIES_GROUP_COMMIT_INTERVAL_MS_DEFAULT_VALUE;
        if (properties != null && properties.containsKey(PROPERTIES_GROUP_COMMIT_INTERVAL_MS)) {
            String groupIntervalCommitMsStr = properties.get(PROPERTIES_GROUP_COMMIT_INTERVAL_MS);
            try {
                groupCommitIntervalMs = Integer.parseInt(groupIntervalCommitMsStr);
            } catch (Exception e) {
                throw new AnalysisException("parse group_commit_interval_ms format error");
            }

            properties.remove(PROPERTIES_GROUP_COMMIT_INTERVAL_MS);
        }

        return groupCommitIntervalMs;
    }

    public static int analyzeGroupCommitDataBytes(Map<String, String> properties) throws AnalysisException {
        int groupCommitDataBytes = PROPERTIES_GROUP_COMMIT_DATA_BYTES_DEFAULT_VALUE;
        if (properties != null && properties.containsKey(PROPERTIES_GROUP_COMMIT_DATA_BYTES)) {
            String groupIntervalCommitDataBytesStr = properties.get(PROPERTIES_GROUP_COMMIT_DATA_BYTES);
            try {
                groupCommitDataBytes = Integer.parseInt(groupIntervalCommitDataBytesStr);
            } catch (Exception e) {
                throw new AnalysisException("parse group_commit_interval_ms format error");
            }

            properties.remove(PROPERTIES_GROUP_COMMIT_DATA_BYTES);
        }

        return groupCommitDataBytes;
    }

    /**
     * Check the type property of the catalog props.
     */
    public static void checkCatalogProperties(Map<String, String> properties, boolean isAlter)
            throws AnalysisException {
        // validate the properties of es catalog
        if ("es".equalsIgnoreCase(properties.get("type"))) {
            try {
                EsResource.valid(properties, true);
            } catch (Exception e) {
                throw new AnalysisException(e.getMessage());
            }
        }
        // validate access controller properties
        // eg:
        // (
        // "access_controller.class" = "org.apache.doris.mysql.privilege.RangerHiveAccessControllerFactory",
        // "access_controller.properties.prop1" = "xxx",
        // "access_controller.properties.prop2" = "yyy",
        // )
        // 1. get access controller class
        if (isAlter) {
            // The 'use_meta_cache' property can not be modified
            if (properties.containsKey(ExternalCatalog.USE_META_CACHE)) {
                throw new AnalysisException("Can not modify property " + ExternalCatalog.USE_META_CACHE
                        + ". You need to create a new Catalog with the property.");
            }
        }
    }

    public Map<String, String> rewriteOlapProperties(
            String ctl, String db, Map<String, String> properties) {
        if (properties == null) {
            properties = Maps.newHashMap();
        }
        rewriteReplicaAllocationProperties(ctl, db, properties);
        rewriteForceProperties(properties);
        return properties;
    }

    public void rewriteForceProperties(Map<String, String> properties) {
        if (properties == null) {
            return;
        }
        forceProperties.forEach(property -> property.rewrite(properties));
    }

    public ImmutableList<RewriteProperty> getForceProperties() {
        return forceProperties;
    }

    private static Map<String, String> rewriteReplicaAllocationProperties(
            String ctl, String db, Map<String, String> properties) {
        if (Config.force_olap_table_replication_num <= 0) {
            return rewriteReplicaAllocationPropertiesByDatabase(ctl, db, properties);
        }
        // if force_olap_table_replication_num is set, use this value to rewrite the replication_num or
        // replication_allocation properties
        Map<String, String> newProperties = properties;
        if (newProperties == null) {
            newProperties = Maps.newHashMap();
        }
        boolean rewrite = false;
        if (newProperties.containsKey(PropertyAnalyzer.PROPERTIES_REPLICATION_NUM)) {
            newProperties.put(PropertyAnalyzer.PROPERTIES_REPLICATION_NUM,
                    String.valueOf(Config.force_olap_table_replication_num));
            rewrite = true;
        }
        if (newProperties.containsKey(PropertyAnalyzer.PROPERTIES_REPLICATION_ALLOCATION)) {
            newProperties.put(PropertyAnalyzer.PROPERTIES_REPLICATION_ALLOCATION,
                    new ReplicaAllocation((short) Config.force_olap_table_replication_num).toCreateStmt());
            rewrite = true;
        }
        if (!rewrite) {
            newProperties.put(PropertyAnalyzer.PROPERTIES_REPLICATION_NUM,
                    String.valueOf(Config.force_olap_table_replication_num));
        }
        return newProperties;
    }

    private static Map<String, String> rewriteReplicaAllocationPropertiesByDatabase(
            String ctl, String database, Map<String, String> properties) {
        // if table contain `replication_allocation` or `replication_num`,not need rewrite by db
        if (properties != null && (properties.containsKey(PropertyAnalyzer.PROPERTIES_REPLICATION_ALLOCATION)
                || properties.containsKey(PropertyAnalyzer.PROPERTIES_REPLICATION_NUM))) {
            return properties;
        }
        CatalogIf catalog = Env.getCurrentEnv().getCatalogMgr().getCatalog(ctl);
        if (catalog == null) {
            return properties;
        }
        DatabaseIf db = catalog.getDbNullable(database);
        if (db == null) {
            return properties;
        }
        // if db not have properties,not need rewrite
        if (db.getDbProperties() == null) {
            return properties;
        }
        Map<String, String> dbProperties = db.getDbProperties().getProperties();
        if (dbProperties == null) {
            return properties;
        }
        if (properties == null) {
            properties = Maps.newHashMap();
        }
        if (dbProperties.containsKey(PropertyAnalyzer.PROPERTIES_REPLICATION_ALLOCATION) && StringUtils
                .isNotEmpty(dbProperties.get(PropertyAnalyzer.PROPERTIES_REPLICATION_ALLOCATION))) {
            properties.put(PropertyAnalyzer.PROPERTIES_REPLICATION_ALLOCATION,
                    dbProperties.get(PropertyAnalyzer.PROPERTIES_REPLICATION_ALLOCATION));
        }
        if (dbProperties.containsKey(PropertyAnalyzer.PROPERTIES_REPLICATION_NUM) && StringUtils
                .isNotEmpty(dbProperties.get(PropertyAnalyzer.PROPERTIES_REPLICATION_NUM))) {
            properties.put(PropertyAnalyzer.PROPERTIES_REPLICATION_NUM,
                    dbProperties.get(PropertyAnalyzer.PROPERTIES_REPLICATION_NUM));
        }
        return properties;
    }

    // Since we can't change the default value of the property `enable_unique_key_merge_on_write`
    // due to backward compatibility, we just explicitly set the value of this property to `true` if
    // the user doesn't specify the property in `CreateTableStmt`/`CreateTableInfo`
    public static Map<String, String> enableUniqueKeyMergeOnWriteIfNotExists(Map<String, String> properties) {
        if (properties != null && properties.get(PropertyAnalyzer.ENABLE_UNIQUE_KEY_MERGE_ON_WRITE) == null) {
            properties.put(PropertyAnalyzer.ENABLE_UNIQUE_KEY_MERGE_ON_WRITE, "true");
        }
        return properties;
    }

    public static Map<String, String> addEnableUniqueKeySkipBitmapPropertyIfNotExists(Map<String, String> properties) {
        if (properties != null && !properties.containsKey(PropertyAnalyzer.ENABLE_UNIQUE_KEY_SKIP_BITMAP_COLUMN)) {
            properties.put(PropertyAnalyzer.ENABLE_UNIQUE_KEY_SKIP_BITMAP_COLUMN,
                    Boolean.toString(Config.enable_skip_bitmap_column_by_default));
        }
        return properties;
    }

    public static int analyzeVariantMaxSubcolumnsCount(Map<String, String> properties, int defuatValue)
                                                                                throws AnalysisException {
        int maxSubcoumnsCount = defuatValue;
        if (properties != null && properties.containsKey(PROPERTIES_VARIANT_MAX_SUBCOLUMNS_COUNT)) {
            String maxSubcoumnsCountStr = properties.get(PROPERTIES_VARIANT_MAX_SUBCOLUMNS_COUNT);
            try {
                maxSubcoumnsCount = Integer.parseInt(maxSubcoumnsCountStr);
                if (maxSubcoumnsCount < 0 || maxSubcoumnsCount > 100000) {
                    throw new AnalysisException("varaint max counts count must between 0 and 100000 ");
                }
            } catch (Exception e) {
                throw new AnalysisException("varaint max counts count format error");
            }

            properties.remove(PROPERTIES_VARIANT_MAX_SUBCOLUMNS_COUNT);
        }
        return maxSubcoumnsCount;
    }

    public static boolean analyzeEnableTypedPathsToSparse(Map<String, String> properties,
                        boolean defaultValue) throws AnalysisException {
        boolean enableTypedPathsToSparse = defaultValue;
        if (properties != null && properties.containsKey(PROPERTIES_VARIANT_ENABLE_TYPED_PATHS_TO_SPARSE)) {
            String enableTypedPathsToSparseStr = properties.get(PROPERTIES_VARIANT_ENABLE_TYPED_PATHS_TO_SPARSE);
            try {
                enableTypedPathsToSparse = Boolean.parseBoolean(enableTypedPathsToSparseStr);
            } catch (Exception e) {
                throw new AnalysisException("variant_enable_typed_paths_to_sparse must be `true` or `false`");
            }
            properties.remove(PROPERTIES_VARIANT_ENABLE_TYPED_PATHS_TO_SPARSE);
        }
        return enableTypedPathsToSparse;
    }

<<<<<<< HEAD
    public static int analyzeVariantMaxSparseColumnStatisticsSize(Map<String, String> properties, int defuatValue)
                                                                                throws AnalysisException {
        int maxSparseColumnStatisticsSize = defuatValue;
        if (properties != null && properties.containsKey(PROPERTIES_VARIANT_MAX_SPARSE_COLUMN_STATISTICS_SIZE)) {
            String maxSparseColumnStatisticsSizeStr =
                    properties.get(PROPERTIES_VARIANT_MAX_SPARSE_COLUMN_STATISTICS_SIZE);
            try {
                maxSparseColumnStatisticsSize = Integer.parseInt(maxSparseColumnStatisticsSizeStr);
                if (maxSparseColumnStatisticsSize < 0 || maxSparseColumnStatisticsSize > 50000) {
                    throw new AnalysisException("variant_max_sparse_column_statistics_size must between 0 and 50000 ");
                }
            } catch (Exception e) {
                throw new AnalysisException("variant_max_sparse_column_statistics_size format error");
            }

            properties.remove(PROPERTIES_VARIANT_MAX_SPARSE_COLUMN_STATISTICS_SIZE);
        }
        return maxSparseColumnStatisticsSize;
=======
    public static TEncryptionAlgorithm analyzeTDEAlgorithm(Map<String, String> properties) throws AnalysisException {
        String name;
        if (properties == null || !properties.containsKey(PROPERTIES_TDE_ALGORITHM)) {
            if (Config.doris_tde_algorithm.isEmpty()) {
                return TEncryptionAlgorithm.PLAINTEXT;
            }
            name = Config.doris_tde_algorithm;
        } else if (!PLAINTEXT.equals(Config.doris_tde_algorithm)) {
            throw new AnalysisException("Cannot create a table on encrypted FE,"
                    + " please set Config.doris_tde_algorithm to PLAINTEXT");
        } else {
            name = properties.remove(PROPERTIES_TDE_ALGORITHM);
        }

        if (AES256.equalsIgnoreCase(name)) {
            return TEncryptionAlgorithm.AES256;
        }
        if (SM4.equalsIgnoreCase(name)) {
            return TEncryptionAlgorithm.SM4;
        }
        if (PLAINTEXT.equalsIgnoreCase(name)) {
            return TEncryptionAlgorithm.PLAINTEXT;
        }
        throw new AnalysisException("Invalid tde algorithm: " + name + ", only support AES256 and SM4 currently");
>>>>>>> cb57b3fa
    }
}<|MERGE_RESOLUTION|>--- conflicted
+++ resolved
@@ -1878,7 +1878,6 @@
         return enableTypedPathsToSparse;
     }
 
-<<<<<<< HEAD
     public static int analyzeVariantMaxSparseColumnStatisticsSize(Map<String, String> properties, int defuatValue)
                                                                                 throws AnalysisException {
         int maxSparseColumnStatisticsSize = defuatValue;
@@ -1897,7 +1896,8 @@
             properties.remove(PROPERTIES_VARIANT_MAX_SPARSE_COLUMN_STATISTICS_SIZE);
         }
         return maxSparseColumnStatisticsSize;
-=======
+    }
+
     public static TEncryptionAlgorithm analyzeTDEAlgorithm(Map<String, String> properties) throws AnalysisException {
         String name;
         if (properties == null || !properties.containsKey(PROPERTIES_TDE_ALGORITHM)) {
@@ -1922,6 +1922,5 @@
             return TEncryptionAlgorithm.PLAINTEXT;
         }
         throw new AnalysisException("Invalid tde algorithm: " + name + ", only support AES256 and SM4 currently");
->>>>>>> cb57b3fa
     }
 }