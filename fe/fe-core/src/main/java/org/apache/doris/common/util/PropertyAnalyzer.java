--- conflicted
+++ resolved
@@ -211,11 +211,7 @@
         }
 
         Preconditions.checkNotNull(storageMedium);
-<<<<<<< HEAD
-        return new DataProperty(storageMedium, coolDownTimeStamp, TStorageMedium.HDD, "", 0);
-=======
         return new DataProperty(storageMedium, cooldownTimeStamp, remoteStorageResourceName, remoteCooldownTimeStamp);
->>>>>>> 2cecb5dc
     }
     
     public static short analyzeShortKeyColumnCount(Map<String, String> properties) throws AnalysisException {
