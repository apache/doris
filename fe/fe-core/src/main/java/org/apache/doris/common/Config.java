--- conflicted
+++ resolved
@@ -1478,10 +1478,6 @@
     @ConfField(masterOnly = true)
     public static boolean enable_concurrent_update = false;
 
-<<<<<<< HEAD
-    @ConfField(mutable = true, masterOnly = true)
-    public static int table_name_length_limit = 64;
-=======
     /**
      * This configuration can only be configured during cluster initialization and cannot be modified during cluster
      * restart and upgrade after initialization is complete.
@@ -1492,5 +1488,7 @@
      */
     @ConfField(masterOnly = true)
     public static int lower_case_table_names = 0;
->>>>>>> dedb57f8
+
+    @ConfField(mutable = true, masterOnly = true)
+    public static int table_name_length_limit = 64;
 }