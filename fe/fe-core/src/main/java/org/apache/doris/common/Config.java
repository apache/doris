// Licensed to the Apache Software Foundation (ASF) under one
// or more contributor license agreements.  See the NOTICE file
// distributed with this work for additional information
// regarding copyright ownership.  The ASF licenses this file
// to you under the Apache License, Version 2.0 (the
// "License"); you may not use this file except in compliance
// with the License.  You may obtain a copy of the License at
//
//   http://www.apache.org/licenses/LICENSE-2.0
//
// Unless required by applicable law or agreed to in writing,
// software distributed under the License is distributed on an
// "AS IS" BASIS, WITHOUT WARRANTIES OR CONDITIONS OF ANY
// KIND, either express or implied.  See the License for the
// specific language governing permissions and limitations
// under the License.

package org.apache.doris.common;

import org.apache.doris.PaloFe;

public class Config extends ConfigBase {

    /**
     * Dir of custom config file
     */
    @ConfField
    public static String custom_config_dir = PaloFe.DORIS_HOME_DIR + "/conf";

    /**
     * The max size of one sys log and audit log
     */
    @ConfField public static int log_roll_size_mb = 1024; // 1 GB

    /**
     * sys_log_dir:
     *      This specifies FE log dir. FE will produces 2 log files:
     *      fe.log:      all logs of FE process.
     *      fe.warn.log  all WARNING and ERROR log of FE process.
     *
     * sys_log_level:
     *      INFO, WARNING, ERROR, FATAL
     *
     * sys_log_roll_num:
     *      Maximal FE log files to be kept within an sys_log_roll_interval.
     *      default is 10, which means there will be at most 10 log files in a day
     *
     * sys_log_verbose_modules:
     *      Verbose modules. VERBOSE level is implemented by log4j DEBUG level.
     *      eg:
     *          sys_log_verbose_modules = org.apache.doris.catalog
     *      This will only print debug log of files in package org.apache.doris.catalog and all its sub packages.
     *
     * sys_log_roll_interval:
     *      DAY:  log suffix is yyyyMMdd
     *      HOUR: log suffix is yyyyMMddHH
     *
     * sys_log_delete_age:
     *      default is 7 days, if log's last modify time is 7 days ago, it will be deleted.
     *      support format:
     *          7d      7 days
     *          10h     10 hours
     *          60m     60 mins
     *          120s    120 seconds
     */
    @ConfField
    public static String sys_log_dir = PaloFe.DORIS_HOME_DIR + "/log";
    @ConfField public static String sys_log_level = "INFO";
    @ConfField public static int sys_log_roll_num = 10;
    @ConfField
    public static String[] sys_log_verbose_modules = {};
    @ConfField public static String sys_log_roll_interval = "DAY";
    @ConfField public static String sys_log_delete_age = "7d";
    @Deprecated
    @ConfField public static String sys_log_roll_mode = "SIZE-MB-1024";

    /**
     * audit_log_dir:
     *      This specifies FE audit log dir.
     *      Audit log fe.audit.log contains all requests with related infos such as user, host, cost, status, etc.
     *
     * audit_log_roll_num:
     *      Maximal FE audit log files to be kept within an audit_log_roll_interval.
     *
     * audit_log_modules:
     *       Slow query contains all queries which cost exceed *qe_slow_log_ms*
     *
     * qe_slow_log_ms:
     *      If the response time of a query exceed this threshold, it will be recorded in audit log as slow_query.
     *
     * audit_log_roll_interval:
     *      DAY:  log suffix is yyyyMMdd
     *      HOUR: log suffix is yyyyMMddHH
     *
     * audit_log_delete_age:
     *      default is 30 days, if log's last modify time is 30 days ago, it will be deleted.
     *      support format:
     *          7d      7 days
     *          10h     10 hours
     *          60m     60 mins
     *          120s    120 seconds
     */
    @ConfField
    public static String audit_log_dir = PaloFe.DORIS_HOME_DIR + "/log";
    @ConfField
    public static int audit_log_roll_num = 90;
    @ConfField
    public static String[] audit_log_modules = {"slow_query", "query", "load", "stream_load"};
    @ConfField(mutable = true)
    public static long qe_slow_log_ms = 5000;
    @ConfField
    public static String audit_log_roll_interval = "DAY";
    @ConfField
    public static String audit_log_delete_age = "30d";
    @Deprecated
    @ConfField
    public static String audit_log_roll_mode = "TIME-DAY";

    /**
     * plugin_dir:
     *      plugin install directory
     */
    @ConfField
    public static String plugin_dir = System.getenv("DORIS_HOME") + "/plugins";

    @ConfField(mutable = true, masterOnly = true)
    public static boolean plugin_enable = true;

    /**
     * The default parallelism of the load execution plan
     * on a single node when the broker load is submitted
     */
    @ConfField(mutable = true, masterOnly = true)
    public static int default_load_parallelism = 1;

    /**
     * Labels of finished or cancelled load jobs will be removed after *label_keep_max_second*
     * The removed labels can be reused.
     * Set a short time will lower the FE memory usage.
     * (Because all load jobs' info is kept in memory before being removed)
     */
    @ConfField(mutable = true)
    public static int label_keep_max_second = 3 * 24 * 3600; // 3 days

    // For some high frequency load job such as
    // INSERT, STREAMING LOAD, ROUTINE_LOAD_TASK, DELETE
    // Remove the finished job or task if expired.
    @ConfField(mutable = true, masterOnly = true)
    public static int streaming_label_keep_max_second = 43200; // 12 hour

    /**
     * The max keep time of some kind of jobs.
     * like alter job or export job.
     */
    @ConfField(mutable = true, masterOnly = true)
    public static int history_job_keep_max_second = 7 * 24 * 3600; // 7 days

    /**
     * the transaction will be cleaned after transaction_clean_interval_second seconds if the transaction is visible or aborted
     * we should make this interval as short as possible and each clean cycle as soon as possible
     */
    @ConfField
    public static int transaction_clean_interval_second = 30;

    /**
     * Load label cleaner will run every *label_clean_interval_second* to clean the outdated jobs.
     */
    @ConfField
    public static int label_clean_interval_second = 1 * 3600; // 1 hours

    // Configurations for meta data durability
    /**
     * Doris meta data will be saved here.
     * The storage of this dir is highly recommended as to be:
     * 1. High write performance (SSD)
     * 2. Safe (RAID)
     */
    @ConfField
    public static String meta_dir = PaloFe.DORIS_HOME_DIR + "/doris-meta";

    /**
     * temp dir is used to save intermediate results of some process, such as backup and restore process.
     * file in this dir will be cleaned after these process is finished.
     */
    @ConfField public static String tmp_dir = PaloFe.DORIS_HOME_DIR + "/temp_dir";

    /**
     * Edit log type.
     * BDB: write log to bdbje
     * LOCAL: deprecated.
     */
    @ConfField
    public static String edit_log_type = "BDB";

    /**
     * bdbje port
     */
    @ConfField
    public static int edit_log_port = 9010;

    /**
     * Master FE will save image every *edit_log_roll_num* meta journals.
     */
    @ConfField(mutable = true, masterOnly = true)
    public static int edit_log_roll_num = 50000;

    /**
     * Non-master FE will stop offering service
     * if meta data delay gap exceeds *meta_delay_toleration_second*
     */
    @ConfField public static int meta_delay_toleration_second = 300;    // 5 min

    /**
     * Master FE sync policy of bdbje.
     * If you only deploy one Follower FE, set this to 'SYNC'. If you deploy more than 3 Follower FE,
     * you can set this and the following 'replica_sync_policy' to WRITE_NO_SYNC.
     * more info, see: http://docs.oracle.com/cd/E17277_02/html/java/com/sleepycat/je/Durability.SyncPolicy.html
     */
    @ConfField public static String master_sync_policy = "SYNC"; // SYNC, NO_SYNC, WRITE_NO_SYNC

    /**
     * Follower FE sync policy of bdbje.
     */
    @ConfField public static String replica_sync_policy = "SYNC"; // SYNC, NO_SYNC, WRITE_NO_SYNC

    /**
     * Replica ack policy of bdbje.
     * more info, see: http://docs.oracle.com/cd/E17277_02/html/java/com/sleepycat/je/Durability.ReplicaAckPolicy.html
     */
    @ConfField public static String replica_ack_policy = "SIMPLE_MAJORITY"; // ALL, NONE, SIMPLE_MAJORITY

    /**
     * The heartbeat timeout of bdbje between master and follower.
     * the default is 30 seconds, which is same as default value in bdbje.
     * If the network is experiencing transient problems, of some unexpected long java GC annoying you,
     * you can try to increase this value to decrease the chances of false timeouts
     */
    @ConfField
    public static int bdbje_heartbeat_timeout_second = 30;

    /**
     * The lock timeout of bdbje operation
     * If there are many LockTimeoutException in FE WARN log, you can try to increase this value
     */
    @ConfField
    public static int bdbje_lock_timeout_second = 1;

    /**
     * The replica ack timeout when writing to bdbje
     * When writing some relatively large logs, the ack time may time out, resulting in log writing failure.
     * At this time, you can increase this value appropriately.
     */
    @ConfField
    public static int bdbje_replica_ack_timeout_second = 10;

    /**
     * num of thread to handle heartbeat events in heartbeat_mgr.
     */
    @ConfField(masterOnly = true)
    public static int heartbeat_mgr_threads_num = 8;

    /**
     * blocking queue size to store heartbeat task in heartbeat_mgr.
     */
    @ConfField(masterOnly = true)
    public static int heartbeat_mgr_blocking_queue_size = 1024;

    /**
     * max num of thread to handle agent task in agent task thread-pool.
     */
    @ConfField(masterOnly = true)
    public static int max_agent_task_threads_num = 4096;

    /**
     * the max txn number which bdbje can rollback when trying to rejoin the group
     */
    @ConfField public static int txn_rollback_limit = 100;

    /**
     * Specified an IP for frontend, instead of the ip get by *InetAddress.getByName*.
     * This can be used when *InetAddress.getByName* get an unexpected IP address.
     * Default is "0.0.0.0", which means not set.
     * CAN NOT set this as a hostname, only IP.
     */
    @Deprecated
    @ConfField
    public static String frontend_address = "0.0.0.0";

    /**
     * Declare a selection strategy for those servers have many ips.
     * Note that there should at most one ip match this list.
     * this is a list in semicolon-delimited format, in CIDR notation, e.g. 10.10.10.0/24
     * If no ip match this rule, will choose one randomly.
     */
    @ConfField public static String priority_networks = "";

    /**
     * If true, FE will reset bdbje replication group(that is, to remove all electable nodes info)
     * and is supposed to start as Master.
     * If all the electable nodes can not start, we can copy the meta data
     * to another node and set this config to true to try to restart the FE.
     */
    @ConfField public static String metadata_failure_recovery = "false";

    /**
     * If true, non-master FE will ignore the meta data delay gap between Master FE and its self,
     * even if the metadata delay gap exceeds *meta_delay_toleration_second*.
     * Non-master FE will still offer read service.
     *
     * This is helpful when you try to stop the Master FE for a relatively long time for some reason,
     * but still wish the non-master FE can offer read service.
     */
    @ConfField(mutable = true)
    public static boolean ignore_meta_check = false;

    /**
     * Set the maximum acceptable clock skew between non-master FE to Master FE host.
     * This value is checked whenever a non-master FE establishes a connection to master FE via BDBJE.
     * The connection is abandoned if the clock skew is larger than this value.
     */
    @ConfField public static long max_bdbje_clock_delta_ms = 5000; // 5s

    /**
     * Fe http port
     * Currently, all FEs' http port must be same.
     */
    @ConfField public static int http_port = 8030;

    /**
     * Jetty container default configuration
     * Jetty's thread architecture model is very simple, divided into three thread pools:
     * acceptors,selectors and workers. Acceptors are responsible for accepting new connections,
     * and then hand over to selectors to process the unpacking of the HTTP message protocol,
     * and finally workers process the request. The first two thread pools adopt a non-blocking model,
     * and one thread can handle the read and write of many sockets, so the number of thread pools is small.
     *
     * For most projects, only 1-2 acceptors threads are needed, and 2 to 4 selectors threads are sufficient.
     * Workers are obstructive business logic, often have more database operations, and require a large number of
     * threads. The specific number depends on the proportion of QPS and IO events of the application. The higher the
     * QPS, the more threads are required, the higher the proportion of IO, the more threads waiting, and the more
     * total threads required.
     */
    @ConfField public static int jetty_server_acceptors = 2;
    @ConfField public static int jetty_server_selectors = 4;
    @ConfField public static int jetty_server_workers = 0;

    /**
     * Configure the default minimum and maximum number of threads for jetty.
     * The default minimum and maximum number of threads for jetty is 10 and the maximum is 200.
     * If this is relatively small in a high-concurrency import scenario,
     * users can adjust it according to their own conditions.
     */
    @ConfField public static int jetty_threadPool_minThreads = 20;
    @ConfField public static int jetty_threadPool_maxThreads = 400;

    /**
     * Jetty maximum number of bytes in put or post method,default:100MB
     */
    @ConfField public static int jetty_server_max_http_post_size = 100 * 1024 * 1024;

    /**
     * http header size configuration parameter, the default value is 10K
     */
    @ConfField public static int jetty_server_max_http_header_size = 10240;

    /**
     * Mini load disabled by default
     */
    @ConfField public static boolean disable_mini_load = true;

    /**
     * The backlog_num for mysql nio server
     * When you enlarge this backlog_num, you should enlarge the value in
     * the linux /proc/sys/net/core/somaxconn file at the same time
     */
    @ConfField public static int mysql_nio_backlog_num = 1024;

    /**
     * The connection timeout and socket timeout config for thrift server
     * The default value for thrift_client_timeout_ms is set to be zero to prevent readtimeout
     *
     */
    @ConfField public static int thrift_client_timeout_ms = 0;

    /**
     * The backlog_num for thrift server
     * When you enlarge this backlog_num, you should ensure it's value larger than
     * the linux /proc/sys/net/core/somaxconn config
     */
    @ConfField public static int thrift_backlog_num = 1024;

    /**
     * FE thrift server port
     */
    @ConfField public static int rpc_port = 9020;

    /**
     * FE mysql server port
     */
    @ConfField public static int query_port = 9030;

    /**
     * mysql service nio option.
     */
    @ConfField public static boolean mysql_service_nio_enabled = true;

    /**
     * num of thread to handle io events in mysql.
     */
    @ConfField public static int mysql_service_io_threads_num = 4;

    /**
     * max num of thread to handle task in mysql.
     */
    @ConfField public static int max_mysql_service_task_threads_num = 4096;

    /**
     * Cluster name will be shown as the title of web page
     */
    @ConfField public static String cluster_name = "Baidu Palo";

    /**
     * node(FE or BE) will be considered belonging to the same Palo cluster if they have same cluster id.
     * Cluster id is usually a random integer generated when master FE start at first time.
     * You can also specify one.
     */
    @ConfField public static int cluster_id = -1;

    /**
     * Cluster token used for internal authentication.
     */
    @ConfField public static String auth_token = "";

    // Configurations for load, clone, create table, alter table etc. We will rarely change them
    /**
     * Maximal waiting time for creating a single replica.
     * eg.
     *      if you create a table with #m tablets and #n replicas for each tablet,
     *      the create table request will run at most (m * n * tablet_create_timeout_second) before timeout.
     */
    @ConfField(mutable = true, masterOnly = true)
    public static int tablet_create_timeout_second = 1;

    /**
     * In order not to wait too long for create table(index), set a max timeout.
     */
    @ConfField(mutable = true, masterOnly = true)
    public static int max_create_table_timeout_second = 60;

    /**
     * Maximal waiting time for all publish version tasks of one transaction to be finished
     */
    @ConfField(mutable = true, masterOnly = true)
    public static int publish_version_timeout_second = 30; // 30 seconds

    /**
     * Maximal waiting time for all data inserted before one transaction to be committed
     * This is the timeout second for the command "commit"
     */
    @ConfField(mutable = true, masterOnly = true)
    public static int commit_timeout_second = 30; // 30 seconds

    /**
     * minimal intervals between two publish version action
     */
    @ConfField public static int publish_version_interval_ms = 10;

    /**
     * The thrift server max worker threads
     */
    @ConfField public static int thrift_server_max_worker_threads = 4096;

    /**
     * Maximal wait seconds for straggler node in load
     * eg.
     *      there are 3 replicas A, B, C
     *      load is already quorum finished(A,B) at t1 and C is not finished
     *      if (current_time - t1) > 300s, then palo will treat C as a failure node
     *      will call transaction manager to commit the transaction and tell transaction manager
     *      that C is failed
     *
     * This is also used when waiting for publish tasks
     *
     * TODO this parameter is the default value for all job and the DBA could specify it for separate job
     */
    @ConfField(mutable = true, masterOnly = true)
    public static int load_straggler_wait_second = 300;

    /**
     * The load scheduler running interval.
     * A load job will transfer its state from PENDING to LOADING to FINISHED.
     * The load scheduler will transfer load job from PENDING to LOADING
     *      while the txn callback will transfer load job from LOADING to FINISHED.
     * So a load job will cost at most one interval to finish when the concurrency has not reached the upper limit.
     */
    @ConfField public static int load_checker_interval_second = 5;

    /**
     * The spark load scheduler running interval.
     * Default 60 seconds, because spark load job is heavy and yarn client returns slowly.
     */
    @ConfField public static int spark_load_checker_interval_second = 60;

    /**
     * Concurrency of HIGH priority pending load jobs.
     * Load job priority is defined as HIGH or NORMAL.
     * All mini batch load jobs are HIGH priority, other types of load jobs are NORMAL priority.
     * Priority is set to avoid that a slow load job occupies a thread for a long time.
     * This is just a internal optimized scheduling policy.
     * Currently, you can not specified the job priority manually,
     * and do not change this if you know what you are doing.
     */
    @ConfField public static int load_pending_thread_num_high_priority = 3;
    /**
     * Concurrency of NORMAL priority pending load jobs.
     * Do not change this if you know what you are doing.
     */
    @ConfField public static int load_pending_thread_num_normal_priority = 10;
    /**
     * Concurrency of HIGH priority etl load jobs.
     * Do not change this if you know what you are doing.
     */
    @ConfField public static int load_etl_thread_num_high_priority = 3;
    /**
     * Concurrency of NORMAL priority etl load jobs.
     * Do not change this if you know what you are doing.
     */
    @ConfField public static int load_etl_thread_num_normal_priority = 10;
    /**
     * Concurrency of delete jobs.
     */
    @ConfField public static int delete_thread_num = 10;
    /**
     * Not available.
     */
    @ConfField(mutable = true, masterOnly = true)
    public static int load_input_size_limit_gb = 0; // GB, 0 is no limit
    /**
     * Not available.
     */
    @ConfField(mutable = true, masterOnly = true)
    public static int load_running_job_num_limit = 0; // 0 is no limit
    /**
     * Default broker load timeout
     */
    @ConfField(mutable = true, masterOnly = true)
    public static int broker_load_default_timeout_second = 14400; // 4 hour

    /**
     * Default non-streaming mini load timeout
     */
    @Deprecated
    @ConfField(mutable = true, masterOnly = true)
    public static int mini_load_default_timeout_second = 3600; // 1 hour

    /**
     * Default insert load timeout
     */
    @ConfField(mutable = true, masterOnly = true)
    public static int insert_load_default_timeout_second = 3600; // 1 hour

    /**
     * Default stream load and streaming mini load timeout
     */
    @ConfField(mutable = true, masterOnly = true)
    public static int stream_load_default_timeout_second = 600; // 600s

    /**
     * Default stream load pre-commit status timeout
     */
    @ConfField(mutable = true, masterOnly = true)
    public static int stream_load_default_precommit_timeout_second = 3600; // 3600s

    /**
     * Max load timeout applicable to all type of load except for stream load
     */
    @ConfField(mutable = true, masterOnly = true)
    public static int max_load_timeout_second = 259200; // 3days

    /**
     * Max stream load and streaming mini load timeout
     */
    @ConfField(mutable = true, masterOnly = true)
    public static int max_stream_load_timeout_second = 259200; // 3days

    /**
     * Min stream load timeout applicable to all type of load
     */
    @ConfField(mutable = true, masterOnly = true)
    public static int min_load_timeout_second = 1; // 1s

    /**
     * Default hadoop load timeout
     */
    @ConfField(mutable = true, masterOnly = true)
    public static int hadoop_load_default_timeout_second = 86400 * 3; // 3 day

    // Configurations for spark load
    /**
     * Default spark dpp version
     */
    @ConfField
    public static String spark_dpp_version = "1.0.0";
    /**
     * Default spark load timeout
     */
    @ConfField(mutable = true, masterOnly = true)
    public static int spark_load_default_timeout_second = 86400; // 1 day

    /**
     * Default spark home dir
     */
    @ConfField(mutable = true, masterOnly = true)
    public static String spark_home_default_dir = PaloFe.DORIS_HOME_DIR + "/lib/spark2x";

    /**
     * Default spark dependencies path
     */
    @ConfField
    public static String spark_resource_path = "";

    /**
     * The specified spark launcher log dir
     */
    @ConfField
    public static String spark_launcher_log_dir = sys_log_dir + "/spark_launcher_log";

    /**
     * Default yarn client path
     */
    @ConfField
    public static String yarn_client_path = PaloFe.DORIS_HOME_DIR + "/lib/yarn-client/hadoop/bin/yarn";

    /**
     * Default yarn config file directory
     * Each time before running the yarn command, we need to check that the
     * config file exists under this path, and if not, create them.
     */
    @ConfField
    public static String yarn_config_dir = PaloFe.DORIS_HOME_DIR + "/lib/yarn-config";

    /**
     * Maximal intervals between two syncJob's commits.
     */
    @ConfField(mutable = true, masterOnly = true)
    public static long sync_commit_interval_second = 10;

    /**
     * Sync checker's running interval.
     */
    @ConfField public static int sync_checker_interval_second = 5;

    /**
     * max num of thread to handle sync task in sync task thread-pool.
     */
    @ConfField public static int max_sync_task_threads_num = 10;


    /**
     * Min event size that a sync job will commit.
     * When receiving events less than it, SyncJob will continue
     * to wait for the next batch of data until the time exceeds
     * `sync_commit_interval_second`.
     * The default value is 10000 (canal default event buffer size is 16384).
     * You should set it smaller than canal buffer size.
     */
    @ConfField(mutable = true, masterOnly = true)
    public static long min_sync_commit_size = 10000;

    /**
     * Min bytes that a sync job will commit.
     * When receiving bytes less than it, SyncJob will continue
     * to wait for the next batch of data until the time exceeds
     * `sync_commit_interval_second`.
     * The default value is 15 MB (canal default memory is 16 MB).
     * You should set it slightly smaller than canal memory.
     */
    @ConfField(mutable = true, masterOnly = true)
    public static long min_bytes_sync_commit = 15 * 1024 * 1024; // 15 MB

    /**
     * Max bytes that a sync job will commit.
     * When receiving bytes less than it, SyncJob will commit
     * all data immediately.
     * The default value is 64 MB (canal default memory is 16 MB).
     * You should set it larger than canal memory and
     * `min_bytes_sync_commit`.
     */
    @ConfField(mutable = true, masterOnly = true)
    public static long max_bytes_sync_commit = 64 * 1024 * 1024; // 64 MB

    /**
     * Default number of waiting jobs for routine load and version 2 of load
     * This is a desired number.
     * In some situation, such as switch the master, the current number is maybe more than desired_max_waiting_jobs
     */
    @ConfField(mutable = true, masterOnly = true)
    public static int desired_max_waiting_jobs = 100;

    /**
     * fetch stream load record interval.
     */
    @ConfField(mutable = true, masterOnly = true)
    public static int fetch_stream_load_record_interval_second = 120;

    /**
     * Default max number of recent stream load record that can be stored in memory.
     */
    @ConfField(mutable = true, masterOnly = true)
    public static int max_stream_load_record_size = 5000;

    /**
     * Default max number of recent iceberg database table creation record that can be stored in memory.
     */
    @ConfField(mutable = true, masterOnly = true)
    public static int max_iceberg_table_creation_record_size = 2000;

    /**
     * Whether to disable show stream load and clear stream load records in memory.
     */
    @ConfField(mutable = true, masterOnly = true)
    public static boolean disable_show_stream_load = false;

    /**
     * maximum concurrent running txn num including prepare, commit txns under a single db
     * txn manager will reject coming txns
     */
    @ConfField(mutable = true, masterOnly = true)
    public static int max_running_txn_num_per_db = 100;

    /**
     * This configuration is just for compatible with old version, this config has been replaced by async_loading_load_task_pool_size,
     * it will be removed in the future.
     */
    @ConfField(mutable = false, masterOnly = true)
    public static int async_load_task_pool_size = 10;

    /**
     * The pending_load task executor pool size. This pool size limits the max running pending_load tasks.
     * Currently, it only limits the pending_load task of broker load and spark load.
     * It should be less than 'max_running_txn_num_per_db'
     */
    @ConfField(mutable = false, masterOnly = true)
    public static int async_pending_load_task_pool_size = 10;

    /**
     * The loading_load task executor pool size. This pool size limits the max running loading_load tasks.
     * Currently, it only limits the loading_load task of broker load.
     */
    @ConfField(mutable = false, masterOnly = true)
    public static int async_loading_load_task_pool_size = async_load_task_pool_size;

    /**
     * Same meaning as *tablet_create_timeout_second*, but used when delete a tablet.
     */
    @ConfField(mutable = true, masterOnly = true)
    public static int tablet_delete_timeout_second = 2;
    /**
     * the minimal delay seconds between a replica is failed and fe try to recovery it using clone.
     */
    @ConfField(mutable = true, masterOnly = true)
    public static int replica_delay_recovery_second = 0;
    /**
     * Balance threshold of data size in BE.
     * The balance algorithm is:
     * 1. Calculate the average used capacity(AUC) of the entire cluster. (total data size / total backends num)
     * 2. The high water level is (AUC * (1 + clone_capacity_balance_threshold))
     * 3. The low water level is (AUC * (1 - clone_capacity_balance_threshold))
     * The Clone checker will try to move replica from high water level BE to low water level BE.
     */
    @ConfField(mutable = true, masterOnly = true)
    public static double clone_capacity_balance_threshold = 0.2;
    /**
     * Balance threshold of num of replicas in Backends.
     */
    @ConfField(mutable = true, masterOnly = true)
    public static double clone_distribution_balance_threshold = 0.2;
    /**
     * The high water of disk capacity used percent.
     * This is used for calculating load score of a backend.
     */
    @ConfField(mutable = true, masterOnly = true)
    public static double capacity_used_percent_high_water = 0.75;
    /**
     * Maximal timeout of ALTER TABLE request. Set long enough to fit your table data size.
     */
    @ConfField(mutable = true, masterOnly = true)
    public static int alter_table_timeout_second = 86400; // 1day
    /**
     * If a backend is down for *max_backend_down_time_second*, a BACKEND_DOWN event will be triggered.
     * Do not set this if you know what you are doing.
     */
    @ConfField(mutable = true, masterOnly = true)
    public static int max_backend_down_time_second = 3600; // 1h

    /**
     * If disable_storage_medium_check is true, ReportHandler would not check tablet's storage medium
     * and disable storage cool down function, the default value is false.
     * You can set the value true when you don't care what the storage medium of the tablet is.
     */
    @ConfField(mutable = true, masterOnly = true)
    public static boolean disable_storage_medium_check = false;
    /**
     * When create a table(or partition), you can specify its storage medium(HDD or SSD).
     * If not set, this specifies the default medium when created.
     */
    @ConfField public static String default_storage_medium = "HDD";
    /**
     * When create a table(or partition), you can specify its storage medium(HDD or SSD).
     * If set to SSD, this specifies the default duration that tablets will stay on SSD.
     * After that, tablets will be moved to HDD automatically.
     * You can set storage cooldown time in CREATE TABLE stmt.
     */
    @ConfField public static long storage_cooldown_second = 30 * 24 * 3600L; // 30 days
    /**
     * After dropping database(table/partition), you can recover it by using RECOVER stmt.
     * And this specifies the maximal data retention time. After time, the data will be deleted permanently.
     */
    @ConfField(mutable = true, masterOnly = true)
    public static long catalog_trash_expire_second = 86400L; // 1day
    /**
     * Maximal bytes that a single broker scanner will read.
     * Do not set this if you know what you are doing.
     */
    @ConfField(mutable = true, masterOnly = true)
    public static long min_bytes_per_broker_scanner = 67108864L; // 64MB
    /**
     * Maximal concurrency of broker scanners.
     * Do not set this if you know what you are doing.
     */
    @ConfField(mutable = true, masterOnly = true)
    public static int max_broker_concurrency = 10;

    /**
     * Export checker's running interval.
     */
    @ConfField public static int export_checker_interval_second = 5;
    /**
     * Limitation of the concurrency of running export jobs.
     * Default is 5.
     * 0 is unlimited
     */
    @ConfField(mutable = true, masterOnly = true)
    public static int export_running_job_num_limit = 5;
    /**
     * Default timeout of export jobs.
     */
    @ConfField(mutable = true, masterOnly = true)
    public static int export_task_default_timeout_second = 2 * 3600; // 2h
    /**
     * Number of tablets per export query plan
     */
    @ConfField(mutable = true, masterOnly = true)
    public static int export_tablet_num_per_task = 5;

    // Configurations for consistency check
    /**
     * Consistency checker will run from *consistency_check_start_time* to *consistency_check_end_time*.
     * If start time == end time, the checker will stop scheduling.
     * And default is disabled.
     * TODO(cmy): Disable by default because current checksum logic has some bugs.
     * And it will also bring some overhead.
     */
    @ConfField(mutable = true, masterOnly = true)
    public static String consistency_check_start_time = "23";
    @ConfField(mutable = true, masterOnly = true)
    public static String consistency_check_end_time = "23";
    /**
     * Default timeout of a single consistency check task. Set long enough to fit your tablet size.
     */
    @ConfField(mutable = true, masterOnly = true)
    public static long check_consistency_default_timeout_second = 600; // 10 min

    // Configurations for query engine
    /**
     * Maximal number of connections per FE.
     */
    @ConfField public static int qe_max_connection = 1024;

    /**
     * Maximal number of thread in connection-scheduler-pool.
     */
    @ConfField public static int max_connection_scheduler_threads_num = 4096;

    /**
     * The memory_limit for colocote join PlanFragment instance =
     * exec_mem_limit / min (query_colocate_join_memory_limit_penalty_factor, instance_num)
     */
    @ConfField(mutable = true)
    public static int query_colocate_join_memory_limit_penalty_factor = 1;

    /**
     * This configs can set to true to disable the automatic colocate tables's relocate and balance.
     * If 'disable_colocate_balance' is set to true,
     *   ColocateTableBalancer will not relocate and balance colocate tables.
     * Attention:
     *   Under normal circumstances, there is no need to turn off balance at all.
     *   Because once the balance is turned off, the unstable colocate table may not be restored
     *   Eventually the colocate plan cannot be used when querying.
     */
    @ConfField(mutable = true, masterOnly = true) public static boolean disable_colocate_balance = false;

    /**
     * The default user resource publishing timeout.
     */
    @ConfField public static int meta_publish_timeout_ms = 1000;
    @ConfField public static boolean proxy_auth_enable = false;
    @ConfField public static String proxy_auth_magic_prefix = "x@8";
    /**
     * Limit on the number of expr children of an expr tree.
     * Exceed this limit may cause long analysis time while holding database read lock.
     * Do not set this if you know what you are doing.
     */
    @ConfField(mutable = true)
    public static int expr_children_limit = 10000;
    /**
     * Limit on the depth of an expr tree.
     * Exceed this limit may cause long analysis time while holding db read lock.
     * Do not set this if you know what you are doing.
     */
    @ConfField(mutable = true)
    public static int expr_depth_limit = 3000;

    // Configurations for backup and restore
    /**
     * Plugins' path for BACKUP and RESTORE operations. Currently deprecated.
     */
    @Deprecated
    @ConfField public static String backup_plugin_path = "/tools/trans_file_tool/trans_files.sh";

    // Configurations for hadoop dpp
    /**
     * The following configurations are not available.
     */
    @ConfField public static String dpp_hadoop_client_path = "/lib/hadoop-client/hadoop/bin/hadoop";
    @ConfField public static long dpp_bytes_per_reduce = 100 * 1024 * 1024L; // 100M
    @ConfField public static String dpp_default_cluster = "palo-dpp";
    @ConfField public static String dpp_default_config_str = ""
            + "{"
            + "hadoop_configs : '"
            + "mapred.job.priority=NORMAL;"
            + "mapred.job.map.capacity=50;"
            + "mapred.job.reduce.capacity=50;"
            + "mapred.hce.replace.streaming=false;"
            + "abaci.long.stored.job=true;"
            + "dce.shuffle.enable=false;"
            + "dfs.client.authserver.force_stop=true;"
            + "dfs.client.auth.method=0"
            + "'}";
    @ConfField public static String dpp_config_str = ""
            + "{palo-dpp : {"
            + "hadoop_palo_path : '/dir',"
            + "hadoop_configs : '"
            + "fs.default.name=hdfs://host:port;"
            + "mapred.job.tracker=host:port;"
            + "hadoop.job.ugi=user,password"
            + "'}"
            + "}";

    // For forward compatibility, will be removed later.
    // check token when download image file.
    @ConfField public static boolean enable_token_check = true;

    /**
     * Set to true if you deploy Palo using thirdparty deploy manager
     * Valid options are:
     *      disable:    no deploy manager
     *      k8s:        Kubernetes
     *      ambari:     Ambari
     *      local:      Local File (for test or Boxer2 BCC version)
     */
    @ConfField public static String enable_deploy_manager = "disable";

    // If use k8s deploy manager locally, set this to true and prepare the certs files
    @ConfField public static boolean with_k8s_certs = false;

    // Set runtime locale when exec some cmds
    @ConfField public static String locale = "zh_CN.UTF-8";

    // default timeout of backup job
    @ConfField(mutable = true, masterOnly = true)
    public static int backup_job_default_timeout_ms = 86400 * 1000; // 1 day

    /**
     * 'storage_high_watermark_usage_percent' limit the max capacity usage percent of a Backend storage path.
     * 'storage_min_left_capacity_bytes' limit the minimum left capacity of a Backend storage path.
     * If both limitations are reached, this storage path can not be chose as tablet balance destination.
     * But for tablet recovery, we may exceed these limit for keeping data integrity as much as possible.
     */
    @ConfField(mutable = true, masterOnly = true)
    public static int storage_high_watermark_usage_percent = 85;
    @ConfField(mutable = true, masterOnly = true)
    public static long storage_min_left_capacity_bytes = 2 * 1024 * 1024 * 1024; // 2G

    /**
     * If capacity of disk reach the 'storage_flood_stage_usage_percent' and 'storage_flood_stage_left_capacity_bytes',
     * the following operation will be rejected:
     * 1. load job
     * 2. restore job
     */
    @ConfField(mutable = true, masterOnly = true)
    public static int storage_flood_stage_usage_percent = 95;
    @ConfField(mutable = true, masterOnly = true)
    public static long storage_flood_stage_left_capacity_bytes = 1 * 1024 * 1024 * 1024; // 100MB

    // update interval of tablet stat
    // All frontends will get tablet stat from all backends at each interval
    @ConfField public static int tablet_stat_update_interval_second = 60;  // 1 min

    /**
     * if set to false, auth check will be disable, in case some goes wrong with the new privilege system.
     */
    @ConfField public static boolean enable_auth_check = true;

    /**
     * Max bytes a broker scanner can process in one broker load job.
     * Commonly, each Backends has one broker scanner.
     */
    @ConfField(mutable = true, masterOnly = true)
    public static long max_bytes_per_broker_scanner = 3 * 1024 * 1024 * 1024L; // 3G

    /**
     * Max number of load jobs, include PENDING、ETL、LOADING、QUORUM_FINISHED.
     * If exceed this number, load job is not allowed to be submitted.
     */
    @ConfField(mutable = true, masterOnly = true)
    public static long max_unfinished_load_job = 1000;

    /**
     * If set to true, Planner will try to select replica of tablet on same host as this Frontend.
     * This may reduce network transmission in following case:
     * 1. N hosts with N Backends and N Frontends deployed.
     * 2. The data has N replicas.
     * 3. High concurrency queries are sent to all Frontends evenly
     * In this case, all Frontends can only use local replicas to do the query.
     * If you want to allow fallback to nonlocal replicas when no local replicas available,
     * set enable_local_replica_selection_fallback to true.
     */
    @ConfField(mutable = true)
    public static boolean enable_local_replica_selection = false;

    /**
     * Used with enable_local_replica_selection.
     * If the local replicas is not available, fallback to the nonlocal replicas.
     * */
    @ConfField(mutable = true)
    public static boolean enable_local_replica_selection_fallback = false;

    /**
     * The number of query retries.
     * A query may retry if we encounter RPC exception and no result has been sent to user.
     * You may reduce this number to avoid Avalanche disaster.
     */
    @ConfField(mutable = true)
    public static int max_query_retry_time = 1;

    /**
     * The tryLock timeout configuration of catalog lock.
     * Normally it does not need to change, unless you need to test something.
     */
    @ConfField(mutable = true)
    public static long catalog_try_lock_timeout_ms = 5000; // 5 sec

    /**
     * if this is set to true
     *    all pending load job will failed when call begin txn api
     *    all prepare load job will failed when call commit txn api
     *    all committed load job will waiting to be published
     */
    @ConfField(mutable = true, masterOnly = true)
    public static boolean disable_load_job = false;

    /*
     * One master daemon thread will update database used data quota for db txn manager every db_used_data_quota_update_interval_secs
     */
    @ConfField(mutable = false, masterOnly = true)
    public static int db_used_data_quota_update_interval_secs = 300;

    /**
     * Load using hadoop cluster will be deprecated in future.
     * Set to true to disable this kind of load.
     */
    @ConfField(mutable = true, masterOnly = true)
    public static boolean disable_hadoop_load = false;

    /**
     * fe will call es api to get es index shard info every es_state_sync_interval_secs
     */
    @ConfField
    public static long es_state_sync_interval_second = 10;

    /**
     * fe will create iceberg table every iceberg_table_creation_interval_second
     */
    @ConfField(mutable = true, masterOnly = true)
    public static long iceberg_table_creation_interval_second = 10;

    /**
     * the factor of delay time before deciding to repair tablet.
     * if priority is VERY_HIGH, repair it immediately.
     * HIGH, delay tablet_repair_delay_factor_second * 1;
     * NORMAL: delay tablet_repair_delay_factor_second * 2;
     * LOW: delay tablet_repair_delay_factor_second * 3;
     */
    @ConfField(mutable = true, masterOnly = true)
    public static long tablet_repair_delay_factor_second = 60;

    /**
     * the default slot number per path in tablet scheduler
     * TODO(cmy): remove this config and dynamically adjust it by clone task statistic
     */
    @ConfField public static int schedule_slot_num_per_path = 2;

    /**
     * Deprecated after 0.10
     */
    @ConfField public static boolean use_new_tablet_scheduler = true;

    /**
     * the threshold of cluster balance score, if a backend's load score is 10% lower than average score,
     * this backend will be marked as LOW load, if load score is 10% higher than average score, HIGH load
     * will be marked.
     */
    @ConfField(mutable = true, masterOnly = true)
    public static double balance_load_score_threshold = 0.1; // 10%

    /**
     * if set to true, TabletScheduler will not do balance.
     */
    @ConfField(mutable = true, masterOnly = true)
    public static boolean disable_balance = false;

    /**
     * if set to true, TabletScheduler will not do disk balance.
     */
    @ConfField(mutable = true, masterOnly = true)
    public static boolean disable_disk_balance = false;

    // if the number of scheduled tablets in TabletScheduler exceed max_scheduling_tablets
    // skip checking.
    @ConfField(mutable = true, masterOnly = true)
    public static int max_scheduling_tablets = 2000;

    // if the number of balancing tablets in TabletScheduler exceed max_balancing_tablets,
    // no more balance check
    @ConfField(mutable = true, masterOnly = true)
    public static int max_balancing_tablets = 100;

    // Rebalancer type(ignore case): BeLoad, Partition. If type parse failed, use BeLoad as default.
    @ConfField(masterOnly = true)
    public static String tablet_rebalancer_type = "BeLoad";

    // Valid only if use PartitionRebalancer. If this changed, cached moves will be cleared.
    @ConfField(mutable = true, masterOnly = true)
    public static long partition_rebalance_move_expire_after_access = 600; // 600s

    // Valid only if use PartitionRebalancer
    @ConfField(mutable = true, masterOnly = true)
    public static int partition_rebalance_max_moves_num_per_selection = 10;

    // This threshold is to avoid piling up too many report task in FE, which may cause OOM exception.
    // In some large Doris cluster, eg: 100 Backends with ten million replicas, a tablet report may cost
    // several seconds after some modification of metadata(drop partition, etc..).
    // And one Backend will report tablets info every 1 min, so unlimited receiving reports is unacceptable.
    // TODO(cmy): we will optimize the processing speed of tablet report in future, but now, just discard
    // the report if queue size exceeding limit.
    // Some online time cost:
    // 1. disk report: 0-1 ms
    // 2. task report: 0-1 ms
    // 3. tablet report
    //      10000 replicas: 200ms
    @ConfField(mutable = true, masterOnly = true)
    public static int report_queue_size = 100;

    /**
     * If set to true, metric collector will be run as a daemon timer to collect metrics at fix interval
     */
    @ConfField public static boolean enable_metric_calculator = true;

    /**
     * the max routine load job num, including NEED_SCHEDULED, RUNNING, PAUSE
     */
    @ConfField(mutable = true, masterOnly = true)
    public static int max_routine_load_job_num = 100;

    /**
     * the max concurrent routine load task num of a single routine load job
     */
    @ConfField(mutable = true, masterOnly = true)
    public static int max_routine_load_task_concurrent_num = 5;

    /**
     * the max concurrent routine load task num per BE.
     * This is to limit the num of routine load tasks sending to a BE, and it should also less
     * than BE config 'routine_load_thread_pool_size'(default 10),
     * which is the routine load task thread pool size on BE.
     */
    @ConfField(mutable = true, masterOnly = true)
    public static int max_routine_load_task_num_per_be = 5;

    /**
     * The max number of files store in SmallFileMgr
     */
    @ConfField(mutable = true, masterOnly = true)
    public static int max_small_file_number = 100;

    /**
     * The max size of a single file store in SmallFileMgr
     */
    @ConfField(mutable = true, masterOnly = true)
    public static int max_small_file_size_bytes = 1024 * 1024; // 1MB

    /**
     * Save small files
     */
    @ConfField public static String small_file_dir = PaloFe.DORIS_HOME_DIR + "/small_files";

    /**
     * If set to true, the insert stmt with processing error will still return a label to user.
     * And user can use this label to check the load job's status.
     * The default value is false, which means if insert operation encounter errors,
     * exception will be thrown to user client directly without load label.
     */
    @ConfField(mutable = true, masterOnly = true) public static boolean using_old_load_usage_pattern = false;

    /**
     * This will limit the max recursion depth of hash distribution pruner.
     * eg: where a in (5 elements) and b in (4 elements) and c in (3 elements) and d in (2 elements).
     * a/b/c/d are distribution columns, so the recursion depth will be 5 * 4 * 3 * 2 = 120, larger than 100,
     * So that distribution pruner will no work and just return all buckets.
     *
     * Increase the depth can support distribution pruning for more elements, but may cost more CPU.
     */
    @ConfField(mutable = true, masterOnly = false)
    public static int max_distribution_pruner_recursion_depth = 100;

    /**
     * If the jvm memory used percent(heap or old mem pool) exceed this threshold, checkpoint thread will
     * not work to avoid OOM.
     */
    @ConfField(mutable = true, masterOnly = true)
    public static long metadata_checkpoint_memory_threshold = 70;

    /**
     * If set to true, the checkpoint thread will make the checkpoint regardless of the jvm memory used percent.
     */
    @ConfField(mutable = true, masterOnly = true)
    public static boolean force_do_metadata_checkpoint = false;

    /**
     * The multi cluster feature will be deprecated in version 0.12
     * set this config to true will disable all operations related to cluster feature, include:
     *   create/drop cluster
     *   add free backend/add backend to cluster/decommission cluster balance
     *   change the backends num of cluster
     *   link/migration db
     */
    @ConfField(mutable = true)
    public static boolean disable_cluster_feature = true;

    /**
     * Decide how often to check dynamic partition
     */
    @ConfField(mutable = true, masterOnly = true)
    public static long dynamic_partition_check_interval_seconds = 600;

    /**
     * If set to true, dynamic partition feature will open
     */
    @ConfField(mutable = true, masterOnly = true)
    public static boolean dynamic_partition_enable = true;

    /**
     * control rollup job concurrent limit
     */
    @ConfField(mutable = true, masterOnly = true)
    public static int max_running_rollup_job_num_per_table = 1;

    /**
     * If set to true, Doris will check if the compiled and running versions of Java are compatible
     */
    @ConfField
    public static boolean check_java_version = true;

    /**
     * it can't auto-resume routine load job as long as one of the backends is down
     */
    @ConfField(mutable = true, masterOnly = true)
    public static int max_tolerable_backend_down_num = 0;

    /**
     * a period for auto resume routine load
     */
    @ConfField(mutable = true, masterOnly = true)
    public static int period_of_auto_resume_min = 5;

    /**
     * If set to true, the backend will be automatically dropped after finishing decommission.
     * If set to false, the backend will not be dropped and remaining in DECOMMISSION state.
     */
    @ConfField(mutable = true, masterOnly = true)
    public static boolean drop_backend_after_decommission = true;

    /**
     * enable spark load for temporary use
     */
    @ConfField(mutable = true, masterOnly = true)
    public static boolean enable_spark_load = true;

    /**
     * enable use odbc table
     */
    @ConfField(mutable = true, masterOnly = true)
    public static boolean enable_odbc_table = true;

    /**
     * Define thrift server's server model, default is TThreadPoolServer model
     */
    @ConfField
    public static String thrift_server_type = ThriftServer.THREAD_POOL;

    /**
     * This config will decide whether to resend agent task when create_time for agent_task is set,
     * only when current_time - create_time > agent_task_resend_wait_time_ms can ReportHandler do resend agent task
     */
    @ConfField (mutable = true, masterOnly = true)
    public static long agent_task_resend_wait_time_ms = 5000;

    /**
     * min_clone_task_timeout_sec and max_clone_task_timeout_sec is to limit the
     * min and max timeout of a clone task.
     * Under normal circumstances, the timeout of a clone task is estimated by
     * the amount of data and the minimum transmission speed(5MB/s).
     * But in special cases, you may need to manually set these two configs
     * to ensure that the clone task will not fail due to timeout.
     */
    @ConfField(mutable = true, masterOnly = true)
    public static long min_clone_task_timeout_sec = 3 * 60; // 3min
    @ConfField(mutable = true, masterOnly = true)
    public static long max_clone_task_timeout_sec = 2 * 60 * 60; // 2h

    /**
     * If set to true, fe will enable sql result cache
     * This option is suitable for offline data update scenarios
     *                              case1   case2   case3   case4
     * enable_sql_cache             false   true    true    false
     * enable_partition_cache       false   false   true    true
     */
    @ConfField(mutable = true, masterOnly = false)
    public static boolean cache_enable_sql_mode = true;

    /**
     * If set to true, fe will get data from be cache,
     * This option is suitable for real-time updating of partial partitions.
     */
    @ConfField(mutable = true, masterOnly = false)
    public static boolean cache_enable_partition_mode = true;

    /**
     *  Minimum interval between last version when caching results,
     *  This parameter distinguishes between offline and real-time updates
     */
    @ConfField(mutable = true, masterOnly = false)
    public static int cache_last_version_interval_second = 900;

    /**
     * Set the maximum number of rows that can be cached
     */
    @ConfField(mutable = true, masterOnly = false)
    public static int cache_result_max_row_count = 3000;

    /**
     * Used to limit element num of InPredicate in delete statement.
     */
    @ConfField(mutable = true, masterOnly = true)
    public static int max_allowed_in_element_num_of_delete = 1024;

    /**
     * In some cases, some tablets may have all replicas damaged or lost.
     * At this time, the data has been lost, and the damaged tablets
     * will cause the entire query to fail, and the remaining healthy tablets cannot be queried.
     * In this case, you can set this configuration to true.
     * The system will replace damaged tablets with empty tablets to ensure that the query
     * can be executed. (but at this time the data has been lost, so the query results may be inaccurate)
     */
    @ConfField(mutable = true, masterOnly = true)
    public static boolean recover_with_empty_tablet = false;

    /**
     * Whether to add a delete sign column when create unique table
     */
    @ConfField(mutable = true, masterOnly = true)
    public static boolean enable_batch_delete_by_default = true;

    /**
     * Used to set default db data quota bytes.
     */
    @ConfField(mutable = true, masterOnly = true)
    public static long default_db_data_quota_bytes = 1024L * 1024 * 1024 * 1024 * 1024L; // 1PB

    /**
     * Used to set default db replica quota num.
     */
    @ConfField(mutable = true, masterOnly = true)
    public static long default_db_replica_quota_size = 1024 * 1024 * 1024;

    /*
     * Maximum percentage of data that can be filtered (due to reasons such as data is irregularly)
     * The default value is 0.
     */
    @ConfField(mutable = true, masterOnly = true)
    public static double default_max_filter_ratio = 0;

    /**
     * HTTP Server V2 is implemented by SpringBoot.
     * It uses an architecture that separates front and back ends.
     * Only enable httpv2 can user to use the new Frontend UI interface
     */
    @ConfField
    public static boolean enable_http_server_v2 = true;

    /*
     * Base path is the URL prefix for all API paths.
     * Some deployment environments need to configure additional base path to match resources.
     * This Api will return the path configured in Config.http_api_extra_base_path.
     * Default is empty, which means not set.
     */
    @ConfField
    public static String http_api_extra_base_path = "";

    /**
     * If set to true, FE will be started in BDBJE debug mode
     */
    @ConfField
    public static boolean enable_bdbje_debug_mode = false;

    /**
     * This config is used to try skip broker when access bos or other cloud storage via broker
     */
    @ConfField(mutable = true, masterOnly = true)
    public static boolean enable_access_file_without_broker = false;

    /**
     * Whether to allow the outfile function to export the results to the local disk.
     */
    @ConfField
    public static boolean enable_outfile_to_local = false;

    /**
     * Used to set the initial flow window size of the GRPC client channel, and also used to max message size.
     * When the result set is large, you may need to increase this value.
     */
    @ConfField
    public static int grpc_max_message_size_bytes = 1 * 1024 * 1024 * 1024; // 1GB

    /**
     * Used to set minimal number of replication per tablet.
     */
    @ConfField(mutable = true, masterOnly = true)
    public static short min_replication_num_per_tablet = 1;

    /**
     * Used to set maximal number of replication per tablet.
     */
    @ConfField(mutable = true, masterOnly = true)
    public static short max_replication_num_per_tablet = Short.MAX_VALUE;

    /**
     * Used to limit the maximum number of partitions that can be created when creating a dynamic partition table,
     * to avoid creating too many partitions at one time.
     * The number is determined by "start" and "end" in the dynamic partition parameters.
     */
    @ConfField(mutable = true, masterOnly = true)
    public static int max_dynamic_partition_num = 500;

    /**
     * Control the max num of backup/restore job per db
     */
    @ConfField(mutable = true, masterOnly = true)
    public static int max_backup_restore_job_num_per_db = 10;

    /**
     * Control the default max num of the instance for a user.
     */
    @ConfField(mutable = true)
    public static int default_max_query_instances = -1;

    /*
     * One master daemon thread will update global partition in memory info every partition_in_memory_update_interval_secs
     */
    @ConfField(mutable = false, masterOnly = true)
    public static int partition_in_memory_update_interval_secs = 300;

    @ConfField(masterOnly = true)
    public static boolean enable_concurrent_update = false;

    /**
     * This configuration can only be configured during cluster initialization and cannot be modified during cluster
     * restart and upgrade after initialization is complete.
     *
     * 0: table names are stored as specified and comparisons are case sensitive.
     * 1: table names are stored in lowercase and comparisons are not case sensitive.
     * 2: table names are stored as given but compared in lowercase.
     */
    @ConfField(masterOnly = true)
    public static int lower_case_table_names = 0;

    @ConfField(mutable = true, masterOnly = true)
    public static int table_name_length_limit = 64;

    /*
     * The job scheduling interval of the schema change handler.
     * The user should not set this parameter.
     * This parameter is currently only used in the regression test environment to appropriately
     * reduce the running speed of the schema change job to test the correctness of the system
     * in the case of multiple tasks in parallel.
     */
    @ConfField(mutable = false, masterOnly = true)
    public static int default_schema_change_scheduler_interval_millisecond = 500;

    /*
     * If set to true, the thrift structure of query plan will be sent to BE in compact mode.
     * This will significantly reduce the size of rpc data, which can reduce the chance of rpc timeout.
     * But this may slightly decrease the concurrency of queries, because compress and decompress cost more CPU.
     */
    @ConfField(mutable = true, masterOnly = false)
    public static boolean use_compact_thrift_rpc = true;

    /*
     * If set to true, the tablet scheduler will not work, so that all tablet repair/balance task will not work.
     */
    @ConfField(mutable = true, masterOnly = true)
    public static boolean disable_tablet_scheduler = false;

    /*
     * When doing clone or repair tablet task, there may be replica is REDUNDANT state, which
     * should be dropped later. But there are be loading task on these replicas, so the default strategy
     * is to wait until the loading task finished before dropping them.
     * But the default strategy may takes very long time to handle these redundant replicas.
     * So we can set this config to true to not wait any loading task.
     * Set this config to true may cause loading task failed, but will speed up the process of tablet balance and repair.
     */
    @ConfField(mutable = true, masterOnly = true)
    public static boolean enable_force_drop_redundant_replica = false;

    /*
     * auto set the slowest compaction replica's status to bad
     */
    @ConfField(mutable = true, masterOnly = true)
    public static boolean repair_slow_replica = false;

    /*
     * The relocation of a colocation group may involve a large number of tablets moving within the cluster.
     * Therefore, we should use a more conservative strategy to avoid relocation of colocation groups as much as possible.
     * Reloaction usually occurs after a BE node goes offline or goes down.
     * This parameter is used to delay the determination of BE node unavailability.
     * The default is 30 minutes, i.e., if a BE node recovers within 30 minutes, relocation of the colocation group
     * will not be triggered.
     */
    @ConfField(mutable = true, masterOnly = true)
    public static long colocate_group_relocate_delay_second = 1800; // 30 min

    /*
     * If set to true, when creating table, Doris will allow to locate replicas of a tablet
     * on same host. And also the tablet repair and balance will be disabled.
     * This is only for local test, so that we can deploy multi BE on same host and create table
     * with multi replicas.
     * DO NOT use it for production env.
     */
    @ConfField
    public static boolean allow_replica_on_same_host = false;

    /**
     *  The version count threshold used to judge whether replica compaction is too slow
     */
    @ConfField(mutable = true, masterOnly = true)
    public static int min_version_count_indicate_replica_compaction_too_slow = 300;

    /**
     * The valid ratio threshold of the difference between the version count of the slowest replica and the fastest replica.
     * If repair_slow_replica is set to true, it is used to determine whether to repair the slowest replica
     */
    @ConfField(mutable = true, masterOnly = true)
    public static double valid_version_count_delta_ratio_between_replicas = 0.5;

    /**
     * The data size threshold used to judge whether replica is too large
     */
    @ConfField(mutable = true, masterOnly = true)
    public static long min_bytes_indicate_replica_too_large = 2 * 1024 * 1024 * 1024L;

    /**
     * If set to TRUE, the column definitions of iceberg table and the doris table must be consistent
     * If set to FALSE, Doris only creates columns of supported data types.
     * Default is true.
     */
    @ConfField(mutable = true, masterOnly = true)
    public static boolean iceberg_table_creation_strict_mode = true;

    // statistics
    /*
     * the max unfinished statistics job number
     */
    @ConfField(mutable = true, masterOnly = true)
    public static int cbo_max_statistics_job_num = 20;
    /*
     * the max timeout of a statistics task
     */
    @ConfField(mutable = true, masterOnly = true)
    public static int max_cbo_statistics_task_timeout_sec = 300;
    /*
     * the concurrency of statistics task
     */
    // TODO change it to mutable true
    @ConfField(mutable = false, masterOnly = true)
    public static int cbo_concurrency_statistics_task_num = 1;
    /*
     * default sample percentage
     * The value from 0 ~ 100. The 100 means no sampling and fetch all data.
     */
    @ConfField(mutable = true, masterOnly = true)
    public static int cbo_default_sample_percentage = 10;

    /**
     * If set to TRUE, the compaction slower replica will be skipped when select get queryable replicas
     * Default is true.
     */
    @ConfField(mutable = true)
    public static boolean skip_compaction_slower_replica = true;

    /**
     * Enable quantile_state type column
     * Default is false.
     * */
    @ConfField(mutable = true, masterOnly = true)
    public static boolean enable_quantile_state_type = false;

    @ConfField
    public static boolean enable_vectorized_load = false;

    @ConfField(mutable = false, masterOnly = true)
    public static int backend_rpc_timeout_ms = 60000; // 1 min

<<<<<<< HEAD
    @ConfField(mutable = true)
    public static boolean enable_external_file_scan = true;
=======
    /**
     * Temp config for multi catalog feature.
     * Should be removed when this feature is ready.
     */
    @ConfField(mutable = false, masterOnly = true)
    public static boolean enable_multi_catalog = false; // 1 min

>>>>>>> 6abc3da4
}<|MERGE_RESOLUTION|>--- conflicted
+++ resolved
@@ -1641,16 +1641,13 @@
     @ConfField(mutable = false, masterOnly = true)
     public static int backend_rpc_timeout_ms = 60000; // 1 min
 
-<<<<<<< HEAD
+    /**
+     * Temp config for multi catalog feature.
+     * Should be removed when this feature is ready.
+     */
+    @ConfField(mutable = false, masterOnly = true)
+    public static boolean enable_multi_catalog = false; // 1 min
+
     @ConfField(mutable = true)
     public static boolean enable_external_file_scan = true;
-=======
-    /**
-     * Temp config for multi catalog feature.
-     * Should be removed when this feature is ready.
-     */
-    @ConfField(mutable = false, masterOnly = true)
-    public static boolean enable_multi_catalog = false; // 1 min
-
->>>>>>> 6abc3da4
 }