// Licensed to the Apache Software Foundation (ASF) under one
// or more contributor license agreements.  See the NOTICE file
// distributed with this work for additional information
// regarding copyright ownership.  The ASF licenses this file
// to you under the Apache License, Version 2.0 (the
// "License"); you may not use this file except in compliance
// with the License.  You may obtain a copy of the License at
//
//   http://www.apache.org/licenses/LICENSE-2.0
//
// Unless required by applicable law or agreed to in writing,
// software distributed under the License is distributed on an
// "AS IS" BASIS, WITHOUT WARRANTIES OR CONDITIONS OF ANY
// KIND, either express or implied.  See the License for the
// specific language governing permissions and limitations
// under the License.

package org.apache.doris.common;

import org.apache.doris.PaloFe;

public class Config extends ConfigBase {

    /**
     * Dir of custom config file
     */
    @ConfField
    public static String custom_config_dir = PaloFe.DORIS_HOME_DIR + "/conf";

    /**
     * The max size of one sys log and audit log
     */
    @ConfField public static int log_roll_size_mb = 1024; // 1 GB

    /**
     * sys_log_dir:
     *      This specifies FE log dir. FE will produces 2 log files:
     *      fe.log:      all logs of FE process.
     *      fe.warn.log  all WARNING and ERROR log of FE process.
     *
     * sys_log_level:
     *      INFO, WARNING, ERROR, FATAL
     *
     * sys_log_roll_num:
     *      Maximal FE log files to be kept within an sys_log_roll_interval.
     *      default is 10, which means there will be at most 10 log files in a day
     *
     * sys_log_verbose_modules:
     *      Verbose modules. VERBOSE level is implemented by log4j DEBUG level.
     *      eg:
     *          sys_log_verbose_modules = org.apache.doris.catalog
     *      This will only print debug log of files in package org.apache.doris.catalog and all its sub packages.
     *
     * sys_log_roll_interval:
     *      DAY:  log suffix is yyyyMMdd
     *      HOUR: log suffix is yyyyMMddHH
     *
     * sys_log_delete_age:
     *      default is 7 days, if log's last modify time is 7 days ago, it will be deleted.
     *      support format:
     *          7d      7 days
     *          10h     10 hours
     *          60m     60 mins
     *          120s    120 seconds
     */
    @ConfField
    public static String sys_log_dir = PaloFe.DORIS_HOME_DIR + "/log";
    @ConfField public static String sys_log_level = "INFO";
    @ConfField public static int sys_log_roll_num = 10;
    @ConfField
    public static String[] sys_log_verbose_modules = {};
    @ConfField public static String sys_log_roll_interval = "DAY";
    @ConfField public static String sys_log_delete_age = "7d";
    @Deprecated
    @ConfField public static String sys_log_roll_mode = "SIZE-MB-1024";

    /**
     * audit_log_dir:
     *      This specifies FE audit log dir.
     *      Audit log fe.audit.log contains all requests with related infos such as user, host, cost, status, etc.
     *
     * audit_log_roll_num:
     *      Maximal FE audit log files to be kept within an audit_log_roll_interval.
     *
     * audit_log_modules:
     *       Slow query contains all queries which cost exceed *qe_slow_log_ms*
     *
     * qe_slow_log_ms:
     *      If the response time of a query exceed this threshold, it will be recorded in audit log as slow_query.
     *
     * audit_log_roll_interval:
     *      DAY:  log suffix is yyyyMMdd
     *      HOUR: log suffix is yyyyMMddHH
     *
     * audit_log_delete_age:
     *      default is 30 days, if log's last modify time is 30 days ago, it will be deleted.
     *      support format:
     *          7d      7 days
     *          10h     10 hours
     *          60m     60 mins
     *          120s    120 seconds
     */
    @ConfField
    public static String audit_log_dir = PaloFe.DORIS_HOME_DIR + "/log";
    @ConfField
    public static int audit_log_roll_num = 90;
    @ConfField
    public static String[] audit_log_modules = {"slow_query", "query", "load", "stream_load"};
    @ConfField(mutable = true)
    public static long qe_slow_log_ms = 5000;
    @ConfField
    public static String audit_log_roll_interval = "DAY";
    @ConfField
    public static String audit_log_delete_age = "30d";
    @Deprecated
    @ConfField
    public static String audit_log_roll_mode = "TIME-DAY";

    /**
     * plugin_dir:
     *      plugin install directory
     */
    @ConfField
    public static String plugin_dir = System.getenv("DORIS_HOME") + "/plugins";

    @ConfField(mutable = true, masterOnly = true)
    public static boolean plugin_enable = true;

    /**
     * The default parallelism of the load execution plan
     * on a single node when the broker load is submitted
     */
    @ConfField(mutable = true, masterOnly = true)
    public static int default_load_parallelism = 1;

    /**
     * Labels of finished or cancelled load jobs will be removed after *label_keep_max_second*
     * The removed labels can be reused.
     * Set a short time will lower the FE memory usage.
     * (Because all load jobs' info is kept in memory before being removed)
     */
    @ConfField(mutable = true)
    public static int label_keep_max_second = 3 * 24 * 3600; // 3 days

    // For some high frequency load job such as
    // INSERT, STREAMING LOAD, ROUTINE_LOAD_TASK, DELETE
    // Remove the finished job or task if expired.
    @ConfField(mutable = true, masterOnly = true)
    public static int streaming_label_keep_max_second = 43200; // 12 hour

    /**
     * The max keep time of some kind of jobs.
     * like alter job or export job.
     */
    @ConfField(mutable = true, masterOnly = true)
    public static int history_job_keep_max_second = 7 * 24 * 3600; // 7 days

    /**
     * the transaction will be cleaned after transaction_clean_interval_second seconds
     * if the transaction is visible or aborted
     * we should make this interval as short as possible and each clean cycle as soon as possible
     */
    @ConfField
    public static int transaction_clean_interval_second = 30;

    /**
     * Load label cleaner will run every *label_clean_interval_second* to clean the outdated jobs.
     */
    @ConfField
    public static int label_clean_interval_second = 1 * 3600; // 1 hours

    // Configurations for meta data durability
    /**
     * Doris meta data will be saved here.
     * The storage of this dir is highly recommended as to be:
     * 1. High write performance (SSD)
     * 2. Safe (RAID)
     */
    @ConfField
    public static String meta_dir = PaloFe.DORIS_HOME_DIR + "/doris-meta";

    /**
     * temp dir is used to save intermediate results of some process, such as backup and restore process.
     * file in this dir will be cleaned after these process is finished.
     */
    @ConfField public static String tmp_dir = PaloFe.DORIS_HOME_DIR + "/temp_dir";

    /**
     * Edit log type.
     * BDB: write log to bdbje
     * LOCAL: use local file to save edit log, only used for unit test
     */
    @ConfField
    public static String edit_log_type = "bdb";

    /**
     * bdbje port
     */
    @ConfField
    public static int edit_log_port = 9010;

    /**
     * Master FE will save image every *edit_log_roll_num* meta journals.
     */
    @ConfField(mutable = true, masterOnly = true)
    public static int edit_log_roll_num = 50000;

    /**
     * Non-master FE will stop offering service
     * if meta data delay gap exceeds *meta_delay_toleration_second*
     */
    @ConfField public static int meta_delay_toleration_second = 300;    // 5 min

    /**
     * Master FE sync policy of bdbje.
     * If you only deploy one Follower FE, set this to 'SYNC'. If you deploy more than 3 Follower FE,
     * you can set this and the following 'replica_sync_policy' to WRITE_NO_SYNC.
     * more info, see: http://docs.oracle.com/cd/E17277_02/html/java/com/sleepycat/je/Durability.SyncPolicy.html
     */
    @ConfField public static String master_sync_policy = "SYNC"; // SYNC, NO_SYNC, WRITE_NO_SYNC

    /**
     * Follower FE sync policy of bdbje.
     */
    @ConfField public static String replica_sync_policy = "SYNC"; // SYNC, NO_SYNC, WRITE_NO_SYNC

    /**
     * Replica ack policy of bdbje.
     * more info, see: http://docs.oracle.com/cd/E17277_02/html/java/com/sleepycat/je/Durability.ReplicaAckPolicy.html
     */
    @ConfField public static String replica_ack_policy = "SIMPLE_MAJORITY"; // ALL, NONE, SIMPLE_MAJORITY

    /**
     * The heartbeat timeout of bdbje between master and follower.
     * the default is 30 seconds, which is same as default value in bdbje.
     * If the network is experiencing transient problems, of some unexpected long java GC annoying you,
     * you can try to increase this value to decrease the chances of false timeouts
     */
    @ConfField
    public static int bdbje_heartbeat_timeout_second = 30;

    /**
     * The lock timeout of bdbje operation
     * If there are many LockTimeoutException in FE WARN log, you can try to increase this value
     */
    @ConfField
    public static int bdbje_lock_timeout_second = 1;

    /**
     * The replica ack timeout when writing to bdbje
     * When writing some relatively large logs, the ack time may time out, resulting in log writing failure.
     * At this time, you can increase this value appropriately.
     */
    @ConfField
    public static int bdbje_replica_ack_timeout_second = 10;

    /**
     * The desired upper limit on the number of bytes of reserved space to
     * retain in a replicated JE Environment.
     * You only need to decrease this value if your FE meta disk is really small.
     * And don't need to increase this value.
     */
    @ConfField
    public static int bdbje_reserved_disk_bytes = 1 * 1024 * 1024 * 1024; // 1G

    /**
     * num of thread to handle heartbeat events in heartbeat_mgr.
     */
    @ConfField(masterOnly = true)
    public static int heartbeat_mgr_threads_num = 8;

    /**
     * blocking queue size to store heartbeat task in heartbeat_mgr.
     */
    @ConfField(masterOnly = true)
    public static int heartbeat_mgr_blocking_queue_size = 1024;

    /**
     * max num of thread to handle agent task in agent task thread-pool.
     */
    @ConfField(masterOnly = true)
    public static int max_agent_task_threads_num = 4096;

    /**
     * the max txn number which bdbje can rollback when trying to rejoin the group
     */
    @ConfField public static int txn_rollback_limit = 100;

    /**
     * Specified an IP for frontend, instead of the ip get by *InetAddress.getByName*.
     * This can be used when *InetAddress.getByName* get an unexpected IP address.
     * Default is "0.0.0.0", which means not set.
     * CAN NOT set this as a hostname, only IP.
     */
    @Deprecated
    @ConfField
    public static String frontend_address = "0.0.0.0";

    /**
     * Declare a selection strategy for those servers have many ips.
     * Note that there should at most one ip match this list.
     * this is a list in semicolon-delimited format, in CIDR notation, e.g. 10.10.10.0/24
     * If no ip match this rule, will choose one randomly.
     */
    @ConfField public static String priority_networks = "";

    /**
     * If true, FE will reset bdbje replication group(that is, to remove all electable nodes info)
     * and is supposed to start as Master.
     * If all the electable nodes can not start, we can copy the meta data
     * to another node and set this config to true to try to restart the FE.
     */
    @ConfField public static String metadata_failure_recovery = "false";

    /**
     * If true, non-master FE will ignore the meta data delay gap between Master FE and its self,
     * even if the metadata delay gap exceeds *meta_delay_toleration_second*.
     * Non-master FE will still offer read service.
     *
     * This is helpful when you try to stop the Master FE for a relatively long time for some reason,
     * but still wish the non-master FE can offer read service.
     */
    @ConfField(mutable = true)
    public static boolean ignore_meta_check = false;

    /**
     * Set the maximum acceptable clock skew between non-master FE to Master FE host.
     * This value is checked whenever a non-master FE establishes a connection to master FE via BDBJE.
     * The connection is abandoned if the clock skew is larger than this value.
     */
    @ConfField public static long max_bdbje_clock_delta_ms = 5000; // 5s

    /**
     * Fe http port
     * Currently, all FEs' http port must be same.
     */
    @ConfField public static int http_port = 8030;

    /**
     * Jetty container default configuration
     * Jetty's thread architecture model is very simple, divided into three thread pools:
     * acceptors,selectors and workers. Acceptors are responsible for accepting new connections,
     * and then hand over to selectors to process the unpacking of the HTTP message protocol,
     * and finally workers process the request. The first two thread pools adopt a non-blocking model,
     * and one thread can handle the read and write of many sockets, so the number of thread pools is small.
     *
     * For most projects, only 1-2 acceptors threads are needed, and 2 to 4 selectors threads are sufficient.
     * Workers are obstructive business logic, often have more database operations, and require a large number of
     * threads. The specific number depends on the proportion of QPS and IO events of the application. The higher the
     * QPS, the more threads are required, the higher the proportion of IO, the more threads waiting, and the more
     * total threads required.
     */
    @ConfField public static int jetty_server_acceptors = 2;
    @ConfField public static int jetty_server_selectors = 4;
    @ConfField public static int jetty_server_workers = 0;

    /**
     * Configure the default minimum and maximum number of threads for jetty.
     * The default minimum and maximum number of threads for jetty is 10 and the maximum is 200.
     * If this is relatively small in a high-concurrency import scenario,
     * users can adjust it according to their own conditions.
     */
    @ConfField public static int jetty_threadPool_minThreads = 20;
    @ConfField public static int jetty_threadPool_maxThreads = 400;

    /**
     * Jetty maximum number of bytes in put or post method,default:100MB
     */
    @ConfField public static int jetty_server_max_http_post_size = 100 * 1024 * 1024;

    /**
     * http header size configuration parameter, the default value is 10K
     */
    @ConfField public static int jetty_server_max_http_header_size = 10240;

    /**
     * Mini load disabled by default
     */
    @ConfField public static boolean disable_mini_load = true;

    /**
     * The backlog_num for mysql nio server
     * When you enlarge this backlog_num, you should enlarge the value in
     * the linux /proc/sys/net/core/somaxconn file at the same time
     */
    @ConfField public static int mysql_nio_backlog_num = 1024;

    /**
     * The connection timeout and socket timeout config for thrift server
     * The default value for thrift_client_timeout_ms is set to be zero to prevent readtimeout
     *
     */
    @ConfField public static int thrift_client_timeout_ms = 0;

    /**
     * The backlog_num for thrift server
     * When you enlarge this backlog_num, you should ensure it's value larger than
     * the linux /proc/sys/net/core/somaxconn config
     */
    @ConfField public static int thrift_backlog_num = 1024;

    /**
     * FE thrift server port
     */
    @ConfField public static int rpc_port = 9020;

    /**
     * FE mysql server port
     */
    @ConfField public static int query_port = 9030;

    /**
     * num of thread to handle io events in mysql.
     */
    @ConfField public static int mysql_service_io_threads_num = 4;

    /**
     * max num of thread to handle task in mysql.
     */
    @ConfField public static int max_mysql_service_task_threads_num = 4096;

    /**
     * Cluster name will be shown as the title of web page
     */
    @ConfField public static String cluster_name = "Baidu Palo";

    /**
     * node(FE or BE) will be considered belonging to the same Palo cluster if they have same cluster id.
     * Cluster id is usually a random integer generated when master FE start at first time.
     * You can also specify one.
     */
    @ConfField public static int cluster_id = -1;

    /**
     * Cluster token used for internal authentication.
     */
    @ConfField public static String auth_token = "";

    // Configurations for load, clone, create table, alter table etc. We will rarely change them
    /**
     * Maximal waiting time for creating a single replica.
     * eg.
     *      if you create a table with #m tablets and #n replicas for each tablet,
     *      the create table request will run at most (m * n * tablet_create_timeout_second) before timeout.
     */
    @ConfField(mutable = true, masterOnly = true)
    public static int tablet_create_timeout_second = 1;

    /**
     * In order not to wait too long for create table(index), set a max timeout.
     */
    @ConfField(mutable = true, masterOnly = true)
    public static int max_create_table_timeout_second = 3600;

    /**
     * Maximal waiting time for all publish version tasks of one transaction to be finished
     */
    @ConfField(mutable = true, masterOnly = true)
    public static int publish_version_timeout_second = 30; // 30 seconds

    /**
     * Maximal waiting time for all data inserted before one transaction to be committed
     * This is the timeout second for the command "commit"
     */
    @ConfField(mutable = true, masterOnly = true)
    public static int commit_timeout_second = 30; // 30 seconds

    /**
     * minimal intervals between two publish version action
     */
    @ConfField public static int publish_version_interval_ms = 10;

    /**
     * The thrift server max worker threads
     */
    @ConfField public static int thrift_server_max_worker_threads = 4096;

    /**
     * Maximal wait seconds for straggler node in load
     * eg.
     *      there are 3 replicas A, B, C
     *      load is already quorum finished(A,B) at t1 and C is not finished
     *      if (current_time - t1) > 300s, then palo will treat C as a failure node
     *      will call transaction manager to commit the transaction and tell transaction manager
     *      that C is failed
     *
     * This is also used when waiting for publish tasks
     *
     * TODO this parameter is the default value for all job and the DBA could specify it for separate job
     */
    @ConfField(mutable = true, masterOnly = true)
    public static int load_straggler_wait_second = 300;

    /**
     * The load scheduler running interval.
     * A load job will transfer its state from PENDING to LOADING to FINISHED.
     * The load scheduler will transfer load job from PENDING to LOADING
     *      while the txn callback will transfer load job from LOADING to FINISHED.
     * So a load job will cost at most one interval to finish when the concurrency has not reached the upper limit.
     */
    @ConfField public static int load_checker_interval_second = 5;

    /**
     * The spark load scheduler running interval.
     * Default 60 seconds, because spark load job is heavy and yarn client returns slowly.
     */
    @ConfField public static int spark_load_checker_interval_second = 60;

    /**
     * Concurrency of HIGH priority pending load jobs.
     * Load job priority is defined as HIGH or NORMAL.
     * All mini batch load jobs are HIGH priority, other types of load jobs are NORMAL priority.
     * Priority is set to avoid that a slow load job occupies a thread for a long time.
     * This is just a internal optimized scheduling policy.
     * Currently, you can not specified the job priority manually,
     * and do not change this if you know what you are doing.
     */
    @ConfField public static int load_pending_thread_num_high_priority = 3;
    /**
     * Concurrency of NORMAL priority pending load jobs.
     * Do not change this if you know what you are doing.
     */
    @ConfField public static int load_pending_thread_num_normal_priority = 10;
    /**
     * Concurrency of HIGH priority etl load jobs.
     * Do not change this if you know what you are doing.
     */
    @ConfField public static int load_etl_thread_num_high_priority = 3;
    /**
     * Concurrency of NORMAL priority etl load jobs.
     * Do not change this if you know what you are doing.
     */
    @ConfField public static int load_etl_thread_num_normal_priority = 10;
    /**
     * Concurrency of delete jobs.
     */
    @ConfField public static int delete_thread_num = 10;
    /**
     * Not available.
     */
    @ConfField(mutable = true, masterOnly = true)
    public static int load_input_size_limit_gb = 0; // GB, 0 is no limit
    /**
     * Not available.
     */
    @ConfField(mutable = true, masterOnly = true)
    public static int load_running_job_num_limit = 0; // 0 is no limit
    /**
     * Default broker load timeout
     */
    @ConfField(mutable = true, masterOnly = true)
    public static int broker_load_default_timeout_second = 14400; // 4 hour

    /**
     * Broker rpc timeout
     */
    @ConfField public static int broker_timeout_ms = 10000; // 10s
    /**
     * Default non-streaming mini load timeout
     */
    @Deprecated
    @ConfField(mutable = true, masterOnly = true)
    public static int mini_load_default_timeout_second = 3600; // 1 hour

    /**
     * Default insert load timeout
     */
    @ConfField(mutable = true, masterOnly = true)
    public static int insert_load_default_timeout_second = 3600; // 1 hour

    /**
     * Default stream load and streaming mini load timeout
     */
    @ConfField(mutable = true, masterOnly = true)
    public static int stream_load_default_timeout_second = 86400 * 3; // 3days

    /**
     * Default stream load pre-commit status timeout
     */
    @ConfField(mutable = true, masterOnly = true)
    public static int stream_load_default_precommit_timeout_second = 3600; // 3600s

    /**
     * Max load timeout applicable to all type of load except for stream load
     */
    @ConfField(mutable = true, masterOnly = true)
    public static int max_load_timeout_second = 259200; // 3days

    /**
     * Max stream load and streaming mini load timeout
     */
    @ConfField(mutable = true, masterOnly = true)
    public static int max_stream_load_timeout_second = 259200; // 3days

    /**
     * Min stream load timeout applicable to all type of load
     */
    @ConfField(mutable = true, masterOnly = true)
    public static int min_load_timeout_second = 1; // 1s

    /**
     * Default hadoop load timeout
     */
    @ConfField(mutable = true, masterOnly = true)
    public static int hadoop_load_default_timeout_second = 86400 * 3; // 3 day

    // Configurations for spark load
    /**
     * Default spark dpp version
     */
    @ConfField
    public static String spark_dpp_version = "1.0.0";
    /**
     * Default spark load timeout
     */
    @ConfField(mutable = true, masterOnly = true)
    public static int spark_load_default_timeout_second = 86400; // 1 day

    /**
     * Default spark home dir
     */
    @ConfField(mutable = true, masterOnly = true)
    public static String spark_home_default_dir = PaloFe.DORIS_HOME_DIR + "/lib/spark2x";

    /**
     * Default spark dependencies path
     */
    @ConfField
    public static String spark_resource_path = "";

    /**
     * The specified spark launcher log dir
     */
    @ConfField
    public static String spark_launcher_log_dir = sys_log_dir + "/spark_launcher_log";

    /**
     * Default yarn client path
     */
    @ConfField
    public static String yarn_client_path = PaloFe.DORIS_HOME_DIR + "/lib/yarn-client/hadoop/bin/yarn";

    /**
     * Default yarn config file directory
     * Each time before running the yarn command, we need to check that the
     * config file exists under this path, and if not, create them.
     */
    @ConfField
    public static String yarn_config_dir = PaloFe.DORIS_HOME_DIR + "/lib/yarn-config";

    /**
     * Maximal intervals between two syncJob's commits.
     */
    @ConfField(mutable = true, masterOnly = true)
    public static long sync_commit_interval_second = 10;

    /**
     * Sync checker's running interval.
     */
    @ConfField public static int sync_checker_interval_second = 5;

    /**
     * max num of thread to handle sync task in sync task thread-pool.
     */
    @ConfField public static int max_sync_task_threads_num = 10;


    /**
     * Min event size that a sync job will commit.
     * When receiving events less than it, SyncJob will continue
     * to wait for the next batch of data until the time exceeds
     * `sync_commit_interval_second`.
     * The default value is 10000 (canal default event buffer size is 16384).
     * You should set it smaller than canal buffer size.
     */
    @ConfField(mutable = true, masterOnly = true)
    public static long min_sync_commit_size = 10000;

    /**
     * Min bytes that a sync job will commit.
     * When receiving bytes less than it, SyncJob will continue
     * to wait for the next batch of data until the time exceeds
     * `sync_commit_interval_second`.
     * The default value is 15 MB (canal default memory is 16 MB).
     * You should set it slightly smaller than canal memory.
     */
    @ConfField(mutable = true, masterOnly = true)
    public static long min_bytes_sync_commit = 15 * 1024 * 1024; // 15 MB

    /**
     * Max bytes that a sync job will commit.
     * When receiving bytes less than it, SyncJob will commit
     * all data immediately.
     * The default value is 64 MB (canal default memory is 16 MB).
     * You should set it larger than canal memory and
     * `min_bytes_sync_commit`.
     */
    @ConfField(mutable = true, masterOnly = true)
    public static long max_bytes_sync_commit = 64 * 1024 * 1024; // 64 MB

    /**
     * Default number of waiting jobs for routine load and version 2 of load
     * This is a desired number.
     * In some situation, such as switch the master, the current number is maybe more than desired_max_waiting_jobs
     */
    @ConfField(mutable = true, masterOnly = true)
    public static int desired_max_waiting_jobs = 100;

    /**
     * fetch stream load record interval.
     */
    @ConfField(mutable = true, masterOnly = true)
    public static int fetch_stream_load_record_interval_second = 120;

    /**
     * Default max number of recent stream load record that can be stored in memory.
     */
    @ConfField(mutable = true, masterOnly = true)
    public static int max_stream_load_record_size = 5000;

    /**
     * Default max number of recent iceberg database table creation record that can be stored in memory.
     */
    @ConfField(mutable = true, masterOnly = true)
    public static int max_iceberg_table_creation_record_size = 2000;

    /**
     * Whether to disable show stream load and clear stream load records in memory.
     */
    @ConfField(mutable = true, masterOnly = true)
    public static boolean disable_show_stream_load = false;

    /**
     * Whether to enable to write single replica for stream load and broker load.
     */
    @ConfField(mutable = true, masterOnly = true)
    public static boolean enable_single_replica_load = false;

    /**
     * maximum concurrent running txn num including prepare, commit txns under a single db
     * txn manager will reject coming txns
     */
    @ConfField(mutable = true, masterOnly = true)
    public static int max_running_txn_num_per_db = 100;

    /**
     * This configuration is just for compatible with old version,
     * this config has been replaced by async_loading_load_task_pool_size,
     * it will be removed in the future.
     */
    @Deprecated
    @ConfField(mutable = false, masterOnly = true)
    public static int async_load_task_pool_size = 10;

    /**
     * The pending_load task executor pool size. This pool size limits the max running pending_load tasks.
     * Currently, it only limits the pending_load task of broker load and spark load.
     * It should be less than 'max_running_txn_num_per_db'
     */
    @ConfField(mutable = false, masterOnly = true)
    public static int async_pending_load_task_pool_size = 10;

    /**
     * The loading_load task executor pool size. This pool size limits the max running loading_load tasks.
     * Currently, it only limits the loading_load task of broker load.
     */
    @ConfField(mutable = false, masterOnly = true)
    public static int async_loading_load_task_pool_size = async_load_task_pool_size;

    /**
     * Same meaning as *tablet_create_timeout_second*, but used when delete a tablet.
     */
    @ConfField(mutable = true, masterOnly = true)
    public static int tablet_delete_timeout_second = 2;
    /**
     * the minimal delay seconds between a replica is failed and fe try to recovery it using clone.
     */
    @ConfField(mutable = true, masterOnly = true)
    public static int replica_delay_recovery_second = 0;
    /**
     * Balance threshold of data size in BE.
     * The balance algorithm is:
     * 1. Calculate the average used capacity(AUC) of the entire cluster. (total data size / total backends num)
     * 2. The high water level is (AUC * (1 + clone_capacity_balance_threshold))
     * 3. The low water level is (AUC * (1 - clone_capacity_balance_threshold))
     * The Clone checker will try to move replica from high water level BE to low water level BE.
     */
    @ConfField(mutable = true, masterOnly = true)
    public static double clone_capacity_balance_threshold = 0.2;
    /**
     * Balance threshold of num of replicas in Backends.
     */
    @ConfField(mutable = true, masterOnly = true)
    public static double clone_distribution_balance_threshold = 0.2;
    /**
     * The high water of disk capacity used percent.
     * This is used for calculating load score of a backend.
     */
    @ConfField(mutable = true, masterOnly = true)
    public static double capacity_used_percent_high_water = 0.75;
    /**
     * Maximal timeout of ALTER TABLE request. Set long enough to fit your table data size.
     */
    @ConfField(mutable = true, masterOnly = true)
    public static int alter_table_timeout_second = 86400 * 30; // 1month
    /**
     * If a backend is down for *max_backend_down_time_second*, a BACKEND_DOWN event will be triggered.
     * Do not set this if you know what you are doing.
     */
    @ConfField(mutable = true, masterOnly = true)
    public static int max_backend_down_time_second = 3600; // 1h

    /**
     * If disable_storage_medium_check is true, ReportHandler would not check tablet's storage medium
     * and disable storage cool down function, the default value is false.
     * You can set the value true when you don't care what the storage medium of the tablet is.
     */
    @ConfField(mutable = true, masterOnly = true)
    public static boolean disable_storage_medium_check = false;
    /**
     * When create a table(or partition), you can specify its storage medium(HDD or SSD).
     * If not set, this specifies the default medium when created.
     */
    @ConfField public static String default_storage_medium = "HDD";
    /**
     * When create a table(or partition), you can specify its storage medium(HDD or SSD).
     * If set to SSD, this specifies the default duration that tablets will stay on SSD.
     * After that, tablets will be moved to HDD automatically.
     * You can set storage cooldown time in CREATE TABLE stmt.
     */
    @ConfField public static long storage_cooldown_second = 30 * 24 * 3600L; // 30 days
    /**
     * After dropping database(table/partition), you can recover it by using RECOVER stmt.
     * And this specifies the maximal data retention time. After time, the data will be deleted permanently.
     */
    @ConfField(mutable = true, masterOnly = true)
    public static long catalog_trash_expire_second = 86400L; // 1day
    /**
     * Maximal bytes that a single broker scanner will read.
     * Do not set this if you know what you are doing.
     */
    @ConfField(mutable = true, masterOnly = true)
    public static long min_bytes_per_broker_scanner = 67108864L; // 64MB
    /**
     * Maximal concurrency of broker scanners.
     * Do not set this if you know what you are doing.
     */
    @ConfField(mutable = true, masterOnly = true)
    public static int max_broker_concurrency = 10;

    /**
     * Export checker's running interval.
     */
    @ConfField public static int export_checker_interval_second = 5;
    /**
     * Limitation of the concurrency of running export jobs.
     * Default is 5.
     * 0 is unlimited
     */
    @ConfField(mutable = true, masterOnly = true)
    public static int export_running_job_num_limit = 5;
    /**
     * Default timeout of export jobs.
     */
    @ConfField(mutable = true, masterOnly = true)
    public static int export_task_default_timeout_second = 2 * 3600; // 2h
    /**
     * Number of tablets per export query plan
     */
    @ConfField(mutable = true, masterOnly = true)
    public static int export_tablet_num_per_task = 5;

    // Configurations for consistency check
    /**
     * Consistency checker will run from *consistency_check_start_time* to *consistency_check_end_time*.
     * If start time == end time, the checker will stop scheduling.
     * And default is disabled.
     * TODO(cmy): Disable by default because current checksum logic has some bugs.
     * And it will also bring some overhead.
     */
    @ConfField(mutable = true, masterOnly = true)
    public static String consistency_check_start_time = "23";
    @ConfField(mutable = true, masterOnly = true)
    public static String consistency_check_end_time = "23";
    /**
     * Default timeout of a single consistency check task. Set long enough to fit your tablet size.
     */
    @ConfField(mutable = true, masterOnly = true)
    public static long check_consistency_default_timeout_second = 600; // 10 min

    // Configurations for query engine
    /**
     * Maximal number of connections per FE.
     */
    @ConfField public static int qe_max_connection = 1024;

    /**
     * Maximal number of thread in connection-scheduler-pool.
     */
    @ConfField public static int max_connection_scheduler_threads_num = 4096;

    /**
     * The memory_limit for colocote join PlanFragment instance =
     * exec_mem_limit / min (query_colocate_join_memory_limit_penalty_factor, instance_num)
     */
    @ConfField(mutable = true)
    public static int query_colocate_join_memory_limit_penalty_factor = 1;

    /**
     * This configs can set to true to disable the automatic colocate tables's relocate and balance.
     * If 'disable_colocate_balance' is set to true,
     *   ColocateTableBalancer will not relocate and balance colocate tables.
     * Attention:
     *   Under normal circumstances, there is no need to turn off balance at all.
     *   Because once the balance is turned off, the unstable colocate table may not be restored
     *   Eventually the colocate plan cannot be used when querying.
     */
    @ConfField(mutable = true, masterOnly = true) public static boolean disable_colocate_balance = false;

    /**
     * The default user resource publishing timeout.
     */
    @ConfField public static int meta_publish_timeout_ms = 1000;
    @ConfField public static boolean proxy_auth_enable = false;
    @ConfField public static String proxy_auth_magic_prefix = "x@8";
    /**
     * Limit on the number of expr children of an expr tree.
     * Exceed this limit may cause long analysis time while holding database read lock.
     * Do not set this if you know what you are doing.
     */
    @ConfField(mutable = true)
    public static int expr_children_limit = 10000;
    /**
     * Limit on the depth of an expr tree.
     * Exceed this limit may cause long analysis time while holding db read lock.
     * Do not set this if you know what you are doing.
     */
    @ConfField(mutable = true)
    public static int expr_depth_limit = 3000;

    // Configurations for backup and restore
    /**
     * Plugins' path for BACKUP and RESTORE operations. Currently deprecated.
     */
    @Deprecated
    @ConfField public static String backup_plugin_path = "/tools/trans_file_tool/trans_files.sh";

    // Configurations for hadoop dpp
    /**
     * The following configurations are not available.
     */
    @ConfField public static String dpp_hadoop_client_path = "/lib/hadoop-client/hadoop/bin/hadoop";
    @ConfField public static long dpp_bytes_per_reduce = 100 * 1024 * 1024L; // 100M
    @ConfField public static String dpp_default_cluster = "palo-dpp";
    @ConfField public static String dpp_default_config_str = ""
            + "{"
            + "hadoop_configs : '"
            + "mapred.job.priority=NORMAL;"
            + "mapred.job.map.capacity=50;"
            + "mapred.job.reduce.capacity=50;"
            + "mapred.hce.replace.streaming=false;"
            + "abaci.long.stored.job=true;"
            + "dce.shuffle.enable=false;"
            + "dfs.client.authserver.force_stop=true;"
            + "dfs.client.auth.method=0"
            + "'}";
    @ConfField public static String dpp_config_str = ""
            + "{palo-dpp : {"
            + "hadoop_palo_path : '/dir',"
            + "hadoop_configs : '"
            + "fs.default.name=hdfs://host:port;"
            + "mapred.job.tracker=host:port;"
            + "hadoop.job.ugi=user,password"
            + "'}"
            + "}";

    // For forward compatibility, will be removed later.
    // check token when download image file.
    @ConfField public static boolean enable_token_check = true;

    /**
     * Set to true if you deploy Palo using thirdparty deploy manager
     * Valid options are:
     *      disable:    no deploy manager
     *      k8s:        Kubernetes
     *      ambari:     Ambari
     *      local:      Local File (for test or Boxer2 BCC version)
     */
    @ConfField public static String enable_deploy_manager = "disable";

    // If use k8s deploy manager locally, set this to true and prepare the certs files
    @ConfField public static boolean with_k8s_certs = false;

    // Set runtime locale when exec some cmds
    @ConfField public static String locale = "zh_CN.UTF-8";

    // default timeout of backup job
    @ConfField(mutable = true, masterOnly = true)
    public static int backup_job_default_timeout_ms = 86400 * 1000; // 1 day

    /**
     * 'storage_high_watermark_usage_percent' limit the max capacity usage percent of a Backend storage path.
     * 'storage_min_left_capacity_bytes' limit the minimum left capacity of a Backend storage path.
     * If both limitations are reached, this storage path can not be chose as tablet balance destination.
     * But for tablet recovery, we may exceed these limit for keeping data integrity as much as possible.
     */
    @ConfField(mutable = true, masterOnly = true)
    public static int storage_high_watermark_usage_percent = 85;
    @ConfField(mutable = true, masterOnly = true)
    public static long storage_min_left_capacity_bytes = 2 * 1024 * 1024 * 1024; // 2G

    /**
     * If capacity of disk reach the 'storage_flood_stage_usage_percent' and 'storage_flood_stage_left_capacity_bytes',
     * the following operation will be rejected:
     * 1. load job
     * 2. restore job
     */
    @ConfField(mutable = true, masterOnly = true)
    public static int storage_flood_stage_usage_percent = 95;
    @ConfField(mutable = true, masterOnly = true)
    public static long storage_flood_stage_left_capacity_bytes = 1 * 1024 * 1024 * 1024; // 100MB

    // update interval of tablet stat
    // All frontends will get tablet stat from all backends at each interval
    @ConfField public static int tablet_stat_update_interval_second = 60;  // 1 min

    /**
     * Max bytes a broker scanner can process in one broker load job.
     * Commonly, each Backends has one broker scanner.
     */
    @ConfField(mutable = true, masterOnly = true)
    public static long max_bytes_per_broker_scanner = 3 * 1024 * 1024 * 1024L; // 3G

    /**
     * Max number of load jobs, include PENDING、ETL、LOADING、QUORUM_FINISHED.
     * If exceed this number, load job is not allowed to be submitted.
     */
    @ConfField(mutable = true, masterOnly = true)
    public static long max_unfinished_load_job = 1000;

    /**
     * If set to true, Planner will try to select replica of tablet on same host as this Frontend.
     * This may reduce network transmission in following case:
     * 1. N hosts with N Backends and N Frontends deployed.
     * 2. The data has N replicas.
     * 3. High concurrency queries are sent to all Frontends evenly
     * In this case, all Frontends can only use local replicas to do the query.
     * If you want to allow fallback to nonlocal replicas when no local replicas available,
     * set enable_local_replica_selection_fallback to true.
     */
    @ConfField(mutable = true)
    public static boolean enable_local_replica_selection = false;

    /**
     * Used with enable_local_replica_selection.
     * If the local replicas is not available, fallback to the nonlocal replicas.
     * */
    @ConfField(mutable = true)
    public static boolean enable_local_replica_selection_fallback = false;

    /**
     * The number of query retries.
     * A query may retry if we encounter RPC exception and no result has been sent to user.
     * You may reduce this number to avoid Avalanche disaster.
     */
    @ConfField(mutable = true)
    public static int max_query_retry_time = 1;

    /**
     * The tryLock timeout configuration of catalog lock.
     * Normally it does not need to change, unless you need to test something.
     */
    @ConfField(mutable = true)
    public static long catalog_try_lock_timeout_ms = 5000; // 5 sec

    /**
     * if this is set to true
     *    all pending load job will failed when call begin txn api
     *    all prepare load job will failed when call commit txn api
     *    all committed load job will waiting to be published
     */
    @ConfField(mutable = true, masterOnly = true)
    public static boolean disable_load_job = false;

    /*
     * One master daemon thread will update database used data quota for db txn manager
     * every db_used_data_quota_update_interval_secs
     */
    @ConfField(mutable = false, masterOnly = true)
    public static int db_used_data_quota_update_interval_secs = 300;

    /**
     * Load using hadoop cluster will be deprecated in future.
     * Set to true to disable this kind of load.
     */
    @ConfField(mutable = true, masterOnly = true)
    public static boolean disable_hadoop_load = false;

    /**
     * fe will call es api to get es index shard info every es_state_sync_interval_secs
     */
    @ConfField
    public static long es_state_sync_interval_second = 10;

    /**
     * fe will create iceberg table every iceberg_table_creation_interval_second
     */
    @ConfField(mutable = true, masterOnly = true)
    public static long iceberg_table_creation_interval_second = 10;

    /**
     * the factor of delay time before deciding to repair tablet.
     * if priority is VERY_HIGH, repair it immediately.
     * HIGH, delay tablet_repair_delay_factor_second * 1;
     * NORMAL: delay tablet_repair_delay_factor_second * 2;
     * LOW: delay tablet_repair_delay_factor_second * 3;
     */
    @ConfField(mutable = true, masterOnly = true)
    public static long tablet_repair_delay_factor_second = 60;

    /**
     * the default slot number per path in tablet scheduler
     * TODO(cmy): remove this config and dynamically adjust it by clone task statistic
     */
    @ConfField public static int schedule_slot_num_per_path = 2;

    /**
     * Deprecated after 0.10
     */
    @ConfField public static boolean use_new_tablet_scheduler = true;

    /**
     * the threshold of cluster balance score, if a backend's load score is 10% lower than average score,
     * this backend will be marked as LOW load, if load score is 10% higher than average score, HIGH load
     * will be marked.
     */
    @ConfField(mutable = true, masterOnly = true)
    public static double balance_load_score_threshold = 0.1; // 10%

    /**
     * if set to true, TabletScheduler will not do balance.
     */
    @ConfField(mutable = true, masterOnly = true)
    public static boolean disable_balance = false;

    /**
     * if set to true, TabletScheduler will not do disk balance.
     */
    @ConfField(mutable = true, masterOnly = true)
    public static boolean disable_disk_balance = false;

    // if the number of scheduled tablets in TabletScheduler exceed max_scheduling_tablets
    // skip checking.
    @ConfField(mutable = true, masterOnly = true)
    public static int max_scheduling_tablets = 2000;

    // if the number of balancing tablets in TabletScheduler exceed max_balancing_tablets,
    // no more balance check
    @ConfField(mutable = true, masterOnly = true)
    public static int max_balancing_tablets = 100;

    // Rebalancer type(ignore case): BeLoad, Partition. If type parse failed, use BeLoad as default.
    @ConfField(masterOnly = true)
    public static String tablet_rebalancer_type = "BeLoad";

    // Valid only if use PartitionRebalancer. If this changed, cached moves will be cleared.
    @ConfField(mutable = true, masterOnly = true)
    public static long partition_rebalance_move_expire_after_access = 600; // 600s

    // Valid only if use PartitionRebalancer
    @ConfField(mutable = true, masterOnly = true)
    public static int partition_rebalance_max_moves_num_per_selection = 10;

    // This threshold is to avoid piling up too many report task in FE, which may cause OOM exception.
    // In some large Doris cluster, eg: 100 Backends with ten million replicas, a tablet report may cost
    // several seconds after some modification of metadata(drop partition, etc..).
    // And one Backend will report tablets info every 1 min, so unlimited receiving reports is unacceptable.
    // TODO(cmy): we will optimize the processing speed of tablet report in future, but now, just discard
    // the report if queue size exceeding limit.
    // Some online time cost:
    // 1. disk report: 0-1 ms
    // 2. task report: 0-1 ms
    // 3. tablet report
    //      10000 replicas: 200ms
    @ConfField(mutable = true, masterOnly = true)
    public static int report_queue_size = 100;

    /**
     * If set to true, metric collector will be run as a daemon timer to collect metrics at fix interval
     */
    @ConfField public static boolean enable_metric_calculator = true;

    /**
     * the max routine load job num, including NEED_SCHEDULED, RUNNING, PAUSE
     */
    @ConfField(mutable = true, masterOnly = true)
    public static int max_routine_load_job_num = 100;

    /**
     * the max concurrent routine load task num of a single routine load job
     */
    @ConfField(mutable = true, masterOnly = true)
    public static int max_routine_load_task_concurrent_num = 5;

    /**
     * the max concurrent routine load task num per BE.
     * This is to limit the num of routine load tasks sending to a BE, and it should also less
     * than BE config 'routine_load_thread_pool_size'(default 10),
     * which is the routine load task thread pool size on BE.
     */
    @ConfField(mutable = true, masterOnly = true)
    public static int max_routine_load_task_num_per_be = 5;

    /**
     * The max number of files store in SmallFileMgr
     */
    @ConfField(mutable = true, masterOnly = true)
    public static int max_small_file_number = 100;

    /**
     * The max size of a single file store in SmallFileMgr
     */
    @ConfField(mutable = true, masterOnly = true)
    public static int max_small_file_size_bytes = 1024 * 1024; // 1MB

    /**
     * Save small files
     */
    @ConfField public static String small_file_dir = PaloFe.DORIS_HOME_DIR + "/small_files";

    /**
     * If set to true, the insert stmt with processing error will still return a label to user.
     * And user can use this label to check the load job's status.
     * The default value is false, which means if insert operation encounter errors,
     * exception will be thrown to user client directly without load label.
     */
    @ConfField(mutable = true, masterOnly = true) public static boolean using_old_load_usage_pattern = false;

    /**
     * This will limit the max recursion depth of hash distribution pruner.
     * eg: where a in (5 elements) and b in (4 elements) and c in (3 elements) and d in (2 elements).
     * a/b/c/d are distribution columns, so the recursion depth will be 5 * 4 * 3 * 2 = 120, larger than 100,
     * So that distribution pruner will no work and just return all buckets.
     *
     * Increase the depth can support distribution pruning for more elements, but may cost more CPU.
     */
    @ConfField(mutable = true, masterOnly = false)
    public static int max_distribution_pruner_recursion_depth = 100;

    /**
     * If the jvm memory used percent(heap or old mem pool) exceed this threshold, checkpoint thread will
     * not work to avoid OOM.
     */
    @ConfField(mutable = true, masterOnly = true)
    public static long metadata_checkpoint_memory_threshold = 70;

    /**
     * If set to true, the checkpoint thread will make the checkpoint regardless of the jvm memory used percent.
     */
    @ConfField(mutable = true, masterOnly = true)
    public static boolean force_do_metadata_checkpoint = false;

    /**
     * The multi cluster feature will be deprecated in version 0.12
     * set this config to true will disable all operations related to cluster feature, include:
     *   create/drop cluster
     *   add free backend/add backend to cluster/decommission cluster balance
     *   change the backends num of cluster
     *   link/migration db
     */
    @ConfField(mutable = true)
    public static boolean disable_cluster_feature = true;

    /**
     * Decide how often to check dynamic partition
     */
    @ConfField(mutable = true, masterOnly = true)
    public static long dynamic_partition_check_interval_seconds = 600;

    /**
     * If set to true, dynamic partition feature will open
     */
    @ConfField(mutable = true, masterOnly = true)
    public static boolean dynamic_partition_enable = true;

    /**
     * control rollup job concurrent limit
     */
    @ConfField(mutable = true, masterOnly = true)
    public static int max_running_rollup_job_num_per_table = 1;

    /**
     * If set to true, Doris will check if the compiled and running versions of Java are compatible
     */
    @ConfField
    public static boolean check_java_version = true;

    /**
     * it can't auto-resume routine load job as long as one of the backends is down
     */
    @ConfField(mutable = true, masterOnly = true)
    public static int max_tolerable_backend_down_num = 0;

    /**
     * a period for auto resume routine load
     */
    @ConfField(mutable = true, masterOnly = true)
    public static int period_of_auto_resume_min = 5;

    /**
     * If set to true, the backend will be automatically dropped after finishing decommission.
     * If set to false, the backend will not be dropped and remaining in DECOMMISSION state.
     */
    @ConfField(mutable = true, masterOnly = true)
    public static boolean drop_backend_after_decommission = true;

    /**
     * Define thrift server's server model, default is TThreadPoolServer model
     */
    @ConfField
    public static String thrift_server_type = ThriftServer.THREAD_POOL;

    /**
     * This config will decide whether to resend agent task when create_time for agent_task is set,
     * only when current_time - create_time > agent_task_resend_wait_time_ms can ReportHandler do resend agent task
     */
    @ConfField (mutable = true, masterOnly = true)
    public static long agent_task_resend_wait_time_ms = 5000;

    /**
     * min_clone_task_timeout_sec and max_clone_task_timeout_sec is to limit the
     * min and max timeout of a clone task.
     * Under normal circumstances, the timeout of a clone task is estimated by
     * the amount of data and the minimum transmission speed(5MB/s).
     * But in special cases, you may need to manually set these two configs
     * to ensure that the clone task will not fail due to timeout.
     */
    @ConfField(mutable = true, masterOnly = true)
    public static long min_clone_task_timeout_sec = 3 * 60; // 3min
    @ConfField(mutable = true, masterOnly = true)
    public static long max_clone_task_timeout_sec = 2 * 60 * 60; // 2h

    /**
     * If set to true, fe will enable sql result cache
     * This option is suitable for offline data update scenarios
     *                              case1   case2   case3   case4
     * enable_sql_cache             false   true    true    false
     * enable_partition_cache       false   false   true    true
     */
    @ConfField(mutable = true, masterOnly = false)
    public static boolean cache_enable_sql_mode = true;

    /**
     * If set to true, fe will get data from be cache,
     * This option is suitable for real-time updating of partial partitions.
     */
    @ConfField(mutable = true, masterOnly = false)
    public static boolean cache_enable_partition_mode = true;

    /**
     *  Minimum interval between last version when caching results,
     *  This parameter distinguishes between offline and real-time updates
     */
    @ConfField(mutable = true, masterOnly = false)
    public static int cache_last_version_interval_second = 900;

    /**
     * Set the maximum number of rows that can be cached
     */
    @ConfField(mutable = true, masterOnly = false)
    public static int cache_result_max_row_count = 3000;

    /**
     * Used to limit element num of InPredicate in delete statement.
     */
    @ConfField(mutable = true, masterOnly = true)
    public static int max_allowed_in_element_num_of_delete = 1024;

    /**
     * In some cases, some tablets may have all replicas damaged or lost.
     * At this time, the data has been lost, and the damaged tablets
     * will cause the entire query to fail, and the remaining healthy tablets cannot be queried.
     * In this case, you can set this configuration to true.
     * The system will replace damaged tablets with empty tablets to ensure that the query
     * can be executed. (but at this time the data has been lost, so the query results may be inaccurate)
     */
    @ConfField(mutable = true, masterOnly = true)
    public static boolean recover_with_empty_tablet = false;

    /**
     * Whether to add a delete sign column when create unique table
     */
    @ConfField(mutable = true, masterOnly = true)
    public static boolean enable_batch_delete_by_default = true;

    /**
     * Used to set default db data quota bytes.
     */
    @ConfField(mutable = true, masterOnly = true)
    public static long default_db_data_quota_bytes = 1024L * 1024 * 1024 * 1024 * 1024L; // 1PB

    /**
     * Used to set default db replica quota num.
     */
    @ConfField(mutable = true, masterOnly = true)
    public static long default_db_replica_quota_size = 1024 * 1024 * 1024;

    /*
     * Maximum percentage of data that can be filtered (due to reasons such as data is irregularly)
     * The default value is 0.
     */
    @ConfField(mutable = true, masterOnly = true)
    public static double default_max_filter_ratio = 0;

    /**
     * HTTP Server V2 is implemented by SpringBoot.
     * It uses an architecture that separates front and back ends.
     * Only enable httpv2 can user to use the new Frontend UI interface
     */
    @ConfField
    public static boolean enable_http_server_v2 = true;

    /*
     * Base path is the URL prefix for all API paths.
     * Some deployment environments need to configure additional base path to match resources.
     * This Api will return the path configured in Config.http_api_extra_base_path.
     * Default is empty, which means not set.
     */
    @ConfField
    public static String http_api_extra_base_path = "";

    /**
     * If set to true, FE will be started in BDBJE debug mode
     */
    @ConfField
    public static boolean enable_bdbje_debug_mode = false;

    /**
     * This config is used to try skip broker when access bos or other cloud storage via broker
     */
    @ConfField(mutable = true, masterOnly = true)
    public static boolean enable_access_file_without_broker = false;

    /**
     * Whether to allow the outfile function to export the results to the local disk.
     */
    @ConfField
    public static boolean enable_outfile_to_local = false;

    /**
     * Used to set the initial flow window size of the GRPC client channel, and also used to max message size.
     * When the result set is large, you may need to increase this value.
     */
    @ConfField
    public static int grpc_max_message_size_bytes = 1 * 1024 * 1024 * 1024; // 1GB

    /**
     * Used to set minimal number of replication per tablet.
     */
    @ConfField(mutable = true, masterOnly = true)
    public static short min_replication_num_per_tablet = 1;

    /**
     * Used to set maximal number of replication per tablet.
     */
    @ConfField(mutable = true, masterOnly = true)
    public static short max_replication_num_per_tablet = Short.MAX_VALUE;

    /**
     * Used to limit the maximum number of partitions that can be created when creating a dynamic partition table,
     * to avoid creating too many partitions at one time.
     * The number is determined by "start" and "end" in the dynamic partition parameters.
     */
    @ConfField(mutable = true, masterOnly = true)
    public static int max_dynamic_partition_num = 500;

    /**
     * Control the max num of backup/restore job per db
     */
    @ConfField(mutable = true, masterOnly = true)
    public static int max_backup_restore_job_num_per_db = 10;

    /**
     * Control the default max num of the instance for a user.
     */
    @ConfField(mutable = true)
    public static int default_max_query_instances = -1;

    /*
     * One master daemon thread will update global partition in memory
     * info every partition_in_memory_update_interval_secs
     */
    @ConfField(mutable = false, masterOnly = true)
    public static int partition_in_memory_update_interval_secs = 300;

    @ConfField(masterOnly = true)
    public static boolean enable_concurrent_update = false;

    /**
     * This configuration can only be configured during cluster initialization and cannot be modified during cluster
     * restart and upgrade after initialization is complete.
     *
     * 0: table names are stored as specified and comparisons are case sensitive.
     * 1: table names are stored in lowercase and comparisons are not case sensitive.
     * 2: table names are stored as given but compared in lowercase.
     */
    @ConfField(masterOnly = true)
    public static int lower_case_table_names = 0;

    @ConfField(mutable = true, masterOnly = true)
    public static int table_name_length_limit = 64;

    /*
     * The job scheduling interval of the schema change handler.
     * The user should not set this parameter.
     * This parameter is currently only used in the regression test environment to appropriately
     * reduce the running speed of the schema change job to test the correctness of the system
     * in the case of multiple tasks in parallel.
     */
    @ConfField(mutable = false, masterOnly = true)
    public static int default_schema_change_scheduler_interval_millisecond = 500;

    /*
     * If set to true, the thrift structure of query plan will be sent to BE in compact mode.
     * This will significantly reduce the size of rpc data, which can reduce the chance of rpc timeout.
     * But this may slightly decrease the concurrency of queries, because compress and decompress cost more CPU.
     */
    @ConfField(mutable = true, masterOnly = false)
    public static boolean use_compact_thrift_rpc = true;

    /*
     * If set to true, the tablet scheduler will not work, so that all tablet repair/balance task will not work.
     */
    @ConfField(mutable = true, masterOnly = true)
    public static boolean disable_tablet_scheduler = false;

    /*
     * When doing clone or repair tablet task, there may be replica is REDUNDANT state, which
     * should be dropped later. But there are be loading task on these replicas, so the default strategy
     * is to wait until the loading task finished before dropping them.
     * But the default strategy may takes very long time to handle these redundant replicas.
     * So we can set this config to true to not wait any loading task.
     * Set this config to true may cause loading task failed, but will
     * speed up the process of tablet balance and repair.
     */
    @ConfField(mutable = true, masterOnly = true)
    public static boolean enable_force_drop_redundant_replica = false;

    /*
     * auto set the slowest compaction replica's status to bad
     */
    @ConfField(mutable = true, masterOnly = true)
    public static boolean repair_slow_replica = false;

    /*
     * The relocation of a colocation group may involve a large number of tablets moving within the cluster.
     * Therefore, we should use a more conservative strategy to avoid relocation
     * of colocation groups as much as possible.
     * Reloaction usually occurs after a BE node goes offline or goes down.
     * This parameter is used to delay the determination of BE node unavailability.
     * The default is 30 minutes, i.e., if a BE node recovers within 30 minutes, relocation of the colocation group
     * will not be triggered.
     */
    @ConfField(mutable = true, masterOnly = true)
    public static long colocate_group_relocate_delay_second = 1800; // 30 min

    /*
     * If set to true, when creating table, Doris will allow to locate replicas of a tablet
     * on same host.
     * This is only for local test, so that we can deploy multi BE on same host and create table
     * with multi replicas.
     * DO NOT use it for production env.
     */
    @ConfField
    public static boolean allow_replica_on_same_host = false;

    /**
     *  The version count threshold used to judge whether replica compaction is too slow
     */
    @ConfField(mutable = true)
    public static int min_version_count_indicate_replica_compaction_too_slow = 200;

    /**
     * The valid ratio threshold of the difference between the version count of the slowest replica and the fastest
     * replica. If repair_slow_replica is set to true, it is used to determine whether to repair the slowest replica
     */
    @ConfField(mutable = true, masterOnly = true)
    public static double valid_version_count_delta_ratio_between_replicas = 0.5;

    /**
     * The data size threshold used to judge whether replica is too large
     */
    @ConfField(mutable = true, masterOnly = true)
    public static long min_bytes_indicate_replica_too_large = 2 * 1024 * 1024 * 1024L;

    /**
     * If set to TRUE, the column definitions of iceberg table and the doris table must be consistent
     * If set to FALSE, Doris only creates columns of supported data types.
     * Default is true.
     */
    @ConfField(mutable = true, masterOnly = true)
    public static boolean iceberg_table_creation_strict_mode = true;

    // statistics
    /*
     * the max unfinished statistics job number
     */
    @ConfField(mutable = true, masterOnly = true)
    public static int cbo_max_statistics_job_num = 20;
    /*
     * the max timeout of a statistics task
     */
    @ConfField(mutable = true, masterOnly = true)
    public static int max_cbo_statistics_task_timeout_sec = 300;
    /*
     * the concurrency of statistics task
     */
    // TODO change it to mutable true
    @ConfField(mutable = false, masterOnly = true)
    public static int cbo_concurrency_statistics_task_num = 10;
    /*
     * default sample percentage
     * The value from 0 ~ 100. The 100 means no sampling and fetch all data.
     */
    @ConfField(mutable = true, masterOnly = true)
    public static int cbo_default_sample_percentage = 10;

    /**
     * If this configuration is enabled, you should also specify the trace_export_url.
     */
    @ConfField(mutable = false, masterOnly = false)
    public static boolean enable_tracing = false;

    /**
     * Current support for exporting traces:
     *   zipkin: Export traces directly to zipkin, which is used to enable the tracing feature quickly.
     *   collector: The collector can be used to receive and process traces and support export to a variety of
     *     third-party systems.
     * If this configuration is enabled, you should also specify the enable_tracing=true and trace_export_url.
     */
    @ConfField(mutable = false, masterOnly = false)
    public static String trace_exporter = "zipkin";

    /**
     * The endpoint to export spans to.
     * export to zipkin like: http://127.0.0.1:9411/api/v2/spans
     * export to collector like: http://127.0.0.1:4318/v1/traces
     */
    @ConfField(mutable = false, masterOnly = false)
    public static String trace_export_url = "http://127.0.0.1:9411/api/v2/spans";

    /**
     * If set to TRUE, the compaction slower replica will be skipped when select get queryable replicas
     * Default is true.
     */
    @ConfField(mutable = true)
    public static boolean skip_compaction_slower_replica = true;

    /**
     * Enable quantile_state type column
     * Default is false.
     * */
    @ConfField(mutable = true, masterOnly = true)
    public static boolean enable_quantile_state_type = false;

    @ConfField
    public static boolean enable_vectorized_load = true;

    @ConfField(mutable = false, masterOnly = true)
    public static int backend_rpc_timeout_ms = 60000; // 1 min

    /**
     * Temp config for multi catalog feature.
     * Should be removed when this feature is ready.
     */
    @ConfField(mutable = true, masterOnly = true)
    public static boolean enable_multi_catalog = false;

    @ConfField(mutable = true, masterOnly = false)
    public static long file_scan_node_split_size = 256 * 1024 * 1024; // 256mb

    @ConfField(mutable = true, masterOnly = false)
    public static long file_scan_node_split_num = 128;

    /*
     * If set to TRUE, the precision of decimal will be broaden to [1, 38].
     * Decimalv3 of storage layer needs to be enabled first.
     */
    @ConfField
    public static boolean enable_decimalv3 = false;

    /**
     * If set to TRUE, FE will:
     * 1. divide BE into high load and low load(no mid load) to force triggering tablet scheduling;
     * 2. ignore whether the cluster can be more balanced during tablet scheduling;
     *
     * It's used to test the reliability in single replica case when tablet scheduling are frequent.
     * Default is false.
     */
    @ConfField(mutable = true, masterOnly = true)
    public static boolean be_rebalancer_fuzzy_test = false;

    /**
     * If set to TRUE, FE will convert date/datetime to datev2/datetimev2(0) automatically.
     */
    @ConfField(mutable = true, masterOnly = true)
    public static boolean enable_date_conversion = false;

    @ConfField(mutable = false, masterOnly = true)
    public static boolean enable_multi_tags = false;

    /**
     * If set to TRUE, FE will convert DecimalV2 to DecimalV3 automatically.
     */
    @ConfField(mutable = true, masterOnly = true)
    public static boolean enable_decimal_conversion = false;

    /**
     * List of S3 API compatible object storage systems.
     */
    @ConfField
    public static String s3_compatible_object_storages = "s3,oss,cos,bos";

    /**
     * Support complex data type ARRAY.
     */
    @ConfField(mutable = true, masterOnly = true)
    public static boolean enable_array_type = false;

    /**
     * Use new fe generate es dsl.
     */
    @ConfField(mutable = true)
    public static boolean enable_new_es_dsl = true;

    /**
     * The timeout of executing async remote fragment.
     * In normal case, the async remote fragment will be executed in a short time. If system are under high load
     * condition，try to set this timeout longer.
     */
    @ConfField(mutable = true)
    public static long remote_fragment_exec_timeout_ms = 5000; // 5 sec

    /**
     * Temp config, should be removed when new file scan node is ready.
     */
    @ConfField(mutable = true)
    public static boolean enable_new_load_scan_node = false;

    /**
     * Max data version of backends serialize block.
     */
    @ConfField(mutable = false)
    public static int max_be_exec_version = 1;

    /**
     * Min data version of backends serialize block.
     */
    @ConfField(mutable = false)
    public static int min_be_exec_version = 0;

    /**
     * Data version of backends serialize block.
     */
    @ConfField(mutable = true, masterOnly = true)
    public static int be_exec_version = max_be_exec_version;

    @ConfField(mutable = false)
    public static int statistic_job_scheduler_execution_interval_ms = 1000;

    @ConfField(mutable = false)
    public static int statistic_task_scheduler_execution_interval_ms = 1000;

    /*
     * mtmv scheduler framework is still under dev, remove this config when it is graduate.
     */
    @ConfField(mutable = true)
    public static boolean enable_mtmv_scheduler_framework = false;

    @ConfField(mutable = true, masterOnly = true)
    public static int max_running_mtmv_scheduler_task_num = 100;

    @ConfField(mutable = true, masterOnly = true)
    public static int max_pending_mtmv_scheduler_task_num = 100;

    @ConfField(mutable = true, masterOnly = true)
    public static long scheduler_mtmv_task_expire_ms = 24 * 60 * 60 * 1000L; // 1day

    /**
     * The candidate of the backend node for federation query such as hive table and es table query.
     * If the backend of computation role is less than this value, it will acquire some mix backend.
     * If the computation backend is enough, federation query will only assign to computation backend.
     */
    @ConfField(mutable = true, masterOnly = false)
    public static int backend_num_for_federation = 3;

    /**
     * Max query profile num.
     */
    @ConfField(mutable = true, masterOnly = false)
    public static int max_query_profile_num = 100;

    /**
     * Set to true to disable backend black list, so that even if we failed to send task to a backend,
     * that backend won't be added to black list.
     * This should only be set when running tests, such as regression test.
     * Highly recommended NOT disable it in product environment.
     */
    @ConfField(mutable = true, masterOnly = false)
    public static boolean disable_backend_black_list = false;

    /**
     * Maximum backend heartbeat failure tolerance count.
     * Default is 1, which means if 1 heart failed, the backend will be marked as dead.
     * A larger value can improve the tolerance of the cluster to occasional heartbeat failures.
     * For example, when running regression tests, this value can be increased.
     */
    @ConfField(mutable = true, masterOnly = true)
    public static long max_backend_heartbeat_failure_tolerance_count = 1;

    /**
     * The iceberg and hudi table will be removed in v1.3
     * Use multi catalog instead.
     */
    @ConfField(mutable = true, masterOnly = false)
    public static boolean disable_iceberg_hudi_table = true;

    /**
     * The default connection timeout for hive metastore.
     * hive.metastore.client.socket.timeout
     */
    @ConfField(mutable = true, masterOnly = false)
    public static long hive_metastore_client_timeout_second = 10;

<<<<<<< HEAD
    @ConfField(mutable = false)
    public static int statistic_table_bucket_count = 7;

    @ConfField
    public static long statistics_max_mem_per_query_in_bytes = 2L * 1024 * 1024 * 1024;

    @ConfField
    public static int statistic_parallel_exec_instance_num = 1;

    @ConfField
    public static int statistics_simultaneously_running_job_num = 10;

    @ConfField
    public static int statistic_internal_table_replica_num = 1;

    @ConfField
    public static int statistic_clean_interval_in_hours = 24 * 2;

    @ConfField
    public static int statistics_stale_statistics_fetch_size = 1000;

    @ConfField
    public static int statistics_outdated_record_detector_running_interval_in_minutes = 5;

    @ConfField
    public static int statistics_records_outdated_time_in_ms = 2 * 24 * 3600 * 1000;

    @ConfField
    public static int statistics_job_execution_timeout_in_min = 5;

    @ConfField
    public static int statistics_table_creation_retry_interval_in_seconds = 5;

    @ConfField
    public static int statistics_cache_max_size = 100000;

    @ConfField
    public static int statistics_cache_valid_duration_in_hours = 24 * 2;

    @ConfField
    public static int statistics_cache_refresh_interval = 24 * 2;
}
=======
    /**
     * if table has too many replicas, Fe occur oom when schema change.
     * 10W replicas is a reasonable value for testing.
     */
    @ConfField(mutable = true, masterOnly = true)
    public static long max_replica_count_when_schema_change = 100000;
}
>>>>>>> ae4f2aea
<|MERGE_RESOLUTION|>--- conflicted
+++ resolved
@@ -1832,7 +1832,6 @@
     @ConfField(mutable = true, masterOnly = false)
     public static long hive_metastore_client_timeout_second = 10;
 
-<<<<<<< HEAD
     @ConfField(mutable = false)
     public static int statistic_table_bucket_count = 7;
 
@@ -1874,8 +1873,7 @@
 
     @ConfField
     public static int statistics_cache_refresh_interval = 24 * 2;
-}
-=======
+
     /**
      * if table has too many replicas, Fe occur oom when schema change.
      * 10W replicas is a reasonable value for testing.
@@ -1883,4 +1881,3 @@
     @ConfField(mutable = true, masterOnly = true)
     public static long max_replica_count_when_schema_change = 100000;
 }
->>>>>>> ae4f2aea
