// Licensed to the Apache Software Foundation (ASF) under one
// or more contributor license agreements.  See the NOTICE file
// distributed with this work for additional information
// regarding copyright ownership.  The ASF licenses this file
// to you under the Apache License, Version 2.0 (the
// "License"); you may not use this file except in compliance
// with the License.  You may obtain a copy of the License at
//
//   http://www.apache.org/licenses/LICENSE-2.0
//
// Unless required by applicable law or agreed to in writing,
// software distributed under the License is distributed on an
// "AS IS" BASIS, WITHOUT WARRANTIES OR CONDITIONS OF ANY
// KIND, either express or implied.  See the License for the
// specific language governing permissions and limitations
// under the License.

package org.apache.doris.catalog;

import org.apache.doris.alter.Alter;
import org.apache.doris.alter.AlterJobV2;
import org.apache.doris.alter.AlterJobV2.JobType;
import org.apache.doris.alter.MaterializedViewHandler;
import org.apache.doris.alter.QuotaType;
import org.apache.doris.alter.SchemaChangeHandler;
import org.apache.doris.alter.SystemHandler;
import org.apache.doris.analysis.AddPartitionClause;
import org.apache.doris.analysis.AddPartitionLikeClause;
import org.apache.doris.analysis.AdminSetPartitionVersionStmt;
import org.apache.doris.analysis.AlterMultiPartitionClause;
import org.apache.doris.analysis.AlterTableStmt;
import org.apache.doris.analysis.ColumnRenameClause;
import org.apache.doris.analysis.CreateDbStmt;
import org.apache.doris.analysis.CreateFunctionStmt;
import org.apache.doris.analysis.CreateMaterializedViewStmt;
import org.apache.doris.analysis.CreateTableLikeStmt;
import org.apache.doris.analysis.CreateTableStmt;
import org.apache.doris.analysis.DdlStmt;
import org.apache.doris.analysis.DistributionDesc;
import org.apache.doris.analysis.DropDbStmt;
import org.apache.doris.analysis.DropFunctionStmt;
import org.apache.doris.analysis.DropPartitionClause;
import org.apache.doris.analysis.DropTableStmt;
import org.apache.doris.analysis.Expr;
import org.apache.doris.analysis.FunctionName;
import org.apache.doris.analysis.InstallPluginStmt;
import org.apache.doris.analysis.ModifyDistributionClause;
import org.apache.doris.analysis.PartitionRenameClause;
import org.apache.doris.analysis.RecoverDbStmt;
import org.apache.doris.analysis.RecoverPartitionStmt;
import org.apache.doris.analysis.RecoverTableStmt;
import org.apache.doris.analysis.ReplacePartitionClause;
import org.apache.doris.analysis.RollupRenameClause;
import org.apache.doris.analysis.SetType;
import org.apache.doris.analysis.SlotRef;
import org.apache.doris.analysis.TableRenameClause;
import org.apache.doris.analysis.UninstallPluginStmt;
import org.apache.doris.backup.BackupHandler;
import org.apache.doris.backup.RestoreJob;
import org.apache.doris.binlog.BinlogGcer;
import org.apache.doris.binlog.BinlogManager;
import org.apache.doris.blockrule.SqlBlockRuleMgr;
import org.apache.doris.catalog.ColocateTableIndex.GroupId;
import org.apache.doris.catalog.DistributionInfo.DistributionInfoType;
import org.apache.doris.catalog.MaterializedIndex.IndexExtState;
import org.apache.doris.catalog.MetaIdGenerator.IdGeneratorBuffer;
import org.apache.doris.catalog.OlapTable.OlapTableState;
import org.apache.doris.catalog.Replica.ReplicaStatus;
import org.apache.doris.catalog.TableIf.TableType;
import org.apache.doris.clone.ColocateTableCheckerAndBalancer;
import org.apache.doris.clone.DynamicPartitionScheduler;
import org.apache.doris.clone.TabletChecker;
import org.apache.doris.clone.TabletScheduler;
import org.apache.doris.clone.TabletSchedulerStat;
import org.apache.doris.common.AnalysisException;
import org.apache.doris.common.Config;
import org.apache.doris.common.ConfigBase;
import org.apache.doris.common.ConfigException;
import org.apache.doris.common.DNSCache;
import org.apache.doris.common.DdlException;
import org.apache.doris.common.ErrorCode;
import org.apache.doris.common.ErrorReport;
import org.apache.doris.common.FeConstants;
import org.apache.doris.common.FeMetaVersion;
import org.apache.doris.common.LogUtils;
import org.apache.doris.common.MetaNotFoundException;
import org.apache.doris.common.Pair;
import org.apache.doris.common.ThreadPoolManager;
import org.apache.doris.common.UserException;
import org.apache.doris.common.cache.NereidsSortedPartitionsCacheManager;
import org.apache.doris.common.cache.NereidsSqlCacheManager;
import org.apache.doris.common.encryption.KeyManagerInterface;
import org.apache.doris.common.io.CountingDataOutputStream;
import org.apache.doris.common.io.Text;
import org.apache.doris.common.lock.MonitoredReentrantLock;
import org.apache.doris.common.publish.TopicPublisher;
import org.apache.doris.common.publish.TopicPublisherThread;
import org.apache.doris.common.publish.WorkloadGroupPublisher;
import org.apache.doris.common.util.Daemon;
import org.apache.doris.common.util.DynamicPartitionUtil;
import org.apache.doris.common.util.HttpURLUtil;
import org.apache.doris.common.util.MasterDaemon;
import org.apache.doris.common.util.MetaLockUtils;
import org.apache.doris.common.util.NetUtils;
import org.apache.doris.common.util.PrintableMap;
import org.apache.doris.common.util.PropertyAnalyzer;
import org.apache.doris.common.util.SmallFileMgr;
import org.apache.doris.common.util.TimeUtils;
import org.apache.doris.common.util.Util;
import org.apache.doris.consistency.ConsistencyChecker;
import org.apache.doris.cooldown.CooldownConfHandler;
import org.apache.doris.datasource.CatalogIf;
import org.apache.doris.datasource.CatalogMgr;
import org.apache.doris.datasource.ExternalCatalog;
import org.apache.doris.datasource.ExternalMetaCacheMgr;
import org.apache.doris.datasource.ExternalMetaIdMgr;
import org.apache.doris.datasource.InternalCatalog;
import org.apache.doris.datasource.SplitSourceManager;
import org.apache.doris.datasource.es.EsExternalCatalog;
import org.apache.doris.datasource.es.EsRepository;
import org.apache.doris.datasource.hive.HiveTransactionMgr;
import org.apache.doris.datasource.hive.event.MetastoreEventsProcessor;
import org.apache.doris.datasource.iceberg.IcebergExternalTable;
import org.apache.doris.deploy.DeployManager;
import org.apache.doris.deploy.impl.AmbariDeployManager;
import org.apache.doris.deploy.impl.K8sDeployManager;
import org.apache.doris.deploy.impl.LocalFileDeployManager;
import org.apache.doris.dictionary.DictionaryManager;
<<<<<<< HEAD
import org.apache.doris.encryption.KeyManagerFactory;
import org.apache.doris.encryption.KeyManagerStore;
=======
import org.apache.doris.encryption.KeyManager;
>>>>>>> 3b5e97ad
import org.apache.doris.event.EventProcessor;
import org.apache.doris.event.ReplacePartitionEvent;
import org.apache.doris.ha.BDBHA;
import org.apache.doris.ha.FrontendNodeType;
import org.apache.doris.ha.HAProtocol;
import org.apache.doris.ha.MasterInfo;
import org.apache.doris.httpv2.entity.ResponseBody;
import org.apache.doris.httpv2.meta.MetaBaseAction;
import org.apache.doris.httpv2.rest.RestApiStatusCode;
import org.apache.doris.indexpolicy.IndexPolicyMgr;
import org.apache.doris.insertoverwrite.InsertOverwriteManager;
import org.apache.doris.job.base.AbstractJob;
import org.apache.doris.job.extensions.mtmv.MTMVTask;
import org.apache.doris.job.manager.JobManager;
import org.apache.doris.journal.JournalCursor;
import org.apache.doris.journal.JournalEntity;
import org.apache.doris.journal.bdbje.Timestamp;
import org.apache.doris.load.DeleteHandler;
import org.apache.doris.load.ExportJob;
import org.apache.doris.load.ExportJobState;
import org.apache.doris.load.ExportMgr;
import org.apache.doris.load.GroupCommitManager;
import org.apache.doris.load.StreamLoadRecordMgr;
import org.apache.doris.load.loadv2.LoadEtlChecker;
import org.apache.doris.load.loadv2.LoadJobScheduler;
import org.apache.doris.load.loadv2.LoadLoadingChecker;
import org.apache.doris.load.loadv2.LoadManager;
import org.apache.doris.load.loadv2.LoadTask;
import org.apache.doris.load.loadv2.ProgressManager;
import org.apache.doris.load.routineload.RoutineLoadManager;
import org.apache.doris.load.routineload.RoutineLoadScheduler;
import org.apache.doris.load.routineload.RoutineLoadTaskScheduler;
import org.apache.doris.master.Checkpoint;
import org.apache.doris.master.MetaHelper;
import org.apache.doris.master.PartitionInfoCollector;
import org.apache.doris.meta.MetaContext;
import org.apache.doris.metric.MetricRepo;
import org.apache.doris.mtmv.MTMVAlterOpType;
import org.apache.doris.mtmv.MTMVPartitionInfo;
import org.apache.doris.mtmv.MTMVPartitionInfo.MTMVPartitionType;
import org.apache.doris.mtmv.MTMVRefreshPartitionSnapshot;
import org.apache.doris.mtmv.MTMVRelation;
import org.apache.doris.mtmv.MTMVService;
import org.apache.doris.mtmv.MTMVStatus;
import org.apache.doris.mtmv.MTMVUtil;
import org.apache.doris.mysql.authenticate.AuthenticateType;
import org.apache.doris.mysql.authenticate.AuthenticatorManager;
import org.apache.doris.mysql.privilege.AccessControllerManager;
import org.apache.doris.mysql.privilege.Auth;
import org.apache.doris.mysql.privilege.PrivPredicate;
import org.apache.doris.nereids.jobs.load.LabelProcessor;
import org.apache.doris.nereids.stats.HboPlanStatisticsManager;
import org.apache.doris.nereids.trees.plans.commands.AdminSetFrontendConfigCommand;
import org.apache.doris.nereids.trees.plans.commands.AdminSetPartitionVersionCommand;
import org.apache.doris.nereids.trees.plans.commands.AdminSetReplicaStatusCommand;
import org.apache.doris.nereids.trees.plans.commands.AdminSetReplicaVersionCommand;
import org.apache.doris.nereids.trees.plans.commands.AlterSystemCommand;
import org.apache.doris.nereids.trees.plans.commands.AlterTableCommand;
import org.apache.doris.nereids.trees.plans.commands.AlterViewCommand;
import org.apache.doris.nereids.trees.plans.commands.AnalyzeCommand;
import org.apache.doris.nereids.trees.plans.commands.CancelAlterTableCommand;
import org.apache.doris.nereids.trees.plans.commands.CancelBackupCommand;
import org.apache.doris.nereids.trees.plans.commands.CancelBuildIndexCommand;
import org.apache.doris.nereids.trees.plans.commands.CreateDatabaseCommand;
import org.apache.doris.nereids.trees.plans.commands.CreateMaterializedViewCommand;
import org.apache.doris.nereids.trees.plans.commands.CreateViewCommand;
import org.apache.doris.nereids.trees.plans.commands.DropCatalogRecycleBinCommand.IdType;
import org.apache.doris.nereids.trees.plans.commands.DropMaterializedViewCommand;
import org.apache.doris.nereids.trees.plans.commands.TruncateTableCommand;
import org.apache.doris.nereids.trees.plans.commands.UninstallPluginCommand;
import org.apache.doris.nereids.trees.plans.commands.info.AlterMTMVPropertyInfo;
import org.apache.doris.nereids.trees.plans.commands.info.AlterMTMVRefreshInfo;
import org.apache.doris.nereids.trees.plans.commands.info.AlterViewInfo;
import org.apache.doris.nereids.trees.plans.commands.info.CreateViewInfo;
import org.apache.doris.nereids.trees.plans.commands.info.PartitionNamesInfo;
import org.apache.doris.nereids.trees.plans.commands.info.TableNameInfo;
import org.apache.doris.persist.AlterMTMV;
import org.apache.doris.persist.AutoIncrementIdUpdateLog;
import org.apache.doris.persist.BackendReplicasInfo;
import org.apache.doris.persist.BackendTabletsInfo;
import org.apache.doris.persist.BinlogGcInfo;
import org.apache.doris.persist.CleanQueryStatsInfo;
import org.apache.doris.persist.CreateDbInfo;
import org.apache.doris.persist.CreateTableInfo;
import org.apache.doris.persist.DropDbInfo;
import org.apache.doris.persist.DropPartitionInfo;
import org.apache.doris.persist.EditLog;
import org.apache.doris.persist.GlobalVarPersistInfo;
import org.apache.doris.persist.ModifyPartitionInfo;
import org.apache.doris.persist.ModifyTableDefaultDistributionBucketNumOperationLog;
import org.apache.doris.persist.ModifyTablePropertyOperationLog;
import org.apache.doris.persist.OperationType;
import org.apache.doris.persist.PartitionPersistInfo;
import org.apache.doris.persist.RecoverInfo;
import org.apache.doris.persist.RefreshExternalTableInfo;
import org.apache.doris.persist.ReplacePartitionOperationLog;
import org.apache.doris.persist.ReplicaPersistInfo;
import org.apache.doris.persist.SetPartitionVersionOperationLog;
import org.apache.doris.persist.SetReplicaStatusOperationLog;
import org.apache.doris.persist.SetReplicaVersionOperationLog;
import org.apache.doris.persist.SetTableStatusOperationLog;
import org.apache.doris.persist.Storage;
import org.apache.doris.persist.StorageInfo;
import org.apache.doris.persist.TableInfo;
import org.apache.doris.persist.TablePropertyInfo;
import org.apache.doris.persist.TableRenameColumnInfo;
import org.apache.doris.persist.TruncateTableInfo;
import org.apache.doris.persist.meta.MetaHeader;
import org.apache.doris.persist.meta.MetaReader;
import org.apache.doris.persist.meta.MetaWriter;
import org.apache.doris.planner.TabletLoadIndexRecorderMgr;
import org.apache.doris.plsql.metastore.PlsqlManager;
import org.apache.doris.plugin.PluginInfo;
import org.apache.doris.plugin.PluginMgr;
import org.apache.doris.policy.PolicyMgr;
import org.apache.doris.qe.AuditEventProcessor;
import org.apache.doris.qe.ConnectContext;
import org.apache.doris.qe.FEOpExecutor;
import org.apache.doris.qe.GlobalVariable;
import org.apache.doris.qe.JournalObservable;
import org.apache.doris.qe.QueryCancelWorker;
import org.apache.doris.qe.SessionVariable;
import org.apache.doris.qe.StmtExecutor;
import org.apache.doris.qe.VariableMgr;
import org.apache.doris.resource.AdmissionControl;
import org.apache.doris.resource.Tag;
import org.apache.doris.resource.computegroup.ComputeGroupMgr;
import org.apache.doris.resource.workloadgroup.WorkloadGroupChecker;
import org.apache.doris.resource.workloadgroup.WorkloadGroupMgr;
import org.apache.doris.resource.workloadschedpolicy.WorkloadRuntimeStatusMgr;
import org.apache.doris.resource.workloadschedpolicy.WorkloadSchedPolicyMgr;
import org.apache.doris.resource.workloadschedpolicy.WorkloadSchedPolicyPublisher;
import org.apache.doris.scheduler.manager.TransientTaskManager;
import org.apache.doris.service.ExecuteEnv;
import org.apache.doris.service.FrontendOptions;
import org.apache.doris.statistics.AnalysisManager;
import org.apache.doris.statistics.FollowerColumnSender;
import org.apache.doris.statistics.StatisticsAutoCollector;
import org.apache.doris.statistics.StatisticsCache;
import org.apache.doris.statistics.StatisticsCleaner;
import org.apache.doris.statistics.StatisticsJobAppender;
import org.apache.doris.statistics.query.QueryStats;
import org.apache.doris.system.Backend;
import org.apache.doris.system.Frontend;
import org.apache.doris.system.HeartbeatMgr;
import org.apache.doris.system.SystemInfoService;
import org.apache.doris.system.SystemInfoService.HostInfo;
import org.apache.doris.task.AgentBatchTask;
import org.apache.doris.task.AgentTaskExecutor;
import org.apache.doris.task.CleanUDFCacheTask;
import org.apache.doris.task.CompactionTask;
import org.apache.doris.task.MasterTaskExecutor;
import org.apache.doris.task.PriorityMasterTaskExecutor;
import org.apache.doris.thrift.TCompressionType;
import org.apache.doris.thrift.TFrontendInfo;
import org.apache.doris.thrift.TGetMetaDBMeta;
import org.apache.doris.thrift.TGetMetaIndexMeta;
import org.apache.doris.thrift.TGetMetaPartitionMeta;
import org.apache.doris.thrift.TGetMetaReplicaMeta;
import org.apache.doris.thrift.TGetMetaResult;
import org.apache.doris.thrift.TGetMetaTableMeta;
import org.apache.doris.thrift.TGetMetaTabletMeta;
import org.apache.doris.thrift.TNetworkAddress;
import org.apache.doris.thrift.TStatus;
import org.apache.doris.thrift.TStatusCode;
import org.apache.doris.thrift.TStorageMedium;
import org.apache.doris.transaction.DbUsedDataQuotaInfoCollector;
import org.apache.doris.transaction.GlobalExternalTransactionInfoMgr;
import org.apache.doris.transaction.GlobalTransactionMgrIface;
import org.apache.doris.transaction.PublishVersionDaemon;

import com.google.common.base.Joiner;
import com.google.common.base.Preconditions;
import com.google.common.base.Strings;
import com.google.common.collect.HashMultimap;
import com.google.common.collect.ImmutableMap;
import com.google.common.collect.Lists;
import com.google.common.collect.Maps;
import com.google.common.collect.Multimap;
import com.google.common.collect.Queues;
import com.sleepycat.je.rep.InsufficientLogException;
import com.sleepycat.je.rep.NetworkRestore;
import com.sleepycat.je.rep.NetworkRestoreConfig;
import org.apache.commons.collections.CollectionUtils;
import org.apache.commons.lang3.StringUtils;
import org.apache.logging.log4j.LogManager;
import org.apache.logging.log4j.Logger;
import org.apache.thrift.TException;

import java.io.DataInputStream;
import java.io.File;
import java.io.IOException;
import java.net.HttpURLConnection;
import java.net.InetSocketAddress;
import java.util.ArrayList;
import java.util.Arrays;
import java.util.Collection;
import java.util.Comparator;
import java.util.HashMap;
import java.util.HashSet;
import java.util.Iterator;
import java.util.List;
import java.util.Map;
import java.util.Map.Entry;
import java.util.Optional;
import java.util.Set;
import java.util.TreeMap;
import java.util.UUID;
import java.util.concurrent.BlockingQueue;
import java.util.concurrent.ConcurrentHashMap;
import java.util.concurrent.ConcurrentLinkedQueue;
import java.util.concurrent.TimeUnit;
import java.util.concurrent.atomic.AtomicBoolean;
import java.util.concurrent.atomic.AtomicLong;
import java.util.function.Supplier;
import java.util.stream.Collectors;


/**
 * A singleton class can also be seen as an entry point of Doris.
 * All manager classes can be obtained through this class.
 */
public class Env {
    private static final Logger LOG = LogManager.getLogger(Env.class);
    // 0 ~ 9999 used for qe
    public static final long NEXT_ID_INIT_VALUE = 10000;
    private static final int HTTP_TIMEOUT_SECOND = Config.sync_image_timeout_second;
    private static final int STATE_CHANGE_CHECK_INTERVAL_MS = 100;
    private static final int REPLAY_INTERVAL_MS = 1;
    private static final String BDB_DIR = "/bdb";
    public static final String IMAGE_DIR = "/image";
    public static final String CLIENT_NODE_HOST_KEY = "CLIENT_NODE_HOST";
    public static final String CLIENT_NODE_PORT_KEY = "CLIENT_NODE_PORT";

    private String metaDir;
    private String bdbDir;
    protected String imageDir;

    private MetaContext metaContext;
    private long epoch = 0;

    // Lock to perform atomic modification on map like 'idToDb' and 'fullNameToDb'.
    // These maps are all thread safe, we only use lock to perform atomic operations.
    // Operations like Get or Put do not need lock.
    // We use fair ReentrantLock to avoid starvation. Do not use this lock in critical code pass
    // because fair lock has poor performance.
    // Using QueryableReentrantLock to print owner thread in debug mode.
    private MonitoredReentrantLock lock;

    private CatalogMgr catalogMgr;
    private GlobalFunctionMgr globalFunctionMgr;
    protected LoadManager loadManager;
    private ProgressManager progressManager;
    private StreamLoadRecordMgr streamLoadRecordMgr;
    private TabletLoadIndexRecorderMgr tabletLoadIndexRecorderMgr;
    private RoutineLoadManager routineLoadManager;
    private GroupCommitManager groupCommitManager;
    private SqlBlockRuleMgr sqlBlockRuleMgr;
    private ExportMgr exportMgr;
    private Alter alter;
    private ConsistencyChecker consistencyChecker;
    private BackupHandler backupHandler;
    private PublishVersionDaemon publishVersionDaemon;
    private DeleteHandler deleteHandler;
    private DbUsedDataQuotaInfoCollector dbUsedDataQuotaInfoCollector;
    private PartitionInfoCollector partitionInfoCollector;
    private CooldownConfHandler cooldownConfHandler;
    private ExternalMetaIdMgr externalMetaIdMgr;
    private MetastoreEventsProcessor metastoreEventsProcessor;

    private JobManager<? extends AbstractJob<?, ?>, ?> jobManager;
    private LabelProcessor labelProcessor;
    private TransientTaskManager transientTaskManager;

    private MasterDaemon labelCleaner; // To clean old LabelInfo, ExportJobInfos
    private MasterDaemon txnCleaner; // To clean aborted or timeout txns
    private Daemon feDiskUpdater;  // Update fe disk info
    private Daemon replayer;
    private Daemon timePrinter;
    private Daemon listener;

    private ColumnIdFlushDaemon columnIdFlusher;

    protected boolean isFirstTimeStartUp = false;
    protected boolean isElectable;
    // set to true after finished replay all meta and ready to serve
    // set to false when catalog is not ready.
    private AtomicBoolean isReady = new AtomicBoolean(false);
    // set to true after http server start
    private AtomicBoolean httpReady = new AtomicBoolean(false);
    // set to true if FE can offer READ service.
    // canRead can be true even if isReady is false.
    // for example: OBSERVER transfer to UNKNOWN, then isReady will be set to false, but canRead can still be true
    private AtomicBoolean canRead = new AtomicBoolean(false);
    private String toMasterProgress = "";
    private BlockingQueue<FrontendNodeType> typeTransferQueue;

    // node name is used for bdbje NodeName.
    protected String nodeName;
    protected FrontendNodeType role;
    protected FrontendNodeType feType;
    // replica and observer use this value to decide provide read service or not
    private long synchronizedTimeMs;
    private MasterInfo masterInfo;

    private MetaIdGenerator idGenerator = new MetaIdGenerator(NEXT_ID_INIT_VALUE);

    private EditLog editLog;
    protected int clusterId;
    protected String token;
    // For checkpoint and observer memory replayed marker
    private AtomicLong replayedJournalId;

    private static Env CHECKPOINT = null;
    private static long checkpointThreadId = -1;
    private Checkpoint checkpointer;
    protected List<HostInfo> helperNodes = Lists.newArrayList();
    protected HostInfo selfNode = null;

    // node name -> Frontend
    protected ConcurrentHashMap<String, Frontend> frontends;
    // removed frontends' name. used for checking if name is duplicated in bdbje
    private ConcurrentLinkedQueue<String> removedFrontends;

    private HAProtocol haProtocol = null;

    private JournalObservable journalObservable;

    protected SystemInfoService systemInfo;
    private HeartbeatMgr heartbeatMgr;
    private FESessionMgr feSessionMgr;
    private TemporaryTableMgr temporaryTableMgr;
    // alive session of current fe
    private Set<String> aliveSessionSet;
    private TabletInvertedIndex tabletInvertedIndex;
    private ColocateTableIndex colocateTableIndex;

    private CatalogRecycleBin recycleBin;
    private FunctionSet functionSet;

    // for nereids
    private FunctionRegistry functionRegistry;

    private MetaReplayState metaReplayState;

    private BrokerMgr brokerMgr;
    private ResourceMgr resourceMgr;
    private StorageVaultMgr storageVaultMgr;

    private GlobalTransactionMgrIface globalTransactionMgr;

    private DeployManager deployManager;

    private MasterDaemon tabletStatMgr;

    private Auth auth;
    private AccessControllerManager accessManager;

    private AuthenticatorManager authenticatorManager;

    private DomainResolver domainResolver;

    private TabletSchedulerStat stat;

    private TabletScheduler tabletScheduler;

    private TabletChecker tabletChecker;

    // Thread pools for pending and loading task, separately
    private MasterTaskExecutor pendingLoadTaskScheduler;
    private PriorityMasterTaskExecutor<LoadTask> loadingLoadTaskScheduler;

    protected LoadJobScheduler loadJobScheduler;

    private LoadEtlChecker loadEtlChecker;
    private LoadLoadingChecker loadLoadingChecker;

    private RoutineLoadScheduler routineLoadScheduler;

    private RoutineLoadTaskScheduler routineLoadTaskScheduler;

    private SmallFileMgr smallFileMgr;

    private DynamicPartitionScheduler dynamicPartitionScheduler;

    private PluginMgr pluginMgr;

    private AuditEventProcessor auditEventProcessor;

    private RefreshManager refreshManager;

    private PolicyMgr policyMgr;

    private IndexPolicyMgr indexPolicyMgr;

    private AnalysisManager analysisManager;

    private HboPlanStatisticsManager hboPlanStatisticsManager;

    private ExternalMetaCacheMgr extMetaCacheMgr;

    private AtomicLong stmtIdCounter;

    private WorkloadGroupMgr workloadGroupMgr;

    private ComputeGroupMgr computeGroupMgr;

    private WorkloadSchedPolicyMgr workloadSchedPolicyMgr;

    private WorkloadRuntimeStatusMgr workloadRuntimeStatusMgr;

    private AdmissionControl admissionControl;

    private QueryStats queryStats;

    private StatisticsCleaner statisticsCleaner;

    private PlsqlManager plsqlManager;

    private BinlogManager binlogManager;

    private BinlogGcer binlogGcer;

    private QueryCancelWorker queryCancelWorker;

    private StatisticsAutoCollector statisticsAutoCollector;

    private StatisticsJobAppender statisticsJobAppender;

    private FollowerColumnSender followerColumnSender;

    private HiveTransactionMgr hiveTransactionMgr;

    private TopicPublisherThread topicPublisherThread;

    private WorkloadGroupChecker workloadGroupCheckerThread;

    private MTMVService mtmvService;
    private EventProcessor eventProcessor;

    private InsertOverwriteManager insertOverwriteManager;

    private DNSCache dnsCache;

    private final NereidsSqlCacheManager sqlCacheManager;

    private final NereidsSortedPartitionsCacheManager sortedPartitionsCacheManager;

    private final SplitSourceManager splitSourceManager;

    private final GlobalExternalTransactionInfoMgr globalExternalTransactionInfoMgr;

    private final List<String> forceSkipJournalIds = Arrays.asList(Config.force_skip_journal_ids);

    // all sessions' last heartbeat time of all fe
    private static volatile Map<String, Long> sessionReportTimeMap = new HashMap<>();

    private TokenManager tokenManager;

    private DictionaryManager dictionaryManager;

<<<<<<< HEAD
    private KeyManagerStore keyManagerStore;

    private KeyManagerInterface keyManager;
=======
    private KeyManager keyManager;
>>>>>>> 3b5e97ad

    // if a config is relative to a daemon thread. record the relation here. we will proactively change interval of it.
    private final Map<String, Supplier<MasterDaemon>> configtoThreads = ImmutableMap
            .of("dynamic_partition_check_interval_seconds", this::getDynamicPartitionScheduler);

    public List<TFrontendInfo> getFrontendInfos() {
        List<TFrontendInfo> res = new ArrayList<>();

        for (Frontend fe : frontends.values()) {
            TFrontendInfo feInfo = new TFrontendInfo();
            feInfo.setCoordinatorAddress(new TNetworkAddress(fe.getHost(), fe.getRpcPort()));
            feInfo.setProcessUuid(fe.getProcessUUID());
            res.add(feInfo);
        }

        return res;
    }

    public List<Frontend> getFrontends(FrontendNodeType nodeType) {
        if (nodeType == null) {
            // get all
            return Lists.newArrayList(frontends.values());
        }

        List<Frontend> result = Lists.newArrayList();
        for (Frontend frontend : frontends.values()) {
            if (frontend.getRole() == nodeType) {
                result.add(frontend);
            }
        }

        return result;
    }

    public List<String> getRemovedFrontendNames() {
        return Lists.newArrayList(removedFrontends);
    }

    public JournalObservable getJournalObservable() {
        return journalObservable;
    }

    public SystemInfoService getClusterInfo() {
        return this.systemInfo;
    }

    private HeartbeatMgr getHeartbeatMgr() {
        return this.heartbeatMgr;
    }

    public TabletInvertedIndex getTabletInvertedIndex() {
        return this.tabletInvertedIndex;
    }

    // only for test
    public void setColocateTableIndex(ColocateTableIndex colocateTableIndex) {
        this.colocateTableIndex = colocateTableIndex;
    }

    public ColocateTableIndex getColocateTableIndex() {
        return this.colocateTableIndex;
    }

    private CatalogRecycleBin getRecycleBin() {
        return this.recycleBin;
    }

    public MetaReplayState getMetaReplayState() {
        return metaReplayState;
    }

    public DynamicPartitionScheduler getDynamicPartitionScheduler() {
        return this.dynamicPartitionScheduler;
    }

    public CatalogMgr getCatalogMgr() {
        return catalogMgr;
    }

    public ExternalMetaCacheMgr getExtMetaCacheMgr() {
        return extMetaCacheMgr;
    }

    public CatalogIf getCurrentCatalog() {
        ConnectContext ctx = ConnectContext.get();
        if (ctx == null) {
            return catalogMgr.getInternalCatalog();
        }
        return ctx.getCurrentCatalog();
    }

    public InternalCatalog getInternalCatalog() {
        return catalogMgr.getInternalCatalog();
    }

    public static InternalCatalog getCurrentInternalCatalog() {
        return getCurrentEnv().getInternalCatalog();
    }

    public BinlogManager getBinlogManager() {
        return binlogManager;
    }

    public KeyManagerInterface getKeyManager() throws Exception {
        if (keyManager == null) {
            throw new Exception("The keyManager is null, possibly due to a missing implementation of KeyManager");
        }
        return keyManager;
    }

    private static class SingletonHolder {
        private static final Env INSTANCE = EnvFactory.getInstance().createEnv(false);
    }

    private Env() {
        this(false);
    }

    // if isCheckpointCatalog is true, it means that we should not collect thread pool metric
    public Env(boolean isCheckpointCatalog) {
        this.catalogMgr = new CatalogMgr();
        this.routineLoadManager = EnvFactory.getInstance().createRoutineLoadManager();
        this.groupCommitManager = new GroupCommitManager();
        this.sqlBlockRuleMgr = new SqlBlockRuleMgr();
        this.exportMgr = new ExportMgr();
        this.alter = new Alter();
        this.consistencyChecker = new ConsistencyChecker();
        this.lock = new MonitoredReentrantLock(true);
        this.backupHandler = new BackupHandler(this);
        this.metaDir = Config.meta_dir;
        this.publishVersionDaemon = new PublishVersionDaemon();
        this.deleteHandler = new DeleteHandler();
        this.dbUsedDataQuotaInfoCollector = new DbUsedDataQuotaInfoCollector();
        this.partitionInfoCollector = new PartitionInfoCollector();
        if (Config.enable_storage_policy) {
            this.cooldownConfHandler = new CooldownConfHandler();
        }
        this.externalMetaIdMgr = new ExternalMetaIdMgr();
        this.metastoreEventsProcessor = new MetastoreEventsProcessor();
        this.jobManager = new JobManager<>();
        this.labelProcessor = new LabelProcessor();
        this.transientTaskManager = new TransientTaskManager();

        this.replayedJournalId = new AtomicLong(0L);
        this.stmtIdCounter = new AtomicLong(0L);
        this.isElectable = false;
        this.synchronizedTimeMs = 0;
        this.feType = FrontendNodeType.INIT;
        this.typeTransferQueue = Queues.newLinkedBlockingDeque();

        this.role = FrontendNodeType.UNKNOWN;
        this.frontends = new ConcurrentHashMap<>();
        this.removedFrontends = new ConcurrentLinkedQueue<>();

        this.journalObservable = new JournalObservable();
        this.masterInfo = new MasterInfo();

        this.systemInfo = EnvFactory.getInstance().createSystemInfoService();
        this.heartbeatMgr = new HeartbeatMgr(systemInfo, !isCheckpointCatalog);
        this.feSessionMgr = new FESessionMgr();
        this.temporaryTableMgr = new TemporaryTableMgr();
        this.aliveSessionSet = new HashSet<>();
        this.tabletInvertedIndex = new TabletInvertedIndex();
        this.colocateTableIndex = new ColocateTableIndex();
        this.recycleBin = new CatalogRecycleBin();
        this.functionSet = new FunctionSet();
        this.functionSet.init();

        this.functionRegistry = new FunctionRegistry();

        this.metaReplayState = new MetaReplayState();

        this.brokerMgr = new BrokerMgr();
        this.resourceMgr = new ResourceMgr();
        this.storageVaultMgr = new StorageVaultMgr(systemInfo);

        this.globalTransactionMgr = EnvFactory.getInstance().createGlobalTransactionMgr(this);

        this.tabletStatMgr = EnvFactory.getInstance().createTabletStatMgr();

        this.auth = new Auth();
        this.accessManager = new AccessControllerManager(auth);
        this.authenticatorManager = new AuthenticatorManager(AuthenticateType.getAuthTypeConfigString());
        this.domainResolver = new DomainResolver(auth);

        this.metaContext = new MetaContext();
        this.metaContext.setThreadLocalInfo();

        this.stat = new TabletSchedulerStat();
        this.tabletScheduler = new TabletScheduler(this, systemInfo, tabletInvertedIndex, stat,
                Config.tablet_rebalancer_type);
        this.tabletChecker = new TabletChecker(this, systemInfo, tabletScheduler, stat);

        // The pendingLoadTaskScheduler's queue size should not less than Config.desired_max_waiting_jobs.
        // So that we can guarantee that all submitted load jobs can be scheduled without being starved.
        this.pendingLoadTaskScheduler = new MasterTaskExecutor("pending-load-task-scheduler",
                Config.async_pending_load_task_pool_size, Config.desired_max_waiting_jobs, !isCheckpointCatalog);
        // The loadingLoadTaskScheduler's queue size is unlimited, so that it can receive all loading tasks
        // created after pending tasks finish. And don't worry about the high concurrency, because the
        // concurrency is limited by Config.desired_max_waiting_jobs and Config.async_loading_load_task_pool_size.
        this.loadingLoadTaskScheduler = new PriorityMasterTaskExecutor<>("loading-load-task-scheduler",
                Config.async_loading_load_task_pool_size, LoadTask.COMPARATOR, LoadTask.class, !isCheckpointCatalog);

        this.loadJobScheduler = new LoadJobScheduler();
        this.loadManager = EnvFactory.getInstance().createLoadManager(loadJobScheduler);
        this.progressManager = new ProgressManager();
        this.streamLoadRecordMgr = new StreamLoadRecordMgr("stream_load_record_manager",
                Config.fetch_stream_load_record_interval_second * 1000L);
        this.tabletLoadIndexRecorderMgr = new TabletLoadIndexRecorderMgr();
        this.loadEtlChecker = new LoadEtlChecker(loadManager);
        this.loadLoadingChecker = new LoadLoadingChecker(loadManager);
        this.routineLoadScheduler = new RoutineLoadScheduler(routineLoadManager);
        this.routineLoadTaskScheduler = new RoutineLoadTaskScheduler(routineLoadManager);

        this.smallFileMgr = new SmallFileMgr();

        this.dynamicPartitionScheduler = new DynamicPartitionScheduler("DynamicPartitionScheduler",
                Config.dynamic_partition_check_interval_seconds * 1000L);

        this.metaDir = Config.meta_dir;
        this.bdbDir = this.metaDir + BDB_DIR;
        this.imageDir = this.metaDir + IMAGE_DIR;

        this.pluginMgr = new PluginMgr();
        this.auditEventProcessor = new AuditEventProcessor(this.pluginMgr);
        this.refreshManager = new RefreshManager();
        this.policyMgr = new PolicyMgr();
        this.indexPolicyMgr = new IndexPolicyMgr();
        this.extMetaCacheMgr = new ExternalMetaCacheMgr(isCheckpointCatalog);
        this.analysisManager = new AnalysisManager();
        this.hboPlanStatisticsManager = new HboPlanStatisticsManager();
        this.statisticsCleaner = new StatisticsCleaner();
        this.statisticsAutoCollector = new StatisticsAutoCollector();
        this.statisticsJobAppender = new StatisticsJobAppender();
        this.globalFunctionMgr = new GlobalFunctionMgr();
        this.workloadGroupMgr = new WorkloadGroupMgr();
        this.computeGroupMgr = new ComputeGroupMgr(systemInfo);
        this.workloadSchedPolicyMgr = new WorkloadSchedPolicyMgr();
        this.workloadRuntimeStatusMgr = new WorkloadRuntimeStatusMgr();
        this.admissionControl = new AdmissionControl(systemInfo);
        this.queryStats = new QueryStats();
        this.hiveTransactionMgr = new HiveTransactionMgr();
        this.plsqlManager = new PlsqlManager();
        this.binlogManager = new BinlogManager();
        this.binlogGcer = new BinlogGcer();
        this.columnIdFlusher = new ColumnIdFlushDaemon();
        this.queryCancelWorker = new QueryCancelWorker(systemInfo);
        this.topicPublisherThread = new TopicPublisherThread(
                "TopicPublisher", Config.publish_topic_info_interval_ms, systemInfo);
        this.workloadGroupCheckerThread = new WorkloadGroupChecker();
        this.mtmvService = new MTMVService();
        this.eventProcessor = new EventProcessor(mtmvService);
        this.insertOverwriteManager = new InsertOverwriteManager();
        this.dnsCache = new DNSCache();
        this.sqlCacheManager = new NereidsSqlCacheManager();
        this.sortedPartitionsCacheManager = new NereidsSortedPartitionsCacheManager();
        this.splitSourceManager = new SplitSourceManager();
        this.globalExternalTransactionInfoMgr = new GlobalExternalTransactionInfoMgr();
        this.tokenManager = new TokenManager();
        this.dictionaryManager = new DictionaryManager();
<<<<<<< HEAD
        this.keyManagerStore = new KeyManagerStore();
        this.keyManager = KeyManagerFactory.getKeyManager();
=======
        this.keyManager = new KeyManager();
>>>>>>> 3b5e97ad
    }

    public static Map<String, Long> getSessionReportTimeMap() {
        return sessionReportTimeMap;
    }

    public void registerTempTableAndSession(Table table) {
        if (ConnectContext.get() != null) {
            ConnectContext.get().addTempTableToDB(table.getQualifiedDbName(), table.getName());
        }

        refreshSession(Util.getTempTableSessionId(table.getName()));
    }

    public void unregisterTempTable(Table table) {
        if (ConnectContext.get() != null) {
            ConnectContext.get().removeTempTableFromDB(table.getQualifiedDbName(), table.getName());
        }
    }

    private void refreshSession(String sessionId) {
        sessionReportTimeMap.put(sessionId, System.currentTimeMillis());
    }

    public void checkAndRefreshSession(String sessionId) {
        if (sessionReportTimeMap.containsKey(sessionId)) {
            sessionReportTimeMap.put(sessionId, System.currentTimeMillis());
        }
    }

    public void refreshAllAliveSession() {
        for (String sessionId : sessionReportTimeMap.keySet()) {
            refreshSession(sessionId);
        }
    }

    public static void destroyCheckpoint() {
        if (CHECKPOINT != null) {
            CHECKPOINT = null;
        }
    }

    public static Env getCurrentEnv() {
        if (isCheckpointThread()) {
            // only checkpoint thread it self will goes here.
            // so no need to care about the thread safe.
            if (CHECKPOINT == null) {
                CHECKPOINT = EnvFactory.getInstance().createEnv(true);
            }
            return CHECKPOINT;
        } else {
            return SingletonHolder.INSTANCE;
        }
    }

    // NOTICE: in most case, we should use getCurrentEnv() to get the right catalog.
    // but in some cases, we should get the serving catalog explicitly.
    public static Env getServingEnv() {
        return SingletonHolder.INSTANCE;
    }

    public BrokerMgr getBrokerMgr() {
        return brokerMgr;
    }

    public ResourceMgr getResourceMgr() {
        return resourceMgr;
    }

    public StorageVaultMgr getStorageVaultMgr() {
        return storageVaultMgr;
    }

    public static GlobalTransactionMgrIface getCurrentGlobalTransactionMgr() {
        return getCurrentEnv().globalTransactionMgr;
    }

    public GlobalTransactionMgrIface getGlobalTransactionMgr() {
        return globalTransactionMgr;
    }

    public PluginMgr getPluginMgr() {
        return pluginMgr;
    }

    public Auth getAuth() {
        return auth;
    }

    public AccessControllerManager getAccessManager() {
        return accessManager;
    }

    public AuthenticatorManager getAuthenticatorManager() {
        return authenticatorManager;
    }

    public MTMVService getMtmvService() {
        return mtmvService;
    }

    public EventProcessor getEventProcessor() {
        return eventProcessor;
    }

    public InsertOverwriteManager getInsertOverwriteManager() {
        return insertOverwriteManager;
    }

    public TabletScheduler getTabletScheduler() {
        return tabletScheduler;
    }

    public TabletChecker getTabletChecker() {
        return tabletChecker;
    }

    public AuditEventProcessor getAuditEventProcessor() {
        return auditEventProcessor;
    }

    public ComputeGroupMgr getComputeGroupMgr() {
        return computeGroupMgr;
    }

    public WorkloadGroupMgr getWorkloadGroupMgr() {
        return workloadGroupMgr;
    }

    public WorkloadSchedPolicyMgr getWorkloadSchedPolicyMgr() {
        return workloadSchedPolicyMgr;
    }

    public WorkloadRuntimeStatusMgr getWorkloadRuntimeStatusMgr() {
        return workloadRuntimeStatusMgr;
    }

    public AdmissionControl getAdmissionControl() {
        return admissionControl;
    }

    public ExternalMetaIdMgr getExternalMetaIdMgr() {
        return externalMetaIdMgr;
    }

    public MetastoreEventsProcessor getMetastoreEventsProcessor() {
        return metastoreEventsProcessor;
    }

    public PlsqlManager getPlsqlManager() {
        return plsqlManager;
    }

    public KeyManagerStore getKeyManagerStore() {
        return keyManagerStore;
    }

    // use this to get correct ClusterInfoService instance
    public static SystemInfoService getCurrentSystemInfo() {
        return getCurrentEnv().getClusterInfo();
    }

    public static HeartbeatMgr getCurrentHeartbeatMgr() {
        return getCurrentEnv().getHeartbeatMgr();
    }

    // use this to get correct TabletInvertedIndex instance
    public static TabletInvertedIndex getCurrentInvertedIndex() {
        return getCurrentEnv().getTabletInvertedIndex();
    }

    // use this to get correct ColocateTableIndex instance
    public static ColocateTableIndex getCurrentColocateIndex() {
        return getCurrentEnv().getColocateTableIndex();
    }

    public static CatalogRecycleBin getCurrentRecycleBin() {
        return getCurrentEnv().getRecycleBin();
    }

    // use this to get correct env's journal version
    public static int getCurrentEnvJournalVersion() {
        if (MetaContext.get() == null) {
            return FeMetaVersion.VERSION_CURRENT;
        }
        return MetaContext.get().getMetaVersion();
    }

    public static final boolean isCheckpointThread() {
        return Thread.currentThread().getId() == checkpointThreadId;
    }

    public static PluginMgr getCurrentPluginMgr() {
        return getCurrentEnv().getPluginMgr();
    }

    public static AuditEventProcessor getCurrentAuditEventProcessor() {
        return getCurrentEnv().getAuditEventProcessor();
    }

    // For unit test only
    public Checkpoint getCheckpointer() {
        return checkpointer;
    }

    public HiveTransactionMgr getHiveTransactionMgr() {
        return hiveTransactionMgr;
    }

    public static HiveTransactionMgr getCurrentHiveTransactionMgr() {
        return getCurrentEnv().getHiveTransactionMgr();
    }

    public DNSCache getDnsCache() {
        return dnsCache;
    }

    public List<String> getForceSkipJournalIds() {
        return forceSkipJournalIds;
    }

    // Use tryLock to avoid potential dead lock
    private boolean tryLock(boolean mustLock) {
        while (true) {
            try {
                if (!lock.tryLock(Config.catalog_try_lock_timeout_ms, TimeUnit.MILLISECONDS)) {
                    // to see which thread held this lock for long time.
                    Thread owner = lock.getOwner();
                    if (owner != null) {
                        LOG.info("env lock is held by: {}", Util.dumpThread(owner, 10));
                    }

                    if (mustLock) {
                        continue;
                    } else {
                        return false;
                    }
                }
                return true;
            } catch (InterruptedException e) {
                LOG.warn("got exception while getting env lock", e);
                if (mustLock) {
                    continue;
                } else {
                    return lock.isHeldByCurrentThread();
                }
            }
        }
    }

    private void unlock() {
        if (lock.isHeldByCurrentThread()) {
            this.lock.unlock();
        }
    }

    public String getBdbDir() {
        return bdbDir;
    }

    public String getImageDir() {
        return imageDir;
    }

    public void initialize(String[] args) throws Exception {
        // set meta dir first.
        // we already set these variables in constructor. but Catalog is a singleton class.
        // so they may be set before Config is initialized.
        // set them here again to make sure these variables use values in fe.conf.
        this.metaDir = Config.meta_dir;
        this.bdbDir = this.metaDir + BDB_DIR;
        this.imageDir = this.metaDir + IMAGE_DIR;

        // 0. get local node and helper node info
        getSelfHostPort();
        getHelperNodes(args);

        // 1. check and create dirs and files
        File meta = new File(metaDir);
        if (!meta.exists()) {
            LOG.warn("Doris' meta dir {} does not exist." + " You need to create it before starting FE",
                    meta.getAbsolutePath());
            throw new Exception(meta.getAbsolutePath() + " does not exist, will exit");
        }

        if (Config.edit_log_type.equalsIgnoreCase("bdb")) {
            File bdbDir = new File(this.bdbDir);
            if (!bdbDir.exists()) {
                bdbDir.mkdirs();
            }
        }
        File imageDir = new File(this.imageDir);
        if (!imageDir.exists()) {
            imageDir.mkdirs();
        }

        // init plugin manager
        pluginMgr.init();
        auditEventProcessor.start();

        // 2. get cluster id and role (Observer or Follower)
        if (!Config.enable_check_compatibility_mode) {
            checkDeployMode();
            getClusterIdAndRole();
        } else {
            isElectable = true;
            role = FrontendNodeType.FOLLOWER;
            nodeName = genFeNodeName(selfNode.getHost(),
                    selfNode.getPort(), false /* new style */);
        }

        // 3. Load image first and replay edits
        this.editLog = new EditLog(nodeName);
        loadImage(this.imageDir); // load image file
        editLog.open(); // open bdb env
        this.globalTransactionMgr.setEditLog(editLog);
        this.idGenerator.setEditLog(editLog);

        if (Config.enable_check_compatibility_mode) {
            replayJournalsAndExit();
        }

        // 4. create load and export job label cleaner thread
        createLabelCleaner();

        // 5. create txn cleaner thread
        createTxnCleaner();

        // 6. start state listener thread
        startStateListener();

        // 7. create fe disk updater
        createFeDiskUpdater();

        if (!Config.edit_log_type.equalsIgnoreCase("bdb")) {
            // If not using bdb, we need to notify the FE type transfer manually.
            notifyNewFETypeTransfer(FrontendNodeType.MASTER);
        }
        queryCancelWorker.start();

        StmtExecutor.initBlockSqlAstNames();
    }

    // wait until FE is ready.
    public void waitForReady() throws InterruptedException {
        long counter = 0;
        while (true) {
            if (isReady()) {
                LOG.info("catalog is ready. FE type: {}", feType);
                break;
            }

            Thread.sleep(100);
            if (counter++ % 100 == 0) {
                String reason = editLog == null ? "editlog is null" : editLog.getNotReadyReason();
                LOG.info("wait catalog to be ready. feType:{} isReady:{}, counter:{} reason: {}",
                        feType, isReady.get(), counter, reason);
            }
        }
    }

    public boolean isReady() {
        return isReady.get();
    }

    public boolean isHttpReady() {
        return httpReady.get();
    }

    public void setHttpReady(boolean httpReady) {
        this.httpReady.set(httpReady);
    }

    protected boolean isStartFromEmpty() {
        File roleFile = new File(this.imageDir, Storage.ROLE_FILE);
        File versionFile = new File(this.imageDir, Storage.VERSION_FILE);

        return !roleFile.exists() && !versionFile.exists();
    }

    private void getClusterIdFromStorage(Storage storage) throws IOException {
        clusterId = storage.getClusterID();
        if (Config.cluster_id != -1 && Config.cluster_id != this.clusterId) {
            LOG.warn("Configured cluster_id {} does not match stored cluster_id {}. "
                     + "This may indicate a configuration error.",
                     Config.cluster_id, this.clusterId);
            throw new IOException("Configured cluster_id does not match stored cluster_id. "
                                + "Please check your configuration.");
        }
    }

    protected void getClusterIdAndRole() throws IOException {
        File roleFile = new File(this.imageDir, Storage.ROLE_FILE);
        File versionFile = new File(this.imageDir, Storage.VERSION_FILE);

        // if helper node is point to self, or there is ROLE and VERSION file in local.
        // get the node type from local
        if (isMyself() || (roleFile.exists() && versionFile.exists())) {

            if (!isMyself()) {
                LOG.info("find ROLE and VERSION file in local, ignore helper nodes: {}", helperNodes);
            }

            // check file integrity, if has.
            if ((roleFile.exists() && !versionFile.exists()) || (!roleFile.exists() && versionFile.exists())) {
                throw new IOException("role file and version file must both exist or both not exist. "
                        + "please specific one helper node to recover. will exit.");
            }

            // ATTN:
            // If the version file and role file does not exist and the helper node is itself,
            // this should be the very beginning startup of the cluster, so we create ROLE and VERSION file,
            // set isFirstTimeStartUp to true, and add itself to frontends list.
            // If ROLE and VERSION file is deleted for some reason, we may arbitrarily start this node as
            // FOLLOWER, which may cause UNDEFINED behavior.
            // Everything may be OK if the origin role is exactly FOLLOWER,
            // but if not, FE process will exit somehow.
            Storage storage = new Storage(this.imageDir);
            if (!roleFile.exists()) {
                // The very first time to start the first node of the cluster.
                // It should became a Master node (Master node's role is also FOLLOWER, which means electable)

                // For compatibility. Because this is the very first time to start, so we arbitrarily choose
                // a new name for this node
                role = FrontendNodeType.FOLLOWER;
                nodeName = genFeNodeName(selfNode.getHost(),
                        selfNode.getPort(), false /* new style */);
                storage.writeFrontendRoleAndNodeName(role, nodeName);
                LOG.info("very first time to start this node. role: {}, node name: {}", role.name(), nodeName);
            } else {
                role = storage.getRole();
                if (role == FrontendNodeType.REPLICA) {
                    // for compatibility
                    role = FrontendNodeType.FOLLOWER;
                }

                nodeName = storage.getNodeName();
                if (Strings.isNullOrEmpty(nodeName)) {
                    // In normal case, if ROLE file exist, role and nodeName should both exist.
                    // But we will get a empty nodeName after upgrading.
                    // So for forward compatibility, we use the "old-style" way of naming: "ip_port",
                    // and update the ROLE file.
                    nodeName = genFeNodeName(selfNode.getHost(), selfNode.getPort(), true/* old style */);
                    storage.writeFrontendRoleAndNodeName(role, nodeName);
                    LOG.info("forward compatibility. role: {}, node name: {}", role.name(), nodeName);
                }
                // Notice:
                // With the introduction of FQDN, the nodeName is no longer bound to an IP address,
                // so consistency is no longer checked here. Otherwise, the startup will fail.
            }

            Preconditions.checkNotNull(role);
            Preconditions.checkNotNull(nodeName);

            if (!versionFile.exists()) {
                clusterId = Config.cluster_id == -1 ? Storage.newClusterID() : Config.cluster_id;
                token = Strings.isNullOrEmpty(Config.auth_token) ? Storage.newToken() : Config.auth_token;
                storage = new Storage(clusterId, token, this.imageDir);
                storage.writeClusterIdAndToken();

                isFirstTimeStartUp = true;
                Frontend self = new Frontend(role, nodeName, selfNode.getHost(),
                        selfNode.getPort());
                // Set self alive to true, the BDBEnvironment.getReplicationGroupAdmin() will rely on this to get
                // helper node, before the heartbeat thread is started.
                self.setIsAlive(true);
                // We don't need to check if frontends already contains self.
                // frontends must be empty cause no image is loaded and no journal is replayed yet.
                // And this frontend will be persisted later after opening bdbje environment.
                frontends.put(nodeName, self);
                LOG.info("add self frontend: {}", self);
            } else {
                getClusterIdFromStorage(storage);
                if (storage.getToken() == null) {
                    token = Strings.isNullOrEmpty(Config.auth_token) ? Storage.newToken() : Config.auth_token;
                    LOG.info("refresh new token");
                    storage.setToken(token);
                    storage.writeClusterIdAndToken();
                } else {
                    token = storage.getToken();
                }
                isFirstTimeStartUp = false;
            }
        } else {
            // try to get role and node name from helper node,
            // this loop will not end until we get certain role type and name
            while (true) {
                if (!getFeNodeTypeAndNameFromHelpers()) {
                    LOG.warn("current node {} is not added to the group. please add it first. "
                            + "sleep 5 seconds and retry, current helper nodes: {}", selfNode, helperNodes);
                    try {
                        Thread.sleep(5000);
                        continue;
                    } catch (InterruptedException e) {
                        LOG.warn("", e);
                        System.exit(-1);
                    }
                }

                if (role == FrontendNodeType.REPLICA) {
                    // for compatibility
                    role = FrontendNodeType.FOLLOWER;
                }
                break;
            }

            Preconditions.checkState(helperNodes.size() == 1);
            Preconditions.checkNotNull(role);
            Preconditions.checkNotNull(nodeName);

            HostInfo rightHelperNode = helperNodes.get(0);

            Storage storage = new Storage(this.imageDir);
            if (roleFile.exists() && (role != storage.getRole() || !nodeName.equals(storage.getNodeName()))
                    || !roleFile.exists()) {
                storage.writeFrontendRoleAndNodeName(role, nodeName);
            }
            if (!versionFile.exists()) {
                // If the version file doesn't exist, download it from helper node
                if (!getVersionFileFromHelper(rightHelperNode)) {
                    throw new IOException("fail to download version file from "
                            + rightHelperNode.getHost() + " will exit.");
                }

                // NOTE: cluster_id will be init when Storage object is constructed,
                //       so we new one.
                storage = new Storage(this.imageDir);
                getClusterIdFromStorage(storage);
                token = storage.getToken();
                if (Strings.isNullOrEmpty(token)) {
                    token = Config.auth_token;
                }
            } else {
                // If the version file exist, read the cluster id and check the
                // id with helper node to make sure they are identical
                getClusterIdFromStorage(storage);
                token = storage.getToken();
                try {
                    String url = "http://" + NetUtils
                            .getHostPortInAccessibleFormat(rightHelperNode.getHost(), Config.http_port) + "/check";
                    HttpURLConnection conn = HttpURLUtil.getConnectionWithNodeIdent(url);
                    conn.setConnectTimeout(2 * 1000);
                    conn.setReadTimeout(2 * 1000);
                    String clusterIdString = conn.getHeaderField(MetaBaseAction.CLUSTER_ID);
                    int remoteClusterId = Integer.parseInt(clusterIdString);
                    if (remoteClusterId != clusterId) {
                        LOG.error("cluster id is not equal with helper node {}. will exit.",
                                rightHelperNode.getHost());
                        throw new IOException(
                                "cluster id is not equal with helper node "
                                        + rightHelperNode.getHost() + ". will exit.");
                    }
                    String remoteToken = conn.getHeaderField(MetaBaseAction.TOKEN);
                    if (token == null && remoteToken != null) {
                        LOG.info("get token from helper node. token={}.", remoteToken);
                        token = remoteToken;
                        storage.writeClusterIdAndToken();
                        storage.reload();
                    }
                    if (Config.enable_token_check) {
                        Preconditions.checkNotNull(token);
                        Preconditions.checkNotNull(remoteToken);
                        if (!token.equals(remoteToken)) {
                            throw new IOException(
                                    "token is not equal with helper node "
                                            + rightHelperNode.getHost() + ". will exit.");
                        }
                    }
                } catch (Exception e) {
                    throw new IOException("fail to check cluster_id and token with helper node.", e);
                }
            }

            getNewImage(rightHelperNode);
        }

        if (Config.cluster_id != -1 && clusterId != Config.cluster_id) {
            throw new IOException("cluster id is not equal with config item cluster_id. will exit. "
                    + "If you are in recovery mode, please also modify the cluster_id in 'doris-meta/image/VERSION'");
        }

        if (role.equals(FrontendNodeType.FOLLOWER)) {
            isElectable = true;
        } else {
            isElectable = false;
        }

        Preconditions.checkState(helperNodes.size() == 1);
        LOG.info("finished to get cluster id: {}, isElectable: {}, role: {} and node name: {}",
                clusterId, isElectable, role.name(), nodeName);
    }

    /**
     * write cloud/local to MODE_FILE.
     */
    protected void checkDeployMode() throws IOException {
        File modeFile = new File(this.imageDir, Storage.DEPLOY_MODE_FILE);
        Storage storage = new Storage(this.imageDir);
        String expectedMode = getDeployMode();
        if (modeFile.exists()) {
            String actualMode = storage.getDeployMode();
            Preconditions.checkArgument(expectedMode.equals(actualMode),
                    "You can't switch deploy mode from %s to %s, maybe you need to check fe.conf",
                    actualMode, expectedMode);
            LOG.info("The current deployment mode is " + expectedMode + ".");
        } else {
            storage.setDeployMode(expectedMode);
            storage.writeClusterMode();
            LOG.info("The file DEPLOY_MODE doesn't exist, create it.");
            File versionFile = new File(this.imageDir, Storage.VERSION_FILE);
            if (versionFile.exists()) {
                LOG.warn("This may be an upgrade from old version, "
                        + "or the DEPLOY_MODE file has been manually deleted");
            }
        }
    }

    public static String genFeNodeName(String host, int port, boolean isOldStyle) {
        if (isOldStyle) {
            return host + "_" + port;
        } else {
            return "fe_" + UUID.randomUUID().toString().replace("-", "_");
        }
    }

    // Get the role info and node name from helper node.
    // return false if failed.
    protected boolean getFeNodeTypeAndNameFromHelpers() {
        // we try to get info from helper nodes, once we get the right helper node,
        // other helper nodes will be ignored and removed.
        HostInfo rightHelperNode = null;
        for (HostInfo helperNode : helperNodes) {
            try {
                // For upgrade compatibility, the host parameter name remains the same
                // and the new hostname parameter is added
                String url = "http://" + NetUtils.getHostPortInAccessibleFormat(helperNode.getHost(), Config.http_port)
                        + "/role?host=" + selfNode.getHost()
                        + "&port=" + selfNode.getPort();
                HttpURLConnection conn = HttpURLUtil.getConnectionWithNodeIdent(url);
                if (conn.getResponseCode() != 200) {
                    LOG.warn("failed to get fe node type from helper node: {}. response code: {}", helperNode,
                            conn.getResponseCode());
                    continue;
                }

                String type = conn.getHeaderField("role");
                if (type == null) {
                    LOG.warn("failed to get fe node type from helper node: {}.", helperNode);
                    continue;
                }
                role = FrontendNodeType.valueOf(type);
                nodeName = conn.getHeaderField("name");

                // get role and node name before checking them, because we want to throw any exception
                // as early as we encounter.

                if (role == FrontendNodeType.UNKNOWN) {
                    LOG.warn("frontend {} is not added to cluster yet. role UNKNOWN", selfNode);
                    return false;
                }

                if (Strings.isNullOrEmpty(nodeName)) {
                    // For forward compatibility, we use old-style name: "ip_port"
                    nodeName = genFeNodeName(selfNode.getHost(), selfNode.getPort(), true /* old style */);
                }
            } catch (Exception e) {
                LOG.warn("failed to get fe node type from helper node: {}.", helperNode, e);
                continue;
            }

            LOG.info("get fe node type {}, name {} from {}:{}:{}", role, nodeName,
                    helperNode.getHost(), helperNode.getHost(), Config.http_port);
            rightHelperNode = helperNode;
            break;
        }

        if (rightHelperNode == null) {
            return false;
        }

        helperNodes.clear();
        helperNodes.add(rightHelperNode);
        return true;
    }

    private void getSelfHostPort() {
        String host = Strings.nullToEmpty(FrontendOptions.getLocalHostAddress());
        selfNode = new HostInfo(host, Config.edit_log_port);
        LOG.info("get self node: {}", selfNode);
    }

    private void getHelperNodes(String[] args) throws Exception {
        String helpers = null;
        for (int i = 0; i < args.length; i++) {
            if (args[i].equalsIgnoreCase("-helper")) {
                if (i + 1 >= args.length) {
                    throw new AnalysisException("-helper need parameter host:port,host:port");
                }
                helpers = args[i + 1];
                break;
            }
        }

        if (!Config.enable_deploy_manager.equalsIgnoreCase("disable")) {
            if (Config.enable_deploy_manager.equalsIgnoreCase("k8s")) {
                deployManager = new K8sDeployManager(this, 5000 /* 5s interval */);
            } else if (Config.enable_deploy_manager.equalsIgnoreCase("ambari")) {
                deployManager = new AmbariDeployManager(this, 5000 /* 5s interval */);
            } else if (Config.enable_deploy_manager.equalsIgnoreCase("local")) {
                deployManager = new LocalFileDeployManager(this, 5000 /* 5s interval */);
            } else {
                throw new AnalysisException("Unknow deploy manager: " + Config.enable_deploy_manager);
            }

            getHelperNodeFromDeployManager();

        } else {
            if (helpers != null) {
                String[] splittedHelpers = helpers.split(",");
                for (String helper : splittedHelpers) {
                    HostInfo helperHostPort = SystemInfoService.getHostAndPort(helper);
                    if (helperHostPort.isSame(selfNode)) {
                        /**
                         * If user specified the helper node to this FE itself,
                         * we will stop the starting FE process and report an error.
                         * First, it is meaningless to point the helper to itself.
                         * Secondly, when some users add FE for the first time, they will mistakenly
                         * point the helper that should have pointed to the Master to themselves.
                         * In this case, some errors have caused users to be troubled.
                         * So here directly exit the program and inform the user to avoid unnecessary trouble.
                         */
                        throw new AnalysisException("Do not specify the helper node to FE itself. "
                                + "Please specify it to the existing running Master or Follower FE");
                    }
                    helperNodes.add(helperHostPort);
                }
            } else {
                // If helper node is not designated, use local node as helper node.
                helperNodes.add(new HostInfo(selfNode.getHost(), Config.edit_log_port));
            }
        }

        LOG.info("get helper nodes: {}", helperNodes);
    }

    @SuppressWarnings("unchecked")
    private void getHelperNodeFromDeployManager() throws Exception {
        Preconditions.checkNotNull(deployManager);

        // 1. check if this is the first time to start up
        File roleFile = new File(this.imageDir, Storage.ROLE_FILE);
        File versionFile = new File(this.imageDir, Storage.VERSION_FILE);
        if ((roleFile.exists() && !versionFile.exists()) || (!roleFile.exists() && versionFile.exists())) {
            throw new Exception("role file and version file must both exist or both not exist. "
                    + "please specific one helper node to recover. will exit.");
        }

        if (roleFile.exists()) {
            // This is not the first time this node start up.
            // It should already added to FE group, just set helper node as it self.
            LOG.info("role file exist. this is not the first time to start up");
            helperNodes = Lists.newArrayList(new HostInfo(selfNode.getHost(),
                    Config.edit_log_port));
            return;
        }

        // This is the first time this node start up.
        // Get helper node from deploy manager.
        helperNodes = deployManager.getHelperNodes();
        if (helperNodes == null || helperNodes.isEmpty()) {
            throw new Exception("failed to get helper node from deploy manager. exit");
        }
    }

    @SuppressWarnings({"checkstyle:WhitespaceAfter", "checkstyle:LineLength"})
    private void transferToMaster() {
        try {
            // stop replayer
            if (replayer != null) {
                replayer.exit();
                try {
                    replayer.join();
                } catch (InterruptedException e) {
                    LOG.warn("got exception when stopping the replayer thread", e);
                }
                replayer = null;
            }

            // set this after replay thread stopped. to avoid replay thread modify them.
            isReady.set(false);
            canRead.set(false);

            toMasterProgress = "open editlog";
            editLog.open();

            if (Config.edit_log_type.equalsIgnoreCase("bdb")) {
                if (!haProtocol.fencing()) {
                    LOG.error("fencing failed. will exit.");
                    System.exit(-1);
                }
            }

            toMasterProgress = "replay journal";
            long replayStartTime = System.currentTimeMillis();
            // replay journals. -1 means replay all the journals larger than current journal id.
            replayJournal(-1);
            long replayEndTime = System.currentTimeMillis();
            LOG.info("finish replay in " + (replayEndTime - replayStartTime) + " msec");

            removeDroppedFrontends(removedFrontends);

            if (Config.enable_check_compatibility_mode) {
                String msg = "check metadata compatibility successfully";
                LOG.info(msg);
                LogUtils.stdout(msg);
                System.exit(0);
            }

            checkCurrentNodeExist();

            checkBeExecVersion();

            toMasterProgress = "roll editlog";
            editLog.rollEditLog();

            if (Config.enable_advance_next_id) {
                advanceNextId();
            }

            // Log meta_version
            long journalVersion = MetaContext.get().getMetaVersion();
            if (journalVersion < FeConstants.meta_version) {
                toMasterProgress = "log meta version";
                editLog.logMetaVersion(FeConstants.meta_version);
                MetaContext.get().setMetaVersion(FeConstants.meta_version);
            }

            // Log the first frontend
            if (isFirstTimeStartUp) {
                // if isFirstTimeStartUp is true, frontends must contains this Node.
                Frontend self = frontends.get(nodeName);
                Preconditions.checkNotNull(self);
                // OP_ADD_FIRST_FRONTEND is emitted, so it can write to BDBJE even if canWrite is false
                editLog.logAddFirstFrontend(self);

                initLowerCaseTableNames();
                // Set initial root password if master FE first time launch.
                auth.setInitialRootPassword(Config.initial_root_password);
            } else {
                VariableMgr.forceUpdateVariables();
                if (journalVersion <= FeMetaVersion.VERSION_114) {
                    // if journal version is less than 114, which means it is upgraded from version before 2.0.
                    // When upgrading from 1.2 to 2.0,
                    // we need to make sure that the parallelism of query remain unchanged
                    // when switch to pipeline engine, otherwise it may impact the load of entire cluster
                    // because the default parallelism of pipeline engine is higher than previous version.
                    // so set parallel_pipeline_task_num to parallel_fragment_exec_instance_num
                    int newVal = VariableMgr.newSessionVariable().parallelExecInstanceNum;
                    VariableMgr.refreshDefaultSessionVariables("1.x to 2.x",
                            SessionVariable.PARALLEL_PIPELINE_TASK_NUM,
                            String.valueOf(newVal));

                    // similar reason as above, need to upgrade broadcast scale factor during 1.2 to 2.x
                    // if the default value has been upgraded
                    double newBcFactorVal = VariableMgr.newSessionVariable().getBroadcastRightTableScaleFactor();
                    VariableMgr.refreshDefaultSessionVariables("1.x to 2.x",
                            SessionVariable.BROADCAST_RIGHT_TABLE_SCALE_FACTOR,
                            String.valueOf(newBcFactorVal));

                    // similar reason as above, need to upgrade enable_nereids_planner to true
                    VariableMgr.refreshDefaultSessionVariables("1.x to 2.x", SessionVariable.ENABLE_NEREIDS_PLANNER,
                            "true");
                }
                if (journalVersion <= FeMetaVersion.VERSION_123) {
                    VariableMgr.refreshDefaultSessionVariables("2.0 to 2.1", SessionVariable.ENABLE_NEREIDS_DML,
                            "true");
                    VariableMgr.refreshDefaultSessionVariables("2.0 to 2.1",
                            SessionVariable.FRAGMENT_TRANSMISSION_COMPRESSION_CODEC, "none");
                    if (VariableMgr.newSessionVariable().nereidsTimeoutSecond == 5) {
                        VariableMgr.refreshDefaultSessionVariables("2.0 to 2.1",
                                SessionVariable.NEREIDS_TIMEOUT_SECOND, "30");
                    }
                }
                if (journalVersion <= FeMetaVersion.VERSION_129) {
                    VariableMgr.refreshDefaultSessionVariables("2.1 to 3.0", SessionVariable.ENABLE_NEREIDS_PLANNER,
                            "true");
                    VariableMgr.refreshDefaultSessionVariables("2.1 to 3.0", SessionVariable.ENABLE_NEREIDS_DML,
                            "true");
                    VariableMgr.refreshDefaultSessionVariables("2.1 to 3.0",
                            SessionVariable.ENABLE_FALLBACK_TO_ORIGINAL_PLANNER,
                            "false");
                    VariableMgr.refreshDefaultSessionVariables("2.1 to 3.0",
                            SessionVariable.ENABLE_MATERIALIZED_VIEW_REWRITE,
                            "true");
                }
            }

            getPolicyMgr().createDefaultStoragePolicy();

            // MUST set master ip before starting checkpoint thread.
            // because checkpoint thread need this info to select non-master FE to push image

            toMasterProgress = "log master info";
            this.masterInfo = new MasterInfo(Env.getCurrentEnv().getSelfNode().getHost(),
                    Config.http_port,
                    Config.rpc_port);
            editLog.logMasterInfo(masterInfo);
            LOG.info("logMasterInfo:{}", masterInfo);

            // for master, the 'isReady' is set behind.
            // but we are sure that all metadata is replayed if we get here.
            // so no need to check 'isReady' flag in this method
            postProcessAfterMetadataReplayed(false);

            insertOverwriteManager.allTaskFail();

            toMasterProgress = "start daemon threads";

            // coz current fe was not master fe and didn't get all fes' alive session report before, which cause
            // sessionReportTimeMap is not up-to-date.
            // reset all session's last heartbeat time. must run before init of TemporaryTableMgr
            refreshAllAliveSession();

            // start all daemon threads that only running on MASTER FE
            startMasterOnlyDaemonThreads();
            // start other daemon threads that should running on all FE
            startNonMasterDaemonThreads();

            MetricRepo.init();

            toMasterProgress = "finished";
            canRead.set(true);
            isReady.set(true);
            checkLowerCaseTableNames();

            String msg = "master finished to replay journal, can write now.";
            LogUtils.stdout(msg);
            LOG.info(msg);
            // for master, there are some new thread pools need to register metric
            ThreadPoolManager.registerAllThreadPoolMetric();
            if (analysisManager != null) {
                analysisManager.getStatisticsCache().preHeat();
            }
        } catch (Throwable e) {
            // When failed to transfer to master, we need to exit the process.
            // Otherwise, the process will be in an unknown state.
            LOG.error("failed to transfer to master. progress: {}", toMasterProgress, e);
            System.exit(-1);
        }
    }

    /*
     * Advance the id generator, ensuring it doesn't roll back.
     *
     * If we need to support time travel, the next id cannot be rolled back to avoid
     * errors in the corresponding relationship of the metadata recorded in BE/MS.
     */
    void advanceNextId() {
        long currentId = idGenerator.getBatchEndId();
        long currentMill = System.currentTimeMillis();
        long nextId = currentId + 1;
        // Reserve ~1 trillion for use in case of bugs or frequent reboots (~2 billion reboots)
        if ((1L << 63) - nextId < (1L << 40)) {
            LOG.warn("nextId is too large: {}, it may be a bug and consider backup and migration", nextId);
        } else {
            // Keep compatible with previous impl, the previous impl may result in extreme large nextId,
            // and guess there are no more than 1L<<32 (~4e9) ids used since last reboot
            nextId = (currentId + 1) < currentMill ? currentMill : currentId + (1L << 32);
        }

        // ATTN: Because MetaIdGenerator has guaranteed that each id it returns must have
        // been persisted, there is no need to perform persistence again here.
        idGenerator.setId(nextId);

        LOG.info("advance the next id from {} to {}", currentId, nextId);
    }

    /*
     * There are something need to do after metadata is replayed, such as
     * 1. bug fix for metadata
     * 2. register some hook.
     * If there is, add them here.
     */
    public boolean postProcessAfterMetadataReplayed(boolean waitCatalogReady) {
        if (waitCatalogReady) {
            while (!isReady()) {
                // Avoid endless waiting if the state has changed.
                //
                // Consider the following situation:
                // 1. The follower replay journals and is not set to ready because the synchronization internval
                //    exceeds meta delay toleration seconds.
                // 2. The underlying BEBJE node of this follower is selected as the master, but the state listener
                //    thread is waiting for catalog ready.
                if (typeTransferQueue.peek() != null) {
                    return false;
                }

                try {
                    Thread.sleep(100);
                } catch (InterruptedException e) {
                    LOG.warn("", e);
                }
            }
        }

        auth.rectifyPrivs();
        catalogMgr.registerCatalogRefreshListener(this);
        // MTMV needs to be compatible with old metadata, and during the compatibility process,
        // it needs to wait for all catalog data to be ready, so it cannot be processed through gsonPostProcess()
        // We catch all possible exceptions to avoid FE startup failure
        try {
            MTMVUtil.compatibleMTMV(catalogMgr);
        } catch (Throwable t) {
            LOG.warn("compatibleMTMV failed", t);
        }
        return true;
    }

    // start all daemon threads only running on Master
    protected void startMasterOnlyDaemonThreads() {
        // start checkpoint thread
        checkpointer = new Checkpoint(editLog);
        checkpointer.setMetaContext(metaContext);
        // set "checkpointThreadId" before the checkpoint thread start, because the thread
        // need to check the "checkpointThreadId" when running.
        checkpointThreadId = checkpointer.getId();

        checkpointer.start();
        LOG.info("checkpointer thread started. thread id is {}", checkpointThreadId);

        // heartbeat mgr
        heartbeatMgr.setMaster(clusterId, token, epoch);
        heartbeatMgr.start();

        // alive session of all fes' mgr
        feSessionMgr.setClusterId(clusterId);
        feSessionMgr.setToken(token);
        feSessionMgr.start();

        temporaryTableMgr.start();

        // New load scheduler
        pendingLoadTaskScheduler.start();
        loadingLoadTaskScheduler.start();
        loadManager.prepareJobs();
        loadJobScheduler.start();
        loadEtlChecker.start();
        loadLoadingChecker.start();
        if (Config.isNotCloudMode()) {
            // Tablet checker and scheduler
            tabletChecker.start();
            tabletScheduler.start();
            // Colocate tables checker and balancer
            ColocateTableCheckerAndBalancer.getInstance().start();
            // Publish Version Daemon
            publishVersionDaemon.start();
            // Start txn cleaner
            txnCleaner.start();
            // Consistency checker
            getConsistencyChecker().start();
            // Backup handler
            getBackupHandler().start();
            // start daemon thread to update global partition version and in memory information periodically
            partitionInfoCollector.start();
        }
        jobManager.start();
        // transient task manager
        transientTaskManager.start();
        // Alter
        getAlterInstance().start();
        // catalog recycle bin
        getRecycleBin().start();
        // time printer
        createTimePrinter();
        timePrinter.start();
        // deploy manager
        if (!Config.enable_deploy_manager.equalsIgnoreCase("disable")) {
            LOG.info("deploy manager {} start", deployManager.getName());
            deployManager.start();
            deployManager.startListener();
        }
        // start routine load scheduler
        routineLoadScheduler.start();
        routineLoadTaskScheduler.start();
        // start dynamic partition task
        dynamicPartitionScheduler.start();
        // start daemon thread to update db used data quota for db txn manager periodically
        dbUsedDataQuotaInfoCollector.start();
        if (Config.enable_storage_policy) {
            cooldownConfHandler.start();
        }
        streamLoadRecordMgr.start();
        tabletLoadIndexRecorderMgr.start();
        new InternalSchemaInitializer().start();
        getRefreshManager().start();

        // binlog gcer
        binlogGcer.start();
        columnIdFlusher.start();
        insertOverwriteManager.start();
        dictionaryManager.start();

        TopicPublisher wgPublisher = new WorkloadGroupPublisher(this);
        topicPublisherThread.addToTopicPublisherList(wgPublisher);
        WorkloadSchedPolicyPublisher wpPublisher = new WorkloadSchedPolicyPublisher(this);
        topicPublisherThread.addToTopicPublisherList(wpPublisher);
        topicPublisherThread.start();

        workloadGroupCheckerThread.start();

        // auto analyze related threads.
        statisticsCleaner.start();
        statisticsAutoCollector.start();
        statisticsJobAppender.start();
        if (keyManager != null) {
            keyManager.init();
        }
    }

    // start threads that should run on all FE
    protected void startNonMasterDaemonThreads() {
        // start load manager thread
        tokenManager.start();
        loadManager.start();
        tabletStatMgr.start();

        // load and export job label cleaner thread
        labelCleaner.start();
        // es repository
        getInternalCatalog().getEsRepository().start();
        // domain resolver
        domainResolver.start();
        // fe disk updater
        feDiskUpdater.start();

        metastoreEventsProcessor.start();

        dnsCache.start();

        workloadGroupMgr.start();
        workloadSchedPolicyMgr.start();
        workloadRuntimeStatusMgr.start();
        admissionControl.start();
        splitSourceManager.start();
    }

    private void transferToNonMaster(FrontendNodeType newType) {
        isReady.set(false);

        try {
            if (feType == FrontendNodeType.OBSERVER || feType == FrontendNodeType.FOLLOWER) {
                Preconditions.checkState(newType == FrontendNodeType.UNKNOWN);
                LOG.warn("{} to UNKNOWN, still offer read service", feType.name());
                // not set canRead here, leave canRead as what is was.
                // if meta out of date, canRead will be set to false in replayer thread.
                metaReplayState.setTransferToUnknown();
                return;
            }

            // transfer from INIT/UNKNOWN to OBSERVER/FOLLOWER

            if (replayer == null) {
                createReplayer();
                replayer.start();
            }

            // 'isReady' will be set to true in 'setCanRead()' method
            if (!postProcessAfterMetadataReplayed(true)) {
                // the state has changed, exit early.
                return;
            }

            checkLowerCaseTableNames();

            startNonMasterDaemonThreads();

            MetricRepo.init();

            if (analysisManager != null) {
                analysisManager.getStatisticsCache().preHeat();
            }

            if (followerColumnSender == null) {
                followerColumnSender = new FollowerColumnSender();
                followerColumnSender.start();
            }
        } catch (Throwable e) {
            // When failed to transfer to non-master, we need to exit the process.
            // Otherwise, the process will be in an unknown state.
            LOG.error("failed to transfer to non-master.", e);
            System.exit(-1);
        }
    }

    // Set global variable 'lower_case_table_names' only when the cluster is initialized.
    private void initLowerCaseTableNames() {
        if (Config.lower_case_table_names > 2 || Config.lower_case_table_names < 0) {
            LOG.error("Unsupported configuration value of lower_case_table_names: " + Config.lower_case_table_names);
            System.exit(-1);
        }
        try {
            VariableMgr.setLowerCaseTableNames(Config.lower_case_table_names);
        } catch (Exception e) {
            LOG.error("Initialization of lower_case_table_names failed.", e);
            System.exit(-1);
        }
        LOG.info("Finish initializing lower_case_table_names, value is {}", GlobalVariable.lowerCaseTableNames);
    }

    // After the cluster initialization is complete, 'lower_case_table_names' can not be modified during the cluster
    // restart or upgrade.
    private void checkLowerCaseTableNames() {
        while (!isReady()) {
            // Waiting for lower_case_table_names to initialize value from image or editlog.
            try {
                LOG.info("Waiting for \'lower_case_table_names\' initialization.");
                TimeUnit.MILLISECONDS.sleep(100);
            } catch (InterruptedException e) {
                LOG.error("Sleep got exception while waiting for lower_case_table_names initialization. ", e);
            }
        }
        if (Config.lower_case_table_names != GlobalVariable.lowerCaseTableNames) {
            LOG.error("The configuration of \'lower_case_table_names\' does not support modification, "
                            + "the expected value is {}, but the actual value is {}",
                    GlobalVariable.lowerCaseTableNames,
                    Config.lower_case_table_names);
            System.exit(-1);
        }
        LOG.info("lower_case_table_names is {}", GlobalVariable.lowerCaseTableNames);
    }

    /*
     * If the current node is not in the frontend list, then exit. This may
     * happen when this node is removed from frontend list, and the drop
     * frontend log is deleted because of checkpoint.
     */
    private void checkCurrentNodeExist() {
        boolean metadataFailureRecovery = null != System.getProperty(FeConstants.METADATA_FAILURE_RECOVERY_KEY);
        if (metadataFailureRecovery) {
            return;
        }

        Frontend fe = checkFeExist(selfNode.getHost(), selfNode.getPort());
        if (fe == null) {
            LOG.error("current node {}:{} is not added to the cluster, will exit."
                            + " Your FE IP maybe changed, please set 'priority_networks' config in fe.conf properly.",
                    selfNode.getHost(), selfNode.getPort());
            System.exit(-1);
        } else if (fe.getRole() != role) {
            LOG.error("current node role is {} not match with frontend recorded role {}. will exit", role,
                    fe.getRole());
            System.exit(-1);
        }
    }

    private void checkBeExecVersion() {
        if (Config.be_exec_version < Config.min_be_exec_version
                || Config.be_exec_version > Config.max_be_exec_version) {
            LOG.error("be_exec_version={} is not supported, please set be_exec_version in interval [{}, {}]",
                    Config.be_exec_version, Config.min_be_exec_version, Config.max_be_exec_version);
            System.exit(-1);
        }
    }

    protected boolean getVersionFileFromHelper(HostInfo helperNode) throws IOException {
        try {
            String url = "http://" + NetUtils.getHostPortInAccessibleFormat(helperNode.getHost(), Config.http_port)
                    + "/version";
            File dir = new File(this.imageDir);
            MetaHelper.getRemoteFile(url, HTTP_TIMEOUT_SECOND * 1000,
                    MetaHelper.getFile(Storage.VERSION_FILE, dir));
            MetaHelper.complete(Storage.VERSION_FILE, dir);
            return true;
        } catch (Exception e) {
            LOG.warn(e);
        }

        return false;
    }

    protected void getNewImage(HostInfo helperNode) throws IOException {
        long localImageVersion = 0;
        Storage storage = new Storage(this.imageDir);
        localImageVersion = storage.getLatestImageSeq();

        try {
            String hostPort = NetUtils.getHostPortInAccessibleFormat(helperNode.getHost(), Config.http_port);
            String infoUrl = "http://" + hostPort + "/info";
            ResponseBody<StorageInfo> responseBody = MetaHelper
                    .doGet(infoUrl, HTTP_TIMEOUT_SECOND * 1000, StorageInfo.class);
            if (responseBody.getCode() != RestApiStatusCode.OK.code) {
                LOG.warn("get image failed,responseBody:{}", responseBody);
                throw new IOException(responseBody.toString());
            }
            StorageInfo info = responseBody.getData();
            long version = info.getImageSeq();
            if (version > localImageVersion) {
                String url = "http://" + hostPort + "/image?version=" + version;
                String filename = Storage.IMAGE + "." + version;
                File dir = new File(this.imageDir);
                MetaHelper.getRemoteFile(url, Config.sync_image_timeout_second * 1000,
                        MetaHelper.getFile(filename, dir));
                MetaHelper.complete(filename, dir);
            } else {
                LOG.warn("get an image with a lower version, localImageVersion: {}, got version: {}",
                        localImageVersion, version);
            }
        } catch (Exception e) {
            throw new IOException(e);
        }
    }

    protected boolean isMyself() {
        Preconditions.checkNotNull(selfNode);
        Preconditions.checkNotNull(helperNodes);
        if (LOG.isDebugEnabled()) {
            LOG.debug("self: {}. helpers: {}", selfNode, helperNodes);
        }
        // if helper nodes contain itself, remove other helpers
        boolean containSelf = false;
        for (HostInfo helperNode : helperNodes) {
            // WARN: cannot use equals() here, because the hostname may not equal to helperNode.getHostName()
            if (selfNode.isSame(helperNode)) {
                containSelf = true;
                break;
            }
        }
        if (containSelf) {
            helperNodes.clear();
            helperNodes.add(selfNode);
        }

        return containSelf;
    }

    public StatisticsCache getStatisticsCache() {
        return analysisManager.getStatisticsCache();
    }

    public boolean hasReplayer() {
        return replayer != null;
    }

    public void loadImage(String imageDir) throws IOException, DdlException {
        Storage storage = new Storage(imageDir);
        getClusterIdFromStorage(storage);
        File curFile = storage.getCurrentImageFile();
        if (!curFile.exists()) {
            // image.0 may not exist
            LOG.info("image does not exist: {}", curFile.getAbsolutePath());
            return;
        }
        replayedJournalId.set(storage.getLatestImageSeq());
        MetaReader.read(curFile, this);
    }

    public long loadHeader(DataInputStream dis, MetaHeader metaHeader, long checksum) throws IOException, DdlException {
        switch (metaHeader.getMetaFormat()) {
            case COR1:
                return loadHeaderCOR1(dis, checksum);
            default:
                throw new DdlException("unsupported image format.");
        }
    }

    public long loadHeaderCOR1(DataInputStream dis, long checksum) throws IOException {
        int journalVersion = dis.readInt();
        if (journalVersion > FeMetaVersion.VERSION_CURRENT) {
            throw new IOException("The meta version of image is " + journalVersion
                    + ", which is higher than FE current version " + FeMetaVersion.VERSION_CURRENT
                    + ". Please upgrade your cluster to the latest version first.");
        }

        long newChecksum = checksum ^ journalVersion;
        MetaContext.get().setMetaVersion(journalVersion);

        long replayedJournalId = dis.readLong();
        newChecksum ^= replayedJournalId;

        long catalogId = dis.readLong();
        newChecksum ^= catalogId;
        idGenerator.setId(catalogId);

        // compatible with isDefaultClusterCreated, now is deprecated.
        // just read and skip it.
        dis.readBoolean();

        LOG.info("finished replay header from image");
        return newChecksum;
    }

    public long loadMasterInfo(DataInputStream dis, long checksum) throws IOException {
        masterInfo = MasterInfo.read(dis);
        long newChecksum = checksum ^ masterInfo.getRpcPort();
        newChecksum ^= masterInfo.getHttpPort();

        LOG.info("finished replay masterInfo from image");
        return newChecksum;
    }

    public long loadFrontends(DataInputStream dis, long checksum) throws IOException {
        int size = dis.readInt();
        long newChecksum = checksum ^ size;
        for (int i = 0; i < size; i++) {
            Frontend fe = Frontend.read(dis);
            replayAddFrontend(fe);
        }

        size = dis.readInt();
        newChecksum ^= size;
        for (int i = 0; i < size; i++) {
            removedFrontends.add(Text.readString(dis));
        }
        LOG.info("finished replay frontends from image");
        return newChecksum;
    }

    public long loadBackends(DataInputStream dis, long checksum) throws IOException {
        LOG.info("start loading backends from image");
        return systemInfo.loadBackends(dis, checksum);
    }

    public long loadDb(DataInputStream dis, long checksum) throws IOException, DdlException {
        LOG.info("start loading db from image");
        return getInternalCatalog().loadDb(dis, checksum);
    }

    public long loadExportJob(DataInputStream dis, long checksum) throws IOException, DdlException {
        long curTime = System.currentTimeMillis();
        long newChecksum = checksum;
        int size = dis.readInt();
        newChecksum = checksum ^ size;
        for (int i = 0; i < size; ++i) {
            long jobId = dis.readLong();
            newChecksum ^= jobId;
            ExportJob job = ExportJob.read(dis);
            job.cancelReplayedExportJob();
            if (!job.isExpired(curTime)) {
                exportMgr.unprotectAddJob(job);
            }
        }
        LOG.info("finished replay exportJob from image");
        return newChecksum;
    }

    public long loadAlterJob(DataInputStream dis, long checksum)
            throws IOException, AnalysisException {
        long newChecksum = checksum;
        for (JobType type : JobType.values()) {
            newChecksum = loadAlterJob(dis, newChecksum, type);
        }
        LOG.info("finished replay alterJob from image");
        return newChecksum;
    }

    public long loadAlterJob(DataInputStream dis, long checksum, JobType type)
            throws IOException, AnalysisException {
        // alter jobs
        int size = dis.readInt();
        long newChecksum = checksum ^ size;
        if (size > 0) {
            // There should be no old alter jobs, if exist throw exception, should not use this FE version
            throw new IOException("There are [" + size + "] old alter jobs."
                    + " Please downgrade FE to an older version and handle residual jobs");
        }

        // finished or cancelled jobs
        size = dis.readInt();
        newChecksum ^= size;
        if (size > 0) {
            throw new IOException("There are [" + size + "] old finished or cancelled alter jobs."
                    + " Please downgrade FE to an older version and handle residual jobs");
        }

        // alter job v2
        size = dis.readInt();
        newChecksum ^= size;
        for (int i = 0; i < size; i++) {
            AlterJobV2 alterJobV2 = AlterJobV2.read(dis);
            if (alterJobV2.isExpire()) {
                LOG.info("alter job {} is expired, type: {}, ignore it", alterJobV2.getJobId(), alterJobV2.getType());
                continue;
            }
            if (type == JobType.ROLLUP || type == JobType.SCHEMA_CHANGE) {
                if (type == JobType.ROLLUP) {
                    this.getMaterializedViewHandler().addAlterJobV2(alterJobV2);
                } else {
                    this.getSchemaChangeHandler().addAlterJobV2(alterJobV2);
                }
                // ATTN : we just want to add tablet into TabletInvertedIndex when only PendingJob is checkpointed
                // to prevent TabletInvertedIndex data loss,
                // So just use AlterJob.replay() instead of AlterHandler.replay().
                if (alterJobV2.getJobState() == AlterJobV2.JobState.PENDING) {
                    alterJobV2.replay(alterJobV2);
                    LOG.info("replay pending alter job when load alter job {} ", alterJobV2.getJobId());
                }
            } else {
                throw new IOException("Invalid alter job type: " + type.name());
            }
        }

        return newChecksum;
    }

    public long loadBackupHandler(DataInputStream dis, long checksum) throws IOException {
        getBackupHandler().readFields(dis);
        getBackupHandler().setEnv(this);
        LOG.info("finished replay backupHandler from image");
        return checksum;
    }

    public long loadDeleteHandler(DataInputStream dis, long checksum) throws IOException {
        this.deleteHandler = DeleteHandler.read(dis);
        LOG.info("finished replay deleteHandler from image");
        return checksum;
    }

    public long loadAuth(DataInputStream dis, long checksum) throws IOException {
        // CAN NOT use Auth.read(), cause this auth instance is already passed to DomainResolver
        auth.readFields(dis);
        LOG.info("finished replay auth from image");
        return checksum;
    }

    public long loadTransactionState(DataInputStream dis, long checksum) throws IOException {
        int size = dis.readInt();
        long newChecksum = checksum ^ size;
        globalTransactionMgr.readFields(dis);
        LOG.info("finished replay transactionState from image");
        return newChecksum;
    }

    public long loadRecycleBin(DataInputStream dis, long checksum) throws IOException {
        recycleBin = CatalogRecycleBin.read(dis);
        // add tablet in Recycle bin to TabletInvertedIndex
        recycleBin.addTabletToInvertedIndex();
        // create DatabaseTransactionMgr for db in recycle bin.
        // these dbs do not exist in `idToDb` of the catalog.
        for (Long dbId : recycleBin.getAllDbIds()) {
            globalTransactionMgr.addDatabaseTransactionMgr(dbId);
        }
        LOG.info("finished replay recycleBin from image");
        return checksum;
    }

    // global variable persistence
    public long loadGlobalVariable(DataInputStream in, long checksum) throws IOException, DdlException {
        VariableMgr.read(in);
        LOG.info("finished replay globalVariable from image");
        return checksum;
    }

    // load binlogs
    public long loadBinlogs(DataInputStream dis, long checksum) throws IOException {
        binlogManager.read(dis, checksum);
        LOG.info("finished replay binlogMgr from image");
        return checksum;
    }

    public long loadColocateTableIndex(DataInputStream dis, long checksum) throws IOException {
        Env.getCurrentColocateIndex().readFields(dis);
        LOG.info("finished replay colocateTableIndex from image");
        return checksum;
    }

    public long loadRoutineLoadJobs(DataInputStream dis, long checksum) throws IOException {
        Env.getCurrentEnv().getRoutineLoadManager().readFields(dis);
        LOG.info("finished replay routineLoadJobs from image");
        return checksum;
    }

    public long loadLoadJobsV2(DataInputStream in, long checksum) throws IOException {
        loadManager.readFields(in);
        LOG.info("finished replay loadJobsV2 from image");
        return checksum;
    }

    public long loadAsyncJobManager(DataInputStream in, long checksum) throws IOException {
        jobManager.readFields(in);
        LOG.info("finished replay asyncJobMgr from image");
        return checksum;
    }

    public long saveAsyncJobManager(CountingDataOutputStream out, long checksum) throws IOException {
        jobManager.write(out);
        LOG.info("finished save analysisMgr to image");
        return checksum;
    }

    public long loadResources(DataInputStream in, long checksum) throws IOException {
        resourceMgr = ResourceMgr.read(in);
        LOG.info("finished replay resources from image");
        return checksum;
    }

    public long loadWorkloadGroups(DataInputStream in, long checksum) throws IOException {
        workloadGroupMgr = WorkloadGroupMgr.read(in);
        LOG.info("finished replay workload groups from image");
        return checksum;
    }

    public long loadWorkloadSchedPolicy(DataInputStream in, long checksum) throws IOException {
        workloadSchedPolicyMgr = WorkloadSchedPolicyMgr.read(in);
        LOG.info("finished replay workload sched policy from image");
        return checksum;
    }

    public long loadPlsqlProcedure(DataInputStream in, long checksum) throws IOException {
        plsqlManager = PlsqlManager.read(in);
        LOG.info("finished replay plsql procedure from image");
        return checksum;
    }

    public long loadSmallFiles(DataInputStream in, long checksum) throws IOException {
        smallFileMgr.readFields(in);
        LOG.info("finished replay smallFiles from image");
        return checksum;
    }

    public long loadSqlBlockRule(DataInputStream in, long checksum) throws IOException {
        sqlBlockRuleMgr = SqlBlockRuleMgr.read(in);
        LOG.info("finished replay sqlBlockRule from image");
        return checksum;
    }

    /**
     * Load policy through file.
     **/
    public long loadPolicy(DataInputStream in, long checksum) throws IOException {
        policyMgr = PolicyMgr.read(in);
        LOG.info("finished replay policy from image");
        return checksum;
    }

    public long loadIndexPolicy(DataInputStream in, long checksum) throws IOException {
        indexPolicyMgr = IndexPolicyMgr.read(in);
        LOG.info("finished replay index policy from image");
        return checksum;
    }

    /**
     * Load catalogs through file.
     **/
    public long loadCatalog(DataInputStream in, long checksum) throws IOException {
        LOG.info("start loading catalog from image");
        CatalogMgr mgr = CatalogMgr.read(in);
        // When enable the multi catalog in the first time, the "mgr" will be a null value.
        // So ignore it to use default catalog manager.
        if (mgr != null) {
            this.catalogMgr = mgr;
        }
        LOG.info("finished replay catalog from image");
        return checksum;
    }

    /**
     * Load global function.
     **/
    public long loadGlobalFunction(DataInputStream in, long checksum) throws IOException {
        this.globalFunctionMgr = GlobalFunctionMgr.read(in);
        LOG.info("finished replay global function from image");
        return checksum;
    }

    public long loadAnalysisManager(DataInputStream in, long checksum) throws IOException {
        this.analysisManager = AnalysisManager.readFields(in);
        LOG.info("finished replay AnalysisMgr from image");
        return checksum;
    }

    public long loadInsertOverwrite(DataInputStream in, long checksum) throws IOException {
        this.insertOverwriteManager = InsertOverwriteManager.read(in);
        LOG.info("finished replay iot from image");
        return checksum;
    }

<<<<<<< HEAD
    public long loadKeyManagerStore(DataInputStream in, long checksum) throws IOException {
        this.keyManagerStore = KeyManagerStore.read(in);
        LOG.info("finished replay KeyManagerStore from image");
=======
    public long loadKeyManager(DataInputStream in, long checksum) throws IOException {
        this.keyManager = KeyManager.read(in);
        LOG.info("finished replay KeyManager from image");
>>>>>>> 3b5e97ad
        return checksum;
    }

    public long saveInsertOverwrite(CountingDataOutputStream out, long checksum) throws IOException {
        this.insertOverwriteManager.write(out);
        LOG.info("finished save iot to image");
        return checksum;
    }

    public long loadDictionaryManager(DataInputStream in, long checksum) throws IOException {
        this.dictionaryManager = DictionaryManager.read(in);
        LOG.info("finished replay dictMgr from image");
        return checksum;
    }

    public long saveDictionaryManager(CountingDataOutputStream out, long checksum) throws IOException {
        this.dictionaryManager.write(out);
        LOG.info("finished save dictMgr to image");
        return checksum;
    }

    // Only called by checkpoint thread
    // return the latest image file's absolute path
    public String saveImage() throws IOException {
        // Write image.ckpt
        Storage storage = new Storage(this.imageDir);
        File curFile = storage.getImageFile(replayedJournalId.get());
        File ckpt = new File(this.imageDir, Storage.IMAGE_NEW);
        saveImage(ckpt, replayedJournalId.get());

        // Move image.ckpt to image.dataVersion
        LOG.info("Move " + ckpt.getAbsolutePath() + " to " + curFile.getAbsolutePath());
        if (!ckpt.renameTo(curFile)) {
            curFile.delete();
            throw new IOException();
        }
        return curFile.getAbsolutePath();
    }

    public void saveImage(File curFile, long replayedJournalId) throws IOException {
        if (curFile.exists()) {
            if (!curFile.delete()) {
                throw new IOException(curFile.getName() + " can not be deleted.");
            }
        }
        if (!curFile.createNewFile()) {
            throw new IOException(curFile.getName() + " can not be created.");
        }
        MetaWriter.write(curFile, this);
    }

    public long saveHeader(CountingDataOutputStream dos, long replayedJournalId, long checksum) throws IOException {
        // Write meta version
        checksum ^= FeConstants.meta_version;
        dos.writeInt(FeConstants.meta_version);

        // Write replayed journal id
        checksum ^= replayedJournalId;
        dos.writeLong(replayedJournalId);

        // Write id
        long id = idGenerator.getBatchEndId();
        checksum ^= id;
        dos.writeLong(id);

        // compatible with isDefaultClusterCreated value, now is deprecated,
        // so just write a true value.
        dos.writeBoolean(true);

        return checksum;
    }

    public long saveMasterInfo(CountingDataOutputStream dos, long checksum) throws IOException {
        masterInfo.write(dos);
        checksum ^= masterInfo.getRpcPort();
        checksum ^= masterInfo.getHttpPort();
        return checksum;
    }

    public long saveFrontends(CountingDataOutputStream dos, long checksum) throws IOException {
        int size = frontends.size();
        checksum ^= size;

        dos.writeInt(size);
        for (Frontend fe : frontends.values()) {
            fe.write(dos);
        }

        size = removedFrontends.size();
        checksum ^= size;

        dos.writeInt(size);
        for (String feName : removedFrontends) {
            Text.writeString(dos, feName);
        }

        return checksum;
    }

    public long saveBackends(CountingDataOutputStream dos, long checksum) throws IOException {
        return systemInfo.saveBackends(dos, checksum);
    }

    public long saveDb(CountingDataOutputStream dos, long checksum) throws IOException {
        return getInternalCatalog().saveDb(dos, checksum);
    }

    public long saveExportJob(CountingDataOutputStream dos, long checksum) throws IOException {
        long curTime = System.currentTimeMillis();
        List<ExportJob> jobs = exportMgr.getJobs().stream().filter(t -> !t.isExpired(curTime))
                .collect(Collectors.toList());
        if (jobs.size() > Config.max_export_history_job_num) {
            jobs.sort(Comparator.comparingLong(ExportJob::getCreateTimeMs));
            Iterator<ExportJob> iterator = jobs.iterator();
            while (jobs.size() > Config.max_export_history_job_num && iterator.hasNext()) {
                ExportJob job = iterator.next();
                if (job.getState() == ExportJobState.FINISHED || job.getState() == ExportJobState.CANCELLED) {
                    iterator.remove();
                }
            }
        }
        int size = jobs.size();
        checksum ^= size;
        dos.writeInt(size);
        for (ExportJob job : jobs) {
            long jobId = job.getId();
            checksum ^= jobId;
            dos.writeLong(jobId);
            job.write(dos);
        }
        return checksum;
    }

    public long saveAlterJob(CountingDataOutputStream dos, long checksum) throws IOException {
        for (JobType type : JobType.values()) {
            checksum = saveAlterJob(dos, checksum, type);
        }
        return checksum;
    }

    public long saveAlterJob(CountingDataOutputStream dos, long checksum, JobType type) throws IOException {
        Map<Long, AlterJobV2> alterJobsV2;
        if (type == JobType.ROLLUP) {
            alterJobsV2 = this.getMaterializedViewHandler().getAlterJobsV2();
        } else if (type == JobType.SCHEMA_CHANGE) {
            alterJobsV2 = this.getSchemaChangeHandler().getAlterJobsV2();
        } else if (type == JobType.DECOMMISSION_BACKEND) {
            // Load alter job need decommission backend type to load image
            alterJobsV2 = Maps.newHashMap();
        } else {
            throw new IOException("Invalid alter job type: " + type.name());
        }

        // alter jobs == 0
        // If the FE version upgrade from old version, if it have alter jobs, the FE will failed during start process
        // the number of old version alter jobs has to be 0
        int size = 0;
        checksum ^= size;
        dos.writeInt(size);

        // finished or cancelled jobs
        size = 0;
        checksum ^= size;
        dos.writeInt(size);

        // alter job v2
        size = alterJobsV2.size();
        checksum ^= size;
        dos.writeInt(size);
        for (AlterJobV2 alterJobV2 : alterJobsV2.values()) {
            alterJobV2.write(dos);
        }

        return checksum;
    }

    public long saveBackupHandler(CountingDataOutputStream dos, long checksum) throws IOException {
        getBackupHandler().write(dos);
        return checksum;
    }

    public long saveDeleteHandler(CountingDataOutputStream dos, long checksum) throws IOException {
        getDeleteHandler().write(dos);
        return checksum;
    }

    public long saveAuth(CountingDataOutputStream dos, long checksum) throws IOException {
        auth.write(dos);
        return checksum;
    }

    public long saveTransactionState(CountingDataOutputStream dos, long checksum) throws IOException {
        int size = globalTransactionMgr.getTransactionNum();
        checksum ^= size;
        dos.writeInt(size);
        globalTransactionMgr.write(dos);
        return checksum;
    }

    public long saveRecycleBin(CountingDataOutputStream dos, long checksum) throws IOException {
        CatalogRecycleBin recycleBin = Env.getCurrentRecycleBin();
        recycleBin.write(dos);
        return checksum;
    }

    public long saveColocateTableIndex(CountingDataOutputStream dos, long checksum) throws IOException {
        Env.getCurrentColocateIndex().write(dos);
        return checksum;
    }

    public long saveRoutineLoadJobs(CountingDataOutputStream dos, long checksum) throws IOException {
        Env.getCurrentEnv().getRoutineLoadManager().write(dos);
        return checksum;
    }

    public long saveGlobalVariable(CountingDataOutputStream dos, long checksum) throws IOException {
        VariableMgr.write(dos);
        return checksum;
    }

    public void replayGlobalVariableV2(GlobalVarPersistInfo info) throws IOException, DdlException {
        VariableMgr.replayGlobalVariableV2(info, false);
    }

    public long saveLoadJobsV2(CountingDataOutputStream dos, long checksum) throws IOException {
        Env.getCurrentEnv().getLoadManager().write(dos);
        return checksum;
    }

    public long saveResources(CountingDataOutputStream dos, long checksum) throws IOException {
        Env.getCurrentEnv().getResourceMgr().write(dos);
        return checksum;
    }

    public long saveWorkloadGroups(CountingDataOutputStream dos, long checksum) throws IOException {
        Env.getCurrentEnv().getWorkloadGroupMgr().write(dos);
        return checksum;
    }

    public long saveWorkloadSchedPolicy(CountingDataOutputStream dos, long checksum) throws IOException {
        Env.getCurrentEnv().getWorkloadSchedPolicyMgr().write(dos);
        return checksum;
    }

    public long savePlsqlProcedure(CountingDataOutputStream dos, long checksum) throws IOException {
        Env.getCurrentEnv().getPlsqlManager().write(dos);
        return checksum;
    }

    public long saveSmallFiles(CountingDataOutputStream dos, long checksum) throws IOException {
        smallFileMgr.write(dos);
        return checksum;
    }

    public long saveSqlBlockRule(CountingDataOutputStream out, long checksum) throws IOException {
        Env.getCurrentEnv().getSqlBlockRuleMgr().write(out);
        return checksum;
    }

    public long savePolicy(CountingDataOutputStream out, long checksum) throws IOException {
        Env.getCurrentEnv().getPolicyMgr().write(out);
        return checksum;
    }

    public long saveIndexPolicy(CountingDataOutputStream out, long checksum) throws IOException {
        Env.getCurrentEnv().getIndexPolicyMgr().write(out);
        return checksum;
    }

    /**
     * Save catalog image.
     */
    public long saveCatalog(CountingDataOutputStream out, long checksum) throws IOException {
        Env.getCurrentEnv().getCatalogMgr().write(out);
        return checksum;
    }

    public long saveGlobalFunction(CountingDataOutputStream out, long checksum) throws IOException {
        this.globalFunctionMgr.write(out);
        LOG.info("Save global function to image");
        return checksum;
    }

    public long saveBinlogs(CountingDataOutputStream out, long checksum) throws IOException {
        if (!Config.enable_feature_binlog) {
            return checksum;
        }

        this.binlogManager.write(out, checksum);
        LOG.info("Save binlogs to image");
        return checksum;
    }

    public long saveAnalysisMgr(CountingDataOutputStream dos, long checksum) throws IOException {
        analysisManager.write(dos);
        return checksum;
    }

<<<<<<< HEAD
    public long saveKeyManagerStore(CountingDataOutputStream out, long checksum) throws IOException {
        this.keyManagerStore.write(out);
=======
    public long saveKeyManager(CountingDataOutputStream out, long checksum) throws IOException {
        this.keyManager.write(out);
>>>>>>> 3b5e97ad
        LOG.info("finished save KeyManager to image");
        return checksum;
    }

    public void createLabelCleaner() {
        labelCleaner = new MasterDaemon("LoadLabelCleaner", Config.label_clean_interval_second * 1000L) {
            @Override
            protected void runAfterCatalogReady() {
                loadManager.removeOldLoadJob();
                exportMgr.removeOldExportJobs();
                deleteHandler.removeOldDeleteInfos();
                loadManager.removeOverLimitLoadJob();
            }
        };
    }

    public void createTxnCleaner() {
        txnCleaner = new MasterDaemon("txnCleaner", Config.transaction_clean_interval_second * 1000L) {
            @Override
            protected void runAfterCatalogReady() {
                globalTransactionMgr.removeExpiredAndTimeoutTxns();
            }
        };
    }

    public void createFeDiskUpdater() {
        feDiskUpdater = new Daemon("feDiskUpdater", Config.heartbeat_interval_second * 1000L) {
            @Override
            protected void runOneCycle() {
                ExecuteEnv.getInstance().refreshAndGetDiskInfo(true);
            }
        };
    }

    public void createReplayer() {
        replayer = new Daemon("replayer", REPLAY_INTERVAL_MS) {
            // Avoid numerous 'meta out of date' log
            private long lastLogMetaOutOfDateTime = System.currentTimeMillis();

            @Override
            protected void runOneCycle() {
                boolean err = false;
                boolean hasLog = false;
                try {
                    hasLog = replayJournal(-1);
                    metaReplayState.setOk();
                } catch (InsufficientLogException insufficientLogEx) {
                    // Copy the missing log files from a member of the
                    // replication group who owns the files
                    LOG.error("catch insufficient log exception. please restart.", insufficientLogEx);
                    NetworkRestore restore = new NetworkRestore();
                    NetworkRestoreConfig config = new NetworkRestoreConfig();
                    config.setRetainLogFiles(false);
                    restore.execute(insufficientLogEx, config);
                    System.exit(-1);
                } catch (Throwable e) {
                    LOG.error("replayer thread catch an exception when replay journal.", e);
                    metaReplayState.setException(e);
                    try {
                        Thread.sleep(5000);
                    } catch (InterruptedException e1) {
                        LOG.error("sleep got exception. ", e);
                    }
                    err = true;
                }
                setCanRead(hasLog, err);
            }

            private void setCanRead(boolean hasLog, boolean err) {
                if (err) {
                    canRead.set(false);
                    isReady.set(false);
                    return;
                }

                if (Config.ignore_meta_check) {
                    // can still offer read, but is not ready
                    canRead.set(true);
                    isReady.set(false);
                    return;
                }

                long currentTimeMs = System.currentTimeMillis();
                if (currentTimeMs - synchronizedTimeMs > Config.meta_delay_toleration_second * 1000) {
                    if (currentTimeMs - lastLogMetaOutOfDateTime > 5000L) {
                        // we still need this log to observe this situation
                        // but service may be continued when there is no log being replayed.
                        LOG.warn("meta out of date. currentTime:{}, syncTime:{}, delta:{}ms, hasLog:{}, feType:{}",
                                currentTimeMs, synchronizedTimeMs, (currentTimeMs - synchronizedTimeMs),
                                hasLog, feType);
                        lastLogMetaOutOfDateTime = currentTimeMs;
                    }
                    if (hasLog || feType == FrontendNodeType.UNKNOWN) {
                        // 1. if we read log from BDB, which means master is still alive.
                        // So we need to set meta out of date.
                        // 2. if we didn't read any log from BDB and feType is UNKNOWN,
                        // which means this non-master node is disconnected with master.
                        // So we need to set meta out of date either.
                        metaReplayState.setOutOfDate(currentTimeMs, synchronizedTimeMs);
                        canRead.set(false);
                        isReady.set(false);

                        if (editLog != null) {
                            String reason = editLog.getNotReadyReason();
                            if (!Strings.isNullOrEmpty(reason)) {
                                LOG.warn("Not ready reason:{}", reason);
                            }
                        }
                    }
                } else {
                    canRead.set(true);
                    isReady.set(true);
                }
            }
        };
        replayer.setMetaContext(metaContext);
    }

    public void notifyNewFETypeTransfer(FrontendNodeType newType) {
        try {
            String msg = "notify new FE type transfer: " + newType;
            LOG.warn(msg);
            LogUtils.stdout(msg);
            this.typeTransferQueue.put(newType);
        } catch (InterruptedException e) {
            LOG.error("failed to put new FE type: {}", newType, e);
        }
    }

    public void startStateListener() {
        listener = new Daemon("stateListener", STATE_CHANGE_CHECK_INTERVAL_MS) {
            @Override
            protected synchronized void runOneCycle() {

                while (true) {
                    FrontendNodeType newType = null;
                    try {
                        newType = typeTransferQueue.take();
                    } catch (InterruptedException e) {
                        LOG.error("got exception when take FE type from queue", e);
                        LogUtils.stdout("got exception when take FE type from queue. " + e.getMessage());
                        System.exit(-1);
                    }
                    Preconditions.checkNotNull(newType);
                    LOG.info("begin to transfer FE type from {} to {}", feType, newType);
                    if (feType == newType) {
                        return;
                    }

                    /*
                     * INIT -> MASTER: transferToMaster
                     * INIT -> FOLLOWER/OBSERVER: transferToNonMaster
                     * UNKNOWN -> MASTER: transferToMaster
                     * UNKNOWN -> FOLLOWER/OBSERVER: transferToNonMaster
                     * FOLLOWER -> MASTER: transferToMaster
                     * FOLLOWER/OBSERVER -> INIT/UNKNOWN: set isReady to false
                     */
                    switch (feType) {
                        case INIT: {
                            switch (newType) {
                                case MASTER: {
                                    transferToMaster();
                                    break;
                                }
                                case FOLLOWER:
                                case OBSERVER: {
                                    transferToNonMaster(newType);
                                    break;
                                }
                                case UNKNOWN:
                                    break;
                                default:
                                    break;
                            }
                            break;
                        }
                        case UNKNOWN: {
                            switch (newType) {
                                case MASTER: {
                                    transferToMaster();
                                    break;
                                }
                                case FOLLOWER:
                                case OBSERVER: {
                                    transferToNonMaster(newType);
                                    break;
                                }
                                default:
                                    break;
                            }
                            break;
                        }
                        case FOLLOWER: {
                            switch (newType) {
                                case MASTER: {
                                    transferToMaster();
                                    break;
                                }
                                case UNKNOWN: {
                                    transferToNonMaster(newType);
                                    break;
                                }
                                default:
                                    break;
                            }
                            break;
                        }
                        case OBSERVER: {
                            switch (newType) {
                                case UNKNOWN: {
                                    transferToNonMaster(newType);
                                    break;
                                }
                                default:
                                    break;
                            }
                            break;
                        }
                        case MASTER: {
                            // exit if master changed to any other type
                            String msg = "transfer FE type from MASTER to " + newType.name() + ". exit";
                            LOG.error(msg);
                            LogUtils.stdout(msg);
                            System.exit(-1);
                            break;
                        }
                        default:
                            break;
                    } // end switch formerFeType

                    feType = newType;
                    LOG.info("finished to transfer FE type to {}", feType);
                }
            } // end runOneCycle
        };

        listener.setMetaContext(metaContext);
        listener.start();
    }

    public synchronized boolean replayJournal(long toJournalId) {
        long newToJournalId = toJournalId;
        if (newToJournalId == -1) {
            newToJournalId = getMaxJournalId();
        }
        if (newToJournalId <= replayedJournalId.get()) {
            return false;
        }

        LOG.info("replayed journal id is {}, replay to journal id is {}", replayedJournalId, newToJournalId);
        JournalCursor cursor = editLog.read(replayedJournalId.get() + 1, newToJournalId);
        if (cursor == null) {
            LOG.warn("failed to get cursor from {} to {}", replayedJournalId.get() + 1, newToJournalId);
            return false;
        }

        long startTime = System.currentTimeMillis();
        boolean hasLog = false;
        while (true) {
            long entityStartTime = System.currentTimeMillis();
            Pair<Long, JournalEntity> kv = cursor.next();
            if (kv == null) {
                break;
            }
            Long logId = kv.first;
            JournalEntity entity = kv.second;
            if (entity == null) {
                if (logId != null && forceSkipJournalIds.contains(String.valueOf(logId))) {
                    replayedJournalId.incrementAndGet();
                    String msg = "journal " + replayedJournalId + " has skipped by config force_skip_journal_id";
                    LOG.info(msg);
                    LogUtils.stdout(msg);
                    if (MetricRepo.isInit) {
                        // Metric repo may not init after this replay thread start
                        MetricRepo.COUNTER_EDIT_LOG_READ.increase(1L);
                    }
                    continue;
                } else {
                    break;
                }
            }
            hasLog = true;
            EditLog.loadJournal(this, logId, entity);
            long loadJournalEndTime = System.currentTimeMillis();
            replayedJournalId.incrementAndGet();
            if (LOG.isDebugEnabled()) {
                LOG.debug("journal {} replayed.", replayedJournalId);
            }
            if (feType != FrontendNodeType.MASTER) {
                journalObservable.notifyObservers(replayedJournalId.get());
            }
            if (MetricRepo.isInit) {
                // Metric repo may not init after this replay thread start
                MetricRepo.COUNTER_EDIT_LOG_READ.increase(1L);
            }

            long entityCost = System.currentTimeMillis() - entityStartTime;
            if (entityCost >= 1000) {
                long loadJournalCost = loadJournalEndTime - entityStartTime;
                LOG.warn("entityCost:{} loadJournalCost:{} logId:{} replayedJournalId:{} code:{} size:{}",
                        entityCost, loadJournalCost, logId, replayedJournalId, entity.getOpCode(),
                        entity.getDataSize());
            }
        }
        long cost = System.currentTimeMillis() - startTime;
        if (LOG.isDebugEnabled() && cost >= 1000) {
            LOG.debug("replay journal cost too much time: {} replayedJournalId: {}", cost, replayedJournalId);
        }

        return hasLog;
    }

    public void createTimePrinter() {
        // time printer will write timestamp edit log every 10 seconds
        timePrinter = new MasterDaemon("timePrinter", 10 * 1000L) {
            @Override
            protected void runAfterCatalogReady() {
                Timestamp stamp = new Timestamp();
                editLog.logTimestamp(stamp);
            }
        };
    }

    public void addFrontend(FrontendNodeType role, String host, int editLogPort) throws DdlException {
        addFrontend(role, host, editLogPort, "");
    }

    public void addFrontend(FrontendNodeType role, String host, int editLogPort, String nodeName) throws DdlException {
        addFrontend(role, host, editLogPort, nodeName, "");
    }

    public void addFrontend(FrontendNodeType role, String host, int editLogPort, String nodeName, String cloudUniqueId)
            throws DdlException {
        if (!tryLock(false)) {
            throw new DdlException("Failed to acquire env lock. Try again");
        }
        try {
            if (Strings.isNullOrEmpty(nodeName)) {
                nodeName = genFeNodeName(host, editLogPort, false /* new name style */);
            }

            Frontend fe = checkFeExist(host, editLogPort);
            if (fe != null) {
                throw new DdlException("frontend already exists " + fe);
            }
            if (Config.enable_fqdn_mode && StringUtils.isEmpty(host)) {
                throw new DdlException("frontend's hostName should not be empty while enable_fqdn_mode is true");
            }

            if (removedFrontends.contains(nodeName)) {
                throw new DdlException("frontend name already exists " + nodeName + ". Try again");
            }

            BDBHA bdbha = (BDBHA) haProtocol;
            bdbha.removeConflictNodeIfExist(host, editLogPort);
            int targetFollowerCount = getFollowerCount() + 1;
            if (role == FrontendNodeType.FOLLOWER || role == FrontendNodeType.REPLICA) {
                helperNodes.add(new HostInfo(host, editLogPort));
                bdbha.addUnReadyElectableNode(nodeName, targetFollowerCount);
            }

            // Only add frontend after removing the conflict nodes, to ensure the exception safety.
            fe = new Frontend(role, nodeName, host, editLogPort);
            fe.setCloudUniqueId(cloudUniqueId);
            frontends.put(nodeName, fe);

            LOG.info("add frontend: {}", fe);

            editLog.logAddFrontend(fe);
        } finally {
            unlock();
        }
    }

    public void modifyFrontendHostName(String srcHost, int srcPort, String destHost) throws DdlException {
        Frontend fe = checkFeExist(srcHost, srcPort);
        if (fe == null) {
            throw new DdlException("frontend does not exist, host:" + srcHost);
        }
        modifyFrontendHost(fe.getNodeName(), destHost);
    }

    private void modifyFrontendHost(String nodeName, String destHost) throws DdlException {
        if (!tryLock(false)) {
            throw new DdlException("Failed to acquire env lock. Try again");
        }
        try {
            Frontend fe = getFeByName(nodeName);
            if (fe == null) {
                throw new DdlException("frontend does not exist, nodeName:" + nodeName);
            }

            LOG.info("modify frontend with new host: {}, exist frontend: {}", fe.getHost(), fe);
            boolean needLog = false;
            // we use hostname as address of bdbha, so we don't need to update node address when ip changed
            if (!Strings.isNullOrEmpty(destHost) && !destHost.equals(fe.getHost())) {
                fe.setHost(destHost);
                BDBHA bdbha = (BDBHA) haProtocol;
                bdbha.updateNodeAddress(fe.getNodeName(), destHost, fe.getEditLogPort());
                needLog = true;
            }
            if (needLog) {
                Env.getCurrentEnv().getEditLog().logModifyFrontend(fe);
            }
        } finally {
            unlock();
        }
    }

    public void dropFrontend(FrontendNodeType role, String host, int port) throws DdlException {
        dropFrontendFromBDBJE(role, host, port);
    }

    public void dropFrontendFromBDBJE(FrontendNodeType role, String host, int port) throws DdlException {
        if (port == selfNode.getPort() && feType == FrontendNodeType.MASTER
                && selfNode.getHost().equals(host)) {
            throw new DdlException("can not drop current master node.");
        }
        if (!tryLock(false)) {
            throw new DdlException("Failed to acquire env lock. Try again");
        }
        try {
            Frontend fe = checkFeExist(host, port);
            if (fe == null) {
                throw new DdlException("frontend does not exist[" + NetUtils
                        .getHostPortInAccessibleFormat(host, port) + "]");
            }
            if (fe.getRole() != role) {
                throw new DdlException(role.toString() + " does not exist[" + NetUtils
                        .getHostPortInAccessibleFormat(host, port) + "]");
            }
            if (role == FrontendNodeType.FOLLOWER && fe.isAlive()) {
                // Try drop an alive follower, check the quorum safety.
                ensureSafeToDropAliveFollower();
            }

            editLog.logRemoveFrontend(fe);
            LOG.info("remove frontend: {}", fe);

            int targetFollowerCount = getFollowerCount() - 1;
            if (fe.getRole() == FrontendNodeType.FOLLOWER || fe.getRole() == FrontendNodeType.REPLICA) {
                haProtocol.removeElectableNode(fe.getNodeName());
                removeHelperNode(host, port);
                BDBHA ha = (BDBHA) haProtocol;
                ha.removeUnReadyElectableNode(fe.getNodeName(), targetFollowerCount);
            }

            // Only remove frontend after removing the electable node success, to ensure the
            // exception safety.
            frontends.remove(fe.getNodeName());
            removedFrontends.add(fe.getNodeName());

        } finally {
            unlock();
        }
    }

    private void removeDroppedFrontends(ConcurrentLinkedQueue<String> removedFrontends) {
        if (removedFrontends.size() == 0) {
            return;
        }
        if (!Strings.isNullOrEmpty(System.getProperty(FeConstants.METADATA_FAILURE_RECOVERY_KEY))) {
            // metadata recovery mode
            LOG.info("Metadata failure recovery({}), ignore removing dropped frontends",
                    System.getProperty(FeConstants.METADATA_FAILURE_RECOVERY_KEY));
            return;
        }

        if (haProtocol != null && haProtocol instanceof BDBHA) {
            BDBHA bdbha = (BDBHA) haProtocol;
            LOG.info("remove frontends, num {} frontends {}", removedFrontends.size(), removedFrontends);
            bdbha.removeDroppedMember(removedFrontends);
        }
    }

    private void removeHelperNode(String host, int port) {
        // ip may be changed, so we need use both ip and hostname to check.
        // use node.getIdent() for simplicity here.
        helperNodes.removeIf(node -> node.getHost().equals(host) && node.getPort() == port);
    }

    private void ensureSafeToDropAliveFollower() throws DdlException {
        int numFollower = 0;
        int numAliveFollower = 0;
        for (Frontend fe : frontends.values()) {
            if (fe.getRole() == FrontendNodeType.FOLLOWER) {
                numFollower += 1;
                if (fe.isAlive()) {
                    numAliveFollower += 1;
                }
            }
        }

        int nextMajority = ((numFollower - 1) / 2) + 1;
        if (nextMajority + 1 <= numAliveFollower) {
            return;
        }

        LOG.warn("Drop an alive follower is not safety. Current alive followers {}, followers {}, next majority: {}",
                numAliveFollower, numFollower, nextMajority);
        throw new DdlException("Unable to drop this alive follower, because the quorum requirements "
                + "are not met after this command execution. Current num alive followers "
                + numAliveFollower + ", num followers " + numFollower + ", majority after execution " + nextMajority);
    }

    public Frontend checkFeExist(String host, int port) {
        for (Frontend fe : frontends.values()) {
            if (fe.getEditLogPort() != port) {
                continue;
            }
            if (fe.getHost().equals(host)) {
                return fe;
            }
        }
        return null;
    }

    public Frontend getFeByName(String name) {
        for (Frontend fe : frontends.values()) {
            if (fe.getNodeName().equals(name)) {
                return fe;
            }
        }
        return null;
    }

    // The interface which DdlExecutor needs.
    public void createDb(CreateDbStmt stmt) throws DdlException {
        CatalogIf<?> catalogIf;
        if (StringUtils.isEmpty(stmt.getCtlName())) {
            catalogIf = getCurrentCatalog();
        } else {
            catalogIf = catalogMgr.getCatalog(stmt.getCtlName());
        }
        catalogIf.createDb(stmt.getFullDbName(), stmt.isSetIfNotExists(), stmt.getProperties());
    }

    // The interface which DdlExecutor needs.
    public void createDb(CreateDatabaseCommand command) throws DdlException {
        CatalogIf<?> catalogIf;
        if (StringUtils.isEmpty(command.getCtlName())) {
            catalogIf = getCurrentCatalog();
        } else {
            catalogIf = catalogMgr.getCatalog(command.getCtlName());
        }
        catalogIf.createDb(command.getDbName(), command.isIfNotExists(), command.getProperties());
    }

    // For replay edit log, need't lock metadata
    public void unprotectCreateDb(Database db) {
        getInternalCatalog().unprotectCreateDb(db);
    }

    public void replayCreateDb(CreateDbInfo dbInfo) {
        if (dbInfo.getInternalDb() != null) {
            getInternalCatalog().replayCreateDb(dbInfo.getInternalDb(), "");
        } else {
            ExternalCatalog externalCatalog = (ExternalCatalog) catalogMgr.getCatalog(dbInfo.getCtlName());
            if (externalCatalog != null) {
                externalCatalog.replayCreateDb(dbInfo.getDbName());
            }
        }
    }

    public void dropDb(DropDbStmt stmt) throws DdlException {
        dropDb(stmt.getCtlName(), stmt.getDbName(), stmt.isSetIfExists(), stmt.isForceDrop());
    }

    public void dropDb(String catalogName, String dbName, boolean ifExists, boolean force) throws DdlException {
        CatalogIf<?> catalogIf;
        if (StringUtils.isEmpty(catalogName)) {
            catalogIf = getCurrentCatalog();
        } else {
            catalogIf = catalogMgr.getCatalog(catalogName);
        }
        catalogIf.dropDb(dbName, ifExists, force);
    }

    public void replayDropDb(DropDbInfo info) throws DdlException {
        if (Strings.isNullOrEmpty(info.getCtlName()) || info.getCtlName()
                .equals(InternalCatalog.INTERNAL_CATALOG_NAME)) {
            getInternalCatalog().replayDropDb(info.getDbName(), info.isForceDrop(), info.getRecycleTime());
        } else {
            ExternalCatalog externalCatalog = (ExternalCatalog) catalogMgr.getCatalog(info.getCtlName());
            if (externalCatalog != null) {
                externalCatalog.replayDropDb(info.getDbName());
            }
        }
    }

    public void recoverDatabase(RecoverDbStmt recoverStmt) throws DdlException {
        getInternalCatalog().recoverDatabase(recoverStmt);
    }

    public void recoverDatabase(String dbName, long dbId, String newDbName) throws DdlException {
        getInternalCatalog().recoverDatabase(dbName, dbId, newDbName);
    }

    public void recoverTable(RecoverTableStmt recoverStmt) throws DdlException {
        getInternalCatalog().recoverTable(recoverStmt);
    }

    public void recoverTable(String dbName, String tableName, String newTableName, long tableId) throws DdlException {
        getInternalCatalog().recoverTable(dbName, tableName, newTableName, tableId);
    }

    public void recoverPartition(RecoverPartitionStmt recoverStmt) throws DdlException {
        getInternalCatalog().recoverPartition(recoverStmt);
    }

    public void recoverPartition(String dbName, String tableName, String partitionName,
                                    String newPartitionName, long partitionId) throws DdlException {
        getInternalCatalog().recoverPartition(dbName, tableName, partitionName, newPartitionName, partitionId);
    }

    public void dropCatalogRecycleBin(IdType idType, long id) throws DdlException {
        getInternalCatalog().dropCatalogRecycleBin(idType, id);
    }

    public void replayEraseDatabase(long dbId) throws DdlException {
        Env.getCurrentRecycleBin().replayEraseDatabase(dbId);
    }

    public void replayRecoverDatabase(RecoverInfo info) {
        getInternalCatalog().replayRecoverDatabase(info);
    }

    public void replayAlterDatabaseQuota(String dbName, long quota, QuotaType quotaType) throws MetaNotFoundException {
        getInternalCatalog().replayAlterDatabaseQuota(dbName, quota, quotaType);
    }

    public void alterDatabaseProperty(String dbName, Map<String, String> properties) throws DdlException {
        getInternalCatalog().alterDatabaseProperty(dbName, properties);
    }

    public void replayAlterDatabaseProperty(String dbName, Map<String, String> properties)
            throws MetaNotFoundException {
        getInternalCatalog().replayAlterDatabaseProperty(dbName, properties);
    }

    public void replayRenameDatabase(String dbName, String newDbName) {
        getInternalCatalog().replayRenameDatabase(dbName, newDbName);
    }

    /**
     * Following is the step to create an olap table:
     * 1. create columns
     * 2. create partition info
     * 3. create distribution info
     * 4. set table id and base index id
     * 5. set bloom filter columns
     * 6. set and build TableProperty includes:
     * 6.1. dynamicProperty
     * 6.2. replicationNum
     * 6.3. inMemory
     * 6.4. storageFormat
     * 6.5. compressionType
     * 7. set index meta
     * 8. check colocation properties
     * 9. create tablet in BE
     * 10. add this table to FE's meta
     * 11. add this table to ColocateGroup if necessary
     * @return if CreateTableStmt.isIfNotExists is true, return true if table already exists
     * otherwise return false
     */
    public boolean createTable(CreateTableStmt stmt) throws UserException {
        CatalogIf<?> catalogIf = catalogMgr.getCatalogOrException(stmt.getCatalogName(),
                catalog -> new DdlException(("Unknown catalog " + catalog)));
        return catalogIf.createTable(stmt);
    }

    /**
     * Adds a partition to a table
     *
     * @param db
     * @param tableName
     * @param addPartitionClause clause in the CreateTableStmt
     * @param isCreateTable this call is for creating table
     * @param generatedPartitionId the preset partition id for the partition to add
     * @param writeEditLog whether to write an edit log for this addition
     * @return PartitionPersistInfo to be written to editlog. It may be null if no partitions added.
     * @throws DdlException
     */
    public PartitionPersistInfo addPartition(Database db, String tableName, AddPartitionClause addPartitionClause,
                                             boolean isCreateTable, long generatedPartitionId,
                                             boolean writeEditLog) throws DdlException {
        return getInternalCatalog().addPartition(db, tableName, addPartitionClause,
            isCreateTable, generatedPartitionId, writeEditLog);
    }

    public void addMultiPartitions(Database db, String tableName, AlterMultiPartitionClause multiPartitionClause)
            throws DdlException {
        getInternalCatalog().addMultiPartitions(db, tableName, multiPartitionClause);
    }

    public void addPartitionLike(Database db, String tableName, AddPartitionLikeClause addPartitionLikeClause)
            throws DdlException {
        getInternalCatalog().addPartitionLike(db, tableName, addPartitionLikeClause);
    }

    public void replayAddPartition(PartitionPersistInfo info) throws MetaNotFoundException {
        getInternalCatalog().replayAddPartition(info);
    }

    public void dropPartition(Database db, OlapTable olapTable, DropPartitionClause clause) throws DdlException {
        getInternalCatalog().dropPartition(db, olapTable, clause);
    }

    public void replayDropPartition(DropPartitionInfo info) throws MetaNotFoundException {
        getInternalCatalog().replayDropPartition(info);
    }

    public void replayErasePartition(long partitionId) {
        getInternalCatalog().replayErasePartition(partitionId);
    }

    public void replayRecoverPartition(RecoverInfo info) throws MetaNotFoundException, DdlException {
        getInternalCatalog().replayRecoverPartition(info);
    }

    public void replayGcBinlog(BinlogGcInfo binlogGcInfo) {
        binlogManager.replayGc(binlogGcInfo);
    }

    public static void getDdlStmt(TableIf table, List<String> createTableStmt, List<String> addPartitionStmt,
                                  List<String> createRollupStmt, boolean separatePartition, boolean hidePassword,
                                  long specificVersion) {
        getDdlStmt(null, null, table, createTableStmt, addPartitionStmt, createRollupStmt, separatePartition,
                hidePassword, false, specificVersion, false, false);
    }

    public static void getSyncedDdlStmt(TableIf table, List<String> createTableStmt, List<String> addPartitionStmt,
                                  List<String> createRollupStmt, boolean separatePartition, boolean hidePassword,
                                  long specificVersion) {
        getDdlStmt(null, null, table, createTableStmt, addPartitionStmt, createRollupStmt, separatePartition,
                hidePassword, false, specificVersion, false, true);
    }

    public static String getMTMVDdl(MTMV mtmv) throws AnalysisException {
        if (!mtmv.tryReadLock(1, TimeUnit.MINUTES)) {
            throw new AnalysisException(
                    "get table read lock timeout, database=" + mtmv.getDBName() + ",table=" + mtmv.getName());
        }
        try {
            StringBuilder sb = new StringBuilder("CREATE MATERIALIZED VIEW ");
            sb.append(mtmv.getName());
            addMTMVCols(mtmv, sb);
            sb.append("\n");
            sb.append(mtmv.getRefreshInfo());
            addMTMVKeyInfo(mtmv, sb);
            addTableComment(mtmv, sb);
            addMTMVPartitionInfo(mtmv, sb);
            DistributionInfo distributionInfo = mtmv.getDefaultDistributionInfo();
            sb.append("\n").append(distributionInfo.toSql());
            // properties
            sb.append("\nPROPERTIES (\n");
            addOlapTablePropertyInfo(mtmv, sb, false, false, null);
            addMTMVPropertyInfo(mtmv, sb);
            sb.append("\n)");
            sb.append("\nAS ");
            sb.append(mtmv.getQuerySql());
            return sb.toString();
        } finally {
            mtmv.readUnlock();
        }
    }

    private static void addMTMVKeyInfo(MTMV mtmv, StringBuilder sb) {
        if (!mtmv.isDuplicateWithoutKey()) {
            String keySql = mtmv.getKeysType().toSql();
            sb.append("\n").append(keySql).append("(");
            List<String> keysColumnNames = Lists.newArrayList();
            for (Column column : mtmv.getBaseSchema()) {
                if (column.isKey()) {
                    keysColumnNames.add("`" + column.getName() + "`");
                }
            }
            sb.append(Joiner.on(", ").join(keysColumnNames)).append(")");
        }
    }

    private static void addMTMVPartitionInfo(MTMV mtmv, StringBuilder sb) {
        MTMVPartitionInfo mvPartitionInfo = mtmv.getMvPartitionInfo();
        if (mvPartitionInfo.getPartitionType() == MTMVPartitionType.SELF_MANAGE) {
            return;
        }
        sb.append("\n").append("PARTITION BY (");
        if (mvPartitionInfo.getPartitionType() == MTMVPartitionType.FOLLOW_BASE_TABLE) {
            sb.append("`" + mvPartitionInfo.getPartitionCol() + "`");
        } else {
            sb.append(mvPartitionInfo.getExpr().toSql());
        }
        sb.append(")");
    }

    private static void addMTMVCols(MTMV mtmv, StringBuilder sb) {
        sb.append("\n(");
        List<Column> columns = mtmv.getBaseSchema();
        for (int i = 0; i < columns.size(); i++) {
            if (i != 0) {
                sb.append(",");
            }
            Column column = columns.get(i);
            sb.append(column.getName());
            if (!StringUtils.isEmpty(column.getComment())) {
                sb.append(" comment '");
                sb.append(column.getComment());
                sb.append("'");
            }
        }
        sb.append(")");
    }

    private static void addMTMVPropertyInfo(MTMV mtmv, StringBuilder sb) {
        Map<String, String> mvProperties = mtmv.getMvProperties();
        for (Entry<String, String> entry : mvProperties.entrySet()) {
            sb.append(",\n\"").append(entry.getKey()).append("\" = \"");
            sb.append(entry.getValue()).append("\"");
        }
    }

    private static void addOlapTablePropertyInfo(OlapTable olapTable, StringBuilder sb, boolean separatePartition,
            boolean getDdlForSync, List<Long> partitionId) {
        // replicationNum
        ReplicaAllocation replicaAlloc = olapTable.getDefaultReplicaAllocation();
        if (Config.isCloudMode()) {
            sb.append("\"").append(PropertyAnalyzer.PROPERTIES_FILE_CACHE_TTL_SECONDS).append("\" = \"");
            sb.append(olapTable.getTTLSeconds()).append("\"");
        } else {
            sb.append("\"").append(PropertyAnalyzer.PROPERTIES_REPLICATION_ALLOCATION).append("\" = \"");
            sb.append(replicaAlloc.toCreateStmt()).append("\"");

            // min load replica num
            sb.append(",\n\"").append(PropertyAnalyzer.PROPERTIES_MIN_LOAD_REPLICA_NUM).append("\" = \"");
            sb.append(olapTable.getMinLoadReplicaNum()).append("\"");
        }

        // bloom filter
        Set<String> bfColumnNames = olapTable.getCopiedBfColumns();
        if (bfColumnNames != null) {
            sb.append(",\n\"").append(PropertyAnalyzer.PROPERTIES_BF_COLUMNS).append("\" = \"");
            sb.append(Joiner.on(", ").join(olapTable.getCopiedBfColumns())).append("\"");
        }

        if (separatePartition) {
            // version info
            sb.append(",\n\"").append(PropertyAnalyzer.PROPERTIES_VERSION_INFO).append("\" = \"");
            Partition partition = null;
            if (olapTable.getPartitionInfo().getType() == PartitionType.UNPARTITIONED) {
                partition = olapTable.getPartition(olapTable.getName());
            } else {
                Preconditions.checkState(partitionId.size() == 1);
                partition = olapTable.getPartition(partitionId.get(0));
            }
            sb.append(partition.getVisibleVersion()).append("\"");
        }

        // mark this table is being synced
        sb.append(",\n\"").append(PropertyAnalyzer.PROPERTIES_IS_BEING_SYNCED).append("\" = \"");
        sb.append(String.valueOf(olapTable.isBeingSynced() || getDdlForSync)).append("\"");
        // mark this table if it is a auto bucket table
        if (getDdlForSync && olapTable.isAutoBucket()) {
            sb.append(",\n\"").append(PropertyAnalyzer.PROPERTIES_AUTO_BUCKET).append("\" = \"");
            sb.append("true").append("\"");
        }

        // colocateTable
        String colocateTable = olapTable.getColocateGroup();
        if (colocateTable != null) {
            sb.append(",\n\"").append(PropertyAnalyzer.PROPERTIES_COLOCATE_WITH).append("\" = \"");
            sb.append(colocateTable).append("\"");
        }

        // dynamic partition
        if (olapTable.dynamicPartitionExists()) {
            sb.append(olapTable.getTableProperty().getDynamicPartitionProperty().getProperties(replicaAlloc));
        }

        // only display z-order sort info
        if (olapTable.isZOrderSort()) {
            sb.append(olapTable.getDataSortInfo().toSql());
        }

        // in memory
        if (olapTable.isInMemory()) {
            sb.append(",\n\"").append(PropertyAnalyzer.PROPERTIES_INMEMORY).append("\" = \"");
            sb.append(olapTable.isInMemory()).append("\"");
        }

        // storage medium
        if (olapTable.getStorageMedium() != null) {
            sb.append(",\n\"").append(PropertyAnalyzer.PROPERTIES_STORAGE_MEDIUM).append("\" = \"");
            sb.append(olapTable.getStorageMedium().name().toLowerCase());
            sb.append("\"");
        }

        // storage type
        sb.append(",\n\"").append(PropertyAnalyzer.PROPERTIES_STORAGE_FORMAT).append("\" = \"");
        sb.append(olapTable.getStorageFormat()).append("\"");

        // inverted index storage type
        sb.append(",\n\"").append(PropertyAnalyzer.PROPERTIES_INVERTED_INDEX_STORAGE_FORMAT).append("\" = \"");
        sb.append(olapTable.getInvertedIndexFileStorageFormat()).append("\"");

        // compression type
        if (olapTable.getCompressionType() != TCompressionType.LZ4F) {
            sb.append(",\n\"").append(PropertyAnalyzer.PROPERTIES_COMPRESSION).append("\" = \"");
            sb.append(olapTable.getCompressionType()).append("\"");
        }

        // estimate_partition_size
        if (!olapTable.getEstimatePartitionSize().equals("")) {
            sb.append(",\n\"").append(PropertyAnalyzer.PROPERTIES_ESTIMATE_PARTITION_SIZE).append("\" = \"");
            sb.append(olapTable.getEstimatePartitionSize()).append("\"");
        }

        // unique key table with merge on write, always print this property for unique table
        if (olapTable.getKeysType() == KeysType.UNIQUE_KEYS) {
            sb.append(",\n\"").append(PropertyAnalyzer.ENABLE_UNIQUE_KEY_MERGE_ON_WRITE).append("\" = \"");
            sb.append(olapTable.getEnableUniqueKeyMergeOnWrite()).append("\"");
        }

        // enable_unique_key_skip_bitmap, always print this property for merge-on-write unique table
        if (olapTable.getKeysType() == KeysType.UNIQUE_KEYS && olapTable.getEnableUniqueKeyMergeOnWrite()
                && olapTable.getEnableUniqueKeySkipBitmap()) {
            sb.append(",\n\"").append(PropertyAnalyzer.ENABLE_UNIQUE_KEY_SKIP_BITMAP_COLUMN).append("\" = \"");
            sb.append(olapTable.getEnableUniqueKeySkipBitmap()).append("\"");
        }

        // show lightSchemaChange only when it is set true
        if (olapTable.getEnableLightSchemaChange()) {
            sb.append(",\n\"").append(PropertyAnalyzer.PROPERTIES_ENABLE_LIGHT_SCHEMA_CHANGE).append("\" = \"");
            sb.append(olapTable.getEnableLightSchemaChange()).append("\"");

        }

        // storage policy
        if (olapTable.getStoragePolicy() != null && !olapTable.getStoragePolicy().equals("")) {
            sb.append(",\n\"").append(PropertyAnalyzer.PROPERTIES_STORAGE_POLICY).append("\" = \"");
            sb.append(olapTable.getStoragePolicy()).append("\"");
        }

        // sequence type
        if (olapTable.hasSequenceCol()) {
            if (olapTable.getSequenceMapCol() != null) {
                sb.append(",\n\"").append(PropertyAnalyzer.PROPERTIES_FUNCTION_COLUMN + "."
                        + PropertyAnalyzer.PROPERTIES_SEQUENCE_COL).append("\" = \"");
                sb.append(olapTable.getSequenceMapCol()).append("\"");
            } else {
                sb.append(",\n\"").append(PropertyAnalyzer.PROPERTIES_FUNCTION_COLUMN + "."
                        + PropertyAnalyzer.PROPERTIES_SEQUENCE_TYPE).append("\" = \"");
                sb.append(olapTable.getSequenceType().toString()).append("\"");
            }
        }

        // store row column
        if (olapTable.storeRowColumn()) {
            List<String> rsColumnNames = olapTable.getTableProperty().getCopiedRowStoreColumns();
            if (rsColumnNames != null && !rsColumnNames.isEmpty()) {
                sb.append(",\n\"").append(PropertyAnalyzer.PROPERTIES_ROW_STORE_COLUMNS).append("\" = \"");
                sb.append(Joiner.on(",").join(rsColumnNames)).append("\"");
            } else {
                sb.append(",\n\"").append(PropertyAnalyzer.PROPERTIES_STORE_ROW_COLUMN).append("\" = \"");
                sb.append(olapTable.storeRowColumn()).append("\"");
            }

            // row store page size
            sb.append(",\n\"").append(PropertyAnalyzer.PROPERTIES_ROW_STORE_PAGE_SIZE).append("\" = \"");
            sb.append(olapTable.rowStorePageSize()).append("\"");
        }

        // storage page size
        if (olapTable.storagePageSize() != PropertyAnalyzer.STORAGE_PAGE_SIZE_DEFAULT_VALUE) {
            sb.append(",\n\"").append(PropertyAnalyzer.PROPERTIES_STORAGE_PAGE_SIZE).append("\" = \"");
            sb.append(olapTable.storagePageSize()).append("\"");
        }

        // storage dict page size
        if (olapTable.storageDictPageSize() != PropertyAnalyzer.STORAGE_DICT_PAGE_SIZE_DEFAULT_VALUE) {
            sb.append(",\n\"").append(PropertyAnalyzer.PROPERTIES_STORAGE_DICT_PAGE_SIZE).append("\" = \"");
            sb.append(olapTable.storageDictPageSize()).append("\"");
        }

        // skip inverted index on load
        if (olapTable.skipWriteIndexOnLoad()) {
            sb.append(",\n\"").append(PropertyAnalyzer.PROPERTIES_SKIP_WRITE_INDEX_ON_LOAD).append("\" = \"");
            sb.append(olapTable.skipWriteIndexOnLoad()).append("\"");
        }

        // compaction policy
        if (olapTable.getCompactionPolicy() != null && !olapTable.getCompactionPolicy().equals("")
                && !olapTable.getCompactionPolicy().equals(PropertyAnalyzer.SIZE_BASED_COMPACTION_POLICY)) {
            sb.append(",\n\"").append(PropertyAnalyzer.PROPERTIES_COMPACTION_POLICY).append("\" = \"");
            sb.append(olapTable.getCompactionPolicy()).append("\"");
        }

        // time series compaction goal size
        if (olapTable.getCompactionPolicy() != null && olapTable.getCompactionPolicy()
                .equals(PropertyAnalyzer.TIME_SERIES_COMPACTION_POLICY)) {
            sb.append(",\n\"").append(PropertyAnalyzer
                    .PROPERTIES_TIME_SERIES_COMPACTION_GOAL_SIZE_MBYTES).append("\" = \"");
            sb.append(olapTable.getTimeSeriesCompactionGoalSizeMbytes()).append("\"");
        }

        // time series compaction file count threshold
        if (olapTable.getCompactionPolicy() != null && olapTable.getCompactionPolicy()
                .equals(PropertyAnalyzer.TIME_SERIES_COMPACTION_POLICY)) {
            sb.append(",\n\"").append(PropertyAnalyzer
                    .PROPERTIES_TIME_SERIES_COMPACTION_FILE_COUNT_THRESHOLD).append("\" = \"");
            sb.append(olapTable.getTimeSeriesCompactionFileCountThreshold()).append("\"");
        }

        // time series compaction time threshold
        if (olapTable.getCompactionPolicy() != null && olapTable.getCompactionPolicy()
                .equals(PropertyAnalyzer.TIME_SERIES_COMPACTION_POLICY)) {
            sb.append(",\n\"").append(PropertyAnalyzer
                    .PROPERTIES_TIME_SERIES_COMPACTION_TIME_THRESHOLD_SECONDS).append("\" = \"");
            sb.append(olapTable.getTimeSeriesCompactionTimeThresholdSeconds()).append("\"");
        }

        // time series compaction empty rowsets threshold
        if (olapTable.getCompactionPolicy() != null && olapTable.getCompactionPolicy()
                .equals(PropertyAnalyzer.TIME_SERIES_COMPACTION_POLICY)) {
            sb.append(",\n\"").append(PropertyAnalyzer
                    .PROPERTIES_TIME_SERIES_COMPACTION_EMPTY_ROWSETS_THRESHOLD).append("\" = \"");
            sb.append(olapTable.getTimeSeriesCompactionEmptyRowsetsThreshold()).append("\"");
        }

        // time series compaction level threshold
        if (olapTable.getCompactionPolicy() != null && olapTable.getCompactionPolicy()
                .equals(PropertyAnalyzer.TIME_SERIES_COMPACTION_POLICY)) {
            sb.append(",\n\"").append(PropertyAnalyzer
                    .PROPERTIES_TIME_SERIES_COMPACTION_LEVEL_THRESHOLD).append("\" = \"");
            sb.append(olapTable.getTimeSeriesCompactionLevelThreshold()).append("\"");
        }

        // Storage Vault
        if (!Strings.isNullOrEmpty(olapTable.getStorageVaultId())) {
            sb.append(",\n\"").append(PropertyAnalyzer
                    .PROPERTIES_STORAGE_VAULT_ID).append("\" = \"");
            sb.append(olapTable.getStorageVaultId()).append("\"");
            sb.append(",\n\"").append(PropertyAnalyzer
                    .PROPERTIES_STORAGE_VAULT_NAME).append("\" = \"");
            sb.append(olapTable.getStorageVaultName()).append("\"");
        }

        // disable auto compaction
        sb.append(",\n\"").append(PropertyAnalyzer.PROPERTIES_DISABLE_AUTO_COMPACTION).append("\" = \"");
        sb.append(olapTable.disableAutoCompaction()).append("\"");

        if (olapTable.variantEnableFlattenNested()) {
            // enable flatten nested type in variant
            sb.append(",\n\"").append(PropertyAnalyzer.PROPERTIES_VARIANT_ENABLE_FLATTEN_NESTED).append("\" = \"");
            sb.append(olapTable.variantEnableFlattenNested()).append("\"");
        }

        // binlog
        if (Config.enable_feature_binlog) {
            BinlogConfig binlogConfig = olapTable.getBinlogConfig();
            binlogConfig.appendToShowCreateTable(sb);
        }

        // enable single replica compaction
        sb.append(",\n\"").append(PropertyAnalyzer.PROPERTIES_ENABLE_SINGLE_REPLICA_COMPACTION).append("\" = \"");
        sb.append(olapTable.enableSingleReplicaCompaction()).append("\"");

        // group commit interval ms
        sb.append(",\n\"").append(PropertyAnalyzer.PROPERTIES_GROUP_COMMIT_INTERVAL_MS).append("\" = \"");
        sb.append(olapTable.getGroupCommitIntervalMs()).append("\"");

        // group commit data bytes
        sb.append(",\n\"").append(PropertyAnalyzer.PROPERTIES_GROUP_COMMIT_DATA_BYTES).append("\" = \"");
        sb.append(olapTable.getGroupCommitDataBytes()).append("\"");

        // enable delete on delete predicate
        if (olapTable.getKeysType() == KeysType.UNIQUE_KEYS && olapTable.getEnableUniqueKeyMergeOnWrite()) {
            sb.append(",\n\"").append(PropertyAnalyzer.PROPERTIES_ENABLE_MOW_LIGHT_DELETE)
                    .append("\" = \"");
            sb.append(olapTable.getEnableMowLightDelete()).append("\"");
        }

        // enable duplicate without keys by default
        if (olapTable.isDuplicateWithoutKey()) {
            sb.append(",\n\"")
                    .append(PropertyAnalyzer.PROPERTIES_ENABLE_DUPLICATE_WITHOUT_KEYS_BY_DEFAULT)
                    .append("\" = \"");
            sb.append(olapTable.isDuplicateWithoutKey()).append("\"");
        }

        if (olapTable.isInAtomicRestore()) {
            sb.append(",\n\"").append(PropertyAnalyzer.PROPERTIES_IN_ATOMIC_RESTORE).append("\" = \"true\"");
        }
    }

    /**
     * Get table ddl stmt.
     *
     * @param getDdlForLike Get schema for 'create table like' or not. when true, without hidden columns.
     */
    public static void getDdlStmt(DdlStmt ddlStmt, String dbName, TableIf table, List<String> createTableStmt,
                                  List<String> addPartitionStmt, List<String> createRollupStmt,
                                  boolean separatePartition,
                                  boolean hidePassword, boolean getDdlForLike, long specificVersion,
                                  boolean getBriefDdl, boolean getDdlForSync) {
        StringBuilder sb = new StringBuilder();

        // 1. create table
        // 1.1 view
        if (table.getType() == TableType.VIEW) {
            View view = (View) table;

            sb.append("CREATE VIEW `").append(table.getName()).append("`");
            if (StringUtils.isNotBlank(table.getComment())) {
                sb.append(" COMMENT '").append(table.getComment()).append("'");
            }
            sb.append(" AS ").append(view.getInlineViewDef());
            createTableStmt.add(sb + ";");
            return;
        }

        // 1.2 other table type
        sb.append("CREATE ");
        if (table.getType() == TableType.ODBC || table.getType() == TableType.MYSQL
                || table.getType() == TableType.ELASTICSEARCH || table.getType() == TableType.BROKER
                || table.getType() == TableType.HIVE || table.getType() == TableType.JDBC) {
            sb.append("EXTERNAL ");
        }

        // create table like a temporary table or create temporary table like a table
        if (ddlStmt instanceof CreateTableLikeStmt) {
            if (((CreateTableLikeStmt) ddlStmt).isTemp()) {
                sb.append("TEMPORARY ");
            }
        } else if (table.isTemporary()) {
            // used for show create table
            sb.append("TEMPORARY ");
        }
        sb.append(table.getType() != TableType.MATERIALIZED_VIEW ? "TABLE " : "MATERIALIZED VIEW ");

        if (!Strings.isNullOrEmpty(dbName)) {
            sb.append("`").append(dbName).append("`.");
        }
        if (table.isTemporary()) {
            sb.append("`").append(Util.getTempTableDisplayName(table.getName())).append("`");
        } else {
            sb.append("`").append(table.getName()).append("`");
        }


        sb.append(" (\n");
        int idx = 0;
        List<Column> columns = table.getBaseSchema(false);
        for (Column column : columns) {
            if (idx++ != 0) {
                sb.append(",\n");
            }
            // There MUST BE 2 space in front of each column description line
            // sqlalchemy requires this to parse SHOW CREATE TABLE stmt.
            if (table.isManagedTable()) {
                sb.append("  ").append(
                        column.toSql(((OlapTable) table).getKeysType() == KeysType.UNIQUE_KEYS, true));
            } else {
                sb.append("  ").append(column.toSql());
            }
        }
        if (table instanceof OlapTable) {
            OlapTable olapTable = (OlapTable) table;
            if (CollectionUtils.isNotEmpty(olapTable.getIndexes())) {
                for (Index index : olapTable.getIndexes()) {
                    sb.append(",\n");
                    sb.append("  ").append(index.toSql());
                }
            }
        }
        sb.append("\n) ENGINE=");
        sb.append(table.getType().name());

        if (table instanceof OlapTable) {
            OlapTable olapTable = (OlapTable) table;
            // keys
            String keySql = olapTable.getKeysType().toSql();
            if (olapTable.isDuplicateWithoutKey()) {
                // after #18621, use can create a DUP_KEYS olap table without key columns
                // and get a ddl schema without key type and key columns
            } else {
                sb.append("\n").append(keySql).append("(");
                List<String> keysColumnNames = Lists.newArrayList();
                Map<Integer, String> clusterKeysColumnNamesToId = new TreeMap<>();
                for (Column column : olapTable.getBaseSchema()) {
                    if (column.isKey()) {
                        keysColumnNames.add("`" + column.getName() + "`");
                    }
                    if (column.isClusterKey()) {
                        clusterKeysColumnNamesToId.put(column.getClusterKeyId(), column.getName());
                    }
                }
                sb.append(Joiner.on(", ").join(keysColumnNames)).append(")");
                // show cluster keys
                if (!clusterKeysColumnNamesToId.isEmpty()) {
                    sb.append("\n").append("CLUSTER BY (`");
                    sb.append(Joiner.on("`, `").join(clusterKeysColumnNamesToId.values())).append("`)");
                }
            }

            if (specificVersion != -1) {
                // for copy tablet operation
                sb.append("\nDISTRIBUTED BY HASH(").append(olapTable.getBaseSchema().get(0).getName())
                        .append(") BUCKETS 1");
                sb.append("\nPROPERTIES (\n" + "\"replication_num\" = \"1\",\n" + "\"version_info\" = \""
                        + specificVersion + "\"\n" + ")");
                createTableStmt.add(sb + ";");
                return;
            }

            addTableComment(olapTable, sb);

            // partition
            PartitionInfo partitionInfo = olapTable.getPartitionInfo();
            List<Long> partitionId = null;
            if (separatePartition) {
                partitionId = Lists.newArrayList();
            }
            if (!getBriefDdl && (partitionInfo.getType() == PartitionType.RANGE
                    || partitionInfo.getType() == PartitionType.LIST)) {
                sb.append("\n").append(partitionInfo.toSql(olapTable, partitionId));
            }

            // distribution
            DistributionInfo distributionInfo = olapTable.getDefaultDistributionInfo();
            sb.append("\n").append(distributionInfo.toSql());

            // rollup index
            if (ddlStmt instanceof CreateTableLikeStmt) {

                CreateTableLikeStmt stmt = (CreateTableLikeStmt) ddlStmt;

                ArrayList<String> rollupNames = stmt.getRollupNames();
                boolean withAllRollup = stmt.isWithAllRollup();
                List<Long> addIndexIdList = Lists.newArrayList();

                if (!CollectionUtils.isEmpty(rollupNames)) {
                    for (String rollupName : rollupNames) {
                        addIndexIdList.add(olapTable.getIndexIdByName(rollupName));
                    }
                } else if (withAllRollup) {
                    addIndexIdList = olapTable.getIndexIdListExceptBaseIndex();
                }

                if (!addIndexIdList.isEmpty()) {
                    sb.append("\n").append("rollup (");
                }

                int size = addIndexIdList.size();
                int index = 1;
                for (long indexId : addIndexIdList) {
                    String indexName = olapTable.getIndexNameById(indexId);
                    sb.append("\n").append(indexName).append("(");
                    List<Column> indexSchema = olapTable.getSchemaByIndexId(indexId, false);
                    for (int i = 0; i < indexSchema.size(); i++) {
                        Column column = indexSchema.get(i);
                        sb.append(column.getName());
                        if (i != indexSchema.size() - 1) {
                            sb.append(", ");
                        }
                    }
                    if (index != size) {
                        sb.append("),");
                    } else {
                        sb.append(")");
                        sb.append("\n)");
                    }
                    index++;
                }
            }

            // with all rollup
            do {
                if (!getDdlForSync) {
                    break;
                }
                List<Long> indexIds = new ArrayList<>(olapTable.getIndexIdToMeta().keySet());
                if (indexIds.size() == 1 && indexIds.get(0) == olapTable.getBaseIndexId()) {
                    break;
                }
                indexIds = indexIds.stream().filter(item -> item != olapTable.getBaseIndexId())
                        .collect(Collectors.toList());
                sb.append("\nROLLUP (\n");
                for (int i = 0; i < indexIds.size(); i++) {
                    Long indexId = indexIds.get(i);

                    MaterializedIndexMeta materializedIndexMeta = olapTable.getIndexIdToMeta().get(indexId);
                    String indexName = olapTable.getIndexNameById(indexId);
                    sb.append(indexName).append(" (");

                    List<Column> indexSchema = materializedIndexMeta.getSchema();
                    for (int j = 0; j < indexSchema.size(); j++) {
                        Column column = indexSchema.get(j);
                        sb.append(column.getName());
                        if (j != indexSchema.size() - 1) {
                            sb.append(", ");
                        }
                    }
                    sb.append(")");
                    if (i != indexIds.size() - 1) {
                        sb.append(",\n");
                    }
                }
                sb.append("\n)");
            } while (false);

            // properties
            sb.append("\nPROPERTIES (\n");
            addOlapTablePropertyInfo(olapTable, sb, separatePartition, getDdlForSync, partitionId);
            sb.append("\n)");
        } else if (table.getType() == TableType.MYSQL) {
            MysqlTable mysqlTable = (MysqlTable) table;

            addTableComment(mysqlTable, sb);

            // properties
            sb.append("\nPROPERTIES (\n");
            if (mysqlTable.getOdbcCatalogResourceName() == null) {
                sb.append("\"host\" = \"").append(mysqlTable.getHost()).append("\",\n");
                sb.append("\"port\" = \"").append(mysqlTable.getPort()).append("\",\n");
                sb.append("\"user\" = \"").append(mysqlTable.getUserName()).append("\",\n");
                sb.append("\"password\" = \"").append(hidePassword ? "" : mysqlTable.getPasswd()).append("\",\n");
                sb.append("\"charset\" = \"").append(mysqlTable.getCharset()).append("\",\n");
            } else {
                sb.append("\"odbc_catalog_resource\" = \"").append(mysqlTable.getOdbcCatalogResourceName())
                        .append("\",\n");
            }
            sb.append("\"database\" = \"").append(mysqlTable.getMysqlDatabaseName()).append("\",\n");
            sb.append("\"table\" = \"").append(mysqlTable.getMysqlTableName()).append("\"\n");
            sb.append(")");
        } else if (table.getType() == TableType.ODBC) {
            OdbcTable odbcTable = (OdbcTable) table;

            addTableComment(odbcTable, sb);

            // properties
            sb.append("\nPROPERTIES (\n");
            if (odbcTable.getOdbcCatalogResourceName() == null) {
                sb.append("\"host\" = \"").append(odbcTable.getHost()).append("\",\n");
                sb.append("\"port\" = \"").append(odbcTable.getPort()).append("\",\n");
                sb.append("\"user\" = \"").append(odbcTable.getUserName()).append("\",\n");
                sb.append("\"password\" = \"").append(hidePassword ? "" : odbcTable.getPasswd()).append("\",\n");
                sb.append("\"driver\" = \"").append(odbcTable.getOdbcDriver()).append("\",\n");
                sb.append("\"odbc_type\" = \"").append(odbcTable.getOdbcTableTypeName()).append("\",\n");
                sb.append("\"charest\" = \"").append(odbcTable.getCharset()).append("\",\n");
            } else {
                sb.append("\"odbc_catalog_resource\" = \"").append(odbcTable.getOdbcCatalogResourceName())
                        .append("\",\n");
            }
            sb.append("\"database\" = \"").append(odbcTable.getOdbcDatabaseName()).append("\",\n");
            sb.append("\"table\" = \"").append(odbcTable.getOdbcTableName()).append("\"\n");
            sb.append(")");
        } else if (table.getType() == TableType.BROKER) {
            BrokerTable brokerTable = (BrokerTable) table;

            addTableComment(brokerTable, sb);

            // properties
            sb.append("\nPROPERTIES (\n");
            sb.append("\"broker_name\" = \"").append(brokerTable.getBrokerName()).append("\",\n");
            sb.append("\"path\" = \"").append(Joiner.on(",").join(brokerTable.getEncodedPaths())).append("\",\n");
            sb.append("\"column_separator\" = \"").append(brokerTable.getReadableColumnSeparator()).append("\",\n");
            sb.append("\"line_delimiter\" = \"").append(brokerTable.getReadableLineDelimiter()).append("\",\n");
            sb.append(")");
            if (!brokerTable.getBrokerProperties().isEmpty()) {
                sb.append("\nBROKER PROPERTIES (\n");
                sb.append(new PrintableMap<>(brokerTable.getBrokerProperties(), " = ", true, true,
                        hidePassword).toString());
                sb.append("\n)");
            }
        } else if (table.getType() == TableType.ELASTICSEARCH) {
            EsTable esTable = (EsTable) table;

            addTableComment(esTable, sb);

            // partition
            PartitionInfo partitionInfo = esTable.getPartitionInfo();
            if (partitionInfo.getType() == PartitionType.RANGE) {
                sb.append("\n");
                sb.append("PARTITION BY RANGE(");
                RangePartitionInfo rangePartitionInfo = (RangePartitionInfo) partitionInfo;
                for (Column column : rangePartitionInfo.getPartitionColumns()) {
                    sb.append("`").append(column.getName()).append("`");
                }
                sb.append(")\n()");
            }

            // properties
            sb.append("\nPROPERTIES (\n");
            sb.append("\"hosts\" = \"").append(esTable.getHosts()).append("\",\n");
            sb.append("\"user\" = \"").append(esTable.getUserName()).append("\",\n");
            sb.append("\"password\" = \"").append(hidePassword ? "" : esTable.getPasswd()).append("\",\n");
            sb.append("\"index\" = \"").append(esTable.getIndexName()).append("\",\n");
            if (esTable.getMappingType() != null) {
                sb.append("\"type\" = \"").append(esTable.getMappingType()).append("\",\n");
            }
            sb.append("\"enable_docvalue_scan\" = \"").append(esTable.isEnableDocValueScan()).append("\",\n");
            sb.append("\"max_docvalue_fields\" = \"").append(esTable.getMaxDocValueFields()).append("\",\n");
            sb.append("\"enable_keyword_sniff\" = \"").append(esTable.isEnableKeywordSniff()).append("\",\n");
            sb.append("\"nodes_discovery\" = \"").append(esTable.isNodesDiscovery()).append("\",\n");
            sb.append("\"http_ssl_enabled\" = \"").append(esTable.isHttpSslEnabled()).append("\",\n");
            sb.append("\"like_push_down\" = \"").append(esTable.isLikePushDown()).append("\"\n");
            sb.append(")");
        } else if (table.getType() == TableType.HIVE) {
            HiveTable hiveTable = (HiveTable) table;

            addTableComment(hiveTable, sb);

            // properties
            sb.append("\nPROPERTIES (\n");
            sb.append("\"database\" = \"").append(hiveTable.getHiveDb()).append("\",\n");
            sb.append("\"table\" = \"").append(hiveTable.getHiveTable()).append("\",\n");
            sb.append(new PrintableMap<>(hiveTable.getHiveProperties(), " = ", true, true, hidePassword).toString());
            sb.append("\n)");
        } else if (table.getType() == TableType.JDBC) {
            JdbcTable jdbcTable = (JdbcTable) table;
            addTableComment(jdbcTable, sb);
            sb.append("\nPROPERTIES (\n");
            sb.append("\"resource\" = \"").append(jdbcTable.getResourceName()).append("\",\n");
            sb.append("\"table\" = \"").append(jdbcTable.getJdbcTable()).append("\",\n");
            sb.append("\"table_type\" = \"").append(jdbcTable.getJdbcTypeName()).append("\"");
            sb.append("\n)");
        } else if (table.getType() == TableType.ICEBERG_EXTERNAL_TABLE) {
            addTableComment(table, sb);
            IcebergExternalTable icebergExternalTable = (IcebergExternalTable) table;
            sb.append("\nLOCATION '").append(icebergExternalTable.location()).append("'");
            sb.append("\nPROPERTIES (");
            Iterator<Entry<String, String>> iterator = icebergExternalTable.properties().entrySet().iterator();
            while (iterator.hasNext()) {
                Entry<String, String> prop = iterator.next();
                sb.append("\n  \"").append(prop.getKey()).append("\" = \"").append(prop.getValue()).append("\"");
                if (iterator.hasNext()) {
                    sb.append(",");
                }
            }
            sb.append("\n)");
        }

        createTableStmt.add(sb + ";");

        // 2. add partition
        if (separatePartition && (table instanceof OlapTable) && ((OlapTable) table).getPartitions().size() > 1) {
            if (((OlapTable) table).getPartitionInfo().getType() == PartitionType.RANGE
                    || ((OlapTable) table).getPartitionInfo().getType() == PartitionType.LIST) {
                OlapTable olapTable = (OlapTable) table;
                PartitionInfo partitionInfo = olapTable.getPartitionInfo();
                boolean first = true;
                for (Map.Entry<Long, PartitionItem> entry : partitionInfo.getPartitionItemEntryList(false, true)) {
                    if (first) {
                        first = false;
                        continue;
                    }
                    sb = new StringBuilder();
                    Partition partition = olapTable.getPartition(entry.getKey());
                    sb.append("ALTER TABLE ").append(table.getName());
                    sb.append(" ADD PARTITION ").append(partition.getName()).append(" VALUES ");
                    if (partitionInfo.getType() == PartitionType.RANGE) {
                        sb.append("[");
                        sb.append(((RangePartitionItem) entry.getValue()).getItems().lowerEndpoint().toSql());
                        sb.append(", ");
                        sb.append(((RangePartitionItem) entry.getValue()).getItems().upperEndpoint().toSql());
                        sb.append(")");
                    } else if (partitionInfo.getType() == PartitionType.LIST) {
                        sb.append("IN (");
                        sb.append(((ListPartitionItem) entry.getValue()).toSql());
                        sb.append(")");
                    }
                    sb.append("(\"version_info\" = \"");
                    sb.append(partition.getVisibleVersion()).append("\"");
                    sb.append(");");
                    addPartitionStmt.add(sb + ";");
                }
            }
        }

        // 3. rollup
        if (createRollupStmt != null && (table instanceof OlapTable)) {
            OlapTable olapTable = (OlapTable) table;
            for (Map.Entry<Long, MaterializedIndexMeta> entry : olapTable.getIndexIdToMeta().entrySet()) {
                if (entry.getKey() == olapTable.getBaseIndexId()) {
                    continue;
                }
                MaterializedIndexMeta materializedIndexMeta = entry.getValue();
                sb = new StringBuilder();
                String indexName = olapTable.getIndexNameById(entry.getKey());
                sb.append("ALTER TABLE ").append(table.getName()).append(" ADD ROLLUP ").append(indexName);
                sb.append("(");

                List<Column> indexSchema = materializedIndexMeta.getSchema();
                for (int i = 0; i < indexSchema.size(); i++) {
                    Column column = indexSchema.get(i);
                    sb.append(column.getName());
                    if (i != indexSchema.size() - 1) {
                        sb.append(", ");
                    }
                }
                sb.append(");");
                createRollupStmt.add(sb + ";");
            }
        }
    }

    public void replayCreateTable(CreateTableInfo info) throws MetaNotFoundException {
        if (Strings.isNullOrEmpty(info.getCtlName()) || info.getCtlName()
                .equals(InternalCatalog.INTERNAL_CATALOG_NAME)) {
            Table table = info.getTable();
            getInternalCatalog().replayCreateTable(info.getDbName(), table);
            if (table instanceof MTMV) {
                ((MTMV) table).compatible(Env.getCurrentEnv().getCatalogMgr());
            }
        } else {
            ExternalCatalog externalCatalog = (ExternalCatalog) catalogMgr.getCatalog(info.getCtlName());
            if (externalCatalog != null) {
                externalCatalog.replayCreateTable(info.getDbName(), info.getTblName());
            }
        }
    }

    public void replayAlterExternalTableSchema(String dbName, String tableName, List<Column> newSchema)
            throws MetaNotFoundException {
        getInternalCatalog().replayAlterExternalTableSchema(dbName, tableName, newSchema);
    }

    // Drop table
    public void dropTable(DropTableStmt stmt) throws DdlException {
        if (stmt == null) {
            throw new DdlException("DropTableStmt is null");
        }
        dropTable(stmt.getCatalogName(), stmt.getDbName(), stmt.getTableName(), stmt.isView(),
                stmt.isMaterializedView(), stmt.isSetIfExists(), stmt.isForceDrop());
    }

    public void dropTable(String catalogName, String dbName, String tableName, boolean isView, boolean isMtmv,
                          boolean ifExists, boolean force) throws DdlException {
        CatalogIf<?> catalogIf = catalogMgr.getCatalogOrException(catalogName,
                catalog -> new DdlException(("Unknown catalog " + catalog)));
        catalogIf.dropTable(dbName, tableName, isView, isMtmv, ifExists, force);
    }

    public void dropView(String catalogName, String dbName, String tableName, boolean ifExists) throws DdlException {
        CatalogIf<?> catalogIf = catalogMgr.getCatalogOrException(catalogName,
                catalog -> new DdlException(("Unknown catalog " + catalog)));
        catalogIf.dropTable(dbName, tableName, true, false, ifExists, false);
    }

    public boolean unprotectDropTable(Database db, Table table, boolean isForceDrop, boolean isReplay,
                                      Long recycleTime) {
        return getInternalCatalog().unprotectDropTable(db, table, isForceDrop, isReplay, recycleTime);
    }

    public void replayDropTable(Database db, long tableId, boolean isForceDrop,
                                Long recycleTime) throws MetaNotFoundException {
        getInternalCatalog().replayDropTable(db, tableId, isForceDrop, recycleTime);
    }

    public void replayEraseTable(long tableId) {
        getInternalCatalog().replayEraseTable(tableId);
    }

    public void replayRecoverTable(RecoverInfo info) throws MetaNotFoundException, DdlException {
        getInternalCatalog().replayRecoverTable(info);
    }

    public void replayAddReplica(ReplicaPersistInfo info) throws MetaNotFoundException {
        getInternalCatalog().replayAddReplica(info);
    }

    public void replayUpdateReplica(ReplicaPersistInfo info) throws MetaNotFoundException {
        getInternalCatalog().replayUpdateReplica(info);
    }

    public void unprotectDeleteReplica(OlapTable olapTable, ReplicaPersistInfo info) {
        getInternalCatalog().unprotectDeleteReplica(olapTable, info);
    }

    public void replayDeleteReplica(ReplicaPersistInfo info) throws MetaNotFoundException {
        getInternalCatalog().replayDeleteReplica(info);
    }

    public void replayAddFrontend(Frontend fe) {
        tryLock(true);
        try {
            Frontend existFe = checkFeExist(fe.getHost(), fe.getEditLogPort());
            if (existFe != null) {
                LOG.warn("fe {} already exist.", existFe);
                if (existFe.getRole() != fe.getRole()) {
                    /*
                     * This may happen if:
                     * 1. first, add a FE as OBSERVER.
                     * 2. This OBSERVER is restarted with ROLE and VERSION file being DELETED.
                     *    In this case, this OBSERVER will be started as a FOLLOWER, and add itself to the frontends.
                     * 3. this "FOLLOWER" begin to load image or replay journal,
                     *    then find the origin OBSERVER in image or journal.
                     * This will cause UNDEFINED behavior, so it is better to exit and fix it manually.
                     */
                    System.err.println("Try to add an already exist FE with different role" + fe.getRole());
                    System.exit(-1);
                }
                return;
            }
            LOG.info("replay add frontend: {}", fe);
            frontends.put(fe.getNodeName(), fe);
            if (fe.getRole() == FrontendNodeType.FOLLOWER || fe.getRole() == FrontendNodeType.REPLICA) {
                // DO NOT add helper sockets here, cause BDBHA is not instantiated yet.
                // helper sockets will be added after start BDBHA
                // But add to helperNodes, just for show
                helperNodes.add(new HostInfo(fe.getHost(), fe.getEditLogPort()));
            }
        } finally {
            unlock();
        }
    }

    public void replayModifyFrontend(Frontend fe) {
        tryLock(true);
        try {
            Frontend existFe = getFeByName(fe.getNodeName());
            if (existFe == null) {
                // frontend may already be dropped. this may happen when
                // drop and modify operations do not guarantee the order.
                return;
            }
            // modify fe in frontends
            LOG.info("replay modify frontend with new host: {}, exist frontend: {}", fe.getHost(), existFe);
            existFe.setHost(fe.getHost());
        } finally {
            unlock();
        }
    }

    public void replayDropFrontend(Frontend frontend) {
        tryLock(true);
        try {
            Frontend removedFe = frontends.remove(frontend.getNodeName());
            if (removedFe == null) {
                LOG.error(frontend + " does not exist.");
                return;
            }
            LOG.info("replay drop frontend: {}", removedFe);
            if (removedFe.getRole() == FrontendNodeType.FOLLOWER || removedFe.getRole() == FrontendNodeType.REPLICA) {
                removeHelperNode(removedFe.getHost(), removedFe.getEditLogPort());
            }

            removedFrontends.add(removedFe.getNodeName());

        } finally {
            unlock();
        }
    }

    public int getClusterId() {
        return this.clusterId;
    }

    public String getDeployMode() {
        return Config.isCloudMode() ? Storage.CLOUD_MODE : Storage.LOCAL_MODE;
    }

    public String getToken() {
        return token;
    }

    public EditLog getEditLog() {
        return editLog;
    }

    // Get the next available, needn't lock because of nextId is atomic.
    public long getNextId() {
        return idGenerator.getNextId();
    }

    // counter for prepared statement id
    public long getNextStmtId() {
        return this.stmtIdCounter.getAndIncrement();
    }

    public IdGeneratorBuffer getIdGeneratorBuffer(long bufferSize) {
        return idGenerator.getIdGeneratorBuffer(bufferSize);
    }

    public HashMap<Long, TStorageMedium> getPartitionIdToStorageMediumMap() {
        HashMap<Long, TStorageMedium> storageMediumMap = new HashMap<Long, TStorageMedium>();

        // record partition which need to change storage medium
        // dbId -> (tableId -> partitionId)
        HashMap<Long, Multimap<Long, Long>> changedPartitionsMap = new HashMap<Long, Multimap<Long, Long>>();
        long currentTimeMs = System.currentTimeMillis();
        List<Long> dbIds = getInternalCatalog().getDbIds();

        for (long dbId : dbIds) {
            Database db = getInternalCatalog().getDbNullable(dbId);
            if (db == null) {
                LOG.warn("db {} does not exist while doing backend report", dbId);
                continue;
            }
            List<Table> tableList = db.getTables();
            for (Table table : tableList) {
                if (!table.isManagedTable()) {
                    continue;
                }

                long tableId = table.getId();
                OlapTable olapTable = (OlapTable) table;
                olapTable.readLock();
                try {
                    PartitionInfo partitionInfo = olapTable.getPartitionInfo();
                    for (Partition partition : olapTable.getAllPartitions()) {
                        long partitionId = partition.getId();
                        DataProperty dataProperty = partitionInfo.getDataProperty(partition.getId());
                        Preconditions.checkNotNull(dataProperty,
                                partition.getName() + ", pId:" + partitionId + ", db: " + dbId + ", tbl: " + tableId);
                        if (dataProperty.getStorageMedium() == TStorageMedium.SSD
                                && dataProperty.getCooldownTimeMs() < currentTimeMs) {
                            // expire. change to HDD.
                            // record and change when holding write lock
                            Multimap<Long, Long> multimap = changedPartitionsMap.get(dbId);
                            if (multimap == null) {
                                multimap = HashMultimap.create();
                                changedPartitionsMap.put(dbId, multimap);
                            }
                            multimap.put(tableId, partitionId);
                        } else {
                            storageMediumMap.put(partitionId, dataProperty.getStorageMedium());
                        }
                    } // end for partitions
                } finally {
                    olapTable.readUnlock();
                }
            } // end for tables
        } // end for dbs

        // handle data property changed
        for (Long dbId : changedPartitionsMap.keySet()) {
            Database db = getInternalCatalog().getDbNullable(dbId);
            if (db == null) {
                LOG.warn("db {} does not exist while checking backend storage medium", dbId);
                continue;
            }
            Multimap<Long, Long> tableIdToPartitionIds = changedPartitionsMap.get(dbId);

            for (Long tableId : tableIdToPartitionIds.keySet()) {
                TableIf table = db.getTableNullable(tableId);
                if (table == null) {
                    continue;
                }
                OlapTable olapTable = (OlapTable) table;
                // use try lock to avoid blocking a long time.
                // if block too long, backend report rpc will timeout.
                if (!olapTable.tryWriteLockIfExist(Table.TRY_LOCK_TIMEOUT_MS, TimeUnit.MILLISECONDS)) {
                    LOG.warn("try get table {} writelock but failed" + " when checking backend storage medium",
                            table.getName());
                    continue;
                }
                Preconditions.checkState(olapTable.isWriteLockHeldByCurrentThread());
                try {
                    PartitionInfo partitionInfo = olapTable.getPartitionInfo();

                    Collection<Long> partitionIds = tableIdToPartitionIds.get(tableId);
                    for (Long partitionId : partitionIds) {
                        Partition partition = olapTable.getPartition(partitionId);
                        if (partition == null) {
                            continue;
                        }
                        DataProperty dataProperty = partitionInfo.getDataProperty(partition.getId());
                        if (dataProperty.getStorageMedium() == TStorageMedium.SSD
                                && dataProperty.getCooldownTimeMs() < currentTimeMs) {
                            // expire. change to HDD.
                            DataProperty hddProperty = new DataProperty(TStorageMedium.HDD);
                            partitionInfo.setDataProperty(partition.getId(), hddProperty);
                            storageMediumMap.put(partitionId, TStorageMedium.HDD);
                            LOG.info("partition[{}-{}-{}] storage medium changed from SSD to HDD. "
                                            + "cooldown time: {}. current time: {}", dbId, tableId, partitionId,
                                    TimeUtils.longToTimeString(dataProperty.getCooldownTimeMs()),
                                    TimeUtils.longToTimeString(currentTimeMs));

                            // log
                            ModifyPartitionInfo info = new ModifyPartitionInfo(db.getId(), olapTable.getId(),
                                    partition.getId(), hddProperty, ReplicaAllocation.NOT_SET,
                                    partitionInfo.getIsInMemory(partition.getId()),
                                    partitionInfo.getStoragePolicy(partitionId), Maps.newHashMap());

                            editLog.logModifyPartition(info);
                        }
                    } // end for partitions
                } finally {
                    olapTable.writeUnlock();
                }
            } // end for tables
        } // end for dbs
        return storageMediumMap;
    }

    public ConsistencyChecker getConsistencyChecker() {
        return this.consistencyChecker;
    }

    public Alter getAlterInstance() {
        return this.alter;
    }

    public SchemaChangeHandler getSchemaChangeHandler() {
        return (SchemaChangeHandler) this.alter.getSchemaChangeHandler();
    }

    public MaterializedViewHandler getMaterializedViewHandler() {
        return (MaterializedViewHandler) this.alter.getMaterializedViewHandler();
    }

    public CooldownConfHandler getCooldownConfHandler() {
        return cooldownConfHandler;
    }

    public SystemHandler getSystemHandler() {
        return (SystemHandler) this.alter.getSystemHandler();
    }

    public BackupHandler getBackupHandler() {
        return this.backupHandler;
    }

    public DeleteHandler getDeleteHandler() {
        return this.deleteHandler;
    }

    public LoadManager getLoadManager() {
        return loadManager;
    }

    public TokenManager getTokenManager() {
        return tokenManager;
    }

    public ProgressManager getProgressManager() {
        return progressManager;
    }

    public static ProgressManager getCurrentProgressManager() {
        return getCurrentEnv().getProgressManager();
    }

    public StreamLoadRecordMgr getStreamLoadRecordMgr() {
        return streamLoadRecordMgr;
    }

    public TabletLoadIndexRecorderMgr getTabletLoadIndexRecorderMgr() {
        return tabletLoadIndexRecorderMgr;
    }

    public MasterTaskExecutor getPendingLoadTaskScheduler() {
        return pendingLoadTaskScheduler;
    }

    public MasterTaskExecutor getLoadingLoadTaskScheduler() {
        return loadingLoadTaskScheduler;
    }

    public RoutineLoadManager getRoutineLoadManager() {
        return routineLoadManager;
    }

    public GroupCommitManager getGroupCommitManager() {
        return groupCommitManager;
    }

    public SqlBlockRuleMgr getSqlBlockRuleMgr() {
        return sqlBlockRuleMgr;
    }

    public RoutineLoadTaskScheduler getRoutineLoadTaskScheduler() {
        return routineLoadTaskScheduler;
    }

    public ExportMgr getExportMgr() {
        return this.exportMgr;
    }

    public JobManager getJobManager() {
        return jobManager;
    }

    public LabelProcessor getLabelProcessor() {
        return labelProcessor;
    }

    public TransientTaskManager getTransientTaskManager() {
        return transientTaskManager;
    }

    public SmallFileMgr getSmallFileMgr() {
        return this.smallFileMgr;
    }

    public RefreshManager getRefreshManager() {
        return this.refreshManager;
    }

    public DictionaryManager getDictionaryManager() {
        return this.dictionaryManager;
    }

    public long getReplayedJournalId() {
        return this.replayedJournalId.get();
    }

    public HAProtocol getHaProtocol() {
        return this.haProtocol;
    }

    public Long getMaxJournalId() {
        return this.editLog.getMaxJournalId();
    }

    public long getEpoch() {
        return this.epoch;
    }

    public void setEpoch(long epoch) {
        this.epoch = epoch;
    }

    public FrontendNodeType getRole() {
        return this.role;
    }

    public HostInfo getHelperNode() {
        Preconditions.checkState(helperNodes.size() >= 1);
        return this.helperNodes.get(0);
    }

    public List<HostInfo> getHelperNodes() {
        return Lists.newArrayList(helperNodes);
    }

    public HostInfo getSelfNode() {
        return this.selfNode;
    }

    public String getNodeName() {
        return this.nodeName;
    }

    public FrontendNodeType getFeType() {
        return this.feType;
    }

    public int getMasterRpcPort() {
        if (!isReady()) {
            return 0;
        }
        return this.masterInfo.getRpcPort();
    }

    public int getMasterHttpPort() {
        if (!isReady()) {
            return 0;
        }
        return this.masterInfo.getHttpPort();
    }

    public String getMasterHost() {
        if (!isReady()) {
            return "";
        }
        return this.masterInfo.getHost();
    }

    public EsRepository getEsRepository() {
        return getInternalCatalog().getEsRepository();
    }

    public PolicyMgr getPolicyMgr() {
        return this.policyMgr;
    }

    public IndexPolicyMgr getIndexPolicyMgr() {
        return this.indexPolicyMgr;
    }

    public void setMaster(MasterInfo info) {
        this.masterInfo = info;
        LOG.info("setMaster MasterInfo:{}", info);
    }

    public boolean canRead() {
        return this.canRead.get();
    }

    public boolean isElectable() {
        return this.isElectable;
    }

    public boolean isMaster() {
        return feType == FrontendNodeType.MASTER;
    }

    public void setSynchronizedTime(long time) {
        this.synchronizedTimeMs = time;
    }

    public void setEditLog(EditLog editLog) {
        this.editLog = editLog;
    }

    public void setNextId(long id) {
        idGenerator.setId(id);
    }

    public void setHaProtocol(HAProtocol protocol) {
        this.haProtocol = protocol;
    }

    public static short calcShortKeyColumnCount(List<Column> columns, Map<String, String> properties,
                                                boolean isKeysRequired) throws DdlException {
        List<Column> indexColumns = new ArrayList<Column>();
        Map<Integer, Column> clusterColumns = new TreeMap<>();
        boolean hasValueColumn = false;
        for (Column column : columns) {
            if (column.isKey()) {
                if (hasValueColumn && isKeysRequired) {
                    throw new DdlException("The materialized view not support value column before key column");
                }
                indexColumns.add(column);
            } else {
                hasValueColumn = true;
            }
            if (column.isClusterKey()) {
                clusterColumns.put(column.getClusterKeyId(), column);
            }
        }
        if (LOG.isDebugEnabled()) {
            LOG.debug("index column size: {}, cluster column size: {}", indexColumns.size(), clusterColumns.size());
        }
        if (isKeysRequired && indexColumns.isEmpty()) {
            throw new DdlException("The materialized view need key column");
        }
        // sort by cluster keys for mow if set, otherwise by index columns
        List<Column> sortKeyColumns = clusterColumns.isEmpty() ? indexColumns
                : clusterColumns.values().stream().collect(Collectors.toList());

        // figure out shortKeyColumnCount
        short shortKeyColumnCount = (short) -1;
        try {
            shortKeyColumnCount = PropertyAnalyzer.analyzeShortKeyColumnCount(properties);
        } catch (AnalysisException e) {
            throw new DdlException(e.getMessage());
        }
        if (shortKeyColumnCount != (short) -1) {
            // use user specified short key column count
            if (shortKeyColumnCount <= 0) {
                throw new DdlException("Invalid short key: " + shortKeyColumnCount);
            }

            if (shortKeyColumnCount > sortKeyColumns.size()) {
                throw new DdlException("Short key is too large. should less than: " + sortKeyColumns.size());
            }

            for (int pos = 0; pos < shortKeyColumnCount; pos++) {
                if (sortKeyColumns.get(pos).getDataType() == PrimitiveType.VARCHAR && pos != shortKeyColumnCount - 1) {
                    throw new DdlException("Varchar should not in the middle of short keys.");
                }
            }
        } else {
            /*
             * Calc short key column count. NOTE: short key column count is
             * calculated as follow: 1. All index column are taking into
             * account. 2. Max short key column count is Min(Num of
             * indexColumns, META_MAX_SHORT_KEY_NUM). 3. Short key list can
             * contains at most one VARCHAR column. And if contains, it should
             * be at the last position of the short key list.
             */
            shortKeyColumnCount = 0;
            int shortKeySizeByte = 0;
            int maxShortKeyColumnCount = Math.min(sortKeyColumns.size(), FeConstants.shortkey_max_column_count);
            for (int i = 0; i < maxShortKeyColumnCount; i++) {
                Column column = sortKeyColumns.get(i);
                shortKeySizeByte += column.getOlapColumnIndexSize();
                if (shortKeySizeByte > FeConstants.shortkey_maxsize_bytes) {
                    if (column.getDataType().isCharFamily()) {
                        ++shortKeyColumnCount;
                    }
                    break;
                }
                if (!column.getType().couldBeShortKey()) {
                    break;
                }
                if (column.getDataType() == PrimitiveType.VARCHAR) {
                    ++shortKeyColumnCount;
                    break;
                }
                ++shortKeyColumnCount;
            }
            if (isKeysRequired && shortKeyColumnCount == 0) {
                throw new DdlException("The first column could not be float or double type, use decimal instead");
            }

        } // end calc shortKeyColumnCount

        if (clusterColumns.size() > 0 && shortKeyColumnCount < clusterColumns.size()) {
            boolean sameKey = true;
            for (int i = 0; i < shortKeyColumnCount && i < indexColumns.size(); i++) {
                if (!clusterColumns.get(i).getName().equals(indexColumns.get(i).getName())) {
                    sameKey = false;
                    break;
                }
            }
            if (sameKey && !Config.random_add_cluster_keys_for_mow) {
                throw new DdlException(shortKeyColumnCount + " short keys is a part of unique keys");
            }
        }
        return shortKeyColumnCount;
    }

    /*
     * used for handling AlterTableStmt (for client is the ALTER TABLE command).
     * including SchemaChangeHandler and RollupHandler
     */
    public void alterTable(AlterTableStmt stmt) throws UserException {
        this.alter.processAlterTable(stmt);
    }

    public void alterTable(AlterTableCommand command) throws UserException {
        this.alter.processAlterTable(command);
    }

    /**
     * used for handling AlterViewComand
     */
    public void alterView(AlterViewCommand command) throws UserException {
        this.alter.processAlterView(command, ConnectContext.get());
    }

    public void createMaterializedView(CreateMaterializedViewStmt stmt)
            throws AnalysisException, DdlException, MetaNotFoundException {
        this.alter.processCreateMaterializedView(stmt);
    }

    public void createMaterializedView(CreateMaterializedViewCommand command)
            throws AnalysisException, DdlException, MetaNotFoundException {
        this.alter.processCreateMaterializedView(command);
    }

    public void dropMaterializedView(DropMaterializedViewCommand command) throws DdlException, MetaNotFoundException {
        this.alter.processDropMaterializedView(command);
    }

    /*
     * used for handling CancelAlterCommand (for client is the CANCEL ALTER
     * command). including SchemaChangeHandler and RollupHandler
     */
    public void cancelAlter(CancelAlterTableCommand command) throws DdlException {
        if (command.getAlterType() == CancelAlterTableCommand.AlterType.ROLLUP
                || command.getAlterType() == CancelAlterTableCommand.AlterType.MV) {
            this.getMaterializedViewHandler().cancel(command);
        } else if (command.getAlterType() == CancelAlterTableCommand.AlterType.COLUMN) {
            this.getSchemaChangeHandler().cancel(command);
        } else {
            throw new DdlException("Cancel " + command.getAlterType() + " does not implement yet");
        }
    }

    /*
     * used for handling CancelIndexCommand
     */
    public void cancelBuildIndex(CancelBuildIndexCommand command) throws DdlException {
        this.getSchemaChangeHandler().cancelIndexJob(command);
    }

    public void cancelBackup(CancelBackupCommand command) throws DdlException {
        getBackupHandler().cancel(command);
    }

    public void renameTable(Database db, Table table, TableRenameClause tableRenameClause) throws DdlException {
        renameTable(db, table, tableRenameClause.getNewTableName());
    }

    // entry of rename table operation
    public void renameTable(Database db, Table table, String newTableName) throws DdlException {
        db.writeLockOrDdlException();
        try {
            table.writeLockOrDdlException();
            try {
                if (table instanceof OlapTable) {
                    OlapTable olapTable = (OlapTable) table;
                    olapTable.checkNormalStateForAlter();
                }

                String oldTableName = table.getName();
                if (Env.isStoredTableNamesLowerCase() && !Strings.isNullOrEmpty(newTableName)) {
                    newTableName = newTableName.toLowerCase();
                }
                if (oldTableName.equals(newTableName)) {
                    throw new DdlException("Same table name");
                }

                // check if name is already used
                if (db.getTable(newTableName).isPresent()) {
                    throw new DdlException("Table name[" + newTableName + "] is already used");
                }
                if (db.getTable(RestoreJob.tableAliasWithAtomicRestore(newTableName)).isPresent()) {
                    throw new DdlException("Table name[" + newTableName + "] is already used (in restoring)");
                }

                if (table.isManagedTable()) {
                    // If not checked first, execute db.unregisterTable first,
                    // and then check the name in setName, it cannot guarantee atomicity
                    ((OlapTable) table).checkAndSetName(newTableName, true);
                }

                db.unregisterTable(oldTableName);

                if (table.isManagedTable()) {
                    // olap table should also check if any rollup has same name as "newTableName"
                    ((OlapTable) table).checkAndSetName(newTableName, false);
                } else {
                    table.setName(newTableName);
                }

                db.registerTable(table);
                TableInfo tableInfo = TableInfo.createForTableRename(db.getId(), table.getId(), oldTableName,
                        newTableName);
                editLog.logTableRename(tableInfo);
                LOG.info("rename table[{}] to {}", oldTableName, newTableName);
            } finally {
                table.writeUnlock();
            }
        } finally {
            db.writeUnlock();
        }
    }

    public void refreshExternalTableSchema(Database db, Table table, List<Column> newSchema) {
        RefreshExternalTableInfo refreshExternalTableInfo = new RefreshExternalTableInfo(db.getFullName(),
                table.getName(), newSchema);
        editLog.logRefreshExternalTableSchema(refreshExternalTableInfo);
        LOG.info("refresh db[{}] table[{}] for schema change", db.getFullName(), table.getName());
    }

    public void replayRenameTable(TableInfo tableInfo) throws MetaNotFoundException {
        long dbId = tableInfo.getDbId();
        long tableId = tableInfo.getTableId();
        String newTableName = tableInfo.getNewTableName();

        Database db = getInternalCatalog().getDbOrMetaException(dbId);
        db.writeLock();
        try {
            Table table = db.getTableOrMetaException(tableId);
            table.writeLock();
            try {
                String tableName = table.getName();
                db.unregisterTable(tableName);
                table.setName(newTableName);
                db.registerTable(table);
                LOG.info("replay rename table[{}] to {}", tableName, newTableName);
            } finally {
                table.writeUnlock();
            }
        } finally {
            db.writeUnlock();
        }
    }

    // the invoker should keep table's write lock
    public void modifyTableColocate(Database db, OlapTable table, String assignedGroup, boolean isReplay,
                                    GroupId assignedGroupId)
            throws DdlException {

        String oldGroup = table.getColocateGroup();
        GroupId groupId = null;
        if (!Strings.isNullOrEmpty(assignedGroup)) {
            String fullAssignedGroupName = GroupId.getFullGroupName(db.getId(), assignedGroup);
            // When the new name is the same as the old name, we return it to prevent npe
            if (!Strings.isNullOrEmpty(oldGroup)) {
                String oldFullGroupName = GroupId.getFullGroupName(db.getId(), oldGroup);
                if (oldFullGroupName.equals(fullAssignedGroupName)) {
                    LOG.warn("modify table[{}] group name same as old group name,skip.", table.getName());
                    return;
                }
            }
            if (!isReplay && table.isAutoBucket()) {
                throw new DdlException("table " + table.getName() + " is auto buckets");
            }
            ColocateGroupSchema groupSchema = colocateTableIndex.getGroupSchema(fullAssignedGroupName);
            if (groupSchema == null) {
                // user set a new colocate group,
                // check if all partitions all this table has same buckets num and same replication number
                PartitionInfo partitionInfo = table.getPartitionInfo();
                if (partitionInfo.getType() == PartitionType.RANGE || partitionInfo.getType() == PartitionType.LIST) {
                    int bucketsNum = -1;
                    ReplicaAllocation replicaAlloc = null;
                    for (Partition partition : table.getPartitions()) {
                        if (bucketsNum == -1) {
                            bucketsNum = partition.getDistributionInfo().getBucketNum();
                        } else if (bucketsNum != partition.getDistributionInfo().getBucketNum()) {
                            throw new DdlException(
                                    "Partitions in table " + table.getName() + " have different buckets number");
                        }

                        if (replicaAlloc == null) {
                            replicaAlloc = partitionInfo.getReplicaAllocation(partition.getId());
                        } else if (!replicaAlloc.equals(partitionInfo.getReplicaAllocation(partition.getId()))) {
                            throw new DdlException(
                                    "Partitions in table " + table.getName() + " have different replica allocation.");
                        }
                    }
                }
            } else {
                // set to an already exist colocate group, check if this table can be added to this group.
                groupSchema.checkColocateSchema(table);
            }

            if (Config.isCloudMode()) {
                groupId = colocateTableIndex.changeGroup(db.getId(), table, oldGroup, assignedGroup, assignedGroupId);
            } else {
                Map<Tag, List<List<Long>>> backendsPerBucketSeq = null;
                if (groupSchema == null) {
                    // assign to a newly created group, set backends sequence.
                    // we arbitrarily choose a tablet backends sequence from this table,
                    // let the colocation balancer do the work.
                    backendsPerBucketSeq = table.getArbitraryTabletBucketsSeq();
                }
                // change group after getting backends sequence(if has), in case 'getArbitraryTabletBucketsSeq' failed
                groupId = colocateTableIndex.changeGroup(db.getId(), table, oldGroup, assignedGroup, assignedGroupId);

                if (groupSchema == null) {
                    Preconditions.checkNotNull(backendsPerBucketSeq);
                    colocateTableIndex.addBackendsPerBucketSeq(groupId, backendsPerBucketSeq);
                }

                // set this group as unstable
                colocateTableIndex.markGroupUnstable(groupId, "Colocation group modified by user",
                        false /* edit log is along with modify table log */);
            }

            table.setColocateGroup(assignedGroup);
        } else {
            // unset colocation group
            if (Strings.isNullOrEmpty(oldGroup)) {
                // this table is not a colocate table, do nothing
                return;
            }

            // when replayModifyTableColocate, we need the groupId info
            String fullGroupName = GroupId.getFullGroupName(db.getId(), oldGroup);
            groupId = colocateTableIndex.getGroupSchema(fullGroupName).getGroupId();
            colocateTableIndex.removeTable(table.getId());
            table.setColocateGroup(null);
        }

        if (!isReplay) {
            Map<String, String> properties = Maps.newHashMapWithExpectedSize(1);
            properties.put(PropertyAnalyzer.PROPERTIES_COLOCATE_WITH, assignedGroup);
            TablePropertyInfo info = new TablePropertyInfo(db.getId(), table.getId(), groupId, properties);
            editLog.logModifyTableColocate(info);
        }
        LOG.info("finished modify table's colocation property. table: {}, is replay: {}", table.getName(), isReplay);
    }

    public void replayModifyTableColocate(TablePropertyInfo info) throws MetaNotFoundException {
        long dbId = info.getGroupId().dbId;
        if (dbId == 0) {
            dbId = info.getDbId();
        }
        Preconditions.checkState(dbId != 0, "replay modify table colocate failed, table id: " + info.getTableId());
        long tableId = info.getTableId();
        Map<String, String> properties = info.getPropertyMap();

        Database db = getInternalCatalog().getDbOrMetaException(dbId);
        OlapTable olapTable = (OlapTable) db.getTableOrMetaException(tableId, TableType.OLAP);
        olapTable.writeLock();
        try {
            modifyTableColocate(db, olapTable, properties.get(PropertyAnalyzer.PROPERTIES_COLOCATE_WITH), true,
                    info.getGroupId());
        } catch (DdlException e) {
            // should not happen
            LOG.warn("failed to replay modify table colocate", e);
        } finally {
            olapTable.writeUnlock();
        }
    }

    public void renameRollup(Database db, OlapTable table, RollupRenameClause renameClause) throws DdlException {
        table.writeLockOrDdlException();
        try {
            table.checkNormalStateForAlter();
            String rollupName = renameClause.getRollupName();
            // check if it is base table name
            if (rollupName.equals(table.getName())) {
                throw new DdlException("Using ALTER TABLE RENAME to change table name");
            }

            String newRollupName = renameClause.getNewRollupName();
            if (rollupName.equals(newRollupName)) {
                throw new DdlException("Same rollup name");
            }

            Map<String, Long> indexNameToIdMap = table.getIndexNameToId();
            if (indexNameToIdMap.get(rollupName) == null) {
                throw new DdlException("Rollup index[" + rollupName + "] does not exists");
            }

            // check if name is already used
            if (indexNameToIdMap.get(newRollupName) != null) {
                throw new DdlException("Rollup name[" + newRollupName + "] is already used");
            }

            long indexId = indexNameToIdMap.remove(rollupName);
            indexNameToIdMap.put(newRollupName, indexId);

            // log
            TableInfo tableInfo = TableInfo.createForRollupRename(db.getId(), table.getId(), indexId,
                    rollupName, newRollupName);
            editLog.logRollupRename(tableInfo);
            LOG.info("rename rollup[{}] to {}", rollupName, newRollupName);
        } finally {
            table.writeUnlock();
        }
    }

    public void replayRenameRollup(TableInfo tableInfo) throws MetaNotFoundException {
        long dbId = tableInfo.getDbId();
        long tableId = tableInfo.getTableId();
        long indexId = tableInfo.getIndexId();
        String newRollupName = tableInfo.getNewRollupName();

        Database db = getInternalCatalog().getDbOrMetaException(dbId);
        OlapTable olapTable = (OlapTable) db.getTableOrMetaException(tableId, TableType.OLAP);
        olapTable.writeLock();
        try {
            String rollupName = olapTable.getIndexNameById(indexId);
            Map<String, Long> indexNameToIdMap = olapTable.getIndexNameToId();
            indexNameToIdMap.remove(rollupName);
            indexNameToIdMap.put(newRollupName, indexId);

            LOG.info("replay rename rollup[{}] to {}", rollupName, newRollupName);
        } finally {
            olapTable.writeUnlock();
        }
    }

    public void renamePartition(Database db, OlapTable table, PartitionRenameClause renameClause) throws DdlException {
        table.writeLockOrDdlException();
        try {
            table.checkNormalStateForAlter();
            if (table.getPartitionInfo().getType() != PartitionType.RANGE
                    && table.getPartitionInfo().getType() != PartitionType.LIST) {
                throw new DdlException(
                        "Table[" + table.getName() + "] is single partitioned. " + "no need to rename partition name.");
            }

            String partitionName = renameClause.getPartitionName();
            String newPartitionName = renameClause.getNewPartitionName();
            if (partitionName.equalsIgnoreCase(newPartitionName)) {
                throw new DdlException("Same partition name");
            }

            Partition partition = table.getPartition(partitionName);
            if (partition == null) {
                throw new DdlException("Partition[" + partitionName + "] does not exists");
            }

            // check if name is already used
            if (table.checkPartitionNameExist(newPartitionName)) {
                throw new DdlException("Partition name[" + newPartitionName + "] is already used");
            }

            table.renamePartition(partitionName, newPartitionName);

            // log
            TableInfo tableInfo = TableInfo.createForPartitionRename(db.getId(), table.getId(), partition.getId(),
                    partitionName, newPartitionName);
            editLog.logPartitionRename(tableInfo);
            LOG.info("rename partition[{}] to {}", partitionName, newPartitionName);
        } finally {
            table.writeUnlock();
        }
    }

    public void replayRenamePartition(TableInfo tableInfo) throws MetaNotFoundException {
        long dbId = tableInfo.getDbId();
        long tableId = tableInfo.getTableId();
        long partitionId = tableInfo.getPartitionId();
        String newPartitionName = tableInfo.getNewPartitionName();

        Database db = getInternalCatalog().getDbOrMetaException(dbId);
        OlapTable olapTable = (OlapTable) db.getTableOrMetaException(tableId, TableType.OLAP);
        olapTable.writeLock();
        try {
            Partition partition = olapTable.getPartition(partitionId);
            olapTable.renamePartition(partition.getName(), newPartitionName);
            LOG.info("replay rename partition[{}] to {}", partition.getName(), newPartitionName);
        } finally {
            olapTable.writeUnlock();
        }
    }

    private void renameColumn(Database db, OlapTable table, String colName,
                              String newColName, Map<Long, Integer> indexIdToSchemaVersion,
                              boolean isReplay) throws DdlException {
        table.checkNormalStateForAlter();
        if (colName.equalsIgnoreCase(newColName)) {
            throw new DdlException("Same column name");
        }

        // @NOTE: Rename partition columns should also rename column names in partition expressions
        // but this is not implemented currently. Therefore, forbid renaming partition columns temporarily.
        PartitionInfo partitionInfo = table.getPartitionInfo();
        if (partitionInfo.getPartitionColumns().stream().anyMatch(c -> c.getName().equalsIgnoreCase(colName))) {
            throw new DdlException("Renaming partition columns has problems, forbidden in current Doris version");
        }

        Map<Long, MaterializedIndexMeta> indexIdToMeta = table.getIndexIdToMeta();
        for (Map.Entry<Long, MaterializedIndexMeta> entry : indexIdToMeta.entrySet()) {
            // rename column is not implemented for non-light-schema-change table.
            if (!table.getEnableLightSchemaChange()) {
                throw new DdlException("not implemented for table without column unique id,"
                        + " which are created with property 'light_schema_change'.");
            }
            // check if new name is already used
            if (entry.getValue().getColumnByName(newColName) != null) {
                throw new DdlException("Column name[" + newColName + "] is already used");
            }

            // check if have materialized view on rename column
            // and check whether colName is referenced by generated columns
            for (Column column : entry.getValue().getSchema()) {
                if (column.getName().equals(colName) && !column.getGeneratedColumnsThatReferToThis().isEmpty()) {
                    throw new DdlException(
                            "Cannot rename column, because column '" + colName
                                    + "' has a generated column dependency on :"
                                    + column.getGeneratedColumnsThatReferToThis());
                }
                Expr expr = column.getDefineExpr();
                if (expr == null) {
                    continue;
                }
                List<SlotRef> slots = new ArrayList<>();
                expr.collect(SlotRef.class, slots);
                for (SlotRef slot : slots) {
                    String name = MaterializedIndexMeta
                            .normalizeName(CreateMaterializedViewStmt.mvColumnBreaker(slot.toSqlWithoutTbl()));
                    if (!isReplay && name.equals(colName)) {
                        throw new DdlException("Column[" + colName + "] have materialized view index");
                    }
                }
            }
        }

        // 1. modify old MaterializedIndexMeta
        boolean hasColumn = false;
        for (Map.Entry<Long, MaterializedIndexMeta> entry : indexIdToMeta.entrySet()) {
            Column column = entry.getValue().getColumnByName(colName);
            if (column != null) {
                column.setName(newColName);
                hasColumn = true;
                Env.getCurrentEnv().getQueryStats()
                        .rename(Env.getCurrentEnv().getCurrentCatalog().getId(), db.getId(),
                                table.getId(), entry.getKey(), colName, newColName);
                if (!isReplay) {
                    indexIdToSchemaVersion.put(entry.getKey(), entry.getValue().getSchemaVersion() + 1);
                }
                if (indexIdToSchemaVersion != null) {
                    entry.getValue().setSchemaVersion(indexIdToSchemaVersion.get(entry.getKey()));
                }
            }
        }
        if (!hasColumn) {
            throw new DdlException("Column[" + colName + "] does not exists");
        }

        // @NOTE: Rename partition columns should also rename column names in partition expressions
        // but this is not implemented currently. Therefore, forbid renaming partition columns temporarily.
        //
        // 2. modify partition key
        // PartitionInfo partitionInfo = table.getPartitionInfo();
        // List<Column> partitionColumns = partitionInfo.getPartitionColumns();
        // for (Column column : partitionColumns) {
        //    if (column.getName().equalsIgnoreCase(colName)) {
        //        column.setName(newColName);
        //    }
        //}

        // 3. modify index
        List<Index> indexes = table.getIndexes();
        for (Index index : indexes) {
            List<String> columns = index.getColumns();
            for (int i = 0; i < columns.size(); i++) {
                if (columns.get(i).equalsIgnoreCase(colName)) {
                    columns.set(i, newColName);
                }
            }
        }

        // 4. modify distribution info
        DistributionInfo distributionInfo = table.getDefaultDistributionInfo();
        if (distributionInfo.getType() == DistributionInfoType.HASH) {
            // modify default distribution info
            List<Column> distributionColumns = ((HashDistributionInfo) distributionInfo).getDistributionColumns();
            for (Column column : distributionColumns) {
                if (column.getName().equalsIgnoreCase(colName)) {
                    column.setName(newColName);
                }
            }
            // modify distribution info inside partitions
            for (Partition p : table.getPartitions()) {
                DistributionInfo partDistInfo = p.getDistributionInfo();
                if (partDistInfo.getType() != DistributionInfoType.HASH) {
                    continue;
                }
                List<Column> partDistColumns = ((HashDistributionInfo) partDistInfo).getDistributionColumns();
                for (Column column : partDistColumns) {
                    if (column.getName().equalsIgnoreCase(colName)) {
                        column.setName(newColName);
                    }
                }
            }
        }

        // 5. modify sequence map col
        if (table.hasSequenceCol() && table.getSequenceMapCol() != null
                && table.getSequenceMapCol().equalsIgnoreCase(colName)) {
            table.setSequenceMapCol(newColName);
        }

        // 6. modify bloom filter col
        Set<String> bfCols = table.getCopiedBfColumns();
        if (bfCols != null) {
            Set<String> newBfCols = new HashSet<>();
            for (String bfCol : bfCols) {
                if (bfCol.equalsIgnoreCase(colName)) {
                    newBfCols.add(newColName);
                } else {
                    newBfCols.add(bfCol);
                }
            }
            table.setBloomFilterInfo(newBfCols, table.getBfFpp());
        }

        table.rebuildFullSchema();

        if (!isReplay) {
            // log
            TableRenameColumnInfo info = new TableRenameColumnInfo(db.getId(), table.getId(), colName, newColName,
                    indexIdToSchemaVersion);
            editLog.logColumnRename(info);
            LOG.info("rename coloumn[{}] to {}", colName, newColName);
            AnalysisManager manager = Env.getCurrentEnv().getAnalysisManager();
            manager.removeTableStats(table.getId());
            manager.dropStats(table, null);
        }
    }

    public void renameColumn(Database db, OlapTable table, ColumnRenameClause renameClause) throws DdlException {
        table.writeLockOrDdlException();
        try {
            String colName = renameClause.getColName();
            String newColName = renameClause.getNewColName();
            Map<Long, Integer> indexIdToSchemaVersion = new HashMap<Long, Integer>();
            renameColumn(db, table, colName, newColName, indexIdToSchemaVersion, false);
        } finally {
            table.writeUnlock();
        }
    }

    public void replayRenameColumn(TableRenameColumnInfo info) throws MetaNotFoundException {
        if (LOG.isDebugEnabled()) {
            LOG.debug("info:{}", info);
        }
        long dbId = info.getDbId();
        long tableId = info.getTableId();
        String colName = info.getColName();
        String newColName = info.getNewColName();
        Map<Long, Integer> indexIdToSchemaVersion = info.getIndexIdToSchemaVersion();

        Database db = getCurrentEnv().getInternalCatalog().getDbOrMetaException(dbId);
        OlapTable table = (OlapTable) db.getTableOrMetaException(tableId, TableType.OLAP);
        Env.getCurrentEnv().getAnalysisManager().removeTableStats(tableId);
        table.writeLock();
        try {
            renameColumn(db, table, colName, newColName, indexIdToSchemaVersion, true);
        } catch (DdlException e) {
            // should not happen
            LOG.warn("failed to replay rename column", e);
        } finally {
            table.writeUnlock();
        }
    }

    public void modifyTableDynamicPartition(Database db, OlapTable table, Map<String, String> properties)
            throws UserException {
        convertDynamicPartitionReplicaNumToReplicaAllocation(properties);
        if (properties.containsKey(DynamicPartitionProperty.REPLICATION_ALLOCATION)) {
            table.checkChangeReplicaAllocation();
        }
        Map<String, String> logProperties = new HashMap<>(properties);
        TableProperty tableProperty = table.getTableProperty();
        if (tableProperty == null) {
            DynamicPartitionUtil.checkAndSetDynamicPartitionProperty(table, properties, db);
        } else {
            // Merge the new properties with origin properties, and then analyze them
            Map<String, String> origDynamicProperties = tableProperty.getOriginDynamicPartitionProperty();
            origDynamicProperties.putAll(properties);
            Map<String, String> analyzedDynamicPartition = DynamicPartitionUtil.analyzeDynamicPartition(
                    origDynamicProperties, table, db, false);
            tableProperty.modifyTableProperties(analyzedDynamicPartition);
            tableProperty.buildDynamicProperty();
        }

        DynamicPartitionUtil.registerOrRemoveDynamicPartitionTable(db.getId(), table, false);
        dynamicPartitionScheduler.createOrUpdateRuntimeInfo(table.getId(), DynamicPartitionScheduler.LAST_UPDATE_TIME,
                TimeUtils.getCurrentFormatTime());
        ModifyTablePropertyOperationLog info =
                new ModifyTablePropertyOperationLog(db.getId(), table.getId(), table.getName(),
                        logProperties);
        editLog.logDynamicPartition(info);
    }

    private void convertDynamicPartitionReplicaNumToReplicaAllocation(Map<String, String> properties) {
        if (properties.containsKey(DynamicPartitionProperty.REPLICATION_NUM)) {
            short repNum = Short.parseShort(properties.remove(DynamicPartitionProperty.REPLICATION_NUM));
            ReplicaAllocation replicaAlloc = new ReplicaAllocation(repNum);
            properties.put(DynamicPartitionProperty.REPLICATION_ALLOCATION, replicaAlloc.toCreateStmt());
        }
    }

    /**
     * Set replication number for unpartitioned table.
     *
     * @param db
     * @param table
     * @param properties
     * @throws DdlException
     */
    // The caller need to hold the table write lock
    public void modifyTableReplicaAllocation(Database db, OlapTable table, Map<String, String> properties)
            throws UserException {
        Preconditions.checkArgument(table.isWriteLockHeldByCurrentThread());
        String defaultReplicationNumName = "default." + PropertyAnalyzer.PROPERTIES_REPLICATION_NUM;
        PartitionInfo partitionInfo = table.getPartitionInfo();
        if (partitionInfo.getType() == PartitionType.RANGE || partitionInfo.getType() == PartitionType.LIST) {
            throw new DdlException(
                    "This is a partitioned table, you should specify partitions" + " with MODIFY PARTITION clause."
                            + " If you want to set default replication number, please use '" + defaultReplicationNumName
                            + "' instead of '" + PropertyAnalyzer.PROPERTIES_REPLICATION_NUM
                            + "' to escape misleading.");
        }
        String partitionName = table.getName();
        Partition partition = table.getPartition(partitionName);
        if (partition == null) {
            throw new DdlException("Partition does not exist. name: " + partitionName);
        }

        ReplicaAllocation replicaAlloc = PropertyAnalyzer.analyzeReplicaAllocation(properties, "");
        table.checkChangeReplicaAllocation();
        Env.getCurrentSystemInfo().checkReplicaAllocation(replicaAlloc);
        Preconditions.checkState(!replicaAlloc.isNotSet());
        boolean isInMemory = partitionInfo.getIsInMemory(partition.getId());
        DataProperty newDataProperty = partitionInfo.getDataProperty(partition.getId());
        partitionInfo.setReplicaAllocation(partition.getId(), replicaAlloc);

        // set table's default replication number.
        Map<String, String> tblProperties = Maps.newHashMap();
        tblProperties.put("default." + PropertyAnalyzer.PROPERTIES_REPLICATION_ALLOCATION, replicaAlloc.toCreateStmt());
        table.setReplicaAllocation(tblProperties);

        // log
        ModifyPartitionInfo info = new ModifyPartitionInfo(db.getId(), table.getId(), partition.getId(),
                newDataProperty, replicaAlloc, isInMemory, partitionInfo.getStoragePolicy(partition.getId()),
                tblProperties);
        editLog.logModifyPartition(info);
        if (LOG.isDebugEnabled()) {
            LOG.debug("modify partition[{}-{}-{}] replica allocation to {}",
                    db.getId(), table.getId(), partition.getName(), replicaAlloc.toCreateStmt());
        }
    }

    /**
     * Set default replication allocation for a specified table.
     * You can see the default replication allocation by executing Show Create Table stmt.
     *
     * @param db
     * @param table
     * @param properties
     */
    // The caller need to hold the table write lock
    public void modifyTableDefaultReplicaAllocation(Database db, OlapTable table,
            Map<String, String> properties) throws UserException {
        Preconditions.checkArgument(table.isWriteLockHeldByCurrentThread());
        table.checkChangeReplicaAllocation();
        table.setReplicaAllocation(properties);
        ModifyTablePropertyOperationLog info =
                new ModifyTablePropertyOperationLog(db.getId(), table.getId(), table.getName(),
                        properties);
        editLog.logModifyReplicationNum(info);
        if (LOG.isDebugEnabled()) {
            LOG.debug("modify table[{}] replication num to {}", table.getName(),
                    properties.get(PropertyAnalyzer.PROPERTIES_REPLICATION_NUM));
        }
    }

    // The caller need to hold the table write lock
    public void modifyTableProperties(Database db, OlapTable table, Map<String, String> properties) {
        Preconditions.checkArgument(table.isWriteLockHeldByCurrentThread());
        TableProperty tableProperty = table.getTableProperty();
        if (tableProperty == null) {
            tableProperty = new TableProperty(properties);
        } else {
            tableProperty.modifyTableProperties(properties);
        }
        tableProperty.buildInMemory()
                .buildMinLoadReplicaNum()
                .buildStoragePolicy()
                .buildStorageMedium()
                .buildIsBeingSynced()
                .buildCompactionPolicy()
                .buildTimeSeriesCompactionGoalSizeMbytes()
                .buildTimeSeriesCompactionFileCountThreshold()
                .buildTimeSeriesCompactionTimeThresholdSeconds()
                .buildSkipWriteIndexOnLoad()
                .buildDisableAutoCompaction()
                .buildEnableSingleReplicaCompaction()
                .buildTimeSeriesCompactionEmptyRowsetsThreshold()
                .buildTimeSeriesCompactionLevelThreshold()
                .buildTTLSeconds()
                .buildAutoAnalyzeProperty();

        // need to update partition info meta
        for (Partition partition : table.getPartitions()) {
            table.getPartitionInfo().setIsInMemory(partition.getId(), tableProperty.isInMemory());
            table.getPartitionInfo().setStoragePolicy(partition.getId(), tableProperty.getStoragePolicy());
        }

        ModifyTablePropertyOperationLog info =
                new ModifyTablePropertyOperationLog(db.getId(), table.getId(), table.getName(),
                        properties);
        editLog.logModifyTableProperties(info);
    }

    public void updateBinlogConfig(Database db, OlapTable table, BinlogConfig newBinlogConfig) {
        Preconditions.checkArgument(table.isWriteLockHeldByCurrentThread());

        table.setBinlogConfig(newBinlogConfig);

        ModifyTablePropertyOperationLog info =
                new ModifyTablePropertyOperationLog(db.getId(), table.getId(), table.getName(),
                        newBinlogConfig.toProperties());
        editLog.logUpdateBinlogConfig(info);
    }

    public void replayModifyTableProperty(short opCode, ModifyTablePropertyOperationLog info)
            throws MetaNotFoundException {
        String ctlName = info.getCtlName();
        long dbId = info.getDbId();
        long tableId = info.getTableId();
        Map<String, String> properties = info.getProperties();

        // Handle HMSExternalTable set auto analyze policy.
        if (ctlName != null && !(InternalCatalog.INTERNAL_CATALOG_NAME.equalsIgnoreCase(ctlName))) {
            setExternalTableAutoAnalyze(properties, info);
            return;
        }

        Database db = getInternalCatalog().getDbOrMetaException(dbId);
        OlapTable olapTable = (OlapTable) db.getTableOrMetaException(tableId, TableType.OLAP);
        olapTable.writeLock();
        try {
            TableProperty tableProperty = olapTable.getTableProperty();
            if (tableProperty == null) {
                tableProperty = new TableProperty(properties).buildProperty(opCode);
                olapTable.setTableProperty(tableProperty);
            } else {
                tableProperty.modifyTableProperties(properties);
                tableProperty.buildProperty(opCode);
            }

            // need to replay partition info meta
            switch (opCode) {
                case OperationType.OP_MODIFY_TABLE_PROPERTIES:
                    for (Partition partition : olapTable.getPartitions()) {
                        olapTable.getPartitionInfo().setIsInMemory(partition.getId(), tableProperty.isInMemory());
                        // storage policy re-use modify in memory
                        Optional.ofNullable(tableProperty.getStoragePolicy()).filter(p -> !p.isEmpty())
                                .ifPresent(p -> olapTable.getPartitionInfo().setStoragePolicy(partition.getId(), p));
                        Optional.ofNullable(tableProperty.getStoragePolicy()).filter(p -> !p.isEmpty())
                                .ifPresent(p -> olapTable.getPartitionInfo().getDataProperty(partition.getId())
                                .setStoragePolicy(p));
                    }
                    break;
                case OperationType.OP_UPDATE_BINLOG_CONFIG:
                    BinlogConfig newBinlogConfig = new BinlogConfig();
                    newBinlogConfig.mergeFromProperties(properties);
                    olapTable.setBinlogConfig(newBinlogConfig);
                    break;
                default:
                    break;
            }
        } finally {
            olapTable.writeUnlock();
        }
    }

    private void setExternalTableAutoAnalyze(Map<String, String> properties, ModifyTablePropertyOperationLog info) {
        if (properties.size() != 1) {
            LOG.warn("External table property should contain exactly 1 entry.");
            return;
        }
        if (!properties.containsKey(PropertyAnalyzer.PROPERTIES_AUTO_ANALYZE_POLICY)) {
            LOG.warn("External table property should only contain auto_analyze_policy");
            return;
        }
        String value = properties.get(PropertyAnalyzer.PROPERTIES_AUTO_ANALYZE_POLICY);
        if (!PropertyAnalyzer.ENABLE_AUTO_ANALYZE_POLICY.equalsIgnoreCase(value)
                && !PropertyAnalyzer.DISABLE_AUTO_ANALYZE_POLICY.equalsIgnoreCase(value)
                && !PropertyAnalyzer.USE_CATALOG_AUTO_ANALYZE_POLICY.equalsIgnoreCase(value)) {
            LOG.warn("External table property should be 'enable', 'disable' or 'base_on_catalog'");
            return;
        }
        try {
            CatalogIf catalog = Env.getCurrentEnv().getCatalogMgr()
                    .getCatalogOrException(info.getCtlName(),
                        ctlName -> new DdlException("Unknown catalog " + ctlName));
            value = value.equalsIgnoreCase(PropertyAnalyzer.USE_CATALOG_AUTO_ANALYZE_POLICY) ? null : value;
            ((ExternalCatalog) catalog).setAutoAnalyzePolicy(info.getDbName(), info.getTableName(), value);
        } catch (Exception e) {
            LOG.warn("Failed to replay external table set property.", e);
        }
    }

    public void modifyDefaultDistributionBucketNum(Database db, OlapTable olapTable,
                                                   ModifyDistributionClause modifyDistributionClause)
            throws DdlException {
        olapTable.writeLockOrDdlException();
        try {
            if (olapTable.isColocateTable()) {
                throw new DdlException("Cannot change default bucket number of colocate table.");
            }

            if (olapTable.getPartitionInfo().getType() != PartitionType.RANGE
                    && olapTable.getPartitionInfo().getType() != PartitionType.LIST) {
                throw new DdlException("Only support change partitioned table's distribution.");
            }

            DistributionDesc distributionDesc = modifyDistributionClause.getDistributionDesc();
            if (distributionDesc != null) {
                DistributionInfo defaultDistributionInfo = olapTable.getDefaultDistributionInfo();
                List<Column> baseSchema = olapTable.getBaseSchema();
                DistributionInfo distributionInfo = distributionDesc.toDistributionInfo(baseSchema);
                // for now. we only support modify distribution's bucket num
                if (distributionInfo.getType() != defaultDistributionInfo.getType()) {
                    throw new DdlException(
                            "Cannot change distribution type when modify" + " default distribution bucket num");
                }
                if (distributionInfo.getType() == DistributionInfoType.HASH) {
                    HashDistributionInfo hashDistributionInfo = (HashDistributionInfo) distributionInfo;
                    if (!hashDistributionInfo.sameDistributionColumns((HashDistributionInfo) defaultDistributionInfo)) {
                        throw new DdlException("Cannot assign hash distribution with different distribution cols. "
                                + "new is: " + hashDistributionInfo.getDistributionColumns() + " default is: "
                                + ((HashDistributionInfo) defaultDistributionInfo).getDistributionColumns());
                    }
                }

                int bucketNum = distributionInfo.getBucketNum();
                if (bucketNum <= 0) {
                    throw new DdlException("Cannot assign hash distribution buckets less than 1");
                }

                defaultDistributionInfo.setBucketNum(bucketNum);

                ModifyTableDefaultDistributionBucketNumOperationLog info
                        = new ModifyTableDefaultDistributionBucketNumOperationLog(db.getId(), olapTable.getId(),
                                distributionInfo.getType(), distributionInfo.getAutoBucket(), bucketNum,
                                defaultDistributionInfo.getColumnsName());
                editLog.logModifyDefaultDistributionBucketNum(info);
                LOG.info("modify table[{}] default bucket num to {}", olapTable.getName(), bucketNum);
            }
        } finally {
            olapTable.writeUnlock();
        }
    }

    public void replayModifyTableDefaultDistributionBucketNum(ModifyTableDefaultDistributionBucketNumOperationLog info)
            throws MetaNotFoundException {
        long dbId = info.getDbId();
        long tableId = info.getTableId();
        int bucketNum = info.getBucketNum();

        Database db = getInternalCatalog().getDbOrMetaException(dbId);
        OlapTable olapTable = (OlapTable) db.getTableOrMetaException(tableId, TableType.OLAP);
        olapTable.writeLock();
        try {
            DistributionInfo defaultDistributionInfo = olapTable.getDefaultDistributionInfo();
            defaultDistributionInfo.setBucketNum(bucketNum);
        } finally {
            olapTable.writeUnlock();
        }
    }

    /*
     * used for handling AlterSystemStmt
     * (for client is the ALTER SYSTEM command).
     */
    public void alterSystem(AlterSystemCommand command) throws UserException {
        this.alter.processAlterSystem(command);
    }

    public void analyze(AnalyzeCommand command, boolean isProxy) throws DdlException, AnalysisException {
        this.analysisManager.createAnalyze(command, isProxy);
    }

    // Switch catalog of this session
    public void changeCatalog(ConnectContext ctx, String catalogName) throws DdlException {
        CatalogIf catalogIf = catalogMgr.getCatalog(catalogName);
        if (catalogIf == null) {
            throw new DdlException(ErrorCode.ERR_UNKNOWN_CATALOG.formatErrorMsg(catalogName),
                    ErrorCode.ERR_UNKNOWN_CATALOG);
        }

        String currentDB = ctx.getDatabase();
        if (StringUtils.isNotEmpty(currentDB)) {
            // When dropped the current catalog in current context, the current catalog will be null.
            if (ctx.getCurrentCatalog() != null) {
                ctx.addLastDBOfCatalog(ctx.getCurrentCatalog().getName(), currentDB);
            }
        }
        ctx.changeDefaultCatalog(catalogName);
        String lastDb = ctx.getLastDBOfCatalog(catalogName);
        if (StringUtils.isNotEmpty(lastDb)) {
            ctx.setDatabase(lastDb);
        }
        if (catalogIf instanceof EsExternalCatalog) {
            ctx.setDatabase(EsExternalCatalog.DEFAULT_DB);
        }
    }

    // Change current database of this session.
    public void changeDb(ConnectContext ctx, String qualifiedDb) throws DdlException {
        if (!accessManager.checkDbPriv(ctx, ctx.getDefaultCatalog(), qualifiedDb, PrivPredicate.SHOW)) {
            ErrorReport.reportDdlException(ErrorCode.ERR_DBACCESS_DENIED_ERROR, ctx.getQualifiedUser(), qualifiedDb);
        }

        ctx.getCurrentCatalog().getDbOrDdlException(qualifiedDb);
        ctx.setDatabase(qualifiedDb);
    }

    // for test only
    public void clear() {
        getInternalCatalog().clearDbs();
        System.gc();
    }

    public void createView(CreateViewCommand command) throws DdlException {
        CreateViewInfo createViewInfo = command.getCreateViewInfo();
        String dbName = createViewInfo.getViewName().getDb();
        String tableName = createViewInfo.getViewName().getTbl();

        // check if db exists
        Database db = getInternalCatalog().getDbOrDdlException(dbName);

        // check if table exists in db
        boolean replace = false;
        if (db.getTable(tableName).isPresent()) {
            if (createViewInfo.isIfNotExists()) {
                LOG.info("create view[{}] which already exists", tableName);
                return;
            } else if (createViewInfo.isOrReplace()) {
                replace = true;
                LOG.info("view[{}] already exists, need to replace it", tableName);
            } else {
                ErrorReport.reportDdlException(ErrorCode.ERR_TABLE_EXISTS_ERROR, tableName);
            }
        }

        if (replace) {
            String comment = createViewInfo.getComment();
            comment = comment == null || comment.isEmpty() ? null : comment;
            AlterViewInfo alterViewInfo = new AlterViewInfo(createViewInfo.getViewName(), comment);
            alterViewInfo.setInlineViewDef(createViewInfo.getInlineViewDef());
            alterViewInfo.setFinalColumns(createViewInfo.getColumns());
            AlterViewCommand alterViewCommand = new AlterViewCommand(alterViewInfo);
            try {
                alterView(alterViewCommand);
            } catch (UserException e) {
                throw new DdlException("failed to replace view[" + tableName + "], reason=" + e.getMessage());
            }
            LOG.info("successfully replace view[{}]", tableName);
        } else {
            List<Column> columns = createViewInfo.getColumns();

            long tableId = Env.getCurrentEnv().getNextId();
            View newView = new View(tableId, tableName, columns);
            newView.setComment(createViewInfo.getComment());
            newView.setInlineViewDefWithSqlMode(createViewInfo.getInlineViewDef(),
                    ConnectContext.get().getSessionVariable().getSqlMode());
            if (!((Database) db).createTableWithLock(newView, false, createViewInfo.isIfNotExists()).first) {
                throw new DdlException("Failed to create view[" + tableName + "].");
            }
            LOG.info("successfully create view[" + tableName + "-" + newView.getId() + "]");
        }
    }

    public FunctionRegistry getFunctionRegistry() {
        return functionRegistry;
    }

    /**
     * Returns the function that best matches 'desc' that is registered with the
     * catalog using 'mode' to check for matching. If desc matches multiple
     * functions in the catalog, it will return the function with the strictest
     * matching mode. If multiple functions match at the same matching mode,
     * ties are broken by comparing argument types in lexical order. Argument
     * types are ordered by argument precision (e.g. double is preferred over
     * float) and then by alphabetical order of argument type name, to guarantee
     * deterministic results.
     */
    public Function getFunction(Function desc, Function.CompareMode mode) {
        return functionSet.getFunction(desc, mode);
    }

    public List<Function> getBuiltinFunctions() {
        return functionSet.getBulitinFunctions();
    }

    public Function getTableFunction(Function desc, Function.CompareMode mode) {
        return functionSet.getFunction(desc, mode, true);
    }

    public boolean isNondeterministicFunction(String funcName) {
        return functionSet.isNondeterministicFunction(funcName);
    }

    public boolean isNullResultWithOneNullParamFunction(String funcName) {
        return functionSet.isNullResultWithOneNullParamFunctions(funcName);
    }

    public boolean isAggFunctionName(String name) {
        return functionSet.isAggFunctionName(name);
    }

    @Deprecated
    public long loadCluster(DataInputStream dis, long checksum) throws IOException, DdlException {
        return getInternalCatalog().loadCluster(dis, checksum);
    }

    public long saveCluster(CountingDataOutputStream dos, long checksum) throws IOException {
        // do nothing
        return checksum;
    }

    public long saveBrokers(CountingDataOutputStream dos, long checksum) throws IOException {
        Map<String, List<FsBroker>> addressListMap = brokerMgr.getBrokerListMap();
        int size = addressListMap.size();
        checksum ^= size;
        dos.writeInt(size);

        for (Map.Entry<String, List<FsBroker>> entry : addressListMap.entrySet()) {
            Text.writeString(dos, entry.getKey());
            final List<FsBroker> addrs = entry.getValue();
            size = addrs.size();
            checksum ^= size;
            dos.writeInt(size);
            for (FsBroker addr : addrs) {
                addr.write(dos);
            }
        }

        return checksum;
    }

    public long loadBrokers(DataInputStream dis, long checksum) throws IOException, DdlException {
        int count = dis.readInt();
        checksum ^= count;
        for (long i = 0; i < count; ++i) {
            String brokerName = Text.readString(dis);
            int size = dis.readInt();
            checksum ^= size;
            List<FsBroker> addrs = Lists.newArrayList();
            for (int j = 0; j < size; j++) {
                FsBroker addr = FsBroker.readIn(dis);
                addrs.add(addr);
            }
            brokerMgr.replayAddBrokers(brokerName, addrs);
        }
        LOG.info("finished replay brokerMgr from image");
        return checksum;
    }

    public String dumpImage() {
        LOG.info("begin to dump meta data");
        String dumpFilePath;
        List<Database> databases = Lists.newArrayList();
        List<List<Table>> tableLists = Lists.newArrayList();
        tryLock(true);
        try {
            // sort all dbs to avoid potential dead lock
            for (long dbId : getInternalCatalog().getDbIds()) {
                Database db = getInternalCatalog().getDbNullable(dbId);
                databases.add(db);
            }
            databases.sort(Comparator.comparing(DatabaseIf::getId));

            // lock all dbs
            MetaLockUtils.readLockDatabases(databases);
            LOG.info("acquired all the dbs' read lock.");
            // lock all tables
            for (Database db : databases) {
                List<Table> tableList = db.getTablesOnIdOrder();
                MetaLockUtils.readLockTables(tableList);
                tableLists.add(tableList);
            }
            LOG.info("acquired all the tables' read lock.");

            LOG.info("acquired all jobs' read lock.");
            long journalId = getMaxJournalId();
            File dumpFile = new File(Config.meta_dir, "image." + journalId);
            if (Config.enable_check_compatibility_mode) {
                dumpFile = new File(imageDir, "image." + journalId);
            }
            dumpFilePath = dumpFile.getAbsolutePath();
            try {
                LOG.info("begin to dump {}", dumpFilePath);
                saveImage(dumpFile, journalId);
            } catch (IOException e) {
                LOG.error("failed to dump image to {}", dumpFilePath, e);
                return null;
            }
        } finally {
            // unlock all
            for (int i = databases.size() - 1; i >= 0; i--) {
                MetaLockUtils.readUnlockTables(tableLists.get(i));
            }
            MetaLockUtils.readUnlockDatabases(databases);
            unlock();
        }

        LOG.info("finished dumping image to {}", dumpFilePath);
        return dumpFilePath;
    }

    /*
     * Truncate specified table or partitions.
     * The main idea is:
     *
     * 1. using the same schema to create new table(partitions)
     * 2. use the new created table(partitions) to replace the old ones.
     *
     * if no partition specified, it will truncate all partitions of this table, including all temp partitions,
     * otherwise, it will only truncate those specified partitions.
     *
     */
    public void truncateTable(TruncateTableCommand command) throws DdlException {
        CatalogIf<?> catalogIf = catalogMgr.getCatalogOrException(command.getTableNameInfo().getCtl(),
                catalog -> new DdlException(("Unknown catalog " + catalog)));
        TableNameInfo nameInfo = command.getTableNameInfo();
        PartitionNamesInfo partitionNamesInfo = command.getPartitionNamesInfo().orElse(null);
        catalogIf.truncateTable(nameInfo.getDb(), nameInfo.getTbl(),
                partitionNamesInfo == null ? null : partitionNamesInfo.translateToLegacyPartitionNames(),
                command.isForceDrop(), command.toSqlWithoutTable());
    }

    public void replayTruncateTable(TruncateTableInfo info) throws MetaNotFoundException {
        if (Strings.isNullOrEmpty(info.getCtl()) || info.getCtl().equals(InternalCatalog.INTERNAL_CATALOG_NAME)) {
            // In previous versions(before 2.1.8), there is no catalog info in TruncateTableInfo,
            // So if the catalog info is empty, we assume it's internal table.
            getInternalCatalog().replayTruncateTable(info);
            if (info.isEntireTable()) {
                Env.getCurrentEnv().getAnalysisManager().removeTableStats(info.getTblId());
            } else {
                Env.getCurrentEnv().getAnalysisManager().updateUpdatedRows(info.getUpdateRecords(),
                        info.getDbId(), info.getTblId(), 0);
            }
        } else {
            ExternalCatalog ctl = (ExternalCatalog) catalogMgr.getCatalog(info.getCtl());
            if (ctl != null) {
                ctl.replayTruncateTable(info);
            }
        }
    }

    public void createFunction(CreateFunctionStmt stmt) throws UserException {
        if (SetType.GLOBAL.equals(stmt.getType())) {
            globalFunctionMgr.addFunction(stmt.getFunction(), stmt.isIfNotExists());
        } else {
            Database db = getInternalCatalog().getDbOrDdlException(stmt.getFunctionName().getDb());
            db.addFunction(stmt.getFunction(), stmt.isIfNotExists());
            if (stmt.getFunction().isUDTFunction()) {
                // all of the table function in doris will have two function
                // one is the noraml, and another is outer, the different of them is deal with
                // empty: whether need to insert NULL result value
                Function outerFunction = stmt.getFunction().clone();
                FunctionName name = outerFunction.getFunctionName();
                name.setFn(name.getFunction() + "_outer");
                db.addFunction(outerFunction, stmt.isIfNotExists());
            }
        }
    }

    public void replayCreateFunction(Function function) throws MetaNotFoundException {
        String dbName = function.getFunctionName().getDb();
        Database db = getInternalCatalog().getDbOrMetaException(dbName);
        db.replayAddFunction(function);
    }

    public void replayCreateGlobalFunction(Function function) {
        globalFunctionMgr.replayAddFunction(function);
    }

    public void dropFunction(DropFunctionStmt stmt) throws UserException {
        FunctionName name = stmt.getFunctionName();
        if (SetType.GLOBAL.equals(stmt.getType())) {
            globalFunctionMgr.dropFunction(stmt.getFunction(), stmt.isIfExists());
        } else {
            Database db = getInternalCatalog().getDbOrDdlException(name.getDb());
            db.dropFunction(stmt.getFunction(), stmt.isIfExists());
        }
        cleanUDFCacheTask(stmt); // BE will cache classload, when drop function, BE need clear cache
    }

    public void replayDropFunction(FunctionSearchDesc functionSearchDesc) throws MetaNotFoundException {
        String dbName = functionSearchDesc.getName().getDb();
        Database db = getInternalCatalog().getDbOrMetaException(dbName);
        db.replayDropFunction(functionSearchDesc);
    }

    public void replayDropGlobalFunction(FunctionSearchDesc functionSearchDesc) {
        globalFunctionMgr.replayDropFunction(functionSearchDesc);
    }

    /**
     * we can't set callback which is in fe-core to config items which are in fe-common. so wrap them here. it's not so
     * good but is best for us now.
     */
    public void setMutableConfigWithCallback(String key, String value) throws ConfigException {
        ConfigBase.setMutableConfig(key, value);
        if (configtoThreads.get(key) != null) {
            try {
                // not atomic. maybe delay to aware. but acceptable.
                configtoThreads.get(key).get().setInterval(Config.getField(key).getLong(null) * 1000L);
                // shouldn't interrupt to keep possible bdbje writing safe.
                LOG.info("set config " + key + " to " + value);
            } catch (IllegalAccessException e) {
                LOG.warn("set config " + key + " failed: " + e.getMessage());
            }
        }
    }

    public void setConfig(AdminSetFrontendConfigCommand command) throws Exception {
        Map<String, String> configs = command.getConfigs();
        Preconditions.checkState(configs.size() == 1);

        for (Map.Entry<String, String> entry : configs.entrySet()) {
            try {
                setMutableConfigWithCallback(entry.getKey(), entry.getValue());
            } catch (ConfigException e) {
                throw new DdlException(e.getMessage());
            }
        }

        if (command.isApplyToAll()) {
            for (Frontend fe : Env.getCurrentEnv().getFrontends(null /* all */)) {
                if (!fe.isAlive() || fe.getHost().equals(Env.getCurrentEnv().getSelfNode().getHost())) {
                    continue;
                }

                TNetworkAddress feAddr = new TNetworkAddress(fe.getHost(), fe.getRpcPort());
                FEOpExecutor executor = new FEOpExecutor(feAddr, command.getLocalSetStmt(),
                        ConnectContext.get(), false);
                executor.execute();
                if (executor.getStatusCode() != TStatusCode.OK.getValue()) {
                    throw new DdlException(String.format("failed to apply to fe %s:%s, error message: %s",
                        fe.getHost(), fe.getRpcPort(), executor.getErrMsg()));
                }
            }
        }
    }

    public void setPartitionVersion(AdminSetPartitionVersionCommand command) throws Exception {
        String database = command.getDatabase();
        String table = command.getTable();
        long partitionId = command.getPartitionId();
        long visibleVersion = command.getVisibleVersion();
        int setSuccess = setPartitionVersionInternal(database, table, partitionId, visibleVersion, false);
        if (setSuccess == -1) {
            throw new DdlException("Failed to set partition visible version to " + visibleVersion + ". " + "Partition "
                    + partitionId + " not exists. Database " + database + ", Table " + table + ".");
        }
    }

    public void replayBackendReplicasInfo(BackendReplicasInfo backendReplicasInfo) {
        long backendId = backendReplicasInfo.getBackendId();
        List<BackendReplicasInfo.ReplicaReportInfo> replicaInfos = backendReplicasInfo.getReplicaReportInfos();

        for (BackendReplicasInfo.ReplicaReportInfo info : replicaInfos) {
            if (tabletInvertedIndex.getTabletMeta(info.tabletId) == null) {
                // The tablet has been deleted. Because the reporting of tablet and
                // the deletion of tablet are two independent events,
                // and directly do not do mutually exclusive processing,
                // so it may appear that the tablet is deleted first, and the reporting information is processed later.
                // Here we simply ignore the deleted tablet.
                continue;
            }
            Replica replica = tabletInvertedIndex.getReplica(info.tabletId, backendId);
            if (replica == null) {
                LOG.warn("failed to find replica of tablet {} on backend {} when replaying backend report info",
                        info.tabletId, backendId);
                continue;
            }

            switch (info.type) {
                case BAD:
                    replica.setBad(true);
                    break;
                case MISSING_VERSION:
                    replica.updateLastFailedVersion(info.lastFailedVersion);
                    break;
                default:
                    break;
            }
        }
    }

    @Deprecated
    public void replayBackendTabletsInfo(BackendTabletsInfo backendTabletsInfo) {
        List<Pair<Long, Integer>> tabletsWithSchemaHash = backendTabletsInfo.getTabletSchemaHash();
        if (!tabletsWithSchemaHash.isEmpty()) {
            // In previous version, we save replica info in `tabletsWithSchemaHash`,
            // but it is wrong because we can not get replica from `tabletInvertedIndex` when doing checkpoint,
            // because when doing checkpoint, the tabletInvertedIndex is not initialized at all.
            //
            // So we can only discard this information, in this case, it is equivalent to losing the record of these
            // operations. But it doesn't matter, these records are currently only used to record whether a replica is
            // in a bad state. This state has little effect on the system, and it can be restored after the system
            // has processed the bad state replica.
            for (Pair<Long, Integer> tabletInfo : tabletsWithSchemaHash) {
                LOG.warn("find an old backendTabletsInfo for tablet {}, ignore it", tabletInfo.first);
            }
            return;
        }

        // in new version, replica info is saved here.
        // but we need to get replica from db->tbl->partition->...
        List<ReplicaPersistInfo> replicaPersistInfos = backendTabletsInfo.getReplicaPersistInfos();
        for (ReplicaPersistInfo info : replicaPersistInfos) {
            OlapTable olapTable = (OlapTable) getInternalCatalog().getDb(info.getDbId())
                    .flatMap(db -> db.getTable(info.getTableId())).filter(t -> t.isManagedTable())
                    .orElse(null);
            if (olapTable == null) {
                continue;
            }
            olapTable.writeLock();
            try {

                Partition partition = olapTable.getPartition(info.getPartitionId());
                if (partition == null) {
                    continue;
                }
                MaterializedIndex mindex = partition.getIndex(info.getIndexId());
                if (mindex == null) {
                    continue;
                }
                Tablet tablet = mindex.getTablet(info.getTabletId());
                if (tablet == null) {
                    continue;
                }
                Replica replica = tablet.getReplicaById(info.getReplicaId());
                if (replica != null) {
                    replica.setBad(true);
                    if (LOG.isDebugEnabled()) {
                        LOG.debug("get replica {} of tablet {} on backend {} to bad when replaying",
                                info.getReplicaId(), info.getTabletId(), info.getBackendId());
                    }
                }
            } finally {
                olapTable.writeUnlock();
            }
        }
    }

    // Convert table's distribution type from hash to random.
    public void convertDistributionType(Database db, OlapTable tbl) throws DdlException {
        tbl.writeLockOrDdlException();
        try {
            if (tbl.isColocateTable()) {
                throw new DdlException("Cannot change distribution type of colocate table.");
            }
            if (tbl.getKeysType() == KeysType.UNIQUE_KEYS) {
                throw new DdlException("Cannot change distribution type of unique keys table.");
            }
            if (tbl.getKeysType() == KeysType.AGG_KEYS) {
                for (Column column : tbl.getBaseSchema()) {
                    if (column.getAggregationType() == AggregateType.REPLACE
                            || column.getAggregationType() == AggregateType.REPLACE_IF_NOT_NULL) {
                        throw new DdlException("Cannot change distribution type of aggregate keys table which has value"
                                + " columns with " + column.getAggregationType() + " type.");
                    }
                }
            }
            if (!tbl.convertHashDistributionToRandomDistribution()) {
                throw new DdlException("Table " + tbl.getName() + " is not hash distributed");
            }
            TableInfo tableInfo = TableInfo.createForModifyDistribution(db.getId(), tbl.getId());
            editLog.logModifyDistributionType(tableInfo);
            LOG.info("finished to modify distribution type of table from hash to random : " + tbl.getName());
        } finally {
            tbl.writeUnlock();
        }
    }

    public void replayConvertDistributionType(TableInfo info) throws MetaNotFoundException {
        Database db = getInternalCatalog().getDbOrMetaException(info.getDbId());
        OlapTable olapTable = (OlapTable) db.getTableOrMetaException(info.getTableId(), TableType.OLAP);
        olapTable.writeLock();
        try {
            olapTable.convertHashDistributionToRandomDistribution();
            LOG.info("replay modify distribution type of table from hash to random : " + olapTable.getName());
        } finally {
            olapTable.writeUnlock();
        }
    }

    /*
     * The entry of replacing partitions with temp partitions.
     */
    public void replaceTempPartition(Database db, OlapTable olapTable, ReplacePartitionClause clause)
            throws DdlException {
        Preconditions.checkState(olapTable.isWriteLockHeldByCurrentThread());
        List<String> partitionNames = clause.getPartitionNames();
        List<String> tempPartitionNames = clause.getTempPartitionNames();
        boolean isStrictRange = clause.isStrictRange();
        boolean useTempPartitionName = clause.useTempPartitionName();
        boolean isForceDropOld = clause.isForceDropOldPartition();
        // check partition exist
        for (String partName : partitionNames) {
            if (!olapTable.checkPartitionNameExist(partName, false)) {
                throw new DdlException("Partition[" + partName + "] does not exist");
            }
        }
        for (String partName : tempPartitionNames) {
            if (!olapTable.checkPartitionNameExist(partName, true)) {
                throw new DdlException("Temp partition[" + partName + "] does not exist");
            }
        }
        List<Long> replacedPartitionIds = olapTable.replaceTempPartitions(db.getId(), partitionNames,
                tempPartitionNames, isStrictRange,
                useTempPartitionName, isForceDropOld);
        long version = 0L;
        long versionTime = System.currentTimeMillis();
        // In cloud mode, the internal partition deletion logic will update the table version,
        // so here we only need to handle non-cloud mode.
        if (Config.isNotCloudMode()) {
            version = olapTable.getNextVersion();
            olapTable.updateVisibleVersionAndTime(version, versionTime);
        }
        // Here, we only wait for the EventProcessor to finish processing the event,
        // but regardless of the success or failure of the result,
        // it does not affect the logic of replace the partition
        try {
            Env.getCurrentEnv().getEventProcessor().processEvent(
                    new ReplacePartitionEvent(db.getCatalog().getId(), db.getId(),
                            olapTable.getId()));
        } catch (Throwable t) {
            // According to normal logic, no exceptions will be thrown,
            // but in order to avoid bugs affecting the original logic, all exceptions are caught
            LOG.warn("produceEvent failed: ", t);
        }
        // write log
        ReplacePartitionOperationLog info = new ReplacePartitionOperationLog(db.getId(), db.getFullName(),
                olapTable.getId(), olapTable.getName(),
                partitionNames, tempPartitionNames, replacedPartitionIds, isStrictRange, useTempPartitionName, version,
                versionTime,
                isForceDropOld);
        editLog.logReplaceTempPartition(info);
        LOG.info("finished to replace partitions {} with temp partitions {} from table: {}", clause.getPartitionNames(),
                clause.getTempPartitionNames(), olapTable.getName());
    }

    public void replayReplaceTempPartition(ReplacePartitionOperationLog replaceTempPartitionLog)
            throws MetaNotFoundException {
        long dbId = replaceTempPartitionLog.getDbId();
        long tableId = replaceTempPartitionLog.getTblId();
        Database db = getInternalCatalog().getDbOrMetaException(dbId);
        OlapTable olapTable = (OlapTable) db
                .getTableOrMetaException(tableId, Lists.newArrayList(TableType.OLAP, TableType.MATERIALIZED_VIEW));
        olapTable.writeLock();
        try {
            olapTable.replaceTempPartitions(dbId, replaceTempPartitionLog.getPartitions(),
                    replaceTempPartitionLog.getTempPartitions(), replaceTempPartitionLog.isStrictRange(),
                    replaceTempPartitionLog.useTempPartitionName(), replaceTempPartitionLog.isForce());
            // In cloud mode, the internal partition deletion logic will update the table version,
            // so here we only need to handle non-cloud mode.
            if (Config.isNotCloudMode()) {
                olapTable.updateVisibleVersionAndTime(replaceTempPartitionLog.getVersion(),
                        replaceTempPartitionLog.getVersionTime());
            }
        } catch (DdlException e) {
            throw new MetaNotFoundException(e);
        } finally {
            olapTable.writeUnlock();
        }
    }

    public void installPlugin(InstallPluginStmt stmt) throws UserException, IOException {
        pluginMgr.installPlugin(stmt);
    }

    public long savePlugins(CountingDataOutputStream dos, long checksum) throws IOException {
        Env.getCurrentPluginMgr().write(dos);
        return checksum;
    }

    public long loadPlugins(DataInputStream dis, long checksum) throws IOException {
        Env.getCurrentPluginMgr().readFields(dis);
        LOG.info("finished replay plugins from image");
        return checksum;
    }

    public void replayInstallPlugin(PluginInfo pluginInfo) throws MetaNotFoundException {
        try {
            pluginMgr.replayLoadDynamicPlugin(pluginInfo);
        } catch (Exception e) {
            throw new MetaNotFoundException(e);
        }
    }

    public void uninstallPlugin(UninstallPluginStmt stmt) throws IOException, UserException {
        PluginInfo info = pluginMgr.uninstallPlugin(stmt.getPluginName());
        if (null != info) {
            editLog.logUninstallPlugin(info);
        }
        LOG.info("uninstall plugin = " + stmt.getPluginName());
    }

    public void uninstallPlugin(UninstallPluginCommand cmd) throws IOException, UserException {
        PluginInfo info = pluginMgr.uninstallPlugin(cmd.getPluginName());
        if (null != info) {
            editLog.logUninstallPlugin(info);
        }
        LOG.info("uninstall plugin = " + cmd.getPluginName());
    }

    public void replayUninstallPlugin(PluginInfo pluginInfo) throws MetaNotFoundException {
        try {
            pluginMgr.uninstallPlugin(pluginInfo.getName());
        } catch (Exception e) {
            throw new MetaNotFoundException(e);
        }
    }

    public void replaySetTableStatus(SetTableStatusOperationLog log) throws MetaNotFoundException {
        setTableStatusInternal(log.getDbName(), log.getTblName(), log.getState(), true);
    }

    public void setTableStatusInternal(String dbName, String tableName, OlapTableState state, boolean isReplay)
            throws MetaNotFoundException {
        Database db = getInternalCatalog().getDbOrMetaException(dbName);
        OlapTable olapTable = (OlapTable) db.getTableOrMetaException(tableName, TableType.OLAP);
        olapTable.writeLockOrMetaException();
        try {
            OlapTableState oldState = olapTable.getState();
            if (state != null && oldState != state) {
                olapTable.setState(state);
                if (!isReplay) {
                    SetTableStatusOperationLog log = new SetTableStatusOperationLog(dbName, tableName, state);
                    editLog.logSetTableStatus(log);
                }
                LOG.info("set table {} state from {} to {}. is replay: {}.",
                            tableName, oldState, state, isReplay);
            } else {
                LOG.warn("ignore set same state {} for table {}. is replay: {}.",
                            olapTable.getState(), tableName, isReplay);
            }
        } finally {
            olapTable.writeUnlock();
        }
    }

    // Set specified replica's status. If replica does not exist, just ignore it.
    public void setReplicaStatus(AdminSetReplicaStatusCommand command) throws MetaNotFoundException {
        long tabletId = command.getTabletId();
        long backendId = command.getBackendId();
        ReplicaStatus status = command.getStatus();
        long userDropTime = status == ReplicaStatus.DROP ? System.currentTimeMillis() : -1L;
        setReplicaStatusInternal(tabletId, backendId, status, userDropTime, false);
    }

    public void replaySetReplicaStatus(SetReplicaStatusOperationLog log) throws MetaNotFoundException {
        setReplicaStatusInternal(log.getTabletId(), log.getBackendId(), log.getReplicaStatus(),
                log.getUserDropTime(), true);
    }

    private void setReplicaStatusInternal(long tabletId, long backendId, ReplicaStatus status, long userDropTime,
            boolean isReplay)
            throws MetaNotFoundException {
        try {
            TabletMeta meta = tabletInvertedIndex.getTabletMeta(tabletId);
            if (meta == null) {
                throw new MetaNotFoundException("tablet does not exist");
            }
            Database db = getInternalCatalog().getDbOrMetaException(meta.getDbId());
            Table table = db.getTableOrMetaException(meta.getTableId());
            table.writeLockOrMetaException();
            try {
                Replica replica = tabletInvertedIndex.getReplica(tabletId, backendId);
                if (replica == null) {
                    throw new MetaNotFoundException("replica does not exist on backend, beId=" + backendId);
                }
                boolean updated = false;
                if (status == ReplicaStatus.BAD || status == ReplicaStatus.OK) {
                    replica.setUserDropTime(-1L);
                    if (replica.setBad(status == ReplicaStatus.BAD)) {
                        updated = true;
                        LOG.info("set replica {} of tablet {} on backend {} as {}. is replay: {}", replica.getId(),
                                tabletId, backendId, status, isReplay);
                    }
                } else if (status == ReplicaStatus.DROP) {
                    replica.setUserDropTime(userDropTime);
                    updated = true;
                    LOG.info("set replica {} of tablet {} on backend {} as {}.", replica.getId(),
                            tabletId, backendId, status);
                }
                if (updated && !isReplay) {
                    SetReplicaStatusOperationLog log = new SetReplicaStatusOperationLog(backendId, tabletId,
                            status, userDropTime);
                    getEditLog().logSetReplicaStatus(log);
                }
            } finally {
                table.writeUnlock();
            }
        } catch (MetaNotFoundException e) {
            throw new MetaNotFoundException("set replica status failed, tabletId=" + tabletId, e);
        }
    }

    // Set specified replica's version. If replica does not exist, just ignore it.
    public void setReplicaVersion(AdminSetReplicaVersionCommand command) throws MetaNotFoundException {
        long tabletId = command.getTabletId();
        long backendId = command.getBackendId();
        Long version = command.getVersion();
        Long lastSuccessVersion = command.getLastSuccessVersion();
        Long lastFailedVersion = command.getLastFailedVersion();
        long updateTime = System.currentTimeMillis();
        setReplicaVersionInternal(tabletId, backendId, version, lastSuccessVersion, lastFailedVersion,
                updateTime, false);
    }

    public void replaySetReplicaVersion(SetReplicaVersionOperationLog log) throws MetaNotFoundException {
        setReplicaVersionInternal(log.getTabletId(), log.getBackendId(), log.getVersion(),
                log.getLastSuccessVersion(), log.getLastFailedVersion(), log.getUpdateTime(), true);
    }

    private void setReplicaVersionInternal(long tabletId, long backendId, Long version, Long lastSuccessVersion,
            Long lastFailedVersion, long updateTime, boolean isReplay)
            throws MetaNotFoundException {
        try {
            if (Config.isCloudMode()) {
                throw new MetaNotFoundException("not support modify replica version in cloud mode");
            }
            TabletMeta meta = tabletInvertedIndex.getTabletMeta(tabletId);
            if (meta == null) {
                throw new MetaNotFoundException("tablet does not exist");
            }
            Database db = getInternalCatalog().getDbOrMetaException(meta.getDbId());
            Table table = db.getTableOrMetaException(meta.getTableId());
            table.writeLockOrMetaException();
            try {
                Replica replica = tabletInvertedIndex.getReplica(tabletId, backendId);
                if (replica == null) {
                    throw new MetaNotFoundException("replica does not exist on backend, beId=" + backendId);
                }
                replica.adminUpdateVersionInfo(version, lastFailedVersion, lastSuccessVersion, updateTime);
                if (!isReplay) {
                    SetReplicaVersionOperationLog log = new SetReplicaVersionOperationLog(backendId, tabletId,
                            version, lastSuccessVersion, lastFailedVersion, updateTime);
                    getEditLog().logSetReplicaVersion(log);
                }
                LOG.info("set replica {} of tablet {} on backend {} as version {}, last success version {}, "
                        + "last failed version {}, update time {}. is replay: {}", replica.getId(), tabletId,
                        backendId, version, lastSuccessVersion, lastFailedVersion, updateTime, isReplay);
            } finally {
                table.writeUnlock();
            }
        } catch (MetaNotFoundException e) {
            throw new MetaNotFoundException("set replica version failed, tabletId=" + tabletId, e);
        }
    }

    public void eraseDatabase(long dbId, boolean needEditLog) {
        // remove database transaction manager
        Env.getCurrentGlobalTransactionMgr().removeDatabaseTransactionMgr(dbId);

        if (needEditLog) {
            Env.getCurrentEnv().getEditLog().logEraseDb(dbId);
        }
    }

    public void onEraseOlapTable(OlapTable olapTable, boolean isReplay) {
        // inverted index
        TabletInvertedIndex invertedIndex = Env.getCurrentInvertedIndex();
        Collection<Partition> allPartitions = olapTable.getAllPartitions();
        for (Partition partition : allPartitions) {
            for (MaterializedIndex index : partition.getMaterializedIndices(IndexExtState.ALL)) {
                for (Tablet tablet : index.getTablets()) {
                    invertedIndex.deleteTablet(tablet.getId());
                }
            }
        }

        // TODO: does checkpoint need update colocate index ?
        // colocation
        Env.getCurrentColocateIndex().removeTable(olapTable.getId());

        getInternalCatalog().eraseTableDropBackendReplicas(olapTable, isReplay);
    }

    public void onErasePartition(Partition partition) {
        // remove tablet in inverted index
        TabletInvertedIndex invertedIndex = Env.getCurrentInvertedIndex();
        for (MaterializedIndex index : partition.getMaterializedIndices(IndexExtState.ALL)) {
            for (Tablet tablet : index.getTablets()) {
                invertedIndex.deleteTablet(tablet.getId());
            }
        }

        getInternalCatalog().erasePartitionDropBackendReplicas(Lists.newArrayList(partition));
    }

    public void cleanUDFCacheTask(DropFunctionStmt stmt) throws UserException {
        ImmutableMap<Long, Backend> backendsInfo = Env.getCurrentSystemInfo().getAllBackendsByAllCluster();
        String functionSignature = stmt.signatureString();
        AgentBatchTask batchTask = new AgentBatchTask();
        for (Backend backend : backendsInfo.values()) {
            CleanUDFCacheTask cleanUDFCacheTask = new CleanUDFCacheTask(backend.getId(), functionSignature);
            batchTask.addTask(cleanUDFCacheTask);
            LOG.info("clean udf cache in be {}, beId {}", backend.getHost(), backend.getId());
        }
        AgentTaskExecutor.submit(batchTask);
    }

    public void setPartitionVersion(AdminSetPartitionVersionStmt stmt) throws DdlException {
        String database = stmt.getDatabase();
        String table = stmt.getTable();
        long partitionId = stmt.getPartitionId();
        long visibleVersion = stmt.getVisibleVersion();
        int setSuccess = setPartitionVersionInternal(database, table, partitionId, visibleVersion, false);
        if (setSuccess == -1) {
            throw new DdlException("Failed to set partition visible version to " + visibleVersion + ". " + "Partition "
                    + partitionId + " not exists. Database " + database + ", Table " + table + ".");
        }
    }

    public void replaySetPartitionVersion(SetPartitionVersionOperationLog log) throws DdlException {
        int setSuccess = setPartitionVersionInternal(log.getDatabase(), log.getTable(),
                log.getPartitionId(), log.getVisibleVersion(), true);
        if (setSuccess == -1) {
            LOG.warn("Failed to set partition visible version to {}. "
                    + "Database {}, Table {}, Partition {} not exists.", log.getDatabase(), log.getTable(),
                    log.getVisibleVersion(), log.getPartitionId());
        }
    }

    public int setPartitionVersionInternal(String database, String table, long partitionId,
                                           long visibleVersion, boolean isReplay) throws DdlException {
        int result = -1;
        Database db = getInternalCatalog().getDbOrDdlException(database);
        OlapTable olapTable = db.getOlapTableOrDdlException(table);
        olapTable.writeLockOrDdlException();
        try {
            Partition partition = olapTable.getPartition(partitionId);
            if (partition != null) {
                Long oldVersion = partition.getVisibleVersion();
                partition.updateVisibleVersion(visibleVersion);
                partition.setNextVersion(visibleVersion + 1);
                result = 0;
                if (!isReplay) {
                    SetPartitionVersionOperationLog log = new SetPartitionVersionOperationLog(
                            database, table, partitionId, visibleVersion);
                    getEditLog().logSetPartitionVersion(log);
                }
                LOG.info("set partition {} visible version from {} to {}. Database {}, Table {}, is replay:"
                        + " {}.", partitionId, oldVersion, visibleVersion, database, table, isReplay);
            }
        } finally {
            olapTable.writeUnlock();
        }
        return result;
    }

    public static boolean isStoredTableNamesLowerCase() {
        return GlobalVariable.lowerCaseTableNames == 1;
    }

    public static boolean isTableNamesCaseInsensitive() {
        return GlobalVariable.lowerCaseTableNames == 2;
    }

    public static boolean isTableNamesCaseSensitive() {
        return GlobalVariable.lowerCaseTableNames == 0;
    }

    private static void getTableMeta(OlapTable olapTable, TGetMetaDBMeta dbMeta) {
        if (LOG.isDebugEnabled()) {
            LOG.debug("get table meta. table: {}", olapTable.getName());
        }

        TGetMetaTableMeta tableMeta = new TGetMetaTableMeta();
        olapTable.readLock();
        try {
            tableMeta.setId(olapTable.getId());
            tableMeta.setName(olapTable.getName());
            tableMeta.setType(olapTable.getType().name());

            PartitionInfo tblPartitionInfo = olapTable.getPartitionInfo();

            Collection<Partition> partitions = olapTable.getAllPartitions();
            for (Partition partition : partitions) {
                TGetMetaPartitionMeta partitionMeta = new TGetMetaPartitionMeta();
                long partitionId = partition.getId();
                partitionMeta.setId(partitionId);
                partitionMeta.setName(partition.getName());
                String partitionRange = tblPartitionInfo.getPartitionRangeString(partitionId);
                partitionMeta.setRange(partitionRange);
                partitionMeta.setVisibleVersion(partition.getVisibleVersion());
                // partitionMeta.setTemp（partition.isTemp());

                for (MaterializedIndex index : partition.getMaterializedIndices(IndexExtState.ALL)) {
                    TGetMetaIndexMeta indexMeta = new TGetMetaIndexMeta();
                    indexMeta.setId(index.getId());
                    indexMeta.setName(olapTable.getIndexNameById(index.getId()));

                    for (Tablet tablet : index.getTablets()) {
                        TGetMetaTabletMeta tabletMeta = new TGetMetaTabletMeta();
                        tabletMeta.setId(tablet.getId());

                        for (Replica replica : tablet.getReplicas()) {
                            TGetMetaReplicaMeta replicaMeta = new TGetMetaReplicaMeta();
                            replicaMeta.setId(replica.getId());
                            replicaMeta.setBackendId(replica.getBackendIdWithoutException());
                            replicaMeta.setVersion(replica.getVersion());
                            tabletMeta.addToReplicas(replicaMeta);
                        }

                        indexMeta.addToTablets(tabletMeta);
                    }

                    partitionMeta.addToIndexes(indexMeta);
                }
                tableMeta.addToPartitions(partitionMeta);
            }
            dbMeta.addToTables(tableMeta);
        } finally {
            olapTable.readUnlock();
        }
    }

    public static TGetMetaResult getMeta(Database db, List<Table> tables) throws MetaNotFoundException {
        TGetMetaResult result = new TGetMetaResult();
        result.setStatus(new TStatus(TStatusCode.OK));

        TGetMetaDBMeta dbMeta = new TGetMetaDBMeta();
        dbMeta.setId(db.getId());
        dbMeta.setName(db.getFullName());

        if (tables == null) {
            db.readLock();
            tables = db.getTables();
            db.readUnlock();
        }

        for (Table table : tables) {
            if (!table.isManagedTable()) {
                continue;
            }

            OlapTable olapTable = (OlapTable) table;
            getTableMeta(olapTable, dbMeta);
        }

        if (Config.enable_feature_binlog) {
            BinlogManager binlogManager = Env.getCurrentEnv().getBinlogManager();
            // id -> commit seq
            List<Pair<Long, Long>> droppedPartitions = binlogManager.getDroppedPartitions(db.getId());
            List<Pair<Long, Long>> droppedTables = binlogManager.getDroppedTables(db.getId());
            List<Pair<Long, Long>> droppedIndexes = binlogManager.getDroppedIndexes(db.getId());
            dbMeta.setDroppedPartitionMap(droppedPartitions.stream()
                    .collect(Collectors.toMap(p -> p.first, p -> p.second)));
            dbMeta.setDroppedTableMap(droppedTables.stream()
                    .collect(Collectors.toMap(p -> p.first, p -> p.second)));
            dbMeta.setDroppedIndexMap(droppedIndexes.stream()
                    .collect(Collectors.toMap(p -> p.first, p -> p.second)));
            // Keep compatibility with old version
            dbMeta.setDroppedPartitions(droppedPartitions.stream()
                    .map(p -> p.first)
                    .collect(Collectors.toList()));
            dbMeta.setDroppedTables(droppedTables.stream()
                    .map(p -> p.first)
                    .collect(Collectors.toList()));
            dbMeta.setDroppedIndexes(droppedIndexes.stream()
                    .map(p -> p.first)
                    .collect(Collectors.toList()));
        }

        result.setDbMeta(dbMeta);
        return result;
    }

    public void compactTable(String dbName, String tableName, String type, List<String> partitionNames)
            throws DdlException {
        Database db = getInternalCatalog().getDbOrDdlException(dbName);
        OlapTable olapTable = db.getOlapTableOrDdlException(tableName);

        AgentBatchTask batchTask = new AgentBatchTask();
        olapTable.readLock();
        try {
            LOG.info("Table compaction. database: {}, table: {}, partition: {}, type: {}", dbName, tableName,
                    Joiner.on(", ").join(partitionNames), type);
            for (String parName : partitionNames) {
                Partition partition = olapTable.getPartition(parName);
                if (partition == null) {
                    throw new DdlException("partition[" + parName + "] not exist in table[" + tableName + "]");
                }

                for (MaterializedIndex idx : partition.getMaterializedIndices(IndexExtState.VISIBLE)) {
                    for (Tablet tablet : idx.getTablets()) {
                        for (Replica replica : tablet.getReplicas()) {
                            CompactionTask compactionTask = new CompactionTask(replica.getBackendIdWithoutException(),
                                    db.getId(), olapTable.getId(), partition.getId(), idx.getId(), tablet.getId(),
                                    olapTable.getSchemaHashByIndexId(idx.getId()), type);
                            batchTask.addTask(compactionTask);
                        }
                    }
                } // indices
            }
        } finally {
            olapTable.readUnlock();
        }

        // send task immediately
        AgentTaskExecutor.submit(batchTask);
    }

    private static void addTableComment(TableIf table, StringBuilder sb) {
        if (StringUtils.isNotBlank(table.getComment())) {
            sb.append("\nCOMMENT '").append(table.getComment(true)).append("'");
        }
    }

    public int getFollowerCount() {
        int count = 0;
        for (Frontend fe : frontends.values()) {
            if (fe.getRole() == FrontendNodeType.FOLLOWER) {
                count++;
            }
        }
        return count;
    }

    public AnalysisManager getAnalysisManager() {
        return analysisManager;
    }

    public HboPlanStatisticsManager getHboPlanStatisticsManager() {
        return hboPlanStatisticsManager;
    }

    public GlobalFunctionMgr getGlobalFunctionMgr() {
        return globalFunctionMgr;
    }

    public StatisticsCleaner getStatisticsCleaner() {
        return statisticsCleaner;
    }

    public QueryStats getQueryStats() {
        return queryStats;
    }

    public void cleanQueryStats(CleanQueryStatsInfo info) throws DdlException {
        queryStats.clear(info);
        editLog.logCleanQueryStats(info);
    }

    public void replayAutoIncrementIdUpdateLog(AutoIncrementIdUpdateLog log) throws Exception {
        getInternalCatalog().replayAutoIncrementIdUpdateLog(log);
    }

    public ColumnIdFlushDaemon getColumnIdFlusher() {
        return columnIdFlusher;
    }

    public StatisticsAutoCollector getStatisticsAutoCollector() {
        return statisticsAutoCollector;
    }

    public MasterDaemon getTabletStatMgr() {
        return tabletStatMgr;
    }

    public NereidsSqlCacheManager getSqlCacheManager() {
        return sqlCacheManager;
    }

    public NereidsSortedPartitionsCacheManager getSortedPartitionsCacheManager() {
        return sortedPartitionsCacheManager;
    }

    public SplitSourceManager getSplitSourceManager() {
        return splitSourceManager;
    }

    public GlobalExternalTransactionInfoMgr getGlobalExternalTransactionInfoMgr() {
        return globalExternalTransactionInfoMgr;
    }

    public StatisticsJobAppender getStatisticsJobAppender() {
        return statisticsJobAppender;
    }

    public void alterMTMVRefreshInfo(AlterMTMVRefreshInfo info) {
        AlterMTMV alter = new AlterMTMV(info.getMvName(), info.getRefreshInfo(), MTMVAlterOpType.ALTER_REFRESH_INFO);
        this.alter.processAlterMTMV(alter, false);
    }

    public void alterMTMVProperty(AlterMTMVPropertyInfo info) {
        AlterMTMV alter = new AlterMTMV(info.getMvName(), MTMVAlterOpType.ALTER_PROPERTY);
        alter.setMvProperties(info.getProperties());
        this.alter.processAlterMTMV(alter, false);
    }

    public void alterMTMVStatus(TableNameInfo mvName, MTMVStatus status) {
        AlterMTMV alter = new AlterMTMV(mvName, MTMVAlterOpType.ALTER_STATUS);
        alter.setStatus(status);
        this.alter.processAlterMTMV(alter, false);
    }

    public void addMTMVTaskResult(TableNameInfo mvName, MTMVTask task, MTMVRelation relation,
            Map<String, MTMVRefreshPartitionSnapshot> partitionSnapshots) {
        AlterMTMV alter = new AlterMTMV(mvName, MTMVAlterOpType.ADD_TASK);
        alter.setTask(task);
        alter.setRelation(relation);
        alter.setPartitionSnapshots(partitionSnapshots);
        this.alter.processAlterMTMV(alter, false);
    }

    // Ensure the env is ready, otherwise throw an exception.
    public void checkReadyOrThrow() throws Exception {
        if (isReady()) {
            return;
        }

        StringBuilder sb = new StringBuilder();
        sb.append("Node catalog is not ready, please wait for a while. ")
                .append("To master progress: " + toMasterProgress + ".\n")
                .append("Frontends: \n");

        for (String name : frontends.keySet()) {
            Frontend frontend = frontends.get(name);
            if (name == null) {
                continue;
            }
            sb.append(frontend.toString()).append("\n");
        }

        String reason = editLog.getNotReadyReason();
        if (!Strings.isNullOrEmpty(reason)) {
            sb.append("Reason: ").append(reason).append("%\n");
        }

        if (haProtocol instanceof BDBHA) {
            try {
                BDBHA ha = (BDBHA) haProtocol;
                List<InetSocketAddress> electableNodes = ha.getElectableNodes(true);
                if (!electableNodes.isEmpty()) {
                    sb.append("Electable nodes: \n");
                    for (InetSocketAddress addr : electableNodes) {
                        sb.append(addr.toString()).append("\n");
                    }
                }
                List<InetSocketAddress> observerNodes = ha.getObserverNodes();
                if (!observerNodes.isEmpty()) {
                    sb.append("Observer nodes: \n");
                    for (InetSocketAddress addr : electableNodes) {
                        sb.append(addr.toString()).append("\n");
                    }
                }

            } catch (Exception e) {
                LOG.warn("checkReadyOrThrow:", e);
            }
        }

        throw new Exception(sb.toString());
    }

    public void checkReadyOrThrowTException() throws TException {
        try {
            checkReadyOrThrow();
        } catch (Exception e) {
            throw new TException(e);
        }
    }

    private void replayJournalsAndExit() {
        replayJournal(-1);
        LOG.info("check metadata compatibility successfully");
        LogUtils.stdout("check metadata compatibility successfully");

        if (Config.checkpoint_after_check_compatibility) {
            String imagePath = dumpImage();
            String msg = "the new image file path is: " + imagePath;
            LOG.info(msg);
            LogUtils.stdout(msg);
        }

        System.exit(0);
    }

    public void registerSessionInfo(String sessionId) {
        this.aliveSessionSet.add(sessionId);
    }

    public void unregisterSessionInfo(String sessionId) {
        this.aliveSessionSet.remove(sessionId);
    }

    public List<String> getAllAliveSessionIds() {
        return new ArrayList<>(aliveSessionSet);
    }
}
<|MERGE_RESOLUTION|>--- conflicted
+++ resolved
@@ -126,12 +126,8 @@
 import org.apache.doris.deploy.impl.K8sDeployManager;
 import org.apache.doris.deploy.impl.LocalFileDeployManager;
 import org.apache.doris.dictionary.DictionaryManager;
-<<<<<<< HEAD
 import org.apache.doris.encryption.KeyManagerFactory;
 import org.apache.doris.encryption.KeyManagerStore;
-=======
-import org.apache.doris.encryption.KeyManager;
->>>>>>> 3b5e97ad
 import org.apache.doris.event.EventProcessor;
 import org.apache.doris.event.ReplacePartitionEvent;
 import org.apache.doris.ha.BDBHA;
@@ -593,13 +589,9 @@
 
     private DictionaryManager dictionaryManager;
 
-<<<<<<< HEAD
     private KeyManagerStore keyManagerStore;
 
     private KeyManagerInterface keyManager;
-=======
-    private KeyManager keyManager;
->>>>>>> 3b5e97ad
 
     // if a config is relative to a daemon thread. record the relation here. we will proactively change interval of it.
     private final Map<String, Supplier<MasterDaemon>> configtoThreads = ImmutableMap
@@ -860,12 +852,8 @@
         this.globalExternalTransactionInfoMgr = new GlobalExternalTransactionInfoMgr();
         this.tokenManager = new TokenManager();
         this.dictionaryManager = new DictionaryManager();
-<<<<<<< HEAD
         this.keyManagerStore = new KeyManagerStore();
         this.keyManager = KeyManagerFactory.getKeyManager();
-=======
-        this.keyManager = new KeyManager();
->>>>>>> 3b5e97ad
     }
 
     public static Map<String, Long> getSessionReportTimeMap() {
@@ -2542,15 +2530,9 @@
         return checksum;
     }
 
-<<<<<<< HEAD
     public long loadKeyManagerStore(DataInputStream in, long checksum) throws IOException {
         this.keyManagerStore = KeyManagerStore.read(in);
         LOG.info("finished replay KeyManagerStore from image");
-=======
-    public long loadKeyManager(DataInputStream in, long checksum) throws IOException {
-        this.keyManager = KeyManager.read(in);
-        LOG.info("finished replay KeyManager from image");
->>>>>>> 3b5e97ad
         return checksum;
     }
 
@@ -2849,13 +2831,8 @@
         return checksum;
     }
 
-<<<<<<< HEAD
     public long saveKeyManagerStore(CountingDataOutputStream out, long checksum) throws IOException {
         this.keyManagerStore.write(out);
-=======
-    public long saveKeyManager(CountingDataOutputStream out, long checksum) throws IOException {
-        this.keyManager.write(out);
->>>>>>> 3b5e97ad
         LOG.info("finished save KeyManager to image");
         return checksum;
     }
