--- conflicted
+++ resolved
@@ -1600,15 +1600,10 @@
         startNonMasterDaemonThreads();
 
         MetricRepo.init();
-<<<<<<< HEAD
-=======
-
-        // stop mtmv scheduler
-        mtmvJobManager.stop();
+
         if (analysisManager != null) {
             analysisManager.getStatisticsCache().preHeat();
         }
->>>>>>> f04bc05a
     }
 
     // Set global variable 'lower_case_table_names' only when the cluster is initialized.
