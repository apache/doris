// Licensed to the Apache Software Foundation (ASF) under one
// or more contributor license agreements.  See the NOTICE file
// distributed with this work for additional information
// regarding copyright ownership.  The ASF licenses this file
// to you under the Apache License, Version 2.0 (the
// "License"); you may not use this file except in compliance
// with the License.  You may obtain a copy of the License at
//
//   http://www.apache.org/licenses/LICENSE-2.0
//
// Unless required by applicable law or agreed to in writing,
// software distributed under the License is distributed on an
// "AS IS" BASIS, WITHOUT WARRANTIES OR CONDITIONS OF ANY
// KIND, either express or implied.  See the License for the
// specific language governing permissions and limitations
// under the License.

package org.apache.doris.catalog;

import org.apache.doris.alter.Alter;
import org.apache.doris.alter.AlterJobV2;
import org.apache.doris.alter.AlterJobV2.JobType;
import org.apache.doris.alter.MaterializedViewHandler;
import org.apache.doris.alter.SchemaChangeHandler;
import org.apache.doris.alter.SystemHandler;
import org.apache.doris.analysis.AddPartitionClause;
import org.apache.doris.analysis.AdminCheckTabletsStmt;
import org.apache.doris.analysis.AdminCheckTabletsStmt.CheckType;
import org.apache.doris.analysis.AdminCleanTrashStmt;
import org.apache.doris.analysis.AdminCompactTableStmt;
import org.apache.doris.analysis.AdminSetConfigStmt;
import org.apache.doris.analysis.AdminSetReplicaStatusStmt;
import org.apache.doris.analysis.AlterClusterStmt;
import org.apache.doris.analysis.AlterDatabaseQuotaStmt;
import org.apache.doris.analysis.AlterDatabaseQuotaStmt.QuotaType;
import org.apache.doris.analysis.AlterDatabaseRename;
import org.apache.doris.analysis.AlterMaterializedViewStmt;
import org.apache.doris.analysis.AlterSystemStmt;
import org.apache.doris.analysis.AlterTableStmt;
import org.apache.doris.analysis.AlterViewStmt;
import org.apache.doris.analysis.AnalyzeStmt;
import org.apache.doris.analysis.BackupStmt;
import org.apache.doris.analysis.CancelAlterSystemStmt;
import org.apache.doris.analysis.CancelAlterTableStmt;
import org.apache.doris.analysis.CancelBackupStmt;
import org.apache.doris.analysis.ColumnRenameClause;
import org.apache.doris.analysis.CreateClusterStmt;
import org.apache.doris.analysis.CreateDbStmt;
import org.apache.doris.analysis.CreateFunctionStmt;
import org.apache.doris.analysis.CreateMaterializedViewStmt;
import org.apache.doris.analysis.CreateMultiTableMaterializedViewStmt;
import org.apache.doris.analysis.CreateTableAsSelectStmt;
import org.apache.doris.analysis.CreateTableLikeStmt;
import org.apache.doris.analysis.CreateTableStmt;
import org.apache.doris.analysis.CreateViewStmt;
import org.apache.doris.analysis.DdlStmt;
import org.apache.doris.analysis.DistributionDesc;
import org.apache.doris.analysis.DropClusterStmt;
import org.apache.doris.analysis.DropDbStmt;
import org.apache.doris.analysis.DropFunctionStmt;
import org.apache.doris.analysis.DropMaterializedViewStmt;
import org.apache.doris.analysis.DropPartitionClause;
import org.apache.doris.analysis.DropTableStmt;
import org.apache.doris.analysis.Expr;
import org.apache.doris.analysis.FunctionName;
import org.apache.doris.analysis.InstallPluginStmt;
import org.apache.doris.analysis.LinkDbStmt;
import org.apache.doris.analysis.MigrateDbStmt;
import org.apache.doris.analysis.ModifyDistributionClause;
import org.apache.doris.analysis.PartitionRenameClause;
import org.apache.doris.analysis.RecoverDbStmt;
import org.apache.doris.analysis.RecoverPartitionStmt;
import org.apache.doris.analysis.RecoverTableStmt;
import org.apache.doris.analysis.RefreshMaterializedViewStmt;
import org.apache.doris.analysis.ReplacePartitionClause;
import org.apache.doris.analysis.RestoreStmt;
import org.apache.doris.analysis.RollupRenameClause;
import org.apache.doris.analysis.SetType;
import org.apache.doris.analysis.ShowAlterStmt.AlterType;
import org.apache.doris.analysis.SlotRef;
import org.apache.doris.analysis.TableRenameClause;
import org.apache.doris.analysis.TruncateTableStmt;
import org.apache.doris.analysis.UninstallPluginStmt;
import org.apache.doris.backup.BackupHandler;
import org.apache.doris.blockrule.SqlBlockRuleMgr;
import org.apache.doris.catalog.ColocateTableIndex.GroupId;
import org.apache.doris.catalog.DistributionInfo.DistributionInfoType;
import org.apache.doris.catalog.MaterializedIndex.IndexExtState;
import org.apache.doris.catalog.MetaIdGenerator.IdGeneratorBuffer;
import org.apache.doris.catalog.OlapTable.OlapTableState;
import org.apache.doris.catalog.Replica.ReplicaStatus;
import org.apache.doris.catalog.TableIf.TableType;
import org.apache.doris.clone.ColocateTableCheckerAndBalancer;
import org.apache.doris.clone.DynamicPartitionScheduler;
import org.apache.doris.clone.TabletChecker;
import org.apache.doris.clone.TabletScheduler;
import org.apache.doris.clone.TabletSchedulerStat;
import org.apache.doris.cluster.BaseParam;
import org.apache.doris.cluster.Cluster;
import org.apache.doris.cluster.ClusterNamespace;
import org.apache.doris.common.AnalysisException;
import org.apache.doris.common.ClientPool;
import org.apache.doris.common.Config;
import org.apache.doris.common.ConfigBase;
import org.apache.doris.common.ConfigException;
import org.apache.doris.common.DdlException;
import org.apache.doris.common.ErrorCode;
import org.apache.doris.common.ErrorReport;
import org.apache.doris.common.FeConstants;
import org.apache.doris.common.FeMetaVersion;
import org.apache.doris.common.MetaNotFoundException;
import org.apache.doris.common.Pair;
import org.apache.doris.common.ThreadPoolManager;
import org.apache.doris.common.UserException;
import org.apache.doris.common.io.CountingDataOutputStream;
import org.apache.doris.common.io.Text;
import org.apache.doris.common.util.Daemon;
import org.apache.doris.common.util.DynamicPartitionUtil;
import org.apache.doris.common.util.MasterDaemon;
import org.apache.doris.common.util.MetaLockUtils;
import org.apache.doris.common.util.NetUtils;
import org.apache.doris.common.util.PrintableMap;
import org.apache.doris.common.util.PropertyAnalyzer;
import org.apache.doris.common.util.QueryableReentrantLock;
import org.apache.doris.common.util.SmallFileMgr;
import org.apache.doris.common.util.TimeUtils;
import org.apache.doris.common.util.Util;
import org.apache.doris.consistency.ConsistencyChecker;
import org.apache.doris.cooldown.CooldownConfHandler;
import org.apache.doris.datasource.CatalogIf;
import org.apache.doris.datasource.CatalogMgr;
import org.apache.doris.datasource.EsExternalCatalog;
import org.apache.doris.datasource.ExternalMetaCacheMgr;
import org.apache.doris.datasource.InternalCatalog;
import org.apache.doris.datasource.hive.event.MetastoreEventsProcessor;
import org.apache.doris.deploy.DeployManager;
import org.apache.doris.deploy.impl.AmbariDeployManager;
import org.apache.doris.deploy.impl.K8sDeployManager;
import org.apache.doris.deploy.impl.LocalFileDeployManager;
import org.apache.doris.external.elasticsearch.EsRepository;
import org.apache.doris.external.hudi.HudiTable;
import org.apache.doris.external.iceberg.IcebergTableCreationRecordMgr;
import org.apache.doris.ha.BDBHA;
import org.apache.doris.ha.FrontendNodeType;
import org.apache.doris.ha.HAProtocol;
import org.apache.doris.ha.MasterInfo;
import org.apache.doris.httpv2.meta.MetaBaseAction;
import org.apache.doris.journal.JournalCursor;
import org.apache.doris.journal.JournalEntity;
import org.apache.doris.journal.bdbje.Timestamp;
import org.apache.doris.load.DeleteHandler;
import org.apache.doris.load.ExportJob;
import org.apache.doris.load.ExportMgr;
import org.apache.doris.load.Load;
import org.apache.doris.load.StreamLoadRecordMgr;
import org.apache.doris.load.loadv2.LoadEtlChecker;
import org.apache.doris.load.loadv2.LoadJobScheduler;
import org.apache.doris.load.loadv2.LoadLoadingChecker;
import org.apache.doris.load.loadv2.LoadManager;
import org.apache.doris.load.loadv2.LoadManagerAdapter;
import org.apache.doris.load.routineload.RoutineLoadManager;
import org.apache.doris.load.routineload.RoutineLoadScheduler;
import org.apache.doris.load.routineload.RoutineLoadTaskScheduler;
import org.apache.doris.load.sync.SyncChecker;
import org.apache.doris.load.sync.SyncJobManager;
import org.apache.doris.master.Checkpoint;
import org.apache.doris.master.MetaHelper;
import org.apache.doris.master.PartitionInMemoryInfoCollector;
import org.apache.doris.meta.MetaContext;
import org.apache.doris.metric.MetricRepo;
import org.apache.doris.mtmv.MTMVJobManager;
import org.apache.doris.mysql.privilege.AccessControllerManager;
import org.apache.doris.mysql.privilege.Auth;
import org.apache.doris.mysql.privilege.PrivPredicate;
import org.apache.doris.persist.AlterMultiMaterializedView;
import org.apache.doris.persist.BackendIdsUpdateInfo;
import org.apache.doris.persist.BackendReplicasInfo;
import org.apache.doris.persist.BackendTabletsInfo;
import org.apache.doris.persist.ClusterInfo;
import org.apache.doris.persist.DatabaseInfo;
import org.apache.doris.persist.DropLinkDbAndUpdateDbInfo;
import org.apache.doris.persist.DropPartitionInfo;
import org.apache.doris.persist.EditLog;
import org.apache.doris.persist.GlobalVarPersistInfo;
import org.apache.doris.persist.ModifyPartitionInfo;
import org.apache.doris.persist.ModifyTableDefaultDistributionBucketNumOperationLog;
import org.apache.doris.persist.ModifyTablePropertyOperationLog;
import org.apache.doris.persist.OperationType;
import org.apache.doris.persist.PartitionPersistInfo;
import org.apache.doris.persist.RecoverInfo;
import org.apache.doris.persist.RefreshExternalTableInfo;
import org.apache.doris.persist.ReplacePartitionOperationLog;
import org.apache.doris.persist.ReplicaPersistInfo;
import org.apache.doris.persist.SetReplicaStatusOperationLog;
import org.apache.doris.persist.Storage;
import org.apache.doris.persist.StorageInfo;
import org.apache.doris.persist.StorageInfoV2;
import org.apache.doris.persist.TableInfo;
import org.apache.doris.persist.TablePropertyInfo;
import org.apache.doris.persist.TableRenameColumnInfo;
import org.apache.doris.persist.TruncateTableInfo;
import org.apache.doris.persist.meta.MetaHeader;
import org.apache.doris.persist.meta.MetaReader;
import org.apache.doris.persist.meta.MetaWriter;
import org.apache.doris.plugin.PluginInfo;
import org.apache.doris.plugin.PluginMgr;
import org.apache.doris.policy.PolicyMgr;
import org.apache.doris.qe.AuditEventProcessor;
import org.apache.doris.qe.ConnectContext;
import org.apache.doris.qe.GlobalVariable;
import org.apache.doris.qe.JournalObservable;
import org.apache.doris.qe.VariableMgr;
import org.apache.doris.resource.Tag;
import org.apache.doris.resource.resourcegroup.ResourceGroupMgr;
import org.apache.doris.service.FrontendOptions;
import org.apache.doris.statistics.AnalysisManager;
import org.apache.doris.statistics.AnalysisTaskScheduler;
import org.apache.doris.statistics.StatisticsAutoAnalyzer;
import org.apache.doris.statistics.StatisticsCache;
import org.apache.doris.statistics.StatisticsCleaner;
import org.apache.doris.system.Backend;
import org.apache.doris.system.FQDNManager;
import org.apache.doris.system.Frontend;
import org.apache.doris.system.HeartbeatMgr;
import org.apache.doris.system.SystemInfoService;
import org.apache.doris.system.SystemInfoService.HostInfo;
import org.apache.doris.task.AgentBatchTask;
import org.apache.doris.task.AgentTaskExecutor;
import org.apache.doris.task.CompactionTask;
import org.apache.doris.task.DropReplicaTask;
import org.apache.doris.task.MasterTaskExecutor;
import org.apache.doris.thrift.BackendService;
import org.apache.doris.thrift.TCompressionType;
import org.apache.doris.thrift.TNetworkAddress;
import org.apache.doris.thrift.TStorageMedium;
import org.apache.doris.transaction.DbUsedDataQuotaInfoCollector;
import org.apache.doris.transaction.GlobalTransactionMgr;
import org.apache.doris.transaction.PublishVersionDaemon;

import com.fasterxml.jackson.databind.ObjectMapper;
import com.google.common.base.Joiner;
import com.google.common.base.Preconditions;
import com.google.common.base.Strings;
import com.google.common.collect.HashMultimap;
import com.google.common.collect.Lists;
import com.google.common.collect.Maps;
import com.google.common.collect.Multimap;
import com.google.common.collect.Queues;
import com.sleepycat.je.rep.InsufficientLogException;
import com.sleepycat.je.rep.NetworkRestore;
import com.sleepycat.je.rep.NetworkRestoreConfig;
import lombok.Setter;
import org.apache.commons.collections.CollectionUtils;
import org.apache.commons.lang3.StringUtils;
import org.apache.logging.log4j.LogManager;
import org.apache.logging.log4j.Logger;

import java.io.BufferedReader;
import java.io.DataInputStream;
import java.io.File;
import java.io.IOException;
import java.io.InputStreamReader;
import java.net.HttpURLConnection;
import java.net.InetAddress;
import java.net.URL;
import java.net.UnknownHostException;
import java.util.ArrayList;
import java.util.Collection;
import java.util.Comparator;
import java.util.HashMap;
import java.util.List;
import java.util.Map;
import java.util.Optional;
import java.util.Set;
import java.util.concurrent.BlockingQueue;
import java.util.concurrent.ConcurrentHashMap;
import java.util.concurrent.ConcurrentLinkedQueue;
import java.util.concurrent.TimeUnit;
import java.util.concurrent.atomic.AtomicBoolean;
import java.util.concurrent.atomic.AtomicLong;
import java.util.stream.Collectors;

/**
 * A singleton class can also be seen as an entry point of Doris.
 * All manager classes can be obtained through this class.
 */
public class Env {
    private static final Logger LOG = LogManager.getLogger(Env.class);
    // 0 ~ 9999 used for qe
    public static final long NEXT_ID_INIT_VALUE = 10000;
    private static final int HTTP_TIMEOUT_SECOND = 5;
    private static final int STATE_CHANGE_CHECK_INTERVAL_MS = 100;
    private static final int REPLAY_INTERVAL_MS = 1;
    private static final String BDB_DIR = "/bdb";
    public static final String IMAGE_DIR = "/image";

    private String metaDir;
    private String bdbDir;
    private String imageDir;

    private MetaContext metaContext;
    private long epoch = 0;

    // Lock to perform atomic modification on map like 'idToDb' and 'fullNameToDb'.
    // These maps are all thread safe, we only use lock to perform atomic operations.
    // Operations like Get or Put do not need lock.
    // We use fair ReentrantLock to avoid starvation. Do not use this lock in critical code pass
    // because fair lock has poor performance.
    // Using QueryableReentrantLock to print owner thread in debug mode.
    private QueryableReentrantLock lock;

    private CatalogMgr catalogMgr;
    private GlobalFunctionMgr globalFunctionMgr;
    private Load load;
    private LoadManager loadManager;
    private StreamLoadRecordMgr streamLoadRecordMgr;
    private RoutineLoadManager routineLoadManager;
    private SqlBlockRuleMgr sqlBlockRuleMgr;
    private ExportMgr exportMgr;
    private SyncJobManager syncJobManager;
    private Alter alter;
    private ConsistencyChecker consistencyChecker;
    private BackupHandler backupHandler;
    private PublishVersionDaemon publishVersionDaemon;
    private DeleteHandler deleteHandler;
    private DbUsedDataQuotaInfoCollector dbUsedDataQuotaInfoCollector;
    private PartitionInMemoryInfoCollector partitionInMemoryInfoCollector;
    private CooldownConfHandler cooldownConfHandler;
    private MetastoreEventsProcessor metastoreEventsProcessor;

    private MasterDaemon labelCleaner; // To clean old LabelInfo, ExportJobInfos
    private MasterDaemon txnCleaner; // To clean aborted or timeout txns
    private Daemon replayer;
    private Daemon timePrinter;
    private Daemon listener;

    private boolean isFirstTimeStartUp = false;
    private boolean isElectable;
    // set to true after finished replay all meta and ready to serve
    // set to false when catalog is not ready.
    private AtomicBoolean isReady = new AtomicBoolean(false);
    // set to true if FE can offer READ service.
    // canRead can be true even if isReady is false.
    // for example: OBSERVER transfer to UNKNOWN, then isReady will be set to false, but canRead can still be true
    private AtomicBoolean canRead = new AtomicBoolean(false);
    private BlockingQueue<FrontendNodeType> typeTransferQueue;

    // false if default_cluster is not created.
    @Setter
    private boolean isDefaultClusterCreated = false;

    // node name is used for bdbje NodeName.
    private String nodeName;
    private FrontendNodeType role;
    private FrontendNodeType feType;
    // replica and observer use this value to decide provide read service or not
    private long synchronizedTimeMs;
    private MasterInfo masterInfo;

    private MetaIdGenerator idGenerator = new MetaIdGenerator(NEXT_ID_INIT_VALUE);

    private EditLog editLog;
    private int clusterId;
    private String token;
    // For checkpoint and observer memory replayed marker
    private AtomicLong replayedJournalId;

    private static Env CHECKPOINT = null;
    private static long checkpointThreadId = -1;
    private Checkpoint checkpointer;
    private List<HostInfo> helperNodes = Lists.newArrayList();
    private HostInfo selfNode = null;

    // node name -> Frontend
    private ConcurrentHashMap<String, Frontend> frontends;
    // removed frontends' name. used for checking if name is duplicated in bdbje
    private ConcurrentLinkedQueue<String> removedFrontends;

    private HAProtocol haProtocol = null;

    private JournalObservable journalObservable;

    private SystemInfoService systemInfo;
    private HeartbeatMgr heartbeatMgr;
    private TabletInvertedIndex tabletInvertedIndex;
    private ColocateTableIndex colocateTableIndex;

    private CatalogRecycleBin recycleBin;
    private FunctionSet functionSet;

    // for nereids
    private FunctionRegistry functionRegistry;

    private MetaReplayState metaReplayState;

    private BrokerMgr brokerMgr;
    private ResourceMgr resourceMgr;

    private GlobalTransactionMgr globalTransactionMgr;

    private DeployManager deployManager;

    private TabletStatMgr tabletStatMgr;

    private Auth auth;
    private AccessControllerManager accessManager;

    private DomainResolver domainResolver;

    private TabletSchedulerStat stat;

    private TabletScheduler tabletScheduler;

    private TabletChecker tabletChecker;

    // Thread pools for pending and loading task, separately
    private MasterTaskExecutor pendingLoadTaskScheduler;
    private MasterTaskExecutor loadingLoadTaskScheduler;

    private LoadJobScheduler loadJobScheduler;

    private LoadEtlChecker loadEtlChecker;
    private LoadLoadingChecker loadLoadingChecker;

    private RoutineLoadScheduler routineLoadScheduler;

    private RoutineLoadTaskScheduler routineLoadTaskScheduler;

    private SyncChecker syncChecker;

    private SmallFileMgr smallFileMgr;

    private DynamicPartitionScheduler dynamicPartitionScheduler;

    private PluginMgr pluginMgr;

    private AuditEventProcessor auditEventProcessor;

    private RefreshManager refreshManager;

    private PolicyMgr policyMgr;

    private MTMVJobManager mtmvJobManager;

    private AnalysisManager analysisManager;

    private ExternalMetaCacheMgr extMetaCacheMgr;

    private FQDNManager fqdnManager;

    private AtomicLong stmtIdCounter;

    private ResourceGroupMgr resourceGroupMgr;

    private StatisticsCleaner statisticsCleaner;

<<<<<<< HEAD
    /**
     * TODO(tsy): to be removed after load refactor
     */
    private final LoadManagerAdapter loadManagerAdapter;
=======
    private StatisticsAutoAnalyzer statisticsAutoAnalyzer;
>>>>>>> 2fe9ba7c

    public List<Frontend> getFrontends(FrontendNodeType nodeType) {
        if (nodeType == null) {
            // get all
            return Lists.newArrayList(frontends.values());
        }

        List<Frontend> result = Lists.newArrayList();
        for (Frontend frontend : frontends.values()) {
            if (frontend.getRole() == nodeType) {
                result.add(frontend);
            }
        }

        return result;
    }

    public List<String> getRemovedFrontendNames() {
        return Lists.newArrayList(removedFrontends);
    }

    public JournalObservable getJournalObservable() {
        return journalObservable;
    }

    public SystemInfoService getClusterInfo() {
        return this.systemInfo;
    }

    private HeartbeatMgr getHeartbeatMgr() {
        return this.heartbeatMgr;
    }

    public TabletInvertedIndex getTabletInvertedIndex() {
        return this.tabletInvertedIndex;
    }

    // only for test
    public void setColocateTableIndex(ColocateTableIndex colocateTableIndex) {
        this.colocateTableIndex = colocateTableIndex;
    }

    public ColocateTableIndex getColocateTableIndex() {
        return this.colocateTableIndex;
    }

    private CatalogRecycleBin getRecycleBin() {
        return this.recycleBin;
    }

    public MetaReplayState getMetaReplayState() {
        return metaReplayState;
    }

    public DynamicPartitionScheduler getDynamicPartitionScheduler() {
        return this.dynamicPartitionScheduler;
    }

    public CatalogMgr getCatalogMgr() {
        return catalogMgr;
    }

    public MTMVJobManager getMTMVJobManager() {
        return mtmvJobManager;
    }

    public ExternalMetaCacheMgr getExtMetaCacheMgr() {
        return extMetaCacheMgr;
    }

    public CatalogIf getCurrentCatalog() {
        ConnectContext ctx = ConnectContext.get();
        if (ctx == null) {
            return catalogMgr.getInternalCatalog();
        }
        return ctx.getCurrentCatalog();
    }

    public InternalCatalog getInternalCatalog() {
        return catalogMgr.getInternalCatalog();
    }

    public static InternalCatalog getCurrentInternalCatalog() {
        return getCurrentEnv().getInternalCatalog();
    }

    private static class SingletonHolder {
        private static final Env INSTANCE = new Env();
    }

    private Env() {
        this(false);
    }

    // if isCheckpointCatalog is true, it means that we should not collect thread pool metric
    private Env(boolean isCheckpointCatalog) {
        this.catalogMgr = new CatalogMgr();
        this.load = new Load();
        this.routineLoadManager = new RoutineLoadManager();
        this.sqlBlockRuleMgr = new SqlBlockRuleMgr();
        this.exportMgr = new ExportMgr();
        this.syncJobManager = new SyncJobManager();
        this.alter = new Alter();
        this.consistencyChecker = new ConsistencyChecker();
        this.lock = new QueryableReentrantLock(true);
        this.backupHandler = new BackupHandler(this);
        this.metaDir = Config.meta_dir;
        this.publishVersionDaemon = new PublishVersionDaemon();
        this.deleteHandler = new DeleteHandler();
        this.dbUsedDataQuotaInfoCollector = new DbUsedDataQuotaInfoCollector();
        this.partitionInMemoryInfoCollector = new PartitionInMemoryInfoCollector();
        if (Config.enable_storage_policy) {
            this.cooldownConfHandler = new CooldownConfHandler();
        }
        this.metastoreEventsProcessor = new MetastoreEventsProcessor();

        this.replayedJournalId = new AtomicLong(0L);
        this.stmtIdCounter = new AtomicLong(0L);
        this.isElectable = false;
        this.synchronizedTimeMs = 0;
        this.feType = FrontendNodeType.INIT;
        this.typeTransferQueue = Queues.newLinkedBlockingDeque();

        this.role = FrontendNodeType.UNKNOWN;
        this.frontends = new ConcurrentHashMap<>();
        this.removedFrontends = new ConcurrentLinkedQueue<>();

        this.journalObservable = new JournalObservable();
        this.masterInfo = new MasterInfo();

        this.systemInfo = new SystemInfoService();
        this.heartbeatMgr = new HeartbeatMgr(systemInfo, !isCheckpointCatalog);
        this.tabletInvertedIndex = new TabletInvertedIndex();
        this.colocateTableIndex = new ColocateTableIndex();
        this.recycleBin = new CatalogRecycleBin();
        this.functionSet = new FunctionSet();
        this.functionSet.init();

        this.functionRegistry = new FunctionRegistry();

        this.metaReplayState = new MetaReplayState();

        this.isDefaultClusterCreated = false;

        this.brokerMgr = new BrokerMgr();
        this.resourceMgr = new ResourceMgr();

        this.globalTransactionMgr = new GlobalTransactionMgr(this);

        this.tabletStatMgr = new TabletStatMgr();

        this.auth = new Auth();
        this.accessManager = new AccessControllerManager(auth);
        this.domainResolver = new DomainResolver(auth);

        this.metaContext = new MetaContext();
        this.metaContext.setThreadLocalInfo();

        this.stat = new TabletSchedulerStat();
        this.tabletScheduler = new TabletScheduler(this, systemInfo, tabletInvertedIndex, stat,
                Config.tablet_rebalancer_type);
        this.tabletChecker = new TabletChecker(this, systemInfo, tabletScheduler, stat);

        // The pendingLoadTaskScheduler's queue size should not less than Config.desired_max_waiting_jobs.
        // So that we can guarantee that all submitted load jobs can be scheduled without being starved.
        this.pendingLoadTaskScheduler = new MasterTaskExecutor("pending-load-task-scheduler",
                Config.async_pending_load_task_pool_size, Config.desired_max_waiting_jobs, !isCheckpointCatalog);
        // The loadingLoadTaskScheduler's queue size is unlimited, so that it can receive all loading tasks
        // created after pending tasks finish. And don't worry about the high concurrency, because the
        // concurrency is limited by Config.desired_max_waiting_jobs and Config.async_loading_load_task_pool_size.
        this.loadingLoadTaskScheduler = new MasterTaskExecutor("loading-load-task-scheduler",
                Config.async_loading_load_task_pool_size, Integer.MAX_VALUE, !isCheckpointCatalog);

        this.loadJobScheduler = new LoadJobScheduler();
        this.loadManager = new LoadManager(loadJobScheduler);
        this.streamLoadRecordMgr = new StreamLoadRecordMgr("stream_load_record_manager",
                Config.fetch_stream_load_record_interval_second * 1000L);
        this.loadEtlChecker = new LoadEtlChecker(loadManager);
        this.loadLoadingChecker = new LoadLoadingChecker(loadManager);
        this.routineLoadScheduler = new RoutineLoadScheduler(routineLoadManager);
        this.routineLoadTaskScheduler = new RoutineLoadTaskScheduler(routineLoadManager);

        this.syncChecker = new SyncChecker(syncJobManager);
        this.smallFileMgr = new SmallFileMgr();

        this.dynamicPartitionScheduler = new DynamicPartitionScheduler("DynamicPartitionScheduler",
                Config.dynamic_partition_check_interval_seconds * 1000L);

        this.metaDir = Config.meta_dir;
        this.bdbDir = this.metaDir + BDB_DIR;
        this.imageDir = this.metaDir + IMAGE_DIR;

        this.pluginMgr = new PluginMgr();
        this.auditEventProcessor = new AuditEventProcessor(this.pluginMgr);
        this.refreshManager = new RefreshManager();
        this.policyMgr = new PolicyMgr();
        this.mtmvJobManager = new MTMVJobManager();
        this.extMetaCacheMgr = new ExternalMetaCacheMgr();
        this.fqdnManager = new FQDNManager(systemInfo);
        if (Config.enable_stats && !isCheckpointCatalog) {
            this.analysisManager = new AnalysisManager();
            this.statisticsCleaner = new StatisticsCleaner();
            this.statisticsAutoAnalyzer = new StatisticsAutoAnalyzer();
        }
        this.globalFunctionMgr = new GlobalFunctionMgr();
        this.resourceGroupMgr = new ResourceGroupMgr();
        this.loadManagerAdapter = new LoadManagerAdapter();
    }

    public static void destroyCheckpoint() {
        if (CHECKPOINT != null) {
            CHECKPOINT = null;
        }
    }

    public static Env getCurrentEnv() {
        if (isCheckpointThread()) {
            // only checkpoint thread it self will goes here.
            // so no need to care about the thread safe.
            if (CHECKPOINT == null) {
                CHECKPOINT = new Env(true);
            }
            return CHECKPOINT;
        } else {
            return SingletonHolder.INSTANCE;
        }
    }

    // NOTICE: in most case, we should use getCurrentEnv() to get the right catalog.
    // but in some cases, we should get the serving catalog explicitly.
    public static Env getServingEnv() {
        return SingletonHolder.INSTANCE;
    }

    public BrokerMgr getBrokerMgr() {
        return brokerMgr;
    }

    public ResourceMgr getResourceMgr() {
        return resourceMgr;
    }

    public static GlobalTransactionMgr getCurrentGlobalTransactionMgr() {
        return getCurrentEnv().globalTransactionMgr;
    }

    public GlobalTransactionMgr getGlobalTransactionMgr() {
        return globalTransactionMgr;
    }

    public PluginMgr getPluginMgr() {
        return pluginMgr;
    }

    public Auth getAuth() {
        return auth;
    }

    public AccessControllerManager getAccessManager() {
        return accessManager;
    }

    public TabletScheduler getTabletScheduler() {
        return tabletScheduler;
    }

    public TabletChecker getTabletChecker() {
        return tabletChecker;
    }

    public AuditEventProcessor getAuditEventProcessor() {
        return auditEventProcessor;
    }

    public ResourceGroupMgr getResourceGroupMgr() {
        return resourceGroupMgr;
    }

    // use this to get correct ClusterInfoService instance
    public static SystemInfoService getCurrentSystemInfo() {
        return getCurrentEnv().getClusterInfo();
    }

    public static HeartbeatMgr getCurrentHeartbeatMgr() {
        return getCurrentEnv().getHeartbeatMgr();
    }

    // use this to get correct TabletInvertedIndex instance
    public static TabletInvertedIndex getCurrentInvertedIndex() {
        return getCurrentEnv().getTabletInvertedIndex();
    }

    // use this to get correct ColocateTableIndex instance
    public static ColocateTableIndex getCurrentColocateIndex() {
        return getCurrentEnv().getColocateTableIndex();
    }

    public static CatalogRecycleBin getCurrentRecycleBin() {
        return getCurrentEnv().getRecycleBin();
    }

    // use this to get correct env's journal version
    public static int getCurrentEnvJournalVersion() {
        return MetaContext.get().getMetaVersion();
    }

    public static final boolean isCheckpointThread() {
        return Thread.currentThread().getId() == checkpointThreadId;
    }

    public static PluginMgr getCurrentPluginMgr() {
        return getCurrentEnv().getPluginMgr();
    }

    public static AuditEventProcessor getCurrentAuditEventProcessor() {
        return getCurrentEnv().getAuditEventProcessor();
    }

    // For unit test only
    public Checkpoint getCheckpointer() {
        return checkpointer;
    }

    // Use tryLock to avoid potential dead lock
    private boolean tryLock(boolean mustLock) {
        while (true) {
            try {
                if (!lock.tryLock(Config.catalog_try_lock_timeout_ms, TimeUnit.MILLISECONDS)) {
                    if (LOG.isDebugEnabled()) {
                        // to see which thread held this lock for long time.
                        Thread owner = lock.getOwner();
                        if (owner != null) {
                            LOG.debug("catalog lock is held by: {}", Util.dumpThread(owner, 10));
                        }
                    }

                    if (mustLock) {
                        continue;
                    } else {
                        return false;
                    }
                }
                return true;
            } catch (InterruptedException e) {
                LOG.warn("got exception while getting catalog lock", e);
                if (mustLock) {
                    continue;
                } else {
                    return lock.isHeldByCurrentThread();
                }
            }
        }
    }

    private void unlock() {
        if (lock.isHeldByCurrentThread()) {
            this.lock.unlock();
        }
    }

    public String getBdbDir() {
        return bdbDir;
    }

    public String getImageDir() {
        return imageDir;
    }

    public void initialize(String[] args) throws Exception {
        // set meta dir first.
        // we already set these variables in constructor. but Catalog is a singleton class.
        // so they may be set before Config is initialized.
        // set them here again to make sure these variables use values in fe.conf.
        this.metaDir = Config.meta_dir;
        this.bdbDir = this.metaDir + BDB_DIR;
        this.imageDir = this.metaDir + IMAGE_DIR;

        // 0. get local node and helper node info
        getSelfHostPort();
        getHelperNodes(args);

        // 1. check and create dirs and files
        File meta = new File(metaDir);
        if (!meta.exists()) {
            LOG.warn("Doris' meta dir {} does not exist." + " You need to create it before starting FE",
                    meta.getAbsolutePath());
            throw new Exception(meta.getAbsolutePath() + " does not exist, will exit");
        }

        if (Config.edit_log_type.equalsIgnoreCase("bdb")) {
            File bdbDir = new File(this.bdbDir);
            if (!bdbDir.exists()) {
                bdbDir.mkdirs();
            }
        }
        File imageDir = new File(this.imageDir);
        if (!imageDir.exists()) {
            imageDir.mkdirs();
        }

        // init plugin manager
        pluginMgr.init();
        auditEventProcessor.start();

        // 2. get cluster id and role (Observer or Follower)
        getClusterIdAndRole();

        // 3. Load image first and replay edits
        this.editLog = new EditLog(nodeName);
        loadImage(this.imageDir); // load image file
        editLog.open(); // open bdb env
        this.globalTransactionMgr.setEditLog(editLog);
        this.idGenerator.setEditLog(editLog);

        // 4. create load and export job label cleaner thread
        createLabelCleaner();

        // 5. create txn cleaner thread
        createTxnCleaner();

        // 6. start state listener thread
        createStateListener();
        listener.start();

        if (!Config.edit_log_type.equalsIgnoreCase("bdb")) {
            // If not using bdb, we need to notify the FE type transfer manually.
            notifyNewFETypeTransfer(FrontendNodeType.MASTER);
        }
        if (statisticsCleaner != null) {
            statisticsCleaner.start();
        }
        if (statisticsAutoAnalyzer != null) {
            statisticsAutoAnalyzer.start();
        }
    }

    // wait until FE is ready.
    public void waitForReady() throws InterruptedException {
        long counter = 0;
        while (true) {
            if (isReady()) {
                LOG.info("catalog is ready. FE type: {}", feType);
                break;
            }

            Thread.sleep(100);
            if (counter++ % 20 == 0) {
                LOG.info("wait catalog to be ready. FE type: {}. is ready: {}, counter: {}", feType, isReady.get(),
                        counter);
            }
        }
    }

    public boolean isReady() {
        return isReady.get();
    }

    private void getClusterIdAndRole() throws IOException {
        File roleFile = new File(this.imageDir, Storage.ROLE_FILE);
        File versionFile = new File(this.imageDir, Storage.VERSION_FILE);

        // if helper node is point to self, or there is ROLE and VERSION file in local.
        // get the node type from local
        if (isMyself() || (roleFile.exists() && versionFile.exists())) {

            if (!isMyself()) {
                LOG.info("find ROLE and VERSION file in local, ignore helper nodes: {}", helperNodes);
            }

            // check file integrity, if has.
            if ((roleFile.exists() && !versionFile.exists()) || (!roleFile.exists() && versionFile.exists())) {
                throw new IOException("role file and version file must both exist or both not exist. "
                        + "please specific one helper node to recover. will exit.");
            }

            // ATTN:
            // If the version file and role file does not exist and the helper node is itself,
            // this should be the very beginning startup of the cluster, so we create ROLE and VERSION file,
            // set isFirstTimeStartUp to true, and add itself to frontends list.
            // If ROLE and VERSION file is deleted for some reason, we may arbitrarily start this node as
            // FOLLOWER, which may cause UNDEFINED behavior.
            // Everything may be OK if the origin role is exactly FOLLOWER,
            // but if not, FE process will exit somehow.
            Storage storage = new Storage(this.imageDir);
            if (!roleFile.exists()) {
                // The very first time to start the first node of the cluster.
                // It should became a Master node (Master node's role is also FOLLOWER, which means electable)

                // For compatibility. Because this is the very first time to start, so we arbitrarily choose
                // a new name for this node
                role = FrontendNodeType.FOLLOWER;
                nodeName = genFeNodeName(Config.enable_fqdn_mode ? selfNode.getIdent() : selfNode.getIp(),
                        selfNode.getPort(), false /* new style */);
                storage.writeFrontendRoleAndNodeName(role, nodeName);
                LOG.info("very first time to start this node. role: {}, node name: {}", role.name(), nodeName);
            } else {
                role = storage.getRole();
                if (role == FrontendNodeType.REPLICA) {
                    // for compatibility
                    role = FrontendNodeType.FOLLOWER;
                }

                nodeName = storage.getNodeName();
                if (Strings.isNullOrEmpty(nodeName)) {
                    // In normal case, if ROLE file exist, role and nodeName should both exist.
                    // But we will get a empty nodeName after upgrading.
                    // So for forward compatibility, we use the "old-style" way of naming: "ip_port",
                    // and update the ROLE file.
                    nodeName = genFeNodeName(selfNode.getIp(), selfNode.getPort(), true/* old style */);
                    storage.writeFrontendRoleAndNodeName(role, nodeName);
                    LOG.info("forward compatibility. role: {}, node name: {}", role.name(), nodeName);
                }
                // Notice:
                // With the introduction of FQDN, the nodeName is no longer bound to an IP address,
                // so consistency is no longer checked here. Otherwise, the startup will fail.
            }

            Preconditions.checkNotNull(role);
            Preconditions.checkNotNull(nodeName);

            if (!versionFile.exists()) {
                clusterId = Config.cluster_id == -1 ? Storage.newClusterID() : Config.cluster_id;
                token = Strings.isNullOrEmpty(Config.auth_token) ? Storage.newToken() : Config.auth_token;
                storage = new Storage(clusterId, token, this.imageDir);
                storage.writeClusterIdAndToken();

                isFirstTimeStartUp = true;
                Frontend self = new Frontend(role, nodeName, selfNode.getIp(), selfNode.getHostName(),
                        selfNode.getPort());
                // We don't need to check if frontends already contains self.
                // frontends must be empty cause no image is loaded and no journal is replayed yet.
                // And this frontend will be persisted later after opening bdbje environment.
                frontends.put(nodeName, self);
            } else {
                clusterId = storage.getClusterID();
                if (storage.getToken() == null) {
                    token = Strings.isNullOrEmpty(Config.auth_token) ? Storage.newToken() : Config.auth_token;
                    LOG.info("new token={}", token);
                    storage.setToken(token);
                    storage.writeClusterIdAndToken();
                } else {
                    token = storage.getToken();
                }
                isFirstTimeStartUp = false;
            }
        } else {
            // try to get role and node name from helper node,
            // this loop will not end until we get certain role type and name
            while (true) {
                if (!getFeNodeTypeAndNameFromHelpers()) {
                    LOG.warn("current node is not added to the group. please add it first. "
                            + "sleep 5 seconds and retry, current helper nodes: {}", helperNodes);
                    try {
                        Thread.sleep(5000);
                        continue;
                    } catch (InterruptedException e) {
                        LOG.warn("", e);
                        System.exit(-1);
                    }
                }

                if (role == FrontendNodeType.REPLICA) {
                    // for compatibility
                    role = FrontendNodeType.FOLLOWER;
                }
                break;
            }

            Preconditions.checkState(helperNodes.size() == 1);
            Preconditions.checkNotNull(role);
            Preconditions.checkNotNull(nodeName);

            HostInfo rightHelperNode = helperNodes.get(0);

            Storage storage = new Storage(this.imageDir);
            if (roleFile.exists() && (role != storage.getRole() || !nodeName.equals(storage.getNodeName()))
                    || !roleFile.exists()) {
                storage.writeFrontendRoleAndNodeName(role, nodeName);
            }
            if (!versionFile.exists()) {
                // If the version file doesn't exist, download it from helper node
                if (!getVersionFileFromHelper(rightHelperNode)) {
                    throw new IOException("fail to download version file from "
                            + rightHelperNode.getIp() + " will exit.");
                }

                // NOTE: cluster_id will be init when Storage object is constructed,
                //       so we new one.
                storage = new Storage(this.imageDir);
                clusterId = storage.getClusterID();
                token = storage.getToken();
                if (Strings.isNullOrEmpty(token)) {
                    token = Config.auth_token;
                }
            } else {
                // If the version file exist, read the cluster id and check the
                // id with helper node to make sure they are identical
                clusterId = storage.getClusterID();
                token = storage.getToken();
                try {
                    URL idURL = new URL("http://" + NetUtils.getHostPortInAccessibleFormat(rightHelperNode.getIp(),
                            Config.http_port) + "/check");
                    HttpURLConnection conn = null;
                    conn = (HttpURLConnection) idURL.openConnection();
                    conn.setConnectTimeout(2 * 1000);
                    conn.setReadTimeout(2 * 1000);
                    String clusterIdString = conn.getHeaderField(MetaBaseAction.CLUSTER_ID);
                    int remoteClusterId = Integer.parseInt(clusterIdString);
                    if (remoteClusterId != clusterId) {
                        LOG.error("cluster id is not equal with helper node {}. will exit.",
                                rightHelperNode.getIp());
                        throw new IOException(
                                "cluster id is not equal with helper node "
                                        + rightHelperNode.getIp() + ". will exit.");
                    }
                    String remoteToken = conn.getHeaderField(MetaBaseAction.TOKEN);
                    if (token == null && remoteToken != null) {
                        LOG.info("get token from helper node. token={}.", remoteToken);
                        token = remoteToken;
                        storage.writeClusterIdAndToken();
                        storage.reload();
                    }
                    if (Config.enable_token_check) {
                        Preconditions.checkNotNull(token);
                        Preconditions.checkNotNull(remoteToken);
                        if (!token.equals(remoteToken)) {
                            throw new IOException(
                                    "token is not equal with helper node "
                                            + rightHelperNode.getIp() + ". will exit.");
                        }
                    }
                } catch (Exception e) {
                    throw new IOException("fail to check cluster_id and token with helper node.", e);
                }
            }

            getNewImage(rightHelperNode);
        }

        if (Config.cluster_id != -1 && clusterId != Config.cluster_id) {
            throw new IOException("cluster id is not equal with config item cluster_id. will exit.");
        }

        if (role.equals(FrontendNodeType.FOLLOWER)) {
            isElectable = true;
        } else {
            isElectable = false;
        }

        Preconditions.checkState(helperNodes.size() == 1);
        LOG.info("finished to get cluster id: {}, isElectable: {}, role: {} and node name: {}",
                clusterId, isElectable, role.name(), nodeName);
    }

    public static String genFeNodeName(String host, int port, boolean isOldStyle) {
        String name = host + "_" + port;
        if (isOldStyle) {
            return name;
        } else {
            return name + "_" + System.currentTimeMillis();
        }
    }

    // Get the role info and node name from helper node.
    // return false if failed.
    private boolean getFeNodeTypeAndNameFromHelpers() {
        // we try to get info from helper nodes, once we get the right helper node,
        // other helper nodes will be ignored and removed.
        HostInfo rightHelperNode = null;
        for (HostInfo helperNode : helperNodes) {
            try {
                // For upgrade compatibility, the host parameter name remains the same
                // and the new hostname parameter is added
                URL url = new URL(
                        "http://" + NetUtils.getHostPortInAccessibleFormat(helperNode.getIp(), Config.http_port)
                                + "/role?host=" + selfNode.getIp() + "&hostname=" + selfNode.getHostName()
                                + "&port=" + selfNode.getPort());
                HttpURLConnection conn = null;
                conn = (HttpURLConnection) url.openConnection();
                if (conn.getResponseCode() != 200) {
                    LOG.warn("failed to get fe node type from helper node: {}. response code: {}", helperNode,
                            conn.getResponseCode());
                    continue;
                }

                String type = conn.getHeaderField("role");
                if (type == null) {
                    LOG.warn("failed to get fe node type from helper node: {}.", helperNode);
                    continue;
                }
                role = FrontendNodeType.valueOf(type);
                nodeName = conn.getHeaderField("name");

                // get role and node name before checking them, because we want to throw any exception
                // as early as we encounter.

                if (role == FrontendNodeType.UNKNOWN) {
                    LOG.warn("frontend {} is not added to cluster yet. role UNKNOWN", selfNode);
                    return false;
                }

                if (Strings.isNullOrEmpty(nodeName)) {
                    // For forward compatibility, we use old-style name: "ip_port"
                    nodeName = genFeNodeName(selfNode.getIp(), selfNode.getPort(), true /* old style */);
                }
            } catch (Exception e) {
                LOG.warn("failed to get fe node type from helper node: {}.", helperNode, e);
                continue;
            }

            LOG.info("get fe node type {}, name {} from {}:{}:{}", role, nodeName,
                    helperNode.getHostName(), helperNode.getIp(), Config.http_port);
            rightHelperNode = helperNode;
            break;
        }

        if (rightHelperNode == null) {
            return false;
        }

        helperNodes.clear();
        helperNodes.add(rightHelperNode);
        return true;
    }

    private void getSelfHostPort() {
        String hostName = Strings.nullToEmpty(FrontendOptions.getHostName());
        selfNode = new HostInfo(FrontendOptions.getLocalHostAddress(), hostName,
                Config.edit_log_port);
        LOG.debug("get self node: {}", selfNode);
    }

    private void getHelperNodes(String[] args) throws Exception {
        String helpers = null;
        for (int i = 0; i < args.length; i++) {
            if (args[i].equalsIgnoreCase("-helper")) {
                if (i + 1 >= args.length) {
                    throw new AnalysisException("-helper need parameter host:port,host:port");
                }
                helpers = args[i + 1];
                break;
            }
        }

        if (!Config.enable_deploy_manager.equalsIgnoreCase("disable")) {
            if (Config.enable_deploy_manager.equalsIgnoreCase("k8s")) {
                deployManager = new K8sDeployManager(this, 5000 /* 5s interval */);
            } else if (Config.enable_deploy_manager.equalsIgnoreCase("ambari")) {
                deployManager = new AmbariDeployManager(this, 5000 /* 5s interval */);
            } else if (Config.enable_deploy_manager.equalsIgnoreCase("local")) {
                deployManager = new LocalFileDeployManager(this, 5000 /* 5s interval */);
            } else {
                throw new AnalysisException("Unknow deploy manager: " + Config.enable_deploy_manager);
            }

            getHelperNodeFromDeployManager();

        } else {
            if (helpers != null) {
                String[] splittedHelpers = helpers.split(",");
                for (String helper : splittedHelpers) {
                    HostInfo helperHostPort = SystemInfoService.getIpHostAndPort(helper, true);
                    if (helperHostPort.isSame(selfNode)) {
                        /**
                         * If user specified the helper node to this FE itself,
                         * we will stop the starting FE process and report an error.
                         * First, it is meaningless to point the helper to itself.
                         * Secondly, when some users add FE for the first time, they will mistakenly
                         * point the helper that should have pointed to the Master to themselves.
                         * In this case, some errors have caused users to be troubled.
                         * So here directly exit the program and inform the user to avoid unnecessary trouble.
                         */
                        throw new AnalysisException("Do not specify the helper node to FE itself. "
                                + "Please specify it to the existing running Master or Follower FE");
                    }
                    helperNodes.add(helperHostPort);
                }
            } else {
                // If helper node is not designated, use local node as helper node.
                helperNodes.add(new HostInfo(selfNode.getIp(), selfNode.getHostName(), Config.edit_log_port));
            }
        }

        LOG.info("get helper nodes: {}", helperNodes);
    }

    @SuppressWarnings("unchecked")
    private void getHelperNodeFromDeployManager() throws Exception {
        Preconditions.checkNotNull(deployManager);

        // 1. check if this is the first time to start up
        File roleFile = new File(this.imageDir, Storage.ROLE_FILE);
        File versionFile = new File(this.imageDir, Storage.VERSION_FILE);
        if ((roleFile.exists() && !versionFile.exists()) || (!roleFile.exists() && versionFile.exists())) {
            throw new Exception("role file and version file must both exist or both not exist. "
                    + "please specific one helper node to recover. will exit.");
        }

        if (roleFile.exists()) {
            // This is not the first time this node start up.
            // It should already added to FE group, just set helper node as it self.
            LOG.info("role file exist. this is not the first time to start up");
            helperNodes = Lists.newArrayList(new HostInfo(selfNode.getIp(), selfNode.getHostName(),
                    Config.edit_log_port));
            return;
        }

        // This is the first time this node start up.
        // Get helper node from deploy manager.
        helperNodes = deployManager.getHelperNodes();
        if (helperNodes == null || helperNodes.isEmpty()) {
            throw new Exception("failed to get helper node from deploy manager. exit");
        }
    }

    private void transferToMaster() {
        // stop replayer
        if (replayer != null) {
            replayer.exit();
            try {
                replayer.join();
            } catch (InterruptedException e) {
                LOG.warn("got exception when stopping the replayer thread", e);
            }
            replayer = null;
        }

        // set this after replay thread stopped. to avoid replay thread modify them.
        isReady.set(false);
        canRead.set(false);

        editLog.open();

        if (Config.edit_log_type.equalsIgnoreCase("bdb")) {
            if (!haProtocol.fencing()) {
                LOG.error("fencing failed. will exit.");
                System.exit(-1);
            }
        }

        long replayStartTime = System.currentTimeMillis();
        // replay journals. -1 means replay all the journals larger than current journal id.
        replayJournal(-1);
        long replayEndTime = System.currentTimeMillis();
        LOG.info("finish replay in " + (replayEndTime - replayStartTime) + " msec");

        checkCurrentNodeExist();

        checkBeExecVersion();

        editLog.rollEditLog();

        // Log meta_version
        long journalVersion = MetaContext.get().getMetaVersion();
        if (journalVersion < FeConstants.meta_version) {
            editLog.logMetaVersion(FeConstants.meta_version);
            MetaContext.get().setMetaVersion(FeConstants.meta_version);
        }

        // Log the first frontend
        if (isFirstTimeStartUp) {
            // if isFirstTimeStartUp is true, frontends must contains this Node.
            Frontend self = frontends.get(nodeName);
            Preconditions.checkNotNull(self);
            // OP_ADD_FIRST_FRONTEND is emitted, so it can write to BDBJE even if canWrite is false
            editLog.logAddFirstFrontend(self);

            initLowerCaseTableNames();
        }

        if (!isDefaultClusterCreated) {
            initDefaultCluster();
        }

        getPolicyMgr().createDefaultStoragePolicy();

        // MUST set master ip before starting checkpoint thread.
        // because checkpoint thread need this info to select non-master FE to push image

        this.masterInfo = new MasterInfo(Env.getCurrentEnv().getSelfNode().getIp(),
                Env.getCurrentEnv().getSelfNode().getHostName(),
                Config.http_port,
                Config.rpc_port);
        editLog.logMasterInfo(masterInfo);
        LOG.info("logMasterInfo:{}", masterInfo);

        this.resourceGroupMgr.init();

        // for master, the 'isReady' is set behind.
        // but we are sure that all metadata is replayed if we get here.
        // so no need to check 'isReady' flag in this method
        postProcessAfterMetadataReplayed(false);

        // start all daemon threads that only running on MASTER FE
        startMasterOnlyDaemonThreads();
        // start other daemon threads that should running on all FE
        startNonMasterDaemonThreads();

        MetricRepo.init();

        canRead.set(true);
        isReady.set(true);
        checkLowerCaseTableNames();

        String msg = "master finished to replay journal, can write now.";
        Util.stdoutWithTime(msg);
        LOG.info(msg);
        // for master, there are some new thread pools need to register metric
        ThreadPoolManager.registerAllThreadPoolMetric();
        if (analysisManager != null) {
            analysisManager.getStatisticsCache().preHeat();
        }
    }

    /*
     * There are something need to do after metadata is replayed, such as
     * 1. bug fix for metadata
     * 2. register some hook.
     * If there is, add them here.
     */
    public void postProcessAfterMetadataReplayed(boolean waitCatalogReady) {
        if (waitCatalogReady) {
            while (!isReady()) {
                try {
                    Thread.sleep(10 * 1000);
                } catch (InterruptedException e) {
                    LOG.warn("", e);
                }
            }
        }

        auth.rectifyPrivs();
        catalogMgr.registerCatalogRefreshListener(this);
    }

    // start all daemon threads only running on Master
    private void startMasterOnlyDaemonThreads() {
        // start checkpoint thread
        checkpointer = new Checkpoint(editLog);
        checkpointer.setMetaContext(metaContext);
        // set "checkpointThreadId" before the checkpoint thread start, because the thread
        // need to check the "checkpointThreadId" when running.
        checkpointThreadId = checkpointer.getId();

        checkpointer.start();
        LOG.info("checkpointer thread started. thread id is {}", checkpointThreadId);

        // heartbeat mgr
        heartbeatMgr.setMaster(clusterId, token, epoch);
        heartbeatMgr.start();
        // New load scheduler
        pendingLoadTaskScheduler.start();
        loadingLoadTaskScheduler.start();
        loadManager.prepareJobs();
        loadJobScheduler.start();
        loadEtlChecker.start();
        loadLoadingChecker.start();
        // export task
        exportMgr.start();
        // Tablet checker and scheduler
        tabletChecker.start();
        tabletScheduler.start();
        // Colocate tables checker and balancer
        ColocateTableCheckerAndBalancer.getInstance().start();
        // Publish Version Daemon
        publishVersionDaemon.start();
        // Start txn cleaner
        txnCleaner.start();
        // Alter
        getAlterInstance().start();
        // Consistency checker
        getConsistencyChecker().start();
        // Backup handler
        getBackupHandler().start();
        // catalog recycle bin
        getRecycleBin().start();
        // time printer
        createTimePrinter();
        timePrinter.start();
        // deploy manager
        if (!Config.enable_deploy_manager.equalsIgnoreCase("disable")) {
            LOG.info("deploy manager {} start", deployManager.getName());
            deployManager.start();
            deployManager.startListener();
        }
        // start routine load scheduler
        routineLoadScheduler.start();
        routineLoadTaskScheduler.start();
        // start sync checker
        syncChecker.start();
        // start dynamic partition task
        dynamicPartitionScheduler.start();
        // start daemon thread to update db used data quota for db txn manager periodically
        dbUsedDataQuotaInfoCollector.start();
        // start daemon thread to update global partition in memory information periodically
        partitionInMemoryInfoCollector.start();
        if (Config.enable_storage_policy) {
            cooldownConfHandler.start();
        }
        streamLoadRecordMgr.start();
        getInternalCatalog().getIcebergTableCreationRecordMgr().start();
        new InternalSchemaInitializer().start();
        if (Config.enable_fqdn_mode) {
            fqdnManager.start();
        }
        if (Config.enable_hms_events_incremental_sync) {
            metastoreEventsProcessor.start();
        }
        // start mtmv jobManager
        mtmvJobManager.start();
        getRefreshManager().start();
    }

    // start threads that should running on all FE
    private void startNonMasterDaemonThreads() {
        tabletStatMgr.start();
        // load and export job label cleaner thread
        labelCleaner.start();
        // es repository
        getInternalCatalog().getEsRepository().start();
        // domain resolver
        domainResolver.start();
    }

    private void transferToNonMaster(FrontendNodeType newType) {
        isReady.set(false);

        if (feType == FrontendNodeType.OBSERVER || feType == FrontendNodeType.FOLLOWER) {
            Preconditions.checkState(newType == FrontendNodeType.UNKNOWN);
            LOG.warn("{} to UNKNOWN, still offer read service", feType.name());
            // not set canRead here, leave canRead as what is was.
            // if meta out of date, canRead will be set to false in replayer thread.
            metaReplayState.setTransferToUnknown();
            return;
        }

        // transfer from INIT/UNKNOWN to OBSERVER/FOLLOWER

        if (replayer == null) {
            createReplayer();
            replayer.start();
        }

        // 'isReady' will be set to true in 'setCanRead()' method
        postProcessAfterMetadataReplayed(true);

        checkLowerCaseTableNames();

        startNonMasterDaemonThreads();

        MetricRepo.init();

        // stop mtmv scheduler
        mtmvJobManager.stop();
    }

    // Set global variable 'lower_case_table_names' only when the cluster is initialized.
    private void initLowerCaseTableNames() {
        if (Config.lower_case_table_names > 2 || Config.lower_case_table_names < 0) {
            LOG.error("Unsupported configuration value of lower_case_table_names: " + Config.lower_case_table_names);
            System.exit(-1);
        }
        try {
            VariableMgr.setLowerCaseTableNames(Config.lower_case_table_names);
        } catch (Exception e) {
            LOG.error("Initialization of lower_case_table_names failed.", e);
            System.exit(-1);
        }
        LOG.info("Finish initializing lower_case_table_names, value is {}", GlobalVariable.lowerCaseTableNames);
    }

    // After the cluster initialization is complete, 'lower_case_table_names' can not be modified during the cluster
    // restart or upgrade.
    private void checkLowerCaseTableNames() {
        while (!isReady()) {
            // Waiting for lower_case_table_names to initialize value from image or editlog.
            try {
                LOG.info("Waiting for \'lower_case_table_names\' initialization.");
                TimeUnit.MILLISECONDS.sleep(100);
            } catch (InterruptedException e) {
                LOG.error("Sleep got exception while waiting for lower_case_table_names initialization. ", e);
            }
        }
        if (Config.lower_case_table_names != GlobalVariable.lowerCaseTableNames) {
            LOG.error("The configuration of \'lower_case_table_names\' does not support modification, "
                            + "the expected value is {}, but the actual value is {}",
                    GlobalVariable.lowerCaseTableNames,
                    Config.lower_case_table_names);
            System.exit(-1);
        }
        LOG.info("lower_case_table_names is {}", GlobalVariable.lowerCaseTableNames);
    }

    /*
     * If the current node is not in the frontend list, then exit. This may
     * happen when this node is removed from frontend list, and the drop
     * frontend log is deleted because of checkpoint.
     */
    private void checkCurrentNodeExist() {
        if (Config.metadata_failure_recovery.equals("true")) {
            return;
        }

        Frontend fe = checkFeExist(selfNode.getIp(), selfNode.getHostName(), selfNode.getPort());
        if (fe == null) {
            LOG.error("current node {}:{}:{} is not added to the cluster, will exit."
                            + " Your FE IP maybe changed, please set 'priority_networks' config in fe.conf properly.",
                    selfNode.getHostName(), selfNode.getIp(), selfNode.getPort());
            System.exit(-1);
        } else if (fe.getRole() != role) {
            LOG.error("current node role is {} not match with frontend recorded role {}. will exit", role,
                    fe.getRole());
            System.exit(-1);
        }
    }

    private void checkBeExecVersion() {
        if (Config.be_exec_version < Config.min_be_exec_version
                || Config.be_exec_version > Config.max_be_exec_version) {
            LOG.error("be_exec_version={} is not supported, please set be_exec_version in interval [{}, {}]",
                    Config.be_exec_version, Config.min_be_exec_version, Config.max_be_exec_version);
            System.exit(-1);
        }
    }

    private boolean getVersionFileFromHelper(HostInfo helperNode) throws IOException {
        try {
            String url = "http://" + NetUtils.getHostPortInAccessibleFormat(helperNode.getIp(), Config.http_port)
                    + "/version";
            File dir = new File(this.imageDir);
            MetaHelper.getRemoteFile(url, HTTP_TIMEOUT_SECOND * 1000,
                    MetaHelper.getOutputStream(Storage.VERSION_FILE, dir));
            MetaHelper.complete(Storage.VERSION_FILE, dir);
            return true;
        } catch (Exception e) {
            LOG.warn(e);
        }

        return false;
    }

    private void getNewImage(HostInfo helperNode) throws IOException {
        long localImageVersion = 0;
        Storage storage = new Storage(this.imageDir);
        localImageVersion = storage.getLatestImageSeq();

        try {
            String hostPort = NetUtils.getHostPortInAccessibleFormat(helperNode.getIp(), Config.http_port);
            URL infoUrl = new URL("http://" + hostPort + "/info");
            StorageInfo info = getStorageInfo(infoUrl);
            long version = info.getImageSeq();
            if (version > localImageVersion) {
                String url = "http://" + hostPort + "/image?version=" + version;
                String filename = Storage.IMAGE + "." + version;
                File dir = new File(this.imageDir);
                MetaHelper.getRemoteFile(url, HTTP_TIMEOUT_SECOND * 1000, MetaHelper.getOutputStream(filename, dir));
                MetaHelper.complete(filename, dir);
            } else {
                LOG.warn("get an image with a lower version, localImageVersion: {}, got version: {}",
                        localImageVersion, version);
            }
        } catch (Exception e) {
            throw new IOException(e);
        }
    }

    private boolean isMyself() {
        Preconditions.checkNotNull(selfNode);
        Preconditions.checkNotNull(helperNodes);
        LOG.debug("self: {}. helpers: {}", selfNode, helperNodes);
        // if helper nodes contain itself, remove other helpers
        boolean containSelf = false;
        for (HostInfo helperNode : helperNodes) {
            // WARN: cannot use equals() here, because the hostname may not equal to helperNode.getHostName()
            if (selfNode.isSame(helperNode)) {
                containSelf = true;
                break;
            }
        }
        if (containSelf) {
            helperNodes.clear();
            helperNodes.add(selfNode);
        }

        return containSelf;
    }

    private StorageInfo getStorageInfo(URL url) throws IOException {
        ObjectMapper mapper = new ObjectMapper();

        HttpURLConnection connection = null;
        try {
            connection = (HttpURLConnection) url.openConnection();
            connection.setConnectTimeout(HTTP_TIMEOUT_SECOND * 1000);
            connection.setReadTimeout(HTTP_TIMEOUT_SECOND * 1000);

            String response;
            try (BufferedReader bufferedReader = new BufferedReader(
                    new InputStreamReader(connection.getInputStream()))) {
                String line;
                StringBuilder sb = new StringBuilder();
                while ((line = bufferedReader.readLine()) != null) {
                    sb.append(line);
                }
                response = sb.toString();
            }

            // For http v2, the response body for "/info" api changed from
            // StorageInfo to StorageInfoV2.
            // So we need to make it compatible with old api.
            try {
                return mapper.readValue(response, StorageInfo.class);
            } catch (Exception e) {
                // try new response body
                return mapper.readValue(response, StorageInfoV2.class).data;
            }
        } finally {
            if (connection != null) {
                connection.disconnect();
            }
        }
    }

    public StatisticsCache getStatisticsCache() {
        return analysisManager.getStatisticsCache();
    }

    public boolean hasReplayer() {
        return replayer != null;
    }

    public void loadImage(String imageDir) throws IOException, DdlException {
        Storage storage = new Storage(imageDir);
        clusterId = storage.getClusterID();
        File curFile = storage.getCurrentImageFile();
        if (!curFile.exists()) {
            // image.0 may not exist
            LOG.info("image does not exist: {}", curFile.getAbsolutePath());
            return;
        }
        replayedJournalId.set(storage.getLatestImageSeq());
        MetaReader.read(curFile, this);
    }

    public long loadHeader(DataInputStream dis, MetaHeader metaHeader, long checksum) throws IOException, DdlException {
        switch (metaHeader.getMetaFormat()) {
            case COR1:
                return loadHeaderCOR1(dis, checksum);
            default:
                throw new DdlException("unsupported image format.");
        }
    }

    public long loadHeaderCOR1(DataInputStream dis, long checksum) throws IOException {
        int journalVersion = dis.readInt();
        long newChecksum = checksum ^ journalVersion;
        MetaContext.get().setMetaVersion(journalVersion);

        long replayedJournalId = dis.readLong();
        newChecksum ^= replayedJournalId;

        long catalogId = dis.readLong();
        newChecksum ^= catalogId;
        idGenerator.setId(catalogId);

        isDefaultClusterCreated = dis.readBoolean();

        LOG.info("finished replay header from image");
        return newChecksum;
    }

    public long loadMasterInfo(DataInputStream dis, long checksum) throws IOException {
        masterInfo = MasterInfo.read(dis);
        long newChecksum = checksum ^ masterInfo.getRpcPort();
        newChecksum ^= masterInfo.getHttpPort();

        LOG.info("finished replay masterInfo from image");
        return newChecksum;
    }

    public long loadFrontends(DataInputStream dis, long checksum) throws IOException {
        int size = dis.readInt();
        long newChecksum = checksum ^ size;
        for (int i = 0; i < size; i++) {
            Frontend fe = Frontend.read(dis);
            replayAddFrontend(fe);
        }

        size = dis.readInt();
        newChecksum ^= size;
        for (int i = 0; i < size; i++) {
            removedFrontends.add(Text.readString(dis));
        }
        LOG.info("finished replay frontends from image");
        return newChecksum;
    }

    public long loadBackends(DataInputStream dis, long checksum) throws IOException {
        return systemInfo.loadBackends(dis, checksum);
    }

    public long loadDb(DataInputStream dis, long checksum) throws IOException, DdlException {
        return getInternalCatalog().loadDb(dis, checksum);
    }

    public long loadExportJob(DataInputStream dis, long checksum) throws IOException, DdlException {
        long curTime = System.currentTimeMillis();
        long newChecksum = checksum;
        int size = dis.readInt();
        newChecksum = checksum ^ size;
        for (int i = 0; i < size; ++i) {
            long jobId = dis.readLong();
            newChecksum ^= jobId;
            ExportJob job = ExportJob.read(dis);
            if (!job.isExpired(curTime)) {
                exportMgr.unprotectAddJob(job);
            }
        }
        LOG.info("finished replay exportJob from image");
        return newChecksum;
    }

    public long loadSyncJobs(DataInputStream dis, long checksum) throws IOException, DdlException {
        if (Env.getCurrentEnvJournalVersion() >= FeMetaVersion.VERSION_103) {
            syncJobManager.readField(dis);
        }
        LOG.info("finished replay syncJobMgr from image");
        return checksum;
    }

    public long loadAlterJob(DataInputStream dis, long checksum) throws IOException {
        long newChecksum = checksum;
        for (JobType type : JobType.values()) {
            newChecksum = loadAlterJob(dis, newChecksum, type);
        }
        LOG.info("finished replay alterJob from image");
        return newChecksum;
    }

    public long loadAlterJob(DataInputStream dis, long checksum, JobType type) throws IOException {
        // alter jobs
        int size = dis.readInt();
        long newChecksum = checksum ^ size;
        if (size > 0) {
            // There should be no old alter jobs, if exist throw exception, should not use this FE version
            throw new IOException("There are [" + size + "] old alter jobs."
                    + " Please downgrade FE to an older version and handle residual jobs");
        }

        // finished or cancelled jobs
        size = dis.readInt();
        newChecksum ^= size;
        if (size > 0) {
            throw new IOException("There are [" + size + "] old finished or cancelled alter jobs."
                    + " Please downgrade FE to an older version and handle residual jobs");
        }

        // alter job v2
        size = dis.readInt();
        newChecksum ^= size;
        for (int i = 0; i < size; i++) {
            AlterJobV2 alterJobV2 = AlterJobV2.read(dis);
            if (alterJobV2.isExpire()) {
                LOG.info("alter job {} is expired, type: {}, ignore it", alterJobV2.getJobId(), alterJobV2.getType());
                continue;
            }
            if (type == JobType.ROLLUP || type == JobType.SCHEMA_CHANGE) {
                if (type == JobType.ROLLUP) {
                    this.getMaterializedViewHandler().addAlterJobV2(alterJobV2);
                } else {
                    this.getSchemaChangeHandler().addAlterJobV2(alterJobV2);
                }
                // ATTN : we just want to add tablet into TabletInvertedIndex when only PendingJob is checkpointed
                // to prevent TabletInvertedIndex data loss,
                // So just use AlterJob.replay() instead of AlterHandler.replay().
                if (alterJobV2.getJobState() == AlterJobV2.JobState.PENDING) {
                    alterJobV2.replay(alterJobV2);
                    LOG.info("replay pending alter job when load alter job {} ", alterJobV2.getJobId());
                }
            } else {
                throw new IOException("Invalid alter job type: " + type.name());
            }
        }

        return newChecksum;
    }

    public long loadBackupHandler(DataInputStream dis, long checksum) throws IOException {
        getBackupHandler().readFields(dis);
        getBackupHandler().setEnv(this);
        LOG.info("finished replay backupHandler from image");
        return checksum;
    }

    public long loadDeleteHandler(DataInputStream dis, long checksum) throws IOException {
        this.deleteHandler = DeleteHandler.read(dis);
        LOG.info("finished replay deleteHandler from image");
        return checksum;
    }

    public long loadAuth(DataInputStream dis, long checksum) throws IOException {
        // CAN NOT use Auth.read(), cause this auth instance is already passed to DomainResolver
        auth.readFields(dis);
        LOG.info("finished replay auth from image");
        return checksum;
    }

    public long loadTransactionState(DataInputStream dis, long checksum) throws IOException {
        int size = dis.readInt();
        long newChecksum = checksum ^ size;
        globalTransactionMgr.readFields(dis);
        LOG.info("finished replay transactionState from image");
        return newChecksum;
    }

    public long loadRecycleBin(DataInputStream dis, long checksum) throws IOException {
        recycleBin.readFields(dis);
        if (!isCheckpointThread()) {
            // add tablet in Recycle bin to TabletInvertedIndex
            recycleBin.addTabletToInvertedIndex();
        }
        // create DatabaseTransactionMgr for db in recycle bin.
        // these dbs do not exist in `idToDb` of the catalog.
        for (Long dbId : recycleBin.getAllDbIds()) {
            globalTransactionMgr.addDatabaseTransactionMgr(dbId);
        }
        LOG.info("finished replay recycleBin from image");
        return checksum;
    }

    // global variable persistence
    public long loadGlobalVariable(DataInputStream in, long checksum) throws IOException, DdlException {
        VariableMgr.read(in);
        LOG.info("finished replay globalVariable from image");
        return checksum;
    }

    public long loadColocateTableIndex(DataInputStream dis, long checksum) throws IOException {
        Env.getCurrentColocateIndex().readFields(dis);
        LOG.info("finished replay colocateTableIndex from image");
        return checksum;
    }

    public long loadRoutineLoadJobs(DataInputStream dis, long checksum) throws IOException {
        Env.getCurrentEnv().getRoutineLoadManager().readFields(dis);
        LOG.info("finished replay routineLoadJobs from image");
        return checksum;
    }

    public long loadLoadJobsV2(DataInputStream in, long checksum) throws IOException {
        loadManager.readFields(in);
        LOG.info("finished replay loadJobsV2 from image");
        return checksum;
    }

    public long loadResources(DataInputStream in, long checksum) throws IOException {
        resourceMgr = ResourceMgr.read(in);
        LOG.info("finished replay resources from image");
        return checksum;
    }

    public long loadResourceGroups(DataInputStream in, long checksum) throws IOException {
        resourceGroupMgr = ResourceGroupMgr.read(in);
        LOG.info("finished replay resource groups from image");
        return checksum;
    }

    public long loadSmallFiles(DataInputStream in, long checksum) throws IOException {
        smallFileMgr.readFields(in);
        LOG.info("finished replay smallFiles from image");
        return checksum;
    }

    public long loadSqlBlockRule(DataInputStream in, long checksum) throws IOException {
        if (Env.getCurrentEnvJournalVersion() >= FeMetaVersion.VERSION_104) {
            sqlBlockRuleMgr = SqlBlockRuleMgr.read(in);
        }
        LOG.info("finished replay sqlBlockRule from image");
        return checksum;
    }

    /**
     * Load policy through file.
     **/
    public long loadPolicy(DataInputStream in, long checksum) throws IOException {
        if (Env.getCurrentEnvJournalVersion() >= FeMetaVersion.VERSION_109) {
            policyMgr = PolicyMgr.read(in);
        }
        LOG.info("finished replay policy from image");
        return checksum;
    }

    /**
     * Load catalogs through file.
     **/
    public long loadCatalog(DataInputStream in, long checksum) throws IOException {
        CatalogMgr mgr = CatalogMgr.read(in);
        // When enable the multi catalog in the first time, the "mgr" will be a null value.
        // So ignore it to use default catalog manager.
        if (mgr != null) {
            this.catalogMgr = mgr;
        }
        LOG.info("finished replay catalog from image");
        return checksum;
    }

    /**
     * Load mtmv jobManager.
     **/
    public long loadMTMVJobManager(DataInputStream in, long checksum) throws IOException {
        this.mtmvJobManager = MTMVJobManager.read(in, checksum);
        LOG.info("finished replay mtmv job and tasks from image");
        return checksum;
    }

    /**
     * Load global function.
     **/
    public long loadGlobalFunction(DataInputStream in, long checksum) throws IOException {
        this.globalFunctionMgr = GlobalFunctionMgr.read(in);
        LOG.info("finished replay global function from image");
        return checksum;
    }

    // Only called by checkpoint thread
    // return the latest image file's absolute path
    public String saveImage() throws IOException {
        // Write image.ckpt
        Storage storage = new Storage(this.imageDir);
        File curFile = storage.getImageFile(replayedJournalId.get());
        File ckpt = new File(this.imageDir, Storage.IMAGE_NEW);
        saveImage(ckpt, replayedJournalId.get());

        // Move image.ckpt to image.dataVersion
        LOG.info("Move " + ckpt.getAbsolutePath() + " to " + curFile.getAbsolutePath());
        if (!ckpt.renameTo(curFile)) {
            curFile.delete();
            throw new IOException();
        }
        return curFile.getAbsolutePath();
    }

    public void saveImage(File curFile, long replayedJournalId) throws IOException {
        if (curFile.exists()) {
            if (!curFile.delete()) {
                throw new IOException(curFile.getName() + " can not be deleted.");
            }
        }
        if (!curFile.createNewFile()) {
            throw new IOException(curFile.getName() + " can not be created.");
        }
        MetaWriter.write(curFile, this);
    }

    public long saveHeader(CountingDataOutputStream dos, long replayedJournalId, long checksum) throws IOException {
        // Write meta version
        checksum ^= FeConstants.meta_version;
        dos.writeInt(FeConstants.meta_version);

        // Write replayed journal id
        checksum ^= replayedJournalId;
        dos.writeLong(replayedJournalId);

        // Write id
        long id = idGenerator.getBatchEndId();
        checksum ^= id;
        dos.writeLong(id);

        dos.writeBoolean(isDefaultClusterCreated);

        return checksum;
    }

    public long saveMasterInfo(CountingDataOutputStream dos, long checksum) throws IOException {
        masterInfo.write(dos);
        checksum ^= masterInfo.getRpcPort();
        checksum ^= masterInfo.getHttpPort();
        return checksum;
    }

    public long saveFrontends(CountingDataOutputStream dos, long checksum) throws IOException {
        int size = frontends.size();
        checksum ^= size;

        dos.writeInt(size);
        for (Frontend fe : frontends.values()) {
            fe.write(dos);
        }

        size = removedFrontends.size();
        checksum ^= size;

        dos.writeInt(size);
        for (String feName : removedFrontends) {
            Text.writeString(dos, feName);
        }

        return checksum;
    }

    public long saveBackends(CountingDataOutputStream dos, long checksum) throws IOException {
        return systemInfo.saveBackends(dos, checksum);
    }

    public long saveDb(CountingDataOutputStream dos, long checksum) throws IOException {
        return getInternalCatalog().saveDb(dos, checksum);
    }

    public long saveExportJob(CountingDataOutputStream dos, long checksum) throws IOException {
        long curTime = System.currentTimeMillis();
        List<ExportJob> jobs = exportMgr.getJobs().stream().filter(t -> !t.isExpired(curTime))
                .collect(Collectors.toList());
        int size = jobs.size();
        checksum ^= size;
        dos.writeInt(size);
        for (ExportJob job : jobs) {
            long jobId = job.getId();
            checksum ^= jobId;
            dos.writeLong(jobId);
            job.write(dos);
        }
        return checksum;
    }

    public long saveSyncJobs(CountingDataOutputStream dos, long checksum) throws IOException {
        syncJobManager.write(dos);
        return checksum;
    }

    public long saveAlterJob(CountingDataOutputStream dos, long checksum) throws IOException {
        for (JobType type : JobType.values()) {
            checksum = saveAlterJob(dos, checksum, type);
        }
        return checksum;
    }

    public long saveAlterJob(CountingDataOutputStream dos, long checksum, JobType type) throws IOException {
        Map<Long, AlterJobV2> alterJobsV2;
        if (type == JobType.ROLLUP) {
            alterJobsV2 = this.getMaterializedViewHandler().getAlterJobsV2();
        } else if (type == JobType.SCHEMA_CHANGE) {
            alterJobsV2 = this.getSchemaChangeHandler().getAlterJobsV2();
        } else if (type == JobType.DECOMMISSION_BACKEND) {
            // Load alter job need decommission backend type to load image
            alterJobsV2 = Maps.newHashMap();
        } else {
            throw new IOException("Invalid alter job type: " + type.name());
        }

        // alter jobs == 0
        // If the FE version upgrade from old version, if it have alter jobs, the FE will failed during start process
        // the number of old version alter jobs has to be 0
        int size = 0;
        checksum ^= size;
        dos.writeInt(size);

        // finished or cancelled jobs
        size = 0;
        checksum ^= size;
        dos.writeInt(size);

        // alter job v2
        size = alterJobsV2.size();
        checksum ^= size;
        dos.writeInt(size);
        for (AlterJobV2 alterJobV2 : alterJobsV2.values()) {
            alterJobV2.write(dos);
        }

        return checksum;
    }

    public long saveBackupHandler(CountingDataOutputStream dos, long checksum) throws IOException {
        getBackupHandler().write(dos);
        return checksum;
    }

    public long saveDeleteHandler(CountingDataOutputStream dos, long checksum) throws IOException {
        getDeleteHandler().write(dos);
        return checksum;
    }

    public long saveAuth(CountingDataOutputStream dos, long checksum) throws IOException {
        auth.write(dos);
        return checksum;
    }

    public long saveTransactionState(CountingDataOutputStream dos, long checksum) throws IOException {
        int size = globalTransactionMgr.getTransactionNum();
        checksum ^= size;
        dos.writeInt(size);
        globalTransactionMgr.write(dos);
        return checksum;
    }

    public long saveRecycleBin(CountingDataOutputStream dos, long checksum) throws IOException {
        CatalogRecycleBin recycleBin = Env.getCurrentRecycleBin();
        recycleBin.write(dos);
        return checksum;
    }

    public long saveColocateTableIndex(CountingDataOutputStream dos, long checksum) throws IOException {
        Env.getCurrentColocateIndex().write(dos);
        return checksum;
    }

    public long saveRoutineLoadJobs(CountingDataOutputStream dos, long checksum) throws IOException {
        Env.getCurrentEnv().getRoutineLoadManager().write(dos);
        return checksum;
    }

    public long saveGlobalVariable(CountingDataOutputStream dos, long checksum) throws IOException {
        VariableMgr.write(dos);
        return checksum;
    }

    public void replayGlobalVariableV2(GlobalVarPersistInfo info) throws IOException, DdlException {
        VariableMgr.replayGlobalVariableV2(info);
    }

    public long saveLoadJobsV2(CountingDataOutputStream dos, long checksum) throws IOException {
        Env.getCurrentEnv().getLoadManager().write(dos);
        return checksum;
    }

    public long saveResources(CountingDataOutputStream dos, long checksum) throws IOException {
        Env.getCurrentEnv().getResourceMgr().write(dos);
        return checksum;
    }

    public long saveResourceGroups(CountingDataOutputStream dos, long checksum) throws IOException {
        Env.getCurrentEnv().getResourceGroupMgr().write(dos);
        return checksum;
    }

    public long saveSmallFiles(CountingDataOutputStream dos, long checksum) throws IOException {
        smallFileMgr.write(dos);
        return checksum;
    }

    public long saveSqlBlockRule(CountingDataOutputStream out, long checksum) throws IOException {
        Env.getCurrentEnv().getSqlBlockRuleMgr().write(out);
        return checksum;
    }

    public long savePolicy(CountingDataOutputStream out, long checksum) throws IOException {
        Env.getCurrentEnv().getPolicyMgr().write(out);
        return checksum;
    }

    /**
     * Save catalog image.
     */
    public long saveCatalog(CountingDataOutputStream out, long checksum) throws IOException {
        Env.getCurrentEnv().getCatalogMgr().write(out);
        return checksum;
    }

    public long saveMTMVJobManager(CountingDataOutputStream out, long checksum) throws IOException {
        Env.getCurrentEnv().getMTMVJobManager().write(out, checksum);
        LOG.info("Save mtmv job and tasks to image");
        return checksum;
    }

    public long saveGlobalFunction(CountingDataOutputStream out, long checksum) throws IOException {
        this.globalFunctionMgr.write(out);
        LOG.info("Save global function to image");
        return checksum;
    }

    public void createLabelCleaner() {
        labelCleaner = new MasterDaemon("LoadLabelCleaner", Config.label_clean_interval_second * 1000L) {
            @Override
            protected void runAfterCatalogReady() {
                load.removeOldLoadJobs();
                loadManager.removeOldLoadJob();
                exportMgr.removeOldExportJobs();
                deleteHandler.removeOldDeleteInfos();
            }
        };
    }

    public void createTxnCleaner() {
        txnCleaner = new MasterDaemon("txnCleaner", Config.transaction_clean_interval_second * 1000L) {
            @Override
            protected void runAfterCatalogReady() {
                globalTransactionMgr.removeExpiredAndTimeoutTxns();
            }
        };
    }

    public void createReplayer() {
        replayer = new Daemon("replayer", REPLAY_INTERVAL_MS) {
            @Override
            protected void runOneCycle() {
                boolean err = false;
                boolean hasLog = false;
                try {
                    hasLog = replayJournal(-1);
                    metaReplayState.setOk();
                } catch (InsufficientLogException insufficientLogEx) {
                    // Copy the missing log files from a member of the
                    // replication group who owns the files
                    LOG.error("catch insufficient log exception. please restart.", insufficientLogEx);
                    NetworkRestore restore = new NetworkRestore();
                    NetworkRestoreConfig config = new NetworkRestoreConfig();
                    config.setRetainLogFiles(false);
                    restore.execute(insufficientLogEx, config);
                    System.exit(-1);
                } catch (Throwable e) {
                    LOG.error("replayer thread catch an exception when replay journal.", e);
                    metaReplayState.setException(e);
                    try {
                        Thread.sleep(5000);
                    } catch (InterruptedException e1) {
                        LOG.error("sleep got exception. ", e);
                    }
                    err = true;
                }

                setCanRead(hasLog, err);
            }
        };
        replayer.setMetaContext(metaContext);
    }

    private void setCanRead(boolean hasLog, boolean err) {
        if (err) {
            canRead.set(false);
            isReady.set(false);
            return;
        }

        if (Config.ignore_meta_check) {
            // can still offer read, but is not ready
            canRead.set(true);
            isReady.set(false);
            return;
        }

        long currentTimeMs = System.currentTimeMillis();
        if (currentTimeMs - synchronizedTimeMs > Config.meta_delay_toleration_second * 1000) {
            // we still need this log to observe this situation
            // but service may be continued when there is no log being replayed.
            LOG.warn("meta out of date. current time: {}, synchronized time: {}, has log: {}, fe type: {}",
                    currentTimeMs, synchronizedTimeMs, hasLog, feType);
            if (hasLog || feType == FrontendNodeType.UNKNOWN) {
                // 1. if we read log from BDB, which means master is still alive.
                // So we need to set meta out of date.
                // 2. if we didn't read any log from BDB and feType is UNKNOWN,
                // which means this non-master node is disconnected with master.
                // So we need to set meta out of date either.
                metaReplayState.setOutOfDate(currentTimeMs, synchronizedTimeMs);
                canRead.set(false);
                isReady.set(false);
            }

            // sleep 5s to avoid numerous 'meta out of date' log
            try {
                Thread.sleep(5000L);
            } catch (InterruptedException e) {
                LOG.error("unhandled exception when sleep", e);
            }

        } else {
            canRead.set(true);
            isReady.set(true);
        }
    }

    public void notifyNewFETypeTransfer(FrontendNodeType newType) {
        try {
            String msg = "notify new FE type transfer: " + newType;
            LOG.warn(msg);
            Util.stdoutWithTime(msg);
            this.typeTransferQueue.put(newType);
        } catch (InterruptedException e) {
            LOG.error("failed to put new FE type: {}", newType, e);
        }
    }

    public void createStateListener() {
        listener = new Daemon("stateListener", STATE_CHANGE_CHECK_INTERVAL_MS) {
            @Override
            protected synchronized void runOneCycle() {

                while (true) {
                    FrontendNodeType newType = null;
                    try {
                        newType = typeTransferQueue.take();
                    } catch (InterruptedException e) {
                        LOG.error("got exception when take FE type from queue", e);
                        Util.stdoutWithTime("got exception when take FE type from queue. " + e.getMessage());
                        System.exit(-1);
                    }
                    Preconditions.checkNotNull(newType);
                    LOG.info("begin to transfer FE type from {} to {}", feType, newType);
                    if (feType == newType) {
                        return;
                    }

                    /*
                     * INIT -> MASTER: transferToMaster
                     * INIT -> FOLLOWER/OBSERVER: transferToNonMaster
                     * UNKNOWN -> MASTER: transferToMaster
                     * UNKNOWN -> FOLLOWER/OBSERVER: transferToNonMaster
                     * FOLLOWER -> MASTER: transferToMaster
                     * FOLLOWER/OBSERVER -> INIT/UNKNOWN: set isReady to false
                     */
                    switch (feType) {
                        case INIT: {
                            switch (newType) {
                                case MASTER: {
                                    transferToMaster();
                                    break;
                                }
                                case FOLLOWER:
                                case OBSERVER: {
                                    transferToNonMaster(newType);
                                    break;
                                }
                                case UNKNOWN:
                                    break;
                                default:
                                    break;
                            }
                            break;
                        }
                        case UNKNOWN: {
                            switch (newType) {
                                case MASTER: {
                                    transferToMaster();
                                    break;
                                }
                                case FOLLOWER:
                                case OBSERVER: {
                                    transferToNonMaster(newType);
                                    break;
                                }
                                default:
                                    break;
                            }
                            break;
                        }
                        case FOLLOWER: {
                            switch (newType) {
                                case MASTER: {
                                    transferToMaster();
                                    break;
                                }
                                case UNKNOWN: {
                                    transferToNonMaster(newType);
                                    break;
                                }
                                default:
                                    break;
                            }
                            break;
                        }
                        case OBSERVER: {
                            switch (newType) {
                                case UNKNOWN: {
                                    transferToNonMaster(newType);
                                    break;
                                }
                                default:
                                    break;
                            }
                            break;
                        }
                        case MASTER: {
                            // exit if master changed to any other type
                            String msg = "transfer FE type from MASTER to " + newType.name() + ". exit";
                            LOG.error(msg);
                            Util.stdoutWithTime(msg);
                            System.exit(-1);
                            break;
                        }
                        default:
                            break;
                    } // end switch formerFeType

                    feType = newType;
                    LOG.info("finished to transfer FE type to {}", feType);
                }
            } // end runOneCycle
        };

        listener.setMetaContext(metaContext);
    }

    public synchronized boolean replayJournal(long toJournalId) {
        long newToJournalId = toJournalId;
        if (newToJournalId == -1) {
            newToJournalId = getMaxJournalId();
        }
        if (newToJournalId <= replayedJournalId.get()) {
            return false;
        }

        LOG.info("replayed journal id is {}, replay to journal id is {}", replayedJournalId, newToJournalId);
        JournalCursor cursor = editLog.read(replayedJournalId.get() + 1, newToJournalId);
        if (cursor == null) {
            LOG.warn("failed to get cursor from {} to {}", replayedJournalId.get() + 1, newToJournalId);
            return false;
        }

        long startTime = System.currentTimeMillis();
        boolean hasLog = false;
        while (true) {
            JournalEntity entity = cursor.next();
            if (entity == null) {
                break;
            }
            hasLog = true;
            EditLog.loadJournal(this, entity);
            replayedJournalId.incrementAndGet();
            LOG.debug("journal {} replayed.", replayedJournalId);
            if (feType != FrontendNodeType.MASTER) {
                journalObservable.notifyObservers(replayedJournalId.get());
            }
            if (MetricRepo.isInit) {
                // Metric repo may not init after this replay thread start
                MetricRepo.COUNTER_EDIT_LOG_READ.increase(1L);
            }
        }
        long cost = System.currentTimeMillis() - startTime;
        if (cost >= 1000) {
            LOG.warn("replay journal cost too much time: {} replayedJournalId: {}", cost, replayedJournalId);
        }

        return hasLog;
    }

    public void createTimePrinter() {
        // time printer will write timestamp edit log every 10 seconds
        timePrinter = new MasterDaemon("timePrinter", 10 * 1000L) {
            @Override
            protected void runAfterCatalogReady() {
                Timestamp stamp = new Timestamp();
                editLog.logTimestamp(stamp);
            }
        };
    }

    public void addFrontend(FrontendNodeType role, String ip, String hostname, int editLogPort) throws DdlException {
        if (!tryLock(false)) {
            throw new DdlException("Failed to acquire catalog lock. Try again");
        }
        try {
            Frontend fe = checkFeExist(ip, hostname, editLogPort);
            if (fe != null) {
                throw new DdlException("frontend already exists " + fe);
            }
            if (Config.enable_fqdn_mode && StringUtils.isEmpty(hostname)) {
                throw new DdlException("frontend's hostName should not be empty while enable_fqdn_mode is true");
            }
            String host = hostname != null && Config.enable_fqdn_mode ? hostname : ip;
            String nodeName = genFeNodeName(host, editLogPort, false /* new name style */);

            if (removedFrontends.contains(nodeName)) {
                throw new DdlException("frontend name already exists " + nodeName + ". Try again");
            }

            fe = new Frontend(role, nodeName, ip, hostname, editLogPort);
            frontends.put(nodeName, fe);
            BDBHA bdbha = (BDBHA) haProtocol;
            if (role == FrontendNodeType.FOLLOWER || role == FrontendNodeType.REPLICA) {
                helperNodes.add(new HostInfo(ip, hostname, editLogPort));
                bdbha.addUnReadyElectableNode(nodeName, getFollowerCount());
            }
            bdbha.removeConflictNodeIfExist(ip, editLogPort);
            editLog.logAddFrontend(fe);
        } finally {
            unlock();
        }
    }

    public void modifyFrontendIp(String nodeName, String destIp) throws DdlException {
        modifyFrontendHost(nodeName, destIp, "");
    }

    public void modifyFrontendHostName(String srcIp, String destHostName) throws DdlException {
        Frontend fe = getFeByIp(srcIp);
        if (fe == null) {
            throw new DdlException("frontend does not exist, ip:" + srcIp);
        }
        modifyFrontendHost(fe.getNodeName(), "", destHostName);
    }

    public void modifyFrontendHost(String nodeName, String destIp, String destHostName) throws DdlException {
        if (!tryLock(false)) {
            throw new DdlException("Failed to acquire catalog lock. Try again");
        }
        try {
            Frontend fe = getFeByName(nodeName);
            if (fe == null) {
                throw new DdlException("frontend does not exist, nodeName:" + nodeName);
            }
            boolean needLog = false;
            // we use hostname as address of bdbha, so we don't need to update node address when ip changed
            if (!Strings.isNullOrEmpty(destIp) && !destIp.equals(fe.getIp())) {
                fe.setIp(destIp);
                needLog = true;
            }
            if (!Strings.isNullOrEmpty(destHostName) && !destHostName.equals(fe.getHostName())) {
                fe.setHostName(destHostName);
                BDBHA bdbha = (BDBHA) haProtocol;
                bdbha.updateNodeAddress(fe.getNodeName(), destHostName, fe.getEditLogPort());
                needLog = true;
            }
            if (needLog) {
                Env.getCurrentEnv().getEditLog().logModifyFrontend(fe);
            }
        } finally {
            unlock();
        }
    }

    public void dropFrontend(FrontendNodeType role, String ip, String hostname, int port) throws DdlException {
        if (port == selfNode.getPort() && feType == FrontendNodeType.MASTER
                && ((!Strings.isNullOrEmpty(selfNode.getHostName()) && selfNode.getHostName().equals(hostname))
                || ip.equals(selfNode.getIp()))) {
            throw new DdlException("can not drop current master node.");
        }
        if (!tryLock(false)) {
            throw new DdlException("Failed to acquire catalog lock. Try again");
        }
        try {
            Frontend fe = checkFeExist(ip, hostname, port);
            if (fe == null) {
                throw new DdlException("frontend does not exist[" + ip + ":" + port + "]");
            }
            if (fe.getRole() != role) {
                throw new DdlException(role.toString() + " does not exist[" + ip + ":" + port + "]");
            }
            frontends.remove(fe.getNodeName());
            removedFrontends.add(fe.getNodeName());

            if (fe.getRole() == FrontendNodeType.FOLLOWER || fe.getRole() == FrontendNodeType.REPLICA) {
                haProtocol.removeElectableNode(fe.getNodeName());
                removeHelperNode(ip, hostname, port);
                BDBHA ha = (BDBHA) haProtocol;
                ha.removeUnReadyElectableNode(fe.getNodeName(), getFollowerCount());
            }
            editLog.logRemoveFrontend(fe);
        } finally {
            unlock();
        }
    }

    private void removeHelperNode(String ip, String hostName, int port) {
        // ip may be changed, so we need use both ip and hostname to check.
        // use node.getIdent() for simplicity here.
        helperNodes.removeIf(node -> (node.getIp().equals(ip)
                || node.getIdent().equals(hostName)) && node.getPort() == port);
    }

    public Frontend checkFeExist(String ip, String hostName, int port) {
        for (Frontend fe : frontends.values()) {
            if (fe.getEditLogPort() != port) {
                continue;
            }
            if (fe.getIp().equals(ip)
                    || (!Strings.isNullOrEmpty(fe.getHostName()) && fe.getHostName().equals(hostName))) {
                return fe;
            }
        }
        return null;
    }

    public Frontend getFeByIp(String ip) {
        for (Frontend fe : frontends.values()) {
            InetAddress hostAddr = null;
            InetAddress feAddr = null;
            try {
                hostAddr = InetAddress.getByName(ip);
                feAddr = InetAddress.getByName(fe.getIp());
            } catch (UnknownHostException e) {
                LOG.warn("get address failed: {}", e.getMessage());
                return null;
            }
            if (feAddr.equals(hostAddr)) {
                return fe;
            }
        }
        return null;
    }

    public Frontend getFeByName(String name) {
        for (Frontend fe : frontends.values()) {
            if (fe.getNodeName().equals(name)) {
                return fe;
            }
        }
        return null;
    }

    // The interface which DdlExecutor needs.
    public void createDb(CreateDbStmt stmt) throws DdlException {
        getInternalCatalog().createDb(stmt);
    }

    // For replay edit log, need't lock metadata
    public void unprotectCreateDb(Database db) {
        getInternalCatalog().unprotectCreateDb(db);
    }

    // for test
    public void addCluster(Cluster cluster) {
        getInternalCatalog().addCluster(cluster);
    }

    public void replayCreateDb(Database db) {
        getInternalCatalog().replayCreateDb(db, "");
    }

    public void dropDb(DropDbStmt stmt) throws DdlException {
        getInternalCatalog().dropDb(stmt);
    }

    public void replayDropLinkDb(DropLinkDbAndUpdateDbInfo info) {
        getInternalCatalog().replayDropLinkDb(info);
    }

    public void replayDropDb(String dbName, boolean isForceDrop, Long recycleTime) throws DdlException {
        getInternalCatalog().replayDropDb(dbName, isForceDrop, recycleTime);
    }

    public void recoverDatabase(RecoverDbStmt recoverStmt) throws DdlException {
        getInternalCatalog().recoverDatabase(recoverStmt);
    }

    public void recoverTable(RecoverTableStmt recoverStmt) throws DdlException {
        getInternalCatalog().recoverTable(recoverStmt);
    }

    public void recoverPartition(RecoverPartitionStmt recoverStmt) throws DdlException {
        getInternalCatalog().recoverPartition(recoverStmt);
    }

    public void replayEraseDatabase(long dbId) throws DdlException {
        Env.getCurrentRecycleBin().replayEraseDatabase(dbId);
    }

    public void replayRecoverDatabase(RecoverInfo info) {
        getInternalCatalog().replayRecoverDatabase(info);
    }

    public void alterDatabaseQuota(AlterDatabaseQuotaStmt stmt) throws DdlException {
        getInternalCatalog().alterDatabaseQuota(stmt);
    }

    public void replayAlterDatabaseQuota(String dbName, long quota, QuotaType quotaType) throws MetaNotFoundException {
        getInternalCatalog().replayAlterDatabaseQuota(dbName, quota, quotaType);
    }

    public void renameDatabase(AlterDatabaseRename stmt) throws DdlException {
        getInternalCatalog().renameDatabase(stmt);
    }

    public void replayRenameDatabase(String dbName, String newDbName) {
        getInternalCatalog().replayRenameDatabase(dbName, newDbName);
    }

    /**
     * Following is the step to create an olap table:
     * 1. create columns
     * 2. create partition info
     * 3. create distribution info
     * 4. set table id and base index id
     * 5. set bloom filter columns
     * 6. set and build TableProperty includes:
     * 6.1. dynamicProperty
     * 6.2. replicationNum
     * 6.3. inMemory
     * 6.4. storageFormat
     * 6.5. compressionType
     * 7. set index meta
     * 8. check colocation properties
     * 9. create tablet in BE
     * 10. add this table to FE's meta
     * 11. add this table to ColocateGroup if necessary
     */
    public void createTable(CreateTableStmt stmt) throws UserException {
        getInternalCatalog().createTable(stmt);
    }

    public void createTableLike(CreateTableLikeStmt stmt) throws DdlException {
        getInternalCatalog().createTableLike(stmt);
    }

    public void createTableAsSelect(CreateTableAsSelectStmt stmt) throws DdlException {
        getInternalCatalog().createTableAsSelect(stmt);
    }

    public void addPartition(Database db, String tableName, AddPartitionClause addPartitionClause) throws DdlException {
        getInternalCatalog().addPartition(db, tableName, addPartitionClause);
    }

    public void replayAddPartition(PartitionPersistInfo info) throws MetaNotFoundException {
        getInternalCatalog().replayAddPartition(info);
    }

    public void dropPartition(Database db, OlapTable olapTable, DropPartitionClause clause) throws DdlException {
        getInternalCatalog().dropPartition(db, olapTable, clause);
    }

    public void replayDropPartition(DropPartitionInfo info) throws MetaNotFoundException {
        getInternalCatalog().replayDropPartition(info);
    }

    public void replayErasePartition(long partitionId) {
        getInternalCatalog().replayErasePartition(partitionId);
    }

    public void replayRecoverPartition(RecoverInfo info) throws MetaNotFoundException, DdlException {
        getInternalCatalog().replayRecoverPartition(info);
    }

    public static void getDdlStmt(TableIf table, List<String> createTableStmt, List<String> addPartitionStmt,
            List<String> createRollupStmt, boolean separatePartition, boolean hidePassword, long specificVersion) {
        getDdlStmt(null, null, table, createTableStmt, addPartitionStmt, createRollupStmt, separatePartition,
                hidePassword, false, specificVersion, false);
    }

    /**
     * Get table ddl stmt.
     *
     * @param getDdlForLike Get schema for 'create table like' or not. when true, without hidden columns.
     */
    public static void getDdlStmt(DdlStmt ddlStmt, String dbName, TableIf table, List<String> createTableStmt,
            List<String> addPartitionStmt, List<String> createRollupStmt, boolean separatePartition,
            boolean hidePassword, boolean getDdlForLike, long specificVersion, boolean getBriefDdl) {
        StringBuilder sb = new StringBuilder();

        // 1. create table
        // 1.1 view
        if (table.getType() == TableType.VIEW) {
            View view = (View) table;

            sb.append("CREATE VIEW `").append(table.getName()).append("`");
            if (StringUtils.isNotBlank(table.getComment())) {
                sb.append(" COMMENT '").append(table.getComment()).append("'");
            }
            sb.append(" AS ").append(view.getInlineViewDef());
            createTableStmt.add(sb + ";");
            return;
        }

        // 1.2 other table type
        sb.append("CREATE ");
        if (table.getType() == TableType.ODBC || table.getType() == TableType.MYSQL
                || table.getType() == TableType.ELASTICSEARCH || table.getType() == TableType.BROKER
                || table.getType() == TableType.HIVE || table.getType() == TableType.JDBC) {
            sb.append("EXTERNAL ");
        }
        sb.append(table.getType() != TableType.MATERIALIZED_VIEW ? "TABLE " : "MATERIALIZED VIEW ");

        if (!Strings.isNullOrEmpty(dbName)) {
            sb.append("`").append(dbName).append("`.");
        }
        sb.append("`").append(table.getName()).append("`");

        if (table.getType() != TableType.MATERIALIZED_VIEW) {
            sb.append(" (\n");
            int idx = 0;
            List<Column> columns;
            // when 'create table B like A', always return schema of A without hidden columns
            if (getDdlForLike) {
                columns = table.getBaseSchema(false);
            } else {
                columns = table.getBaseSchema();
            }
            for (Column column : columns) {
                if (idx++ != 0) {
                    sb.append(",\n");
                }
                // There MUST BE 2 space in front of each column description line
                // sqlalchemy requires this to parse SHOW CREATE TABLE stmt.
                if (table.getType() == TableType.OLAP) {
                    sb.append("  ").append(
                            column.toSql(((OlapTable) table).getKeysType() == KeysType.UNIQUE_KEYS, true));
                } else {
                    sb.append("  ").append(column.toSql());
                }
            }
            if (table.getType() == TableType.OLAP) {
                OlapTable olapTable = (OlapTable) table;
                if (CollectionUtils.isNotEmpty(olapTable.getIndexes())) {
                    for (Index index : olapTable.getIndexes()) {
                        sb.append(",\n");
                        sb.append("  ").append(index.toSql());
                    }
                }
            }
            sb.append("\n) ENGINE=");
            sb.append(table.getType().name());
        } else {
            MaterializedView materializedView = ((MaterializedView) table);
            sb.append("\n").append("BUILD ").append(materializedView.getBuildMode())
                    .append(materializedView.getRefreshInfo().toString());
        }

        if (table.getType() == TableType.OLAP || table.getType() == TableType.MATERIALIZED_VIEW) {
            OlapTable olapTable = (OlapTable) table;
            // keys
            String keySql = olapTable.getKeysType().toSql();
            if (olapTable.isDuplicateWithoutKey()) {
                // after #18621, use can create a DUP_KEYS olap table without key columns
                // and get a ddl schema without key type and key columns
            } else {
                sb.append("\n").append(table.getType() == TableType.OLAP
                                ? keySql
                                : keySql.substring("DUPLICATE ".length()))
                        .append("(");
                List<String> keysColumnNames = Lists.newArrayList();
                for (Column column : olapTable.getBaseSchema()) {
                    if (column.isKey()) {
                        keysColumnNames.add("`" + column.getName() + "`");
                    }
                }
                sb.append(Joiner.on(", ").join(keysColumnNames)).append(")");
            }

            if (specificVersion != -1) {
                // for copy tablet operation
                sb.append("\nDISTRIBUTED BY HASH(").append(olapTable.getBaseSchema().get(0).getName())
                        .append(") BUCKETS 1");
                sb.append("\nPROPERTIES (\n" + "\"replication_num\" = \"1\",\n" + "\"version_info\" = \""
                        + specificVersion + "\"\n" + ")");
                createTableStmt.add(sb + ";");
                return;
            }

            if (table.getType() != TableType.MATERIALIZED_VIEW) {
                addTableComment(olapTable, sb);
            }

            // partition
            PartitionInfo partitionInfo = olapTable.getPartitionInfo();
            List<Long> partitionId = null;
            if (separatePartition) {
                partitionId = Lists.newArrayList();
            }
            if (!getBriefDdl && (partitionInfo.getType() == PartitionType.RANGE
                    || partitionInfo.getType() == PartitionType.LIST)) {
                sb.append("\n").append(partitionInfo.toSql(olapTable, partitionId));
            }

            // distribution
            DistributionInfo distributionInfo = olapTable.getDefaultDistributionInfo();
            sb.append("\n").append(distributionInfo.toSql());

            // rollup index
            if (ddlStmt instanceof CreateTableLikeStmt) {

                CreateTableLikeStmt stmt = (CreateTableLikeStmt) ddlStmt;

                ArrayList<String> rollupNames = stmt.getRollupNames();
                boolean withAllRollup = stmt.isWithAllRollup();
                List<Long> addIndexIdList = Lists.newArrayList();

                if (!CollectionUtils.isEmpty(rollupNames)) {
                    for (String rollupName : rollupNames) {
                        addIndexIdList.add(olapTable.getIndexIdByName(rollupName));
                    }
                } else if (withAllRollup) {
                    addIndexIdList = olapTable.getIndexIdListExceptBaseIndex();
                }

                if (!addIndexIdList.isEmpty()) {
                    sb.append("\n").append("rollup (");
                }

                int size = addIndexIdList.size();
                int index = 1;
                for (long indexId : addIndexIdList) {
                    String indexName = olapTable.getIndexNameById(indexId);
                    sb.append("\n").append(indexName).append("(");
                    List<Column> indexSchema = olapTable.getSchemaByIndexId(indexId, false);
                    for (int i = 0; i < indexSchema.size(); i++) {
                        Column column = indexSchema.get(i);
                        sb.append(column.getName());
                        if (i != indexSchema.size() - 1) {
                            sb.append(", ");
                        }
                    }
                    if (index != size) {
                        sb.append("),");
                    } else {
                        sb.append(")");
                        sb.append("\n)");
                    }
                    index++;
                }
            }

            // properties
            sb.append("\nPROPERTIES (\n");

            // replicationNum
            ReplicaAllocation replicaAlloc = olapTable.getDefaultReplicaAllocation();
            sb.append("\"").append(PropertyAnalyzer.PROPERTIES_REPLICATION_ALLOCATION).append("\" = \"");
            sb.append(replicaAlloc.toCreateStmt()).append("\"");

            // bloom filter
            Set<String> bfColumnNames = olapTable.getCopiedBfColumns();
            if (bfColumnNames != null) {
                sb.append(",\n\"").append(PropertyAnalyzer.PROPERTIES_BF_COLUMNS).append("\" = \"");
                sb.append(Joiner.on(", ").join(olapTable.getCopiedBfColumns())).append("\"");
            }

            if (separatePartition) {
                // version info
                sb.append(",\n\"").append(PropertyAnalyzer.PROPERTIES_VERSION_INFO).append("\" = \"");
                Partition partition = null;
                if (olapTable.getPartitionInfo().getType() == PartitionType.UNPARTITIONED) {
                    partition = olapTable.getPartition(olapTable.getName());
                } else {
                    Preconditions.checkState(partitionId.size() == 1);
                    partition = olapTable.getPartition(partitionId.get(0));
                }
                sb.append(partition.getVisibleVersion()).append("\"");
            }

            // colocateTable
            String colocateTable = olapTable.getColocateGroup();
            if (colocateTable != null) {
                sb.append(",\n\"").append(PropertyAnalyzer.PROPERTIES_COLOCATE_WITH).append("\" = \"");
                sb.append(colocateTable).append("\"");
            }

            // dynamic partition
            if (olapTable.dynamicPartitionExists()) {
                sb.append(olapTable.getTableProperty().getDynamicPartitionProperty().getProperties(replicaAlloc));
            }

            // only display z-order sort info
            if (olapTable.isZOrderSort()) {
                sb.append(olapTable.getDataSortInfo().toSql());
            }

            // in memory
            if (olapTable.isInMemory()) {
                sb.append(",\n\"").append(PropertyAnalyzer.PROPERTIES_INMEMORY).append("\" = \"");
                sb.append(olapTable.isInMemory()).append("\"");
            }

            // storage type
            sb.append(",\n\"").append(PropertyAnalyzer.PROPERTIES_STORAGE_FORMAT).append("\" = \"");
            sb.append(olapTable.getStorageFormat()).append("\"");

            // compression type
            if (olapTable.getCompressionType() != TCompressionType.LZ4F) {
                sb.append(",\n\"").append(PropertyAnalyzer.PROPERTIES_COMPRESSION).append("\" = \"");
                sb.append(olapTable.getCompressionType()).append("\"");
            }

            // estimate_partition_size
            if (!olapTable.getEstimatePartitionSize().equals("")) {
                sb.append(",\n\"").append(PropertyAnalyzer.PROPERTIES_ESTIMATE_PARTITION_SIZE).append("\" = \"");
                sb.append(olapTable.getEstimatePartitionSize()).append("\"");
            }

            // unique key table with merge on write
            if (olapTable.getKeysType() == KeysType.UNIQUE_KEYS && olapTable.getEnableUniqueKeyMergeOnWrite()) {
                sb.append(",\n\"").append(PropertyAnalyzer.ENABLE_UNIQUE_KEY_MERGE_ON_WRITE).append("\" = \"");
                sb.append(olapTable.getEnableUniqueKeyMergeOnWrite()).append("\"");
            }

            // show lightSchemaChange only when it is set true
            if (olapTable.getEnableLightSchemaChange()) {
                sb.append(",\n\"").append(PropertyAnalyzer.PROPERTIES_ENABLE_LIGHT_SCHEMA_CHANGE).append("\" = \"");
                sb.append(olapTable.getEnableLightSchemaChange()).append("\"");
            }

            // storage policy
            if (olapTable.getStoragePolicy() != null && !olapTable.getStoragePolicy().equals("")) {
                sb.append(",\n\"").append(PropertyAnalyzer.PROPERTIES_STORAGE_POLICY).append("\" = \"");
                sb.append(olapTable.getStoragePolicy()).append("\"");
            }

            // sequence type
            if (olapTable.hasSequenceCol()) {
                if (olapTable.getSequenceMapCol() != null) {
                    sb.append(",\n\"").append(PropertyAnalyzer.PROPERTIES_FUNCTION_COLUMN + "."
                            + PropertyAnalyzer.PROPERTIES_SEQUENCE_COL).append("\" = \"");
                    sb.append(olapTable.getSequenceMapCol()).append("\"");
                } else {
                    sb.append(",\n\"").append(PropertyAnalyzer.PROPERTIES_FUNCTION_COLUMN + "."
                            + PropertyAnalyzer.PROPERTIES_SEQUENCE_TYPE).append("\" = \"");
                    sb.append(olapTable.getSequenceType().toString()).append("\"");
                }
            }

            // store row column
            if (olapTable.storeRowColumn()) {
                sb.append(",\n\"").append(PropertyAnalyzer.PROPERTIES_STORE_ROW_COLUMN).append("\" = \"");
                sb.append(olapTable.storeRowColumn()).append("\"");
            }

            // dynamic schema
            if (olapTable.isDynamicSchema()) {
                sb.append(",\n\"").append(PropertyAnalyzer.PROPERTIES_DYNAMIC_SCHEMA).append("\" = \"");
                sb.append(olapTable.isDynamicSchema()).append("\"");
            }

            // disable auto compaction
            sb.append(",\n\"").append(PropertyAnalyzer.PROPERTIES_DISABLE_AUTO_COMPACTION).append("\" = \"");
            sb.append(olapTable.disableAutoCompaction()).append("\"");

            sb.append("\n)");
        } else if (table.getType() == TableType.MYSQL) {
            MysqlTable mysqlTable = (MysqlTable) table;

            addTableComment(mysqlTable, sb);

            // properties
            sb.append("\nPROPERTIES (\n");
            if (mysqlTable.getOdbcCatalogResourceName() == null) {
                sb.append("\"host\" = \"").append(mysqlTable.getHost()).append("\",\n");
                sb.append("\"port\" = \"").append(mysqlTable.getPort()).append("\",\n");
                sb.append("\"user\" = \"").append(mysqlTable.getUserName()).append("\",\n");
                sb.append("\"password\" = \"").append(hidePassword ? "" : mysqlTable.getPasswd()).append("\",\n");
                sb.append("\"charset\" = \"").append(mysqlTable.getCharset()).append("\",\n");
            } else {
                sb.append("\"odbc_catalog_resource\" = \"").append(mysqlTable.getOdbcCatalogResourceName())
                        .append("\",\n");
            }
            sb.append("\"database\" = \"").append(mysqlTable.getMysqlDatabaseName()).append("\",\n");
            sb.append("\"table\" = \"").append(mysqlTable.getMysqlTableName()).append("\"\n");
            sb.append(")");
        } else if (table.getType() == TableType.ODBC) {
            OdbcTable odbcTable = (OdbcTable) table;

            addTableComment(odbcTable, sb);

            // properties
            sb.append("\nPROPERTIES (\n");
            if (odbcTable.getOdbcCatalogResourceName() == null) {
                sb.append("\"host\" = \"").append(odbcTable.getHost()).append("\",\n");
                sb.append("\"port\" = \"").append(odbcTable.getPort()).append("\",\n");
                sb.append("\"user\" = \"").append(odbcTable.getUserName()).append("\",\n");
                sb.append("\"password\" = \"").append(hidePassword ? "" : odbcTable.getPasswd()).append("\",\n");
                sb.append("\"driver\" = \"").append(odbcTable.getOdbcDriver()).append("\",\n");
                sb.append("\"odbc_type\" = \"").append(odbcTable.getOdbcTableTypeName()).append("\",\n");
                sb.append("\"charest\" = \"").append(odbcTable.getCharset()).append("\",\n");
            } else {
                sb.append("\"odbc_catalog_resource\" = \"").append(odbcTable.getOdbcCatalogResourceName())
                        .append("\",\n");
            }
            sb.append("\"database\" = \"").append(odbcTable.getOdbcDatabaseName()).append("\",\n");
            sb.append("\"table\" = \"").append(odbcTable.getOdbcTableName()).append("\"\n");
            sb.append(")");
        } else if (table.getType() == TableType.BROKER) {
            BrokerTable brokerTable = (BrokerTable) table;

            addTableComment(brokerTable, sb);

            // properties
            sb.append("\nPROPERTIES (\n");
            sb.append("\"broker_name\" = \"").append(brokerTable.getBrokerName()).append("\",\n");
            sb.append("\"path\" = \"").append(Joiner.on(",").join(brokerTable.getEncodedPaths())).append("\",\n");
            sb.append("\"column_separator\" = \"").append(brokerTable.getReadableColumnSeparator()).append("\",\n");
            sb.append("\"line_delimiter\" = \"").append(brokerTable.getReadableLineDelimiter()).append("\",\n");
            sb.append(")");
            if (!brokerTable.getBrokerProperties().isEmpty()) {
                sb.append("\nBROKER PROPERTIES (\n");
                sb.append(new PrintableMap<>(brokerTable.getBrokerProperties(), " = ", true, true,
                        hidePassword).toString());
                sb.append("\n)");
            }
        } else if (table.getType() == TableType.ELASTICSEARCH) {
            EsTable esTable = (EsTable) table;

            addTableComment(esTable, sb);

            // partition
            PartitionInfo partitionInfo = esTable.getPartitionInfo();
            if (partitionInfo.getType() == PartitionType.RANGE) {
                sb.append("\n");
                sb.append("PARTITION BY RANGE(");
                RangePartitionInfo rangePartitionInfo = (RangePartitionInfo) partitionInfo;
                for (Column column : rangePartitionInfo.getPartitionColumns()) {
                    sb.append("`").append(column.getName()).append("`");
                }
                sb.append(")\n()");
            }

            // properties
            sb.append("\nPROPERTIES (\n");
            sb.append("\"hosts\" = \"").append(esTable.getHosts()).append("\",\n");
            sb.append("\"user\" = \"").append(esTable.getUserName()).append("\",\n");
            sb.append("\"password\" = \"").append(hidePassword ? "" : esTable.getPasswd()).append("\",\n");
            sb.append("\"index\" = \"").append(esTable.getIndexName()).append("\",\n");
            if (esTable.getMappingType() != null) {
                sb.append("\"type\" = \"").append(esTable.getMappingType()).append("\",\n");
            }
            sb.append("\"enable_docvalue_scan\" = \"").append(esTable.isEnableDocValueScan()).append("\",\n");
            sb.append("\"max_docvalue_fields\" = \"").append(esTable.getMaxDocValueFields()).append("\",\n");
            sb.append("\"enable_keyword_sniff\" = \"").append(esTable.isEnableKeywordSniff()).append("\",\n");
            sb.append("\"nodes_discovery\" = \"").append(esTable.isNodesDiscovery()).append("\",\n");
            sb.append("\"http_ssl_enabled\" = \"").append(esTable.isHttpSslEnabled()).append("\",\n");
            sb.append("\"like_push_down\" = \"").append(esTable.isLikePushDown()).append("\"\n");
            sb.append(")");
        } else if (table.getType() == TableType.HIVE) {
            HiveTable hiveTable = (HiveTable) table;

            addTableComment(hiveTable, sb);

            // properties
            sb.append("\nPROPERTIES (\n");
            sb.append("\"database\" = \"").append(hiveTable.getHiveDb()).append("\",\n");
            sb.append("\"table\" = \"").append(hiveTable.getHiveTable()).append("\",\n");
            sb.append(new PrintableMap<>(hiveTable.getHiveProperties(), " = ", true, true, false).toString());
            sb.append("\n)");
        } else if (table.getType() == TableType.ICEBERG) {
            IcebergTable icebergTable = (IcebergTable) table;

            addTableComment(icebergTable, sb);

            // properties
            sb.append("\nPROPERTIES (\n");
            sb.append("\"iceberg.database\" = \"").append(icebergTable.getIcebergDb()).append("\",\n");
            sb.append("\"iceberg.table\" = \"").append(icebergTable.getIcebergTbl()).append("\",\n");
            sb.append(new PrintableMap<>(icebergTable.getIcebergProperties(), " = ", true, true, false).toString());
            sb.append("\n)");
        } else if (table.getType() == TableType.HUDI) {
            HudiTable hudiTable = (HudiTable) table;

            addTableComment(hudiTable, sb);

            // properties
            sb.append("\nPROPERTIES (\n");
            sb.append(new PrintableMap<>(hudiTable.getTableProperties(), " = ", true, true, false).toString());
            sb.append("\n)");
        } else if (table.getType() == TableType.JDBC) {
            JdbcTable jdbcTable = (JdbcTable) table;
            addTableComment(jdbcTable, sb);
            sb.append("\nPROPERTIES (\n");
            sb.append("\"resource\" = \"").append(jdbcTable.getResourceName()).append("\",\n");
            sb.append("\"table\" = \"").append(jdbcTable.getJdbcTable()).append("\",\n");
            sb.append("\"table_type\" = \"").append(jdbcTable.getJdbcTypeName()).append("\"");
            sb.append("\n)");
        }

        if (table.getType() == TableType.MATERIALIZED_VIEW) {
            sb.append("\nAS ").append(((MaterializedView) table).getQuery());
        }

        createTableStmt.add(sb + ";");

        // 2. add partition
        if (separatePartition && (table instanceof OlapTable) && ((OlapTable) table).getPartitions().size() > 1) {
            if (((OlapTable) table).getPartitionInfo().getType() == PartitionType.RANGE
                    || ((OlapTable) table).getPartitionInfo().getType() == PartitionType.LIST) {
                OlapTable olapTable = (OlapTable) table;
                PartitionInfo partitionInfo = olapTable.getPartitionInfo();
                boolean first = true;
                for (Map.Entry<Long, PartitionItem> entry : partitionInfo.getPartitionItemEntryList(false, true)) {
                    if (first) {
                        first = false;
                        continue;
                    }
                    sb = new StringBuilder();
                    Partition partition = olapTable.getPartition(entry.getKey());
                    sb.append("ALTER TABLE ").append(table.getName());
                    sb.append(" ADD PARTITION ").append(partition.getName()).append(" VALUES ");
                    if (partitionInfo.getType() == PartitionType.RANGE) {
                        sb.append("[");
                        sb.append(((RangePartitionItem) entry.getValue()).getItems().lowerEndpoint().toSql());
                        sb.append(", ");
                        sb.append(((RangePartitionItem) entry.getValue()).getItems().upperEndpoint().toSql());
                        sb.append(")");
                    } else if (partitionInfo.getType() == PartitionType.LIST) {
                        sb.append("IN (");
                        sb.append(((ListPartitionItem) entry.getValue()).toSql());
                        sb.append(")");
                    }
                    sb.append("(\"version_info\" = \"");
                    sb.append(partition.getVisibleVersion()).append("\"");
                    sb.append(");");
                    addPartitionStmt.add(sb + ";");
                }
            }
        }

        // 3. rollup
        if (createRollupStmt != null && (table instanceof OlapTable)) {
            OlapTable olapTable = (OlapTable) table;
            for (Map.Entry<Long, MaterializedIndexMeta> entry : olapTable.getIndexIdToMeta().entrySet()) {
                if (entry.getKey() == olapTable.getBaseIndexId()) {
                    continue;
                }
                MaterializedIndexMeta materializedIndexMeta = entry.getValue();
                sb = new StringBuilder();
                String indexName = olapTable.getIndexNameById(entry.getKey());
                sb.append("ALTER TABLE ").append(table.getName()).append(" ADD ROLLUP ").append(indexName);
                sb.append("(");

                List<Column> indexSchema = materializedIndexMeta.getSchema();
                for (int i = 0; i < indexSchema.size(); i++) {
                    Column column = indexSchema.get(i);
                    sb.append(column.getName());
                    if (i != indexSchema.size() - 1) {
                        sb.append(", ");
                    }
                }
                sb.append(");");
                createRollupStmt.add(sb + ";");
            }
        }
    }

    public void replayCreateTable(String dbName, Table table) throws MetaNotFoundException {
        getInternalCatalog().replayCreateTable(dbName, table);
    }

    public void replayAlterExternalTableSchema(String dbName, String tableName, List<Column> newSchema)
            throws MetaNotFoundException {
        getInternalCatalog().replayAlterExternalTableSchema(dbName, tableName, newSchema);
    }

    // Drop table
    public void dropTable(DropTableStmt stmt) throws DdlException {
        getInternalCatalog().dropTable(stmt);
    }

    public boolean unprotectDropTable(Database db, Table table, boolean isForceDrop, boolean isReplay,
            Long recycleTime) {
        return getInternalCatalog().unprotectDropTable(db, table, isForceDrop, isReplay, recycleTime);
    }

    public void replayDropTable(Database db, long tableId, boolean isForceDrop,
            Long recycleTime) throws MetaNotFoundException {
        getInternalCatalog().replayDropTable(db, tableId, isForceDrop, recycleTime);
    }

    public void replayEraseTable(long tableId) {
        getInternalCatalog().replayEraseTable(tableId);
    }

    public void replayRecoverTable(RecoverInfo info) throws MetaNotFoundException, DdlException {
        getInternalCatalog().replayRecoverTable(info);
    }

    public void replayAddReplica(ReplicaPersistInfo info) throws MetaNotFoundException {
        getInternalCatalog().replayAddReplica(info);
    }

    public void replayUpdateReplica(ReplicaPersistInfo info) throws MetaNotFoundException {
        getInternalCatalog().replayUpdateReplica(info);
    }

    public void unprotectDeleteReplica(OlapTable olapTable, ReplicaPersistInfo info) {
        getInternalCatalog().unprotectDeleteReplica(olapTable, info);
    }

    public void replayDeleteReplica(ReplicaPersistInfo info) throws MetaNotFoundException {
        getInternalCatalog().replayDeleteReplica(info);
    }

    public void replayAddFrontend(Frontend fe) {
        tryLock(true);
        try {
            Frontend existFe = checkFeExist(fe.getIp(), fe.getHostName(), fe.getEditLogPort());
            if (existFe != null) {
                LOG.warn("fe {} already exist.", existFe);
                if (existFe.getRole() != fe.getRole()) {
                    /*
                     * This may happen if:
                     * 1. first, add a FE as OBSERVER.
                     * 2. This OBSERVER is restarted with ROLE and VERSION file being DELETED.
                     *    In this case, this OBSERVER will be started as a FOLLOWER, and add itself to the frontends.
                     * 3. this "FOLLOWER" begin to load image or replay journal,
                     *    then find the origin OBSERVER in image or journal.
                     * This will cause UNDEFINED behavior, so it is better to exit and fix it manually.
                     */
                    System.err.println("Try to add an already exist FE with different role" + fe.getRole());
                    System.exit(-1);
                }
                return;
            }
            frontends.put(fe.getNodeName(), fe);
            if (fe.getRole() == FrontendNodeType.FOLLOWER || fe.getRole() == FrontendNodeType.REPLICA) {
                // DO NOT add helper sockets here, cause BDBHA is not instantiated yet.
                // helper sockets will be added after start BDBHA
                // But add to helperNodes, just for show
                helperNodes.add(new HostInfo(fe.getIp(), fe.getHostName(), fe.getEditLogPort()));
            }
        } finally {
            unlock();
        }
    }

    public void replayModifyFrontend(Frontend fe) {
        tryLock(true);
        try {
            Frontend existFe = getFeByName(fe.getNodeName());
            if (existFe == null) {
                // frontend may already be dropped. this may happen when
                // drop and modify operations do not guarantee the order.
                return;
            }
            // modify fe in frontends
            existFe.setIp(fe.getIp());
            existFe.setHostName(fe.getHostName());
            // modify fe in helperNodes
            helperNodes.stream().filter(n -> !Strings.isNullOrEmpty(n.getHostName())
                            && n.getHostName().equals(fe.getHostName()))
                    .forEach(n -> n.ip = fe.getIp());
        } finally {
            unlock();
        }
    }

    public void replayDropFrontend(Frontend frontend) {
        tryLock(true);
        try {
            Frontend removedFe = frontends.remove(frontend.getNodeName());
            if (removedFe == null) {
                LOG.error(frontend.toString() + " does not exist.");
                return;
            }
            if (removedFe.getRole() == FrontendNodeType.FOLLOWER || removedFe.getRole() == FrontendNodeType.REPLICA) {
                removeHelperNode(removedFe.getIp(), removedFe.getHostName(), removedFe.getEditLogPort());
            }

            removedFrontends.add(removedFe.getNodeName());
        } finally {
            unlock();
        }
    }

    public int getClusterId() {
        return this.clusterId;
    }

    public String getToken() {
        return token;
    }

    public EditLog getEditLog() {
        return editLog;
    }

    // Get the next available, needn't lock because of nextId is atomic.
    public long getNextId() {
        return idGenerator.getNextId();
    }

    // counter for prepared statement id
    public long getNextStmtId() {
        return this.stmtIdCounter.getAndIncrement();
    }

    public IdGeneratorBuffer getIdGeneratorBuffer(long bufferSize) {
        return idGenerator.getIdGeneratorBuffer(bufferSize);
    }

    public HashMap<Long, TStorageMedium> getPartitionIdToStorageMediumMap() {
        HashMap<Long, TStorageMedium> storageMediumMap = new HashMap<Long, TStorageMedium>();

        // record partition which need to change storage medium
        // dbId -> (tableId -> partitionId)
        HashMap<Long, Multimap<Long, Long>> changedPartitionsMap = new HashMap<Long, Multimap<Long, Long>>();
        long currentTimeMs = System.currentTimeMillis();
        List<Long> dbIds = getInternalCatalog().getDbIds();

        for (long dbId : dbIds) {
            Database db = getInternalCatalog().getDbNullable(dbId);
            if (db == null) {
                LOG.warn("db {} does not exist while doing backend report", dbId);
                continue;
            }
            List<Table> tableList = db.getTables();
            for (Table table : tableList) {
                if (table.getType() != TableType.OLAP) {
                    continue;
                }

                long tableId = table.getId();
                OlapTable olapTable = (OlapTable) table;
                olapTable.readLock();
                try {
                    PartitionInfo partitionInfo = olapTable.getPartitionInfo();
                    for (Partition partition : olapTable.getAllPartitions()) {
                        long partitionId = partition.getId();
                        DataProperty dataProperty = partitionInfo.getDataProperty(partition.getId());
                        Preconditions.checkNotNull(dataProperty,
                                partition.getName() + ", pId:" + partitionId + ", db: " + dbId + ", tbl: " + tableId);
                        if (dataProperty.getStorageMedium() == TStorageMedium.SSD
                                && dataProperty.getCooldownTimeMs() < currentTimeMs) {
                            // expire. change to HDD.
                            // record and change when holding write lock
                            Multimap<Long, Long> multimap = changedPartitionsMap.get(dbId);
                            if (multimap == null) {
                                multimap = HashMultimap.create();
                                changedPartitionsMap.put(dbId, multimap);
                            }
                            multimap.put(tableId, partitionId);
                        } else {
                            storageMediumMap.put(partitionId, dataProperty.getStorageMedium());
                        }
                    } // end for partitions
                } finally {
                    olapTable.readUnlock();
                }
            } // end for tables
        } // end for dbs

        // handle data property changed
        for (Long dbId : changedPartitionsMap.keySet()) {
            Database db = getInternalCatalog().getDbNullable(dbId);
            if (db == null) {
                LOG.warn("db {} does not exist while checking backend storage medium", dbId);
                continue;
            }
            Multimap<Long, Long> tableIdToPartitionIds = changedPartitionsMap.get(dbId);

            for (Long tableId : tableIdToPartitionIds.keySet()) {
                TableIf table = db.getTableNullable(tableId);
                if (table == null) {
                    continue;
                }
                OlapTable olapTable = (OlapTable) table;
                // use try lock to avoid blocking a long time.
                // if block too long, backend report rpc will timeout.
                if (!olapTable.tryWriteLockIfExist(Table.TRY_LOCK_TIMEOUT_MS, TimeUnit.MILLISECONDS)) {
                    LOG.warn("try get table {} writelock but failed" + " when checking backend storage medium",
                            table.getName());
                    continue;
                }
                Preconditions.checkState(olapTable.isWriteLockHeldByCurrentThread());
                try {
                    PartitionInfo partitionInfo = olapTable.getPartitionInfo();

                    Collection<Long> partitionIds = tableIdToPartitionIds.get(tableId);
                    for (Long partitionId : partitionIds) {
                        Partition partition = olapTable.getPartition(partitionId);
                        if (partition == null) {
                            continue;
                        }
                        DataProperty dataProperty = partitionInfo.getDataProperty(partition.getId());
                        if (dataProperty.getStorageMedium() == TStorageMedium.SSD
                                && dataProperty.getCooldownTimeMs() < currentTimeMs) {
                            // expire. change to HDD.
                            DataProperty hddProperty = new DataProperty(TStorageMedium.HDD);
                            partitionInfo.setDataProperty(partition.getId(), hddProperty);
                            storageMediumMap.put(partitionId, TStorageMedium.HDD);
                            LOG.debug("partition[{}-{}-{}] storage medium changed from SSD to HDD", dbId, tableId,
                                    partitionId);

                            // log
                            ModifyPartitionInfo info = new ModifyPartitionInfo(db.getId(), olapTable.getId(),
                                    partition.getId(), hddProperty, ReplicaAllocation.NOT_SET,
                                    partitionInfo.getIsInMemory(partition.getId()),
                                    partitionInfo.getStoragePolicy(partitionId), Maps.newHashMap());

                            editLog.logModifyPartition(info);
                        }
                    } // end for partitions
                } finally {
                    olapTable.writeUnlock();
                }
            } // end for tables
        } // end for dbs
        return storageMediumMap;
    }

    public ConsistencyChecker getConsistencyChecker() {
        return this.consistencyChecker;
    }

    public Alter getAlterInstance() {
        return this.alter;
    }

    public SchemaChangeHandler getSchemaChangeHandler() {
        return (SchemaChangeHandler) this.alter.getSchemaChangeHandler();
    }

    public MaterializedViewHandler getMaterializedViewHandler() {
        return (MaterializedViewHandler) this.alter.getMaterializedViewHandler();
    }

    public CooldownConfHandler getCooldownConfHandler() {
        return cooldownConfHandler;
    }

    public SystemHandler getClusterHandler() {
        return (SystemHandler) this.alter.getClusterHandler();
    }

    public BackupHandler getBackupHandler() {
        return this.backupHandler;
    }

    public DeleteHandler getDeleteHandler() {
        return this.deleteHandler;
    }

    public Load getLoadInstance() {
        return this.load;
    }

    public LoadManager getLoadManager() {
        return loadManager;
    }

    public StreamLoadRecordMgr getStreamLoadRecordMgr() {
        return streamLoadRecordMgr;
    }

    public IcebergTableCreationRecordMgr getIcebergTableCreationRecordMgr() {
        return getInternalCatalog().getIcebergTableCreationRecordMgr();
    }

    public MasterTaskExecutor getPendingLoadTaskScheduler() {
        return pendingLoadTaskScheduler;
    }

    public MasterTaskExecutor getLoadingLoadTaskScheduler() {
        return loadingLoadTaskScheduler;
    }

    public RoutineLoadManager getRoutineLoadManager() {
        return routineLoadManager;
    }

    public SqlBlockRuleMgr getSqlBlockRuleMgr() {
        return sqlBlockRuleMgr;
    }

    public RoutineLoadTaskScheduler getRoutineLoadTaskScheduler() {
        return routineLoadTaskScheduler;
    }

    public ExportMgr getExportMgr() {
        return this.exportMgr;
    }

    public SyncJobManager getSyncJobManager() {
        return this.syncJobManager;
    }

    public SmallFileMgr getSmallFileMgr() {
        return this.smallFileMgr;
    }

    public RefreshManager getRefreshManager() {
        return this.refreshManager;
    }

    public long getReplayedJournalId() {
        return this.replayedJournalId.get();
    }

    public HAProtocol getHaProtocol() {
        return this.haProtocol;
    }

    public Long getMaxJournalId() {
        return this.editLog.getMaxJournalId();
    }

    public long getEpoch() {
        return this.epoch;
    }

    public void setEpoch(long epoch) {
        this.epoch = epoch;
    }

    public FrontendNodeType getRole() {
        return this.role;
    }

    public HostInfo getHelperNode() {
        Preconditions.checkState(helperNodes.size() >= 1);
        return this.helperNodes.get(0);
    }

    public List<HostInfo> getHelperNodes() {
        return Lists.newArrayList(helperNodes);
    }

    public HostInfo getSelfNode() {
        return this.selfNode;
    }

    public String getNodeName() {
        return this.nodeName;
    }

    public FrontendNodeType getFeType() {
        return this.feType;
    }

    public int getMasterRpcPort() {
        if (!isReady()) {
            return 0;
        }
        return this.masterInfo.getRpcPort();
    }

    public int getMasterHttpPort() {
        if (!isReady()) {
            return 0;
        }
        return this.masterInfo.getHttpPort();
    }

    public String getMasterIp() {
        if (!isReady()) {
            return "";
        }
        return this.masterInfo.getIp();
    }

    public String getMasterHostName() {
        if (!isReady()) {
            return "";
        }
        return this.masterInfo.getHostName();
    }

    public EsRepository getEsRepository() {
        return getInternalCatalog().getEsRepository();
    }

    public PolicyMgr getPolicyMgr() {
        return this.policyMgr;
    }

    public void setMaster(MasterInfo info) {
        this.masterInfo = info;
        LOG.info("setMaster MasterInfo:{}", info);
    }

    public boolean canRead() {
        return this.canRead.get();
    }

    public boolean isElectable() {
        return this.isElectable;
    }

    public boolean isMaster() {
        return feType == FrontendNodeType.MASTER;
    }

    public void setSynchronizedTime(long time) {
        this.synchronizedTimeMs = time;
    }

    public void setEditLog(EditLog editLog) {
        this.editLog = editLog;
    }

    public void setNextId(long id) {
        idGenerator.setId(id);
    }

    public void setHaProtocol(HAProtocol protocol) {
        this.haProtocol = protocol;
    }

    public static short calcShortKeyColumnCount(List<Column> columns, Map<String, String> properties,
            boolean isKeysRequired) throws DdlException {
        List<Column> indexColumns = new ArrayList<Column>();
        for (Column column : columns) {
            if (column.isKey()) {
                indexColumns.add(column);
            }
        }
        LOG.debug("index column size: {}", indexColumns.size());
        if (isKeysRequired) {
            Preconditions.checkArgument(indexColumns.size() > 0);
        }

        // figure out shortKeyColumnCount
        short shortKeyColumnCount = (short) -1;
        try {
            shortKeyColumnCount = PropertyAnalyzer.analyzeShortKeyColumnCount(properties);
        } catch (AnalysisException e) {
            throw new DdlException(e.getMessage());
        }
        if (shortKeyColumnCount != (short) -1) {
            // use user specified short key column count
            if (shortKeyColumnCount <= 0) {
                throw new DdlException("Invalid short key: " + shortKeyColumnCount);
            }

            if (shortKeyColumnCount > indexColumns.size()) {
                throw new DdlException("Short key is too large. should less than: " + indexColumns.size());
            }

            for (int pos = 0; pos < shortKeyColumnCount; pos++) {
                if (indexColumns.get(pos).getDataType() == PrimitiveType.VARCHAR && pos != shortKeyColumnCount - 1) {
                    throw new DdlException("Varchar should not in the middle of short keys.");
                }
            }
        } else {
            /*
             * Calc short key column count. NOTE: short key column count is
             * calculated as follow: 1. All index column are taking into
             * account. 2. Max short key column count is Min(Num of
             * indexColumns, META_MAX_SHORT_KEY_NUM). 3. Short key list can
             * contains at most one VARCHAR column. And if contains, it should
             * be at the last position of the short key list.
             */
            shortKeyColumnCount = 0;
            int shortKeySizeByte = 0;
            int maxShortKeyColumnCount = Math.min(indexColumns.size(), FeConstants.shortkey_max_column_count);
            for (int i = 0; i < maxShortKeyColumnCount; i++) {
                Column column = indexColumns.get(i);
                shortKeySizeByte += column.getOlapColumnIndexSize();
                if (shortKeySizeByte > FeConstants.shortkey_maxsize_bytes) {
                    if (column.getDataType().isCharFamily()) {
                        ++shortKeyColumnCount;
                    }
                    break;
                }
                if (column.getType().isFloatingPointType()) {
                    break;
                }
                if (column.getDataType() == PrimitiveType.VARCHAR) {
                    ++shortKeyColumnCount;
                    break;
                }
                ++shortKeyColumnCount;
            }
            if (isKeysRequired && shortKeyColumnCount == 0) {
                throw new DdlException("The first column could not be float or double type, use decimal instead");
            }

        } // end calc shortKeyColumnCount

        return shortKeyColumnCount;
    }

    /*
     * used for handling AlterTableStmt (for client is the ALTER TABLE command).
     * including SchemaChangeHandler and RollupHandler
     */
    public void alterTable(AlterTableStmt stmt) throws UserException {
        this.alter.processAlterTable(stmt);
    }

    public void alterMaterializedView(AlterMaterializedViewStmt stmt) throws UserException {
        AlterMultiMaterializedView alter = new AlterMultiMaterializedView(stmt.getTable(), stmt.getRefreshInfo());
        this.alter.processAlterMaterializedView(alter, false);
    }

    /**
     * used for handling AlterViewStmt (the ALTER VIEW command).
     */
    public void alterView(AlterViewStmt stmt) throws UserException {
        this.alter.processAlterView(stmt, ConnectContext.get());
    }

    public void createMaterializedView(CreateMaterializedViewStmt stmt)
            throws AnalysisException, DdlException, MetaNotFoundException {
        this.alter.processCreateMaterializedView(stmt);
    }

    public void createMultiTableMaterializedView(CreateMultiTableMaterializedViewStmt stmt) throws UserException {
        this.alter.processCreateMultiTableMaterializedView(stmt);
    }

    public void dropMaterializedView(DropMaterializedViewStmt stmt) throws DdlException, MetaNotFoundException {
        this.alter.processDropMaterializedView(stmt);
    }

    public void refreshMaterializedView(RefreshMaterializedViewStmt stmt) throws DdlException, MetaNotFoundException {
        this.alter.processRefreshMaterializedView(stmt);
    }

    /*
     * used for handling CancelAlterStmt (for client is the CANCEL ALTER
     * command). including SchemaChangeHandler and RollupHandler
     */
    public void cancelAlter(CancelAlterTableStmt stmt) throws DdlException {
        if (stmt.getAlterType() == AlterType.ROLLUP) {
            this.getMaterializedViewHandler().cancel(stmt);
        } else if (stmt.getAlterType() == AlterType.COLUMN) {
            this.getSchemaChangeHandler().cancel(stmt);
        } else {
            throw new DdlException("Cancel " + stmt.getAlterType() + " does not implement yet");
        }
    }

    /*
     * used for handling backup opt
     */
    public void backup(BackupStmt stmt) throws DdlException {
        getBackupHandler().process(stmt);
    }

    public void restore(RestoreStmt stmt) throws DdlException {
        getBackupHandler().process(stmt);
    }

    public void cancelBackup(CancelBackupStmt stmt) throws DdlException {
        getBackupHandler().cancel(stmt);
    }

    // entry of rename table operation
    public void renameTable(Database db, Table table, TableRenameClause tableRenameClause) throws DdlException {
        db.writeLockOrDdlException();
        try {
            table.writeLockOrDdlException();
            try {
                if (table instanceof OlapTable) {
                    OlapTable olapTable = (OlapTable) table;
                    if (olapTable.getState() != OlapTableState.NORMAL) {
                        throw new DdlException("Table[" + olapTable.getName() + "] is under " + olapTable.getState());
                    }
                }

                String oldTableName = table.getName();
                String newTableName = tableRenameClause.getNewTableName();
                if (Env.isStoredTableNamesLowerCase() && !Strings.isNullOrEmpty(newTableName)) {
                    newTableName = newTableName.toLowerCase();
                }
                if (oldTableName.equals(newTableName)) {
                    throw new DdlException("Same table name");
                }

                // check if name is already used
                if (db.getTable(newTableName).isPresent()) {
                    throw new DdlException("Table name[" + newTableName + "] is already used");
                }

                if (table.getType() == TableType.OLAP) {
                    // olap table should also check if any rollup has same name as "newTableName"
                    ((OlapTable) table).checkAndSetName(newTableName, false);
                } else {
                    table.setName(newTableName);
                }

                db.dropTable(oldTableName);
                db.createTable(table);

                TableInfo tableInfo = TableInfo.createForTableRename(db.getId(), table.getId(), newTableName);
                editLog.logTableRename(tableInfo);
                LOG.info("rename table[{}] to {}", oldTableName, newTableName);
            } finally {
                table.writeUnlock();
            }
        } finally {
            db.writeUnlock();
        }
    }

    public void refreshExternalTableSchema(Database db, Table table, List<Column> newSchema) {
        RefreshExternalTableInfo refreshExternalTableInfo = new RefreshExternalTableInfo(db.getFullName(),
                table.getName(), newSchema);
        editLog.logRefreshExternalTableSchema(refreshExternalTableInfo);
        LOG.info("refresh db[{}] table[{}] for schema change", db.getFullName(), table.getName());
    }

    public void replayRenameTable(TableInfo tableInfo) throws MetaNotFoundException {
        long dbId = tableInfo.getDbId();
        long tableId = tableInfo.getTableId();
        String newTableName = tableInfo.getNewTableName();

        Database db = getInternalCatalog().getDbOrMetaException(dbId);
        db.writeLock();
        try {
            Table table = db.getTableOrMetaException(tableId);
            table.writeLock();
            try {
                String tableName = table.getName();
                db.dropTable(tableName);
                table.setName(newTableName);
                db.createTable(table);
                LOG.info("replay rename table[{}] to {}", tableName, newTableName);
            } finally {
                table.writeUnlock();
            }
        } finally {
            db.writeUnlock();
        }
    }

    // the invoker should keep table's write lock
    public void modifyTableColocate(Database db, OlapTable table, String assignedGroup, boolean isReplay,
            GroupId assignedGroupId)
            throws DdlException {

        String oldGroup = table.getColocateGroup();
        GroupId groupId = null;
        if (!Strings.isNullOrEmpty(assignedGroup)) {
            String fullAssignedGroupName = GroupId.getFullGroupName(db.getId(), assignedGroup);
            //When the new name is the same as the old name, we return it to prevent npe
            if (!Strings.isNullOrEmpty(oldGroup)) {
                String oldFullGroupName = GroupId.getFullGroupName(db.getId(), oldGroup);
                if (oldFullGroupName.equals(fullAssignedGroupName)) {
                    LOG.warn("modify table[{}] group name same as old group name,skip.", table.getName());
                    return;
                }
            }
            ColocateGroupSchema groupSchema = colocateTableIndex.getGroupSchema(fullAssignedGroupName);
            if (groupSchema == null) {
                // user set a new colocate group,
                // check if all partitions all this table has same buckets num and same replication number
                PartitionInfo partitionInfo = table.getPartitionInfo();
                if (partitionInfo.getType() == PartitionType.RANGE || partitionInfo.getType() == PartitionType.LIST) {
                    int bucketsNum = -1;
                    ReplicaAllocation replicaAlloc = null;
                    for (Partition partition : table.getPartitions()) {
                        if (bucketsNum == -1) {
                            bucketsNum = partition.getDistributionInfo().getBucketNum();
                        } else if (bucketsNum != partition.getDistributionInfo().getBucketNum()) {
                            throw new DdlException(
                                    "Partitions in table " + table.getName() + " have different buckets number");
                        }

                        if (replicaAlloc == null) {
                            replicaAlloc = partitionInfo.getReplicaAllocation(partition.getId());
                        } else if (!replicaAlloc.equals(partitionInfo.getReplicaAllocation(partition.getId()))) {
                            throw new DdlException(
                                    "Partitions in table " + table.getName() + " have different replica allocation.");
                        }
                    }
                }
            } else {
                // set to an already exist colocate group, check if this table can be added to this group.
                groupSchema.checkColocateSchema(table);
            }

            Map<Tag, List<List<Long>>> backendsPerBucketSeq = null;
            if (groupSchema == null) {
                // assign to a newly created group, set backends sequence.
                // we arbitrarily choose a tablet backends sequence from this table,
                // let the colocation balancer do the work.
                backendsPerBucketSeq = table.getArbitraryTabletBucketsSeq();
            }
            // change group after getting backends sequence(if has), in case 'getArbitraryTabletBucketsSeq' failed
            groupId = colocateTableIndex.changeGroup(db.getId(), table, oldGroup, assignedGroup, assignedGroupId);

            if (groupSchema == null) {
                Preconditions.checkNotNull(backendsPerBucketSeq);
                colocateTableIndex.addBackendsPerBucketSeq(groupId, backendsPerBucketSeq);
            }

            // set this group as unstable
            colocateTableIndex.markGroupUnstable(groupId, "Colocation group modified by user",
                    false /* edit log is along with modify table log */);
            table.setColocateGroup(assignedGroup);
        } else {
            // unset colocation group
            if (Strings.isNullOrEmpty(oldGroup)) {
                // this table is not a colocate table, do nothing
                return;
            }

            // when replayModifyTableColocate, we need the groupId info
            String fullGroupName = GroupId.getFullGroupName(db.getId(), oldGroup);
            groupId = colocateTableIndex.getGroupSchema(fullGroupName).getGroupId();
            colocateTableIndex.removeTable(table.getId());
            table.setColocateGroup(null);
        }

        if (!isReplay) {
            Map<String, String> properties = Maps.newHashMapWithExpectedSize(1);
            properties.put(PropertyAnalyzer.PROPERTIES_COLOCATE_WITH, assignedGroup);
            TablePropertyInfo info = new TablePropertyInfo(db.getId(), table.getId(), groupId, properties);
            editLog.logModifyTableColocate(info);
        }
        LOG.info("finished modify table's colocation property. table: {}, is replay: {}", table.getName(), isReplay);
    }

    public void replayModifyTableColocate(TablePropertyInfo info) throws MetaNotFoundException {
        long dbId = info.getGroupId().dbId;
        if (dbId == 0) {
            dbId = info.getDbId();
        }
        Preconditions.checkState(dbId != 0, "replay modify table colocate failed, table id: " + info.getTableId());
        long tableId = info.getTableId();
        Map<String, String> properties = info.getPropertyMap();

        Database db = getInternalCatalog().getDbOrMetaException(dbId);
        OlapTable olapTable = (OlapTable) db.getTableOrMetaException(tableId, TableType.OLAP);
        olapTable.writeLock();
        try {
            modifyTableColocate(db, olapTable, properties.get(PropertyAnalyzer.PROPERTIES_COLOCATE_WITH), true,
                    info.getGroupId());
        } catch (DdlException e) {
            // should not happen
            LOG.warn("failed to replay modify table colocate", e);
        } finally {
            olapTable.writeUnlock();
        }
    }

    public void renameRollup(Database db, OlapTable table, RollupRenameClause renameClause) throws DdlException {
        table.writeLockOrDdlException();
        try {
            if (table.getState() != OlapTableState.NORMAL) {
                throw new DdlException("Table[" + table.getName() + "] is under " + table.getState());
            }

            String rollupName = renameClause.getRollupName();
            // check if it is base table name
            if (rollupName.equals(table.getName())) {
                throw new DdlException("Using ALTER TABLE RENAME to change table name");
            }

            String newRollupName = renameClause.getNewRollupName();
            if (rollupName.equals(newRollupName)) {
                throw new DdlException("Same rollup name");
            }

            Map<String, Long> indexNameToIdMap = table.getIndexNameToId();
            if (indexNameToIdMap.get(rollupName) == null) {
                throw new DdlException("Rollup index[" + rollupName + "] does not exists");
            }

            // check if name is already used
            if (indexNameToIdMap.get(newRollupName) != null) {
                throw new DdlException("Rollup name[" + newRollupName + "] is already used");
            }

            long indexId = indexNameToIdMap.remove(rollupName);
            indexNameToIdMap.put(newRollupName, indexId);

            // log
            TableInfo tableInfo = TableInfo.createForRollupRename(db.getId(), table.getId(), indexId, newRollupName);
            editLog.logRollupRename(tableInfo);
            LOG.info("rename rollup[{}] to {}", rollupName, newRollupName);
        } finally {
            table.writeUnlock();
        }
    }

    public void replayRenameRollup(TableInfo tableInfo) throws MetaNotFoundException {
        long dbId = tableInfo.getDbId();
        long tableId = tableInfo.getTableId();
        long indexId = tableInfo.getIndexId();
        String newRollupName = tableInfo.getNewRollupName();

        Database db = getInternalCatalog().getDbOrMetaException(dbId);
        OlapTable olapTable = (OlapTable) db.getTableOrMetaException(tableId, TableType.OLAP);
        olapTable.writeLock();
        try {
            String rollupName = olapTable.getIndexNameById(indexId);
            Map<String, Long> indexNameToIdMap = olapTable.getIndexNameToId();
            indexNameToIdMap.remove(rollupName);
            indexNameToIdMap.put(newRollupName, indexId);

            LOG.info("replay rename rollup[{}] to {}", rollupName, newRollupName);
        } finally {
            olapTable.writeUnlock();
        }
    }

    public void renamePartition(Database db, OlapTable table, PartitionRenameClause renameClause) throws DdlException {
        table.writeLockOrDdlException();
        try {
            if (table.getState() != OlapTableState.NORMAL) {
                throw new DdlException("Table[" + table.getName() + "] is under " + table.getState());
            }

            if (table.getPartitionInfo().getType() != PartitionType.RANGE
                    && table.getPartitionInfo().getType() != PartitionType.LIST) {
                throw new DdlException(
                        "Table[" + table.getName() + "] is single partitioned. " + "no need to rename partition name.");
            }

            String partitionName = renameClause.getPartitionName();
            String newPartitionName = renameClause.getNewPartitionName();
            if (partitionName.equalsIgnoreCase(newPartitionName)) {
                throw new DdlException("Same partition name");
            }

            Partition partition = table.getPartition(partitionName);
            if (partition == null) {
                throw new DdlException("Partition[" + partitionName + "] does not exists");
            }

            // check if name is already used
            if (table.checkPartitionNameExist(newPartitionName)) {
                throw new DdlException("Partition name[" + newPartitionName + "] is already used");
            }

            table.renamePartition(partitionName, newPartitionName);

            // log
            TableInfo tableInfo = TableInfo.createForPartitionRename(db.getId(), table.getId(), partition.getId(),
                    newPartitionName);
            editLog.logPartitionRename(tableInfo);
            LOG.info("rename partition[{}] to {}", partitionName, newPartitionName);
        } finally {
            table.writeUnlock();
        }
    }

    public void replayRenamePartition(TableInfo tableInfo) throws MetaNotFoundException {
        long dbId = tableInfo.getDbId();
        long tableId = tableInfo.getTableId();
        long partitionId = tableInfo.getPartitionId();
        String newPartitionName = tableInfo.getNewPartitionName();

        Database db = getInternalCatalog().getDbOrMetaException(dbId);
        OlapTable olapTable = (OlapTable) db.getTableOrMetaException(tableId, TableType.OLAP);
        olapTable.writeLock();
        try {
            Partition partition = olapTable.getPartition(partitionId);
            olapTable.renamePartition(partition.getName(), newPartitionName);
            LOG.info("replay rename partition[{}] to {}", partition.getName(), newPartitionName);
        } finally {
            olapTable.writeUnlock();
        }
    }

    private void renameColumn(Database db, OlapTable table, String colName,
            String newColName, boolean isReplay) throws DdlException {
        if (table.getState() != OlapTableState.NORMAL) {
            throw new DdlException("Table[" + table.getName() + "] is under " + table.getState());
        }

        if (colName.equalsIgnoreCase(newColName)) {
            throw new DdlException("Same column name");
        }

        Map<Long, MaterializedIndexMeta> indexIdToMeta = table.getIndexIdToMeta();
        for (Map.Entry<Long, MaterializedIndexMeta> entry : indexIdToMeta.entrySet()) {
            // rename column is not implemented for table without column unique id.
            if (entry.getValue().getMaxColUniqueId() < 0) {
                throw new DdlException("not implemented for table without column unique id,"
                        + " which are created with property 'light_schema_change'.");
            }
            // check if new name is already used
            if (entry.getValue().getColumnByName(newColName) != null) {
                throw new DdlException("Column name[" + newColName + "] is already used");
            }

            // check if have materialized view on rename column
            for (Column column : entry.getValue().getSchema()) {
                Expr expr = column.getDefineExpr();
                if (expr == null) {
                    continue;
                }
                List<SlotRef> slots = new ArrayList<>();
                expr.collect(SlotRef.class, slots);
                for (SlotRef slot : slots) {
                    String name = MaterializedIndexMeta
                            .normalizeName(CreateMaterializedViewStmt.mvColumnBreaker(slot.toSqlWithoutTbl()));
                    if (!isReplay && name.equals(colName)) {
                        throw new DdlException("Column[" + colName + "] have materialized view index");
                    }
                }
            }
        }

        // 1. modify old MaterializedIndexMeta
        boolean hasColumn = false;
        for (Map.Entry<Long, MaterializedIndexMeta> entry : indexIdToMeta.entrySet()) {
            Column column = entry.getValue().getColumnByName(colName);
            if (column != null) {
                column.setName(newColName);
                hasColumn = true;
            }
        }
        if (!hasColumn) {
            throw new DdlException("Column[" + colName + "] does not exists");
        }

        // 2. modify partition key
        PartitionInfo partitionInfo = table.getPartitionInfo();
        List<Column> partitionColumns = partitionInfo.getPartitionColumns();
        for (Column column : partitionColumns) {
            if (column.getName().equalsIgnoreCase(colName)) {
                column.setName(newColName);
            }
        }

        // 3. modify index
        List<Index> indexes = table.getIndexes();
        for (Index index : indexes) {
            List<String> columns = index.getColumns();
            for (int i = 0; i < columns.size(); i++) {
                if (columns.get(i).equalsIgnoreCase(colName)) {
                    columns.set(i, newColName);
                }
            }
        }

        // 4. modify distribution info
        DistributionInfo distributionInfo = table.getDefaultDistributionInfo();
        if (distributionInfo.getType() == DistributionInfoType.HASH) {
            List<Column> distributionColumns = ((HashDistributionInfo) distributionInfo).getDistributionColumns();
            for (Column column : distributionColumns) {
                if (column.getName().equalsIgnoreCase(colName)) {
                    column.setName(newColName);
                }
            }
        }

        // 5. modify sequence map col
        if (table.hasSequenceCol() && table.getSequenceMapCol().equalsIgnoreCase(colName)) {
            table.setSequenceMapCol(newColName);
        }

        table.rebuildFullSchema();

        if (!isReplay) {
            // log
            TableRenameColumnInfo info = new TableRenameColumnInfo(db.getId(), table.getId(), colName, newColName);
            editLog.logColumnRename(info);
            LOG.info("rename coloumn[{}] to {}", colName, newColName);
        }
    }

    public void renameColumn(Database db, OlapTable table, ColumnRenameClause renameClause) throws DdlException {
        table.writeLockOrDdlException();
        try {
            String colName = renameClause.getColName();
            String newColName = renameClause.getNewColName();
            renameColumn(db, table, colName, newColName, false);
        } finally {
            table.writeUnlock();
        }
    }

    public void replayRenameColumn(TableRenameColumnInfo info) throws MetaNotFoundException {
        LOG.debug("info:{}", info);
        long dbId = info.getDbId();
        long tableId = info.getTableId();
        String colName = info.getColName();
        String newColName = info.getNewColName();

        Database db = getCurrentEnv().getInternalCatalog().getDbOrMetaException(dbId);
        OlapTable table = (OlapTable) db.getTableOrMetaException(tableId, TableType.OLAP);
        table.writeLock();
        try {
            renameColumn(db, table, colName, newColName, true);
        } catch (DdlException e) {
            // should not happen
            LOG.warn("failed to replay rename column", e);
        } finally {
            table.writeUnlock();
        }
    }

    public void modifyTableDynamicPartition(Database db, OlapTable table, Map<String, String> properties)
            throws UserException {
        convertDynamicPartitionReplicaNumToReplicaAllocation(properties);
        Map<String, String> logProperties = new HashMap<>(properties);
        TableProperty tableProperty = table.getTableProperty();
        if (tableProperty == null) {
            DynamicPartitionUtil.checkAndSetDynamicPartitionProperty(table, properties, db);
        } else {
            // Merge the new properties with origin properties, and then analyze them
            Map<String, String> origDynamicProperties = tableProperty.getOriginDynamicPartitionProperty();
            origDynamicProperties.putAll(properties);
            Map<String, String> analyzedDynamicPartition = DynamicPartitionUtil.analyzeDynamicPartition(
                    origDynamicProperties, table, db);
            tableProperty.modifyTableProperties(analyzedDynamicPartition);
            tableProperty.buildDynamicProperty();
        }

        DynamicPartitionUtil.registerOrRemoveDynamicPartitionTable(db.getId(), table, false);
        dynamicPartitionScheduler.createOrUpdateRuntimeInfo(table.getId(), DynamicPartitionScheduler.LAST_UPDATE_TIME,
                TimeUtils.getCurrentFormatTime());
        ModifyTablePropertyOperationLog info = new ModifyTablePropertyOperationLog(db.getId(), table.getId(),
                logProperties);
        editLog.logDynamicPartition(info);
    }

    private void convertDynamicPartitionReplicaNumToReplicaAllocation(Map<String, String> properties) {
        if (properties.containsKey(DynamicPartitionProperty.REPLICATION_NUM)) {
            short repNum = Short.parseShort(properties.remove(DynamicPartitionProperty.REPLICATION_NUM));
            ReplicaAllocation replicaAlloc = new ReplicaAllocation(repNum);
            properties.put(DynamicPartitionProperty.REPLICATION_ALLOCATION, replicaAlloc.toCreateStmt());
        }
    }

    /**
     * Set replication number for unpartitioned table.
     *
     * @param db
     * @param table
     * @param properties
     * @throws DdlException
     */
    // The caller need to hold the table write lock
    public void modifyTableReplicaAllocation(Database db, OlapTable table, Map<String, String> properties)
            throws UserException {
        Preconditions.checkArgument(table.isWriteLockHeldByCurrentThread());
        String defaultReplicationNumName = "default." + PropertyAnalyzer.PROPERTIES_REPLICATION_NUM;
        PartitionInfo partitionInfo = table.getPartitionInfo();
        if (partitionInfo.getType() == PartitionType.RANGE || partitionInfo.getType() == PartitionType.LIST) {
            throw new DdlException(
                    "This is a partitioned table, you should specify partitions" + " with MODIFY PARTITION clause."
                            + " If you want to set default replication number, please use '" + defaultReplicationNumName
                            + "' instead of '" + PropertyAnalyzer.PROPERTIES_REPLICATION_NUM
                            + "' to escape misleading.");
        }
        String partitionName = table.getName();
        Partition partition = table.getPartition(partitionName);
        if (partition == null) {
            throw new DdlException("Partition does not exist. name: " + partitionName);
        }

        ReplicaAllocation replicaAlloc = PropertyAnalyzer.analyzeReplicaAllocation(properties, "");
        Env.getCurrentSystemInfo().checkReplicaAllocation(db.getClusterName(), replicaAlloc);
        Preconditions.checkState(!replicaAlloc.isNotSet());
        boolean isInMemory = partitionInfo.getIsInMemory(partition.getId());
        DataProperty newDataProperty = partitionInfo.getDataProperty(partition.getId());
        partitionInfo.setReplicaAllocation(partition.getId(), replicaAlloc);

        // set table's default replication number.
        Map<String, String> tblProperties = Maps.newHashMap();
        tblProperties.put("default." + PropertyAnalyzer.PROPERTIES_REPLICATION_ALLOCATION, replicaAlloc.toCreateStmt());
        table.setReplicaAllocation(tblProperties);

        // log
        ModifyPartitionInfo info = new ModifyPartitionInfo(db.getId(), table.getId(), partition.getId(),
                newDataProperty, replicaAlloc, isInMemory, partitionInfo.getStoragePolicy(partition.getId()),
                tblProperties);
        editLog.logModifyPartition(info);
        LOG.debug("modify partition[{}-{}-{}] replica allocation to {}", db.getId(), table.getId(), partition.getName(),
                replicaAlloc.toCreateStmt());
    }

    /**
     * Set default replication allocation for a specified table.
     * You can see the default replication allocation by executing Show Create Table stmt.
     *
     * @param db
     * @param table
     * @param properties
     */
    // The caller need to hold the table write lock
    public void modifyTableDefaultReplicaAllocation(Database db, OlapTable table, Map<String, String> properties) {
        Preconditions.checkArgument(table.isWriteLockHeldByCurrentThread());
        table.setReplicaAllocation(properties);
        // log
        ModifyTablePropertyOperationLog info = new ModifyTablePropertyOperationLog(db.getId(), table.getId(),
                properties);
        editLog.logModifyReplicationNum(info);
        LOG.debug("modify table[{}] replication num to {}", table.getName(),
                properties.get(PropertyAnalyzer.PROPERTIES_REPLICATION_NUM));
    }

    // The caller need to hold the table write lock
    public void modifyTableProperties(Database db, OlapTable table, Map<String, String> properties) {
        Preconditions.checkArgument(table.isWriteLockHeldByCurrentThread());
        TableProperty tableProperty = table.getTableProperty();
        if (tableProperty == null) {
            tableProperty = new TableProperty(properties);
        } else {
            tableProperty.modifyTableProperties(properties);
        }
        tableProperty.buildInMemory();
        tableProperty.buildStoragePolicy();

        // need to update partition info meta
        for (Partition partition : table.getPartitions()) {
            table.getPartitionInfo().setIsInMemory(partition.getId(), tableProperty.isInMemory());
            table.getPartitionInfo().setStoragePolicy(partition.getId(), tableProperty.getStoragePolicy());
        }

        ModifyTablePropertyOperationLog info = new ModifyTablePropertyOperationLog(db.getId(), table.getId(),
                properties);
        editLog.logModifyInMemory(info);
    }

    public void replayModifyTableProperty(short opCode, ModifyTablePropertyOperationLog info)
            throws MetaNotFoundException {
        long dbId = info.getDbId();
        long tableId = info.getTableId();
        Map<String, String> properties = info.getProperties();

        Database db = getInternalCatalog().getDbOrMetaException(dbId);
        OlapTable olapTable = (OlapTable) db.getTableOrMetaException(tableId, TableType.OLAP);
        olapTable.writeLock();
        try {
            TableProperty tableProperty = olapTable.getTableProperty();
            if (tableProperty == null) {
                tableProperty = new TableProperty(properties).buildProperty(opCode);
                olapTable.setTableProperty(tableProperty);
            } else {
                tableProperty.modifyTableProperties(properties);
                tableProperty.buildProperty(opCode);
            }

            // need to replay partition info meta
            if (opCode == OperationType.OP_MODIFY_IN_MEMORY) {
                for (Partition partition : olapTable.getPartitions()) {
                    olapTable.getPartitionInfo().setIsInMemory(partition.getId(), tableProperty.isInMemory());
                    // storage policy re-use modify in memory
                    Optional.ofNullable(tableProperty.getStoragePolicy()).filter(p -> !p.isEmpty())
                            .ifPresent(p -> olapTable.getPartitionInfo().setStoragePolicy(partition.getId(), p));
                }
            }
        } finally {
            olapTable.writeUnlock();
        }
    }

    public void modifyDefaultDistributionBucketNum(Database db, OlapTable olapTable,
            ModifyDistributionClause modifyDistributionClause) throws DdlException {
        olapTable.writeLockOrDdlException();
        try {
            if (olapTable.isColocateTable()) {
                throw new DdlException("Cannot change default bucket number of colocate table.");
            }

            if (olapTable.getPartitionInfo().getType() != PartitionType.RANGE) {
                throw new DdlException("Only support change partitioned table's distribution.");
            }

            DistributionDesc distributionDesc = modifyDistributionClause.getDistributionDesc();
            if (distributionDesc != null) {
                DistributionInfo defaultDistributionInfo = olapTable.getDefaultDistributionInfo();
                List<Column> baseSchema = olapTable.getBaseSchema();
                DistributionInfo distributionInfo = distributionDesc.toDistributionInfo(baseSchema);
                // for now. we only support modify distribution's bucket num
                if (distributionInfo.getType() != defaultDistributionInfo.getType()) {
                    throw new DdlException(
                            "Cannot change distribution type when modify" + " default distribution bucket num");
                }
                if (distributionInfo.getType() == DistributionInfoType.HASH) {
                    HashDistributionInfo hashDistributionInfo = (HashDistributionInfo) distributionInfo;
                    List<Column> newDistriCols = hashDistributionInfo.getDistributionColumns();
                    List<Column> defaultDistriCols
                            = ((HashDistributionInfo) defaultDistributionInfo).getDistributionColumns();
                    if (!newDistriCols.equals(defaultDistriCols)) {
                        throw new DdlException(
                                "Cannot assign hash distribution with different distribution cols. " + "default is: "
                                        + defaultDistriCols);
                    }
                }

                int bucketNum = distributionInfo.getBucketNum();
                if (bucketNum <= 0) {
                    throw new DdlException("Cannot assign hash distribution buckets less than 1");
                }

                defaultDistributionInfo.setBucketNum(bucketNum);

                ModifyTableDefaultDistributionBucketNumOperationLog info
                        = new ModifyTableDefaultDistributionBucketNumOperationLog(
                        db.getId(), olapTable.getId(), bucketNum);
                editLog.logModifyDefaultDistributionBucketNum(info);
                LOG.info("modify table[{}] default bucket num to {}", olapTable.getName(), bucketNum);
            }
        } finally {
            olapTable.writeUnlock();
        }
    }

    public void replayModifyTableDefaultDistributionBucketNum(ModifyTableDefaultDistributionBucketNumOperationLog info)
            throws MetaNotFoundException {
        long dbId = info.getDbId();
        long tableId = info.getTableId();
        int bucketNum = info.getBucketNum();

        Database db = getInternalCatalog().getDbOrMetaException(dbId);
        OlapTable olapTable = (OlapTable) db.getTableOrMetaException(tableId, TableType.OLAP);
        olapTable.writeLock();
        try {
            DistributionInfo defaultDistributionInfo = olapTable.getDefaultDistributionInfo();
            defaultDistributionInfo.setBucketNum(bucketNum);
        } finally {
            olapTable.writeUnlock();
        }
    }

    /*
     * used for handling AlterClusterStmt
     * (for client is the ALTER CLUSTER command).
     */
    public void alterCluster(AlterSystemStmt stmt) throws DdlException, UserException {
        this.alter.processAlterCluster(stmt);
    }

    public void cancelAlterCluster(CancelAlterSystemStmt stmt) throws DdlException {
        this.alter.getClusterHandler().cancel(stmt);
    }

    // Switch catalog of this sesseion.
    public void changeCatalog(ConnectContext ctx, String catalogName) throws DdlException {
        CatalogIf catalogIf = catalogMgr.getCatalogNullable(catalogName);
        if (catalogIf == null) {
            throw new DdlException(ErrorCode.ERR_UNKNOWN_CATALOG.formatErrorMsg(catalogName),
                    ErrorCode.ERR_UNKNOWN_CATALOG);
        }

        String currentDB = ctx.getDatabase();
        if (StringUtils.isNotEmpty(currentDB)) {
            // When dropped the current catalog in current context, the current catalog will be null.
            if (ctx.getCurrentCatalog() != null) {
                catalogMgr.addLastDBOfCatalog(ctx.getCurrentCatalog().getName(), currentDB);
            }
        }
        ctx.changeDefaultCatalog(catalogName);
        String lastDb = catalogMgr.getLastDB(catalogName);
        if (StringUtils.isNotEmpty(lastDb)) {
            ctx.setDatabase(lastDb);
        }
        if (catalogIf instanceof EsExternalCatalog) {
            ctx.setDatabase(SystemInfoService.DEFAULT_CLUSTER + ClusterNamespace.CLUSTER_DELIMITER
                    + EsExternalCatalog.DEFAULT_DB);
        }
    }

    // Change current database of this session.
    public void changeDb(ConnectContext ctx, String qualifiedDb) throws DdlException {
        if (!accessManager.checkDbPriv(ctx, ctx.getDefaultCatalog(), qualifiedDb, PrivPredicate.SHOW)) {
            ErrorReport.reportDdlException(ErrorCode.ERR_DBACCESS_DENIED_ERROR, ctx.getQualifiedUser(), qualifiedDb);
        }

        ctx.getCurrentCatalog().getDbOrDdlException(qualifiedDb);
        ctx.setDatabase(qualifiedDb);
    }

    // for test only
    public void clear() {
        getInternalCatalog().clearDbs();
        if (load.getIdToLoadJob() != null) {
            load.getIdToLoadJob().clear();
            // load = null;
        }
        System.gc();
    }

    public void createView(CreateViewStmt stmt) throws DdlException {
        String dbName = stmt.getDbName();
        String tableName = stmt.getTable();

        // check if db exists
        Database db = getInternalCatalog().getDbOrDdlException(dbName);

        // check if table exists in db
        if (db.getTable(tableName).isPresent()) {
            if (stmt.isSetIfNotExists()) {
                LOG.info("create view[{}] which already exists", tableName);
                return;
            } else {
                ErrorReport.reportDdlException(ErrorCode.ERR_TABLE_EXISTS_ERROR, tableName);
            }
        }

        List<Column> columns = stmt.getColumns();

        long tableId = Env.getCurrentEnv().getNextId();
        View newView = new View(tableId, tableName, columns);
        newView.setComment(stmt.getComment());
        newView.setInlineViewDefWithSqlMode(stmt.getInlineViewDef(),
                ConnectContext.get().getSessionVariable().getSqlMode());
        // init here in case the stmt string from view.toSql() has some syntax error.
        try {
            newView.init();
        } catch (UserException e) {
            throw new DdlException("failed to init view stmt", e);
        }

        if (!((Database) db).createTableWithLock(newView, false, stmt.isSetIfNotExists()).first) {
            throw new DdlException("Failed to create view[" + tableName + "].");
        }
        LOG.info("successfully create view[" + tableName + "-" + newView.getId() + "]");
    }

    public FunctionRegistry getFunctionRegistry() {
        return functionRegistry;
    }

    /**
     * Returns the function that best matches 'desc' that is registered with the
     * catalog using 'mode' to check for matching. If desc matches multiple
     * functions in the catalog, it will return the function with the strictest
     * matching mode. If multiple functions match at the same matching mode,
     * ties are broken by comparing argument types in lexical order. Argument
     * types are ordered by argument precision (e.g. double is preferred over
     * float) and then by alphabetical order of argument type name, to guarantee
     * deterministic results.
     */
    public Function getFunction(Function desc, Function.CompareMode mode) {
        return functionSet.getFunction(desc, mode);
    }

    public List<Function> getBuiltinFunctions() {
        return functionSet.getBulitinFunctions();
    }

    public Function getTableFunction(Function desc, Function.CompareMode mode) {
        return functionSet.getFunction(desc, mode, true);
    }

    public boolean isNondeterministicFunction(String funcName) {
        return functionSet.isNondeterministicFunction(funcName);
    }

    public boolean isNullResultWithOneNullParamFunction(String funcName) {
        return functionSet.isNullResultWithOneNullParamFunctions(funcName);
    }

    /**
     * create cluster
     *
     * @param stmt
     * @throws DdlException
     */
    public void createCluster(CreateClusterStmt stmt) throws DdlException {
        getInternalCatalog().createCluster(stmt);
    }

    /**
     * replay create cluster
     *
     * @param cluster
     */
    public void replayCreateCluster(Cluster cluster) {
        getInternalCatalog().replayCreateCluster(cluster);
    }

    /**
     * drop cluster and cluster's db must be have deleted
     *
     * @param stmt
     * @throws DdlException
     */
    public void dropCluster(DropClusterStmt stmt) throws DdlException {
        getInternalCatalog().dropCluster(stmt);
    }

    public void replayDropCluster(ClusterInfo info) throws DdlException {
        getInternalCatalog().replayDropCluster(info);
    }

    public void replayExpandCluster(ClusterInfo info) {
        getInternalCatalog().replayExpandCluster(info);
    }

    /**
     * modify cluster: Expansion or shrink
     *
     * @param stmt
     * @throws DdlException
     */
    public void processModifyCluster(AlterClusterStmt stmt) throws UserException {
        getInternalCatalog().processModifyCluster(stmt);
    }

    /**
     * @param ctx
     * @param clusterName
     * @throws DdlException
     */
    public void changeCluster(ConnectContext ctx, String clusterName) throws DdlException {
        getInternalCatalog().changeCluster(ctx, clusterName);
    }

    /**
     * migrate db to link dest cluster
     *
     * @param stmt
     * @throws DdlException
     */
    public void migrateDb(MigrateDbStmt stmt) throws DdlException {
        getInternalCatalog().migrateDb(stmt);
    }

    public void replayMigrateDb(BaseParam param) {
        getInternalCatalog().replayMigrateDb(param);
    }

    public void replayLinkDb(BaseParam param) {
        getInternalCatalog().replayLinkDb(param);
    }

    /**
     * link src db to dest db. we use java's quotation Mechanism to realize db hard links
     *
     * @param stmt
     * @throws DdlException
     */
    public void linkDb(LinkDbStmt stmt) throws DdlException {
        getInternalCatalog().linkDb(stmt);
    }

    public Cluster getCluster(String clusterName) {
        return getInternalCatalog().getCluster(clusterName);
    }

    public List<String> getClusterNames() {
        return getInternalCatalog().getClusterNames();
    }

    /**
     * get migrate progress , when finish migration, next cloneCheck will reset dbState
     *
     * @return
     */
    public Set<BaseParam> getMigrations() {
        return getInternalCatalog().getMigrations();
    }

    public long loadCluster(DataInputStream dis, long checksum) throws IOException, DdlException {
        return getInternalCatalog().loadCluster(dis, checksum);
    }

    public void initDefaultCluster() {
        getInternalCatalog().initDefaultCluster();
    }

    public void replayUpdateDb(DatabaseInfo info) {
        getInternalCatalog().replayUpdateDb(info);
    }

    public long saveCluster(CountingDataOutputStream dos, long checksum) throws IOException {
        return getInternalCatalog().saveCluster(dos, checksum);
    }

    public long saveBrokers(CountingDataOutputStream dos, long checksum) throws IOException {
        Map<String, List<FsBroker>> addressListMap = brokerMgr.getBrokerListMap();
        int size = addressListMap.size();
        checksum ^= size;
        dos.writeInt(size);

        for (Map.Entry<String, List<FsBroker>> entry : addressListMap.entrySet()) {
            Text.writeString(dos, entry.getKey());
            final List<FsBroker> addrs = entry.getValue();
            size = addrs.size();
            checksum ^= size;
            dos.writeInt(size);
            for (FsBroker addr : addrs) {
                addr.write(dos);
            }
        }

        return checksum;
    }

    public long loadBrokers(DataInputStream dis, long checksum) throws IOException, DdlException {
        int count = dis.readInt();
        checksum ^= count;
        for (long i = 0; i < count; ++i) {
            String brokerName = Text.readString(dis);
            int size = dis.readInt();
            checksum ^= size;
            List<FsBroker> addrs = Lists.newArrayList();
            for (int j = 0; j < size; j++) {
                FsBroker addr = FsBroker.readIn(dis);
                addrs.add(addr);
            }
            brokerMgr.replayAddBrokers(brokerName, addrs);
        }
        LOG.info("finished replay brokerMgr from image");
        return checksum;
    }

    public void replayUpdateClusterAndBackends(BackendIdsUpdateInfo info) {
        getInternalCatalog().replayUpdateClusterAndBackends(info);
    }

    public String dumpImage() {
        LOG.info("begin to dump meta data");
        String dumpFilePath;
        List<DatabaseIf> databases = Lists.newArrayList();
        List<List<TableIf>> tableLists = Lists.newArrayList();
        tryLock(true);
        try {
            // sort all dbs to avoid potential dead lock
            for (long dbId : getInternalCatalog().getDbIds()) {
                Database db = getInternalCatalog().getDbNullable(dbId);
                databases.add(db);
            }
            databases.sort(Comparator.comparing(DatabaseIf::getId));

            // lock all dbs
            MetaLockUtils.readLockDatabases(databases);
            LOG.info("acquired all the dbs' read lock.");
            // lock all tables
            for (DatabaseIf db : databases) {
                List<TableIf> tableList = db.getTablesOnIdOrder();
                MetaLockUtils.readLockTables(tableList);
                tableLists.add(tableList);
            }
            LOG.info("acquired all the tables' read lock.");

            load.readLock();
            LOG.info("acquired all jobs' read lock.");
            long journalId = getMaxJournalId();
            File dumpFile = new File(Config.meta_dir, "image." + journalId);
            dumpFilePath = dumpFile.getAbsolutePath();
            try {
                LOG.info("begin to dump {}", dumpFilePath);
                saveImage(dumpFile, journalId);
            } catch (IOException e) {
                LOG.error("failed to dump image to {}", dumpFilePath, e);
            }
        } finally {
            // unlock all
            load.readUnlock();
            for (int i = databases.size() - 1; i >= 0; i--) {
                MetaLockUtils.readUnlockTables(tableLists.get(i));
            }
            MetaLockUtils.readUnlockDatabases(databases);
            unlock();
        }

        LOG.info("finished dumping image to {}", dumpFilePath);
        return dumpFilePath;
    }

    /*
     * Truncate specified table or partitions.
     * The main idea is:
     *
     * 1. using the same schema to create new table(partitions)
     * 2. use the new created table(partitions) to replace the old ones.
     *
     * if no partition specified, it will truncate all partitions of this table, including all temp partitions,
     * otherwise, it will only truncate those specified partitions.
     *
     */
    public void truncateTable(TruncateTableStmt truncateTableStmt) throws DdlException {
        getInternalCatalog().truncateTable(truncateTableStmt);
    }

    public void replayTruncateTable(TruncateTableInfo info) throws MetaNotFoundException {
        getInternalCatalog().replayTruncateTable(info);
    }

    public void createFunction(CreateFunctionStmt stmt) throws UserException {
        if (SetType.GLOBAL.equals(stmt.getType())) {
            globalFunctionMgr.addFunction(stmt.getFunction(), stmt.isIfNotExists());
        } else {
            Database db = getInternalCatalog().getDbOrDdlException(stmt.getFunctionName().getDb());
            db.addFunction(stmt.getFunction(), stmt.isIfNotExists());
        }
    }

    public void replayCreateFunction(Function function) throws MetaNotFoundException {
        String dbName = function.getFunctionName().getDb();
        Database db = getInternalCatalog().getDbOrMetaException(dbName);
        db.replayAddFunction(function);
    }

    public void replayCreateGlobalFunction(Function function) {
        globalFunctionMgr.replayAddFunction(function);
    }

    public void dropFunction(DropFunctionStmt stmt) throws UserException {
        FunctionName name = stmt.getFunctionName();
        if (SetType.GLOBAL.equals(stmt.getType())) {
            globalFunctionMgr.dropFunction(stmt.getFunction(), stmt.isIfExists());
        } else {
            Database db = getInternalCatalog().getDbOrDdlException(name.getDb());
            db.dropFunction(stmt.getFunction(), stmt.isIfExists());
        }
    }

    public void replayDropFunction(FunctionSearchDesc functionSearchDesc) throws MetaNotFoundException {
        String dbName = functionSearchDesc.getName().getDb();
        Database db = getInternalCatalog().getDbOrMetaException(dbName);
        db.replayDropFunction(functionSearchDesc);
    }

    public void replayDropGlobalFunction(FunctionSearchDesc functionSearchDesc) {
        globalFunctionMgr.replayDropFunction(functionSearchDesc);
    }

    public void setConfig(AdminSetConfigStmt stmt) throws DdlException {
        Map<String, String> configs = stmt.getConfigs();
        Preconditions.checkState(configs.size() == 1);

        for (Map.Entry<String, String> entry : configs.entrySet()) {
            try {
                ConfigBase.setMutableConfig(entry.getKey(), entry.getValue());
            } catch (ConfigException e) {
                throw new DdlException(e.getMessage());
            }
        }
    }

    public void replayBackendReplicasInfo(BackendReplicasInfo backendReplicasInfo) {
        long backendId = backendReplicasInfo.getBackendId();
        List<BackendReplicasInfo.ReplicaReportInfo> replicaInfos = backendReplicasInfo.getReplicaReportInfos();

        for (BackendReplicasInfo.ReplicaReportInfo info : replicaInfos) {
            if (tabletInvertedIndex.getTabletMeta(info.tabletId) == null) {
                // The tablet has been deleted. Because the reporting of tablet and
                // the deletion of tablet are two independent events,
                // and directly do not do mutually exclusive processing,
                // so it may appear that the tablet is deleted first, and the reporting information is processed later.
                // Here we simply ignore the deleted tablet.
                continue;
            }
            Replica replica = tabletInvertedIndex.getReplica(info.tabletId, backendId);
            if (replica == null) {
                LOG.warn("failed to find replica of tablet {} on backend {} when replaying backend report info",
                        info.tabletId, backendId);
                continue;
            }

            switch (info.type) {
                case BAD:
                    replica.setBad(true);
                    break;
                case MISSING_VERSION:
                    replica.updateLastFailedVersion(info.lastFailedVersion);
                    break;
                default:
                    break;
            }
        }
    }

    @Deprecated
    public void replayBackendTabletsInfo(BackendTabletsInfo backendTabletsInfo) {
        List<Pair<Long, Integer>> tabletsWithSchemaHash = backendTabletsInfo.getTabletSchemaHash();
        if (!tabletsWithSchemaHash.isEmpty()) {
            // In previous version, we save replica info in `tabletsWithSchemaHash`,
            // but it is wrong because we can not get replica from `tabletInvertedIndex` when doing checkpoint,
            // because when doing checkpoint, the tabletInvertedIndex is not initialized at all.
            //
            // So we can only discard this information, in this case, it is equivalent to losing the record of these
            // operations. But it doesn't matter, these records are currently only used to record whether a replica is
            // in a bad state. This state has little effect on the system, and it can be restored after the system
            // has processed the bad state replica.
            for (Pair<Long, Integer> tabletInfo : tabletsWithSchemaHash) {
                LOG.warn("find an old backendTabletsInfo for tablet {}, ignore it", tabletInfo.first);
            }
            return;
        }

        // in new version, replica info is saved here.
        // but we need to get replica from db->tbl->partition->...
        List<ReplicaPersistInfo> replicaPersistInfos = backendTabletsInfo.getReplicaPersistInfos();
        for (ReplicaPersistInfo info : replicaPersistInfos) {
            OlapTable olapTable = (OlapTable) getInternalCatalog().getDb(info.getDbId())
                    .flatMap(db -> db.getTable(info.getTableId())).filter(t -> t.getType() == TableType.OLAP)
                    .orElse(null);
            if (olapTable == null) {
                continue;
            }
            olapTable.writeLock();
            try {

                Partition partition = olapTable.getPartition(info.getPartitionId());
                if (partition == null) {
                    continue;
                }
                MaterializedIndex mindex = partition.getIndex(info.getIndexId());
                if (mindex == null) {
                    continue;
                }
                Tablet tablet = mindex.getTablet(info.getTabletId());
                if (tablet == null) {
                    continue;
                }
                Replica replica = tablet.getReplicaById(info.getReplicaId());
                if (replica != null) {
                    replica.setBad(true);
                    LOG.debug("get replica {} of tablet {} on backend {} to bad when replaying", info.getReplicaId(),
                            info.getTabletId(), info.getBackendId());
                }
            } finally {
                olapTable.writeUnlock();
            }
        }
    }

    // Convert table's distribution type from hash to random.
    public void convertDistributionType(Database db, OlapTable tbl) throws DdlException {
        tbl.writeLockOrDdlException();
        try {
            if (tbl.isColocateTable()) {
                throw new DdlException("Cannot change distribution type of colocate table.");
            }
            if (tbl.getKeysType() == KeysType.UNIQUE_KEYS) {
                throw new DdlException("Cannot change distribution type of unique keys table.");
            }
            if (tbl.getKeysType() == KeysType.AGG_KEYS) {
                for (Column column : tbl.getBaseSchema()) {
                    if (column.getAggregationType() == AggregateType.REPLACE
                            || column.getAggregationType() == AggregateType.REPLACE_IF_NOT_NULL) {
                        throw new DdlException("Cannot change distribution type of aggregate keys table which has value"
                                + " columns with " + column.getAggregationType() + " type.");
                    }
                }
            }
            if (!tbl.convertHashDistributionToRandomDistribution()) {
                throw new DdlException("Table " + tbl.getName() + " is not hash distributed");
            }
            TableInfo tableInfo = TableInfo.createForModifyDistribution(db.getId(), tbl.getId());
            editLog.logModifyDistributionType(tableInfo);
            LOG.info("finished to modify distribution type of table from hash to random : " + tbl.getName());
        } finally {
            tbl.writeUnlock();
        }
    }

    public void replayConvertDistributionType(TableInfo info) throws MetaNotFoundException {
        Database db = getInternalCatalog().getDbOrMetaException(info.getDbId());
        OlapTable olapTable = (OlapTable) db.getTableOrMetaException(info.getTableId(), TableType.OLAP);
        olapTable.writeLock();
        try {
            olapTable.convertHashDistributionToRandomDistribution();
            LOG.info("replay modify distribution type of table from hash to random : " + olapTable.getName());
        } finally {
            olapTable.writeUnlock();
        }
    }

    /*
     * The entry of replacing partitions with temp partitions.
     */
    public void replaceTempPartition(Database db, OlapTable olapTable, ReplacePartitionClause clause)
            throws DdlException {
        Preconditions.checkState(olapTable.isWriteLockHeldByCurrentThread());
        List<String> partitionNames = clause.getPartitionNames();
        List<String> tempPartitionNames = clause.getTempPartitionNames();
        boolean isStrictRange = clause.isStrictRange();
        boolean useTempPartitionName = clause.useTempPartitionName();
        // check partition exist
        for (String partName : partitionNames) {
            if (!olapTable.checkPartitionNameExist(partName, false)) {
                throw new DdlException("Partition[" + partName + "] does not exist");
            }
        }
        for (String partName : tempPartitionNames) {
            if (!olapTable.checkPartitionNameExist(partName, true)) {
                throw new DdlException("Temp partition[" + partName + "] does not exist");
            }
        }
        olapTable.replaceTempPartitions(partitionNames, tempPartitionNames, isStrictRange, useTempPartitionName);

        // write log
        ReplacePartitionOperationLog info = new ReplacePartitionOperationLog(db.getId(), olapTable.getId(),
                partitionNames, tempPartitionNames, isStrictRange, useTempPartitionName);
        editLog.logReplaceTempPartition(info);
        LOG.info("finished to replace partitions {} with temp partitions {} from table: {}", clause.getPartitionNames(),
                clause.getTempPartitionNames(), olapTable.getName());
    }

    public void replayReplaceTempPartition(ReplacePartitionOperationLog replaceTempPartitionLog)
            throws MetaNotFoundException {
        long dbId = replaceTempPartitionLog.getDbId();
        long tableId = replaceTempPartitionLog.getTblId();
        Database db = getInternalCatalog().getDbOrMetaException(dbId);
        OlapTable olapTable = (OlapTable) db.getTableOrMetaException(tableId, TableType.OLAP);
        olapTable.writeLock();
        try {
            olapTable.replaceTempPartitions(replaceTempPartitionLog.getPartitions(),
                    replaceTempPartitionLog.getTempPartitions(), replaceTempPartitionLog.isStrictRange(),
                    replaceTempPartitionLog.useTempPartitionName());
        } catch (DdlException e) {
            throw new MetaNotFoundException(e);
        } finally {
            olapTable.writeUnlock();
        }
    }

    public void installPlugin(InstallPluginStmt stmt) throws UserException, IOException {
        pluginMgr.installPlugin(stmt);
    }

    public long savePlugins(CountingDataOutputStream dos, long checksum) throws IOException {
        Env.getCurrentPluginMgr().write(dos);
        return checksum;
    }

    public long loadPlugins(DataInputStream dis, long checksum) throws IOException {
        Env.getCurrentPluginMgr().readFields(dis);
        LOG.info("finished replay plugins from image");
        return checksum;
    }

    public void replayInstallPlugin(PluginInfo pluginInfo) throws MetaNotFoundException {
        try {
            pluginMgr.replayLoadDynamicPlugin(pluginInfo);
        } catch (Exception e) {
            throw new MetaNotFoundException(e);
        }
    }

    public void uninstallPlugin(UninstallPluginStmt stmt) throws IOException, UserException {
        PluginInfo info = pluginMgr.uninstallPlugin(stmt.getPluginName());
        if (null != info) {
            editLog.logUninstallPlugin(info);
        }
        LOG.info("uninstall plugin = " + stmt.getPluginName());
    }

    public void replayUninstallPlugin(PluginInfo pluginInfo) throws MetaNotFoundException {
        try {
            pluginMgr.uninstallPlugin(pluginInfo.getName());
        } catch (Exception e) {
            throw new MetaNotFoundException(e);
        }
    }

    // entry of checking tablets operation
    public void checkTablets(AdminCheckTabletsStmt stmt) {
        CheckType type = stmt.getType();
        switch (type) {
            case CONSISTENCY:
                consistencyChecker.addTabletsToCheck(stmt.getTabletIds());
                break;
            default:
                break;
        }
    }

    // Set specified replica's status. If replica does not exist, just ignore it.
    public void setReplicaStatus(AdminSetReplicaStatusStmt stmt) throws MetaNotFoundException {
        long tabletId = stmt.getTabletId();
        long backendId = stmt.getBackendId();
        ReplicaStatus status = stmt.getStatus();
        setReplicaStatusInternal(tabletId, backendId, status, false);
    }

    public void setReplicaStatus(long tabletId, long backendId, ReplicaStatus status) throws MetaNotFoundException {
        setReplicaStatusInternal(tabletId, backendId, status, false);
    }

    public void replaySetReplicaStatus(SetReplicaStatusOperationLog log) throws MetaNotFoundException {
        setReplicaStatusInternal(log.getTabletId(), log.getBackendId(), log.getReplicaStatus(), true);
    }

    private void setReplicaStatusInternal(long tabletId, long backendId, ReplicaStatus status, boolean isReplay)
            throws MetaNotFoundException {
        try {
            TabletMeta meta = tabletInvertedIndex.getTabletMeta(tabletId);
            if (meta == null) {
                throw new MetaNotFoundException("tablet does not exist");
            }
            Database db = getInternalCatalog().getDbOrMetaException(meta.getDbId());
            Table table = db.getTableOrMetaException(meta.getTableId());
            table.writeLockOrMetaException();
            try {
                Replica replica = tabletInvertedIndex.getReplica(tabletId, backendId);
                if (replica == null) {
                    throw new MetaNotFoundException("replica does not exist on backend, beId=" + backendId);
                }
                if (status == ReplicaStatus.BAD || status == ReplicaStatus.OK) {
                    if (replica.setBad(status == ReplicaStatus.BAD)) {
                        if (!isReplay) {
                            SetReplicaStatusOperationLog log = new SetReplicaStatusOperationLog(backendId, tabletId,
                                    status);
                            getEditLog().logSetReplicaStatus(log);
                        }
                        LOG.info("set replica {} of tablet {} on backend {} as {}. is replay: {}", replica.getId(),
                                tabletId, backendId, status, isReplay);
                    }
                }
            } finally {
                table.writeUnlock();
            }
        } catch (MetaNotFoundException e) {
            throw new MetaNotFoundException("set replica status failed, tabletId=" + tabletId, e);
        }
    }

    public void eraseDatabase(long dbId, boolean needEditLog) {
        // remove jobs
        Env.getCurrentEnv().getLoadInstance().removeDbLoadJob(dbId);

        // remove database transaction manager
        Env.getCurrentEnv().getGlobalTransactionMgr().removeDatabaseTransactionMgr(dbId);

        if (needEditLog) {
            Env.getCurrentEnv().getEditLog().logEraseDb(dbId);
        }
    }

    public void onEraseOlapTable(OlapTable olapTable, boolean isReplay) {
        // inverted index
        TabletInvertedIndex invertedIndex = Env.getCurrentInvertedIndex();
        Collection<Partition> allPartitions = olapTable.getAllPartitions();
        for (Partition partition : allPartitions) {
            for (MaterializedIndex index : partition.getMaterializedIndices(IndexExtState.ALL)) {
                for (Tablet tablet : index.getTablets()) {
                    invertedIndex.deleteTablet(tablet.getId());
                }
            }
        }

        if (!isReplay) {
            // drop all replicas
            AgentBatchTask batchTask = new AgentBatchTask();
            for (Partition partition : olapTable.getAllPartitions()) {
                List<MaterializedIndex> allIndices = partition.getMaterializedIndices(IndexExtState.ALL);
                for (MaterializedIndex materializedIndex : allIndices) {
                    long indexId = materializedIndex.getId();
                    int schemaHash = olapTable.getSchemaHashByIndexId(indexId);
                    for (Tablet tablet : materializedIndex.getTablets()) {
                        long tabletId = tablet.getId();
                        List<Replica> replicas = tablet.getReplicas();
                        for (Replica replica : replicas) {
                            long backendId = replica.getBackendId();
                            long replicaId = replica.getId();
                            DropReplicaTask dropTask = new DropReplicaTask(backendId, tabletId,
                                    replicaId, schemaHash, true);
                            batchTask.addTask(dropTask);
                        } // end for replicas
                    } // end for tablets
                } // end for indices
            } // end for partitions
            AgentTaskExecutor.submit(batchTask);
        }

        // colocation
        Env.getCurrentColocateIndex().removeTable(olapTable.getId());
    }

    public void onErasePartition(Partition partition) {
        // remove tablet in inverted index
        TabletInvertedIndex invertedIndex = Env.getCurrentInvertedIndex();
        for (MaterializedIndex index : partition.getMaterializedIndices(IndexExtState.ALL)) {
            for (Tablet tablet : index.getTablets()) {
                invertedIndex.deleteTablet(tablet.getId());
            }
        }
    }

    public void cleanTrash(AdminCleanTrashStmt stmt) {
        List<Backend> backends = stmt.getBackends();
        for (Backend backend : backends) {
            BackendService.Client client = null;
            TNetworkAddress address = null;
            boolean ok = false;
            try {
                address = new TNetworkAddress(backend.getIp(), backend.getBePort());
                client = ClientPool.backendPool.borrowObject(address);
                client.cleanTrash(); // async
                ok = true;
            } catch (Exception e) {
                LOG.warn("trash clean exec error. backend[{}]", backend.getId(), e);
            } finally {
                if (ok) {
                    ClientPool.backendPool.returnObject(address, client);
                } else {
                    ClientPool.backendPool.invalidateObject(address, client);
                }
            }
        }
    }

    public static boolean isStoredTableNamesLowerCase() {
        return GlobalVariable.lowerCaseTableNames == 1;
    }

    public static boolean isTableNamesCaseInsensitive() {
        return GlobalVariable.lowerCaseTableNames == 2;
    }

    public void compactTable(AdminCompactTableStmt stmt) throws DdlException {
        String dbName = stmt.getDbName();
        String tableName = stmt.getTblName();
        String type = stmt.getCompactionType();

        Database db = getInternalCatalog().getDbOrDdlException(dbName);
        OlapTable olapTable = db.getOlapTableOrDdlException(tableName);

        AgentBatchTask batchTask = new AgentBatchTask();
        olapTable.readLock();
        try {
            List<String> partitionNames = stmt.getPartitions();
            LOG.info("Table compaction. database: {}, table: {}, partition: {}, type: {}", dbName, tableName,
                    Joiner.on(", ").join(partitionNames), type);
            for (String parName : partitionNames) {
                Partition partition = olapTable.getPartition(parName);
                if (partition == null) {
                    throw new DdlException("partition[" + parName + "] not exist in table[" + tableName + "]");
                }

                for (MaterializedIndex idx : partition.getMaterializedIndices(IndexExtState.VISIBLE)) {
                    for (Tablet tablet : idx.getTablets()) {
                        for (Replica replica : tablet.getReplicas()) {
                            CompactionTask compactionTask = new CompactionTask(replica.getBackendId(), db.getId(),
                                    olapTable.getId(), partition.getId(), idx.getId(), tablet.getId(),
                                    olapTable.getSchemaHashByIndexId(idx.getId()), type);
                            batchTask.addTask(compactionTask);
                        }
                    }
                } // indices
            }
        } finally {
            olapTable.readUnlock();
        }

        // send task immediately
        AgentTaskExecutor.submit(batchTask);
    }

    private static void addTableComment(Table table, StringBuilder sb) {
        if (StringUtils.isNotBlank(table.getComment())) {
            sb.append("\nCOMMENT '").append(table.getComment(true)).append("'");
        }
    }

    public int getFollowerCount() {
        int count = 0;
        for (Frontend fe : frontends.values()) {
            if (fe.getRole() == FrontendNodeType.FOLLOWER) {
                count++;
            }
        }
        return count;
    }

    public AnalysisTaskScheduler getAnalysisJobScheduler() {
        return analysisManager.taskScheduler;
    }

    // TODO:
    //  1. handle partition level analysis statement properly
    //  2. support sample job
    //  3. support period job
    public void createAnalysisJob(AnalyzeStmt analyzeStmt) throws DdlException {
        analysisManager.createAnalysisJob(analyzeStmt);
    }

    public AnalysisManager getAnalysisManager() {
        return analysisManager;
    }


    public GlobalFunctionMgr getGlobalFunctionMgr() {
        return globalFunctionMgr;
    }

    public StatisticsCleaner getStatisticsCleaner() {
        return statisticsCleaner;
    }

<<<<<<< HEAD
    public LoadManagerAdapter getLoadManagerAdapter() {
        return loadManagerAdapter;
=======
    public StatisticsAutoAnalyzer getStatisticsAutoAnalyzer() {
        return statisticsAutoAnalyzer;
>>>>>>> 2fe9ba7c
    }
}<|MERGE_RESOLUTION|>--- conflicted
+++ resolved
@@ -454,14 +454,12 @@
 
     private StatisticsCleaner statisticsCleaner;
 
-<<<<<<< HEAD
     /**
      * TODO(tsy): to be removed after load refactor
      */
     private final LoadManagerAdapter loadManagerAdapter;
-=======
-    private StatisticsAutoAnalyzer statisticsAutoAnalyzer;
->>>>>>> 2fe9ba7c
+
+    private StatisticsAutoAnalyzer statisticsAutoAnal
 
     public List<Frontend> getFrontends(FrontendNodeType nodeType) {
         if (nodeType == null) {
@@ -5399,12 +5397,11 @@
         return statisticsCleaner;
     }
 
-<<<<<<< HEAD
     public LoadManagerAdapter getLoadManagerAdapter() {
         return loadManagerAdapter;
-=======
+    }
+
     public StatisticsAutoAnalyzer getStatisticsAutoAnalyzer() {
         return statisticsAutoAnalyzer;
->>>>>>> 2fe9ba7c
     }
 }