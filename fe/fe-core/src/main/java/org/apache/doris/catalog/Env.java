--- conflicted
+++ resolved
@@ -207,11 +207,8 @@
 import org.apache.doris.nereids.trees.plans.commands.AlterSystemCommand;
 import org.apache.doris.nereids.trees.plans.commands.AlterTableCommand;
 import org.apache.doris.nereids.trees.plans.commands.AnalyzeCommand;
-<<<<<<< HEAD
 import org.apache.doris.nereids.trees.plans.commands.CancelAlterTableCommand;
-=======
 import org.apache.doris.nereids.trees.plans.commands.CancelBuildIndexCommand;
->>>>>>> 01725e5e
 import org.apache.doris.nereids.trees.plans.commands.CreateMaterializedViewCommand;
 import org.apache.doris.nereids.trees.plans.commands.DropCatalogRecycleBinCommand.IdType;
 import org.apache.doris.nereids.trees.plans.commands.TruncateTableCommand;
@@ -4978,7 +4975,6 @@
     }
 
     /*
-<<<<<<< HEAD
      * used for handling CancelAlterCommand (for client is the CANCEL ALTER
      * command). including SchemaChangeHandler and RollupHandler
      */
@@ -4991,12 +4987,13 @@
         } else {
             throw new DdlException("Cancel " + command.getAlterType() + " does not implement yet");
         }
-=======
+    }
+
+    /*
      * used for handling CancelIndexCommand
      */
     public void cancelBuildIndex(CancelBuildIndexCommand command) throws DdlException {
         this.getSchemaChangeHandler().cancelIndexJob(command);
->>>>>>> 01725e5e
     }
 
     /*
