--- conflicted
+++ resolved
@@ -122,10 +122,7 @@
 import org.apache.doris.common.util.TimeUtils;
 import org.apache.doris.common.util.Util;
 import org.apache.doris.consistency.ConsistencyChecker;
-<<<<<<< HEAD
 import org.apache.doris.cooldown.CooldownDeleteHandler;
-=======
->>>>>>> 338277b7
 import org.apache.doris.cooldown.CooldownConfHandler;
 import org.apache.doris.datasource.CatalogIf;
 import org.apache.doris.datasource.CatalogMgr;
@@ -319,10 +316,7 @@
     private DbUsedDataQuotaInfoCollector dbUsedDataQuotaInfoCollector;
     private PartitionInMemoryInfoCollector partitionInMemoryInfoCollector;
     private CooldownConfHandler cooldownConfHandler;
-<<<<<<< HEAD
     private CooldownDeleteHandler cooldownDeleteHandler;
-=======
->>>>>>> 338277b7
     private MetastoreEventsProcessor metastoreEventsProcessor;
 
     private MasterDaemon labelCleaner; // To clean old LabelInfo, ExportJobInfos
@@ -562,10 +556,7 @@
         if (Config.enable_storage_policy) {
             this.cooldownConfHandler = new CooldownConfHandler();
         }
-<<<<<<< HEAD
         this.cooldownDeleteHandler = new CooldownDeleteHandler();
-=======
->>>>>>> 338277b7
         this.metastoreEventsProcessor = new MetastoreEventsProcessor();
 
         this.replayedJournalId = new AtomicLong(0L);
@@ -1414,10 +1405,7 @@
         partitionInMemoryInfoCollector.start();
         if (Config.enable_storage_policy) {
             cooldownConfHandler.start();
-<<<<<<< HEAD
             cooldownDeleteHandler.start();
-=======
->>>>>>> 338277b7
         }
         streamLoadRecordMgr.start();
         getInternalCatalog().getIcebergTableCreationRecordMgr().start();
@@ -3393,13 +3381,10 @@
 
     public CooldownConfHandler getCooldownConfHandler() {
         return cooldownConfHandler;
-<<<<<<< HEAD
     }
 
     public CooldownDeleteHandler getCooldownDeleteHandler() {
         return cooldownDeleteHandler;
-=======
->>>>>>> 338277b7
     }
 
     public SystemHandler getClusterHandler() {
