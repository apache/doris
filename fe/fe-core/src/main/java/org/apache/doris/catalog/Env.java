--- conflicted
+++ resolved
@@ -2629,39 +2629,24 @@
         };
     }
 
-    public void addFrontend(FrontendNodeType role, List<HostInfo> hosts) throws DdlException {
+    public void addFrontend(FrontendNodeType role, String host, int editLogPort) throws DdlException {
         if (!tryLock(false)) {
             throw new DdlException("Failed to acquire catalog lock. Try again");
         }
-        for (HostInfo host : hosts) {
-            try {
-                Frontend fe = checkFeExist(host.getHost(), host.getPort());
-                if (fe != null) {
-                    throw new DdlException("frontend already exists " + fe);
-                }
-                if (Config.enable_fqdn_mode && StringUtils.isEmpty(host.getHost())) {
-                    throw new DdlException("frontend's hostName should not be empty while enable_fqdn_mode is true");
-                }
-                String nodeName = genFeNodeName(host.getHost(), host.getPort(), false /* new name style */);
-
-                if (removedFrontends.contains(nodeName)) {
-                    throw new DdlException("frontend name already exists " + nodeName + ". Try again");
-                }
-
-<<<<<<< HEAD
-                fe = new Frontend(role, nodeName, host.getHost(), host.getPort());
-                frontends.put(nodeName, fe);
-                BDBHA bdbha = (BDBHA) haProtocol;
-                if (role == FrontendNodeType.FOLLOWER || role == FrontendNodeType.REPLICA) {
-                    helperNodes.add(host);
-                    bdbha.addUnReadyElectableNode(nodeName, getFollowerCount());
-                }
-                bdbha.removeConflictNodeIfExist(host.getHost(), host.getPort());
-                editLog.logAddFrontend(fe);
-            } finally {
-                unlock();
-            }
-=======
+        try {
+            Frontend fe = checkFeExist(host, editLogPort);
+            if (fe != null) {
+                throw new DdlException("frontend already exists " + fe);
+            }
+            if (Config.enable_fqdn_mode && StringUtils.isEmpty(host)) {
+                throw new DdlException("frontend's hostName should not be empty while enable_fqdn_mode is true");
+            }
+            String nodeName = genFeNodeName(host, editLogPort, false /* new name style */);
+
+            if (removedFrontends.contains(nodeName)) {
+                throw new DdlException("frontend name already exists " + nodeName + ". Try again");
+            }
+
             BDBHA bdbha = (BDBHA) haProtocol;
             bdbha.removeConflictNodeIfExist(host, editLogPort);
             int targetFollowerCount = getFollowerCount() + 1;
@@ -2679,7 +2664,6 @@
             editLog.logAddFrontend(fe);
         } finally {
             unlock();
->>>>>>> dbac12ba
         }
     }
 
@@ -2718,64 +2702,24 @@
         }
     }
 
-    public void dropFrontend(FrontendNodeType role, List<HostInfo> hostInfos) throws DdlException {
-        for (HostInfo hostInfo : hostInfos) {
-            String host = hostInfo.getHost();
-            if (!tryLock(false)) {
-                throw new DdlException("Failed to acquire catalog lock. Try again");
-            }
-            try {
-                Frontend fe = checkFeExist(host, hostInfo.getPort());
-                if (fe == null) {
-                    throw new DdlException("frontend does not exist[" + NetUtils
-                            .getHostPortInAccessibleFormat(host, hostInfo.getPort()) + "]");
-                }
-                if (fe.getRole() != role) {
-                    throw new DdlException(role.toString() + " does not exist[" + NetUtils
-                            .getHostPortInAccessibleFormat(host, hostInfo.getPort()) + "]");
-                }
-                frontends.remove(fe.getNodeName());
-                removedFrontends.add(fe.getNodeName());
-                if (fe.getRole() == FrontendNodeType.FOLLOWER || fe.getRole() == FrontendNodeType.REPLICA) {
-                    haProtocol.removeElectableNode(fe.getNodeName());
-                    removeHelperNode(host, hostInfo.getPort());
-                    BDBHA ha = (BDBHA) haProtocol;
-                    ha.removeUnReadyElectableNode(fe.getNodeName(), getFollowerCount());
-                }
-                editLog.logRemoveFrontend(fe);
-            } finally {
-                unlock();
-            }
-<<<<<<< HEAD
-        }
-    }
-
-    public void dropFrontendByNames(FrontendNodeType role, List<String> names) throws DdlException {
-        for (String name : names) {
-            if (!tryLock(false)) {
-                throw new DdlException("Failed to acquire catalog lock. Try again");
-            }
-            try {
-                Frontend fe = getFeByName(name);
-                if (fe == null) {
-                    throw new DdlException("frontend does not exist[" + name + "]");
-                }
-                if (fe.getRole() != role) {
-                    throw new DdlException(role.toString() + " does not exist[" + name + "]");
-                }
-                frontends.remove(fe.getNodeName());
-                removedFrontends.add(fe.getNodeName());
-                if (fe.getRole() == FrontendNodeType.FOLLOWER || fe.getRole() == FrontendNodeType.REPLICA) {
-                    haProtocol.removeElectableNode(fe.getNodeName());
-                    removeHelperNode(fe.getHost(), fe.getEditLogPort());
-                    BDBHA ha = (BDBHA) haProtocol;
-                    ha.removeUnReadyElectableNode(fe.getNodeName(), getFollowerCount());
-                }
-                editLog.logRemoveFrontend(fe);
-            } finally {
-                unlock();
-            }
-=======
+    public void dropFrontend(FrontendNodeType role, String host, int port) throws DdlException {
+        if (port == selfNode.getPort() && feType == FrontendNodeType.MASTER
+                && selfNode.getHost().equals(host)) {
+            throw new DdlException("can not drop current master node.");
+        }
+        if (!tryLock(false)) {
+            throw new DdlException("Failed to acquire catalog lock. Try again");
+        }
+        try {
+            Frontend fe = checkFeExist(host, port);
+            if (fe == null) {
+                throw new DdlException("frontend does not exist[" + NetUtils
+                        .getHostPortInAccessibleFormat(host, port) + "]");
+            }
+            if (fe.getRole() != role) {
+                throw new DdlException(role.toString() + " does not exist[" + NetUtils
+                        .getHostPortInAccessibleFormat(host, port) + "]");
+            }
 
             int targetFollowerCount = getFollowerCount() - 1;
             if (fe.getRole() == FrontendNodeType.FOLLOWER || fe.getRole() == FrontendNodeType.REPLICA) {
@@ -2795,7 +2739,6 @@
             editLog.logRemoveFrontend(fe);
         } finally {
             unlock();
->>>>>>> dbac12ba
         }
     }
 
