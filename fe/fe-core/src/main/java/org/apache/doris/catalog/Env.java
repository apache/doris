--- conflicted
+++ resolved
@@ -1508,7 +1508,10 @@
             toMasterProgress = "roll editlog";
             editLog.rollEditLog();
 
-<<<<<<< HEAD
+            if (Config.enable_advance_next_id) {
+                advanceNextId();
+            }
+
             // Log meta_version
             long journalVersion = MetaContext.get().getMetaVersion();
             if (journalVersion < FeConstants.meta_version) {
@@ -1516,19 +1519,6 @@
                 editLog.logMetaVersion(FeConstants.meta_version);
                 MetaContext.get().setMetaVersion(FeConstants.meta_version);
             }
-=======
-        if (Config.enable_advance_next_id) {
-            advanceNextId();
-        }
-
-        // Log meta_version
-        long journalVersion = MetaContext.get().getMetaVersion();
-        if (journalVersion < FeConstants.meta_version) {
-            toMasterProgress = "log meta version";
-            editLog.logMetaVersion(FeConstants.meta_version);
-            MetaContext.get().setMetaVersion(FeConstants.meta_version);
-        }
->>>>>>> 6b50368d
 
             // Log the first frontend
             if (isFirstTimeStartUp) {
