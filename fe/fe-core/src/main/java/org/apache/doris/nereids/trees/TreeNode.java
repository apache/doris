// Licensed to the Apache Software Foundation (ASF) under one
// or more contributor license agreements.  See the NOTICE file
// distributed with this work for additional information
// regarding copyright ownership.  The ASF licenses this file
// to you under the Apache License, Version 2.0 (the
// "License"); you may not use this file except in compliance
// with the License.  You may obtain a copy of the License at
//
//   http://www.apache.org/licenses/LICENSE-2.0
//
// Unless required by applicable law or agreed to in writing,
// software distributed under the License is distributed on an
// "AS IS" BASIS, WITHOUT WARRANTIES OR CONDITIONS OF ANY
// KIND, either express or implied.  See the License for the
// specific language governing permissions and limitations
// under the License.

package org.apache.doris.nereids.trees;

import org.apache.doris.nereids.memo.GroupExpression;
import org.apache.doris.nereids.operators.Operator;

import com.alibaba.google.common.collect.ImmutableList;

import java.util.List;
import java.util.Optional;
import java.util.function.Consumer;
import java.util.function.Predicate;

/**
 * interface for all node in Nereids, include plan node and expression.
 *
 * @param <NODE_TYPE> either {@link org.apache.doris.nereids.trees.plans.Plan}
 *                 or {@link org.apache.doris.nereids.trees.expressions.Expression}
 */
public interface TreeNode<NODE_TYPE extends TreeNode<NODE_TYPE>> {

    Operator getOperator();

    // cache GroupExpression for fast exit from Memo.copyIn.
    Optional<GroupExpression> getGroupExpression();

    NodeType getType();

    List<NODE_TYPE> children();

    NODE_TYPE child(int index);

    int arity();

    NODE_TYPE withChildren(List<NODE_TYPE> children);

    /**
     * Foreach treeNode. Top-down traverse implicitly.
     * @param func foreach function
     */
    default void foreach(Consumer<TreeNode<NODE_TYPE>> func) {
        func.accept(this);
        for (NODE_TYPE child : children()) {
            child.foreach(func);
        }
    }

    /**
     * iterate top down and test predicate if any matched. Top-down traverse implicitly.
     * @param predicate predicate
     * @return true if any predicate return true
     */
    default boolean anyMatch(Predicate<TreeNode<NODE_TYPE>> predicate) {
        if (predicate.test(this)) {
            return true;
        }
        for (NODE_TYPE child : children()) {
            if (child.anyMatch(predicate)) {
                return true;
            }
        }
        return false;
    }

<<<<<<< HEAD
=======
    /**
     * Collect the nodes that satisfied the predicate.
     */
>>>>>>> 3b3debf5
    default <T> T collect(Predicate<TreeNode<NODE_TYPE>> predicate) {
        ImmutableList.Builder<TreeNode<NODE_TYPE>> result = ImmutableList.builder();
        foreach(node -> {
            if (predicate.test(node)) {
                result.add(node);
            }
        });
        return (T) result.build();
    }
<<<<<<< HEAD
=======

>>>>>>> 3b3debf5
}<|MERGE_RESOLUTION|>--- conflicted
+++ resolved
@@ -78,12 +78,9 @@
         return false;
     }
 
-<<<<<<< HEAD
-=======
     /**
      * Collect the nodes that satisfied the predicate.
      */
->>>>>>> 3b3debf5
     default <T> T collect(Predicate<TreeNode<NODE_TYPE>> predicate) {
         ImmutableList.Builder<TreeNode<NODE_TYPE>> result = ImmutableList.builder();
         foreach(node -> {
@@ -93,8 +90,5 @@
         });
         return (T) result.build();
     }
-<<<<<<< HEAD
-=======
 
->>>>>>> 3b3debf5
 }