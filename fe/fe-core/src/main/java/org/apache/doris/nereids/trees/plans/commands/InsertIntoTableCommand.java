// Licensed to the Apache Software Foundation (ASF) under one
// or more contributor license agreements.  See the NOTICE file
// distributed with this work for additional information
// regarding copyright ownership.  The ASF licenses this file
// to you under the Apache License, Version 2.0 (the
// "License"); you may not use this file except in compliance
// with the License.  You may obtain a copy of the License at
//
//   http://www.apache.org/licenses/LICENSE-2.0
//
// Unless required by applicable law or agreed to in writing,
// software distributed under the License is distributed on an
// "AS IS" BASIS, WITHOUT WARRANTIES OR CONDITIONS OF ANY
// KIND, either express or implied.  See the License for the
// specific language governing permissions and limitations
// under the License.

package org.apache.doris.nereids.trees.plans.commands;

import org.apache.doris.analysis.Expr;
import org.apache.doris.catalog.Column;
import org.apache.doris.catalog.Env;
import org.apache.doris.catalog.OlapTable;
import org.apache.doris.catalog.Table;
import org.apache.doris.catalog.TableIf;
import org.apache.doris.common.ErrorCode;
import org.apache.doris.common.ErrorReport;
<<<<<<< HEAD
import org.apache.doris.common.Pair;
=======
import org.apache.doris.common.FeConstants;
>>>>>>> 89b2c19a
import org.apache.doris.common.UserException;
import org.apache.doris.common.util.ProfileManager.ProfileType;
import org.apache.doris.load.loadv2.LoadStatistic;
import org.apache.doris.mysql.privilege.PrivPredicate;
import org.apache.doris.nereids.NereidsPlanner;
import org.apache.doris.nereids.exceptions.AnalysisException;
import org.apache.doris.nereids.glue.LogicalPlanAdapter;
import org.apache.doris.nereids.trees.expressions.Slot;
import org.apache.doris.nereids.trees.plans.Explainable;
import org.apache.doris.nereids.trees.plans.Plan;
import org.apache.doris.nereids.trees.plans.PlanType;
import org.apache.doris.nereids.trees.plans.commands.info.DMLCommandType;
import org.apache.doris.nereids.trees.plans.logical.LogicalPlan;
import org.apache.doris.nereids.trees.plans.physical.PhysicalOlapTableSink;
import org.apache.doris.nereids.trees.plans.visitor.PlanVisitor;
import org.apache.doris.planner.DataSink;
import org.apache.doris.planner.GroupCommitPlanner;
import org.apache.doris.planner.OlapTableSink;
import org.apache.doris.planner.UnionNode;
import org.apache.doris.proto.InternalService;
import org.apache.doris.proto.InternalService.PGroupCommitInsertResponse;
import org.apache.doris.qe.ConnectContext;
import org.apache.doris.qe.SqlModeHelper;
import org.apache.doris.qe.StmtExecutor;
import org.apache.doris.rpc.RpcException;
import org.apache.doris.thrift.TStatusCode;
import org.apache.doris.transaction.TransactionStatus;

import com.google.common.base.Preconditions;
import org.apache.logging.log4j.LogManager;
import org.apache.logging.log4j.Logger;
import org.apache.thrift.TException;

import java.util.ArrayList;
import java.util.List;
import java.util.Objects;
import java.util.Optional;
import java.util.Set;
import java.util.concurrent.ExecutionException;

/**
 * insert into select command implementation
 * insert into select command support the grammar: explain? insert into table columns? partitions? hints? query
 * InsertIntoTableCommand is a command to represent insert the answer of a query into a table.
 * class structure's:
 * InsertIntoTableCommand(Query())
 * ExplainCommand(Query())
 */
public class InsertIntoTableCommand extends Command implements ForwardWithSync, Explainable {

    public static final Logger LOG = LogManager.getLogger(InsertIntoTableCommand.class);

<<<<<<< HEAD
    private final LogicalPlan logicalQuery;
    private final Optional<String> labelName;
    private final boolean isOverwrite;
    private NereidsPlanner planner;
    private boolean isTxnBegin = false;
    private Transaction txn;

    /**
    * only use for nereids's insert
    */
    public enum Mode {
        COMMON, // common
        GROUPCOMMIT, // group_commit
        OVERWRITE // over_write
    }
=======
    private LogicalPlan logicalQuery;
    private Optional<String> labelName;
    /**
     * When source it's from job scheduler,it will be set.
     */
    private long jobId;
    private boolean allowAutoPartition;
>>>>>>> 89b2c19a

    /**
     * constructor
     */
    public InsertIntoTableCommand(LogicalPlan logicalQuery, Optional<String> labelName) {
        super(PlanType.INSERT_INTO_TABLE_COMMAND);
        this.logicalQuery = Objects.requireNonNull(logicalQuery, "logicalQuery should not be null");
        this.labelName = Objects.requireNonNull(labelName, "labelName should not be null");
        // only insert overwrite will disable it.
        this.allowAutoPartition = true;
    }

    public Optional<String> getLabelName() {
        return labelName;
    }

    public void setLabelName(Optional<String> labelName) {
        this.labelName = labelName;
    }

    public void setJobId(long jobId) {
        this.jobId = jobId;
    }

    public void setAllowAutoPartition(boolean allowAutoPartition) {
        this.allowAutoPartition = allowAutoPartition;
    }

<<<<<<< HEAD
    public Transaction getTxn() {
        return txn;
    }

    /**
     * This function is used to generate the plan for Nereids.
     * There are some load functions that only need to the plan, such as stream_load.
     * Therefore, this section will be presented separately.
     */
    public Pair<Mode, PhysicalOlapTableSink<?>> initPlan(ConnectContext ctx, StmtExecutor executor) throws Exception {
=======
    @Override
    public void run(ConnectContext ctx, StmtExecutor executor) throws Exception {
        runInternal(ctx, executor);
    }

    public void runWithUpdateInfo(ConnectContext ctx, StmtExecutor executor,
                                  LoadStatistic loadStatistic) throws Exception {
        // TODO: add coordinator statistic
        runInternal(ctx, executor);
    }

    private void runInternal(ConnectContext ctx, StmtExecutor executor) throws Exception {
>>>>>>> 89b2c19a
        if (!ctx.getSessionVariable().isEnableNereidsDML()) {
            try {
                ctx.getSessionVariable().enableFallbackToOriginalPlannerOnce();
            } catch (Exception e) {
                throw new AnalysisException("failed to set fallback to original planner to true", e);
            }
            throw new AnalysisException("Nereids DML is disabled, will try to fall back to the original planner");
        }
<<<<<<< HEAD
        if (ctx.isTxnModel()) {
            // in original planner, if is in txn model, insert into select command and tableRef >= 1 will be refused.
            // we can just run select a one-row-relation like select 1, 2, 3
            // in StmtExecutor#executeForTxn, select 1, 2, 3 means valueList is null, so the if-clause from line 1556
            // to 1580 will be skipped and effect rows will be always 0
            // in nereids, we just forbid it.
            throw new AnalysisException("insert into table command is not supported in txn model");
        }
        LogicalPlanAdapter logicalPlanAdapter = new LogicalPlanAdapter(logicalQuery, ctx.getStatementContext());
        planner = new NereidsPlanner(ctx.getStatementContext());
        planner.plan(logicalPlanAdapter, ctx.getSessionVariable().toThrift());
        executor.checkBlockRules();
        if (ctx.getMysqlChannel() != null) {
            ctx.getMysqlChannel().reset();
        }
        String label = this.labelName.orElse(String.format("label_%x_%x", ctx.queryId().hi, ctx.queryId().lo));
        Optional<TreeNode<?>> plan = (planner.getPhysicalPlan()
                .<Set<TreeNode<?>>>collect(node -> node instanceof PhysicalOlapTableSink)).stream().findAny();
        Preconditions.checkArgument(plan.isPresent(), "insert into command must contain OlapTableSinkNode");
        PhysicalOlapTableSink<?> physicalOlapTableSink = ((PhysicalOlapTableSink<?>) plan.get());
        OlapTable targetTable = physicalOlapTableSink.getTargetTable();
        // check auth
        if (!Env.getCurrentEnv().getAccessManager()
                .checkTblPriv(ConnectContext.get(), targetTable.getQualifiedDbName(), targetTable.getName(),
                    PrivPredicate.LOAD)) {
            ErrorReport.reportAnalysisException(ErrorCode.ERR_TABLEACCESS_DENIED_ERROR, "LOAD",
                    ConnectContext.get().getQualifiedUser(), ConnectContext.get().getRemoteIP(),
                    targetTable.getQualifiedDbName() + ": " + targetTable.getName());
        }

        if (isOverwrite) {
            dealOverwrite(ctx, executor, physicalOlapTableSink);
            return Pair.of(Mode.OVERWRITE, physicalOlapTableSink);
        }

        OlapTableSink sink = ((OlapTableSink) planner.getFragments().get(0).getSink());
        if (ctx.getSessionVariable().enableInsertGroupCommit && ctx.isGroupCommitStreamLoadSql() == false) {
            // group commit
            if (analyzeGroupCommit(sink, physicalOlapTableSink)) {
                handleGroupCommit(ctx, sink, physicalOlapTableSink);
                return Pair.of(Mode.GROUPCOMMIT, physicalOlapTableSink);
            }
        }
        Preconditions.checkArgument(!isTxnBegin, "an insert command cannot create more than one txn");
        txn = new Transaction(ctx,
            physicalOlapTableSink.getDatabase(),
            physicalOlapTableSink.getTargetTable(), label, planner);
        isTxnBegin = true;
        boolean isStrictMode = (ctx.getSessionVariable().getEnableInsertStrict()
                && physicalOlapTableSink.isPartialUpdate()
                && physicalOlapTableSink.isFromNativeInsertStmt());
        sink.init(ctx.queryId(), txn.getTxnId(),
                physicalOlapTableSink.getDatabase().getId(),
                ctx.getExecTimeout(),
                ctx.getSessionVariable().getSendBatchParallelism(),
                false,
                isStrictMode);
        sink.complete(new Analyzer(Env.getCurrentEnv(), ctx));
        TransactionState state = Env.getCurrentGlobalTransactionMgr().getTransactionState(
                physicalOlapTableSink.getDatabase().getId(),
                txn.getTxnId());
        if (state == null) {
            throw new DdlException("txn does not exist: " + txn.getTxnId());
        }
        state.addTableIndexes(physicalOlapTableSink.getTargetTable());
        if (physicalOlapTableSink.isFromNativeInsertStmt() && physicalOlapTableSink.isPartialUpdate()) {
            state.setSchemaForPartialUpdate(physicalOlapTableSink.getTargetTable());
        }

        executor.setProfileType(ProfileType.LOAD);
        return Pair.of(Mode.COMMON, physicalOlapTableSink);
    }

    @Override
    public void run(ConnectContext ctx, StmtExecutor executor) throws Exception {
        Pair<Mode, PhysicalOlapTableSink<?>> planPair = initPlan(ctx, executor);
        if (planPair.first == Mode.OVERWRITE || planPair.first == Mode.GROUPCOMMIT) {
            return;
        }
        LOG.info("Nereids start to execute the insert command, query id: {}, txn id: {}",
                ctx.queryId(), txn.getTxnId());

        txn.executeInsertIntoTableCommand(executor);
        if (ctx.getState().getStateType() == MysqlStateType.ERR) {
            try {
                String errMsg = Strings.emptyToNull(ctx.getState().getErrorMessage());
                Env.getCurrentGlobalTransactionMgr().abortTransaction(
                        planPair.second.getDatabase().getId(), txn.getTxnId(),
                        (errMsg == null ? "unknown reason" : errMsg));
            } catch (Exception abortTxnException) {
                LOG.warn("errors when abort txn. {}", ctx.getQueryIdentifier(), abortTxnException);
            }
        }
    }

    /**
     * when `isOverwrite` is true, use this logic
     *
     * @param ctx ctx
     * @param executor executor
     * @param physicalOlapTableSink physicalOlapTableSink
     * @throws Exception Exception
     */
    public void dealOverwrite(ConnectContext ctx, StmtExecutor executor,
            PhysicalOlapTableSink<?> physicalOlapTableSink) throws Exception {
        OlapTable targetTable = physicalOlapTableSink.getTargetTable();
        TableName tableName = new TableName(InternalCatalog.INTERNAL_CATALOG_NAME, targetTable.getQualifiedDbName(),
                targetTable.getName());
        ConnectContext.get().setSkipAuth(true);
=======

        PhysicalOlapTableSink<?> physicalOlapTableSink;
        DataSink sink;
        InsertExecutor insertExecutor;
        Table targetTable;
        TableIf targetTableIf = InsertExecutor.getTargetTable(logicalQuery, ctx);
        // should lock target table until we begin transaction.
        targetTableIf.readLock();
>>>>>>> 89b2c19a
        try {
            // 1. process inline table (default values, empty values)
            this.logicalQuery = (LogicalPlan) InsertExecutor.normalizePlan(logicalQuery, targetTableIf);

            LogicalPlanAdapter logicalPlanAdapter = new LogicalPlanAdapter(logicalQuery, ctx.getStatementContext());
            NereidsPlanner planner = new NereidsPlanner(ctx.getStatementContext());
            planner.plan(logicalPlanAdapter, ctx.getSessionVariable().toThrift());
            executor.setPlanner(planner);
            executor.checkBlockRules();
            if (ctx.getMysqlChannel() != null) {
                ctx.getMysqlChannel().reset();
            }

            // TODO: support other type table insert into
            Optional<PhysicalOlapTableSink<?>> plan = (planner.getPhysicalPlan()
                    .<Set<PhysicalOlapTableSink<?>>>collect(PhysicalOlapTableSink.class::isInstance)).stream()
                    .findAny();
            Preconditions.checkArgument(plan.isPresent(), "insert into command must contain OlapTableSinkNode");
            physicalOlapTableSink = plan.get();

            targetTable = physicalOlapTableSink.getTargetTable();
            // check auth
            if (!Env.getCurrentEnv().getAccessManager()
                    .checkTblPriv(ConnectContext.get(), targetTable.getQualifiedDbName(), targetTable.getName(),
                            PrivPredicate.LOAD)) {
                ErrorReport.reportAnalysisException(ErrorCode.ERR_TABLEACCESS_DENIED_ERROR, "LOAD",
                        ConnectContext.get().getQualifiedUser(), ConnectContext.get().getRemoteIP(),
                        targetTable.getQualifiedDbName() + ": " + targetTable.getName());
            }
            sink = planner.getFragments().get(0).getSink();
            // group commit
            if (analyzeGroupCommit(ctx, sink, physicalOlapTableSink)) {
                // handleGroupCommit(ctx, sink, physicalOlapTableSink);
                // return;
                throw new AnalysisException("group commit is not supported in nereids now");
            }

            String label = this.labelName.orElse(String.format("label_%x_%x", ctx.queryId().hi, ctx.queryId().lo));
            insertExecutor = new InsertExecutor(ctx,
                    physicalOlapTableSink.getDatabase(),
                    physicalOlapTableSink.getTargetTable(), label, planner);
            insertExecutor.beginTransaction();
            insertExecutor.finalizeSink(sink, physicalOlapTableSink.isPartialUpdate(),
                    physicalOlapTableSink.getDmlCommandType() == DMLCommandType.INSERT, this.allowAutoPartition);
        } finally {
            targetTableIf.readUnlock();
        }

        boolean isEnableMemtableOnSinkNode =
                    ((OlapTable) targetTable).getTableProperty().getUseSchemaLightChange()
                    ? insertExecutor.getCoordinator().getQueryOptions().isEnableMemtableOnSinkNode() : false;
        insertExecutor.getCoordinator().getQueryOptions().setEnableMemtableOnSinkNode(isEnableMemtableOnSinkNode);
        executor.setProfileType(ProfileType.LOAD);
        // We exposed @StmtExecutor#cancel as a unified entry point for statement interruption
        // so we need to set this here
        executor.setCoord(insertExecutor.getCoordinator());
        insertExecutor.executeSingleInsertTransaction(executor, jobId);
    }

    private void handleGroupCommit(ConnectContext ctx, DataSink sink,
                PhysicalOlapTableSink<?> physicalOlapTableSink)
                throws UserException, RpcException, TException, ExecutionException, InterruptedException {
        // TODO we should refactor this to remove rely on UnionNode
        List<InternalService.PDataRow> rows = new ArrayList<>();
        List<List<Expr>> materializedConstExprLists = ((UnionNode) sink.getFragment()
                .getPlanRoot()).getMaterializedConstExprLists();
        int filterSize = 0;
        for (Slot slot : physicalOlapTableSink.getOutput()) {
            if (slot.getName().contains(Column.DELETE_SIGN)
                    || slot.getName().contains(Column.VERSION_COL)) {
                filterSize += 1;
            }
        }
        for (List<Expr> list : materializedConstExprLists) {
            rows.add(GroupCommitPlanner.getRowStringValue(list, filterSize));
        }
        GroupCommitPlanner groupCommitPlanner = new GroupCommitPlanner(physicalOlapTableSink.getDatabase(),
                physicalOlapTableSink.getTargetTable(), null, ctx.queryId(),
                ConnectContext.get().getSessionVariable().getGroupCommit());
        PGroupCommitInsertResponse response = groupCommitPlanner.executeGroupCommitInsert(ctx, rows);
        TStatusCode code = TStatusCode.findByValue(response.getStatus().getStatusCode());
        if (code == TStatusCode.DATA_QUALITY_ERROR) {
            LOG.info("group commit insert failed. query id: {}, backend id: {}, status: {}, "
                    + "schema version: {}", ctx.queryId(),
                    groupCommitPlanner.getBackend(), response.getStatus(),
                    physicalOlapTableSink.getTargetTable().getBaseSchemaVersion());
        } else if (code != TStatusCode.OK) {
            String errMsg = "group commit insert failed. backend id: "
                    + groupCommitPlanner.getBackend().getId() + ", status: "
                    + response.getStatus();
            ErrorReport.reportDdlException(errMsg, ErrorCode.ERR_FAILED_WHEN_INSERT);
        }
        TransactionStatus txnStatus = TransactionStatus.PREPARE;
        String sb = "{'label':'" + response.getLabel() + "', 'status':'" + txnStatus.name()
                + "', 'txnId':'" + response.getTxnId() + "'"
                + "', 'optimizer':'" + "nereids" + "'"
                + "}";
        ctx.getState().setOk(response.getLoadedRows(), (int) response.getFilteredRows(), sb);
        ctx.setOrUpdateInsertResult(response.getTxnId(), response.getLabel(),
                physicalOlapTableSink.getDatabase().getFullName(), physicalOlapTableSink.getTargetTable().getName(),
                txnStatus, response.getLoadedRows(), (int) response.getFilteredRows());
        // update it, so that user can get loaded rows in fe.audit.log
        ctx.updateReturnRows((int) response.getLoadedRows());
    }

    private boolean analyzeGroupCommit(ConnectContext ctx, DataSink sink,
            PhysicalOlapTableSink<?> physicalOlapTableSink) {
        if (!(sink instanceof OlapTableSink) || !ctx.getSessionVariable().isEnableInsertGroupCommit()
                || ctx.getSessionVariable().isEnableUniqueKeyPartialUpdate()) {
            return false;
        }
        OlapTable targetTable = physicalOlapTableSink.getTargetTable();
        return ctx.getSessionVariable().getSqlMode() != SqlModeHelper.MODE_NO_BACKSLASH_ESCAPES
                && !ctx.isTxnModel() && sink.getFragment().getPlanRoot() instanceof UnionNode
                && physicalOlapTableSink.getPartitionIds().isEmpty() && targetTable.getTableProperty()
                .getUseSchemaLightChange() && !targetTable.getQualifiedDbName()
                .equalsIgnoreCase(FeConstants.INTERNAL_DB_NAME);
    }

    @Override
    public Plan getExplainPlan(ConnectContext ctx) {
        if (!ctx.getSessionVariable().isEnableNereidsDML()) {
            try {
                ctx.getSessionVariable().enableFallbackToOriginalPlannerOnce();
            } catch (Exception e) {
                throw new AnalysisException("failed to set fallback to original planner to true", e);
            }
            throw new AnalysisException("Nereids DML is disabled, will try to fall back to the original planner");
        }
        return InsertExecutor.normalizePlan(this.logicalQuery, InsertExecutor.getTargetTable(this.logicalQuery, ctx));
    }

    @Override
    public <R, C> R accept(PlanVisitor<R, C> visitor, C context) {
        return visitor.visitInsertIntoTableCommand(this, context);
    }
}<|MERGE_RESOLUTION|>--- conflicted
+++ resolved
@@ -25,11 +25,8 @@
 import org.apache.doris.catalog.TableIf;
 import org.apache.doris.common.ErrorCode;
 import org.apache.doris.common.ErrorReport;
-<<<<<<< HEAD
+import org.apache.doris.common.FeConstants;
 import org.apache.doris.common.Pair;
-=======
-import org.apache.doris.common.FeConstants;
->>>>>>> 89b2c19a
 import org.apache.doris.common.UserException;
 import org.apache.doris.common.util.ProfileManager.ProfileType;
 import org.apache.doris.load.loadv2.LoadStatistic;
@@ -82,23 +79,6 @@
 
     public static final Logger LOG = LogManager.getLogger(InsertIntoTableCommand.class);
 
-<<<<<<< HEAD
-    private final LogicalPlan logicalQuery;
-    private final Optional<String> labelName;
-    private final boolean isOverwrite;
-    private NereidsPlanner planner;
-    private boolean isTxnBegin = false;
-    private Transaction txn;
-
-    /**
-    * only use for nereids's insert
-    */
-    public enum Mode {
-        COMMON, // common
-        GROUPCOMMIT, // group_commit
-        OVERWRITE // over_write
-    }
-=======
     private LogicalPlan logicalQuery;
     private Optional<String> labelName;
     /**
@@ -106,7 +86,6 @@
      */
     private long jobId;
     private boolean allowAutoPartition;
->>>>>>> 89b2c19a
 
     /**
      * constructor
@@ -135,18 +114,6 @@
         this.allowAutoPartition = allowAutoPartition;
     }
 
-<<<<<<< HEAD
-    public Transaction getTxn() {
-        return txn;
-    }
-
-    /**
-     * This function is used to generate the plan for Nereids.
-     * There are some load functions that only need to the plan, such as stream_load.
-     * Therefore, this section will be presented separately.
-     */
-    public Pair<Mode, PhysicalOlapTableSink<?>> initPlan(ConnectContext ctx, StmtExecutor executor) throws Exception {
-=======
     @Override
     public void run(ConnectContext ctx, StmtExecutor executor) throws Exception {
         runInternal(ctx, executor);
@@ -159,7 +126,6 @@
     }
 
     private void runInternal(ConnectContext ctx, StmtExecutor executor) throws Exception {
->>>>>>> 89b2c19a
         if (!ctx.getSessionVariable().isEnableNereidsDML()) {
             try {
                 ctx.getSessionVariable().enableFallbackToOriginalPlannerOnce();
@@ -168,117 +134,6 @@
             }
             throw new AnalysisException("Nereids DML is disabled, will try to fall back to the original planner");
         }
-<<<<<<< HEAD
-        if (ctx.isTxnModel()) {
-            // in original planner, if is in txn model, insert into select command and tableRef >= 1 will be refused.
-            // we can just run select a one-row-relation like select 1, 2, 3
-            // in StmtExecutor#executeForTxn, select 1, 2, 3 means valueList is null, so the if-clause from line 1556
-            // to 1580 will be skipped and effect rows will be always 0
-            // in nereids, we just forbid it.
-            throw new AnalysisException("insert into table command is not supported in txn model");
-        }
-        LogicalPlanAdapter logicalPlanAdapter = new LogicalPlanAdapter(logicalQuery, ctx.getStatementContext());
-        planner = new NereidsPlanner(ctx.getStatementContext());
-        planner.plan(logicalPlanAdapter, ctx.getSessionVariable().toThrift());
-        executor.checkBlockRules();
-        if (ctx.getMysqlChannel() != null) {
-            ctx.getMysqlChannel().reset();
-        }
-        String label = this.labelName.orElse(String.format("label_%x_%x", ctx.queryId().hi, ctx.queryId().lo));
-        Optional<TreeNode<?>> plan = (planner.getPhysicalPlan()
-                .<Set<TreeNode<?>>>collect(node -> node instanceof PhysicalOlapTableSink)).stream().findAny();
-        Preconditions.checkArgument(plan.isPresent(), "insert into command must contain OlapTableSinkNode");
-        PhysicalOlapTableSink<?> physicalOlapTableSink = ((PhysicalOlapTableSink<?>) plan.get());
-        OlapTable targetTable = physicalOlapTableSink.getTargetTable();
-        // check auth
-        if (!Env.getCurrentEnv().getAccessManager()
-                .checkTblPriv(ConnectContext.get(), targetTable.getQualifiedDbName(), targetTable.getName(),
-                    PrivPredicate.LOAD)) {
-            ErrorReport.reportAnalysisException(ErrorCode.ERR_TABLEACCESS_DENIED_ERROR, "LOAD",
-                    ConnectContext.get().getQualifiedUser(), ConnectContext.get().getRemoteIP(),
-                    targetTable.getQualifiedDbName() + ": " + targetTable.getName());
-        }
-
-        if (isOverwrite) {
-            dealOverwrite(ctx, executor, physicalOlapTableSink);
-            return Pair.of(Mode.OVERWRITE, physicalOlapTableSink);
-        }
-
-        OlapTableSink sink = ((OlapTableSink) planner.getFragments().get(0).getSink());
-        if (ctx.getSessionVariable().enableInsertGroupCommit && ctx.isGroupCommitStreamLoadSql() == false) {
-            // group commit
-            if (analyzeGroupCommit(sink, physicalOlapTableSink)) {
-                handleGroupCommit(ctx, sink, physicalOlapTableSink);
-                return Pair.of(Mode.GROUPCOMMIT, physicalOlapTableSink);
-            }
-        }
-        Preconditions.checkArgument(!isTxnBegin, "an insert command cannot create more than one txn");
-        txn = new Transaction(ctx,
-            physicalOlapTableSink.getDatabase(),
-            physicalOlapTableSink.getTargetTable(), label, planner);
-        isTxnBegin = true;
-        boolean isStrictMode = (ctx.getSessionVariable().getEnableInsertStrict()
-                && physicalOlapTableSink.isPartialUpdate()
-                && physicalOlapTableSink.isFromNativeInsertStmt());
-        sink.init(ctx.queryId(), txn.getTxnId(),
-                physicalOlapTableSink.getDatabase().getId(),
-                ctx.getExecTimeout(),
-                ctx.getSessionVariable().getSendBatchParallelism(),
-                false,
-                isStrictMode);
-        sink.complete(new Analyzer(Env.getCurrentEnv(), ctx));
-        TransactionState state = Env.getCurrentGlobalTransactionMgr().getTransactionState(
-                physicalOlapTableSink.getDatabase().getId(),
-                txn.getTxnId());
-        if (state == null) {
-            throw new DdlException("txn does not exist: " + txn.getTxnId());
-        }
-        state.addTableIndexes(physicalOlapTableSink.getTargetTable());
-        if (physicalOlapTableSink.isFromNativeInsertStmt() && physicalOlapTableSink.isPartialUpdate()) {
-            state.setSchemaForPartialUpdate(physicalOlapTableSink.getTargetTable());
-        }
-
-        executor.setProfileType(ProfileType.LOAD);
-        return Pair.of(Mode.COMMON, physicalOlapTableSink);
-    }
-
-    @Override
-    public void run(ConnectContext ctx, StmtExecutor executor) throws Exception {
-        Pair<Mode, PhysicalOlapTableSink<?>> planPair = initPlan(ctx, executor);
-        if (planPair.first == Mode.OVERWRITE || planPair.first == Mode.GROUPCOMMIT) {
-            return;
-        }
-        LOG.info("Nereids start to execute the insert command, query id: {}, txn id: {}",
-                ctx.queryId(), txn.getTxnId());
-
-        txn.executeInsertIntoTableCommand(executor);
-        if (ctx.getState().getStateType() == MysqlStateType.ERR) {
-            try {
-                String errMsg = Strings.emptyToNull(ctx.getState().getErrorMessage());
-                Env.getCurrentGlobalTransactionMgr().abortTransaction(
-                        planPair.second.getDatabase().getId(), txn.getTxnId(),
-                        (errMsg == null ? "unknown reason" : errMsg));
-            } catch (Exception abortTxnException) {
-                LOG.warn("errors when abort txn. {}", ctx.getQueryIdentifier(), abortTxnException);
-            }
-        }
-    }
-
-    /**
-     * when `isOverwrite` is true, use this logic
-     *
-     * @param ctx ctx
-     * @param executor executor
-     * @param physicalOlapTableSink physicalOlapTableSink
-     * @throws Exception Exception
-     */
-    public void dealOverwrite(ConnectContext ctx, StmtExecutor executor,
-            PhysicalOlapTableSink<?> physicalOlapTableSink) throws Exception {
-        OlapTable targetTable = physicalOlapTableSink.getTargetTable();
-        TableName tableName = new TableName(InternalCatalog.INTERNAL_CATALOG_NAME, targetTable.getQualifiedDbName(),
-                targetTable.getName());
-        ConnectContext.get().setSkipAuth(true);
-=======
 
         PhysicalOlapTableSink<?> physicalOlapTableSink;
         DataSink sink;
@@ -287,7 +142,6 @@
         TableIf targetTableIf = InsertExecutor.getTargetTable(logicalQuery, ctx);
         // should lock target table until we begin transaction.
         targetTableIf.readLock();
->>>>>>> 89b2c19a
         try {
             // 1. process inline table (default values, empty values)
             this.logicalQuery = (LogicalPlan) InsertExecutor.normalizePlan(logicalQuery, targetTableIf);
