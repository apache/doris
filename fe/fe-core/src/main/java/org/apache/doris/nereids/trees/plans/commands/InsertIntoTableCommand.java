--- conflicted
+++ resolved
@@ -110,119 +110,12 @@
             throw new AnalysisException("Nereids DML is disabled, will try to fall back to the original planner");
         }
 
-<<<<<<< HEAD
-        if (ctx.isTxnModel()) {
-            // in original planner, if is in txn model, insert into select command and tableRef >= 1 will be refused.
-            // we can just run select a one-row-relation like select 1, 2, 3
-            // in StmtExecutor#executeForTxn, select 1, 2, 3 means valueList is null, so the if-clause from line 1556
-            // to 1580 will be skipped and effect rows will be always 0
-            // in nereids, we just forbid it.
-            throw new AnalysisException("insert into table command is not supported in txn model");
-        }
-
-        LogicalPlanAdapter logicalPlanAdapter = new LogicalPlanAdapter(logicalQuery, ctx.getStatementContext());
-        planner = new NereidsPlanner(ctx.getStatementContext());
-        planner.plan(logicalPlanAdapter, ctx.getSessionVariable().toThrift());
-        executor.checkBlockRules();
-        if (ctx.getMysqlChannel() != null) {
-            ctx.getMysqlChannel().reset();
-        }
-        String label = this.labelName.orElse(String.format("label_%x_%x", ctx.queryId().hi, ctx.queryId().lo));
-        Optional<TreeNode<?>> plan = (planner.getPhysicalPlan()
-                .<Set<TreeNode<?>>>collect(node -> node instanceof PhysicalOlapTableSink)).stream().findAny();
-        Preconditions.checkArgument(plan.isPresent(), "insert into command must contain OlapTableSinkNode");
-        PhysicalOlapTableSink<?> physicalOlapTableSink = ((PhysicalOlapTableSink<?>) plan.get());
-
-        OlapTable targetTable = physicalOlapTableSink.getTargetTable();
-        // check auth
-        if (!Env.getCurrentEnv().getAccessManager()
-                .checkTblPriv(ConnectContext.get(), targetTable.getQualifiedDbName(), targetTable.getName(),
-                        PrivPredicate.LOAD)) {
-            ErrorReport.reportAnalysisException(ErrorCode.ERR_TABLEACCESS_DENIED_ERROR, "LOAD",
-                    ConnectContext.get().getQualifiedUser(), ConnectContext.get().getRemoteIP(),
-                    targetTable.getQualifiedDbName() + ": " + targetTable.getName());
-        }
-
-        if (isOverwrite) {
-            dealOverwrite(ctx, executor, physicalOlapTableSink);
-            return;
-        }
-
-        OlapTableSink sink = ((OlapTableSink) planner.getFragments().get(0).getSink());
-        // group commit
-        if (analyzeGroupCommit(sink, physicalOlapTableSink)) {
-            /*handleGroupCommit(ctx, sink, physicalOlapTableSink);
-            return;*/
-            throw new AnalysisException("group commit is not supported in nereids now");
-        }
-        Preconditions.checkArgument(!isTxnBegin, "an insert command cannot create more than one txn");
-        Transaction txn = new Transaction(ctx,
-                physicalOlapTableSink.getDatabase(),
-                physicalOlapTableSink.getTargetTable(), label, planner);
-        executor.setCoord(txn.getCoordinator());
-        isTxnBegin = true;
-        boolean isStrictMode = (ctx.getSessionVariable().getEnableInsertStrict()
-                && physicalOlapTableSink.isPartialUpdate()
-                && physicalOlapTableSink.isFromNativeInsertStmt());
-        sink.init(ctx.queryId(), txn.getTxnId(),
-                physicalOlapTableSink.getDatabase().getId(),
-                ctx.getExecTimeout(),
-                ctx.getSessionVariable().getSendBatchParallelism(),
-                false,
-                isStrictMode);
-
-        sink.complete(new Analyzer(Env.getCurrentEnv(), ctx));
-        TransactionState state = Env.getCurrentGlobalTransactionMgr().getTransactionState(
-                physicalOlapTableSink.getDatabase().getId(),
-                txn.getTxnId());
-        if (state == null) {
-            throw new DdlException("txn does not exist: " + txn.getTxnId());
-        }
-        state.addTableIndexes(physicalOlapTableSink.getTargetTable());
-        if (physicalOlapTableSink.isFromNativeInsertStmt() && physicalOlapTableSink.isPartialUpdate()) {
-            state.setSchemaForPartialUpdate(physicalOlapTableSink.getTargetTable());
-        }
-
-        executor.setProfileType(ProfileType.LOAD);
-
-        LOG.info("Nereids start to execute the insert command, query id: {}, txn id: {}",
-                ctx.queryId(), txn.getTxnId());
-
-        txn.executeInsertIntoTableCommand(executor, jobId);
-        if (ctx.getState().getStateType() == MysqlStateType.ERR) {
-            try {
-                String errMsg = Strings.emptyToNull(ctx.getState().getErrorMessage());
-                Env.getCurrentGlobalTransactionMgr().abortTransaction(
-                        physicalOlapTableSink.getDatabase().getId(), txn.getTxnId(),
-                        (errMsg == null ? "unknown reason" : errMsg));
-            } catch (Exception abortTxnException) {
-                LOG.warn("errors when abort txn. {}", ctx.getQueryIdentifier(), abortTxnException);
-            }
-        }
-    }
-
-    /**
-     * when `isOverwrite` is true, use this logic
-     *
-     * @param ctx ctx
-     * @param executor executor
-     * @param physicalOlapTableSink physicalOlapTableSink
-     * @throws Exception Exception
-     */
-    public void dealOverwrite(ConnectContext ctx, StmtExecutor executor,
-            PhysicalOlapTableSink<?> physicalOlapTableSink) throws Exception {
-        OlapTable targetTable = physicalOlapTableSink.getTargetTable();
-        TableName tableName = new TableName(InternalCatalog.INTERNAL_CATALOG_NAME, targetTable.getQualifiedDbName(),
-                targetTable.getName());
-        ConnectContext.get().setSkipAuth(true);
-=======
         PhysicalOlapTableSink<?> physicalOlapTableSink;
         DataSink sink;
         InsertExecutor insertExecutor;
         TableIf targetTableIf = InsertExecutor.getTargetTable(logicalQuery, ctx);
         // should lock target table until we begin transaction.
         targetTableIf.readLock();
->>>>>>> fd1db4da
         try {
             // 1. process inline table (default values, empty values)
             this.logicalQuery = (LogicalPlan) InsertExecutor.normalizePlan(logicalQuery, targetTableIf);
