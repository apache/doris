// Licensed to the Apache Software Foundation (ASF) under one
// or more contributor license agreements.  See the NOTICE file
// distributed with this work for additional information
// regarding copyright ownership.  The ASF licenses this file
// to you under the Apache License, Version 2.0 (the
// "License"); you may not use this file except in compliance
// with the License.  You may obtain a copy of the License at
//
//   http://www.apache.org/licenses/LICENSE-2.0
//
// Unless required by applicable law or agreed to in writing,
// software distributed under the License is distributed on an
// "AS IS" BASIS, WITHOUT WARRANTIES OR CONDITIONS OF ANY
// KIND, either express or implied.  See the License for the
// specific language governing permissions and limitations
// under the License.

package org.apache.doris.alter;

import org.apache.doris.analysis.DescriptorTable;
import org.apache.doris.analysis.Expr;
import org.apache.doris.analysis.SlotDescriptor;
import org.apache.doris.analysis.SlotRef;
import org.apache.doris.analysis.TupleDescriptor;
import org.apache.doris.catalog.BinlogConfig;
import org.apache.doris.catalog.Column;
import org.apache.doris.catalog.Database;
import org.apache.doris.catalog.Env;
import org.apache.doris.catalog.Index;
import org.apache.doris.catalog.KeysType;
import org.apache.doris.catalog.MaterializedIndex;
import org.apache.doris.catalog.MaterializedIndex.IndexState;
import org.apache.doris.catalog.OlapTable;
import org.apache.doris.catalog.OlapTable.OlapTableState;
import org.apache.doris.catalog.Partition;
import org.apache.doris.catalog.Replica;
import org.apache.doris.catalog.Replica.ReplicaState;
import org.apache.doris.catalog.TableIf.TableType;
import org.apache.doris.catalog.Tablet;
import org.apache.doris.catalog.TabletInvertedIndex;
import org.apache.doris.catalog.TabletMeta;
import org.apache.doris.common.AnalysisException;
import org.apache.doris.common.FeConstants;
import org.apache.doris.common.MarkedCountDownLatch;
import org.apache.doris.common.MetaNotFoundException;
import org.apache.doris.common.SchemaVersionAndHash;
import org.apache.doris.common.io.Text;
import org.apache.doris.common.util.DbUtil;
import org.apache.doris.common.util.TimeUtils;
import org.apache.doris.persist.gson.GsonUtils;
import org.apache.doris.task.AgentBatchTask;
import org.apache.doris.task.AgentTask;
import org.apache.doris.task.AgentTaskExecutor;
import org.apache.doris.task.AgentTaskQueue;
import org.apache.doris.task.AlterReplicaTask;
import org.apache.doris.task.CreateReplicaTask;
import org.apache.doris.thrift.TColumn;
import org.apache.doris.thrift.TStorageFormat;
import org.apache.doris.thrift.TStorageMedium;
import org.apache.doris.thrift.TStorageType;
import org.apache.doris.thrift.TTaskType;

import com.google.common.base.Joiner;
import com.google.common.base.Preconditions;
import com.google.common.collect.HashBasedTable;
import com.google.common.collect.Lists;
import com.google.common.collect.Maps;
import com.google.common.collect.Table;
import com.google.common.collect.Table.Cell;
import com.google.gson.annotations.SerializedName;
import org.apache.logging.log4j.LogManager;
import org.apache.logging.log4j.Logger;

import java.io.DataOutput;
import java.io.IOException;
import java.util.List;
import java.util.Map;
import java.util.Set;
import java.util.concurrent.TimeUnit;
import java.util.stream.Collectors;

/*
 * Version 2 of SchemaChangeJob.
 * This is for replacing the old SchemaChangeJob
 * https://github.com/apache/doris/issues/1429
 */
public class SchemaChangeJobV2 extends AlterJobV2 {
    private static final Logger LOG = LogManager.getLogger(SchemaChangeJobV2.class);

    // partition id -> (shadow index id -> (shadow tablet id -> origin tablet id))
    @SerializedName(value = "partitionIndexTabletMap")
    private Table<Long, Long, Map<Long, Long>> partitionIndexTabletMap = HashBasedTable.create();
    // partition id -> (shadow index id -> shadow index))
    @SerializedName(value = "partitionIndexMap")
    protected Table<Long, Long, MaterializedIndex> partitionIndexMap = HashBasedTable.create();
    // shadow index id -> origin index id
    @SerializedName(value = "indexIdMap")
    protected Map<Long, Long> indexIdMap = Maps.newHashMap();
    // partition id -> origin index id
    @SerializedName(value = "partitionOriginIndexIdMap")
    private Map<Long, Long> partitionOriginIndexIdMap = Maps.newHashMap();
    // shadow index id -> shadow index name(__doris_shadow_xxx)
    @SerializedName(value = "indexIdToName")
    private Map<Long, String> indexIdToName = Maps.newHashMap();
    // shadow index id -> index schema
    @SerializedName(value = "indexSchemaMap")
    protected Map<Long, List<Column>> indexSchemaMap = Maps.newHashMap();
    // shadow index id -> (shadow index schema version : schema hash)
    @SerializedName(value = "indexSchemaVersionAndHashMap")
    protected Map<Long, SchemaVersionAndHash> indexSchemaVersionAndHashMap = Maps.newHashMap();
    // shadow index id -> shadow index short key count
    @SerializedName(value = "indexShortKeyMap")
    protected Map<Long, Short> indexShortKeyMap = Maps.newHashMap();

    // bloom filter info
    @SerializedName(value = "hasBfChange")
    private boolean hasBfChange;
    @SerializedName(value = "bfColumns")
    protected Set<String> bfColumns = null;
    @SerializedName(value = "bfFpp")
    protected double bfFpp = 0;

    // alter index info
    @SerializedName(value = "indexChange")
    private boolean indexChange = false;
    @SerializedName(value = "indexes")
    protected List<Index> indexes = null;

    @SerializedName(value = "storageFormat")
    private TStorageFormat storageFormat = TStorageFormat.DEFAULT;

    // save all schema change tasks
    private AgentBatchTask schemaChangeBatchTask = new AgentBatchTask();
    // save failed task after retry three times, tabletId -> agentTask
    private Map<Long, List<AgentTask>> failedAgentTasks = Maps.newHashMap();

    protected SchemaChangeJobV2() {
        super(JobType.SCHEMA_CHANGE);
    }

    // Don't call it directly, use AlterJobV2Factory to replace
    public SchemaChangeJobV2(String rawSql, long jobId, long dbId, long tableId, String tableName,
            long timeoutMs) {
        super(rawSql, jobId, JobType.SCHEMA_CHANGE, dbId, tableId, tableName, timeoutMs);
    }

    public void addTabletIdMap(long partitionId, long shadowIdxId, long shadowTabletId, long originTabletId) {
        Map<Long, Long> tabletMap = partitionIndexTabletMap.get(partitionId, shadowIdxId);
        if (tabletMap == null) {
            tabletMap = Maps.newHashMap();
            partitionIndexTabletMap.put(partitionId, shadowIdxId, tabletMap);
        }
        tabletMap.put(shadowTabletId, originTabletId);
    }

    public void addPartitionShadowIndex(long partitionId, long shadowIdxId, MaterializedIndex shadowIdx) {
        partitionIndexMap.put(partitionId, shadowIdxId, shadowIdx);
    }

    public void addPartitionOriginIndexIdMap(long partitionId, long originIdxId) {
        partitionOriginIndexIdMap.put(partitionId, originIdxId);
    }

    public void addIndexSchema(long shadowIdxId, long originIdxId,
            String shadowIndexName, int shadowSchemaVersion, int shadowSchemaHash,
            short shadowIdxShortKeyCount, List<Column> shadowIdxSchema) {
        indexIdMap.put(shadowIdxId, originIdxId);
        indexIdToName.put(shadowIdxId, shadowIndexName);
        indexSchemaVersionAndHashMap.put(shadowIdxId, new SchemaVersionAndHash(shadowSchemaVersion, shadowSchemaHash));
        indexShortKeyMap.put(shadowIdxId, shadowIdxShortKeyCount);
        indexSchemaMap.put(shadowIdxId, shadowIdxSchema);
    }

    public void setBloomFilterInfo(boolean hasBfChange, Set<String> bfColumns, double bfFpp) {
        this.hasBfChange = hasBfChange;
        this.bfColumns = bfColumns;
        this.bfFpp = bfFpp;
    }

    public void setAlterIndexInfo(boolean indexChange, List<Index> indexes) {
        this.indexChange = indexChange;
        this.indexes = indexes;
    }

    public void setStorageFormat(TStorageFormat storageFormat) {
        this.storageFormat = storageFormat;
    }

    /**
     * clear some date structure in this job to save memory
     * these data structures must not used in getInfo method
     */
    private void pruneMeta() {
        partitionIndexTabletMap.clear();
        partitionIndexMap.clear();
        indexSchemaMap.clear();
        indexShortKeyMap.clear();
        partitionOriginIndexIdMap.clear();
    }

    protected void createShadowIndexReplica() throws AlterCancelException {
        Database db = Env.getCurrentInternalCatalog()
                .getDbOrException(dbId, s -> new AlterCancelException("Database " + s + " does not exist"));

        if (!checkTableStable(db)) {
            return;
        }

        // 1. create replicas
        AgentBatchTask batchTask = new AgentBatchTask();
        // count total replica num
        int totalReplicaNum = 0;
        for (MaterializedIndex shadowIdx : partitionIndexMap.values()) {
            for (Tablet tablet : shadowIdx.getTablets()) {
                totalReplicaNum += tablet.getReplicas().size();
            }
        }
        MarkedCountDownLatch<Long, Long> countDownLatch = new MarkedCountDownLatch<>(totalReplicaNum);

        OlapTable tbl;
        try {
            tbl = (OlapTable) db.getTableOrMetaException(tableId, TableType.OLAP);
        } catch (MetaNotFoundException e) {
            throw new AlterCancelException(e.getMessage());
        }

        tbl.readLock();
        try {
            Preconditions.checkState(tbl.getState() == OlapTableState.SCHEMA_CHANGE);
            BinlogConfig binlogConfig = new BinlogConfig(tbl.getBinlogConfig());
            for (long partitionId : partitionIndexMap.rowKeySet()) {
                Partition partition = tbl.getPartition(partitionId);
                if (partition == null) {
                    continue;
                }
                TStorageMedium storageMedium = tbl.getPartitionInfo().getDataProperty(partitionId).getStorageMedium();

                Map<Long, MaterializedIndex> shadowIndexMap = partitionIndexMap.row(partitionId);
                for (Map.Entry<Long, MaterializedIndex> entry : shadowIndexMap.entrySet()) {
                    long shadowIdxId = entry.getKey();
                    MaterializedIndex shadowIdx = entry.getValue();

                    short shadowShortKeyColumnCount = indexShortKeyMap.get(shadowIdxId);
                    List<Column> shadowSchema = indexSchemaMap.get(shadowIdxId);
                    int shadowSchemaHash = indexSchemaVersionAndHashMap.get(shadowIdxId).schemaHash;
                    long originIndexId = indexIdMap.get(shadowIdxId);
                    int originSchemaHash = tbl.getSchemaHashByIndexId(originIndexId);
                    KeysType originKeysType = tbl.getKeysTypeByIndexId(originIndexId);

                    List<Index> tabletIndexes = originIndexId == tbl.getBaseIndexId() ? indexes : null;

                    for (Tablet shadowTablet : shadowIdx.getTablets()) {
                        long shadowTabletId = shadowTablet.getId();
                        List<Replica> shadowReplicas = shadowTablet.getReplicas();
                        for (Replica shadowReplica : shadowReplicas) {
                            long backendId = shadowReplica.getBackendId();
                            long shadowReplicaId = shadowReplica.getId();
                            countDownLatch.addMark(backendId, shadowTabletId);
                            CreateReplicaTask createReplicaTask = new CreateReplicaTask(
                                    backendId, dbId, tableId, partitionId, shadowIdxId, shadowTabletId,
                                    shadowReplicaId, shadowShortKeyColumnCount, shadowSchemaHash,
                                    Partition.PARTITION_INIT_VERSION,
                                    originKeysType, TStorageType.COLUMN, storageMedium,
                                    shadowSchema, bfColumns, bfFpp, countDownLatch, tabletIndexes,
                                    tbl.isInMemory(),
                                    tbl.getPartitionInfo().getTabletType(partitionId),
                                    null,
                                    tbl.getCompressionType(),
                                    tbl.getEnableUniqueKeyMergeOnWrite(), tbl.getStoragePolicy(),
                                    tbl.disableAutoCompaction(),
                                    tbl.enableSingleReplicaCompaction(),
                                    tbl.skipWriteIndexOnLoad(),
                                    tbl.getCompactionPolicy(),
                                    tbl.getTimeSeriesCompactionGoalSizeMbytes(),
                                    tbl.getTimeSeriesCompactionFileCountThreshold(),
                                    tbl.getTimeSeriesCompactionTimeThresholdSeconds(),
                                    tbl.getTimeSeriesCompactionEmptyRowsetsThreshold(),
                                    tbl.getTimeSeriesCompactionLevelThreshold(),
                                    tbl.storeRowColumn(),
                                    binlogConfig);

                            createReplicaTask.setBaseTablet(partitionIndexTabletMap.get(partitionId, shadowIdxId)
                                    .get(shadowTabletId), originSchemaHash);
                            if (this.storageFormat != null) {
                                createReplicaTask.setStorageFormat(this.storageFormat);
                            }

                            batchTask.addTask(createReplicaTask);
                        } // end for rollupReplicas
                    } // end for rollupTablets
                }
            }
        } finally {
            tbl.readUnlock();
        }
        if (!FeConstants.runningUnitTest) {
            // send all tasks and wait them finished
            AgentTaskQueue.addBatchTask(batchTask);
            AgentTaskExecutor.submit(batchTask);
            long timeout = DbUtil.getCreateReplicasTimeoutMs(totalReplicaNum);
            boolean ok = false;
            try {
                ok = countDownLatch.await(timeout, TimeUnit.MILLISECONDS);
            } catch (InterruptedException e) {
                LOG.warn("InterruptedException: ", e);
                ok = false;
            }

            if (!ok) {
                // create replicas failed. just cancel the job
                // clear tasks and show the failed replicas to user
                AgentTaskQueue.removeBatchTask(batchTask, TTaskType.CREATE);
                String errMsg = null;
                if (!countDownLatch.getStatus().ok()) {
                    errMsg = countDownLatch.getStatus().getErrorMsg();
                } else {
                    // only show at most 3 results
                    List<String> subList = countDownLatch.getLeftMarks().stream().limit(3)
                            .map(item -> "(backendId = " + item.getKey() + ", tabletId = "  + item.getValue() + ")")
                            .collect(Collectors.toList());
                    errMsg = "Error replicas:" + Joiner.on(", ").join(subList);
                }
                LOG.warn("failed to create replicas for job: {}, {}", jobId, errMsg);
                throw new AlterCancelException("Create replicas failed. Error: " + errMsg);
            }
        }

        // create all replicas success.
        // add all shadow indexes to catalog
        tbl.writeLockOrAlterCancelException();
        try {
            Preconditions.checkState(tbl.getState() == OlapTableState.SCHEMA_CHANGE);
            addShadowIndexToCatalog(tbl);
        } finally {
            tbl.writeUnlock();
        }
    }

    /**
     * runPendingJob():
     * 1. Create all replicas of all shadow indexes and wait them finished.
     * 2. After creating done, add the shadow indexes to catalog, user can not see this
     *    shadow index, but internal load process will generate data for these indexes.
     * 3. Get a new transaction id, then set job's state to WAITING_TXN
     */
    @Override
    protected void runPendingJob() throws Exception {
        Preconditions.checkState(jobState == JobState.PENDING, jobState);
        LOG.info("begin to send create replica tasks. job: {}", jobId);
        Database db = Env.getCurrentInternalCatalog()
                .getDbOrException(dbId, s -> new AlterCancelException("Database " + s + " does not exist"));

        if (!checkTableStable(db)) {
            return;
        }

        createShadowIndexReplica();

        this.watershedTxnId = Env.getCurrentGlobalTransactionMgr().getNextTransactionId();
        this.jobState = JobState.WAITING_TXN;

        // write edit log
        Env.getCurrentEnv().getEditLog().logAlterJob(this);
        LOG.info("transfer schema change job {} state to {}, watershed txn id: {}",
                jobId, this.jobState, watershedTxnId);
    }

    protected void addShadowIndexToCatalog(OlapTable tbl) {
        for (long partitionId : partitionIndexMap.rowKeySet()) {
            Partition partition = tbl.getPartition(partitionId);
            if (partition == null) {
                continue;
            }
            Map<Long, MaterializedIndex> shadowIndexMap = partitionIndexMap.row(partitionId);
            for (MaterializedIndex shadowIndex : shadowIndexMap.values()) {
                Preconditions.checkState(shadowIndex.getState() == IndexState.SHADOW, shadowIndex.getState());
                partition.createRollupIndex(shadowIndex);
            }
        }

        for (long shadowIdxId : indexIdMap.keySet()) {
            tbl.setIndexMeta(shadowIdxId, indexIdToName.get(shadowIdxId), indexSchemaMap.get(shadowIdxId),
                    indexSchemaVersionAndHashMap.get(shadowIdxId).schemaVersion,
                    indexSchemaVersionAndHashMap.get(shadowIdxId).schemaHash,
                    indexShortKeyMap.get(shadowIdxId), TStorageType.COLUMN,
                    tbl.getKeysTypeByIndexId(indexIdMap.get(shadowIdxId)),
                    indexChange ? indexes : tbl.getIndexMetaByIndexId(indexIdMap.get(shadowIdxId)).getIndexes());
        }

        tbl.rebuildFullSchema();
    }

    /**
     * runWaitingTxnJob():
     * 1. Wait the transactions before the watershedTxnId to be finished.
     * 2. If all previous transactions finished, send schema change tasks to BE.
     * 3. Change job state to RUNNING.
     */
    @Override
    protected void runWaitingTxnJob() throws AlterCancelException {
        Preconditions.checkState(jobState == JobState.WAITING_TXN, jobState);
        try {
            if (!isPreviousLoadFinished()) {
                LOG.info("wait transactions before {} to be finished, schema change job: {}", watershedTxnId, jobId);
                return;
            }
        } catch (AnalysisException e) {
            throw new AlterCancelException(e.getMessage());
        }

        LOG.info("previous transactions are all finished, begin to send schema change tasks. job: {}", jobId);
        Database db = Env.getCurrentInternalCatalog()
                .getDbOrException(dbId, s -> new AlterCancelException("Database " + s + " does not exist"));

        OlapTable tbl;
        try {
            tbl = (OlapTable) db.getTableOrMetaException(tableId, TableType.OLAP);
        } catch (MetaNotFoundException e) {
            throw new AlterCancelException(e.getMessage());
        }

        tbl.readLock();
        Map<Object, List<TColumn>> tcloumnsPool  = Maps.newHashMap();
        try {
            long expiration = (createTimeMs + timeoutMs) / 1000;
            Map<String, Column> indexColumnMap = Maps.newHashMap();
            for (Map.Entry<Long, List<Column>> entry : indexSchemaMap.entrySet()) {
                for (Column column : entry.getValue()) {
                    indexColumnMap.put(column.getName(), column);
                }
            }

            Preconditions.checkState(tbl.getState() == OlapTableState.SCHEMA_CHANGE);

            Map<String, Expr> defineExprs = Maps.newHashMap();
            List<Column> fullSchema = tbl.getBaseSchema(true);
            DescriptorTable descTable = new DescriptorTable();
            TupleDescriptor destTupleDesc = descTable.createTupleDescriptor();
            for (Column column : fullSchema) {
                SlotDescriptor destSlotDesc = descTable.addSlotDescriptor(destTupleDesc);
                destSlotDesc.setIsMaterialized(true);
                destSlotDesc.setColumn(column);
                destSlotDesc.setIsNullable(column.isAllowNull());

                if (indexColumnMap.containsKey(SchemaChangeHandler.SHADOW_NAME_PREFIX + column.getName())) {
                    Column newColumn = indexColumnMap.get(SchemaChangeHandler.SHADOW_NAME_PREFIX + column.getName());
                    if (newColumn.getType() != column.getType()) {
                        try {
                            SlotRef slot = new SlotRef(destSlotDesc);
                            slot.setCol(column.getName());
                            defineExprs.put(column.getName(), slot.castTo(newColumn.getType()));
                        } catch (AnalysisException e) {
                            throw new AlterCancelException(e.getMessage());
                        }
                    }
                }

            }
            for (long partitionId : partitionIndexMap.rowKeySet()) {
                Partition partition = tbl.getPartition(partitionId);
                Preconditions.checkNotNull(partition, partitionId);

                // the schema change task will transform the data before visible
                // version(included).
                long visibleVersion = partition.getVisibleVersion();

                Map<Long, MaterializedIndex> shadowIndexMap = partitionIndexMap.row(partitionId);
                for (Map.Entry<Long, MaterializedIndex> entry : shadowIndexMap.entrySet()) {
                    long shadowIdxId = entry.getKey();
                    MaterializedIndex shadowIdx = entry.getValue();

<<<<<<< HEAD
=======
                    Map<String, Expr> defineExprs = Maps.newHashMap();

                    List<Column> fullSchema = tbl.getBaseSchema(true);
                    DescriptorTable descTable = new DescriptorTable();
                    TupleDescriptor destTupleDesc = descTable.createTupleDescriptor();
                    for (Column column : fullSchema) {
                        SlotDescriptor destSlotDesc = descTable.addSlotDescriptor(destTupleDesc);
                        destSlotDesc.setIsMaterialized(true);
                        destSlotDesc.setColumn(column);
                        destSlotDesc.setIsNullable(column.isAllowNull());

                        if (indexColumnMap.containsKey(SchemaChangeHandler.SHADOW_NAME_PREFIX + column.getName())) {
                            Column newColumn = indexColumnMap
                                    .get(SchemaChangeHandler.SHADOW_NAME_PREFIX + column.getName());
                            if (!newColumn.getType().equals(column.getType())) {
                                try {
                                    SlotRef slot = new SlotRef(destSlotDesc);
                                    slot.setCol(column.getName());
                                    defineExprs.put(column.getName(), slot.castTo(newColumn.getType()));
                                } catch (AnalysisException e) {
                                    throw new AlterCancelException(e.getMessage());
                                }
                            }
                        }

                    }

>>>>>>> 49875c30
                    long originIdxId = indexIdMap.get(shadowIdxId);
                    int shadowSchemaHash = indexSchemaVersionAndHashMap.get(shadowIdxId).schemaHash;
                    int originSchemaHash = tbl.getSchemaHashByIndexId(indexIdMap.get(shadowIdxId));
                    List<Column> originSchemaColumns = tbl.getSchemaByIndexId(originIdxId, true);
                    for (Tablet shadowTablet : shadowIdx.getTablets()) {
                        long shadowTabletId = shadowTablet.getId();
                        long originTabletId = partitionIndexTabletMap.get(partitionId, shadowIdxId).get(shadowTabletId);
                        List<Replica> shadowReplicas = shadowTablet.getReplicas();
                        for (Replica shadowReplica : shadowReplicas) {
                            AlterReplicaTask rollupTask = new AlterReplicaTask(shadowReplica.getBackendId(), dbId,
                                    tableId, partitionId, shadowIdxId, originIdxId, shadowTabletId, originTabletId,
                                    shadowReplica.getId(), shadowSchemaHash, originSchemaHash, visibleVersion, jobId,
                                    JobType.SCHEMA_CHANGE, defineExprs, descTable, originSchemaColumns, tcloumnsPool,
                                    null, expiration);
                            schemaChangeBatchTask.addTask(rollupTask);
                        }
                    }
                }
            } // end for partitions
        } finally {
            tbl.readUnlock();
        }

        AgentTaskQueue.addBatchTask(schemaChangeBatchTask);
        AgentTaskExecutor.submit(schemaChangeBatchTask);

        this.jobState = JobState.RUNNING;

        // DO NOT write edit log here, tasks will be send again if FE restart or master changed.
        LOG.info("transfer schema change job {} state to {}", jobId, this.jobState);
    }

    /**
     * runRunningJob()
     * 1. Wait all schema change tasks to be finished.
     * 2. Check the integrity of the newly created shadow indexes.
     * 3. Replace the origin index with shadow index, and set shadow index's state as NORMAL to be visible to user.
     * 4. Set job'state as FINISHED.
     */
    @Override
    protected void runRunningJob() throws AlterCancelException {
        Preconditions.checkState(jobState == JobState.RUNNING, jobState);

        // must check if db or table still exist first.
        // or if table is dropped, the tasks will never be finished,
        // and the job will be in RUNNING state forever.
        Database db = Env.getCurrentInternalCatalog()
                .getDbOrException(dbId, s -> new AlterCancelException("Database " + s + " does not exist"));
        OlapTable tbl;
        try {
            tbl = (OlapTable) db.getTableOrMetaException(tableId, TableType.OLAP);
        } catch (MetaNotFoundException e) {
            throw new AlterCancelException(e.getMessage());
        }

        if (!schemaChangeBatchTask.isFinished()) {
            LOG.info("schema change tasks not finished. job: {}", jobId);
            List<AgentTask> tasks = schemaChangeBatchTask.getUnfinishedTasks(2000);
            ensureCloudClusterExist(tasks);
            for (AgentTask task : tasks) {
                if (task.getFailedTimes() > 0) {
                    task.setFinished(true);
                    AgentTaskQueue.removeTask(task.getBackendId(), TTaskType.ALTER, task.getSignature());
                    LOG.warn("schema change task failed: " + task.getErrorMsg());
                    if (!failedAgentTasks.containsKey(task.getTabletId())) {
                        failedAgentTasks.put(task.getTabletId(), Lists.newArrayList(task));
                    } else {
                        failedAgentTasks.get(task.getTabletId()).add(task);
                    }
                    int expectSucceedTaskNum = tbl.getPartitionInfo()
                            .getReplicaAllocation(task.getPartitionId()).getTotalReplicaNum();
                    int failedTaskCount = failedAgentTasks.get(task.getTabletId()).size();
                    if (expectSucceedTaskNum - failedTaskCount < expectSucceedTaskNum / 2 + 1) {
                        throw new AlterCancelException("schema change tasks failed on same tablet reach threshold "
                                + failedAgentTasks.get(task.getTabletId()));
                    }
                }
            }
            return;
        }
        Env.getCurrentEnv().getGroupCommitManager().blockTable(tableId);
        Env.getCurrentEnv().getGroupCommitManager().waitWalFinished(tableId);
        Env.getCurrentEnv().getGroupCommitManager().unblockTable(tableId);
        /*
         * all tasks are finished. check the integrity.
         * we just check whether all new replicas are healthy.
         */
        tbl.writeLockOrAlterCancelException();

        try {
            Preconditions.checkState(tbl.getState() == OlapTableState.SCHEMA_CHANGE);
            TabletInvertedIndex invertedIndex = Env.getCurrentInvertedIndex();
            for (List<AgentTask> tasks : failedAgentTasks.values()) {
                for (AgentTask task : tasks) {
                    invertedIndex.getReplica(task.getTabletId(), task.getBackendId()).setBad(true);
                }
            }
            for (long partitionId : partitionIndexMap.rowKeySet()) {
                Partition partition = tbl.getPartition(partitionId);
                Preconditions.checkNotNull(partition, partitionId);

                long visiableVersion = partition.getVisibleVersion();
                short expectReplicationNum = tbl.getPartitionInfo()
                        .getReplicaAllocation(partition.getId()).getTotalReplicaNum();

                Map<Long, MaterializedIndex> shadowIndexMap = partitionIndexMap.row(partitionId);
                for (Map.Entry<Long, MaterializedIndex> entry : shadowIndexMap.entrySet()) {
                    MaterializedIndex shadowIdx = entry.getValue();

                    for (Tablet shadowTablet : shadowIdx.getTablets()) {
                        List<Replica> replicas = shadowTablet.getReplicas();
                        int healthyReplicaNum = 0;
                        for (Replica replica : replicas) {
                            if (!replica.isBad() && replica.getLastFailedVersion() < 0
                                    && replica.checkVersionCatchUp(visiableVersion, false)) {
                                healthyReplicaNum++;
                            }
                        }

                        if (healthyReplicaNum < expectReplicationNum / 2 + 1) {
                            LOG.warn("shadow tablet {} has few healthy replicas: {}, schema change job: {}"
                                    + " healthyReplicaNum {} expectReplicationNum {}",
                                    shadowTablet.getId(), replicas, jobId, healthyReplicaNum, expectReplicationNum);
                            throw new AlterCancelException(
                                    "shadow tablet " + shadowTablet.getId() + " has few healthy replicas");
                        }
                    } // end for tablets
                }
            } // end for partitions
            commitShadowIndex();
            // all partitions are good
            onFinished(tbl);
        } finally {
            tbl.writeUnlock();
        }

        pruneMeta();
        this.jobState = JobState.FINISHED;
        this.finishedTimeMs = System.currentTimeMillis();

        Env.getCurrentEnv().getEditLog().logAlterJob(this);
        LOG.info("schema change job finished: {}", jobId);

        changeTableState(dbId, tableId, OlapTableState.NORMAL);
        LOG.info("set table's state to NORMAL, table id: {}, job id: {}", tableId, jobId);
        postProcessOriginIndex();
    }

    private void onFinished(OlapTable tbl) {
        // replace the origin index with shadow index, set index state as NORMAL
        for (Partition partition : tbl.getPartitions()) {
            // drop the origin index from partitions
            for (Map.Entry<Long, Long> entry : indexIdMap.entrySet()) {
                long shadowIdxId = entry.getKey();
                long originIdxId = entry.getValue();
                // get index from catalog, not from 'partitionIdToRollupIndex'.
                // because if this alter job is recovered from edit log, index in 'partitionIndexMap'
                // is not the same object in catalog. So modification on that index can not reflect to the index
                // in catalog.
                MaterializedIndex shadowIdx = partition.getIndex(shadowIdxId);
                Preconditions.checkNotNull(shadowIdx, shadowIdxId);
                MaterializedIndex droppedIdx = null;
                if (originIdxId == partition.getBaseIndex().getId()) {
                    droppedIdx = partition.getBaseIndex();
                } else {
                    droppedIdx = partition.deleteRollupIndex(originIdxId);
                }
                Preconditions.checkNotNull(droppedIdx, originIdxId + " vs. " + shadowIdxId);

                // set replica state
                for (Tablet tablet : shadowIdx.getTablets()) {
                    for (Replica replica : tablet.getReplicas()) {
                        replica.setState(ReplicaState.NORMAL);
                    }
                }

                partition.visualiseShadowIndex(shadowIdxId, originIdxId == partition.getBaseIndex().getId());

                // delete origin replicas
                for (Tablet originTablet : droppedIdx.getTablets()) {
                    Env.getCurrentInvertedIndex().deleteTablet(originTablet.getId());
                }
            }
        }

        // update index schema info of each index
        for (Map.Entry<Long, Long> entry : indexIdMap.entrySet()) {
            long shadowIdxId = entry.getKey();
            long originIdxId = entry.getValue();
            String shadowIdxName = tbl.getIndexNameById(shadowIdxId);
            String originIdxName = tbl.getIndexNameById(originIdxId);
            int maxColUniqueId = tbl.getIndexMetaByIndexId(originIdxId).getMaxColUniqueId();
            for (Column column : indexSchemaMap.get(shadowIdxId)) {
                if (column.getUniqueId() > maxColUniqueId) {
                    maxColUniqueId = column.getUniqueId();
                }
            }
            tbl.getIndexMetaByIndexId(shadowIdxId).setMaxColUniqueId(maxColUniqueId);
            if (LOG.isDebugEnabled()) {
                LOG.debug("originIdxId:{}, shadowIdxId:{}, maxColUniqueId:{}, indexSchema:{}",
                        originIdxId, shadowIdxId, maxColUniqueId,  indexSchemaMap.get(shadowIdxId));
            }

            tbl.deleteIndexInfo(originIdxName);
            // the shadow index name is '__doris_shadow_xxx', rename it to origin name 'xxx'
            // this will also remove the prefix of columns
            tbl.renameIndexForSchemaChange(shadowIdxName, originIdxName);
            tbl.renameColumnNamePrefix(shadowIdxId);

            if (originIdxId == tbl.getBaseIndexId()) {
                // set base index
                tbl.setBaseIndexId(shadowIdxId);
            }
        }
        // rebuild table's full schema
        tbl.rebuildFullSchema();

        // update bloom filter
        if (hasBfChange) {
            tbl.setBloomFilterInfo(bfColumns, bfFpp);
        }
        // update index
        if (indexChange) {
            tbl.setIndexes(indexes);
        }

        // set storage format of table, only set if format is v2
        if (storageFormat == TStorageFormat.V2) {
            tbl.setStorageFormat(storageFormat);
        }
    }

    /*
     * cancelImpl() can be called any time any place.
     * We need to clean any possible residual of this job.
     */
    @Override
    protected synchronized boolean cancelImpl(String errMsg) {
        if (jobState.isFinalState()) {
            return false;
        }

        cancelInternal();

        pruneMeta();
        this.errMsg = errMsg;
        this.finishedTimeMs = System.currentTimeMillis();
        LOG.info("cancel {} job {}, err: {}", this.type, jobId, errMsg);
        Env.getCurrentEnv().getEditLog().logAlterJob(this);

        changeTableState(dbId, tableId, OlapTableState.NORMAL);
        LOG.info("set table's state to NORMAL when cancel, table id: {}, job id: {}", tableId, jobId);
        postProcessShadowIndex();

        return true;
    }

    private void cancelInternal() {
        // clear tasks if has
        AgentTaskQueue.removeBatchTask(schemaChangeBatchTask, TTaskType.ALTER);
        // remove all shadow indexes, and set state to NORMAL
        TabletInvertedIndex invertedIndex = Env.getCurrentInvertedIndex();
        Database db = Env.getCurrentInternalCatalog().getDbNullable(dbId);
        if (db != null) {
            OlapTable tbl = (OlapTable) db.getTableNullable(tableId);
            if (tbl != null) {
                tbl.writeLock();
                try {
                    for (long partitionId : partitionIndexMap.rowKeySet()) {
                        Partition partition = tbl.getPartition(partitionId);
                        Preconditions.checkNotNull(partition, partitionId);

                        Map<Long, MaterializedIndex> shadowIndexMap = partitionIndexMap.row(partitionId);
                        for (Map.Entry<Long, MaterializedIndex> entry : shadowIndexMap.entrySet()) {
                            MaterializedIndex shadowIdx = entry.getValue();
                            for (Tablet shadowTablet : shadowIdx.getTablets()) {
                                invertedIndex.deleteTablet(shadowTablet.getId());
                            }
                            partition.deleteRollupIndex(shadowIdx.getId());
                        }
                    }
                    for (String shadowIndexName : indexIdToName.values()) {
                        tbl.deleteIndexInfo(shadowIndexName);
                    }
                } finally {
                    tbl.writeUnlock();
                }
            }
        }

        jobState = JobState.CANCELLED;
    }

    // Check whether transactions of the given database which txnId is less than 'watershedTxnId' are finished.
    protected boolean isPreviousLoadFinished() throws AnalysisException {
        return Env.getCurrentGlobalTransactionMgr().isPreviousTransactionsFinished(
                watershedTxnId, dbId, Lists.newArrayList(tableId));
    }

    /**
     * Replay job in PENDING state.
     * Should replay all changes before this job's state transfer to PENDING.
     * These changes should be same as changes in SchemaChangeHandler.createJob()
     */
    private void replayCreateJob(SchemaChangeJobV2 replayedJob) throws MetaNotFoundException {
        Database db = Env.getCurrentInternalCatalog().getDbOrMetaException(dbId);
        OlapTable olapTable = (OlapTable) db.getTableOrMetaException(tableId, TableType.OLAP);
        olapTable.writeLock();
        try {
            TabletInvertedIndex invertedIndex = Env.getCurrentInvertedIndex();
            for (Cell<Long, Long, MaterializedIndex> cell : partitionIndexMap.cellSet()) {
                long partitionId = cell.getRowKey();
                long shadowIndexId = cell.getColumnKey();
                MaterializedIndex shadowIndex = cell.getValue();

                TStorageMedium medium = olapTable.getPartitionInfo().getDataProperty(partitionId).getStorageMedium();

                for (Tablet shadownTablet : shadowIndex.getTablets()) {
                    TabletMeta shadowTabletMeta = new TabletMeta(dbId, tableId, partitionId, shadowIndexId,
                            indexSchemaVersionAndHashMap.get(shadowIndexId).schemaHash, medium);
                    invertedIndex.addTablet(shadownTablet.getId(), shadowTabletMeta);
                    for (Replica shadowReplica : shadownTablet.getReplicas()) {
                        invertedIndex.addReplica(shadownTablet.getId(), shadowReplica);
                    }
                }
            }

            // set table state
            olapTable.setState(OlapTableState.SCHEMA_CHANGE);
        } finally {
            olapTable.writeUnlock();
        }

        this.watershedTxnId = replayedJob.watershedTxnId;
        jobState = JobState.PENDING;
        LOG.info("replay pending schema change job: {}, table id: {}", jobId, tableId);
    }

    /**
     * Replay job in WAITING_TXN state.
     * Should replay all changes in runPendingJob()
     */
    private void replayPendingJob(SchemaChangeJobV2 replayedJob) throws MetaNotFoundException {
        Database db = Env.getCurrentInternalCatalog().getDbOrMetaException(dbId);
        OlapTable olapTable = (OlapTable) db.getTableOrMetaException(tableId, TableType.OLAP);
        olapTable.writeLock();
        try {
            addShadowIndexToCatalog(olapTable);
        } finally {
            olapTable.writeUnlock();
        }

        // should still be in WAITING_TXN state, so that the alter tasks will be resend again
        this.jobState = JobState.WAITING_TXN;
        this.watershedTxnId = replayedJob.watershedTxnId;
        LOG.info("replay waiting txn schema change job: {} table id: {}", jobId, tableId);
    }

    /**
     * Replay job in FINISHED state.
     * Should replay all changes in runRunningJob()
     */
    private void replayRunningJob(SchemaChangeJobV2 replayedJob) {
        Database db = Env.getCurrentInternalCatalog().getDbNullable(dbId);
        if (db != null) {
            OlapTable tbl = (OlapTable) db.getTableNullable(tableId);
            if (tbl != null) {
                tbl.writeLock();
                try {
                    onFinished(tbl);
                } finally {
                    tbl.writeUnlock();
                }

            }
        }
        postProcessOriginIndex();
        jobState = JobState.FINISHED;
        this.finishedTimeMs = replayedJob.finishedTimeMs;
        LOG.info("replay finished schema change job: {} table id: {}", jobId, tableId);
        changeTableState(dbId, tableId, OlapTableState.NORMAL);
        LOG.info("set table's state to NORMAL when replay finished, table id: {}, job id: {}", tableId, jobId);
    }

    /**
     * Replay job in CANCELLED state.
     */
    private void replayCancelled(SchemaChangeJobV2 replayedJob) {
        cancelInternal();
        // try best to drop shadow index
        postProcessShadowIndex();
        this.jobState = JobState.CANCELLED;
        this.finishedTimeMs = replayedJob.finishedTimeMs;
        this.errMsg = replayedJob.errMsg;
        LOG.info("replay cancelled schema change job: {}", jobId);
        changeTableState(dbId, tableId, OlapTableState.NORMAL);
        LOG.info("set table's state to NORMAL when replay cancelled, table id: {}, job id: {}", tableId, jobId);
    }

    @Override
    public void replay(AlterJobV2 replayedJob) {
        try {
            SchemaChangeJobV2 replayedSchemaChangeJob = (SchemaChangeJobV2) replayedJob;
            switch (replayedJob.jobState) {
                case PENDING:
                    replayCreateJob(replayedSchemaChangeJob);
                    break;
                case WAITING_TXN:
                    replayPendingJob(replayedSchemaChangeJob);
                    break;
                case FINISHED:
                    replayRunningJob(replayedSchemaChangeJob);
                    break;
                case CANCELLED:
                    replayCancelled(replayedSchemaChangeJob);
                    break;
                default:
                    break;
            }
        } catch (MetaNotFoundException e) {
            LOG.warn("[INCONSISTENT META] replay schema change job failed {}", replayedJob.getJobId(), e);
        }
    }

    @Override
    protected void getInfo(List<List<Comparable>> infos) {
        // calc progress first. all index share the same process
        String progress = FeConstants.null_string;
        if (jobState == JobState.RUNNING && schemaChangeBatchTask.getTaskNum() > 0) {
            progress = schemaChangeBatchTask.getFinishedTaskNum() + "/" + schemaChangeBatchTask.getTaskNum();
        }

        // one line for one shadow index
        for (Map.Entry<Long, Long> entry : indexIdMap.entrySet()) {
            long shadowIndexId = entry.getKey();
            List<Comparable> info = Lists.newArrayList();
            info.add(jobId);
            info.add(tableName);
            info.add(TimeUtils.longToTimeStringWithms(createTimeMs));
            info.add(TimeUtils.longToTimeStringWithms(finishedTimeMs));
            // only show the origin index name
            info.add(indexIdToName.get(shadowIndexId).substring(SchemaChangeHandler.SHADOW_NAME_PREFIX.length()));
            info.add(shadowIndexId);
            info.add(entry.getValue());
            info.add(indexSchemaVersionAndHashMap.get(shadowIndexId).toString());
            info.add(watershedTxnId);
            info.add(jobState.name());
            info.add(errMsg);
            info.add(progress);
            info.add(timeoutMs / 1000);
            infos.add(info);
        }
    }

    public List<List<String>> getUnfinishedTasks(int limit) {
        List<List<String>> taskInfos = Lists.newArrayList();
        if (jobState == JobState.RUNNING) {
            List<AgentTask> tasks = schemaChangeBatchTask.getUnfinishedTasks(limit);
            for (AgentTask agentTask : tasks) {
                AlterReplicaTask alterTask = (AlterReplicaTask) agentTask;
                List<String> info = Lists.newArrayList();
                info.add(String.valueOf(alterTask.getBackendId()));
                info.add(String.valueOf(alterTask.getBaseTabletId()));
                info.add(String.valueOf(alterTask.getSignature()));
                taskInfos.add(info);
            }
        }
        return taskInfos;
    }

    private void changeTableState(long dbId, long tableId, OlapTableState olapTableState) {
        try {
            Database db = Env.getCurrentInternalCatalog().getDbOrMetaException(dbId);
            OlapTable olapTable = (OlapTable) db.getTableOrMetaException(tableId, TableType.OLAP);
            olapTable.writeLockOrMetaException();
            try {
                if (olapTable.getState() == olapTableState) {
                    return;
                } else if (olapTable.getState() == OlapTableState.SCHEMA_CHANGE) {
                    olapTable.setState(olapTableState);
                }
            } finally {
                olapTable.writeUnlock();
            }
        } catch (MetaNotFoundException e) {
            LOG.warn("[INCONSISTENT META] changing table status failed after schema change job done", e);
        }
    }

    // commit shadowIndex after the job is done in cloud mode
    protected void commitShadowIndex() throws AlterCancelException {}

    // try best to drop shadow index, when job is cancelled in cloud mode
    protected void postProcessShadowIndex() {}

    // try best to drop origin index in cloud mode
    protected void postProcessOriginIndex() {}

    @Override
    public void write(DataOutput out) throws IOException {
        String json = GsonUtils.GSON.toJson(this, AlterJobV2.class);
        Text.writeString(out, json);
    }

    @Override
    public String toJson() {
        return GsonUtils.GSON.toJson(this);
    }
}<|MERGE_RESOLUTION|>--- conflicted
+++ resolved
@@ -454,8 +454,8 @@
                         }
                     }
                 }
-
-            }
+            }
+          
             for (long partitionId : partitionIndexMap.rowKeySet()) {
                 Partition partition = tbl.getPartition(partitionId);
                 Preconditions.checkNotNull(partition, partitionId);
@@ -468,37 +468,6 @@
                 for (Map.Entry<Long, MaterializedIndex> entry : shadowIndexMap.entrySet()) {
                     long shadowIdxId = entry.getKey();
                     MaterializedIndex shadowIdx = entry.getValue();
-
-<<<<<<< HEAD
-=======
-                    Map<String, Expr> defineExprs = Maps.newHashMap();
-
-                    List<Column> fullSchema = tbl.getBaseSchema(true);
-                    DescriptorTable descTable = new DescriptorTable();
-                    TupleDescriptor destTupleDesc = descTable.createTupleDescriptor();
-                    for (Column column : fullSchema) {
-                        SlotDescriptor destSlotDesc = descTable.addSlotDescriptor(destTupleDesc);
-                        destSlotDesc.setIsMaterialized(true);
-                        destSlotDesc.setColumn(column);
-                        destSlotDesc.setIsNullable(column.isAllowNull());
-
-                        if (indexColumnMap.containsKey(SchemaChangeHandler.SHADOW_NAME_PREFIX + column.getName())) {
-                            Column newColumn = indexColumnMap
-                                    .get(SchemaChangeHandler.SHADOW_NAME_PREFIX + column.getName());
-                            if (!newColumn.getType().equals(column.getType())) {
-                                try {
-                                    SlotRef slot = new SlotRef(destSlotDesc);
-                                    slot.setCol(column.getName());
-                                    defineExprs.put(column.getName(), slot.castTo(newColumn.getType()));
-                                } catch (AnalysisException e) {
-                                    throw new AlterCancelException(e.getMessage());
-                                }
-                            }
-                        }
-
-                    }
-
->>>>>>> 49875c30
                     long originIdxId = indexIdMap.get(shadowIdxId);
                     int shadowSchemaHash = indexSchemaVersionAndHashMap.get(shadowIdxId).schemaHash;
                     int originSchemaHash = tbl.getSchemaHashByIndexId(indexIdMap.get(shadowIdxId));
