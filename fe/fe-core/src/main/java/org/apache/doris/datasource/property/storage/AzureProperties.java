// Licensed to the Apache Software Foundation (ASF) under one
// or more contributor license agreements.  See the NOTICE file
// distributed with this work for additional information
// regarding copyright ownership.  The ASF licenses this file
// to you under the Apache License, Version 2.0 (the
// "License"); you may not use this file except in compliance
// with the License.  You may obtain a copy of the License at
//
//   http://www.apache.org/licenses/LICENSE-2.0
//
// Unless required by applicable law or agreed to in writing,
// software distributed under the License is distributed on an
// "AS IS" BASIS, WITHOUT WARRANTIES OR CONDITIONS OF ANY
// KIND, either express or implied.  See the License for the
// specific language governing permissions and limitations
// under the License.

package org.apache.doris.datasource.property.storage;

import org.apache.doris.common.Config;
import org.apache.doris.common.UserException;
import org.apache.doris.datasource.property.ConnectorProperty;
import org.apache.doris.datasource.property.ParamRules;

import com.google.common.base.Strings;
import com.google.common.collect.ImmutableSet;
import lombok.Getter;
import lombok.Setter;
import org.apache.hadoop.conf.Configuration;

import java.util.HashMap;
import java.util.Map;
import java.util.Objects;
import java.util.Set;
import java.util.stream.Stream;

/**
 * AzureProperties is a specialized configuration class for accessing Azure Blob Storage
 * using an S3-compatible interface.
 *
 * <p>This class extends {@link StorageProperties} and adapts Azure-specific properties
 * to a format that is compatible with the backend engine (BE), which expects configurations
 * similar to Amazon S3. This is necessary because the backend is designed to work with
 * S3-style parameters regardless of the actual cloud provider.
 *
 * <p>Although Azure Blob Storage does not use all of the S3 parameters (e.g., region),
 * this class maps and provides dummy or compatible values to satisfy the expected format.
 * It also tags the provider as "azure" in the final configuration map.
 *
 * <p>The class supports common parameters like access key, secret key, endpoint, and
 * path style access, while also ensuring compatibility with existing S3 processing
 * logic by delegating some functionality to {@code S3PropertyUtils}.
 *
 * <p>Typical usage includes validation of required parameters, transformation to a
 * backend-compatible configuration map, and conversion of URLs to storage paths.
 *
 * <p>Note: This class may evolve as the backend introduces native Azure support
 * or adopts a more flexible configuration model.
 *
 * @see StorageProperties
 * @see S3PropertyUtils
 */
public class AzureProperties extends StorageProperties {
    @Getter
    @ConnectorProperty(names = {"azure.endpoint", "s3.endpoint", "AWS_ENDPOINT", "endpoint", "ENDPOINT"},
            description = "The endpoint of S3.")
    protected String endpoint = "";


    @Getter
    @ConnectorProperty(names = {"azure.account_name", "azure.access_key", "s3.access_key",
            "AWS_ACCESS_KEY", "ACCESS_KEY", "access_key"},
<<<<<<< HEAD
            required = false,
=======
            sensitive = true,
>>>>>>> b84d7268
            description = "The access key of S3.")
    protected String accountName = "";

    @Getter
    @ConnectorProperty(names = {"azure.account_key", "azure.secret_key", "s3.secret_key",
            "AWS_SECRET_KEY", "secret_key"},
            sensitive = true,
            required = false,
            description = "The secret key of S3.")
    protected String accountKey = "";

    @ConnectorProperty(names = {"azure.oauth2_client_id"},
            required = false,
            description = "The client id of Azure AD application.")
    private String clientId;

    @ConnectorProperty(names = {"azure.oauth2_client_secret"},
            required = false,
            description = "The client secret of Azure AD application.")
    private String clientSecret;


    @ConnectorProperty(names = {"azure.oauth2_server_uri"},
            required = false,
            description = "The account host of Azure blob.")
    private String oauthServerUri;

    @ConnectorProperty(names = {"azure.oauth2_account_host"},
            required = false,
            description = "The account host of Azure blob.")
    private String accountHost;

    @ConnectorProperty(names = {"azure.auth_type"},
            required = false,
            description = "The auth type of Azure blob.")
    private String azureAuthType = "SharedKey";

    @Getter
    @ConnectorProperty(names = {"container", "azure.bucket", "s3.bucket"},
            required = false,
            description = "The container of Azure blob.")
    protected String container = "";

    /**
     * Flag indicating whether to use path-style URLs for the object storage system.
     * This value is optional and can be configured by the user.
     */
    @Setter
    @Getter
    @ConnectorProperty(names = {"use_path_style", "s3.path-style-access"}, required = false,
            description = "Whether to use path style URL for the storage.")
    protected String usePathStyle = "false";
    @ConnectorProperty(names = {"force_parsing_by_standard_uri"}, required = false,
            description = "Whether to use path style URL for the storage.")
    @Getter
    protected String forceParsingByStandardUrl = "false";

    public AzureProperties(Map<String, String> origProps) {
        super(Type.AZURE, origProps);
    }

    private static final String AZURE_ENDPOINT_SUFFIX = ".blob.core.windows.net";

    @Override
    public void initNormalizeAndCheckProps() {
        super.initNormalizeAndCheckProps();
        //check endpoint
        this.endpoint = formatAzureEndpoint(endpoint, accountName);
        buildRules().validate();
    }

    public static boolean guessIsMe(Map<String, String> origProps) {
        boolean enable = origProps.containsKey(FS_PROVIDER_KEY)
                && origProps.get(FS_PROVIDER_KEY).equalsIgnoreCase("azure");
        if (enable) {
            return true;
        }
        String value = Stream.of("azure.endpoint", "s3.endpoint", "AWS_ENDPOINT", "endpoint", "ENDPOINT")
                .map(origProps::get)
                .filter(Objects::nonNull)
                .findFirst()
                .orElse(null);
        if (!Strings.isNullOrEmpty(value)) {
            return value.endsWith(AZURE_ENDPOINT_SUFFIX);
        }
        return false;
    }

    @Override
    public Map<String, String> getBackendConfigProperties() {
        if (!azureAuthType.equalsIgnoreCase("OAuth2")) {
            Map<String, String> s3Props = new HashMap<>();
            s3Props.put("AWS_ENDPOINT", endpoint);
            s3Props.put("AWS_REGION", "dummy_region");
            s3Props.put("AWS_ACCESS_KEY", accountName);
            s3Props.put("AWS_SECRET_KEY", accountKey);
            s3Props.put("AWS_NEED_OVERRIDE_ENDPOINT", "true");
            s3Props.put("provider", "azure");
            s3Props.put("use_path_style", usePathStyle);
            return s3Props;
        }
        // oauth2 use hadoop config
        Map<String, String> s3Props = new HashMap<>();
        hadoopStorageConfig.forEach(entry -> {
            String key = entry.getKey();

            s3Props.put(key, entry.getValue());

        });
        return s3Props;
    }

    public static final String AZURE_ENDPOINT_TEMPLATE = "https://%s.blob.core.windows.net";

    public static String formatAzureEndpoint(String endpoint, String accessKey) {
        if (Config.force_azure_blob_global_endpoint) {
            return String.format(AZURE_ENDPOINT_TEMPLATE, accessKey);
        }
        if (endpoint.contains("://")) {
            return endpoint;
        }
        return "https://" + endpoint;
    }

    @Override
    public String validateAndNormalizeUri(String url) throws UserException {
        return AzurePropertyUtils.validateAndNormalizeUri(url);

    }

    @Override
    public String validateAndGetUri(Map<String, String> loadProps) throws UserException {
        return AzurePropertyUtils.validateAndGetUri(loadProps);
    }

    @Override
    public String getStorageName() {
        return "AZURE";
    }

    @Override
    public void initializeHadoopStorageConfig() {
        hadoopStorageConfig = new Configuration();
        //disable azure cache
        // Disable all Azure ABFS/WASB FileSystem caching to ensure fresh instances per configuration
        for (String scheme : new String[]{"abfs", "abfss", "wasb", "wasbs"}) {
            hadoopStorageConfig.set("fs." + scheme + ".impl.disable.cache", "true");
        }
        origProps.forEach((k, v) -> {
            if (k.startsWith("fs.azure.")) {
                hadoopStorageConfig.set(k, v);
            }
        });
        if (azureAuthType != null && azureAuthType.equalsIgnoreCase("OAuth2")) {
            setHDFSAzureOauth2Config(hadoopStorageConfig);
        } else {
            setHDFSAzureAccountKeys(hadoopStorageConfig, accountName, accountKey);
        }
    }

    @Override
    protected Set<String> schemas() {
        return ImmutableSet.of("wasb", "wasbs", "abfs", "abfss");
    }

    private static void setHDFSAzureAccountKeys(Configuration conf, String accountName, String accountKey) {
        String[] endpoints = {
                "dfs.core.windows.net",
                "blob.core.windows.net"
        };
        for (String endpoint : endpoints) {
            String key = String.format("fs.azure.account.key.%s.%s", accountName, endpoint);
            conf.set(key, accountKey);
        }
        conf.set("fs.azure.account.key", accountKey);
    }

    private void setHDFSAzureOauth2Config(Configuration conf) {
        conf.set(String.format("fs.azure.account.auth.type.%s", accountHost), "OAuth");
        conf.set(String.format("fs.azure.account.oauth.provider.type.%s", accountHost),
                "org.apache.hadoop.fs.azurebfs.oauth2.ClientCredsTokenProvider");
        conf.set(String.format("fs.azure.account.oauth2.client.id.%s", accountHost), clientId);
        conf.set(String.format("fs.azure.account.oauth2.client.secret.%s", accountHost), clientSecret);
        conf.set(String.format("fs.azure.account.oauth2.client.endpoint.%s", accountHost), oauthServerUri);
    }

    private ParamRules buildRules() {
        return new ParamRules()
                // OAuth2 requires either credential or token, but not both
                .requireIf(azureAuthType, "OAuth2", new String[]{accountHost,
                        clientId,
                        clientSecret,
                        oauthServerUri}, "When auth_type is OAuth2, oauth2_account_host, oauth2_client_id"
                        + ", oauth2_client_secret, and oauth2_server_uri are required.")
                .requireIf(azureAuthType, "SharedKey", new String[]{accountName, accountKey},
                        "When auth_type is SharedKey, account_name and account_key are required.");
    }

}<|MERGE_RESOLUTION|>--- conflicted
+++ resolved
@@ -70,11 +70,8 @@
     @Getter
     @ConnectorProperty(names = {"azure.account_name", "azure.access_key", "s3.access_key",
             "AWS_ACCESS_KEY", "ACCESS_KEY", "access_key"},
-<<<<<<< HEAD
-            required = false,
-=======
+            required = false,
             sensitive = true,
->>>>>>> b84d7268
             description = "The access key of S3.")
     protected String accountName = "";
 
