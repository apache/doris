--- conflicted
+++ resolved
@@ -23,7 +23,6 @@
 import org.apache.doris.catalog.ScalarType;
 import org.apache.doris.common.FeConstants;
 import org.apache.doris.common.util.TimeUtils;
-import org.apache.doris.job.exception.JobException;
 import org.apache.doris.job.task.AbstractTask;
 import org.apache.doris.load.loadv2.LoadJob;
 import org.apache.doris.mysql.privilege.Auth;
@@ -65,7 +64,6 @@
 
 
     @Override
-<<<<<<< HEAD
     public void before() {
 
         ctx = new ConnectContext();
@@ -85,9 +83,6 @@
         this.command.setLabelName(Optional.of(getJobId() + "_" + getTaskId()));
         this.command.setJobId(getTaskId());
 
-=======
-    public void before() throws JobException {
->>>>>>> cb03cbf9
         super.before();
 
     }
