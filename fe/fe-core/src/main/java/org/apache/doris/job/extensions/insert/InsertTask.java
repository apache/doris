// Licensed to the Apache Software Foundation (ASF) under one
// or more contributor license agreements.  See the NOTICE file
// distributed with this work for additional information
// regarding copyright ownership.  The ASF licenses this file
// to you under the Apache License, Version 2.0 (the
// "License"); you may not use this file except in compliance
// with the License.  You may obtain a copy of the License at
//
//   http://www.apache.org/licenses/LICENSE-2.0
//
// Unless required by applicable law or agreed to in writing,
// software distributed under the License is distributed on an
// "AS IS" BASIS, WITHOUT WARRANTIES OR CONDITIONS OF ANY
// KIND, either express or implied.  See the License for the
// specific language governing permissions and limitations
// under the License.

package org.apache.doris.job.extensions.insert;

import org.apache.doris.analysis.UserIdentity;
import org.apache.doris.catalog.Column;
import org.apache.doris.catalog.Env;
import org.apache.doris.catalog.ScalarType;
import org.apache.doris.common.Status;
import org.apache.doris.common.util.TimeUtils;
import org.apache.doris.common.util.Util;
import org.apache.doris.job.exception.JobException;
import org.apache.doris.job.task.AbstractTask;
import org.apache.doris.load.FailMsg;
import org.apache.doris.load.loadv2.LoadJob;
import org.apache.doris.load.loadv2.LoadStatistic;
import org.apache.doris.nereids.StatementContext;
import org.apache.doris.nereids.glue.LogicalPlanAdapter;
import org.apache.doris.nereids.parser.NereidsParser;
import org.apache.doris.nereids.trees.plans.commands.insert.InsertIntoTableCommand;
import org.apache.doris.qe.ConnectContext;
import org.apache.doris.qe.QueryState;
import org.apache.doris.qe.StmtExecutor;
import org.apache.doris.thrift.TCell;
import org.apache.doris.thrift.TRow;
import org.apache.doris.thrift.TStatusCode;
import org.apache.doris.thrift.TUniqueId;

import com.google.common.collect.ImmutableList;
import com.google.common.collect.ImmutableMap;
import com.google.gson.annotations.SerializedName;
import lombok.Getter;
import lombok.Setter;
import lombok.extern.log4j.Log4j2;
import org.apache.commons.lang3.StringUtils;

import java.util.Optional;
import java.util.concurrent.atomic.AtomicBoolean;

@Log4j2
public class InsertTask extends AbstractTask {

    public static final ImmutableList<Column> SCHEMA = ImmutableList.of(
            new Column("TaskId", ScalarType.createStringType()),
            new Column("JobId", ScalarType.createStringType()),
            new Column("JobName", ScalarType.createStringType()),
            new Column("Label", ScalarType.createStringType()),
            new Column("Status", ScalarType.createStringType()),
            new Column("ErrorMsg", ScalarType.createStringType()),
            new Column("CreateTime", ScalarType.createStringType()),
            new Column("StartTime", ScalarType.createStringType()),
            new Column("FinishTime", ScalarType.createStringType()),
            new Column("TrackingUrl", ScalarType.createStringType()),
            new Column("LoadStatistic", ScalarType.createStringType()),
            new Column("User", ScalarType.createStringType()),
<<<<<<< HEAD
            new Column("Offset", ScalarType.createStringType()),
            new Column("OtherMsg", ScalarType.createStringType()));
=======
            new Column("FirstErrorMsg", ScalarType.createStringType()));
>>>>>>> 62a96bac

    public static final ImmutableMap<String, Integer> COLUMN_TO_INDEX;

    static {
        ImmutableMap.Builder<String, Integer> builder = new ImmutableMap.Builder<>();
        for (int i = 0; i < SCHEMA.size(); i++) {
            builder.put(SCHEMA.get(i).getName().toLowerCase(), i);
        }
        COLUMN_TO_INDEX = builder.build();
    }

    private String labelName;
    private InsertIntoTableCommand command;
    private StmtExecutor stmtExecutor;
    private ConnectContext ctx;
    private String sql;
    private String currentDb;
    @SerializedName(value = "uif")
    private UserIdentity userIdentity;
    private LoadStatistic loadStatistic;
    private AtomicBoolean isCanceled = new AtomicBoolean(false);
    private AtomicBoolean isFinished = new AtomicBoolean(false);
    private static final String LABEL_SPLITTER = "_";

    private FailMsg failMsg;
    @Getter
    private String trackingUrl;
    @Getter
    private String firstErrorMsg;

    @Getter
    @Setter
    private LoadJob jobInfo;
    private TaskType taskType = TaskType.PENDING;
    private MergeType mergeType = MergeType.APPEND;

    /**
     * task merge type
     */
    enum MergeType {
        MERGE,
        APPEND,
        DELETE
    }

    /**
     * task type
     */
    enum TaskType {
        UNKNOWN, // this is only for ISSUE #2354
        PENDING,
        LOADING,
        FINISHED,
        FAILED,
        CANCELLED
    }

    public InsertTask(InsertIntoTableCommand insertInto,
                      ConnectContext ctx, StmtExecutor executor, LoadStatistic statistic) {
        this(insertInto.getLabelName().get(), insertInto, ctx, executor, statistic);
    }

    public InsertTask(String labelName, String currentDb, String sql, UserIdentity userIdentity) {
        this.labelName = labelName;
        this.sql = sql;
        this.currentDb = currentDb;
        this.userIdentity = userIdentity;
    }

    public InsertTask(String labelName, InsertIntoTableCommand insertInto,
                      ConnectContext ctx, StmtExecutor executor, LoadStatistic statistic) {
        this.labelName = labelName;
        this.command = insertInto;
        this.userIdentity = ctx.getCurrentUserIdentity();
        this.ctx = ctx;
        this.stmtExecutor = executor;
        this.loadStatistic = statistic;
    }

    public static ConnectContext makeConnectContext(UserIdentity userIdentity, String currentDb) {
        ConnectContext ctx = new ConnectContext();
        ctx.setEnv(Env.getCurrentEnv());
        ctx.setCurrentUserIdentity(userIdentity);
        ctx.getState().reset();
        ctx.getState().setInternal(true);
        ctx.getState().setNereids(true);
        ctx.setThreadLocalInfo();
        TUniqueId queryId = generateQueryId();
        ctx.setQueryId(queryId);
        if (StringUtils.isNotEmpty(currentDb)) {
            ctx.setDatabase(currentDb);
        }
        return ctx;
    }

    public static StmtExecutor makeStmtExecutor(ConnectContext ctx) {
        return new StmtExecutor(ctx, (String) null);
    }

    @Override
    public void before() throws JobException {
        if (isCanceled.get()) {
            throw new JobException("Export executor has been canceled, task id: {}", getTaskId());
        }
        ctx = makeConnectContext(userIdentity, currentDb);
        StatementContext statementContext = new StatementContext();
        ctx.setStatementContext(statementContext);
        if (StringUtils.isNotEmpty(sql)) {
            NereidsParser parser = new NereidsParser();
            this.command = (InsertIntoTableCommand) parser.parseSingle(sql);
            this.command.setLabelName(Optional.of(getJobId() + LABEL_SPLITTER + getTaskId()));
            this.command.setJobId(getTaskId());
            stmtExecutor = new StmtExecutor(ctx, new LogicalPlanAdapter(command, ctx.getStatementContext()));
        }

        super.before();
    }

    @Override
    protected void closeOrReleaseResources() {
        if (null != stmtExecutor) {
            stmtExecutor = null;
        }
        if (null != command) {
            command = null;
        }
        if (null != ctx) {
            ctx = null;
        }
    }

    @Override
    public void run() throws JobException {
        try {
            if (isCanceled.get()) {
                log.info("task has been canceled, task id is {}", getTaskId());
                return;
            }
            command.runWithUpdateInfo(ctx, stmtExecutor, loadStatistic);
            if (ctx.getState().getStateType() != QueryState.MysqlStateType.OK) {
                throw new JobException(ctx.getState().getErrorMessage());
            }
        } catch (Exception e) {
            log.warn("execute insert task error, job id is {}, task id is {},sql is {}", getJobId(),
                    getTaskId(), sql, e);
            throw new JobException(Util.getRootCauseMessage(e));
        }
    }

    @Override
    public boolean onFail() throws JobException {
        if (isCanceled.get()) {
            return false;
        }
        isFinished.set(true);
        return super.onFail();
    }

    @Override
    public boolean onSuccess() throws JobException {
        isFinished.set(true);
        return super.onSuccess();
    }

    @Override
    protected void executeCancelLogic(boolean needWaitCancelComplete) {
        if (isFinished.get() || isCanceled.get()) {
            return;
        }
        isCanceled.getAndSet(true);
        if (null != stmtExecutor) {
            stmtExecutor.cancel(new Status(TStatusCode.CANCELLED, "insert task cancelled"));
        }
    }

    @Override
    public TRow getTvfInfo(String jobName) {
        TRow trow = new TRow();
        if (jobInfo == null) {
            // if task not start, load job is null,return pending task show info
            return getPendingTaskTVFInfo(jobName);
        }
        trow.addToColumnValue(new TCell().setStringVal(String.valueOf(jobInfo.getId())));
        trow.addToColumnValue(new TCell().setStringVal(String.valueOf(getJobId())));
        trow.addToColumnValue(new TCell().setStringVal(jobName));
        trow.addToColumnValue(new TCell().setStringVal(getJobId() + LABEL_SPLITTER + getTaskId()));
        trow.addToColumnValue(new TCell().setStringVal(getStatus().name()));
        trow.addToColumnValue(new TCell().setStringVal(getErrorMsg()));
        // create time
        trow.addToColumnValue(new TCell().setStringVal(TimeUtils.longToTimeString(getCreateTimeMs())));
        trow.addToColumnValue(new TCell().setStringVal(null == getStartTimeMs() ? ""
                : TimeUtils.longToTimeString(getStartTimeMs())));
        // load end time
        trow.addToColumnValue(new TCell().setStringVal(TimeUtils.longToTimeString(getFinishTimeMs())));
        // tracking url
        trow.addToColumnValue(new TCell().setStringVal(trackingUrl));
        if (null != jobInfo.getLoadStatistic()) {
            trow.addToColumnValue(new TCell().setStringVal(jobInfo.getLoadStatistic().toJson()));
        } else {
            trow.addToColumnValue(new TCell().setStringVal(""));
        }
        if (userIdentity == null) {
            trow.addToColumnValue(new TCell().setStringVal(""));
        } else {
            trow.addToColumnValue(new TCell().setStringVal(userIdentity.getQualifiedUser()));
        }
<<<<<<< HEAD
        trow.addToColumnValue(new TCell().setStringVal(""));
=======
        trow.addToColumnValue(new TCell().setStringVal(firstErrorMsg == null ? "" : firstErrorMsg));
>>>>>>> 62a96bac
        return trow;
    }

    // if task not start, load job is null,return pending task show info
    private TRow getPendingTaskTVFInfo(String jobName) {
        TRow trow = new TRow();
        trow.addToColumnValue(new TCell().setStringVal(String.valueOf(getTaskId())));
        trow.addToColumnValue(new TCell().setStringVal(String.valueOf(getJobId())));
        trow.addToColumnValue(new TCell().setStringVal(jobName));
        trow.addToColumnValue(new TCell().setStringVal(getJobId() + LABEL_SPLITTER + getTaskId()));
        trow.addToColumnValue(new TCell().setStringVal(getStatus().name()));
        trow.addToColumnValue(new TCell().setStringVal(getErrorMsg()));
        trow.addToColumnValue(new TCell().setStringVal(TimeUtils.longToTimeString(getCreateTimeMs())));
        trow.addToColumnValue(new TCell().setStringVal(null == getStartTimeMs() ? ""
                : TimeUtils.longToTimeString(getStartTimeMs())));
        trow.addToColumnValue(new TCell().setStringVal(null == getFinishTimeMs() ? ""
                : TimeUtils.longToTimeString(getFinishTimeMs())));
        trow.addToColumnValue(new TCell().setStringVal(""));
        trow.addToColumnValue(new TCell().setStringVal(""));
        trow.addToColumnValue(new TCell().setStringVal(userIdentity.getQualifiedUser()));
        trow.addToColumnValue(new TCell().setStringVal(""));
        trow.addToColumnValue(new TCell().setStringVal(""));
        return trow;
    }

    private String getErrorMsg() {
        // err msg
        String errorMsg = "";
        if (failMsg != null) {
            errorMsg = failMsg.getMsg();
        }
        if (StringUtils.isNotBlank(getErrMsg())) {
            errorMsg = getErrMsg();
        }
        return errorMsg;
    }
}<|MERGE_RESOLUTION|>--- conflicted
+++ resolved
@@ -68,12 +68,9 @@
             new Column("TrackingUrl", ScalarType.createStringType()),
             new Column("LoadStatistic", ScalarType.createStringType()),
             new Column("User", ScalarType.createStringType()),
-<<<<<<< HEAD
             new Column("Offset", ScalarType.createStringType()),
-            new Column("OtherMsg", ScalarType.createStringType()));
-=======
+            new Column("OtherMsg", ScalarType.createStringType()),
             new Column("FirstErrorMsg", ScalarType.createStringType()));
->>>>>>> 62a96bac
 
     public static final ImmutableMap<String, Integer> COLUMN_TO_INDEX;
 
@@ -280,11 +277,8 @@
         } else {
             trow.addToColumnValue(new TCell().setStringVal(userIdentity.getQualifiedUser()));
         }
-<<<<<<< HEAD
-        trow.addToColumnValue(new TCell().setStringVal(""));
-=======
+        trow.addToColumnValue(new TCell().setStringVal(""));
         trow.addToColumnValue(new TCell().setStringVal(firstErrorMsg == null ? "" : firstErrorMsg));
->>>>>>> 62a96bac
         return trow;
     }
 
