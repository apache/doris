--- conflicted
+++ resolved
@@ -697,8 +697,6 @@
             loadJobList2 = filterCopyJob(loadJobList2, fileValue, fileAccurateMatch, c -> c.getFiles());
             for (LoadJob loadJob : loadJobList2) {
                 try {
-<<<<<<< HEAD
-=======
                     if (!states.contains(loadJob.getState())) {
                         continue;
                     }
@@ -709,7 +707,6 @@
                     } catch (AnalysisException e) {
                         continue;
                     }
->>>>>>> 45b7eee4
                     // add load job info
                     loadJobInfos.add(loadJob.getShowInfo());
                 } catch (RuntimeException | DdlException | MetaNotFoundException e) {
@@ -723,7 +720,6 @@
         }
     }
 
-<<<<<<< HEAD
     private List<LoadJob> filterCopyJob(List<LoadJob> loadJobList, String value, boolean accurateMatch,
             Function<CopyJob, String> func) throws AnalysisException {
         if (Strings.isNullOrEmpty(value)) {
@@ -748,7 +744,8 @@
             }
         }
         return loadJobList2;
-=======
+    }
+  
     public void checkJobAuth(String ctlName, String dbName, Set<String> tableNames) throws AnalysisException {
         if (tableNames.isEmpty()) {
             if (!Env.getCurrentEnv().getAccessManager()
@@ -768,7 +765,6 @@
                 }
             }
         }
->>>>>>> 45b7eee4
     }
 
     public List<List<Comparable>> getAllLoadJobInfos() {
