// Licensed to the Apache Software Foundation (ASF) under one
// or more contributor license agreements.  See the NOTICE file
// distributed with this work for additional information
// regarding copyright ownership.  The ASF licenses this file
// to you under the Apache License, Version 2.0 (the
// "License"); you may not use this file except in compliance
// with the License.  You may obtain a copy of the License at
//
//   http://www.apache.org/licenses/LICENSE-2.0
//
// Unless required by applicable law or agreed to in writing,
// software distributed under the License is distributed on an
// "AS IS" BASIS, WITHOUT WARRANTIES OR CONDITIONS OF ANY
// KIND, either express or implied.  See the License for the
// specific language governing permissions and limitations
// under the License.

package org.apache.doris.nereids.trees.plans.physical;

import org.apache.doris.nereids.memo.GroupExpression;
import org.apache.doris.nereids.properties.LogicalProperties;
import org.apache.doris.nereids.trees.expressions.Expression;
import org.apache.doris.nereids.trees.plans.JoinType;
import org.apache.doris.nereids.trees.plans.Plan;
import org.apache.doris.nereids.trees.plans.PlanType;
import org.apache.doris.nereids.trees.plans.visitor.PlanVisitor;

import com.google.common.base.Preconditions;
import org.apache.commons.lang.StringUtils;

import java.util.Collections;
import java.util.List;
import java.util.Optional;


/**
 * Physical hash join plan.
 */
public class PhysicalHashJoin<
        LEFT_CHILD_TYPE extends Plan,
        RIGHT_CHILD_TYPE extends Plan>
        extends AbstractPhysicalJoin<LEFT_CHILD_TYPE, RIGHT_CHILD_TYPE> {

<<<<<<< HEAD
    private final List<RuntimeFilter> runtimeFilter;

    public PhysicalHashJoin(JoinType joinType, Optional<Expression> condition, LogicalProperties logicalProperties,
                            LEFT_CHILD_TYPE leftChild, RIGHT_CHILD_TYPE rightChild) {
        this(joinType, condition, Optional.empty(), logicalProperties, leftChild, rightChild, Collections.emptyList());
=======
    public PhysicalHashJoin(JoinType joinType, List<Expression> hashJoinConjuncts,
            Optional<Expression> condition, LogicalProperties logicalProperties,
                            LEFT_CHILD_TYPE leftChild, RIGHT_CHILD_TYPE rightChild) {
        this(joinType, hashJoinConjuncts, condition, Optional.empty(), logicalProperties, leftChild, rightChild);
>>>>>>> 4017f649
    }

    /**
     * Constructor of PhysicalHashJoinNode.
     *
     * @param joinType Which join type, left semi join, inner join...
     * @param condition join condition.
     */
    public PhysicalHashJoin(JoinType joinType, List<Expression> hashJoinConjuncts, Optional<Expression> condition,
                            Optional<GroupExpression> groupExpression, LogicalProperties logicalProperties,
<<<<<<< HEAD
                            LEFT_CHILD_TYPE leftChild, RIGHT_CHILD_TYPE rightChild,
                            List<RuntimeFilter> runtimeFilter) {
        super(PlanType.PHYSICAL_HASH_JOIN, joinType, condition,
=======
                            LEFT_CHILD_TYPE leftChild, RIGHT_CHILD_TYPE rightChild) {
        super(PlanType.PHYSICAL_HASH_JOIN, joinType, hashJoinConjuncts, condition,
>>>>>>> 4017f649
                groupExpression, logicalProperties, leftChild, rightChild);
        this.runtimeFilter = runtimeFilter;
    }

    public List<RuntimeFilter> getRuntimeFilter() {
        return runtimeFilter;
    }

    @Override
    public <R, C> R accept(PlanVisitor<R, C> visitor, C context) {
        return visitor.visitPhysicalHashJoin((PhysicalHashJoin<Plan, Plan>) this, context);
    }

    @Override
    public String toString() {
        StringBuilder sb = new StringBuilder();
        sb.append("PhysicalHashJoin ([").append(joinType).append("]");
        sb.append("hashJoinCondition:[");
        sb.append(StringUtils.join(hashJoinConjuncts, ", "));
        sb.append("] ");
        otherJoinCondition.ifPresent(
                expression -> sb.append(", nonHashJoinCondition [").append(expression).append("]")
        );
        sb.append(")");
        return sb.toString();
    }

    @Override
    public PhysicalBinary<Plan, Plan> withChildren(List<Plan> children) {
        Preconditions.checkArgument(children.size() == 2);
<<<<<<< HEAD
        return new PhysicalHashJoin<>(joinType, condition, groupExpression,
                logicalProperties, children.get(0), children.get(1), runtimeFilter);
=======
        return new PhysicalHashJoin<>(joinType, hashJoinConjuncts, otherJoinCondition,
                logicalProperties, children.get(0), children.get(1));
>>>>>>> 4017f649
    }

    @Override
    public Plan withGroupExpression(Optional<GroupExpression> groupExpression) {
<<<<<<< HEAD
        return new PhysicalHashJoin<>(joinType, condition, groupExpression, logicalProperties, left(), right(),
                runtimeFilter);
=======
        return new PhysicalHashJoin<>(joinType, hashJoinConjuncts, otherJoinCondition,
                groupExpression, logicalProperties, left(), right());
>>>>>>> 4017f649
    }

    @Override
    public Plan withLogicalProperties(Optional<LogicalProperties> logicalProperties) {
<<<<<<< HEAD
        return new PhysicalHashJoin<>(joinType, condition, Optional.empty(),
            logicalProperties.get(), left(), right(), runtimeFilter);
    }

    public PhysicalHashJoin<Plan, Plan> withRuntimeFilter(List<RuntimeFilter> runtimeFilter) {
        return new PhysicalHashJoin<>(joinType, condition, Optional.empty(),
                logicalProperties, left(), right(), runtimeFilter);
=======
        return new PhysicalHashJoin<>(joinType, hashJoinConjuncts, otherJoinCondition,
                Optional.empty(), logicalProperties.get(), left(), right());
>>>>>>> 4017f649
    }
}<|MERGE_RESOLUTION|>--- conflicted
+++ resolved
@@ -41,18 +41,13 @@
         RIGHT_CHILD_TYPE extends Plan>
         extends AbstractPhysicalJoin<LEFT_CHILD_TYPE, RIGHT_CHILD_TYPE> {
 
-<<<<<<< HEAD
     private final List<RuntimeFilter> runtimeFilter;
 
     public PhysicalHashJoin(JoinType joinType, Optional<Expression> condition, LogicalProperties logicalProperties,
-                            LEFT_CHILD_TYPE leftChild, RIGHT_CHILD_TYPE rightChild) {
-        this(joinType, condition, Optional.empty(), logicalProperties, leftChild, rightChild, Collections.emptyList());
-=======
     public PhysicalHashJoin(JoinType joinType, List<Expression> hashJoinConjuncts,
             Optional<Expression> condition, LogicalProperties logicalProperties,
                             LEFT_CHILD_TYPE leftChild, RIGHT_CHILD_TYPE rightChild) {
         this(joinType, hashJoinConjuncts, condition, Optional.empty(), logicalProperties, leftChild, rightChild);
->>>>>>> 4017f649
     }
 
     /**
@@ -63,14 +58,11 @@
      */
     public PhysicalHashJoin(JoinType joinType, List<Expression> hashJoinConjuncts, Optional<Expression> condition,
                             Optional<GroupExpression> groupExpression, LogicalProperties logicalProperties,
-<<<<<<< HEAD
                             LEFT_CHILD_TYPE leftChild, RIGHT_CHILD_TYPE rightChild,
                             List<RuntimeFilter> runtimeFilter) {
         super(PlanType.PHYSICAL_HASH_JOIN, joinType, condition,
-=======
                             LEFT_CHILD_TYPE leftChild, RIGHT_CHILD_TYPE rightChild) {
         super(PlanType.PHYSICAL_HASH_JOIN, joinType, hashJoinConjuncts, condition,
->>>>>>> 4017f649
                 groupExpression, logicalProperties, leftChild, rightChild);
         this.runtimeFilter = runtimeFilter;
     }
@@ -101,29 +93,22 @@
     @Override
     public PhysicalBinary<Plan, Plan> withChildren(List<Plan> children) {
         Preconditions.checkArgument(children.size() == 2);
-<<<<<<< HEAD
+        return new PhysicalHashJoin<>(joinType, hashJoinConjuncts, otherJoinCondition,
+                logicalProperties, children.get(0), children.get(1));
         return new PhysicalHashJoin<>(joinType, condition, groupExpression,
                 logicalProperties, children.get(0), children.get(1), runtimeFilter);
-=======
-        return new PhysicalHashJoin<>(joinType, hashJoinConjuncts, otherJoinCondition,
-                logicalProperties, children.get(0), children.get(1));
->>>>>>> 4017f649
     }
 
     @Override
     public Plan withGroupExpression(Optional<GroupExpression> groupExpression) {
-<<<<<<< HEAD
+        return new PhysicalHashJoin<>(joinType, hashJoinConjuncts, otherJoinCondition,
+                groupExpression, logicalProperties, left(), right());
         return new PhysicalHashJoin<>(joinType, condition, groupExpression, logicalProperties, left(), right(),
                 runtimeFilter);
-=======
-        return new PhysicalHashJoin<>(joinType, hashJoinConjuncts, otherJoinCondition,
-                groupExpression, logicalProperties, left(), right());
->>>>>>> 4017f649
     }
 
     @Override
     public Plan withLogicalProperties(Optional<LogicalProperties> logicalProperties) {
-<<<<<<< HEAD
         return new PhysicalHashJoin<>(joinType, condition, Optional.empty(),
             logicalProperties.get(), left(), right(), runtimeFilter);
     }
@@ -131,9 +116,7 @@
     public PhysicalHashJoin<Plan, Plan> withRuntimeFilter(List<RuntimeFilter> runtimeFilter) {
         return new PhysicalHashJoin<>(joinType, condition, Optional.empty(),
                 logicalProperties, left(), right(), runtimeFilter);
-=======
         return new PhysicalHashJoin<>(joinType, hashJoinConjuncts, otherJoinCondition,
                 Optional.empty(), logicalProperties.get(), left(), right());
->>>>>>> 4017f649
     }
 }