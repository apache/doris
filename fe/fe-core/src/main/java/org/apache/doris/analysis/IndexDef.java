// Licensed to the Apache Software Foundation (ASF) under one
// or more contributor license agreements.  See the NOTICE file
// distributed with this work for additional information
// regarding copyright ownership.  The ASF licenses this file
// to you under the Apache License, Version 2.0 (the
// "License"); you may not use this file except in compliance
// with the License.  You may obtain a copy of the License at
//
//   http://www.apache.org/licenses/LICENSE-2.0
//
// Unless required by applicable law or agreed to in writing,
// software distributed under the License is distributed on an
// "AS IS" BASIS, WITHOUT WARRANTIES OR CONDITIONS OF ANY
// KIND, either express or implied.  See the License for the
// specific language governing permissions and limitations
// under the License.

package org.apache.doris.analysis;

import org.apache.doris.catalog.Column;
import org.apache.doris.catalog.KeysType;
import org.apache.doris.catalog.PrimitiveType;
import org.apache.doris.common.AnalysisException;

import com.google.common.base.Strings;

<<<<<<< HEAD
import java.util.ArrayList;
import java.util.Arrays;
=======
import java.util.HashMap;
>>>>>>> bb79b9cc
import java.util.List;
import java.util.Map;
import java.util.TreeSet;

public class IndexDef {
    private String indexName;
    private boolean ifNotExists;
    private List<String> columns;
    private IndexType indexType;
    private List<Expr> arguments;
    private String comment;
    private Map<String, String> properties;

<<<<<<< HEAD
    public static final Expr DEFAULT_NGRAM_SIZE = new IntLiteral(2);
    public static final Expr DEFAULT_NGRAM_BF_SIZE = new IntLiteral(256);

    public IndexDef(String indexName, boolean ifNotExists, List<String> columns,
                    IndexTypeWithArgument indexTypeWithArguments, String comment
    ) {
        this(indexName, ifNotExists, columns, indexTypeWithArguments == null ? null : indexTypeWithArguments.getType(),
                indexTypeWithArguments == null ? new ArrayList<>() : indexTypeWithArguments.getArguments(), comment
        );
    }

    public IndexDef(String indexName, boolean ifNotExists, List<String> columns, IndexType indexType, List<Expr> args,
                    String comment) {
=======
    private static final String NGRAM_SIZE_KEY = "gran_size";
    private static final String NGRAM_BF_SIZE_KEY = "bf_size";
    private static final String DEFAULT_NGRAM_SIZE = "2";
    private static final String DEFAULT_NGRAM_BF_SIZE = "256";

    public IndexDef(String indexName, boolean ifNotExists, List<String> columns, IndexType indexType,
                    Map<String, String> properties, String comment) {
>>>>>>> bb79b9cc
        this.indexName = indexName;
        this.ifNotExists = ifNotExists;
        this.columns = columns;
        if (args == null) {
            this.arguments = new ArrayList<>();
        } else {
            this.arguments = args;
        }
        if (indexType == null) {
            this.indexType = IndexType.BITMAP;
        } else {
            this.indexType = indexType;
        }
        if (columns == null) {
            this.comment = "";
        } else {
            this.comment = comment;
        }
<<<<<<< HEAD
        if (this.indexType == IndexType.NGRAM_BF) {
            if (this.arguments.isEmpty()) {
                this.arguments = Arrays.asList(DEFAULT_NGRAM_SIZE, DEFAULT_NGRAM_BF_SIZE);
            } else if (this.arguments.size() == 1) {
                this.arguments = Arrays.asList(this.arguments.get(0), DEFAULT_NGRAM_BF_SIZE);
            }
=======
        if (properties == null) {
            this.properties = new HashMap<>();
        } else {
            this.properties = properties;
        }
        if (indexType == IndexType.NGRAM_BF) {
            properties.putIfAbsent(NGRAM_SIZE_KEY, DEFAULT_NGRAM_SIZE);
            properties.putIfAbsent(NGRAM_BF_SIZE_KEY, DEFAULT_NGRAM_BF_SIZE);
>>>>>>> bb79b9cc
        }
    }

    public void analyze() throws AnalysisException {
        if (indexType == IndexDef.IndexType.BITMAP
                || indexType == IndexDef.IndexType.INVERTED) {
            if (columns == null || columns.size() != 1) {
                throw new AnalysisException(indexType.toString() + " index can only apply to a single column.");
            }
            if (Strings.isNullOrEmpty(indexName)) {
                throw new AnalysisException("index name cannot be blank.");
            }
            if (indexName.length() > 64) {
                throw new AnalysisException("index name too long, the index name length at most is 64.");
            }
            TreeSet<String> distinct = new TreeSet<>(String.CASE_INSENSITIVE_ORDER);
            distinct.addAll(columns);
            if (columns.size() != distinct.size()) {
                throw new AnalysisException("columns of index has duplicated.");
            }
            if (arguments != null && !arguments.isEmpty()) {
                throw new AnalysisException("bimap index do not need arguments.");
            }
        } else if (indexType == IndexType.NGRAM_BF) {
            if (columns == null || columns.size() != 1) {
                throw new AnalysisException("ngram index can only apply to a single column.");
            }
            if (Strings.isNullOrEmpty(indexName)) {
                throw new AnalysisException("index name cannot be blank.");
            }
            if (indexName.length() > 64) {
                throw new AnalysisException("index name too long, the index name length at most is 64.");
            }
        }
    }

    public String toSql() {
        return toSql(null);
    }

    public String toSql(String tableName) {
        StringBuilder sb = new StringBuilder("INDEX ");
        sb.append(indexName);
        if (tableName != null && !tableName.isEmpty()) {
            sb.append(" ON ").append(tableName);
        }
        sb.append(" (");
        boolean first = true;
        for (String col : columns) {
            if (first) {
                first = false;
            } else {
                sb.append(",");
            }
            sb.append("`" + col + "`");
        }
        sb.append(")");
        if (indexType != null) {
            sb.append(" USING ").append(indexType.toString());
        }
<<<<<<< HEAD
        if (arguments != null && !arguments.isEmpty()) {
            sb.append(" (");
            first = true;
            for (Expr argument : arguments) {
                if (first) {
                    first = false;
                } else {
                    sb.append(",");
                }
                sb.append(argument.toSql());
=======
        if (properties != null && properties.size() > 0) {
            sb.append(" PROPERTIES(");
            first = true;
            for (Map.Entry<String, String> e : properties.entrySet()) {
                if (first) {
                    first = false;
                } else {
                    sb.append(", ");
                }
                sb.append("\"").append(e.getKey()).append("\"=").append("\"").append(e.getValue()).append("\"");
>>>>>>> bb79b9cc
            }
            sb.append(")");
        }
        if (comment != null) {
            sb.append(" COMMENT '" + comment + "'");
        }
        return sb.toString();
    }

    @Override
    public String toString() {
        return toSql();
    }

    public String getIndexName() {
        return indexName;
    }

    public List<String> getColumns() {
        return columns;
    }

    public IndexType getIndexType() {
        return indexType;
    }

<<<<<<< HEAD
    public List<Expr> getArguments() {
        return arguments;
=======
    public Map<String, String> getProperties() {
        return properties;
>>>>>>> bb79b9cc
    }

    public String getComment() {
        return comment;
    }

    public boolean isSetIfNotExists() {
        return ifNotExists;
    }

    public enum IndexType {
        BITMAP,
<<<<<<< HEAD
        NGRAM_BF
    }

    public static class IndexTypeWithArgument {
        private final IndexType type;
        private final List<Expr> arguments;

        public IndexTypeWithArgument(IndexType type, List<Expr> arguments) {
            this.type = type;
            this.arguments = arguments;
        }

        public IndexType getType() {
            return type;
        }

        public List<Expr> getArguments() {
            return arguments;
        }
=======
        INVERTED,
        BLOOMFILTER,
        NGRAM_BF
    }

    public boolean isInvertedIndex() {
        return (this.indexType == IndexType.INVERTED);
>>>>>>> bb79b9cc
    }

    public void checkColumn(Column column, KeysType keysType) throws AnalysisException {
        if (indexType == IndexType.BITMAP || indexType == IndexType.INVERTED || indexType == IndexType.BLOOMFILTER
                || indexType == IndexType.NGRAM_BF) {
            String indexColName = column.getName();
            PrimitiveType colType = column.getDataType();
            if (!(colType.isDateType() || colType.isDecimalV2Type() || colType.isDecimalV3Type()
                    || colType.isFixedPointType() || colType.isStringType() || colType == PrimitiveType.BOOLEAN)) {
                throw new AnalysisException(colType + " is not supported in " + indexType.toString() + " index. "
                        + "invalid column: " + indexColName);
            } else if ((keysType == KeysType.AGG_KEYS && !column.isKey())) {
                throw new AnalysisException(indexType.toString()
                        + " index only used in columns of DUP_KEYS/UNIQUE_KEYS table or key columns of"
                                + " AGG_KEYS table. invalid column: " + indexColName);
            }
<<<<<<< HEAD
        } else if (indexType == IndexType.NGRAM_BF) {
            String indexColName = column.getName();
            PrimitiveType colType = column.getDataType();
            if (colType != PrimitiveType.CHAR && colType != PrimitiveType.VARCHAR) {
                throw new AnalysisException(colType + " is not supported in ngram_bf index. "
                        + "invalid column: " + indexColName);
            } else if ((keysType == KeysType.AGG_KEYS && !column.isKey())) {
                throw new AnalysisException(
                        "ngram_bf index only used in columns of DUP_KEYS/UNIQUE_KEYS table or key columns of"
                                + " AGG_KEYS table. invalid column: " + indexColName);
            }
            if (arguments == null || arguments.size() != 2) {
                throw new AnalysisException("ngram should have ngram size and bloom filter size arguments");
            }
            Expr ngramSize = arguments.get(0);
            if (!(ngramSize instanceof IntLiteral && ((IntLiteral) ngramSize).getLongValue() < 256
                    && ((IntLiteral) ngramSize).getLongValue() >= 1)) {
                throw new AnalysisException("ngram size should be integer and less than 256");
            }
            Expr bfSize = arguments.get(1);
            if (!(bfSize instanceof IntLiteral && ((IntLiteral) bfSize).getLongValue() < 65536
                    && ((IntLiteral) bfSize).getLongValue() >= 64)) {
                throw new AnalysisException("bloom filter size should be integer and between 64 and 65536");
=======

            if (indexType == IndexType.INVERTED) {
                InvertedIndexUtil.checkInvertedIndexParser(indexColName, colType, properties);
            } else if (indexType == IndexType.NGRAM_BF) {
                if (colType != PrimitiveType.CHAR && colType != PrimitiveType.VARCHAR) {
                    throw new AnalysisException(colType + " is not supported in ngram_bf index. "
                                                + "invalid column: " + indexColName);
                } else if ((keysType == KeysType.AGG_KEYS && !column.isKey())) {
                    throw new AnalysisException(
                        "ngram_bf index only used in columns of DUP_KEYS/UNIQUE_KEYS table or key columns of"
                        + " AGG_KEYS table. invalid column: " + indexColName);
                }
                if (properties.size() != 2) {
                    throw new AnalysisException("ngram_bf index should have gram_size and bf_size properties");
                }
                try {
                    int ngramSize = Integer.parseInt(properties.get(NGRAM_SIZE_KEY));
                    int bfSize = Integer.parseInt(properties.get(NGRAM_BF_SIZE_KEY));
                    if (ngramSize > 256 || ngramSize < 1) {
                        throw new AnalysisException("gram_size should be integer and less than 256");
                    }
                    if (bfSize > 65536 || bfSize < 64) {
                        throw new AnalysisException("bf_size should be integer and between 64 and 65536");
                    }
                } catch (NumberFormatException e) {
                    throw new AnalysisException("invalid ngram properties:" + e.getMessage(), e);
                }
>>>>>>> bb79b9cc
            }
        } else {
            throw new AnalysisException("Unsupported index type: " + indexType);
        }
    }

    public void checkColumns(List<Column> columns, KeysType keysType) throws AnalysisException {
        if (indexType == IndexType.BITMAP || indexType == IndexType.INVERTED || indexType == IndexType.BLOOMFILTER) {
            for (Column col : columns) {
                checkColumn(col, keysType);
            }
        }
    }
}<|MERGE_RESOLUTION|>--- conflicted
+++ resolved
@@ -24,12 +24,7 @@
 
 import com.google.common.base.Strings;
 
-<<<<<<< HEAD
-import java.util.ArrayList;
-import java.util.Arrays;
-=======
 import java.util.HashMap;
->>>>>>> bb79b9cc
 import java.util.List;
 import java.util.Map;
 import java.util.TreeSet;
@@ -39,25 +34,9 @@
     private boolean ifNotExists;
     private List<String> columns;
     private IndexType indexType;
-    private List<Expr> arguments;
     private String comment;
     private Map<String, String> properties;
 
-<<<<<<< HEAD
-    public static final Expr DEFAULT_NGRAM_SIZE = new IntLiteral(2);
-    public static final Expr DEFAULT_NGRAM_BF_SIZE = new IntLiteral(256);
-
-    public IndexDef(String indexName, boolean ifNotExists, List<String> columns,
-                    IndexTypeWithArgument indexTypeWithArguments, String comment
-    ) {
-        this(indexName, ifNotExists, columns, indexTypeWithArguments == null ? null : indexTypeWithArguments.getType(),
-                indexTypeWithArguments == null ? new ArrayList<>() : indexTypeWithArguments.getArguments(), comment
-        );
-    }
-
-    public IndexDef(String indexName, boolean ifNotExists, List<String> columns, IndexType indexType, List<Expr> args,
-                    String comment) {
-=======
     private static final String NGRAM_SIZE_KEY = "gran_size";
     private static final String NGRAM_BF_SIZE_KEY = "bf_size";
     private static final String DEFAULT_NGRAM_SIZE = "2";
@@ -65,15 +44,9 @@
 
     public IndexDef(String indexName, boolean ifNotExists, List<String> columns, IndexType indexType,
                     Map<String, String> properties, String comment) {
->>>>>>> bb79b9cc
         this.indexName = indexName;
         this.ifNotExists = ifNotExists;
         this.columns = columns;
-        if (args == null) {
-            this.arguments = new ArrayList<>();
-        } else {
-            this.arguments = args;
-        }
         if (indexType == null) {
             this.indexType = IndexType.BITMAP;
         } else {
@@ -84,14 +57,6 @@
         } else {
             this.comment = comment;
         }
-<<<<<<< HEAD
-        if (this.indexType == IndexType.NGRAM_BF) {
-            if (this.arguments.isEmpty()) {
-                this.arguments = Arrays.asList(DEFAULT_NGRAM_SIZE, DEFAULT_NGRAM_BF_SIZE);
-            } else if (this.arguments.size() == 1) {
-                this.arguments = Arrays.asList(this.arguments.get(0), DEFAULT_NGRAM_BF_SIZE);
-            }
-=======
         if (properties == null) {
             this.properties = new HashMap<>();
         } else {
@@ -100,7 +65,6 @@
         if (indexType == IndexType.NGRAM_BF) {
             properties.putIfAbsent(NGRAM_SIZE_KEY, DEFAULT_NGRAM_SIZE);
             properties.putIfAbsent(NGRAM_BF_SIZE_KEY, DEFAULT_NGRAM_BF_SIZE);
->>>>>>> bb79b9cc
         }
     }
 
@@ -120,19 +84,6 @@
             distinct.addAll(columns);
             if (columns.size() != distinct.size()) {
                 throw new AnalysisException("columns of index has duplicated.");
-            }
-            if (arguments != null && !arguments.isEmpty()) {
-                throw new AnalysisException("bimap index do not need arguments.");
-            }
-        } else if (indexType == IndexType.NGRAM_BF) {
-            if (columns == null || columns.size() != 1) {
-                throw new AnalysisException("ngram index can only apply to a single column.");
-            }
-            if (Strings.isNullOrEmpty(indexName)) {
-                throw new AnalysisException("index name cannot be blank.");
-            }
-            if (indexName.length() > 64) {
-                throw new AnalysisException("index name too long, the index name length at most is 64.");
             }
         }
     }
@@ -161,18 +112,6 @@
         if (indexType != null) {
             sb.append(" USING ").append(indexType.toString());
         }
-<<<<<<< HEAD
-        if (arguments != null && !arguments.isEmpty()) {
-            sb.append(" (");
-            first = true;
-            for (Expr argument : arguments) {
-                if (first) {
-                    first = false;
-                } else {
-                    sb.append(",");
-                }
-                sb.append(argument.toSql());
-=======
         if (properties != null && properties.size() > 0) {
             sb.append(" PROPERTIES(");
             first = true;
@@ -183,7 +122,6 @@
                     sb.append(", ");
                 }
                 sb.append("\"").append(e.getKey()).append("\"=").append("\"").append(e.getValue()).append("\"");
->>>>>>> bb79b9cc
             }
             sb.append(")");
         }
@@ -210,13 +148,8 @@
         return indexType;
     }
 
-<<<<<<< HEAD
-    public List<Expr> getArguments() {
-        return arguments;
-=======
     public Map<String, String> getProperties() {
         return properties;
->>>>>>> bb79b9cc
     }
 
     public String getComment() {
@@ -229,27 +162,6 @@
 
     public enum IndexType {
         BITMAP,
-<<<<<<< HEAD
-        NGRAM_BF
-    }
-
-    public static class IndexTypeWithArgument {
-        private final IndexType type;
-        private final List<Expr> arguments;
-
-        public IndexTypeWithArgument(IndexType type, List<Expr> arguments) {
-            this.type = type;
-            this.arguments = arguments;
-        }
-
-        public IndexType getType() {
-            return type;
-        }
-
-        public List<Expr> getArguments() {
-            return arguments;
-        }
-=======
         INVERTED,
         BLOOMFILTER,
         NGRAM_BF
@@ -257,7 +169,6 @@
 
     public boolean isInvertedIndex() {
         return (this.indexType == IndexType.INVERTED);
->>>>>>> bb79b9cc
     }
 
     public void checkColumn(Column column, KeysType keysType) throws AnalysisException {
@@ -274,31 +185,6 @@
                         + " index only used in columns of DUP_KEYS/UNIQUE_KEYS table or key columns of"
                                 + " AGG_KEYS table. invalid column: " + indexColName);
             }
-<<<<<<< HEAD
-        } else if (indexType == IndexType.NGRAM_BF) {
-            String indexColName = column.getName();
-            PrimitiveType colType = column.getDataType();
-            if (colType != PrimitiveType.CHAR && colType != PrimitiveType.VARCHAR) {
-                throw new AnalysisException(colType + " is not supported in ngram_bf index. "
-                        + "invalid column: " + indexColName);
-            } else if ((keysType == KeysType.AGG_KEYS && !column.isKey())) {
-                throw new AnalysisException(
-                        "ngram_bf index only used in columns of DUP_KEYS/UNIQUE_KEYS table or key columns of"
-                                + " AGG_KEYS table. invalid column: " + indexColName);
-            }
-            if (arguments == null || arguments.size() != 2) {
-                throw new AnalysisException("ngram should have ngram size and bloom filter size arguments");
-            }
-            Expr ngramSize = arguments.get(0);
-            if (!(ngramSize instanceof IntLiteral && ((IntLiteral) ngramSize).getLongValue() < 256
-                    && ((IntLiteral) ngramSize).getLongValue() >= 1)) {
-                throw new AnalysisException("ngram size should be integer and less than 256");
-            }
-            Expr bfSize = arguments.get(1);
-            if (!(bfSize instanceof IntLiteral && ((IntLiteral) bfSize).getLongValue() < 65536
-                    && ((IntLiteral) bfSize).getLongValue() >= 64)) {
-                throw new AnalysisException("bloom filter size should be integer and between 64 and 65536");
-=======
 
             if (indexType == IndexType.INVERTED) {
                 InvertedIndexUtil.checkInvertedIndexParser(indexColName, colType, properties);
@@ -326,7 +212,6 @@
                 } catch (NumberFormatException e) {
                     throw new AnalysisException("invalid ngram properties:" + e.getMessage(), e);
                 }
->>>>>>> bb79b9cc
             }
         } else {
             throw new AnalysisException("Unsupported index type: " + indexType);
