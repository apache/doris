// Licensed to the Apache Software Foundation (ASF) under one
// or more contributor license agreements.  See the NOTICE file
// distributed with this work for additional information
// regarding copyright ownership.  The ASF licenses this file
// to you under the Apache License, Version 2.0 (the
// "License"); you may not use this file except in compliance
// with the License.  You may obtain a copy of the License at
//
//   http://www.apache.org/licenses/LICENSE-2.0
//
// Unless required by applicable law or agreed to in writing,
// software distributed under the License is distributed on an
// "AS IS" BASIS, WITHOUT WARRANTIES OR CONDITIONS OF ANY
// KIND, either express or implied.  See the License for the
// specific language governing permissions and limitations
// under the License.

package org.apache.doris.load.loadv2;

import org.apache.doris.analysis.BrokerDesc;
import org.apache.doris.analysis.StorageBackend;
import org.apache.doris.analysis.UserIdentity;
import org.apache.doris.catalog.Database;
import org.apache.doris.catalog.Env;
import org.apache.doris.catalog.OlapTable;
import org.apache.doris.catalog.Table;
import org.apache.doris.common.AnalysisException;
import org.apache.doris.common.Config;
import org.apache.doris.common.DataQualityException;
import org.apache.doris.common.DuplicatedRequestException;
import org.apache.doris.common.LabelAlreadyUsedException;
import org.apache.doris.common.MetaNotFoundException;
import org.apache.doris.common.QuotaExceedException;
import org.apache.doris.common.UserException;
import org.apache.doris.common.Version;
import org.apache.doris.common.profile.Profile;
import org.apache.doris.common.profile.SummaryProfile.SummaryBuilder;
import org.apache.doris.common.util.DebugUtil;
import org.apache.doris.common.util.LogBuilder;
import org.apache.doris.common.util.LogKey;
import org.apache.doris.common.util.MetaLockUtils;
import org.apache.doris.common.util.ProfileManager.ProfileType;
import org.apache.doris.common.util.TimeUtils;
import org.apache.doris.datasource.property.constants.S3Properties;
import org.apache.doris.load.BrokerFileGroup;
import org.apache.doris.load.BrokerFileGroupAggInfo.FileGroupAggKey;
import org.apache.doris.load.EtlJobType;
import org.apache.doris.load.FailMsg;
import org.apache.doris.qe.ConnectContext;
import org.apache.doris.qe.OriginStatement;
import org.apache.doris.qe.SessionVariable;
import org.apache.doris.service.FrontendOptions;
import org.apache.doris.thrift.TUniqueId;
import org.apache.doris.transaction.BeginTransactionException;
import org.apache.doris.transaction.TransactionState;
import org.apache.doris.transaction.TransactionState.TxnCoordinator;
import org.apache.doris.transaction.TransactionState.TxnSourceType;

import com.google.common.base.Joiner;
import com.google.common.collect.Lists;
import org.apache.logging.log4j.LogManager;
import org.apache.logging.log4j.Logger;

import java.util.List;
import java.util.Map;
import java.util.Optional;
import java.util.UUID;
import java.util.concurrent.RejectedExecutionException;
import java.util.stream.Collectors;

/**
 * There are 3 steps in BrokerLoadJob: BrokerPendingTask, LoadLoadingTask, CommitAndPublishTxn.
 * Step1: BrokerPendingTask will be created on method of unprotectedExecuteJob.
 * Step2: LoadLoadingTasks will be created by the method of onTaskFinished when BrokerPendingTask is finished.
 * Step3: CommitAndPublicTxn will be called by the method of onTaskFinished when all of LoadLoadingTasks are finished.
 */
public class BrokerLoadJob extends BulkLoadJob {

    private static final Logger LOG = LogManager.getLogger(BrokerLoadJob.class);

    // Profile of this load job, including all tasks' profiles
    private Profile jobProfile;
    // If set to true, the profile of load job with be pushed to ProfileManager
    private boolean enableProfile = false;

    // for log replay and unit test
    public BrokerLoadJob() {
        super(EtlJobType.BROKER);
    }

    public BrokerLoadJob(long dbId, String label, BrokerDesc brokerDesc,
                         OriginStatement originStmt, UserIdentity userInfo)
            throws MetaNotFoundException {
        super(EtlJobType.BROKER, dbId, label, originStmt, userInfo);
        this.brokerDesc = brokerDesc;
        if (ConnectContext.get() != null && ConnectContext.get().getSessionVariable().enableProfile()) {
            enableProfile = true;
        }
    }

    @Override
    public void beginTxn()
            throws LabelAlreadyUsedException, BeginTransactionException, AnalysisException, DuplicatedRequestException,
            QuotaExceedException, MetaNotFoundException {
        transactionId = Env.getCurrentGlobalTransactionMgr()
                .beginTransaction(dbId, Lists.newArrayList(fileGroupAggInfo.getAllTableIds()), label, null,
                        new TxnCoordinator(TxnSourceType.FE, FrontendOptions.getLocalHostAddress()),
                        TransactionState.LoadJobSourceType.BATCH_LOAD_JOB, id,
                        getTimeout());
    }

    @Override
    protected void unprotectedExecuteJob() {
        LoadTask task = new BrokerLoadPendingTask(this, fileGroupAggInfo.getAggKeyToFileGroups(),
                brokerDesc, getPriority());
        idToTasks.put(task.getSignature(), task);
        Env.getCurrentEnv().getPendingLoadTaskScheduler().submit(task);
    }

    /**
     * Situation1: When attachment is instance of BrokerPendingTaskAttachment,
     * this method is called by broker pending task.
     * LoadLoadingTask will be created after BrokerPendingTask is finished.
     * Situation2: When attachment is instance of BrokerLoadingTaskAttachment, this method is called by LoadLoadingTask.
     * CommitTxn will be called after all of LoadingTasks are finished.
     *
     * @param attachment
     */
    @Override
    public void onTaskFinished(TaskAttachment attachment) {
        if (attachment instanceof BrokerPendingTaskAttachment) {
            onPendingTaskFinished((BrokerPendingTaskAttachment) attachment);
        } else if (attachment instanceof BrokerLoadingTaskAttachment) {
            onLoadingTaskFinished((BrokerLoadingTaskAttachment) attachment);
        }
    }

    /**
     * step1: divide job into loading task
     * step2: init the plan of task
     * step3: submit tasks into loadingTaskExecutor
     * @param attachment BrokerPendingTaskAttachment
     */
    private void onPendingTaskFinished(BrokerPendingTaskAttachment attachment) {
        writeLock();
        try {
            // check if job has been cancelled
            if (isTxnDone()) {
                LOG.warn(new LogBuilder(LogKey.LOAD_JOB, id)
                        .add("state", state)
                        .add("error_msg", "this task will be ignored when job is: " + state)
                        .build());
                return;
            }

            if (finishedTaskIds.contains(attachment.getTaskId())) {
                LOG.warn(new LogBuilder(LogKey.LOAD_JOB, id)
                        .add("task_id", attachment.getTaskId())
                        .add("error_msg", "this is a duplicated callback of pending task "
                                + "when broker already has loading task")
                        .build());
                return;
            }

            // add task id into finishedTaskIds
            finishedTaskIds.add(attachment.getTaskId());
        } finally {
            writeUnlock();
        }

        try {
            Database db = getDb();
            createLoadingTask(db, attachment);
        } catch (UserException e) {
            LOG.warn(new LogBuilder(LogKey.LOAD_JOB, id)
                    .add("database_id", dbId)
                    .add("error_msg", "Failed to divide job into loading task.")
                    .build(), e);
            cancelJobWithoutCheck(new FailMsg(FailMsg.CancelType.ETL_RUN_FAIL, e.getMessage()), true, true);
            return;
        } catch (RejectedExecutionException e) {
            LOG.warn(new LogBuilder(LogKey.LOAD_JOB, id)
                    .add("database_id", dbId)
                    .add("error_msg", "the task queque is full.")
                    .build(), e);
            cancelJobWithoutCheck(new FailMsg(FailMsg.CancelType.ETL_RUN_FAIL, e.getMessage()), true, true);
            return;
        }

        loadStartTimestamp = System.currentTimeMillis();
    }

    private void createLoadingTask(Database db, BrokerPendingTaskAttachment attachment) throws UserException {
        List<Table> tableList = db.getTablesOnIdOrderOrThrowException(
                Lists.newArrayList(fileGroupAggInfo.getAllTableIds()));
        // divide job into broker loading task by table
        List<LoadLoadingTask> newLoadingTasks = Lists.newArrayList();
        this.jobProfile = new Profile("BrokerLoadJob " + id + ". " + label, true);
        ProgressManager progressManager = Env.getCurrentProgressManager();
        progressManager.registerProgressSimple(String.valueOf(id));
        MetaLockUtils.readLockTables(tableList);
        try {
            for (Map.Entry<FileGroupAggKey, List<BrokerFileGroup>> entry
                    : fileGroupAggInfo.getAggKeyToFileGroups().entrySet()) {
                FileGroupAggKey aggKey = entry.getKey();
                List<BrokerFileGroup> brokerFileGroups = entry.getValue();
                long tableId = aggKey.getTableId();
                OlapTable table = (OlapTable) db.getTableNullable(tableId);
                // Generate loading task and init the plan of task
                LoadLoadingTask task = new LoadLoadingTask(db, table, brokerDesc,
                        brokerFileGroups, getDeadlineMs(), getExecMemLimit(),
                        isStrictMode(), isPartialUpdate(), transactionId, this, getTimeZone(), getTimeout(),
                        getLoadParallelism(), getSendBatchParallelism(),
                        getMaxFilterRatio() <= 0, enableProfile ? jobProfile : null, isSingleTabletLoadPerSink(),
                        useNewLoadScanNode(), getPriority());

                UUID uuid = UUID.randomUUID();
                TUniqueId loadId = new TUniqueId(uuid.getMostSignificantBits(), uuid.getLeastSignificantBits());
                task.init(loadId, attachment.getFileStatusByTable(aggKey),
                        attachment.getFileNumByTable(aggKey), getUserInfo());
                idToTasks.put(task.getSignature(), task);
                // idToTasks contains previous LoadPendingTasks, so idToTasks is just used to save all tasks.
                // use newLoadingTasks to save new created loading tasks and submit them later.
                newLoadingTasks.add(task);
                // load id will be added to loadStatistic when executing this task
                // save all related tables and rollups in transaction state
                TransactionState txnState = Env.getCurrentGlobalTransactionMgr()
                        .getTransactionState(dbId, transactionId);
                if (txnState == null) {
                    throw new UserException("txn does not exist: " + transactionId);
                }
                txnState.addTableIndexes(table);
            }
        } finally {
            MetaLockUtils.readUnlockTables(tableList);
        }
        // Submit task outside the database lock, cause it may take a while if task queue is full.
        for (LoadTask loadTask : newLoadingTasks) {
            Env.getCurrentEnv().getLoadingLoadTaskScheduler().submit(loadTask);
        }
    }

    private void onLoadingTaskFinished(BrokerLoadingTaskAttachment attachment) {
        writeLock();
        try {
            // check if job has been cancelled
            if (isTxnDone()) {
                LOG.warn(new LogBuilder(LogKey.LOAD_JOB, id)
                        .add("state", state)
                        .add("error_msg", "this task will be ignored when job is: " + state)
                        .build());
                return;
            }

            // check if task has been finished
            if (finishedTaskIds.contains(attachment.getTaskId())) {
                LOG.warn(new LogBuilder(LogKey.LOAD_JOB, id)
                        .add("task_id", attachment.getTaskId())
                        .add("error_msg", "this is a duplicated callback of loading task").build());
                return;
            }

            // update loading status
            finishedTaskIds.add(attachment.getTaskId());
            updateLoadingStatus(attachment);

            // begin commit txn when all of loading tasks have been finished
            if (finishedTaskIds.size() != idToTasks.size()) {
                return;
            }
        } finally {
            writeUnlock();
        }

        if (LOG.isDebugEnabled()) {
            LOG.debug(new LogBuilder(LogKey.LOAD_JOB, id)
                    .add("commit_infos", Joiner.on(",").join(commitInfos))
                    .build());
        }

        // check data quality
        if (!checkDataQuality()) {
            cancelJobWithoutCheck(new FailMsg(FailMsg.CancelType.ETL_QUALITY_UNSATISFIED,
                            DataQualityException.QUALITY_FAIL_MSG), true, true);
            return;
        }
        Database db = null;
        List<Table> tableList = null;
        try {
            db = getDb();
            tableList = db.getTablesOnIdOrderOrThrowException(Lists.newArrayList(fileGroupAggInfo.getAllTableIds()));
            MetaLockUtils.writeLockTablesOrMetaException(tableList);
        } catch (MetaNotFoundException e) {
            LOG.warn(new LogBuilder(LogKey.LOAD_JOB, id)
                    .add("database_id", dbId)
                    .add("error_msg", "db has been deleted when job is loading")
                    .build(), e);
            cancelJobWithoutCheck(new FailMsg(FailMsg.CancelType.LOAD_RUN_FAIL, e.getMessage()), true, true);
            return;
        }
        try {
            LOG.info(new LogBuilder(LogKey.LOAD_JOB, id)
                    .add("txn_id", transactionId)
                    .add("msg", "Load job try to commit txn")
                    .build());
            Env.getCurrentGlobalTransactionMgr().commitTransaction(
                    dbId, tableList, transactionId, commitInfos,
                    new LoadJobFinalOperation(id, loadingStatus, progress, loadStartTimestamp,
                            finishTimestamp, state, failMsg));
        } catch (UserException e) {
            LOG.warn(new LogBuilder(LogKey.LOAD_JOB, id)
                    .add("database_id", dbId)
                    .add("error_msg", "Failed to commit txn with error:" + e.getMessage())
                    .build(), e);
            cancelJobWithoutCheck(new FailMsg(FailMsg.CancelType.LOAD_RUN_FAIL, e.getMessage()), true, true);
        } finally {
            MetaLockUtils.writeUnlockTables(tableList);
        }
    }

    private void writeProfile() {
        if (!enableProfile) {
            return;
        }
<<<<<<< HEAD
        jobProfile.update(createTimestamp, getSummaryInfo(true), true, null);
=======
        jobProfile.update(createTimestamp, getSummaryInfo(true), true,
                Boolean.valueOf(sessionVariables.getOrDefault(SessionVariable.ENABLE_SIMPLY_PROFILE, "true")));
>>>>>>> 8679095e
    }

    private Map<String, String> getSummaryInfo(boolean isFinished) {
        long currentTimestamp = System.currentTimeMillis();
        SummaryBuilder builder = new SummaryBuilder();
        builder.profileId(String.valueOf(id));
        if (Version.DORIS_BUILD_VERSION_MAJOR == 0) {
            builder.dorisVersion(Version.DORIS_BUILD_SHORT_HASH);
        } else {
            builder.dorisVersion(Version.DORIS_BUILD_VERSION + "-" + Version.DORIS_BUILD_SHORT_HASH);
        }
        builder.taskType(ProfileType.LOAD.name());
        builder.startTime(TimeUtils.longToTimeString(createTimestamp));
        if (isFinished) {
            builder.endTime(TimeUtils.longToTimeString(currentTimestamp));
            builder.totalTime(DebugUtil.getPrettyStringMs(currentTimestamp - createTimestamp));
        }
        builder.taskState("FINISHED");
        builder.user(getUserInfo() != null ? getUserInfo().getQualifiedUser() : "N/A");
        builder.defaultDb(getDefaultDb());
        builder.sqlStatement(getOriginStmt().originStmt);
        return builder.build();
    }

    private String getDefaultDb() {
        Database database = Env.getCurrentEnv().getInternalCatalog().getDb(this.dbId).orElse(null);
        return database == null ? "N/A" : database.getFullName();
    }

    private void updateLoadingStatus(BrokerLoadingTaskAttachment attachment) {
        loadingStatus.replaceCounter(DPP_ABNORMAL_ALL,
                increaseCounter(DPP_ABNORMAL_ALL, attachment.getCounter(DPP_ABNORMAL_ALL)));
        loadingStatus.replaceCounter(DPP_NORMAL_ALL,
                increaseCounter(DPP_NORMAL_ALL, attachment.getCounter(DPP_NORMAL_ALL)));
        loadingStatus.replaceCounter(UNSELECTED_ROWS,
                increaseCounter(UNSELECTED_ROWS, attachment.getCounter(UNSELECTED_ROWS)));
        if (attachment.getTrackingUrl() != null) {
            loadingStatus.setTrackingUrl(attachment.getTrackingUrl());
        }
        commitInfos.addAll(attachment.getCommitInfoList());
        errorTabletInfos.addAll(attachment.getErrorTabletInfos().stream().limit(Config.max_error_tablet_of_broker_load)
                .collect(Collectors.toList()));

        progress = (int) ((double) finishedTaskIds.size() / idToTasks.size() * 100);
        if (progress == 100) {
            progress = 99;
        }
    }

    @Override
    public void updateProgress(Long beId, TUniqueId loadId, TUniqueId fragmentId, long scannedRows,
                               long scannedBytes, boolean isDone) {
        super.updateProgress(beId, loadId, fragmentId, scannedRows, scannedBytes, isDone);
        progress = (int) ((double) loadStatistic.getLoadBytes() / loadStatistic.totalFileSizeB * 100);
        if (progress >= 100) {
            progress = 99;
        }
    }

    private String increaseCounter(String key, String deltaValue) {
        long value = 0;
        if (loadingStatus.getCounters().containsKey(key)) {
            value = Long.valueOf(loadingStatus.getCounters().get(key));
        }
        if (deltaValue != null) {
            value += Long.valueOf(deltaValue);
        }
        return String.valueOf(value);
    }

    @Override
    public void afterVisible(TransactionState txnState, boolean txnOperated) {
        super.afterVisible(txnState, txnOperated);
        writeProfile();
    }

    @Override
    protected String getResourceName() {
        StorageBackend.StorageType storageType = brokerDesc.getStorageType();
        if (storageType == StorageBackend.StorageType.BROKER) {
            return brokerDesc.getName();
        } else if (storageType == StorageBackend.StorageType.S3) {
            return Optional.ofNullable(brokerDesc.getProperties())
                .map(o -> o.get(S3Properties.Env.ENDPOINT))
                .orElse("s3_cluster");
        } else {
            return storageType.name().toLowerCase().concat("_cluster");
        }
    }
}<|MERGE_RESOLUTION|>--- conflicted
+++ resolved
@@ -322,12 +322,8 @@
         if (!enableProfile) {
             return;
         }
-<<<<<<< HEAD
-        jobProfile.update(createTimestamp, getSummaryInfo(true), true, null);
-=======
         jobProfile.update(createTimestamp, getSummaryInfo(true), true,
-                Boolean.valueOf(sessionVariables.getOrDefault(SessionVariable.ENABLE_SIMPLY_PROFILE, "true")));
->>>>>>> 8679095e
+                Boolean.valueOf(sessionVariables.getOrDefault(SessionVariable.ENABLE_SIMPLY_PROFILE, "true")), null);
     }
 
     private Map<String, String> getSummaryInfo(boolean isFinished) {
