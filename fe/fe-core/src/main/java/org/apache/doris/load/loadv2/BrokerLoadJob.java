--- conflicted
+++ resolved
@@ -378,7 +378,6 @@
     protected void afterLoadingTaskCommitTransaction(List<Table> tableList) {
     }
 
-<<<<<<< HEAD
     protected void afterCommit() throws DdlException {}
 
     protected LoadJobFinalOperation getLoadJobFinalOperation() {
@@ -396,8 +395,6 @@
         jobProfile = null;
     }
 
-=======
->>>>>>> 45b7eee4
     private Map<String, String> getSummaryInfo(boolean isFinished) {
         long currentTimestamp = System.currentTimeMillis();
         SummaryBuilder builder = new SummaryBuilder();
