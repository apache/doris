--- conflicted
+++ resolved
@@ -240,19 +240,12 @@
         // divide job into broker loading task by table
         List<LoadLoadingTask> newLoadingTasks = Lists.newArrayList();
         if (enableProfile) {
-<<<<<<< HEAD
             this.jobProfile = new Profile(
                     true,
                     Integer.valueOf(sessionVariables.getOrDefault(SessionVariable.PROFILE_LEVEL, "3")),
                     false,
                     0); // TODO: 怎么给这些 load job 设置 profile 记录时间
             // this.jobProfile.setId("BrokerLoadJob " + id + ". " + label);
-=======
-            this.jobProfile = new Profile("BrokerLoadJob " + id + ". " + label, true,
-                    Integer.valueOf(sessionVariables.getOrDefault(SessionVariable.PROFILE_LEVEL, "3")));
-            // profile is registered in ProfileManager, so that we can get realtime profile
-            jobProfile.updateSummary(loadStartTimestamp, getSummaryInfo(false), false, null);
->>>>>>> 12c59f63
         }
         ProgressManager progressManager = Env.getCurrentProgressManager();
         progressManager.registerProgressSimple(String.valueOf(id));
