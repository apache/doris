--- conflicted
+++ resolved
@@ -37,11 +37,8 @@
     protected final ExpressionType type;
     private final Logger logger = LoggerFactory.getLogger(this.getClass());
 
-<<<<<<< HEAD
-=======
     protected double selectivity;
 
->>>>>>> f6c5d3a9
     public Expression(ExpressionType type, Expression... children) {
         super(children);
         this.type = Objects.requireNonNull(type, "type can not be null");
