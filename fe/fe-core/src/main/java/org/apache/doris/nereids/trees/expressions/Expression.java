// Licensed to the Apache Software Foundation (ASF) under one
// or more contributor license agreements.  See the NOTICE file
// distributed with this work for additional information
// regarding copyright ownership.  The ASF licenses this file
// to you under the Apache License, Version 2.0 (the
// "License"); you may not use this file except in compliance
// with the License.  You may obtain a copy of the License at
//
//   http://www.apache.org/licenses/LICENSE-2.0
//
// Unless required by applicable law or agreed to in writing,
// software distributed under the License is distributed on an
// "AS IS" BASIS, WITHOUT WARRANTIES OR CONDITIONS OF ANY
// KIND, either express or implied.  See the License for the
// specific language governing permissions and limitations
// under the License.

package org.apache.doris.nereids.trees.expressions;

import org.apache.doris.nereids.exceptions.UnboundException;
import org.apache.doris.nereids.trees.AbstractTreeNode;
import org.apache.doris.nereids.trees.NodeType;
import org.apache.doris.nereids.types.DataType;

import org.slf4j.Logger;
import org.slf4j.LoggerFactory;

import java.util.List;
import java.util.Objects;

/**
 * Abstract class for all Expression in Nereids.
 */
public abstract class Expression extends AbstractTreeNode<Expression> {

    private final Logger logger = LoggerFactory.getLogger(this.getClass());

    public Expression(NodeType type, Expression... children) {
        super(type, children);
    }

    public DataType getDataType() throws UnboundException {
        throw new UnboundException("dataType");
    }

    public String sql() throws UnboundException {
        throw new UnboundException("sql");
    }

    public boolean nullable() throws UnboundException {
        throw new UnboundException("nullable");
    }

    public <R, C> R accept(ExpressionVisitor<R, C> visitor, C context) {
        return visitor.visit(this, context);
    }

    @Override
    public List<Expression> children() {
        return children;
    }

    @Override
    public Expression child(int index) {
        return children.get(index);
    }

    @Override
    public Expression withChildren(List<Expression> children) {
        throw new RuntimeException();
    }

    /**
     * Whether the expression is a constant.
     */
    public boolean isConstant() {
        for (Expression child : children()) {
            if (child.isConstant()) {
                return true;
            }
        }
        return false;
    }

<<<<<<< HEAD
    public Expression clone() {
        throw new RuntimeException("Unimplemented method");
    }

=======
    @Override
    public boolean equals(Object o) {
        if (this == o) {
            return true;
        }
        if (o == null || getClass() != o.getClass()) {
            return false;
        }
        Expression that = (Expression) o;
        return Objects.equals(children(), that.children());
    }
>>>>>>> 77b1565b
}<|MERGE_RESOLUTION|>--- conflicted
+++ resolved
@@ -82,12 +82,10 @@
         return false;
     }
 
-<<<<<<< HEAD
     public Expression clone() {
         throw new RuntimeException("Unimplemented method");
     }
 
-=======
     @Override
     public boolean equals(Object o) {
         if (this == o) {
@@ -99,5 +97,4 @@
         Expression that = (Expression) o;
         return Objects.equals(children(), that.children());
     }
->>>>>>> 77b1565b
 }