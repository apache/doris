// Licensed to the Apache Software Foundation (ASF) under one
// or more contributor license agreements.  See the NOTICE file
// distributed with this work for additional information
// regarding copyright ownership.  The ASF licenses this file
// to you under the Apache License, Version 2.0 (the
// "License"); you may not use this file except in compliance
// with the License.  You may obtain a copy of the License at
//
//   http://www.apache.org/licenses/LICENSE-2.0
//
// Unless required by applicable law or agreed to in writing,
// software distributed under the License is distributed on an
// "AS IS" BASIS, WITHOUT WARRANTIES OR CONDITIONS OF ANY
// KIND, either express or implied.  See the License for the
// specific language governing permissions and limitations
// under the License.

package org.apache.doris.nereids.trees.plans.visitor;

import org.apache.doris.nereids.trees.plans.commands.AddConstraintCommand;
import org.apache.doris.nereids.trees.plans.commands.AdminCancelRebalanceDiskCommand;
import org.apache.doris.nereids.trees.plans.commands.AdminCheckTabletsCommand;
import org.apache.doris.nereids.trees.plans.commands.AdminCleanTrashCommand;
import org.apache.doris.nereids.trees.plans.commands.AdminCompactTableCommand;
import org.apache.doris.nereids.trees.plans.commands.AdminCopyTabletCommand;
import org.apache.doris.nereids.trees.plans.commands.AdminRebalanceDiskCommand;
import org.apache.doris.nereids.trees.plans.commands.AdminSetTableStatusCommand;
import org.apache.doris.nereids.trees.plans.commands.AdminShowReplicaStatusCommand;
import org.apache.doris.nereids.trees.plans.commands.AlterCatalogCommentCommand;
import org.apache.doris.nereids.trees.plans.commands.AlterCatalogPropertiesCommand;
import org.apache.doris.nereids.trees.plans.commands.AlterCatalogRenameCommand;
import org.apache.doris.nereids.trees.plans.commands.AlterColumnStatsCommand;
import org.apache.doris.nereids.trees.plans.commands.AlterJobStatusCommand;
import org.apache.doris.nereids.trees.plans.commands.AlterMTMVCommand;
import org.apache.doris.nereids.trees.plans.commands.AlterRoleCommand;
import org.apache.doris.nereids.trees.plans.commands.AlterSqlBlockRuleCommand;
import org.apache.doris.nereids.trees.plans.commands.AlterStoragePolicyCommand;
import org.apache.doris.nereids.trees.plans.commands.AlterTableCommand;
import org.apache.doris.nereids.trees.plans.commands.AlterTableStatsCommand;
import org.apache.doris.nereids.trees.plans.commands.AlterUserCommand;
import org.apache.doris.nereids.trees.plans.commands.AlterViewCommand;
import org.apache.doris.nereids.trees.plans.commands.AlterWorkloadGroupCommand;
import org.apache.doris.nereids.trees.plans.commands.AlterWorkloadPolicyCommand;
import org.apache.doris.nereids.trees.plans.commands.CallCommand;
import org.apache.doris.nereids.trees.plans.commands.CancelAlterTableCommand;
import org.apache.doris.nereids.trees.plans.commands.CancelExportCommand;
import org.apache.doris.nereids.trees.plans.commands.CancelJobTaskCommand;
import org.apache.doris.nereids.trees.plans.commands.CancelLoadCommand;
import org.apache.doris.nereids.trees.plans.commands.CancelMTMVTaskCommand;
import org.apache.doris.nereids.trees.plans.commands.CancelWarmUpJobCommand;
import org.apache.doris.nereids.trees.plans.commands.CleanAllProfileCommand;
import org.apache.doris.nereids.trees.plans.commands.CleanQueryStatsCommand;
import org.apache.doris.nereids.trees.plans.commands.Command;
import org.apache.doris.nereids.trees.plans.commands.CopyIntoCommand;
import org.apache.doris.nereids.trees.plans.commands.CreateCatalogCommand;
import org.apache.doris.nereids.trees.plans.commands.CreateDictionaryCommand;
import org.apache.doris.nereids.trees.plans.commands.CreateEncryptkeyCommand;
import org.apache.doris.nereids.trees.plans.commands.CreateFileCommand;
import org.apache.doris.nereids.trees.plans.commands.CreateFunctionCommand;
import org.apache.doris.nereids.trees.plans.commands.CreateJobCommand;
import org.apache.doris.nereids.trees.plans.commands.CreateMTMVCommand;
import org.apache.doris.nereids.trees.plans.commands.CreateMaterializedViewCommand;
import org.apache.doris.nereids.trees.plans.commands.CreatePolicyCommand;
import org.apache.doris.nereids.trees.plans.commands.CreateProcedureCommand;
import org.apache.doris.nereids.trees.plans.commands.CreateResourceCommand;
import org.apache.doris.nereids.trees.plans.commands.CreateRoleCommand;
import org.apache.doris.nereids.trees.plans.commands.CreateSqlBlockRuleCommand;
import org.apache.doris.nereids.trees.plans.commands.CreateStageCommand;
import org.apache.doris.nereids.trees.plans.commands.CreateTableCommand;
import org.apache.doris.nereids.trees.plans.commands.CreateTableLikeCommand;
import org.apache.doris.nereids.trees.plans.commands.CreateUserCommand;
import org.apache.doris.nereids.trees.plans.commands.CreateViewCommand;
import org.apache.doris.nereids.trees.plans.commands.CreateWorkloadGroupCommand;
import org.apache.doris.nereids.trees.plans.commands.DeleteFromCommand;
import org.apache.doris.nereids.trees.plans.commands.DeleteFromUsingCommand;
import org.apache.doris.nereids.trees.plans.commands.DescribeCommand;
import org.apache.doris.nereids.trees.plans.commands.DropAnalyzeJobCommand;
import org.apache.doris.nereids.trees.plans.commands.DropCachedStatsCommand;
import org.apache.doris.nereids.trees.plans.commands.DropCatalogCommand;
import org.apache.doris.nereids.trees.plans.commands.DropCatalogRecycleBinCommand;
import org.apache.doris.nereids.trees.plans.commands.DropConstraintCommand;
import org.apache.doris.nereids.trees.plans.commands.DropDatabaseCommand;
import org.apache.doris.nereids.trees.plans.commands.DropDictionaryCommand;
import org.apache.doris.nereids.trees.plans.commands.DropEncryptkeyCommand;
import org.apache.doris.nereids.trees.plans.commands.DropExpiredStatsCommand;
import org.apache.doris.nereids.trees.plans.commands.DropFileCommand;
import org.apache.doris.nereids.trees.plans.commands.DropFunctionCommand;
import org.apache.doris.nereids.trees.plans.commands.DropJobCommand;
import org.apache.doris.nereids.trees.plans.commands.DropMTMVCommand;
import org.apache.doris.nereids.trees.plans.commands.DropProcedureCommand;
import org.apache.doris.nereids.trees.plans.commands.DropRepositoryCommand;
import org.apache.doris.nereids.trees.plans.commands.DropResourceCommand;
import org.apache.doris.nereids.trees.plans.commands.DropRoleCommand;
import org.apache.doris.nereids.trees.plans.commands.DropRowPolicyCommand;
import org.apache.doris.nereids.trees.plans.commands.DropSqlBlockRuleCommand;
import org.apache.doris.nereids.trees.plans.commands.DropStageCommand;
import org.apache.doris.nereids.trees.plans.commands.DropStatsCommand;
import org.apache.doris.nereids.trees.plans.commands.DropStoragePolicyCommand;
import org.apache.doris.nereids.trees.plans.commands.DropTableCommand;
import org.apache.doris.nereids.trees.plans.commands.DropUserCommand;
import org.apache.doris.nereids.trees.plans.commands.DropWorkloadGroupCommand;
import org.apache.doris.nereids.trees.plans.commands.DropWorkloadPolicyCommand;
import org.apache.doris.nereids.trees.plans.commands.ExplainCommand;
import org.apache.doris.nereids.trees.plans.commands.ExplainDictionaryCommand;
import org.apache.doris.nereids.trees.plans.commands.ExportCommand;
import org.apache.doris.nereids.trees.plans.commands.HelpCommand;
import org.apache.doris.nereids.trees.plans.commands.KillAnalyzeJobCommand;
import org.apache.doris.nereids.trees.plans.commands.KillConnectionCommand;
import org.apache.doris.nereids.trees.plans.commands.KillQueryCommand;
import org.apache.doris.nereids.trees.plans.commands.LoadCommand;
import org.apache.doris.nereids.trees.plans.commands.PauseJobCommand;
import org.apache.doris.nereids.trees.plans.commands.PauseMTMVCommand;
import org.apache.doris.nereids.trees.plans.commands.RecoverDatabaseCommand;
import org.apache.doris.nereids.trees.plans.commands.RecoverPartitionCommand;
import org.apache.doris.nereids.trees.plans.commands.RecoverTableCommand;
import org.apache.doris.nereids.trees.plans.commands.RefreshMTMVCommand;
import org.apache.doris.nereids.trees.plans.commands.ReplayCommand;
import org.apache.doris.nereids.trees.plans.commands.ResumeJobCommand;
import org.apache.doris.nereids.trees.plans.commands.ResumeMTMVCommand;
import org.apache.doris.nereids.trees.plans.commands.SetDefaultStorageVaultCommand;
import org.apache.doris.nereids.trees.plans.commands.SetOptionsCommand;
import org.apache.doris.nereids.trees.plans.commands.SetTransactionCommand;
import org.apache.doris.nereids.trees.plans.commands.SetUserPropertiesCommand;
import org.apache.doris.nereids.trees.plans.commands.ShowAnalyzeCommand;
import org.apache.doris.nereids.trees.plans.commands.ShowAuthorsCommand;
import org.apache.doris.nereids.trees.plans.commands.ShowBackendsCommand;
import org.apache.doris.nereids.trees.plans.commands.ShowBackupCommand;
import org.apache.doris.nereids.trees.plans.commands.ShowBrokerCommand;
import org.apache.doris.nereids.trees.plans.commands.ShowCatalogCommand;
import org.apache.doris.nereids.trees.plans.commands.ShowCharsetCommand;
import org.apache.doris.nereids.trees.plans.commands.ShowClustersCommand;
import org.apache.doris.nereids.trees.plans.commands.ShowCollationCommand;
import org.apache.doris.nereids.trees.plans.commands.ShowColumnHistogramStatsCommand;
import org.apache.doris.nereids.trees.plans.commands.ShowConfigCommand;
import org.apache.doris.nereids.trees.plans.commands.ShowConstraintsCommand;
import org.apache.doris.nereids.trees.plans.commands.ShowConvertLSCCommand;
import org.apache.doris.nereids.trees.plans.commands.ShowCreateCatalogCommand;
import org.apache.doris.nereids.trees.plans.commands.ShowCreateDatabaseCommand;
import org.apache.doris.nereids.trees.plans.commands.ShowCreateMTMVCommand;
import org.apache.doris.nereids.trees.plans.commands.ShowCreateMaterializedViewCommand;
import org.apache.doris.nereids.trees.plans.commands.ShowCreateProcedureCommand;
import org.apache.doris.nereids.trees.plans.commands.ShowCreateRepositoryCommand;
import org.apache.doris.nereids.trees.plans.commands.ShowCreateTableCommand;
import org.apache.doris.nereids.trees.plans.commands.ShowCreateViewCommand;
import org.apache.doris.nereids.trees.plans.commands.ShowDataCommand;
import org.apache.doris.nereids.trees.plans.commands.ShowDataSkewCommand;
import org.apache.doris.nereids.trees.plans.commands.ShowDataTypesCommand;
import org.apache.doris.nereids.trees.plans.commands.ShowDatabaseIdCommand;
import org.apache.doris.nereids.trees.plans.commands.ShowDatabasesCommand;
import org.apache.doris.nereids.trees.plans.commands.ShowDeleteCommand;
import org.apache.doris.nereids.trees.plans.commands.ShowDiagnoseTabletCommand;
import org.apache.doris.nereids.trees.plans.commands.ShowDictionariesCommand;
import org.apache.doris.nereids.trees.plans.commands.ShowDynamicPartitionCommand;
import org.apache.doris.nereids.trees.plans.commands.ShowEncryptKeysCommand;
import org.apache.doris.nereids.trees.plans.commands.ShowEventsCommand;
import org.apache.doris.nereids.trees.plans.commands.ShowFrontendsCommand;
import org.apache.doris.nereids.trees.plans.commands.ShowFunctionsCommand;
import org.apache.doris.nereids.trees.plans.commands.ShowGrantsCommand;
import org.apache.doris.nereids.trees.plans.commands.ShowIndexStatsCommand;
import org.apache.doris.nereids.trees.plans.commands.ShowLastInsertCommand;
import org.apache.doris.nereids.trees.plans.commands.ShowLoadProfileCommand;
import org.apache.doris.nereids.trees.plans.commands.ShowPartitionIdCommand;
import org.apache.doris.nereids.trees.plans.commands.ShowPluginsCommand;
import org.apache.doris.nereids.trees.plans.commands.ShowPrivilegesCommand;
import org.apache.doris.nereids.trees.plans.commands.ShowProcCommand;
import org.apache.doris.nereids.trees.plans.commands.ShowProcedureStatusCommand;
import org.apache.doris.nereids.trees.plans.commands.ShowProcessListCommand;
import org.apache.doris.nereids.trees.plans.commands.ShowQueryProfileCommand;
import org.apache.doris.nereids.trees.plans.commands.ShowQueuedAnalyzeJobsCommand;
import org.apache.doris.nereids.trees.plans.commands.ShowReplicaDistributionCommand;
import org.apache.doris.nereids.trees.plans.commands.ShowRepositoriesCommand;
import org.apache.doris.nereids.trees.plans.commands.ShowResourcesCommand;
import org.apache.doris.nereids.trees.plans.commands.ShowRestoreCommand;
import org.apache.doris.nereids.trees.plans.commands.ShowRolesCommand;
import org.apache.doris.nereids.trees.plans.commands.ShowRowPolicyCommand;
import org.apache.doris.nereids.trees.plans.commands.ShowSmallFilesCommand;
import org.apache.doris.nereids.trees.plans.commands.ShowSnapshotCommand;
import org.apache.doris.nereids.trees.plans.commands.ShowSqlBlockRuleCommand;
import org.apache.doris.nereids.trees.plans.commands.ShowStagesCommand;
import org.apache.doris.nereids.trees.plans.commands.ShowStatusCommand;
import org.apache.doris.nereids.trees.plans.commands.ShowStorageEnginesCommand;
import org.apache.doris.nereids.trees.plans.commands.ShowStoragePolicyCommand;
import org.apache.doris.nereids.trees.plans.commands.ShowSyncJobCommand;
import org.apache.doris.nereids.trees.plans.commands.ShowTableCommand;
import org.apache.doris.nereids.trees.plans.commands.ShowTableCreationCommand;
import org.apache.doris.nereids.trees.plans.commands.ShowTableIdCommand;
import org.apache.doris.nereids.trees.plans.commands.ShowTableStatsCommand;
import org.apache.doris.nereids.trees.plans.commands.ShowTableStatusCommand;
import org.apache.doris.nereids.trees.plans.commands.ShowTabletIdCommand;
import org.apache.doris.nereids.trees.plans.commands.ShowTabletStorageFormatCommand;
import org.apache.doris.nereids.trees.plans.commands.ShowTabletsBelongCommand;
import org.apache.doris.nereids.trees.plans.commands.ShowTabletsFromTableCommand;
import org.apache.doris.nereids.trees.plans.commands.ShowTrashCommand;
import org.apache.doris.nereids.trees.plans.commands.ShowTriggersCommand;
import org.apache.doris.nereids.trees.plans.commands.ShowUserPropertyCommand;
import org.apache.doris.nereids.trees.plans.commands.ShowVariablesCommand;
import org.apache.doris.nereids.trees.plans.commands.ShowViewCommand;
import org.apache.doris.nereids.trees.plans.commands.ShowWarningErrorCountCommand;
import org.apache.doris.nereids.trees.plans.commands.ShowWarningErrorsCommand;
import org.apache.doris.nereids.trees.plans.commands.ShowWhiteListCommand;
import org.apache.doris.nereids.trees.plans.commands.SyncCommand;
import org.apache.doris.nereids.trees.plans.commands.TransactionBeginCommand;
import org.apache.doris.nereids.trees.plans.commands.TransactionCommitCommand;
import org.apache.doris.nereids.trees.plans.commands.TransactionRollbackCommand;
import org.apache.doris.nereids.trees.plans.commands.TruncateTableCommand;
import org.apache.doris.nereids.trees.plans.commands.UnlockTablesCommand;
import org.apache.doris.nereids.trees.plans.commands.UnsetDefaultStorageVaultCommand;
import org.apache.doris.nereids.trees.plans.commands.UnsetVariableCommand;
import org.apache.doris.nereids.trees.plans.commands.UnsupportedCommand;
import org.apache.doris.nereids.trees.plans.commands.UpdateCommand;
import org.apache.doris.nereids.trees.plans.commands.alter.AlterDatabaseRenameCommand;
import org.apache.doris.nereids.trees.plans.commands.alter.AlterDatabaseSetQuotaCommand;
import org.apache.doris.nereids.trees.plans.commands.alter.AlterRepositoryCommand;
import org.apache.doris.nereids.trees.plans.commands.clean.CleanLabelCommand;
import org.apache.doris.nereids.trees.plans.commands.insert.BatchInsertIntoTableCommand;
import org.apache.doris.nereids.trees.plans.commands.insert.InsertIntoTableCommand;
import org.apache.doris.nereids.trees.plans.commands.insert.InsertOverwriteTableCommand;
import org.apache.doris.nereids.trees.plans.commands.load.CreateDataSyncJobCommand;
import org.apache.doris.nereids.trees.plans.commands.load.CreateRoutineLoadCommand;
import org.apache.doris.nereids.trees.plans.commands.load.PauseDataSyncJobCommand;
import org.apache.doris.nereids.trees.plans.commands.load.PauseRoutineLoadCommand;
import org.apache.doris.nereids.trees.plans.commands.load.ResumeDataSyncJobCommand;
import org.apache.doris.nereids.trees.plans.commands.load.ResumeRoutineLoadCommand;
import org.apache.doris.nereids.trees.plans.commands.load.ShowCreateRoutineLoadCommand;
import org.apache.doris.nereids.trees.plans.commands.load.StopDataSyncJobCommand;
import org.apache.doris.nereids.trees.plans.commands.load.StopRoutineLoadCommand;
import org.apache.doris.nereids.trees.plans.commands.refresh.RefreshCatalogCommand;
import org.apache.doris.nereids.trees.plans.commands.refresh.RefreshDatabaseCommand;
import org.apache.doris.nereids.trees.plans.commands.refresh.RefreshDictionaryCommand;
import org.apache.doris.nereids.trees.plans.commands.refresh.RefreshTableCommand;
import org.apache.doris.nereids.trees.plans.commands.use.SwitchCommand;
import org.apache.doris.nereids.trees.plans.commands.use.UseCommand;

/** CommandVisitor. */
public interface CommandVisitor<R, C> {

    R visitCommand(Command command, C context);

    default R visitExplainCommand(ExplainCommand explain, C context) {
        return visitCommand(explain, context);
    }

    default R visitExplainDictionaryCommand(ExplainDictionaryCommand explainDictionary, C context) {
        return visitCommand(explainDictionary, context);
    }

    default R visitReplayCommand(ReplayCommand replay, C context) {
        return visitCommand(replay, context);
    }

    default R visitCreatePolicyCommand(CreatePolicyCommand createPolicy, C context) {
        return visitCommand(createPolicy, context);
    }

    default R visitInsertIntoTableCommand(InsertIntoTableCommand insertIntoTableCommand,
            C context) {
        return visitCommand(insertIntoTableCommand, context);
    }

    default R visitInsertOverwriteTableCommand(InsertOverwriteTableCommand insertOverwriteTableCommand,
            C context) {
        return visitCommand(insertOverwriteTableCommand, context);
    }

    default R visitBatchInsertIntoTableCommand(BatchInsertIntoTableCommand batchInsertIntoTableCommand,
            C context) {
        return visitCommand(batchInsertIntoTableCommand, context);
    }

    default R visitUpdateCommand(UpdateCommand updateCommand, C context) {
        return visitCommand(updateCommand, context);
    }

    default R visitDeleteFromCommand(DeleteFromCommand deleteFromCommand, C context) {
        return visitCommand(deleteFromCommand, context);
    }

    default R visitDeleteFromUsingCommand(DeleteFromUsingCommand deleteFromUsingCommand, C context) {
        return visitCommand(deleteFromUsingCommand, context);
    }

    default R visitLoadCommand(LoadCommand loadCommand, C context) {
        return visitCommand(loadCommand, context);
    }

    default R visitExportCommand(ExportCommand exportCommand, C context) {
        return visitCommand(exportCommand, context);
    }

    default R visitCopyIntoCommand(CopyIntoCommand copyIntoCommand, C context) {
        return visitCommand(copyIntoCommand, context);
    }

    default R visitCreateDictionaryCommand(CreateDictionaryCommand createDictionaryCommand, C context) {
        return visitCommand(createDictionaryCommand, context);
    }

    default R visitCreateEncryptKeyCommand(CreateEncryptkeyCommand createEncryptKeyCommand, C context) {
        return visitCommand(createEncryptKeyCommand, context);
    }

    default R visitCreateFunctionCommand(CreateFunctionCommand createFunctionCommand, C context) {
        return visitCommand(createFunctionCommand, context);
    }

    default R visitDropFunctionCommand(DropFunctionCommand dropFunctionCommand, C context) {
        return visitCommand(dropFunctionCommand, context);
    }

    default R visitCreateTableCommand(CreateTableCommand createTableCommand, C context) {
        return visitCommand(createTableCommand, context);
    }

    default R visitCreateMTMVCommand(CreateMTMVCommand createMTMVCommand, C context) {
        return visitCommand(createMTMVCommand, context);
    }

    default R visitCreateMaterializedViewCommand(CreateMaterializedViewCommand createSyncMVCommand, C context) {
        return visitCommand(createSyncMVCommand, context);
    }

    default R visitCreateJobCommand(CreateJobCommand createJobCommand, C context) {
        return visitCommand(createJobCommand, context);
    }

    default R visitCreateFileCommand(CreateFileCommand createFileCommand, C context) {
        return visitCommand(createFileCommand, context);
    }

    default R visitAlterMTMVCommand(AlterMTMVCommand alterMTMVCommand, C context) {
        return visitCommand(alterMTMVCommand, context);
    }

    default R visitAddConstraintCommand(AddConstraintCommand addConstraintCommand, C context) {
        return visitCommand(addConstraintCommand, context);
    }

    default R visitAdminCompactTableCommand(AdminCompactTableCommand adminCompactTableCommand, C context) {
        return visitCommand(adminCompactTableCommand, context);
    }

    default R visitAdminCleanTrashCommand(AdminCleanTrashCommand adminCleanTrashCommand, C context) {
        return visitCommand(adminCleanTrashCommand, context);
    }

    default R visitAdminSetTableStatusCommand(AdminSetTableStatusCommand cmd, C context) {
        return visitCommand(cmd, context);
    }

    default R visitDropConstraintCommand(DropConstraintCommand dropConstraintCommand, C context) {
        return visitCommand(dropConstraintCommand, context);
    }

    default R visitDropDictionaryCommand(DropDictionaryCommand dropDictionaryCommand, C context) {
        return visitCommand(dropDictionaryCommand, context);
    }

    default R visitDropJobCommand(DropJobCommand dropJobCommand, C context) {
        return visitCommand(dropJobCommand, context);
    }

    default R visitShowConstraintsCommand(ShowConstraintsCommand showConstraintsCommand, C context) {
        return visitCommand(showConstraintsCommand, context);
    }

    default R visitRefreshMTMVCommand(RefreshMTMVCommand refreshMTMVCommand, C context) {
        return visitCommand(refreshMTMVCommand, context);
    }

    default R visitDropMTMVCommand(DropMTMVCommand dropMTMVCommand, C context) {
        return visitCommand(dropMTMVCommand, context);
    }

    default R visitPauseJobCommand(PauseJobCommand pauseJobCommand, C context) {
        return visitCommand(pauseJobCommand, context);
    }

    default R visitPauseMTMVCommand(PauseMTMVCommand pauseMTMVCommand, C context) {
        return visitCommand(pauseMTMVCommand, context);
    }

    default R visitResumeJobCommand(ResumeJobCommand resumeJobCommand, C context) {
        return visitCommand(resumeJobCommand, context);
    }

    default R visitResumeMTMVCommand(ResumeMTMVCommand resumeMTMVCommand, C context) {
        return visitCommand(resumeMTMVCommand, context);
    }

    default R visitShowCreateMTMVCommand(ShowCreateMTMVCommand showCreateMTMVCommand, C context) {
        return visitCommand(showCreateMTMVCommand, context);
    }

    default R visitCancelLoadCommand(CancelLoadCommand cancelLoadCommand, C context) {
        return visitCommand(cancelLoadCommand, context);
    }

    default R visitCancelExportCommand(CancelExportCommand cancelExportCommand, C context) {
        return visitCommand(cancelExportCommand, context);
    }

    default R visitCancelWarmUpJobCommand(CancelWarmUpJobCommand cancelWarmUpJobCommand, C context) {
        return visitCommand(cancelWarmUpJobCommand, context);
    }

    default R visitCancelMTMVTaskCommand(CancelMTMVTaskCommand cancelMTMVTaskCommand, C context) {
        return visitCommand(cancelMTMVTaskCommand, context);
    }

    default R visitCancelTaskCommand(CancelJobTaskCommand cancelJobTaskCommand, C context) {
        return visitCommand(cancelJobTaskCommand, context);
    }

    default R visitCallCommand(CallCommand callCommand, C context) {
        return visitCommand(callCommand, context);
    }

    default R visitShowWarningErrorCountCommand(ShowWarningErrorCountCommand showWarnErrorCountCommand, C context) {
        return visitCommand(showWarnErrorCountCommand, context);
    }

    default R visitShowSyncJobCommand(ShowSyncJobCommand showSyncJobCommand, C context) {
        return visitCommand(showSyncJobCommand, context);
    }

    default R visitCreateProcedureCommand(CreateProcedureCommand createProcedureCommand, C context) {
        return visitCommand(createProcedureCommand, context);
    }

    default R visitDropProcedureCommand(DropProcedureCommand dropProcedureCommand, C context) {
        return visitCommand(dropProcedureCommand, context);
    }

    default R visitShowProcedureStatusCommand(ShowProcedureStatusCommand showProcedureStatusCommand, C context) {
        return visitCommand(showProcedureStatusCommand, context);
    }

    default R visitCreateCatalogCommand(CreateCatalogCommand createCatalogCommand, C context) {
        return visitCommand(createCatalogCommand, context);
    }

    default R visitShowWarningErrorsCommand(ShowWarningErrorsCommand showWarningErrorsCommand, C context) {
        return visitCommand(showWarningErrorsCommand, context);
    }

    default R visitShowCreateProcedureCommand(ShowCreateProcedureCommand showCreateProcedureCommand, C context) {
        return visitCommand(showCreateProcedureCommand, context);
    }

    default R visitHelpCommand(HelpCommand helpCommand, C context) {
        return visitCommand(helpCommand, context);
    }

    default R visitCreateViewCommand(CreateViewCommand createViewCommand, C context) {
        return visitCommand(createViewCommand, context);
    }

    default R visitAlterJobStatusCommand(AlterJobStatusCommand alterJobStatusCommand, C context) {
        return visitCommand(alterJobStatusCommand, context);
    }

    default R visitAlterViewCommand(AlterViewCommand alterViewCommand, C context) {
        return visitCommand(alterViewCommand, context);
    }

    default R visitDropCatalogCommand(DropCatalogCommand dropCatalogCommand, C context) {
        return visitCommand(dropCatalogCommand, context);
    }

    default R visitAlterCatalogCommentCommand(AlterCatalogCommentCommand alterCatalogCommentCommand, C context) {
        return visitCommand(alterCatalogCommentCommand, context);
    }

    default R visitDropCatalogRecycleBinCommand(DropCatalogRecycleBinCommand dropCatalogRecycleBinCommand, C context) {
        return visitCommand(dropCatalogRecycleBinCommand, context);
    }

    default R visitShowStagesCommand(ShowStagesCommand showStagesCommand, C context) {
        return visitCommand(showStagesCommand, context);
    }

    default R visitUnsupportedCommand(UnsupportedCommand unsupportedCommand, C context) {
        return visitCommand(unsupportedCommand, context);
    }

    default R visitUnsetVariableCommand(UnsetVariableCommand unsetVariableCommand, C context) {
        return visitCommand(unsetVariableCommand, context);
    }

    default R visitUnsetDefaultStorageVaultCommand(UnsetDefaultStorageVaultCommand unsetDefaultStorageVaultCommand,
                                                   C context) {
        return visitCommand(unsetDefaultStorageVaultCommand, context);
    }

    default R visitCreateTableLikeCommand(CreateTableLikeCommand createTableLikeCommand, C context) {
        return visitCommand(createTableLikeCommand, context);
    }

    default R visitShowAuthorsCommand(ShowAuthorsCommand showAuthorsCommand, C context) {
        return visitCommand(showAuthorsCommand, context);
    }

    default R visitShowDictionariesCommand(ShowDictionariesCommand showDictionariesCommand, C context) {
        return visitCommand(showDictionariesCommand, context);
    }

    default R visitShowConfigCommand(ShowConfigCommand showConfigCommand, C context) {
        return visitCommand(showConfigCommand, context);
    }

    default R visitSetOptionsCommand(SetOptionsCommand setOptionsCommand, C context) {
        return visitCommand(setOptionsCommand, context);
    }

    default R visitSetTransactionCommand(SetTransactionCommand setTransactionCommand, C context) {
        return visitCommand(setTransactionCommand, context);
    }

    default R visitSetUserPropertiesCommand(SetUserPropertiesCommand setUserPropertiesCommand, C context) {
        return visitCommand(setUserPropertiesCommand, context);
    }

    default R visitAlterCatalogRenameCommand(AlterCatalogRenameCommand alterCatalogRenameCommand, C context) {
        return visitCommand(alterCatalogRenameCommand, context);
    }

    default R visitSetDefaultStorageVault(SetDefaultStorageVaultCommand setDefaultStorageVaultCommand, C context) {
        return visitCommand(setDefaultStorageVaultCommand, context);
    }

    default R visitDropStoragePolicyCommand(DropStoragePolicyCommand dropStoragePolicyCommand, C context) {
        return visitCommand(dropStoragePolicyCommand, context);
    }

    default R visitRefreshCatalogCommand(RefreshCatalogCommand refreshCatalogCommand, C context) {
        return visitCommand(refreshCatalogCommand, context);
    }

    default R visitShowCreateRepositoryCommand(ShowCreateRepositoryCommand showCreateRepositoryCommand, C context) {
        return visitCommand(showCreateRepositoryCommand, context);
    }

    default R visitShowLastInsertCommand(ShowLastInsertCommand showLastInsertCommand, C context) {
        return visitCommand(showLastInsertCommand, context);
    }

    default R visitAlterTableCommand(AlterTableCommand alterTableCommand, C context) {
        return visitCommand(alterTableCommand, context);
    }

    default R visitShowGrantsCommand(ShowGrantsCommand showGrantsCommand, C context) {
        return visitCommand(showGrantsCommand, context);
    }

    default R visitShowStatusCommand(ShowStatusCommand showStatusCommand, C context) {
        return visitCommand(showStatusCommand, context);
    }

    default R visitShowPartitionIdCommand(ShowPartitionIdCommand showPartitionIdCommand, C context) {
        return visitCommand(showPartitionIdCommand, context);
    }

    default R visitShowVariablesCommand(ShowVariablesCommand showVariablesCommand, C context) {
        return visitCommand(showVariablesCommand, context);
    }

    default R visitShowViewCommand(ShowViewCommand showViewCommand, C context) {
        return visitCommand(showViewCommand, context);
    }

    default R visitRefreshDatabaseCommand(RefreshDatabaseCommand refreshDatabaseCommand, C context) {
        return visitCommand(refreshDatabaseCommand, context);
    }

    default R visitRefreshTableCommand(RefreshTableCommand refreshTableCommand, C context) {
        return visitCommand(refreshTableCommand, context);
    }

    default R visitRefreshDictionaryCommand(RefreshDictionaryCommand refreshDictionaryCommand, C context) {
        return visitCommand(refreshDictionaryCommand, context);
    }

    default R visitShowBackendsCommand(ShowBackendsCommand showBackendsCommand, C context) {
        return visitCommand(showBackendsCommand, context);
    }

    default R visitShowBackupCommand(ShowBackupCommand showBackupCommand, C context) {
        return visitCommand(showBackupCommand, context);
    }

    default R visitShowCreateTableCommand(ShowCreateTableCommand showCreateTableCommand, C context) {
        return visitCommand(showCreateTableCommand, context);
    }

    default R visitShowSmallFilesCommand(ShowSmallFilesCommand showSmallFilesCommand, C context) {
        return visitCommand(showSmallFilesCommand, context);
    }

    default R visitShowSnapshotCommand(ShowSnapshotCommand showSnapshotCommand, C context) {
        return visitCommand(showSnapshotCommand, context);
    }

    default R visitShowSqlBlockRuleCommand(ShowSqlBlockRuleCommand showblockruleCommand, C context) {
        return visitCommand(showblockruleCommand, context);
    }

    default R visitShowPluginsCommand(ShowPluginsCommand showPluginsCommand, C context) {
        return visitCommand(showPluginsCommand, context);
    }

    default R visitShowTrashCommand(ShowTrashCommand showTrashCommand, C context) {
        return visitCommand(showTrashCommand, context);
    }

    default R visitShowTriggersCommand(ShowTriggersCommand showTriggersCommand, C context) {
        return visitCommand(showTriggersCommand, context);
    }

    default R visitAdminShowReplicaStatusCommand(AdminShowReplicaStatusCommand adminShowReplicaStatusCommand,
                                                    C context) {
        return visitCommand(adminShowReplicaStatusCommand, context);
    }

    default R visitShowRepositoriesCommand(ShowRepositoriesCommand showRepositoriesCommand, C context) {
        return visitCommand(showRepositoriesCommand, context);
    }

    default R visitShowResourcesCommand(ShowResourcesCommand showResourcesCommand, C context) {
        return visitCommand(showResourcesCommand, context);
    }

    default R visitShowRestoreCommand(ShowRestoreCommand showRestoreCommand, C context) {
        return visitCommand(showRestoreCommand, context);
    }

    default R visitShowRolesCommand(ShowRolesCommand showRolesCommand, C context) {
        return visitCommand(showRolesCommand, context);
    }

    default R visitShowProcCommand(ShowProcCommand showProcCommand, C context) {
        return visitCommand(showProcCommand, context);
    }

    default R visitShowDataCommand(ShowDataCommand showDataCommand, C context) {
        return visitCommand(showDataCommand, context);
    }

    default R visitShowStorageEnginesCommand(ShowStorageEnginesCommand showStorageEnginesCommand, C context) {
        return visitCommand(showStorageEnginesCommand, context);
    }

    default R visitShowCreateCatalogCommand(ShowCreateCatalogCommand showCreateCatalogCommand, C context) {
        return visitCommand(showCreateCatalogCommand, context);
    }

    default R visitShowCatalogCommand(ShowCatalogCommand showCatalogCommand, C context) {
        return visitCommand(showCatalogCommand, context);
    }

    default R visitShowCreateMaterializedViewCommand(ShowCreateMaterializedViewCommand showCreateMtlzViewCommand,
                        C context) {
        return visitCommand(showCreateMtlzViewCommand, context);
    }

    default R visitShowCreateDatabaseCommand(ShowCreateDatabaseCommand showCreateDatabaseCommand, C context) {
        return visitCommand(showCreateDatabaseCommand, context);
    }

    default R visitShowCreateViewCommand(ShowCreateViewCommand showCreateViewCommand, C context) {
        return visitCommand(showCreateViewCommand, context);
    }

    default R visitAlterRoleCommand(AlterRoleCommand alterRoleCommand, C context) {
        return visitCommand(alterRoleCommand, context);
    }

    default R visitShowDatabaseIdCommand(ShowDatabaseIdCommand showDatabaseIdCommand, C context) {
        return visitCommand(showDatabaseIdCommand, context);
    }

    default R visitAlterWorkloadGroupCommand(AlterWorkloadGroupCommand alterWorkloadGroupCommand, C context) {
        return visitCommand(alterWorkloadGroupCommand, context);
    }

    default R visitAlterWorkloadPolicyCommand(AlterWorkloadPolicyCommand alterWorkloadPolicyCommand, C context) {
        return visitCommand(alterWorkloadPolicyCommand, context);
    }

    default R visitCleanAllProfileCommand(CleanAllProfileCommand cleanAllProfileCommand, C context) {
        return visitCommand(cleanAllProfileCommand, context);
    }

    default R visitCleanLabelCommand(CleanLabelCommand cleanLabelCommand, C context) {
        return visitCommand(cleanLabelCommand, context);
    }

    default R visitShowDataTypesCommand(ShowDataTypesCommand showDataTypesCommand, C context) {
        return visitCommand(showDataTypesCommand, context);
    }

    default R visitShowFrontendsCommand(ShowFrontendsCommand showFrontendsCommand, C context) {
        return visitCommand(showFrontendsCommand, context);
    }

    default R visitShowFunctionsCommand(ShowFunctionsCommand showFunctionsCommand, C context) {
        return visitCommand(showFunctionsCommand, context);
    }

    default R visitAdminRebalanceDiskCommand(AdminRebalanceDiskCommand adminRebalanceDiskCommand, C context) {
        return visitCommand(adminRebalanceDiskCommand, context);
    }

    default R visitAdminCancelRebalanceDiskCommand(AdminCancelRebalanceDiskCommand command, C context) {
        return visitCommand(command, context);
    }

    default R visitShowDynamicPartitionCommand(ShowDynamicPartitionCommand showDynamicPartitionCommand, C context) {
        return visitCommand(showDynamicPartitionCommand, context);
    }

    default R visitShowWhiteListCommand(ShowWhiteListCommand whiteListCommand, C context) {
        return visitCommand(whiteListCommand, context);
    }

    default R visitAlterCatalogPropertiesCommand(AlterCatalogPropertiesCommand alterCatalogPropsCmd, C context) {
        return visitCommand(alterCatalogPropsCmd, context);
    }

    default R visitRecoverDatabaseCommand(RecoverDatabaseCommand recoverDatabaseCommand, C context) {
        return visitCommand(recoverDatabaseCommand, context);
    }

    default R visitShowDiagnoseTabletCommand(ShowDiagnoseTabletCommand showDiagnoseTabletCommand, C context) {
        return visitCommand(showDiagnoseTabletCommand, context);
    }

    default R visitRecoverTableCommand(RecoverTableCommand recoverTableCommand, C context) {
        return visitCommand(recoverTableCommand, context);
    }

    default R visitShowStoragePolicyCommand(ShowStoragePolicyCommand showStoragePolicyCommand, C context) {
        return visitCommand(showStoragePolicyCommand, context);
    }

    default R visitRecoverPartitionCommand(RecoverPartitionCommand recoverPartitionCommand, C context) {
        return visitCommand(recoverPartitionCommand, context);
    }

    default R visitShowBrokerCommand(ShowBrokerCommand showBrokerCommand, C context) {
        return visitCommand(showBrokerCommand, context);
    }

    default R visitShowLoadProfileCommand(ShowLoadProfileCommand showLoadProfileCommand, C context) {
        return visitCommand(showLoadProfileCommand, context);
    }

    default R visitAlterStoragePolicyCommand(AlterStoragePolicyCommand alterStoragePolicyCommand, C context) {
        return visitCommand(alterStoragePolicyCommand, context);
    }

    default R visitAlterSqlBlockRuleCommand(AlterSqlBlockRuleCommand cmd, C context) {
        return visitCommand(cmd, context);
    }

    default R visitCreateSqlBlockRuleCommand(CreateSqlBlockRuleCommand cmd, C context) {
        return visitCommand(cmd, context);
    }

    default R visitDropRepositoryCommand(DropRepositoryCommand cmd, C context) {
        return visitCommand(cmd, context);
    }

    default R visitCreateRoleCommand(CreateRoleCommand createRoleCommand, C context) {
        return visitCommand(createRoleCommand, context);
    }

    default R visitDropTableCommand(DropTableCommand dropTableCommand, C context) {
        return visitCommand(dropTableCommand, context);
    }

    default R visitDropRoleCommand(DropRoleCommand dropRoleCommand, C context) {
        return visitCommand(dropRoleCommand, context);
    }

    default R visitDropEncryptKeyCommand(DropEncryptkeyCommand dropEncryptkeyCommand, C context) {
        return visitCommand(dropEncryptkeyCommand, context);
    }

    default R visitDropFileCommand(DropFileCommand dropFileCommand, C context) {
        return visitCommand(dropFileCommand, context);
    }

    default R visitDropSqlBlockRuleCommand(DropSqlBlockRuleCommand dropSqlBlockRuleCommand, C context) {
        return visitCommand(dropSqlBlockRuleCommand, context);
    }

    default R visitDropUserCommand(DropUserCommand dropUserCommand, C context) {
        return visitCommand(dropUserCommand, context);
    }

    default R visitDropWorkloadGroupCommand(DropWorkloadGroupCommand dropWorkloadGroupCommand, C context) {
        return visitCommand(dropWorkloadGroupCommand, context);
    }

    default R visitShowReplicaDistributionCommand(ShowReplicaDistributionCommand showReplicaDistributedCommand,
                                                    C context) {
        return visitCommand(showReplicaDistributedCommand, context);
    }

    default R visitShowCharsetCommand(ShowCharsetCommand showCharsetCommand, C context) {
        return visitCommand(showCharsetCommand, context);
    }

    default R visitDropWorkloadPolicyCommand(DropWorkloadPolicyCommand dropWorkloadPolicyCommand, C context) {
        return visitCommand(dropWorkloadPolicyCommand, context);
    }

    default R visitShowTableIdCommand(ShowTableIdCommand showTableIdCommand, C context) {
        return visitCommand(showTableIdCommand, context);
    }

    default R visitCreateWorkloadGroupCommand(CreateWorkloadGroupCommand createWorkloadGroupCommand, C context) {
        return visitCommand(createWorkloadGroupCommand, context);
    }

    default R visitShowEncryptKeysCommand(ShowEncryptKeysCommand showEncryptKeysCommand, C context) {
        return visitCommand(showEncryptKeysCommand, context);
    }

    default R visitSyncCommand(SyncCommand syncCommand, C context) {
        return visitCommand(syncCommand, context);
    }

    default R visitShowEventsCommand(ShowEventsCommand showEventsCommand, C context) {
        return visitCommand(showEventsCommand, context);
    }

    default R visitShowDeleteCommand(ShowDeleteCommand showDeleteCommand, C context) {
        return visitCommand(showDeleteCommand, context);
    }

    default R visitShowPrivilegesCommand(ShowPrivilegesCommand showPrivilegesCommand, C context) {
        return visitCommand(showPrivilegesCommand, context);
    }

    default R visitShowUserPropertyCommand(ShowUserPropertyCommand showUserpropertyCommand, C context) {
        return visitCommand(showUserpropertyCommand, context);
    }

    default R visitShowTabletsBelongCommand(ShowTabletsBelongCommand showTabletBelongCommand, C context) {
        return visitCommand(showTabletBelongCommand, context);
    }

    default R visitShowCollationCommand(ShowCollationCommand showCollationCommand, C context) {
        return visitCommand(showCollationCommand, context);
    }

    default R visitCreateRoutineLoadCommand(CreateRoutineLoadCommand createRoutineLoadCommand, C context) {
        return visitCommand(createRoutineLoadCommand, context);
    }

    default R visitShowProcessListCommand(ShowProcessListCommand showProcessListCommand, C context) {
        return visitCommand(showProcessListCommand, context);
    }

    default R visitAdminCheckTabletsCommand(AdminCheckTabletsCommand adminCheckTabletsCommand, C context) {
        return visitCommand(adminCheckTabletsCommand, context);
    }

    default R visitShowDataSkewCommand(ShowDataSkewCommand showDataSkewCommand, C context) {
        return visitCommand(showDataSkewCommand, context);
    }

    default R visitShowTableCreationCommand(ShowTableCreationCommand showTableCreationCommand, C context) {
        return visitCommand(showTableCreationCommand, context);
    }

    default R visitShowTabletStorageFormatCommand(ShowTabletStorageFormatCommand showTabletStorageFormatCommand,
                                                  C context) {
        return visitCommand(showTabletStorageFormatCommand, context);
    }

    default R visitShowQueryProfileCommand(ShowQueryProfileCommand showQueryProfileCommand,
                                           C context) {
        return visitCommand(showQueryProfileCommand, context);
    }

    default R visitShowConvertLscCommand(ShowConvertLSCCommand showConvertLSCCommand, C context) {
        return visitCommand(showConvertLSCCommand, context);
    }

    default R visitShowClustersCommand(ShowClustersCommand showClustersCommand, C context) {
        return visitCommand(showClustersCommand, context);
    }

    default R visitSwitchCommand(SwitchCommand switchCommand, C context) {
        return visitCommand(switchCommand, context);
    }

    default R visitUseCommand(UseCommand useCommand, C context) {
        return visitCommand(useCommand, context);
    }

    default R visitAlterDatabaseRenameCommand(AlterDatabaseRenameCommand alterDatabaseRenameCommand, C context) {
        return visitCommand(alterDatabaseRenameCommand, context);
    }

    default R visitKillQueryCommand(KillQueryCommand killQueryCommand, C context) {
        return visitCommand(killQueryCommand, context);
    }

    default R visitKillConnectionCommand(KillConnectionCommand killConnectionCommand, C context) {
        return visitCommand(killConnectionCommand, context);
    }

    default R visitAlterDatabaseSetQuotaCommand(AlterDatabaseSetQuotaCommand alterDatabaseSetQuotaCommand, C context) {
        return visitCommand(alterDatabaseSetQuotaCommand, context);
    }

    default R visitDropDatabaseCommand(DropDatabaseCommand dropDatabaseCommand, C context) {
        return visitCommand(dropDatabaseCommand, context);
    }

    default R visitAlterRepositoryCommand(AlterRepositoryCommand alterRepositoryCommand,
                                          C context) {
        return visitCommand(alterRepositoryCommand, context);
    }

    default R visitShowRowPolicyCommand(ShowRowPolicyCommand showRowPolicyCommand, C context) {
        return visitCommand(showRowPolicyCommand, context);
    }

    default R visitShowAnalyzeCommand(ShowAnalyzeCommand showAnalyzeCommand, C context) {
        return visitCommand(showAnalyzeCommand, context);
    }

    default R visitShowQueuedAnalyzeJobsCommand(ShowQueuedAnalyzeJobsCommand showQueuedAnalyzeJobsCommand, C context) {
        return visitCommand(showQueuedAnalyzeJobsCommand, context);
    }

    default R visitShowColumnHistogramStatsCommand(ShowColumnHistogramStatsCommand showColumnHistogramStatCommand,
                                                   C context) {
        return visitCommand(showColumnHistogramStatCommand, context);
    }

    default R visitDescribeCommand(DescribeCommand describeCommand, C context) {
        return visitCommand(describeCommand, context);
    }

    default R visitAlterUserCommand(AlterUserCommand alterUserCommand, C context) {
        return visitCommand(alterUserCommand, context);
    }

    default R visitShowTableStatusCommand(ShowTableStatusCommand showTableStatusCommand, C context) {
        return visitCommand(showTableStatusCommand, context);
    }

    default R visitShowDatabasesCommand(ShowDatabasesCommand showDatabasesCommand, C context) {
        return visitCommand(showDatabasesCommand, context);
    }

    default R visitShowTableCommand(ShowTableCommand showTableCommand, C context) {
        return visitCommand(showTableCommand, context);
    }

    default R visitShowTableStatsCommand(ShowTableStatsCommand showTableStatsCommand, C context) {
        return visitCommand(showTableStatsCommand, context);
    }

    default R visitShowTabletsFromTableCommand(ShowTabletsFromTableCommand showTabletsFromTableCommand, C context) {
        return visitCommand(showTabletsFromTableCommand, context);
    }

    default R visitDropStatsCommand(DropStatsCommand dropStatsCommand, C context) {
        return visitCommand(dropStatsCommand, context);
    }

    default R visitUnlockTablesCommand(UnlockTablesCommand unlockTablesCommand, C context) {
        return visitCommand(unlockTablesCommand, context);
    }

    default R visitDropCachedStatsCommand(DropCachedStatsCommand dropCachedStatsCommand, C context) {
        return visitCommand(dropCachedStatsCommand, context);
    }

    default R visitDropExpiredStatsCommand(DropExpiredStatsCommand dropExpiredStatsCommand, C context) {
        return visitCommand(dropExpiredStatsCommand, context);
    }

    default R visitShowIndexStatsCommand(ShowIndexStatsCommand showIndexStatsCommand, C context) {
        return visitCommand(showIndexStatsCommand, context);
    }

    default R visitShowTabletIdCommand(ShowTabletIdCommand showTabletIdCommand, C context) {
        return visitCommand(showTabletIdCommand, context);
    }

    default R visitAlterTableStatsCommand(AlterTableStatsCommand alterTableStatsCommand, C context) {
        return visitCommand(alterTableStatsCommand, context);
    }

    default R visitAlterColumnStatsCommand(AlterColumnStatsCommand alterColumnStatsCommand, C context) {
        return visitCommand(alterColumnStatsCommand, context);
    }

<<<<<<< HEAD
    default R visitCancelAlterTable(CancelAlterTableCommand cancelAlterTableCommand, C context) {
        return visitCommand(cancelAlterTableCommand, context);
=======
    default R visitAdminCopyTabletCommand(AdminCopyTabletCommand adminCopyTabletCommand, C context) {
        return visitCommand(adminCopyTabletCommand, context);
>>>>>>> b2c46419
    }

    default R visitShowCreateRoutineLoadCommand(ShowCreateRoutineLoadCommand showCreateRoutineLoadCommand, C context) {
        return visitCommand(showCreateRoutineLoadCommand, context);
    }

    default R visitPauseRoutineLoadCommand(PauseRoutineLoadCommand routineLoadCommand, C context) {
        return visitCommand(routineLoadCommand, context);
    }

    default R visitResumeRoutineLoadCommand(ResumeRoutineLoadCommand resumeRoutineLoadCommand, C context) {
        return visitCommand(resumeRoutineLoadCommand, context);
    }

    default R visitStopRoutineLoadCommand(StopRoutineLoadCommand stopRoutineLoadCommand, C context) {
        return visitCommand(stopRoutineLoadCommand, context);
    }

    default R visitCleanQueryStatsCommand(CleanQueryStatsCommand cleanQueryStatsCommand, C context) {
        return visitCommand(cleanQueryStatsCommand, context);
    }

    default R visitPauseDataSyncJobCommand(PauseDataSyncJobCommand pauseDataSyncJobCommand, C context) {
        return visitCommand(pauseDataSyncJobCommand, context);
    }

    default R visitResumeDataSyncJobCommand(ResumeDataSyncJobCommand resumeDataSyncJobCommand, C context) {
        return visitCommand(resumeDataSyncJobCommand, context);
    }

    default R visitStopDataSyncJobCommand(StopDataSyncJobCommand stopDataSyncJobCommand, C context) {
        return visitCommand(stopDataSyncJobCommand, context);
    }

    default R visitCreateDataSyncJobCommand(CreateDataSyncJobCommand createDataSyncJobCommand, C context) {
        return visitCommand(createDataSyncJobCommand, context);
    }

    default R visitDropResourceCommand(DropResourceCommand dropResourceCommand, C context) {
        return visitCommand(dropResourceCommand, context);
    }

    default R visitDropRowPolicyCommand(DropRowPolicyCommand dropRowPolicyCommand, C context) {
        return visitCommand(dropRowPolicyCommand, context);
    }

    default R visitTransactionBeginCommand(TransactionBeginCommand transactionBeginCommand, C context) {
        return visitCommand(transactionBeginCommand, context);
    }

    default R visitTransactionCommitCommand(TransactionCommitCommand transactionCommitCommand, C context) {
        return visitCommand(transactionCommitCommand, context);
    }

    default R visitTransactionRollbackCommand(TransactionRollbackCommand transactionRollbackCommand, C context) {
        return visitCommand(transactionRollbackCommand, context);
    }

    default R visitKillAnalyzeJobCommand(KillAnalyzeJobCommand killAnalyzeJobCommand, C context) {
        return visitCommand(killAnalyzeJobCommand, context);
    }

    default R visitDropAnalyzeJobCommand(DropAnalyzeJobCommand dropAnalyzeJobCommand, C context) {
        return visitCommand(dropAnalyzeJobCommand, context);
    }

    default R visitCreateUserCommand(CreateUserCommand createUserCommand, C context) {
        return visitCommand(createUserCommand, context);
    }

    default R visitCreateResourceCommand(CreateResourceCommand createResourceCommand, C context) {
        return visitCommand(createResourceCommand, context);
    }

    default R visitCreateStageCommand(CreateStageCommand createStageCommand, C context) {
        return visitCommand(createStageCommand, context);
    }

    default R visitDropStageCommand(DropStageCommand dropStageCommand, C context) {
        return visitCommand(dropStageCommand, context);
    }

    default R visitTruncateTableCommand(TruncateTableCommand truncateTableCommand, C context) {
        return visitCommand(truncateTableCommand, context);
    }
}<|MERGE_RESOLUTION|>--- conflicted
+++ resolved
@@ -1003,13 +1003,12 @@
         return visitCommand(alterColumnStatsCommand, context);
     }
 
-<<<<<<< HEAD
     default R visitCancelAlterTable(CancelAlterTableCommand cancelAlterTableCommand, C context) {
         return visitCommand(cancelAlterTableCommand, context);
-=======
+    }
+
     default R visitAdminCopyTabletCommand(AdminCopyTabletCommand adminCopyTabletCommand, C context) {
         return visitCommand(adminCopyTabletCommand, context);
->>>>>>> b2c46419
     }
 
     default R visitShowCreateRoutineLoadCommand(ShowCreateRoutineLoadCommand showCreateRoutineLoadCommand, C context) {
