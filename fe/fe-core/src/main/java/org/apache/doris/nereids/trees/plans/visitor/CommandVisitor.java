// Licensed to the Apache Software Foundation (ASF) under one
// or more contributor license agreements.  See the NOTICE file
// distributed with this work for additional information
// regarding copyright ownership.  The ASF licenses this file
// to you under the Apache License, Version 2.0 (the
// "License"); you may not use this file except in compliance
// with the License.  You may obtain a copy of the License at
//
//   http://www.apache.org/licenses/LICENSE-2.0
//
// Unless required by applicable law or agreed to in writing,
// software distributed under the License is distributed on an
// "AS IS" BASIS, WITHOUT WARRANTIES OR CONDITIONS OF ANY
// KIND, either express or implied.  See the License for the
// specific language governing permissions and limitations
// under the License.

package org.apache.doris.nereids.trees.plans.visitor;

import org.apache.doris.nereids.trees.plans.commands.AddConstraintCommand;
import org.apache.doris.nereids.trees.plans.commands.AdminCancelRebalanceDiskCommand;
import org.apache.doris.nereids.trees.plans.commands.AdminCancelRepairTableCommand;
import org.apache.doris.nereids.trees.plans.commands.AdminCheckTabletsCommand;
import org.apache.doris.nereids.trees.plans.commands.AdminCleanTrashCommand;
import org.apache.doris.nereids.trees.plans.commands.AdminCompactTableCommand;
import org.apache.doris.nereids.trees.plans.commands.AdminCopyTabletCommand;
import org.apache.doris.nereids.trees.plans.commands.AdminRebalanceDiskCommand;
import org.apache.doris.nereids.trees.plans.commands.AdminRepairTableCommand;
import org.apache.doris.nereids.trees.plans.commands.AdminSetReplicaStatusCommand;
import org.apache.doris.nereids.trees.plans.commands.AdminSetTableStatusCommand;
import org.apache.doris.nereids.trees.plans.commands.AdminShowReplicaStatusCommand;
import org.apache.doris.nereids.trees.plans.commands.AlterCatalogCommentCommand;
import org.apache.doris.nereids.trees.plans.commands.AlterCatalogPropertiesCommand;
import org.apache.doris.nereids.trees.plans.commands.AlterCatalogRenameCommand;
import org.apache.doris.nereids.trees.plans.commands.AlterColumnStatsCommand;
import org.apache.doris.nereids.trees.plans.commands.AlterJobStatusCommand;
import org.apache.doris.nereids.trees.plans.commands.AlterMTMVCommand;
import org.apache.doris.nereids.trees.plans.commands.AlterRoleCommand;
import org.apache.doris.nereids.trees.plans.commands.AlterSqlBlockRuleCommand;
import org.apache.doris.nereids.trees.plans.commands.AlterStoragePolicyCommand;
import org.apache.doris.nereids.trees.plans.commands.AlterTableCommand;
import org.apache.doris.nereids.trees.plans.commands.AlterTableStatsCommand;
import org.apache.doris.nereids.trees.plans.commands.AlterUserCommand;
import org.apache.doris.nereids.trees.plans.commands.AlterViewCommand;
import org.apache.doris.nereids.trees.plans.commands.AlterWorkloadGroupCommand;
import org.apache.doris.nereids.trees.plans.commands.AlterWorkloadPolicyCommand;
import org.apache.doris.nereids.trees.plans.commands.CallCommand;
import org.apache.doris.nereids.trees.plans.commands.CancelBuildIndexCommand;
import org.apache.doris.nereids.trees.plans.commands.CancelExportCommand;
import org.apache.doris.nereids.trees.plans.commands.CancelJobTaskCommand;
import org.apache.doris.nereids.trees.plans.commands.CancelLoadCommand;
import org.apache.doris.nereids.trees.plans.commands.CancelMTMVTaskCommand;
import org.apache.doris.nereids.trees.plans.commands.CancelWarmUpJobCommand;
import org.apache.doris.nereids.trees.plans.commands.CleanAllProfileCommand;
import org.apache.doris.nereids.trees.plans.commands.CleanQueryStatsCommand;
import org.apache.doris.nereids.trees.plans.commands.Command;
import org.apache.doris.nereids.trees.plans.commands.CopyIntoCommand;
import org.apache.doris.nereids.trees.plans.commands.CreateCatalogCommand;
import org.apache.doris.nereids.trees.plans.commands.CreateDictionaryCommand;
import org.apache.doris.nereids.trees.plans.commands.CreateEncryptkeyCommand;
import org.apache.doris.nereids.trees.plans.commands.CreateFileCommand;
import org.apache.doris.nereids.trees.plans.commands.CreateFunctionCommand;
import org.apache.doris.nereids.trees.plans.commands.CreateJobCommand;
import org.apache.doris.nereids.trees.plans.commands.CreateMTMVCommand;
import org.apache.doris.nereids.trees.plans.commands.CreateMaterializedViewCommand;
import org.apache.doris.nereids.trees.plans.commands.CreatePolicyCommand;
import org.apache.doris.nereids.trees.plans.commands.CreateProcedureCommand;
import org.apache.doris.nereids.trees.plans.commands.CreateResourceCommand;
import org.apache.doris.nereids.trees.plans.commands.CreateRoleCommand;
import org.apache.doris.nereids.trees.plans.commands.CreateSqlBlockRuleCommand;
import org.apache.doris.nereids.trees.plans.commands.CreateStageCommand;
import org.apache.doris.nereids.trees.plans.commands.CreateTableCommand;
import org.apache.doris.nereids.trees.plans.commands.CreateTableLikeCommand;
import org.apache.doris.nereids.trees.plans.commands.CreateUserCommand;
import org.apache.doris.nereids.trees.plans.commands.CreateViewCommand;
import org.apache.doris.nereids.trees.plans.commands.CreateWorkloadGroupCommand;
import org.apache.doris.nereids.trees.plans.commands.DeleteFromCommand;
import org.apache.doris.nereids.trees.plans.commands.DeleteFromUsingCommand;
import org.apache.doris.nereids.trees.plans.commands.DescribeCommand;
import org.apache.doris.nereids.trees.plans.commands.DropAnalyzeJobCommand;
import org.apache.doris.nereids.trees.plans.commands.DropCachedStatsCommand;
import org.apache.doris.nereids.trees.plans.commands.DropCatalogCommand;
import org.apache.doris.nereids.trees.plans.commands.DropCatalogRecycleBinCommand;
import org.apache.doris.nereids.trees.plans.commands.DropConstraintCommand;
import org.apache.doris.nereids.trees.plans.commands.DropDatabaseCommand;
import org.apache.doris.nereids.trees.plans.commands.DropDictionaryCommand;
import org.apache.doris.nereids.trees.plans.commands.DropEncryptkeyCommand;
import org.apache.doris.nereids.trees.plans.commands.DropExpiredStatsCommand;
import org.apache.doris.nereids.trees.plans.commands.DropFileCommand;
import org.apache.doris.nereids.trees.plans.commands.DropFunctionCommand;
import org.apache.doris.nereids.trees.plans.commands.DropJobCommand;
import org.apache.doris.nereids.trees.plans.commands.DropMTMVCommand;
import org.apache.doris.nereids.trees.plans.commands.DropProcedureCommand;
import org.apache.doris.nereids.trees.plans.commands.DropRepositoryCommand;
import org.apache.doris.nereids.trees.plans.commands.DropResourceCommand;
import org.apache.doris.nereids.trees.plans.commands.DropRoleCommand;
import org.apache.doris.nereids.trees.plans.commands.DropRowPolicyCommand;
import org.apache.doris.nereids.trees.plans.commands.DropSqlBlockRuleCommand;
import org.apache.doris.nereids.trees.plans.commands.DropStageCommand;
import org.apache.doris.nereids.trees.plans.commands.DropStatsCommand;
import org.apache.doris.nereids.trees.plans.commands.DropStoragePolicyCommand;
import org.apache.doris.nereids.trees.plans.commands.DropTableCommand;
import org.apache.doris.nereids.trees.plans.commands.DropUserCommand;
import org.apache.doris.nereids.trees.plans.commands.DropWorkloadGroupCommand;
import org.apache.doris.nereids.trees.plans.commands.DropWorkloadPolicyCommand;
import org.apache.doris.nereids.trees.plans.commands.ExplainCommand;
import org.apache.doris.nereids.trees.plans.commands.ExplainDictionaryCommand;
import org.apache.doris.nereids.trees.plans.commands.ExportCommand;
import org.apache.doris.nereids.trees.plans.commands.GrantResourcePrivilegeCommand;
import org.apache.doris.nereids.trees.plans.commands.GrantRoleCommand;
import org.apache.doris.nereids.trees.plans.commands.GrantTablePrivilegeCommand;
import org.apache.doris.nereids.trees.plans.commands.HelpCommand;
import org.apache.doris.nereids.trees.plans.commands.KillAnalyzeJobCommand;
import org.apache.doris.nereids.trees.plans.commands.KillConnectionCommand;
import org.apache.doris.nereids.trees.plans.commands.KillQueryCommand;
import org.apache.doris.nereids.trees.plans.commands.LoadCommand;
import org.apache.doris.nereids.trees.plans.commands.PauseJobCommand;
import org.apache.doris.nereids.trees.plans.commands.PauseMTMVCommand;
import org.apache.doris.nereids.trees.plans.commands.RecoverDatabaseCommand;
import org.apache.doris.nereids.trees.plans.commands.RecoverPartitionCommand;
import org.apache.doris.nereids.trees.plans.commands.RecoverTableCommand;
import org.apache.doris.nereids.trees.plans.commands.RefreshMTMVCommand;
import org.apache.doris.nereids.trees.plans.commands.ReplayCommand;
import org.apache.doris.nereids.trees.plans.commands.ResumeJobCommand;
import org.apache.doris.nereids.trees.plans.commands.ResumeMTMVCommand;
import org.apache.doris.nereids.trees.plans.commands.RevokeRoleCommand;
import org.apache.doris.nereids.trees.plans.commands.SetDefaultStorageVaultCommand;
import org.apache.doris.nereids.trees.plans.commands.SetOptionsCommand;
import org.apache.doris.nereids.trees.plans.commands.SetTransactionCommand;
import org.apache.doris.nereids.trees.plans.commands.SetUserPropertiesCommand;
import org.apache.doris.nereids.trees.plans.commands.ShowAnalyzeCommand;
import org.apache.doris.nereids.trees.plans.commands.ShowAuthorsCommand;
import org.apache.doris.nereids.trees.plans.commands.ShowBackendsCommand;
import org.apache.doris.nereids.trees.plans.commands.ShowBackupCommand;
import org.apache.doris.nereids.trees.plans.commands.ShowBrokerCommand;
import org.apache.doris.nereids.trees.plans.commands.ShowCatalogCommand;
import org.apache.doris.nereids.trees.plans.commands.ShowCharsetCommand;
import org.apache.doris.nereids.trees.plans.commands.ShowClustersCommand;
import org.apache.doris.nereids.trees.plans.commands.ShowCollationCommand;
import org.apache.doris.nereids.trees.plans.commands.ShowColumnHistogramStatsCommand;
import org.apache.doris.nereids.trees.plans.commands.ShowConfigCommand;
import org.apache.doris.nereids.trees.plans.commands.ShowConstraintsCommand;
import org.apache.doris.nereids.trees.plans.commands.ShowConvertLSCCommand;
import org.apache.doris.nereids.trees.plans.commands.ShowCreateCatalogCommand;
import org.apache.doris.nereids.trees.plans.commands.ShowCreateDatabaseCommand;
import org.apache.doris.nereids.trees.plans.commands.ShowCreateMTMVCommand;
import org.apache.doris.nereids.trees.plans.commands.ShowCreateMaterializedViewCommand;
import org.apache.doris.nereids.trees.plans.commands.ShowCreateProcedureCommand;
import org.apache.doris.nereids.trees.plans.commands.ShowCreateRepositoryCommand;
import org.apache.doris.nereids.trees.plans.commands.ShowCreateTableCommand;
import org.apache.doris.nereids.trees.plans.commands.ShowCreateViewCommand;
import org.apache.doris.nereids.trees.plans.commands.ShowDataCommand;
import org.apache.doris.nereids.trees.plans.commands.ShowDataSkewCommand;
import org.apache.doris.nereids.trees.plans.commands.ShowDataTypesCommand;
import org.apache.doris.nereids.trees.plans.commands.ShowDatabaseIdCommand;
import org.apache.doris.nereids.trees.plans.commands.ShowDatabasesCommand;
import org.apache.doris.nereids.trees.plans.commands.ShowDeleteCommand;
import org.apache.doris.nereids.trees.plans.commands.ShowDiagnoseTabletCommand;
import org.apache.doris.nereids.trees.plans.commands.ShowDictionariesCommand;
import org.apache.doris.nereids.trees.plans.commands.ShowDynamicPartitionCommand;
import org.apache.doris.nereids.trees.plans.commands.ShowEncryptKeysCommand;
import org.apache.doris.nereids.trees.plans.commands.ShowEventsCommand;
import org.apache.doris.nereids.trees.plans.commands.ShowFrontendsCommand;
import org.apache.doris.nereids.trees.plans.commands.ShowFunctionsCommand;
import org.apache.doris.nereids.trees.plans.commands.ShowGrantsCommand;
import org.apache.doris.nereids.trees.plans.commands.ShowIndexStatsCommand;
import org.apache.doris.nereids.trees.plans.commands.ShowLastInsertCommand;
import org.apache.doris.nereids.trees.plans.commands.ShowLoadCommand;
import org.apache.doris.nereids.trees.plans.commands.ShowLoadProfileCommand;
import org.apache.doris.nereids.trees.plans.commands.ShowPartitionIdCommand;
import org.apache.doris.nereids.trees.plans.commands.ShowPluginsCommand;
import org.apache.doris.nereids.trees.plans.commands.ShowPrivilegesCommand;
import org.apache.doris.nereids.trees.plans.commands.ShowProcCommand;
import org.apache.doris.nereids.trees.plans.commands.ShowProcedureStatusCommand;
import org.apache.doris.nereids.trees.plans.commands.ShowProcessListCommand;
import org.apache.doris.nereids.trees.plans.commands.ShowQueryProfileCommand;
import org.apache.doris.nereids.trees.plans.commands.ShowQueryStatsCommand;
import org.apache.doris.nereids.trees.plans.commands.ShowQueuedAnalyzeJobsCommand;
import org.apache.doris.nereids.trees.plans.commands.ShowReplicaDistributionCommand;
import org.apache.doris.nereids.trees.plans.commands.ShowRepositoriesCommand;
import org.apache.doris.nereids.trees.plans.commands.ShowResourcesCommand;
import org.apache.doris.nereids.trees.plans.commands.ShowRestoreCommand;
import org.apache.doris.nereids.trees.plans.commands.ShowRolesCommand;
import org.apache.doris.nereids.trees.plans.commands.ShowRowPolicyCommand;
import org.apache.doris.nereids.trees.plans.commands.ShowSmallFilesCommand;
import org.apache.doris.nereids.trees.plans.commands.ShowSnapshotCommand;
import org.apache.doris.nereids.trees.plans.commands.ShowSqlBlockRuleCommand;
import org.apache.doris.nereids.trees.plans.commands.ShowStagesCommand;
import org.apache.doris.nereids.trees.plans.commands.ShowStatusCommand;
import org.apache.doris.nereids.trees.plans.commands.ShowStorageEnginesCommand;
import org.apache.doris.nereids.trees.plans.commands.ShowStoragePolicyCommand;
import org.apache.doris.nereids.trees.plans.commands.ShowSyncJobCommand;
import org.apache.doris.nereids.trees.plans.commands.ShowTableCommand;
import org.apache.doris.nereids.trees.plans.commands.ShowTableCreationCommand;
import org.apache.doris.nereids.trees.plans.commands.ShowTableIdCommand;
import org.apache.doris.nereids.trees.plans.commands.ShowTableStatsCommand;
import org.apache.doris.nereids.trees.plans.commands.ShowTableStatusCommand;
import org.apache.doris.nereids.trees.plans.commands.ShowTabletIdCommand;
import org.apache.doris.nereids.trees.plans.commands.ShowTabletStorageFormatCommand;
import org.apache.doris.nereids.trees.plans.commands.ShowTabletsBelongCommand;
import org.apache.doris.nereids.trees.plans.commands.ShowTabletsFromTableCommand;
import org.apache.doris.nereids.trees.plans.commands.ShowTrashCommand;
import org.apache.doris.nereids.trees.plans.commands.ShowTriggersCommand;
import org.apache.doris.nereids.trees.plans.commands.ShowUserPropertyCommand;
import org.apache.doris.nereids.trees.plans.commands.ShowVariablesCommand;
import org.apache.doris.nereids.trees.plans.commands.ShowViewCommand;
import org.apache.doris.nereids.trees.plans.commands.ShowWarningErrorCountCommand;
import org.apache.doris.nereids.trees.plans.commands.ShowWarningErrorsCommand;
import org.apache.doris.nereids.trees.plans.commands.ShowWhiteListCommand;
import org.apache.doris.nereids.trees.plans.commands.ShowWorkloadGroupsCommand;
import org.apache.doris.nereids.trees.plans.commands.SyncCommand;
import org.apache.doris.nereids.trees.plans.commands.TransactionBeginCommand;
import org.apache.doris.nereids.trees.plans.commands.TransactionCommitCommand;
import org.apache.doris.nereids.trees.plans.commands.TransactionRollbackCommand;
import org.apache.doris.nereids.trees.plans.commands.TruncateTableCommand;
import org.apache.doris.nereids.trees.plans.commands.UnlockTablesCommand;
import org.apache.doris.nereids.trees.plans.commands.UnsetDefaultStorageVaultCommand;
import org.apache.doris.nereids.trees.plans.commands.UnsetVariableCommand;
import org.apache.doris.nereids.trees.plans.commands.UnsupportedCommand;
import org.apache.doris.nereids.trees.plans.commands.UpdateCommand;
import org.apache.doris.nereids.trees.plans.commands.alter.AlterDatabaseRenameCommand;
import org.apache.doris.nereids.trees.plans.commands.alter.AlterDatabaseSetQuotaCommand;
import org.apache.doris.nereids.trees.plans.commands.alter.AlterRepositoryCommand;
import org.apache.doris.nereids.trees.plans.commands.clean.CleanLabelCommand;
import org.apache.doris.nereids.trees.plans.commands.insert.BatchInsertIntoTableCommand;
import org.apache.doris.nereids.trees.plans.commands.insert.InsertIntoTableCommand;
import org.apache.doris.nereids.trees.plans.commands.insert.InsertOverwriteTableCommand;
import org.apache.doris.nereids.trees.plans.commands.load.CreateDataSyncJobCommand;
import org.apache.doris.nereids.trees.plans.commands.load.CreateRoutineLoadCommand;
import org.apache.doris.nereids.trees.plans.commands.load.PauseDataSyncJobCommand;
import org.apache.doris.nereids.trees.plans.commands.load.PauseRoutineLoadCommand;
import org.apache.doris.nereids.trees.plans.commands.load.ResumeDataSyncJobCommand;
import org.apache.doris.nereids.trees.plans.commands.load.ResumeRoutineLoadCommand;
import org.apache.doris.nereids.trees.plans.commands.load.ShowCreateRoutineLoadCommand;
import org.apache.doris.nereids.trees.plans.commands.load.StopDataSyncJobCommand;
import org.apache.doris.nereids.trees.plans.commands.load.StopRoutineLoadCommand;
import org.apache.doris.nereids.trees.plans.commands.refresh.RefreshCatalogCommand;
import org.apache.doris.nereids.trees.plans.commands.refresh.RefreshDatabaseCommand;
import org.apache.doris.nereids.trees.plans.commands.refresh.RefreshDictionaryCommand;
import org.apache.doris.nereids.trees.plans.commands.refresh.RefreshTableCommand;
import org.apache.doris.nereids.trees.plans.commands.use.SwitchCommand;
import org.apache.doris.nereids.trees.plans.commands.use.UseCommand;

/** CommandVisitor. */
public interface CommandVisitor<R, C> {

    R visitCommand(Command command, C context);

    default R visitExplainCommand(ExplainCommand explain, C context) {
        return visitCommand(explain, context);
    }

    default R visitExplainDictionaryCommand(ExplainDictionaryCommand explainDictionary, C context) {
        return visitCommand(explainDictionary, context);
    }

    default R visitReplayCommand(ReplayCommand replay, C context) {
        return visitCommand(replay, context);
    }

    default R visitCreatePolicyCommand(CreatePolicyCommand createPolicy, C context) {
        return visitCommand(createPolicy, context);
    }

    default R visitInsertIntoTableCommand(InsertIntoTableCommand insertIntoTableCommand,
            C context) {
        return visitCommand(insertIntoTableCommand, context);
    }

    default R visitInsertOverwriteTableCommand(InsertOverwriteTableCommand insertOverwriteTableCommand,
            C context) {
        return visitCommand(insertOverwriteTableCommand, context);
    }

    default R visitBatchInsertIntoTableCommand(BatchInsertIntoTableCommand batchInsertIntoTableCommand,
            C context) {
        return visitCommand(batchInsertIntoTableCommand, context);
    }

    default R visitUpdateCommand(UpdateCommand updateCommand, C context) {
        return visitCommand(updateCommand, context);
    }

    default R visitDeleteFromCommand(DeleteFromCommand deleteFromCommand, C context) {
        return visitCommand(deleteFromCommand, context);
    }

    default R visitDeleteFromUsingCommand(DeleteFromUsingCommand deleteFromUsingCommand, C context) {
        return visitCommand(deleteFromUsingCommand, context);
    }

    default R visitLoadCommand(LoadCommand loadCommand, C context) {
        return visitCommand(loadCommand, context);
    }

    default R visitExportCommand(ExportCommand exportCommand, C context) {
        return visitCommand(exportCommand, context);
    }

    default R visitCopyIntoCommand(CopyIntoCommand copyIntoCommand, C context) {
        return visitCommand(copyIntoCommand, context);
    }

    default R visitCreateDictionaryCommand(CreateDictionaryCommand createDictionaryCommand, C context) {
        return visitCommand(createDictionaryCommand, context);
    }

    default R visitCreateEncryptKeyCommand(CreateEncryptkeyCommand createEncryptKeyCommand, C context) {
        return visitCommand(createEncryptKeyCommand, context);
    }

    default R visitCreateFunctionCommand(CreateFunctionCommand createFunctionCommand, C context) {
        return visitCommand(createFunctionCommand, context);
    }

    default R visitDropFunctionCommand(DropFunctionCommand dropFunctionCommand, C context) {
        return visitCommand(dropFunctionCommand, context);
    }

    default R visitCreateTableCommand(CreateTableCommand createTableCommand, C context) {
        return visitCommand(createTableCommand, context);
    }

    default R visitCreateMTMVCommand(CreateMTMVCommand createMTMVCommand, C context) {
        return visitCommand(createMTMVCommand, context);
    }

    default R visitCreateMaterializedViewCommand(CreateMaterializedViewCommand createSyncMVCommand, C context) {
        return visitCommand(createSyncMVCommand, context);
    }

    default R visitCreateJobCommand(CreateJobCommand createJobCommand, C context) {
        return visitCommand(createJobCommand, context);
    }

    default R visitCreateFileCommand(CreateFileCommand createFileCommand, C context) {
        return visitCommand(createFileCommand, context);
    }

    default R visitAlterMTMVCommand(AlterMTMVCommand alterMTMVCommand, C context) {
        return visitCommand(alterMTMVCommand, context);
    }

    default R visitAddConstraintCommand(AddConstraintCommand addConstraintCommand, C context) {
        return visitCommand(addConstraintCommand, context);
    }

    default R visitAdminCompactTableCommand(AdminCompactTableCommand adminCompactTableCommand, C context) {
        return visitCommand(adminCompactTableCommand, context);
    }

    default R visitAdminCleanTrashCommand(AdminCleanTrashCommand adminCleanTrashCommand, C context) {
        return visitCommand(adminCleanTrashCommand, context);
    }

    default R visitAdminSetTableStatusCommand(AdminSetTableStatusCommand cmd, C context) {
        return visitCommand(cmd, context);
    }

    default R visitDropConstraintCommand(DropConstraintCommand dropConstraintCommand, C context) {
        return visitCommand(dropConstraintCommand, context);
    }

    default R visitDropDictionaryCommand(DropDictionaryCommand dropDictionaryCommand, C context) {
        return visitCommand(dropDictionaryCommand, context);
    }

    default R visitDropJobCommand(DropJobCommand dropJobCommand, C context) {
        return visitCommand(dropJobCommand, context);
    }

    default R visitShowConstraintsCommand(ShowConstraintsCommand showConstraintsCommand, C context) {
        return visitCommand(showConstraintsCommand, context);
    }

    default R visitRefreshMTMVCommand(RefreshMTMVCommand refreshMTMVCommand, C context) {
        return visitCommand(refreshMTMVCommand, context);
    }

    default R visitDropMTMVCommand(DropMTMVCommand dropMTMVCommand, C context) {
        return visitCommand(dropMTMVCommand, context);
    }

    default R visitPauseJobCommand(PauseJobCommand pauseJobCommand, C context) {
        return visitCommand(pauseJobCommand, context);
    }

    default R visitPauseMTMVCommand(PauseMTMVCommand pauseMTMVCommand, C context) {
        return visitCommand(pauseMTMVCommand, context);
    }

    default R visitResumeJobCommand(ResumeJobCommand resumeJobCommand, C context) {
        return visitCommand(resumeJobCommand, context);
    }

    default R visitResumeMTMVCommand(ResumeMTMVCommand resumeMTMVCommand, C context) {
        return visitCommand(resumeMTMVCommand, context);
    }

    default R visitShowCreateMTMVCommand(ShowCreateMTMVCommand showCreateMTMVCommand, C context) {
        return visitCommand(showCreateMTMVCommand, context);
    }

    default R visitCancelLoadCommand(CancelLoadCommand cancelLoadCommand, C context) {
        return visitCommand(cancelLoadCommand, context);
    }

    default R visitCancelExportCommand(CancelExportCommand cancelExportCommand, C context) {
        return visitCommand(cancelExportCommand, context);
    }

    default R visitCancelWarmUpJobCommand(CancelWarmUpJobCommand cancelWarmUpJobCommand, C context) {
        return visitCommand(cancelWarmUpJobCommand, context);
    }

    default R visitCancelMTMVTaskCommand(CancelMTMVTaskCommand cancelMTMVTaskCommand, C context) {
        return visitCommand(cancelMTMVTaskCommand, context);
    }

    default R visitCancelTaskCommand(CancelJobTaskCommand cancelJobTaskCommand, C context) {
        return visitCommand(cancelJobTaskCommand, context);
    }

    default R visitCallCommand(CallCommand callCommand, C context) {
        return visitCommand(callCommand, context);
    }

    default R visitShowWarningErrorCountCommand(ShowWarningErrorCountCommand showWarnErrorCountCommand, C context) {
        return visitCommand(showWarnErrorCountCommand, context);
    }

    default R visitShowSyncJobCommand(ShowSyncJobCommand showSyncJobCommand, C context) {
        return visitCommand(showSyncJobCommand, context);
    }

    default R visitCreateProcedureCommand(CreateProcedureCommand createProcedureCommand, C context) {
        return visitCommand(createProcedureCommand, context);
    }

    default R visitDropProcedureCommand(DropProcedureCommand dropProcedureCommand, C context) {
        return visitCommand(dropProcedureCommand, context);
    }

    default R visitShowProcedureStatusCommand(ShowProcedureStatusCommand showProcedureStatusCommand, C context) {
        return visitCommand(showProcedureStatusCommand, context);
    }

    default R visitCreateCatalogCommand(CreateCatalogCommand createCatalogCommand, C context) {
        return visitCommand(createCatalogCommand, context);
    }

    default R visitShowWarningErrorsCommand(ShowWarningErrorsCommand showWarningErrorsCommand, C context) {
        return visitCommand(showWarningErrorsCommand, context);
    }

    default R visitShowCreateProcedureCommand(ShowCreateProcedureCommand showCreateProcedureCommand, C context) {
        return visitCommand(showCreateProcedureCommand, context);
    }

    default R visitHelpCommand(HelpCommand helpCommand, C context) {
        return visitCommand(helpCommand, context);
    }

    default R visitCreateViewCommand(CreateViewCommand createViewCommand, C context) {
        return visitCommand(createViewCommand, context);
    }

    default R visitAlterJobStatusCommand(AlterJobStatusCommand alterJobStatusCommand, C context) {
        return visitCommand(alterJobStatusCommand, context);
    }

    default R visitAlterViewCommand(AlterViewCommand alterViewCommand, C context) {
        return visitCommand(alterViewCommand, context);
    }

    default R visitDropCatalogCommand(DropCatalogCommand dropCatalogCommand, C context) {
        return visitCommand(dropCatalogCommand, context);
    }

    default R visitAlterCatalogCommentCommand(AlterCatalogCommentCommand alterCatalogCommentCommand, C context) {
        return visitCommand(alterCatalogCommentCommand, context);
    }

    default R visitDropCatalogRecycleBinCommand(DropCatalogRecycleBinCommand dropCatalogRecycleBinCommand, C context) {
        return visitCommand(dropCatalogRecycleBinCommand, context);
    }

    default R visitShowStagesCommand(ShowStagesCommand showStagesCommand, C context) {
        return visitCommand(showStagesCommand, context);
    }

    default R visitUnsupportedCommand(UnsupportedCommand unsupportedCommand, C context) {
        return visitCommand(unsupportedCommand, context);
    }

    default R visitUnsetVariableCommand(UnsetVariableCommand unsetVariableCommand, C context) {
        return visitCommand(unsetVariableCommand, context);
    }

    default R visitUnsetDefaultStorageVaultCommand(UnsetDefaultStorageVaultCommand unsetDefaultStorageVaultCommand,
                                                   C context) {
        return visitCommand(unsetDefaultStorageVaultCommand, context);
    }

    default R visitCreateTableLikeCommand(CreateTableLikeCommand createTableLikeCommand, C context) {
        return visitCommand(createTableLikeCommand, context);
    }

    default R visitShowAuthorsCommand(ShowAuthorsCommand showAuthorsCommand, C context) {
        return visitCommand(showAuthorsCommand, context);
    }

    default R visitShowDictionariesCommand(ShowDictionariesCommand showDictionariesCommand, C context) {
        return visitCommand(showDictionariesCommand, context);
    }

    default R visitShowConfigCommand(ShowConfigCommand showConfigCommand, C context) {
        return visitCommand(showConfigCommand, context);
    }

    default R visitSetOptionsCommand(SetOptionsCommand setOptionsCommand, C context) {
        return visitCommand(setOptionsCommand, context);
    }

    default R visitSetTransactionCommand(SetTransactionCommand setTransactionCommand, C context) {
        return visitCommand(setTransactionCommand, context);
    }

    default R visitSetUserPropertiesCommand(SetUserPropertiesCommand setUserPropertiesCommand, C context) {
        return visitCommand(setUserPropertiesCommand, context);
    }

    default R visitAlterCatalogRenameCommand(AlterCatalogRenameCommand alterCatalogRenameCommand, C context) {
        return visitCommand(alterCatalogRenameCommand, context);
    }

    default R visitSetDefaultStorageVault(SetDefaultStorageVaultCommand setDefaultStorageVaultCommand, C context) {
        return visitCommand(setDefaultStorageVaultCommand, context);
    }

    default R visitDropStoragePolicyCommand(DropStoragePolicyCommand dropStoragePolicyCommand, C context) {
        return visitCommand(dropStoragePolicyCommand, context);
    }

    default R visitRefreshCatalogCommand(RefreshCatalogCommand refreshCatalogCommand, C context) {
        return visitCommand(refreshCatalogCommand, context);
    }

    default R visitShowCreateRepositoryCommand(ShowCreateRepositoryCommand showCreateRepositoryCommand, C context) {
        return visitCommand(showCreateRepositoryCommand, context);
    }

    default R visitShowLastInsertCommand(ShowLastInsertCommand showLastInsertCommand, C context) {
        return visitCommand(showLastInsertCommand, context);
    }

    default R visitAlterTableCommand(AlterTableCommand alterTableCommand, C context) {
        return visitCommand(alterTableCommand, context);
    }

    default R visitShowGrantsCommand(ShowGrantsCommand showGrantsCommand, C context) {
        return visitCommand(showGrantsCommand, context);
    }

    default R visitShowStatusCommand(ShowStatusCommand showStatusCommand, C context) {
        return visitCommand(showStatusCommand, context);
    }

    default R visitShowPartitionIdCommand(ShowPartitionIdCommand showPartitionIdCommand, C context) {
        return visitCommand(showPartitionIdCommand, context);
    }

    default R visitShowVariablesCommand(ShowVariablesCommand showVariablesCommand, C context) {
        return visitCommand(showVariablesCommand, context);
    }

    default R visitShowViewCommand(ShowViewCommand showViewCommand, C context) {
        return visitCommand(showViewCommand, context);
    }

    default R visitRefreshDatabaseCommand(RefreshDatabaseCommand refreshDatabaseCommand, C context) {
        return visitCommand(refreshDatabaseCommand, context);
    }

    default R visitRefreshTableCommand(RefreshTableCommand refreshTableCommand, C context) {
        return visitCommand(refreshTableCommand, context);
    }

    default R visitRefreshDictionaryCommand(RefreshDictionaryCommand refreshDictionaryCommand, C context) {
        return visitCommand(refreshDictionaryCommand, context);
    }

    default R visitShowBackendsCommand(ShowBackendsCommand showBackendsCommand, C context) {
        return visitCommand(showBackendsCommand, context);
    }

    default R visitShowBackupCommand(ShowBackupCommand showBackupCommand, C context) {
        return visitCommand(showBackupCommand, context);
    }

    default R visitShowCreateTableCommand(ShowCreateTableCommand showCreateTableCommand, C context) {
        return visitCommand(showCreateTableCommand, context);
    }

    default R visitShowSmallFilesCommand(ShowSmallFilesCommand showSmallFilesCommand, C context) {
        return visitCommand(showSmallFilesCommand, context);
    }

    default R visitShowSnapshotCommand(ShowSnapshotCommand showSnapshotCommand, C context) {
        return visitCommand(showSnapshotCommand, context);
    }

    default R visitShowSqlBlockRuleCommand(ShowSqlBlockRuleCommand showblockruleCommand, C context) {
        return visitCommand(showblockruleCommand, context);
    }

    default R visitShowPluginsCommand(ShowPluginsCommand showPluginsCommand, C context) {
        return visitCommand(showPluginsCommand, context);
    }

    default R visitShowTrashCommand(ShowTrashCommand showTrashCommand, C context) {
        return visitCommand(showTrashCommand, context);
    }

    default R visitShowTriggersCommand(ShowTriggersCommand showTriggersCommand, C context) {
        return visitCommand(showTriggersCommand, context);
    }

    default R visitAdminShowReplicaStatusCommand(AdminShowReplicaStatusCommand adminShowReplicaStatusCommand,
                                                    C context) {
        return visitCommand(adminShowReplicaStatusCommand, context);
    }

    default R visitShowRepositoriesCommand(ShowRepositoriesCommand showRepositoriesCommand, C context) {
        return visitCommand(showRepositoriesCommand, context);
    }

    default R visitShowResourcesCommand(ShowResourcesCommand showResourcesCommand, C context) {
        return visitCommand(showResourcesCommand, context);
    }

    default R visitShowRestoreCommand(ShowRestoreCommand showRestoreCommand, C context) {
        return visitCommand(showRestoreCommand, context);
    }

    default R visitShowRolesCommand(ShowRolesCommand showRolesCommand, C context) {
        return visitCommand(showRolesCommand, context);
    }

    default R visitShowProcCommand(ShowProcCommand showProcCommand, C context) {
        return visitCommand(showProcCommand, context);
    }

    default R visitShowDataCommand(ShowDataCommand showDataCommand, C context) {
        return visitCommand(showDataCommand, context);
    }

    default R visitShowStorageEnginesCommand(ShowStorageEnginesCommand showStorageEnginesCommand, C context) {
        return visitCommand(showStorageEnginesCommand, context);
    }

    default R visitShowCreateCatalogCommand(ShowCreateCatalogCommand showCreateCatalogCommand, C context) {
        return visitCommand(showCreateCatalogCommand, context);
    }

    default R visitShowCatalogCommand(ShowCatalogCommand showCatalogCommand, C context) {
        return visitCommand(showCatalogCommand, context);
    }

    default R visitShowCreateMaterializedViewCommand(ShowCreateMaterializedViewCommand showCreateMtlzViewCommand,
                        C context) {
        return visitCommand(showCreateMtlzViewCommand, context);
    }

    default R visitShowCreateDatabaseCommand(ShowCreateDatabaseCommand showCreateDatabaseCommand, C context) {
        return visitCommand(showCreateDatabaseCommand, context);
    }

    default R visitShowCreateViewCommand(ShowCreateViewCommand showCreateViewCommand, C context) {
        return visitCommand(showCreateViewCommand, context);
    }

    default R visitAlterRoleCommand(AlterRoleCommand alterRoleCommand, C context) {
        return visitCommand(alterRoleCommand, context);
    }

    default R visitShowDatabaseIdCommand(ShowDatabaseIdCommand showDatabaseIdCommand, C context) {
        return visitCommand(showDatabaseIdCommand, context);
    }

    default R visitAlterWorkloadGroupCommand(AlterWorkloadGroupCommand alterWorkloadGroupCommand, C context) {
        return visitCommand(alterWorkloadGroupCommand, context);
    }

    default R visitAlterWorkloadPolicyCommand(AlterWorkloadPolicyCommand alterWorkloadPolicyCommand, C context) {
        return visitCommand(alterWorkloadPolicyCommand, context);
    }

    default R visitCleanAllProfileCommand(CleanAllProfileCommand cleanAllProfileCommand, C context) {
        return visitCommand(cleanAllProfileCommand, context);
    }

    default R visitCleanLabelCommand(CleanLabelCommand cleanLabelCommand, C context) {
        return visitCommand(cleanLabelCommand, context);
    }

    default R visitShowDataTypesCommand(ShowDataTypesCommand showDataTypesCommand, C context) {
        return visitCommand(showDataTypesCommand, context);
    }

    default R visitShowFrontendsCommand(ShowFrontendsCommand showFrontendsCommand, C context) {
        return visitCommand(showFrontendsCommand, context);
    }

    default R visitShowFunctionsCommand(ShowFunctionsCommand showFunctionsCommand, C context) {
        return visitCommand(showFunctionsCommand, context);
    }

    default R visitAdminRebalanceDiskCommand(AdminRebalanceDiskCommand adminRebalanceDiskCommand, C context) {
        return visitCommand(adminRebalanceDiskCommand, context);
    }

    default R visitAdminCancelRebalanceDiskCommand(AdminCancelRebalanceDiskCommand command, C context) {
        return visitCommand(command, context);
    }

    default R visitShowDynamicPartitionCommand(ShowDynamicPartitionCommand showDynamicPartitionCommand, C context) {
        return visitCommand(showDynamicPartitionCommand, context);
    }

    default R visitShowWhiteListCommand(ShowWhiteListCommand whiteListCommand, C context) {
        return visitCommand(whiteListCommand, context);
    }

    default R visitAlterCatalogPropertiesCommand(AlterCatalogPropertiesCommand alterCatalogPropsCmd, C context) {
        return visitCommand(alterCatalogPropsCmd, context);
    }

    default R visitRecoverDatabaseCommand(RecoverDatabaseCommand recoverDatabaseCommand, C context) {
        return visitCommand(recoverDatabaseCommand, context);
    }

    default R visitShowDiagnoseTabletCommand(ShowDiagnoseTabletCommand showDiagnoseTabletCommand, C context) {
        return visitCommand(showDiagnoseTabletCommand, context);
    }

    default R visitRecoverTableCommand(RecoverTableCommand recoverTableCommand, C context) {
        return visitCommand(recoverTableCommand, context);
    }

    default R visitShowStoragePolicyCommand(ShowStoragePolicyCommand showStoragePolicyCommand, C context) {
        return visitCommand(showStoragePolicyCommand, context);
    }

    default R visitRecoverPartitionCommand(RecoverPartitionCommand recoverPartitionCommand, C context) {
        return visitCommand(recoverPartitionCommand, context);
    }

    default R visitShowBrokerCommand(ShowBrokerCommand showBrokerCommand, C context) {
        return visitCommand(showBrokerCommand, context);
    }

    default R visitShowLoadCommand(ShowLoadCommand showLoadCommand, C context) {
        return visitCommand(showLoadCommand, context);
    }

    default R visitShowLoadProfileCommand(ShowLoadProfileCommand showLoadProfileCommand, C context) {
        return visitCommand(showLoadProfileCommand, context);
    }

    default R visitAlterStoragePolicyCommand(AlterStoragePolicyCommand alterStoragePolicyCommand, C context) {
        return visitCommand(alterStoragePolicyCommand, context);
    }

    default R visitAlterSqlBlockRuleCommand(AlterSqlBlockRuleCommand cmd, C context) {
        return visitCommand(cmd, context);
    }

    default R visitCreateSqlBlockRuleCommand(CreateSqlBlockRuleCommand cmd, C context) {
        return visitCommand(cmd, context);
    }

    default R visitDropRepositoryCommand(DropRepositoryCommand cmd, C context) {
        return visitCommand(cmd, context);
    }

    default R visitCreateRoleCommand(CreateRoleCommand createRoleCommand, C context) {
        return visitCommand(createRoleCommand, context);
    }

    default R visitDropTableCommand(DropTableCommand dropTableCommand, C context) {
        return visitCommand(dropTableCommand, context);
    }

    default R visitDropRoleCommand(DropRoleCommand dropRoleCommand, C context) {
        return visitCommand(dropRoleCommand, context);
    }

    default R visitDropEncryptKeyCommand(DropEncryptkeyCommand dropEncryptkeyCommand, C context) {
        return visitCommand(dropEncryptkeyCommand, context);
    }

    default R visitDropFileCommand(DropFileCommand dropFileCommand, C context) {
        return visitCommand(dropFileCommand, context);
    }

    default R visitDropSqlBlockRuleCommand(DropSqlBlockRuleCommand dropSqlBlockRuleCommand, C context) {
        return visitCommand(dropSqlBlockRuleCommand, context);
    }

    default R visitDropUserCommand(DropUserCommand dropUserCommand, C context) {
        return visitCommand(dropUserCommand, context);
    }

    default R visitDropWorkloadGroupCommand(DropWorkloadGroupCommand dropWorkloadGroupCommand, C context) {
        return visitCommand(dropWorkloadGroupCommand, context);
    }

    default R visitShowReplicaDistributionCommand(ShowReplicaDistributionCommand showReplicaDistributedCommand,
                                                    C context) {
        return visitCommand(showReplicaDistributedCommand, context);
    }

    default R visitShowCharsetCommand(ShowCharsetCommand showCharsetCommand, C context) {
        return visitCommand(showCharsetCommand, context);
    }

    default R visitDropWorkloadPolicyCommand(DropWorkloadPolicyCommand dropWorkloadPolicyCommand, C context) {
        return visitCommand(dropWorkloadPolicyCommand, context);
    }

    default R visitShowTableIdCommand(ShowTableIdCommand showTableIdCommand, C context) {
        return visitCommand(showTableIdCommand, context);
    }

    default R visitCreateWorkloadGroupCommand(CreateWorkloadGroupCommand createWorkloadGroupCommand, C context) {
        return visitCommand(createWorkloadGroupCommand, context);
    }

    default R visitShowEncryptKeysCommand(ShowEncryptKeysCommand showEncryptKeysCommand, C context) {
        return visitCommand(showEncryptKeysCommand, context);
    }

    default R visitSyncCommand(SyncCommand syncCommand, C context) {
        return visitCommand(syncCommand, context);
    }

    default R visitShowEventsCommand(ShowEventsCommand showEventsCommand, C context) {
        return visitCommand(showEventsCommand, context);
    }

    default R visitShowDeleteCommand(ShowDeleteCommand showDeleteCommand, C context) {
        return visitCommand(showDeleteCommand, context);
    }

    default R visitShowPrivilegesCommand(ShowPrivilegesCommand showPrivilegesCommand, C context) {
        return visitCommand(showPrivilegesCommand, context);
    }

    default R visitShowUserPropertyCommand(ShowUserPropertyCommand showUserpropertyCommand, C context) {
        return visitCommand(showUserpropertyCommand, context);
    }

    default R visitShowTabletsBelongCommand(ShowTabletsBelongCommand showTabletBelongCommand, C context) {
        return visitCommand(showTabletBelongCommand, context);
    }

    default R visitShowCollationCommand(ShowCollationCommand showCollationCommand, C context) {
        return visitCommand(showCollationCommand, context);
    }

    default R visitCreateRoutineLoadCommand(CreateRoutineLoadCommand createRoutineLoadCommand, C context) {
        return visitCommand(createRoutineLoadCommand, context);
    }

    default R visitShowProcessListCommand(ShowProcessListCommand showProcessListCommand, C context) {
        return visitCommand(showProcessListCommand, context);
    }

    default R visitAdminCheckTabletsCommand(AdminCheckTabletsCommand adminCheckTabletsCommand, C context) {
        return visitCommand(adminCheckTabletsCommand, context);
    }

    default R visitShowDataSkewCommand(ShowDataSkewCommand showDataSkewCommand, C context) {
        return visitCommand(showDataSkewCommand, context);
    }

    default R visitShowTableCreationCommand(ShowTableCreationCommand showTableCreationCommand, C context) {
        return visitCommand(showTableCreationCommand, context);
    }

    default R visitShowTabletStorageFormatCommand(ShowTabletStorageFormatCommand showTabletStorageFormatCommand,
                                                  C context) {
        return visitCommand(showTabletStorageFormatCommand, context);
    }

    default R visitShowQueryProfileCommand(ShowQueryProfileCommand showQueryProfileCommand,
                                           C context) {
        return visitCommand(showQueryProfileCommand, context);
    }

    default R visitShowQueryStatsCommand(ShowQueryStatsCommand showQueryStatsCommand,
            C context) {
        return visitCommand(showQueryStatsCommand, context);
    }

    default R visitShowConvertLscCommand(ShowConvertLSCCommand showConvertLSCCommand, C context) {
        return visitCommand(showConvertLSCCommand, context);
    }

    default R visitShowClustersCommand(ShowClustersCommand showClustersCommand, C context) {
        return visitCommand(showClustersCommand, context);
    }

    default R visitSwitchCommand(SwitchCommand switchCommand, C context) {
        return visitCommand(switchCommand, context);
    }

    default R visitUseCommand(UseCommand useCommand, C context) {
        return visitCommand(useCommand, context);
    }

    default R visitAlterDatabaseRenameCommand(AlterDatabaseRenameCommand alterDatabaseRenameCommand, C context) {
        return visitCommand(alterDatabaseRenameCommand, context);
    }

    default R visitKillQueryCommand(KillQueryCommand killQueryCommand, C context) {
        return visitCommand(killQueryCommand, context);
    }

    default R visitKillConnectionCommand(KillConnectionCommand killConnectionCommand, C context) {
        return visitCommand(killConnectionCommand, context);
    }

    default R visitAlterDatabaseSetQuotaCommand(AlterDatabaseSetQuotaCommand alterDatabaseSetQuotaCommand, C context) {
        return visitCommand(alterDatabaseSetQuotaCommand, context);
    }

    default R visitDropDatabaseCommand(DropDatabaseCommand dropDatabaseCommand, C context) {
        return visitCommand(dropDatabaseCommand, context);
    }

    default R visitAlterRepositoryCommand(AlterRepositoryCommand alterRepositoryCommand,
                                          C context) {
        return visitCommand(alterRepositoryCommand, context);
    }

    default R visitShowRowPolicyCommand(ShowRowPolicyCommand showRowPolicyCommand, C context) {
        return visitCommand(showRowPolicyCommand, context);
    }

    default R visitShowAnalyzeCommand(ShowAnalyzeCommand showAnalyzeCommand, C context) {
        return visitCommand(showAnalyzeCommand, context);
    }

    default R visitShowQueuedAnalyzeJobsCommand(ShowQueuedAnalyzeJobsCommand showQueuedAnalyzeJobsCommand, C context) {
        return visitCommand(showQueuedAnalyzeJobsCommand, context);
    }

    default R visitShowColumnHistogramStatsCommand(ShowColumnHistogramStatsCommand showColumnHistogramStatCommand,
                                                   C context) {
        return visitCommand(showColumnHistogramStatCommand, context);
    }

    default R visitDescribeCommand(DescribeCommand describeCommand, C context) {
        return visitCommand(describeCommand, context);
    }

    default R visitAlterUserCommand(AlterUserCommand alterUserCommand, C context) {
        return visitCommand(alterUserCommand, context);
    }

    default R visitShowTableStatusCommand(ShowTableStatusCommand showTableStatusCommand, C context) {
        return visitCommand(showTableStatusCommand, context);
    }

    default R visitShowDatabasesCommand(ShowDatabasesCommand showDatabasesCommand, C context) {
        return visitCommand(showDatabasesCommand, context);
    }

    default R visitShowTableCommand(ShowTableCommand showTableCommand, C context) {
        return visitCommand(showTableCommand, context);
    }

    default R visitShowTableStatsCommand(ShowTableStatsCommand showTableStatsCommand, C context) {
        return visitCommand(showTableStatsCommand, context);
    }

    default R visitShowTabletsFromTableCommand(ShowTabletsFromTableCommand showTabletsFromTableCommand, C context) {
        return visitCommand(showTabletsFromTableCommand, context);
    }

    default R visitDropStatsCommand(DropStatsCommand dropStatsCommand, C context) {
        return visitCommand(dropStatsCommand, context);
    }

    default R visitUnlockTablesCommand(UnlockTablesCommand unlockTablesCommand, C context) {
        return visitCommand(unlockTablesCommand, context);
    }

    default R visitDropCachedStatsCommand(DropCachedStatsCommand dropCachedStatsCommand, C context) {
        return visitCommand(dropCachedStatsCommand, context);
    }

    default R visitDropExpiredStatsCommand(DropExpiredStatsCommand dropExpiredStatsCommand, C context) {
        return visitCommand(dropExpiredStatsCommand, context);
    }

    default R visitShowIndexStatsCommand(ShowIndexStatsCommand showIndexStatsCommand, C context) {
        return visitCommand(showIndexStatsCommand, context);
    }

    default R visitShowTabletIdCommand(ShowTabletIdCommand showTabletIdCommand, C context) {
        return visitCommand(showTabletIdCommand, context);
    }

    default R visitAlterTableStatsCommand(AlterTableStatsCommand alterTableStatsCommand, C context) {
        return visitCommand(alterTableStatsCommand, context);
    }

    default R visitAlterColumnStatsCommand(AlterColumnStatsCommand alterColumnStatsCommand, C context) {
        return visitCommand(alterColumnStatsCommand, context);
    }

    default R visitAdminCancelRepairTableCommand(AdminCancelRepairTableCommand adminCancelRepairTableCommand,
                                                     C context) {
        return visitCommand(adminCancelRepairTableCommand, context);
    }

    default R visitAdminRepairTableCommand(AdminRepairTableCommand adminRepairTableCommand, C context) {
        return visitCommand(adminRepairTableCommand, context);
    }

    default R visitAdminSetReplicaStatusCommand(AdminSetReplicaStatusCommand adminSetReplicaStatusCommand, C context) {
        return visitCommand(adminSetReplicaStatusCommand, context);
    }

    default R visitAdminCopyTabletCommand(AdminCopyTabletCommand adminCopyTabletCommand, C context) {
        return visitCommand(adminCopyTabletCommand, context);
    }

    default R visitShowCreateRoutineLoadCommand(ShowCreateRoutineLoadCommand showCreateRoutineLoadCommand, C context) {
        return visitCommand(showCreateRoutineLoadCommand, context);
    }

    default R visitPauseRoutineLoadCommand(PauseRoutineLoadCommand routineLoadCommand, C context) {
        return visitCommand(routineLoadCommand, context);
    }

    default R visitResumeRoutineLoadCommand(ResumeRoutineLoadCommand resumeRoutineLoadCommand, C context) {
        return visitCommand(resumeRoutineLoadCommand, context);
    }

    default R visitStopRoutineLoadCommand(StopRoutineLoadCommand stopRoutineLoadCommand, C context) {
        return visitCommand(stopRoutineLoadCommand, context);
    }

    default R visitCleanQueryStatsCommand(CleanQueryStatsCommand cleanQueryStatsCommand, C context) {
        return visitCommand(cleanQueryStatsCommand, context);
    }

    default R visitPauseDataSyncJobCommand(PauseDataSyncJobCommand pauseDataSyncJobCommand, C context) {
        return visitCommand(pauseDataSyncJobCommand, context);
    }

    default R visitResumeDataSyncJobCommand(ResumeDataSyncJobCommand resumeDataSyncJobCommand, C context) {
        return visitCommand(resumeDataSyncJobCommand, context);
    }

    default R visitStopDataSyncJobCommand(StopDataSyncJobCommand stopDataSyncJobCommand, C context) {
        return visitCommand(stopDataSyncJobCommand, context);
    }

    default R visitCreateDataSyncJobCommand(CreateDataSyncJobCommand createDataSyncJobCommand, C context) {
        return visitCommand(createDataSyncJobCommand, context);
    }

    default R visitDropResourceCommand(DropResourceCommand dropResourceCommand, C context) {
        return visitCommand(dropResourceCommand, context);
    }

    default R visitDropRowPolicyCommand(DropRowPolicyCommand dropRowPolicyCommand, C context) {
        return visitCommand(dropRowPolicyCommand, context);
    }

    default R visitTransactionBeginCommand(TransactionBeginCommand transactionBeginCommand, C context) {
        return visitCommand(transactionBeginCommand, context);
    }

    default R visitTransactionCommitCommand(TransactionCommitCommand transactionCommitCommand, C context) {
        return visitCommand(transactionCommitCommand, context);
    }

    default R visitTransactionRollbackCommand(TransactionRollbackCommand transactionRollbackCommand, C context) {
        return visitCommand(transactionRollbackCommand, context);
    }

    default R visitKillAnalyzeJobCommand(KillAnalyzeJobCommand killAnalyzeJobCommand, C context) {
        return visitCommand(killAnalyzeJobCommand, context);
    }

    default R visitDropAnalyzeJobCommand(DropAnalyzeJobCommand dropAnalyzeJobCommand, C context) {
        return visitCommand(dropAnalyzeJobCommand, context);
    }

    default R visitCancelBuildIndexCommand(CancelBuildIndexCommand cancelBuildIndexCommand, C context) {
        return visitCommand(cancelBuildIndexCommand, context);
    }

    default R visitCreateUserCommand(CreateUserCommand createUserCommand, C context) {
        return visitCommand(createUserCommand, context);
    }

    default R visitCreateResourceCommand(CreateResourceCommand createResourceCommand, C context) {
        return visitCommand(createResourceCommand, context);
    }

    default R visitCreateStageCommand(CreateStageCommand createStageCommand, C context) {
        return visitCommand(createStageCommand, context);
    }

    default R visitDropStageCommand(DropStageCommand dropStageCommand, C context) {
        return visitCommand(dropStageCommand, context);
    }

<<<<<<< HEAD
    default R visitShowWorkloadGroupsCommand(ShowWorkloadGroupsCommand showWorkloadGroupCommand, C context) {
        return visitCommand(showWorkloadGroupCommand, context);
=======
    default R visitTruncateTableCommand(TruncateTableCommand truncateTableCommand, C context) {
        return visitCommand(truncateTableCommand, context);
    }

    default R visitGrantRoleCommand(GrantRoleCommand grantRoleCommand, C context) {
        return visitCommand(grantRoleCommand, context);
    }

    default R visitGrantTablePrivilegeCommand(GrantTablePrivilegeCommand grantTablePrivilegeCommand, C context) {
        return visitCommand(grantTablePrivilegeCommand, context);
    }

    default R visitGrantResourcePrivilegeCommand(GrantResourcePrivilegeCommand grantResourcePrivilegeCommand,
            C context) {
        return visitCommand(grantResourcePrivilegeCommand, context);
    }

    default R visitRevokeRoleCommand(RevokeRoleCommand revokeRoleCommand, C context) {
        return visitCommand(revokeRoleCommand, context);
>>>>>>> 7f933f50
    }
}<|MERGE_RESOLUTION|>--- conflicted
+++ resolved
@@ -1123,10 +1123,10 @@
         return visitCommand(dropStageCommand, context);
     }
 
-<<<<<<< HEAD
     default R visitShowWorkloadGroupsCommand(ShowWorkloadGroupsCommand showWorkloadGroupCommand, C context) {
         return visitCommand(showWorkloadGroupCommand, context);
-=======
+    }
+
     default R visitTruncateTableCommand(TruncateTableCommand truncateTableCommand, C context) {
         return visitCommand(truncateTableCommand, context);
     }
@@ -1146,6 +1146,5 @@
 
     default R visitRevokeRoleCommand(RevokeRoleCommand revokeRoleCommand, C context) {
         return visitCommand(revokeRoleCommand, context);
->>>>>>> 7f933f50
     }
 }