--- conflicted
+++ resolved
@@ -335,13 +335,12 @@
         return visitCommand(alterViewCommand, context);
     }
 
-<<<<<<< HEAD
     default R visitDropCatalogCommand(DropCatalogCommand dropCatalogCommand, C context) {
         return visitCommand(dropCatalogCommand, context);
-=======
+    }
+
     default R visitAlterCatalogCommentCommand(AlterCatalogCommentCommand alterCatalogCommentCommand, C context) {
         return visitCommand(alterCatalogCommentCommand, context);
->>>>>>> 011d3934
     }
 
     default R visitDropCatalogRecycleBinCommand(DropCatalogRecycleBinCommand dropCatalogRecycleBinCommand, C context) {
