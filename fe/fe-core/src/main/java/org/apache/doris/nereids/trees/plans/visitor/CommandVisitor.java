// Licensed to the Apache Software Foundation (ASF) under one
// or more contributor license agreements.  See the NOTICE file
// distributed with this work for additional information
// regarding copyright ownership.  The ASF licenses this file
// to you under the Apache License, Version 2.0 (the
// "License"); you may not use this file except in compliance
// with the License.  You may obtain a copy of the License at
//
//   http://www.apache.org/licenses/LICENSE-2.0
//
// Unless required by applicable law or agreed to in writing,
// software distributed under the License is distributed on an
// "AS IS" BASIS, WITHOUT WARRANTIES OR CONDITIONS OF ANY
// KIND, either express or implied.  See the License for the
// specific language governing permissions and limitations
// under the License.

package org.apache.doris.nereids.trees.plans.visitor;

import org.apache.doris.nereids.trees.plans.commands.AddConstraintCommand;
import org.apache.doris.nereids.trees.plans.commands.AdminCancelRebalanceDiskCommand;
import org.apache.doris.nereids.trees.plans.commands.AdminCheckTabletsCommand;
import org.apache.doris.nereids.trees.plans.commands.AdminCleanTrashCommand;
import org.apache.doris.nereids.trees.plans.commands.AdminCompactTableCommand;
import org.apache.doris.nereids.trees.plans.commands.AdminCopyTabletCommand;
import org.apache.doris.nereids.trees.plans.commands.AdminRebalanceDiskCommand;
import org.apache.doris.nereids.trees.plans.commands.AdminSetTableStatusCommand;
import org.apache.doris.nereids.trees.plans.commands.AdminShowReplicaStatusCommand;
import org.apache.doris.nereids.trees.plans.commands.AlterCatalogCommentCommand;
import org.apache.doris.nereids.trees.plans.commands.AlterCatalogPropertiesCommand;
import org.apache.doris.nereids.trees.plans.commands.AlterCatalogRenameCommand;
import org.apache.doris.nereids.trees.plans.commands.AlterColumnStatsCommand;
import org.apache.doris.nereids.trees.plans.commands.AlterJobStatusCommand;
import org.apache.doris.nereids.trees.plans.commands.AlterMTMVCommand;
import org.apache.doris.nereids.trees.plans.commands.AlterRoleCommand;
import org.apache.doris.nereids.trees.plans.commands.AlterSqlBlockRuleCommand;
import org.apache.doris.nereids.trees.plans.commands.AlterStoragePolicyCommand;
import org.apache.doris.nereids.trees.plans.commands.AlterTableCommand;
import org.apache.doris.nereids.trees.plans.commands.AlterTableStatsCommand;
import org.apache.doris.nereids.trees.plans.commands.AlterUserCommand;
import org.apache.doris.nereids.trees.plans.commands.AlterViewCommand;
import org.apache.doris.nereids.trees.plans.commands.AlterWorkloadGroupCommand;
import org.apache.doris.nereids.trees.plans.commands.AlterWorkloadPolicyCommand;
import org.apache.doris.nereids.trees.plans.commands.CallCommand;
import org.apache.doris.nereids.trees.plans.commands.CancelExportCommand;
import org.apache.doris.nereids.trees.plans.commands.CancelJobTaskCommand;
import org.apache.doris.nereids.trees.plans.commands.CancelLoadCommand;
import org.apache.doris.nereids.trees.plans.commands.CancelMTMVTaskCommand;
import org.apache.doris.nereids.trees.plans.commands.CancelWarmUpJobCommand;
import org.apache.doris.nereids.trees.plans.commands.CleanAllProfileCommand;
import org.apache.doris.nereids.trees.plans.commands.CleanQueryStatsCommand;
import org.apache.doris.nereids.trees.plans.commands.Command;
import org.apache.doris.nereids.trees.plans.commands.CopyIntoCommand;
import org.apache.doris.nereids.trees.plans.commands.CreateCatalogCommand;
import org.apache.doris.nereids.trees.plans.commands.CreateDictionaryCommand;
import org.apache.doris.nereids.trees.plans.commands.CreateEncryptkeyCommand;
import org.apache.doris.nereids.trees.plans.commands.CreateFileCommand;
import org.apache.doris.nereids.trees.plans.commands.CreateFunctionCommand;
import org.apache.doris.nereids.trees.plans.commands.CreateJobCommand;
import org.apache.doris.nereids.trees.plans.commands.CreateMTMVCommand;
import org.apache.doris.nereids.trees.plans.commands.CreateMaterializedViewCommand;
import org.apache.doris.nereids.trees.plans.commands.CreatePolicyCommand;
import org.apache.doris.nereids.trees.plans.commands.CreateProcedureCommand;
import org.apache.doris.nereids.trees.plans.commands.CreateResourceCommand;
import org.apache.doris.nereids.trees.plans.commands.CreateRoleCommand;
import org.apache.doris.nereids.trees.plans.commands.CreateSqlBlockRuleCommand;
import org.apache.doris.nereids.trees.plans.commands.CreateTableCommand;
import org.apache.doris.nereids.trees.plans.commands.CreateTableLikeCommand;
import org.apache.doris.nereids.trees.plans.commands.CreateUserCommand;
import org.apache.doris.nereids.trees.plans.commands.CreateViewCommand;
import org.apache.doris.nereids.trees.plans.commands.CreateWorkloadGroupCommand;
import org.apache.doris.nereids.trees.plans.commands.DeleteFromCommand;
import org.apache.doris.nereids.trees.plans.commands.DeleteFromUsingCommand;
import org.apache.doris.nereids.trees.plans.commands.DescribeCommand;
import org.apache.doris.nereids.trees.plans.commands.DropAnalyzeJobCommand;
import org.apache.doris.nereids.trees.plans.commands.DropCachedStatsCommand;
import org.apache.doris.nereids.trees.plans.commands.DropCatalogCommand;
import org.apache.doris.nereids.trees.plans.commands.DropCatalogRecycleBinCommand;
import org.apache.doris.nereids.trees.plans.commands.DropConstraintCommand;
import org.apache.doris.nereids.trees.plans.commands.DropDatabaseCommand;
import org.apache.doris.nereids.trees.plans.commands.DropDictionaryCommand;
import org.apache.doris.nereids.trees.plans.commands.DropEncryptkeyCommand;
import org.apache.doris.nereids.trees.plans.commands.DropExpiredStatsCommand;
import org.apache.doris.nereids.trees.plans.commands.DropFileCommand;
import org.apache.doris.nereids.trees.plans.commands.DropFunctionCommand;
import org.apache.doris.nereids.trees.plans.commands.DropJobCommand;
import org.apache.doris.nereids.trees.plans.commands.DropMTMVCommand;
import org.apache.doris.nereids.trees.plans.commands.DropProcedureCommand;
import org.apache.doris.nereids.trees.plans.commands.DropRepositoryCommand;
import org.apache.doris.nereids.trees.plans.commands.DropResourceCommand;
import org.apache.doris.nereids.trees.plans.commands.DropRoleCommand;
import org.apache.doris.nereids.trees.plans.commands.DropRowPolicyCommand;
import org.apache.doris.nereids.trees.plans.commands.DropSqlBlockRuleCommand;
import org.apache.doris.nereids.trees.plans.commands.DropStatsCommand;
import org.apache.doris.nereids.trees.plans.commands.DropStoragePolicyCommand;
import org.apache.doris.nereids.trees.plans.commands.DropTableCommand;
import org.apache.doris.nereids.trees.plans.commands.DropUserCommand;
import org.apache.doris.nereids.trees.plans.commands.DropWorkloadGroupCommand;
import org.apache.doris.nereids.trees.plans.commands.DropWorkloadPolicyCommand;
import org.apache.doris.nereids.trees.plans.commands.ExplainCommand;
import org.apache.doris.nereids.trees.plans.commands.ExplainDictionaryCommand;
import org.apache.doris.nereids.trees.plans.commands.ExportCommand;
import org.apache.doris.nereids.trees.plans.commands.HelpCommand;
import org.apache.doris.nereids.trees.plans.commands.KillAnalyzeJobCommand;
import org.apache.doris.nereids.trees.plans.commands.KillConnectionCommand;
import org.apache.doris.nereids.trees.plans.commands.KillQueryCommand;
import org.apache.doris.nereids.trees.plans.commands.LoadCommand;
import org.apache.doris.nereids.trees.plans.commands.PauseJobCommand;
import org.apache.doris.nereids.trees.plans.commands.PauseMTMVCommand;
import org.apache.doris.nereids.trees.plans.commands.RecoverDatabaseCommand;
import org.apache.doris.nereids.trees.plans.commands.RecoverPartitionCommand;
import org.apache.doris.nereids.trees.plans.commands.RecoverTableCommand;
import org.apache.doris.nereids.trees.plans.commands.RefreshMTMVCommand;
import org.apache.doris.nereids.trees.plans.commands.ReplayCommand;
import org.apache.doris.nereids.trees.plans.commands.ResumeJobCommand;
import org.apache.doris.nereids.trees.plans.commands.ResumeMTMVCommand;
import org.apache.doris.nereids.trees.plans.commands.SetDefaultStorageVaultCommand;
import org.apache.doris.nereids.trees.plans.commands.SetOptionsCommand;
import org.apache.doris.nereids.trees.plans.commands.SetTransactionCommand;
import org.apache.doris.nereids.trees.plans.commands.SetUserPropertiesCommand;
import org.apache.doris.nereids.trees.plans.commands.ShowAnalyzeCommand;
import org.apache.doris.nereids.trees.plans.commands.ShowAuthorsCommand;
import org.apache.doris.nereids.trees.plans.commands.ShowBackendsCommand;
import org.apache.doris.nereids.trees.plans.commands.ShowBackupCommand;
import org.apache.doris.nereids.trees.plans.commands.ShowBrokerCommand;
import org.apache.doris.nereids.trees.plans.commands.ShowCatalogCommand;
import org.apache.doris.nereids.trees.plans.commands.ShowCharsetCommand;
import org.apache.doris.nereids.trees.plans.commands.ShowClustersCommand;
import org.apache.doris.nereids.trees.plans.commands.ShowCollationCommand;
import org.apache.doris.nereids.trees.plans.commands.ShowColumnHistogramStatsCommand;
import org.apache.doris.nereids.trees.plans.commands.ShowConfigCommand;
import org.apache.doris.nereids.trees.plans.commands.ShowConstraintsCommand;
import org.apache.doris.nereids.trees.plans.commands.ShowConvertLSCCommand;
import org.apache.doris.nereids.trees.plans.commands.ShowCreateCatalogCommand;
import org.apache.doris.nereids.trees.plans.commands.ShowCreateDatabaseCommand;
import org.apache.doris.nereids.trees.plans.commands.ShowCreateMTMVCommand;
import org.apache.doris.nereids.trees.plans.commands.ShowCreateMaterializedViewCommand;
import org.apache.doris.nereids.trees.plans.commands.ShowCreateProcedureCommand;
import org.apache.doris.nereids.trees.plans.commands.ShowCreateRepositoryCommand;
import org.apache.doris.nereids.trees.plans.commands.ShowCreateTableCommand;
import org.apache.doris.nereids.trees.plans.commands.ShowCreateViewCommand;
import org.apache.doris.nereids.trees.plans.commands.ShowDataCommand;
import org.apache.doris.nereids.trees.plans.commands.ShowDataSkewCommand;
import org.apache.doris.nereids.trees.plans.commands.ShowDataTypesCommand;
import org.apache.doris.nereids.trees.plans.commands.ShowDatabaseIdCommand;
import org.apache.doris.nereids.trees.plans.commands.ShowDatabasesCommand;
import org.apache.doris.nereids.trees.plans.commands.ShowDeleteCommand;
import org.apache.doris.nereids.trees.plans.commands.ShowDiagnoseTabletCommand;
import org.apache.doris.nereids.trees.plans.commands.ShowDictionariesCommand;
import org.apache.doris.nereids.trees.plans.commands.ShowDynamicPartitionCommand;
import org.apache.doris.nereids.trees.plans.commands.ShowEncryptKeysCommand;
import org.apache.doris.nereids.trees.plans.commands.ShowEventsCommand;
import org.apache.doris.nereids.trees.plans.commands.ShowFrontendsCommand;
import org.apache.doris.nereids.trees.plans.commands.ShowFunctionsCommand;
import org.apache.doris.nereids.trees.plans.commands.ShowGrantsCommand;
import org.apache.doris.nereids.trees.plans.commands.ShowIndexStatsCommand;
import org.apache.doris.nereids.trees.plans.commands.ShowLastInsertCommand;
import org.apache.doris.nereids.trees.plans.commands.ShowLoadProfileCommand;
import org.apache.doris.nereids.trees.plans.commands.ShowPartitionIdCommand;
import org.apache.doris.nereids.trees.plans.commands.ShowPluginsCommand;
import org.apache.doris.nereids.trees.plans.commands.ShowPrivilegesCommand;
import org.apache.doris.nereids.trees.plans.commands.ShowProcCommand;
import org.apache.doris.nereids.trees.plans.commands.ShowProcedureStatusCommand;
import org.apache.doris.nereids.trees.plans.commands.ShowProcessListCommand;
import org.apache.doris.nereids.trees.plans.commands.ShowQueryProfileCommand;
import org.apache.doris.nereids.trees.plans.commands.ShowQueuedAnalyzeJobsCommand;
import org.apache.doris.nereids.trees.plans.commands.ShowReplicaDistributionCommand;
import org.apache.doris.nereids.trees.plans.commands.ShowRepositoriesCommand;
import org.apache.doris.nereids.trees.plans.commands.ShowResourcesCommand;
import org.apache.doris.nereids.trees.plans.commands.ShowRestoreCommand;
import org.apache.doris.nereids.trees.plans.commands.ShowRolesCommand;
import org.apache.doris.nereids.trees.plans.commands.ShowRowPolicyCommand;
import org.apache.doris.nereids.trees.plans.commands.ShowSmallFilesCommand;
import org.apache.doris.nereids.trees.plans.commands.ShowSnapshotCommand;
import org.apache.doris.nereids.trees.plans.commands.ShowSqlBlockRuleCommand;
import org.apache.doris.nereids.trees.plans.commands.ShowStagesCommand;
import org.apache.doris.nereids.trees.plans.commands.ShowStatusCommand;
import org.apache.doris.nereids.trees.plans.commands.ShowStorageEnginesCommand;
import org.apache.doris.nereids.trees.plans.commands.ShowStoragePolicyCommand;
import org.apache.doris.nereids.trees.plans.commands.ShowSyncJobCommand;
import org.apache.doris.nereids.trees.plans.commands.ShowTableCommand;
import org.apache.doris.nereids.trees.plans.commands.ShowTableCreationCommand;
import org.apache.doris.nereids.trees.plans.commands.ShowTableIdCommand;
import org.apache.doris.nereids.trees.plans.commands.ShowTableStatsCommand;
import org.apache.doris.nereids.trees.plans.commands.ShowTableStatusCommand;
import org.apache.doris.nereids.trees.plans.commands.ShowTabletIdCommand;
import org.apache.doris.nereids.trees.plans.commands.ShowTabletStorageFormatCommand;
import org.apache.doris.nereids.trees.plans.commands.ShowTabletsBelongCommand;
import org.apache.doris.nereids.trees.plans.commands.ShowTabletsFromTableCommand;
import org.apache.doris.nereids.trees.plans.commands.ShowTrashCommand;
import org.apache.doris.nereids.trees.plans.commands.ShowTriggersCommand;
import org.apache.doris.nereids.trees.plans.commands.ShowUserPropertyCommand;
import org.apache.doris.nereids.trees.plans.commands.ShowVariablesCommand;
import org.apache.doris.nereids.trees.plans.commands.ShowViewCommand;
import org.apache.doris.nereids.trees.plans.commands.ShowWarningErrorCountCommand;
import org.apache.doris.nereids.trees.plans.commands.ShowWarningErrorsCommand;
import org.apache.doris.nereids.trees.plans.commands.ShowWhiteListCommand;
import org.apache.doris.nereids.trees.plans.commands.SyncCommand;
import org.apache.doris.nereids.trees.plans.commands.TransactionBeginCommand;
import org.apache.doris.nereids.trees.plans.commands.TransactionCommitCommand;
import org.apache.doris.nereids.trees.plans.commands.TransactionRollbackCommand;
import org.apache.doris.nereids.trees.plans.commands.UnlockTablesCommand;
import org.apache.doris.nereids.trees.plans.commands.UnsetDefaultStorageVaultCommand;
import org.apache.doris.nereids.trees.plans.commands.UnsetVariableCommand;
import org.apache.doris.nereids.trees.plans.commands.UnsupportedCommand;
import org.apache.doris.nereids.trees.plans.commands.UpdateCommand;
import org.apache.doris.nereids.trees.plans.commands.alter.AlterDatabaseRenameCommand;
import org.apache.doris.nereids.trees.plans.commands.alter.AlterDatabaseSetQuotaCommand;
import org.apache.doris.nereids.trees.plans.commands.alter.AlterRepositoryCommand;
import org.apache.doris.nereids.trees.plans.commands.clean.CleanLabelCommand;
import org.apache.doris.nereids.trees.plans.commands.insert.BatchInsertIntoTableCommand;
import org.apache.doris.nereids.trees.plans.commands.insert.InsertIntoTableCommand;
import org.apache.doris.nereids.trees.plans.commands.insert.InsertOverwriteTableCommand;
import org.apache.doris.nereids.trees.plans.commands.load.CreateDataSyncJobCommand;
import org.apache.doris.nereids.trees.plans.commands.load.CreateRoutineLoadCommand;
import org.apache.doris.nereids.trees.plans.commands.load.PauseDataSyncJobCommand;
import org.apache.doris.nereids.trees.plans.commands.load.PauseRoutineLoadCommand;
import org.apache.doris.nereids.trees.plans.commands.load.ResumeDataSyncJobCommand;
import org.apache.doris.nereids.trees.plans.commands.load.ResumeRoutineLoadCommand;
import org.apache.doris.nereids.trees.plans.commands.load.StopDataSyncJobCommand;
import org.apache.doris.nereids.trees.plans.commands.load.StopRoutineLoadCommand;
import org.apache.doris.nereids.trees.plans.commands.refresh.RefreshCatalogCommand;
import org.apache.doris.nereids.trees.plans.commands.refresh.RefreshDatabaseCommand;
import org.apache.doris.nereids.trees.plans.commands.refresh.RefreshDictionaryCommand;
import org.apache.doris.nereids.trees.plans.commands.refresh.RefreshTableCommand;
import org.apache.doris.nereids.trees.plans.commands.use.SwitchCommand;
import org.apache.doris.nereids.trees.plans.commands.use.UseCommand;

/** CommandVisitor. */
public interface CommandVisitor<R, C> {

    R visitCommand(Command command, C context);

    default R visitExplainCommand(ExplainCommand explain, C context) {
        return visitCommand(explain, context);
    }

    default R visitExplainDictionaryCommand(ExplainDictionaryCommand explainDictionary, C context) {
        return visitCommand(explainDictionary, context);
    }

    default R visitReplayCommand(ReplayCommand replay, C context) {
        return visitCommand(replay, context);
    }

    default R visitCreatePolicyCommand(CreatePolicyCommand createPolicy, C context) {
        return visitCommand(createPolicy, context);
    }

    default R visitInsertIntoTableCommand(InsertIntoTableCommand insertIntoTableCommand,
            C context) {
        return visitCommand(insertIntoTableCommand, context);
    }

    default R visitInsertOverwriteTableCommand(InsertOverwriteTableCommand insertOverwriteTableCommand,
            C context) {
        return visitCommand(insertOverwriteTableCommand, context);
    }

    default R visitBatchInsertIntoTableCommand(BatchInsertIntoTableCommand batchInsertIntoTableCommand,
            C context) {
        return visitCommand(batchInsertIntoTableCommand, context);
    }

    default R visitUpdateCommand(UpdateCommand updateCommand, C context) {
        return visitCommand(updateCommand, context);
    }

    default R visitDeleteFromCommand(DeleteFromCommand deleteFromCommand, C context) {
        return visitCommand(deleteFromCommand, context);
    }

    default R visitDeleteFromUsingCommand(DeleteFromUsingCommand deleteFromUsingCommand, C context) {
        return visitCommand(deleteFromUsingCommand, context);
    }

    default R visitLoadCommand(LoadCommand loadCommand, C context) {
        return visitCommand(loadCommand, context);
    }

    default R visitExportCommand(ExportCommand exportCommand, C context) {
        return visitCommand(exportCommand, context);
    }

    default R visitCopyIntoCommand(CopyIntoCommand copyIntoCommand, C context) {
        return visitCommand(copyIntoCommand, context);
    }

    default R visitCreateDictionaryCommand(CreateDictionaryCommand createDictionaryCommand, C context) {
        return visitCommand(createDictionaryCommand, context);
    }

    default R visitCreateEncryptKeyCommand(CreateEncryptkeyCommand createEncryptKeyCommand, C context) {
        return visitCommand(createEncryptKeyCommand, context);
    }

    default R visitCreateFunctionCommand(CreateFunctionCommand createFunctionCommand, C context) {
        return visitCommand(createFunctionCommand, context);
    }

    default R visitDropFunctionCommand(DropFunctionCommand dropFunctionCommand, C context) {
        return visitCommand(dropFunctionCommand, context);
    }

    default R visitCreateTableCommand(CreateTableCommand createTableCommand, C context) {
        return visitCommand(createTableCommand, context);
    }

    default R visitCreateMTMVCommand(CreateMTMVCommand createMTMVCommand, C context) {
        return visitCommand(createMTMVCommand, context);
    }

    default R visitCreateMaterializedViewCommand(CreateMaterializedViewCommand createSyncMVCommand, C context) {
        return visitCommand(createSyncMVCommand, context);
    }

    default R visitCreateJobCommand(CreateJobCommand createJobCommand, C context) {
        return visitCommand(createJobCommand, context);
    }

    default R visitCreateFileCommand(CreateFileCommand createFileCommand, C context) {
        return visitCommand(createFileCommand, context);
    }

    default R visitAlterMTMVCommand(AlterMTMVCommand alterMTMVCommand, C context) {
        return visitCommand(alterMTMVCommand, context);
    }

    default R visitAddConstraintCommand(AddConstraintCommand addConstraintCommand, C context) {
        return visitCommand(addConstraintCommand, context);
    }

    default R visitAdminCompactTableCommand(AdminCompactTableCommand adminCompactTableCommand, C context) {
        return visitCommand(adminCompactTableCommand, context);
    }

    default R visitAdminCleanTrashCommand(AdminCleanTrashCommand adminCleanTrashCommand, C context) {
        return visitCommand(adminCleanTrashCommand, context);
    }

    default R visitAdminSetTableStatusCommand(AdminSetTableStatusCommand cmd, C context) {
        return visitCommand(cmd, context);
    }

    default R visitDropConstraintCommand(DropConstraintCommand dropConstraintCommand, C context) {
        return visitCommand(dropConstraintCommand, context);
    }

    default R visitDropDictionaryCommand(DropDictionaryCommand dropDictionaryCommand, C context) {
        return visitCommand(dropDictionaryCommand, context);
    }

    default R visitDropJobCommand(DropJobCommand dropJobCommand, C context) {
        return visitCommand(dropJobCommand, context);
    }

    default R visitShowConstraintsCommand(ShowConstraintsCommand showConstraintsCommand, C context) {
        return visitCommand(showConstraintsCommand, context);
    }

    default R visitRefreshMTMVCommand(RefreshMTMVCommand refreshMTMVCommand, C context) {
        return visitCommand(refreshMTMVCommand, context);
    }

    default R visitDropMTMVCommand(DropMTMVCommand dropMTMVCommand, C context) {
        return visitCommand(dropMTMVCommand, context);
    }

    default R visitPauseJobCommand(PauseJobCommand pauseJobCommand, C context) {
        return visitCommand(pauseJobCommand, context);
    }

    default R visitPauseMTMVCommand(PauseMTMVCommand pauseMTMVCommand, C context) {
        return visitCommand(pauseMTMVCommand, context);
    }

    default R visitResumeJobCommand(ResumeJobCommand resumeJobCommand, C context) {
        return visitCommand(resumeJobCommand, context);
    }

    default R visitResumeMTMVCommand(ResumeMTMVCommand resumeMTMVCommand, C context) {
        return visitCommand(resumeMTMVCommand, context);
    }

    default R visitShowCreateMTMVCommand(ShowCreateMTMVCommand showCreateMTMVCommand, C context) {
        return visitCommand(showCreateMTMVCommand, context);
    }

    default R visitCancelLoadCommand(CancelLoadCommand cancelLoadCommand, C context) {
        return visitCommand(cancelLoadCommand, context);
    }

    default R visitCancelExportCommand(CancelExportCommand cancelExportCommand, C context) {
        return visitCommand(cancelExportCommand, context);
    }

    default R visitCancelWarmUpJobCommand(CancelWarmUpJobCommand cancelWarmUpJobCommand, C context) {
        return visitCommand(cancelWarmUpJobCommand, context);
    }

    default R visitCancelMTMVTaskCommand(CancelMTMVTaskCommand cancelMTMVTaskCommand, C context) {
        return visitCommand(cancelMTMVTaskCommand, context);
    }

    default R visitCancelTaskCommand(CancelJobTaskCommand cancelJobTaskCommand, C context) {
        return visitCommand(cancelJobTaskCommand, context);
    }

    default R visitCallCommand(CallCommand callCommand, C context) {
        return visitCommand(callCommand, context);
    }

    default R visitShowWarningErrorCountCommand(ShowWarningErrorCountCommand showWarnErrorCountCommand, C context) {
        return visitCommand(showWarnErrorCountCommand, context);
    }

    default R visitShowSyncJobCommand(ShowSyncJobCommand showSyncJobCommand, C context) {
        return visitCommand(showSyncJobCommand, context);
    }

    default R visitCreateProcedureCommand(CreateProcedureCommand createProcedureCommand, C context) {
        return visitCommand(createProcedureCommand, context);
    }

    default R visitDropProcedureCommand(DropProcedureCommand dropProcedureCommand, C context) {
        return visitCommand(dropProcedureCommand, context);
    }

    default R visitShowProcedureStatusCommand(ShowProcedureStatusCommand showProcedureStatusCommand, C context) {
        return visitCommand(showProcedureStatusCommand, context);
    }

    default R visitCreateCatalogCommand(CreateCatalogCommand createCatalogCommand, C context) {
        return visitCommand(createCatalogCommand, context);
    }

    default R visitShowWarningErrorsCommand(ShowWarningErrorsCommand showWarningErrorsCommand, C context) {
        return visitCommand(showWarningErrorsCommand, context);
    }

    default R visitShowCreateProcedureCommand(ShowCreateProcedureCommand showCreateProcedureCommand, C context) {
        return visitCommand(showCreateProcedureCommand, context);
    }

    default R visitHelpCommand(HelpCommand helpCommand, C context) {
        return visitCommand(helpCommand, context);
    }

    default R visitCreateViewCommand(CreateViewCommand createViewCommand, C context) {
        return visitCommand(createViewCommand, context);
    }

    default R visitAlterJobStatusCommand(AlterJobStatusCommand alterJobStatusCommand, C context) {
        return visitCommand(alterJobStatusCommand, context);
    }

    default R visitAlterViewCommand(AlterViewCommand alterViewCommand, C context) {
        return visitCommand(alterViewCommand, context);
    }

    default R visitDropCatalogCommand(DropCatalogCommand dropCatalogCommand, C context) {
        return visitCommand(dropCatalogCommand, context);
    }

    default R visitAlterCatalogCommentCommand(AlterCatalogCommentCommand alterCatalogCommentCommand, C context) {
        return visitCommand(alterCatalogCommentCommand, context);
    }

    default R visitDropCatalogRecycleBinCommand(DropCatalogRecycleBinCommand dropCatalogRecycleBinCommand, C context) {
        return visitCommand(dropCatalogRecycleBinCommand, context);
    }

    default R visitShowStagesCommand(ShowStagesCommand showStagesCommand, C context) {
        return visitCommand(showStagesCommand, context);
    }

    default R visitUnsupportedCommand(UnsupportedCommand unsupportedCommand, C context) {
        return visitCommand(unsupportedCommand, context);
    }

    default R visitUnsetVariableCommand(UnsetVariableCommand unsetVariableCommand, C context) {
        return visitCommand(unsetVariableCommand, context);
    }

    default R visitUnsetDefaultStorageVaultCommand(UnsetDefaultStorageVaultCommand unsetDefaultStorageVaultCommand,
                                                   C context) {
        return visitCommand(unsetDefaultStorageVaultCommand, context);
    }

    default R visitCreateTableLikeCommand(CreateTableLikeCommand createTableLikeCommand, C context) {
        return visitCommand(createTableLikeCommand, context);
    }

    default R visitShowAuthorsCommand(ShowAuthorsCommand showAuthorsCommand, C context) {
        return visitCommand(showAuthorsCommand, context);
    }

    default R visitShowDictionariesCommand(ShowDictionariesCommand showDictionariesCommand, C context) {
        return visitCommand(showDictionariesCommand, context);
    }

    default R visitShowConfigCommand(ShowConfigCommand showConfigCommand, C context) {
        return visitCommand(showConfigCommand, context);
    }

    default R visitSetOptionsCommand(SetOptionsCommand setOptionsCommand, C context) {
        return visitCommand(setOptionsCommand, context);
    }

    default R visitSetTransactionCommand(SetTransactionCommand setTransactionCommand, C context) {
        return visitCommand(setTransactionCommand, context);
    }

    default R visitSetUserPropertiesCommand(SetUserPropertiesCommand setUserPropertiesCommand, C context) {
        return visitCommand(setUserPropertiesCommand, context);
    }

    default R visitAlterCatalogRenameCommand(AlterCatalogRenameCommand alterCatalogRenameCommand, C context) {
        return visitCommand(alterCatalogRenameCommand, context);
    }

    default R visitSetDefaultStorageVault(SetDefaultStorageVaultCommand setDefaultStorageVaultCommand, C context) {
        return visitCommand(setDefaultStorageVaultCommand, context);
    }

    default R visitDropStoragePolicyCommand(DropStoragePolicyCommand dropStoragePolicyCommand, C context) {
        return visitCommand(dropStoragePolicyCommand, context);
    }

    default R visitRefreshCatalogCommand(RefreshCatalogCommand refreshCatalogCommand, C context) {
        return visitCommand(refreshCatalogCommand, context);
    }

    default R visitShowCreateRepositoryCommand(ShowCreateRepositoryCommand showCreateRepositoryCommand, C context) {
        return visitCommand(showCreateRepositoryCommand, context);
    }

    default R visitShowLastInsertCommand(ShowLastInsertCommand showLastInsertCommand, C context) {
        return visitCommand(showLastInsertCommand, context);
    }

    default R visitAlterTableCommand(AlterTableCommand alterTableCommand, C context) {
        return visitCommand(alterTableCommand, context);
    }

    default R visitShowGrantsCommand(ShowGrantsCommand showGrantsCommand, C context) {
        return visitCommand(showGrantsCommand, context);
    }

    default R visitShowStatusCommand(ShowStatusCommand showStatusCommand, C context) {
        return visitCommand(showStatusCommand, context);
    }

    default R visitShowPartitionIdCommand(ShowPartitionIdCommand showPartitionIdCommand, C context) {
        return visitCommand(showPartitionIdCommand, context);
    }

    default R visitShowVariablesCommand(ShowVariablesCommand showVariablesCommand, C context) {
        return visitCommand(showVariablesCommand, context);
    }

    default R visitShowViewCommand(ShowViewCommand showViewCommand, C context) {
        return visitCommand(showViewCommand, context);
    }

    default R visitRefreshDatabaseCommand(RefreshDatabaseCommand refreshDatabaseCommand, C context) {
        return visitCommand(refreshDatabaseCommand, context);
    }

    default R visitRefreshTableCommand(RefreshTableCommand refreshTableCommand, C context) {
        return visitCommand(refreshTableCommand, context);
    }

    default R visitRefreshDictionaryCommand(RefreshDictionaryCommand refreshDictionaryCommand, C context) {
        return visitCommand(refreshDictionaryCommand, context);
    }

    default R visitShowBackendsCommand(ShowBackendsCommand showBackendsCommand, C context) {
        return visitCommand(showBackendsCommand, context);
    }

    default R visitShowBackupCommand(ShowBackupCommand showBackupCommand, C context) {
        return visitCommand(showBackupCommand, context);
    }

    default R visitShowCreateTableCommand(ShowCreateTableCommand showCreateTableCommand, C context) {
        return visitCommand(showCreateTableCommand, context);
    }

    default R visitShowSmallFilesCommand(ShowSmallFilesCommand showSmallFilesCommand, C context) {
        return visitCommand(showSmallFilesCommand, context);
    }

    default R visitShowSnapshotCommand(ShowSnapshotCommand showSnapshotCommand, C context) {
        return visitCommand(showSnapshotCommand, context);
    }

    default R visitShowSqlBlockRuleCommand(ShowSqlBlockRuleCommand showblockruleCommand, C context) {
        return visitCommand(showblockruleCommand, context);
    }

    default R visitShowPluginsCommand(ShowPluginsCommand showPluginsCommand, C context) {
        return visitCommand(showPluginsCommand, context);
    }

    default R visitShowTrashCommand(ShowTrashCommand showTrashCommand, C context) {
        return visitCommand(showTrashCommand, context);
    }

    default R visitShowTriggersCommand(ShowTriggersCommand showTriggersCommand, C context) {
        return visitCommand(showTriggersCommand, context);
    }

    default R visitAdminShowReplicaStatusCommand(AdminShowReplicaStatusCommand adminShowReplicaStatusCommand,
                                                    C context) {
        return visitCommand(adminShowReplicaStatusCommand, context);
    }

    default R visitShowRepositoriesCommand(ShowRepositoriesCommand showRepositoriesCommand, C context) {
        return visitCommand(showRepositoriesCommand, context);
    }

    default R visitShowResourcesCommand(ShowResourcesCommand showResourcesCommand, C context) {
        return visitCommand(showResourcesCommand, context);
    }

    default R visitShowRestoreCommand(ShowRestoreCommand showRestoreCommand, C context) {
        return visitCommand(showRestoreCommand, context);
    }

    default R visitShowRolesCommand(ShowRolesCommand showRolesCommand, C context) {
        return visitCommand(showRolesCommand, context);
    }

    default R visitShowProcCommand(ShowProcCommand showProcCommand, C context) {
        return visitCommand(showProcCommand, context);
    }

    default R visitShowDataCommand(ShowDataCommand showDataCommand, C context) {
        return visitCommand(showDataCommand, context);
    }

    default R visitShowStorageEnginesCommand(ShowStorageEnginesCommand showStorageEnginesCommand, C context) {
        return visitCommand(showStorageEnginesCommand, context);
    }

    default R visitShowCreateCatalogCommand(ShowCreateCatalogCommand showCreateCatalogCommand, C context) {
        return visitCommand(showCreateCatalogCommand, context);
    }

    default R visitShowCatalogCommand(ShowCatalogCommand showCatalogCommand, C context) {
        return visitCommand(showCatalogCommand, context);
    }

    default R visitShowCreateMaterializedViewCommand(ShowCreateMaterializedViewCommand showCreateMtlzViewCommand,
                        C context) {
        return visitCommand(showCreateMtlzViewCommand, context);
    }

    default R visitShowCreateDatabaseCommand(ShowCreateDatabaseCommand showCreateDatabaseCommand, C context) {
        return visitCommand(showCreateDatabaseCommand, context);
    }

    default R visitShowCreateViewCommand(ShowCreateViewCommand showCreateViewCommand, C context) {
        return visitCommand(showCreateViewCommand, context);
    }

    default R visitAlterRoleCommand(AlterRoleCommand alterRoleCommand, C context) {
        return visitCommand(alterRoleCommand, context);
    }

    default R visitShowDatabaseIdCommand(ShowDatabaseIdCommand showDatabaseIdCommand, C context) {
        return visitCommand(showDatabaseIdCommand, context);
    }

    default R visitAlterWorkloadGroupCommand(AlterWorkloadGroupCommand alterWorkloadGroupCommand, C context) {
        return visitCommand(alterWorkloadGroupCommand, context);
    }

    default R visitAlterWorkloadPolicyCommand(AlterWorkloadPolicyCommand alterWorkloadPolicyCommand, C context) {
        return visitCommand(alterWorkloadPolicyCommand, context);
    }

    default R visitCleanAllProfileCommand(CleanAllProfileCommand cleanAllProfileCommand, C context) {
        return visitCommand(cleanAllProfileCommand, context);
    }

    default R visitCleanLabelCommand(CleanLabelCommand cleanLabelCommand, C context) {
        return visitCommand(cleanLabelCommand, context);
    }

    default R visitShowDataTypesCommand(ShowDataTypesCommand showDataTypesCommand, C context) {
        return visitCommand(showDataTypesCommand, context);
    }

    default R visitShowFrontendsCommand(ShowFrontendsCommand showFrontendsCommand, C context) {
        return visitCommand(showFrontendsCommand, context);
    }

    default R visitShowFunctionsCommand(ShowFunctionsCommand showFunctionsCommand, C context) {
        return visitCommand(showFunctionsCommand, context);
    }

    default R visitAdminRebalanceDiskCommand(AdminRebalanceDiskCommand adminRebalanceDiskCommand, C context) {
        return visitCommand(adminRebalanceDiskCommand, context);
    }

    default R visitAdminCancelRebalanceDiskCommand(AdminCancelRebalanceDiskCommand command, C context) {
        return visitCommand(command, context);
    }

    default R visitShowDynamicPartitionCommand(ShowDynamicPartitionCommand showDynamicPartitionCommand, C context) {
        return visitCommand(showDynamicPartitionCommand, context);
    }

    default R visitShowWhiteListCommand(ShowWhiteListCommand whiteListCommand, C context) {
        return visitCommand(whiteListCommand, context);
    }

    default R visitAlterCatalogPropertiesCommand(AlterCatalogPropertiesCommand alterCatalogPropsCmd, C context) {
        return visitCommand(alterCatalogPropsCmd, context);
    }

    default R visitRecoverDatabaseCommand(RecoverDatabaseCommand recoverDatabaseCommand, C context) {
        return visitCommand(recoverDatabaseCommand, context);
    }

    default R visitShowDiagnoseTabletCommand(ShowDiagnoseTabletCommand showDiagnoseTabletCommand, C context) {
        return visitCommand(showDiagnoseTabletCommand, context);
    }

    default R visitRecoverTableCommand(RecoverTableCommand recoverTableCommand, C context) {
        return visitCommand(recoverTableCommand, context);
    }

    default R visitShowStoragePolicyCommand(ShowStoragePolicyCommand showStoragePolicyCommand, C context) {
        return visitCommand(showStoragePolicyCommand, context);
    }

    default R visitRecoverPartitionCommand(RecoverPartitionCommand recoverPartitionCommand, C context) {
        return visitCommand(recoverPartitionCommand, context);
    }

    default R visitShowBrokerCommand(ShowBrokerCommand showBrokerCommand, C context) {
        return visitCommand(showBrokerCommand, context);
    }

    default R visitShowLoadProfileCommand(ShowLoadProfileCommand showLoadProfileCommand, C context) {
        return visitCommand(showLoadProfileCommand, context);
    }

    default R visitAlterStoragePolicyCommand(AlterStoragePolicyCommand alterStoragePolicyCommand, C context) {
        return visitCommand(alterStoragePolicyCommand, context);
    }

    default R visitAlterSqlBlockRuleCommand(AlterSqlBlockRuleCommand cmd, C context) {
        return visitCommand(cmd, context);
    }

    default R visitCreateSqlBlockRuleCommand(CreateSqlBlockRuleCommand cmd, C context) {
        return visitCommand(cmd, context);
    }

    default R visitDropRepositoryCommand(DropRepositoryCommand cmd, C context) {
        return visitCommand(cmd, context);
    }

    default R visitCreateRoleCommand(CreateRoleCommand createRoleCommand, C context) {
        return visitCommand(createRoleCommand, context);
    }

    default R visitDropTableCommand(DropTableCommand dropTableCommand, C context) {
        return visitCommand(dropTableCommand, context);
    }

    default R visitDropRoleCommand(DropRoleCommand dropRoleCommand, C context) {
        return visitCommand(dropRoleCommand, context);
    }

    default R visitDropEncryptKeyCommand(DropEncryptkeyCommand dropEncryptkeyCommand, C context) {
        return visitCommand(dropEncryptkeyCommand, context);
    }

    default R visitDropFileCommand(DropFileCommand dropFileCommand, C context) {
        return visitCommand(dropFileCommand, context);
    }

    default R visitDropSqlBlockRuleCommand(DropSqlBlockRuleCommand dropSqlBlockRuleCommand, C context) {
        return visitCommand(dropSqlBlockRuleCommand, context);
    }

    default R visitDropUserCommand(DropUserCommand dropUserCommand, C context) {
        return visitCommand(dropUserCommand, context);
    }

    default R visitDropWorkloadGroupCommand(DropWorkloadGroupCommand dropWorkloadGroupCommand, C context) {
        return visitCommand(dropWorkloadGroupCommand, context);
    }

    default R visitShowReplicaDistributionCommand(ShowReplicaDistributionCommand showReplicaDistributedCommand,
                                                    C context) {
        return visitCommand(showReplicaDistributedCommand, context);
    }

    default R visitShowCharsetCommand(ShowCharsetCommand showCharsetCommand, C context) {
        return visitCommand(showCharsetCommand, context);
    }

    default R visitDropWorkloadPolicyCommand(DropWorkloadPolicyCommand dropWorkloadPolicyCommand, C context) {
        return visitCommand(dropWorkloadPolicyCommand, context);
    }

    default R visitShowTableIdCommand(ShowTableIdCommand showTableIdCommand, C context) {
        return visitCommand(showTableIdCommand, context);
    }

    default R visitCreateWorkloadGroupCommand(CreateWorkloadGroupCommand createWorkloadGroupCommand, C context) {
        return visitCommand(createWorkloadGroupCommand, context);
    }

    default R visitShowEncryptKeysCommand(ShowEncryptKeysCommand showEncryptKeysCommand, C context) {
        return visitCommand(showEncryptKeysCommand, context);
    }

    default R visitSyncCommand(SyncCommand syncCommand, C context) {
        return visitCommand(syncCommand, context);
    }

    default R visitShowEventsCommand(ShowEventsCommand showEventsCommand, C context) {
        return visitCommand(showEventsCommand, context);
    }

    default R visitShowDeleteCommand(ShowDeleteCommand showDeleteCommand, C context) {
        return visitCommand(showDeleteCommand, context);
    }

    default R visitShowPrivilegesCommand(ShowPrivilegesCommand showPrivilegesCommand, C context) {
        return visitCommand(showPrivilegesCommand, context);
    }

    default R visitShowUserPropertyCommand(ShowUserPropertyCommand showUserpropertyCommand, C context) {
        return visitCommand(showUserpropertyCommand, context);
    }

    default R visitShowTabletsBelongCommand(ShowTabletsBelongCommand showTabletBelongCommand, C context) {
        return visitCommand(showTabletBelongCommand, context);
    }

    default R visitShowCollationCommand(ShowCollationCommand showCollationCommand, C context) {
        return visitCommand(showCollationCommand, context);
    }

    default R visitCreateRoutineLoadCommand(CreateRoutineLoadCommand createRoutineLoadCommand, C context) {
        return visitCommand(createRoutineLoadCommand, context);
    }

    default R visitShowProcessListCommand(ShowProcessListCommand showProcessListCommand, C context) {
        return visitCommand(showProcessListCommand, context);
    }

    default R visitAdminCheckTabletsCommand(AdminCheckTabletsCommand adminCheckTabletsCommand, C context) {
        return visitCommand(adminCheckTabletsCommand, context);
    }

    default R visitShowDataSkewCommand(ShowDataSkewCommand showDataSkewCommand, C context) {
        return visitCommand(showDataSkewCommand, context);
    }

    default R visitShowTableCreationCommand(ShowTableCreationCommand showTableCreationCommand, C context) {
        return visitCommand(showTableCreationCommand, context);
    }

    default R visitShowTabletStorageFormatCommand(ShowTabletStorageFormatCommand showTabletStorageFormatCommand,
                                                  C context) {
        return visitCommand(showTabletStorageFormatCommand, context);
    }

    default R visitShowQueryProfileCommand(ShowQueryProfileCommand showQueryProfileCommand,
                                           C context) {
        return visitCommand(showQueryProfileCommand, context);
    }

    default R visitShowConvertLscCommand(ShowConvertLSCCommand showConvertLSCCommand, C context) {
        return visitCommand(showConvertLSCCommand, context);
    }

    default R visitShowClustersCommand(ShowClustersCommand showClustersCommand, C context) {
        return visitCommand(showClustersCommand, context);
    }

    default R visitSwitchCommand(SwitchCommand switchCommand, C context) {
        return visitCommand(switchCommand, context);
    }

    default R visitUseCommand(UseCommand useCommand, C context) {
        return visitCommand(useCommand, context);
    }

    default R visitAlterDatabaseRenameCommand(AlterDatabaseRenameCommand alterDatabaseRenameCommand, C context) {
        return visitCommand(alterDatabaseRenameCommand, context);
    }

    default R visitKillQueryCommand(KillQueryCommand killQueryCommand, C context) {
        return visitCommand(killQueryCommand, context);
    }

    default R visitKillConnectionCommand(KillConnectionCommand killConnectionCommand, C context) {
        return visitCommand(killConnectionCommand, context);
    }

    default R visitAlterDatabaseSetQuotaCommand(AlterDatabaseSetQuotaCommand alterDatabaseSetQuotaCommand, C context) {
        return visitCommand(alterDatabaseSetQuotaCommand, context);
    }

    default R visitDropDatabaseCommand(DropDatabaseCommand dropDatabaseCommand, C context) {
        return visitCommand(dropDatabaseCommand, context);
    }

    default R visitAlterRepositoryCommand(AlterRepositoryCommand alterRepositoryCommand,
                                          C context) {
        return visitCommand(alterRepositoryCommand, context);
    }

    default R visitShowRowPolicyCommand(ShowRowPolicyCommand showRowPolicyCommand, C context) {
        return visitCommand(showRowPolicyCommand, context);
    }

    default R visitShowAnalyzeCommand(ShowAnalyzeCommand showAnalyzeCommand, C context) {
        return visitCommand(showAnalyzeCommand, context);
    }

    default R visitShowQueuedAnalyzeJobsCommand(ShowQueuedAnalyzeJobsCommand showQueuedAnalyzeJobsCommand, C context) {
        return visitCommand(showQueuedAnalyzeJobsCommand, context);
    }

    default R visitShowColumnHistogramStatsCommand(ShowColumnHistogramStatsCommand showColumnHistogramStatCommand,
                                                   C context) {
        return visitCommand(showColumnHistogramStatCommand, context);
    }

    default R visitDescribeCommand(DescribeCommand describeCommand, C context) {
        return visitCommand(describeCommand, context);
    }

    default R visitAlterUserCommand(AlterUserCommand alterUserCommand, C context) {
        return visitCommand(alterUserCommand, context);
    }

    default R visitShowTableStatusCommand(ShowTableStatusCommand showTableStatusCommand, C context) {
        return visitCommand(showTableStatusCommand, context);
    }

    default R visitShowDatabasesCommand(ShowDatabasesCommand showDatabasesCommand, C context) {
        return visitCommand(showDatabasesCommand, context);
    }

    default R visitShowTableCommand(ShowTableCommand showTableCommand, C context) {
        return visitCommand(showTableCommand, context);
    }

    default R visitShowTableStatsCommand(ShowTableStatsCommand showTableStatsCommand, C context) {
        return visitCommand(showTableStatsCommand, context);
    }

    default R visitShowTabletsFromTableCommand(ShowTabletsFromTableCommand showTabletsFromTableCommand, C context) {
        return visitCommand(showTabletsFromTableCommand, context);
    }

    default R visitDropStatsCommand(DropStatsCommand dropStatsCommand, C context) {
        return visitCommand(dropStatsCommand, context);
    }

    default R visitUnlockTablesCommand(UnlockTablesCommand unlockTablesCommand, C context) {
        return visitCommand(unlockTablesCommand, context);
    }

    default R visitDropCachedStatsCommand(DropCachedStatsCommand dropCachedStatsCommand, C context) {
        return visitCommand(dropCachedStatsCommand, context);
    }

    default R visitDropExpiredStatsCommand(DropExpiredStatsCommand dropExpiredStatsCommand, C context) {
        return visitCommand(dropExpiredStatsCommand, context);
    }

    default R visitShowIndexStatsCommand(ShowIndexStatsCommand showIndexStatsCommand, C context) {
        return visitCommand(showIndexStatsCommand, context);
    }

    default R visitShowTabletIdCommand(ShowTabletIdCommand showTabletIdCommand, C context) {
        return visitCommand(showTabletIdCommand, context);
    }

    default R visitAlterTableStatsCommand(AlterTableStatsCommand alterTableStatsCommand, C context) {
        return visitCommand(alterTableStatsCommand, context);
    }

    default R visitAlterColumnStatsCommand(AlterColumnStatsCommand alterColumnStatsCommand, C context) {
        return visitCommand(alterColumnStatsCommand, context);
    }

<<<<<<< HEAD
    default R visitAdminCopyTabletCommand(AdminCopyTabletCommand adminCopyTabletCommand, C context) {
        return visitCommand(adminCopyTabletCommand, context);
=======
    default R visitPauseRoutineLoadCommand(PauseRoutineLoadCommand routineLoadCommand, C context) {
        return visitCommand(routineLoadCommand, context);
    }

    default R visitResumeRoutineLoadCommand(ResumeRoutineLoadCommand resumeRoutineLoadCommand, C context) {
        return visitCommand(resumeRoutineLoadCommand, context);
    }

    default R visitStopRoutineLoadCommand(StopRoutineLoadCommand stopRoutineLoadCommand, C context) {
        return visitCommand(stopRoutineLoadCommand, context);
>>>>>>> f7437380
    }

    default R visitCleanQueryStatsCommand(CleanQueryStatsCommand cleanQueryStatsCommand, C context) {
        return visitCommand(cleanQueryStatsCommand, context);
    }

    default R visitPauseDataSyncJobCommand(PauseDataSyncJobCommand pauseDataSyncJobCommand, C context) {
        return visitCommand(pauseDataSyncJobCommand, context);
    }

    default R visitResumeDataSyncJobCommand(ResumeDataSyncJobCommand resumeDataSyncJobCommand, C context) {
        return visitCommand(resumeDataSyncJobCommand, context);
    }

    default R visitStopDataSyncJobCommand(StopDataSyncJobCommand stopDataSyncJobCommand, C context) {
        return visitCommand(stopDataSyncJobCommand, context);
    }

    default R visitCreateDataSyncJobCommand(CreateDataSyncJobCommand createDataSyncJobCommand, C context) {
        return visitCommand(createDataSyncJobCommand, context);
    }

    default R visitDropResourceCommand(DropResourceCommand dropResourceCommand, C context) {
        return visitCommand(dropResourceCommand, context);
    }

    default R visitDropRowPolicyCommand(DropRowPolicyCommand dropRowPolicyCommand, C context) {
        return visitCommand(dropRowPolicyCommand, context);
    }

    default R visitTransactionBeginCommand(TransactionBeginCommand transactionBeginCommand, C context) {
        return visitCommand(transactionBeginCommand, context);
    }

    default R visitTransactionCommitCommand(TransactionCommitCommand transactionCommitCommand, C context) {
        return visitCommand(transactionCommitCommand, context);
    }

    default R visitTransactionRollbackCommand(TransactionRollbackCommand transactionRollbackCommand, C context) {
        return visitCommand(transactionRollbackCommand, context);
    }

    default R visitKillAnalyzeJobCommand(KillAnalyzeJobCommand killAnalyzeJobCommand, C context) {
        return visitCommand(killAnalyzeJobCommand, context);
    }

    default R visitDropAnalyzeJobCommand(DropAnalyzeJobCommand dropAnalyzeJobCommand, C context) {
        return visitCommand(dropAnalyzeJobCommand, context);
    }

    default R visitCreateUserCommand(CreateUserCommand createUserCommand, C context) {
        return visitCommand(createUserCommand, context);
    }

    default R visitCreateResourceCommand(CreateResourceCommand createResourceCommand, C context) {
        return visitCommand(createResourceCommand, context);
    }
}<|MERGE_RESOLUTION|>--- conflicted
+++ resolved
@@ -998,10 +998,10 @@
         return visitCommand(alterColumnStatsCommand, context);
     }
 
-<<<<<<< HEAD
     default R visitAdminCopyTabletCommand(AdminCopyTabletCommand adminCopyTabletCommand, C context) {
         return visitCommand(adminCopyTabletCommand, context);
-=======
+    }
+
     default R visitPauseRoutineLoadCommand(PauseRoutineLoadCommand routineLoadCommand, C context) {
         return visitCommand(routineLoadCommand, context);
     }
@@ -1012,7 +1012,6 @@
 
     default R visitStopRoutineLoadCommand(StopRoutineLoadCommand stopRoutineLoadCommand, C context) {
         return visitCommand(stopRoutineLoadCommand, context);
->>>>>>> f7437380
     }
 
     default R visitCleanQueryStatsCommand(CleanQueryStatsCommand cleanQueryStatsCommand, C context) {
