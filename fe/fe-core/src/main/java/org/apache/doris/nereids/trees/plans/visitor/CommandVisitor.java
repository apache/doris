// Licensed to the Apache Software Foundation (ASF) under one
// or more contributor license agreements.  See the NOTICE file
// distributed with this work for additional information
// regarding copyright ownership.  The ASF licenses this file
// to you under the Apache License, Version 2.0 (the
// "License"); you may not use this file except in compliance
// with the License.  You may obtain a copy of the License at
//
//   http://www.apache.org/licenses/LICENSE-2.0
//
// Unless required by applicable law or agreed to in writing,
// software distributed under the License is distributed on an
// "AS IS" BASIS, WITHOUT WARRANTIES OR CONDITIONS OF ANY
// KIND, either express or implied.  See the License for the
// specific language governing permissions and limitations
// under the License.

package org.apache.doris.nereids.trees.plans.visitor;

import org.apache.doris.nereids.trees.plans.commands.AddConstraintCommand;
import org.apache.doris.nereids.trees.plans.commands.AdminCancelRebalanceDiskCommand;
import org.apache.doris.nereids.trees.plans.commands.AdminCancelRepairTableCommand;
import org.apache.doris.nereids.trees.plans.commands.AdminCheckTabletsCommand;
import org.apache.doris.nereids.trees.plans.commands.AdminCleanTrashCommand;
import org.apache.doris.nereids.trees.plans.commands.AdminCompactTableCommand;
import org.apache.doris.nereids.trees.plans.commands.AdminCopyTabletCommand;
import org.apache.doris.nereids.trees.plans.commands.AdminRebalanceDiskCommand;
import org.apache.doris.nereids.trees.plans.commands.AdminRepairTableCommand;
import org.apache.doris.nereids.trees.plans.commands.AdminSetReplicaStatusCommand;
import org.apache.doris.nereids.trees.plans.commands.AdminSetTableStatusCommand;
import org.apache.doris.nereids.trees.plans.commands.AdminShowReplicaStatusCommand;
import org.apache.doris.nereids.trees.plans.commands.AlterCatalogCommentCommand;
import org.apache.doris.nereids.trees.plans.commands.AlterCatalogPropertiesCommand;
import org.apache.doris.nereids.trees.plans.commands.AlterCatalogRenameCommand;
import org.apache.doris.nereids.trees.plans.commands.AlterColumnStatsCommand;
import org.apache.doris.nereids.trees.plans.commands.AlterJobStatusCommand;
import org.apache.doris.nereids.trees.plans.commands.AlterMTMVCommand;
import org.apache.doris.nereids.trees.plans.commands.AlterRoleCommand;
import org.apache.doris.nereids.trees.plans.commands.AlterSqlBlockRuleCommand;
import org.apache.doris.nereids.trees.plans.commands.AlterStoragePolicyCommand;
import org.apache.doris.nereids.trees.plans.commands.AlterTableCommand;
import org.apache.doris.nereids.trees.plans.commands.AlterTableStatsCommand;
import org.apache.doris.nereids.trees.plans.commands.AlterUserCommand;
import org.apache.doris.nereids.trees.plans.commands.AlterViewCommand;
import org.apache.doris.nereids.trees.plans.commands.AlterWorkloadGroupCommand;
import org.apache.doris.nereids.trees.plans.commands.AlterWorkloadPolicyCommand;
import org.apache.doris.nereids.trees.plans.commands.CallCommand;
import org.apache.doris.nereids.trees.plans.commands.CancelBuildIndexCommand;
import org.apache.doris.nereids.trees.plans.commands.CancelExportCommand;
import org.apache.doris.nereids.trees.plans.commands.CancelJobTaskCommand;
import org.apache.doris.nereids.trees.plans.commands.CancelLoadCommand;
import org.apache.doris.nereids.trees.plans.commands.CancelMTMVTaskCommand;
import org.apache.doris.nereids.trees.plans.commands.CancelWarmUpJobCommand;
import org.apache.doris.nereids.trees.plans.commands.CleanAllProfileCommand;
import org.apache.doris.nereids.trees.plans.commands.CleanQueryStatsCommand;
import org.apache.doris.nereids.trees.plans.commands.Command;
import org.apache.doris.nereids.trees.plans.commands.CopyIntoCommand;
import org.apache.doris.nereids.trees.plans.commands.CreateCatalogCommand;
import org.apache.doris.nereids.trees.plans.commands.CreateDictionaryCommand;
import org.apache.doris.nereids.trees.plans.commands.CreateEncryptkeyCommand;
import org.apache.doris.nereids.trees.plans.commands.CreateFileCommand;
import org.apache.doris.nereids.trees.plans.commands.CreateFunctionCommand;
import org.apache.doris.nereids.trees.plans.commands.CreateJobCommand;
import org.apache.doris.nereids.trees.plans.commands.CreateMTMVCommand;
import org.apache.doris.nereids.trees.plans.commands.CreateMaterializedViewCommand;
import org.apache.doris.nereids.trees.plans.commands.CreatePolicyCommand;
import org.apache.doris.nereids.trees.plans.commands.CreateProcedureCommand;
import org.apache.doris.nereids.trees.plans.commands.CreateResourceCommand;
import org.apache.doris.nereids.trees.plans.commands.CreateRoleCommand;
import org.apache.doris.nereids.trees.plans.commands.CreateSqlBlockRuleCommand;
import org.apache.doris.nereids.trees.plans.commands.CreateStageCommand;
import org.apache.doris.nereids.trees.plans.commands.CreateTableCommand;
import org.apache.doris.nereids.trees.plans.commands.CreateTableLikeCommand;
import org.apache.doris.nereids.trees.plans.commands.CreateUserCommand;
import org.apache.doris.nereids.trees.plans.commands.CreateViewCommand;
import org.apache.doris.nereids.trees.plans.commands.CreateWorkloadGroupCommand;
import org.apache.doris.nereids.trees.plans.commands.DeleteFromCommand;
import org.apache.doris.nereids.trees.plans.commands.DeleteFromUsingCommand;
import org.apache.doris.nereids.trees.plans.commands.DescribeCommand;
import org.apache.doris.nereids.trees.plans.commands.DropAnalyzeJobCommand;
import org.apache.doris.nereids.trees.plans.commands.DropCachedStatsCommand;
import org.apache.doris.nereids.trees.plans.commands.DropCatalogCommand;
import org.apache.doris.nereids.trees.plans.commands.DropCatalogRecycleBinCommand;
import org.apache.doris.nereids.trees.plans.commands.DropConstraintCommand;
import org.apache.doris.nereids.trees.plans.commands.DropDatabaseCommand;
import org.apache.doris.nereids.trees.plans.commands.DropDictionaryCommand;
import org.apache.doris.nereids.trees.plans.commands.DropEncryptkeyCommand;
import org.apache.doris.nereids.trees.plans.commands.DropExpiredStatsCommand;
import org.apache.doris.nereids.trees.plans.commands.DropFileCommand;
import org.apache.doris.nereids.trees.plans.commands.DropFunctionCommand;
import org.apache.doris.nereids.trees.plans.commands.DropJobCommand;
import org.apache.doris.nereids.trees.plans.commands.DropMTMVCommand;
import org.apache.doris.nereids.trees.plans.commands.DropProcedureCommand;
import org.apache.doris.nereids.trees.plans.commands.DropRepositoryCommand;
import org.apache.doris.nereids.trees.plans.commands.DropResourceCommand;
import org.apache.doris.nereids.trees.plans.commands.DropRoleCommand;
import org.apache.doris.nereids.trees.plans.commands.DropRowPolicyCommand;
import org.apache.doris.nereids.trees.plans.commands.DropSqlBlockRuleCommand;
import org.apache.doris.nereids.trees.plans.commands.DropStageCommand;
import org.apache.doris.nereids.trees.plans.commands.DropStatsCommand;
import org.apache.doris.nereids.trees.plans.commands.DropStoragePolicyCommand;
import org.apache.doris.nereids.trees.plans.commands.DropTableCommand;
import org.apache.doris.nereids.trees.plans.commands.DropUserCommand;
import org.apache.doris.nereids.trees.plans.commands.DropWorkloadGroupCommand;
import org.apache.doris.nereids.trees.plans.commands.DropWorkloadPolicyCommand;
import org.apache.doris.nereids.trees.plans.commands.ExplainCommand;
import org.apache.doris.nereids.trees.plans.commands.ExplainDictionaryCommand;
import org.apache.doris.nereids.trees.plans.commands.ExportCommand;
import org.apache.doris.nereids.trees.plans.commands.GrantResourcePrivilegeCommand;
import org.apache.doris.nereids.trees.plans.commands.GrantRoleCommand;
import org.apache.doris.nereids.trees.plans.commands.GrantTablePrivilegeCommand;
import org.apache.doris.nereids.trees.plans.commands.HelpCommand;
import org.apache.doris.nereids.trees.plans.commands.KillAnalyzeJobCommand;
import org.apache.doris.nereids.trees.plans.commands.KillConnectionCommand;
import org.apache.doris.nereids.trees.plans.commands.KillQueryCommand;
import org.apache.doris.nereids.trees.plans.commands.LoadCommand;
import org.apache.doris.nereids.trees.plans.commands.PauseJobCommand;
import org.apache.doris.nereids.trees.plans.commands.PauseMTMVCommand;
import org.apache.doris.nereids.trees.plans.commands.RecoverDatabaseCommand;
import org.apache.doris.nereids.trees.plans.commands.RecoverPartitionCommand;
import org.apache.doris.nereids.trees.plans.commands.RecoverTableCommand;
import org.apache.doris.nereids.trees.plans.commands.RefreshMTMVCommand;
import org.apache.doris.nereids.trees.plans.commands.ReplayCommand;
import org.apache.doris.nereids.trees.plans.commands.ResumeJobCommand;
import org.apache.doris.nereids.trees.plans.commands.ResumeMTMVCommand;
import org.apache.doris.nereids.trees.plans.commands.RevokeRoleCommand;
import org.apache.doris.nereids.trees.plans.commands.SetDefaultStorageVaultCommand;
import org.apache.doris.nereids.trees.plans.commands.SetOptionsCommand;
import org.apache.doris.nereids.trees.plans.commands.SetTransactionCommand;
import org.apache.doris.nereids.trees.plans.commands.SetUserPropertiesCommand;
import org.apache.doris.nereids.trees.plans.commands.ShowAnalyzeCommand;
import org.apache.doris.nereids.trees.plans.commands.ShowAuthorsCommand;
import org.apache.doris.nereids.trees.plans.commands.ShowBackendsCommand;
import org.apache.doris.nereids.trees.plans.commands.ShowBackupCommand;
import org.apache.doris.nereids.trees.plans.commands.ShowBrokerCommand;
import org.apache.doris.nereids.trees.plans.commands.ShowCatalogCommand;
import org.apache.doris.nereids.trees.plans.commands.ShowCharsetCommand;
import org.apache.doris.nereids.trees.plans.commands.ShowClustersCommand;
import org.apache.doris.nereids.trees.plans.commands.ShowCollationCommand;
import org.apache.doris.nereids.trees.plans.commands.ShowColumnHistogramStatsCommand;
import org.apache.doris.nereids.trees.plans.commands.ShowConfigCommand;
import org.apache.doris.nereids.trees.plans.commands.ShowConstraintsCommand;
import org.apache.doris.nereids.trees.plans.commands.ShowConvertLSCCommand;
import org.apache.doris.nereids.trees.plans.commands.ShowCreateCatalogCommand;
import org.apache.doris.nereids.trees.plans.commands.ShowCreateDatabaseCommand;
import org.apache.doris.nereids.trees.plans.commands.ShowCreateMTMVCommand;
import org.apache.doris.nereids.trees.plans.commands.ShowCreateMaterializedViewCommand;
import org.apache.doris.nereids.trees.plans.commands.ShowCreateProcedureCommand;
import org.apache.doris.nereids.trees.plans.commands.ShowCreateRepositoryCommand;
import org.apache.doris.nereids.trees.plans.commands.ShowCreateTableCommand;
import org.apache.doris.nereids.trees.plans.commands.ShowCreateViewCommand;
import org.apache.doris.nereids.trees.plans.commands.ShowDataCommand;
import org.apache.doris.nereids.trees.plans.commands.ShowDataSkewCommand;
import org.apache.doris.nereids.trees.plans.commands.ShowDataTypesCommand;
import org.apache.doris.nereids.trees.plans.commands.ShowDatabaseIdCommand;
import org.apache.doris.nereids.trees.plans.commands.ShowDatabasesCommand;
import org.apache.doris.nereids.trees.plans.commands.ShowDeleteCommand;
import org.apache.doris.nereids.trees.plans.commands.ShowDiagnoseTabletCommand;
import org.apache.doris.nereids.trees.plans.commands.ShowDictionariesCommand;
import org.apache.doris.nereids.trees.plans.commands.ShowDynamicPartitionCommand;
import org.apache.doris.nereids.trees.plans.commands.ShowEncryptKeysCommand;
import org.apache.doris.nereids.trees.plans.commands.ShowEventsCommand;
import org.apache.doris.nereids.trees.plans.commands.ShowFrontendsCommand;
import org.apache.doris.nereids.trees.plans.commands.ShowFunctionsCommand;
import org.apache.doris.nereids.trees.plans.commands.ShowGrantsCommand;
import org.apache.doris.nereids.trees.plans.commands.ShowIndexStatsCommand;
import org.apache.doris.nereids.trees.plans.commands.ShowLastInsertCommand;
import org.apache.doris.nereids.trees.plans.commands.ShowLoadCommand;
import org.apache.doris.nereids.trees.plans.commands.ShowLoadProfileCommand;
import org.apache.doris.nereids.trees.plans.commands.ShowPartitionIdCommand;
import org.apache.doris.nereids.trees.plans.commands.ShowPluginsCommand;
import org.apache.doris.nereids.trees.plans.commands.ShowPrivilegesCommand;
import org.apache.doris.nereids.trees.plans.commands.ShowProcCommand;
import org.apache.doris.nereids.trees.plans.commands.ShowProcedureStatusCommand;
import org.apache.doris.nereids.trees.plans.commands.ShowProcessListCommand;
import org.apache.doris.nereids.trees.plans.commands.ShowQueryProfileCommand;
import org.apache.doris.nereids.trees.plans.commands.ShowQueryStatsCommand;
import org.apache.doris.nereids.trees.plans.commands.ShowQueuedAnalyzeJobsCommand;
import org.apache.doris.nereids.trees.plans.commands.ShowReplicaDistributionCommand;
import org.apache.doris.nereids.trees.plans.commands.ShowReplicaStatusCommand;
import org.apache.doris.nereids.trees.plans.commands.ShowRepositoriesCommand;
import org.apache.doris.nereids.trees.plans.commands.ShowResourcesCommand;
import org.apache.doris.nereids.trees.plans.commands.ShowRestoreCommand;
import org.apache.doris.nereids.trees.plans.commands.ShowRolesCommand;
import org.apache.doris.nereids.trees.plans.commands.ShowRowPolicyCommand;
import org.apache.doris.nereids.trees.plans.commands.ShowSmallFilesCommand;
import org.apache.doris.nereids.trees.plans.commands.ShowSnapshotCommand;
import org.apache.doris.nereids.trees.plans.commands.ShowSqlBlockRuleCommand;
import org.apache.doris.nereids.trees.plans.commands.ShowStagesCommand;
import org.apache.doris.nereids.trees.plans.commands.ShowStatusCommand;
import org.apache.doris.nereids.trees.plans.commands.ShowStorageEnginesCommand;
import org.apache.doris.nereids.trees.plans.commands.ShowStoragePolicyCommand;
import org.apache.doris.nereids.trees.plans.commands.ShowSyncJobCommand;
import org.apache.doris.nereids.trees.plans.commands.ShowTableCommand;
import org.apache.doris.nereids.trees.plans.commands.ShowTableCreationCommand;
import org.apache.doris.nereids.trees.plans.commands.ShowTableIdCommand;
import org.apache.doris.nereids.trees.plans.commands.ShowTableStatsCommand;
import org.apache.doris.nereids.trees.plans.commands.ShowTableStatusCommand;
import org.apache.doris.nereids.trees.plans.commands.ShowTabletIdCommand;
import org.apache.doris.nereids.trees.plans.commands.ShowTabletStorageFormatCommand;
import org.apache.doris.nereids.trees.plans.commands.ShowTabletsBelongCommand;
import org.apache.doris.nereids.trees.plans.commands.ShowTabletsFromTableCommand;
import org.apache.doris.nereids.trees.plans.commands.ShowTrashCommand;
import org.apache.doris.nereids.trees.plans.commands.ShowTriggersCommand;
import org.apache.doris.nereids.trees.plans.commands.ShowUserPropertyCommand;
import org.apache.doris.nereids.trees.plans.commands.ShowVariablesCommand;
import org.apache.doris.nereids.trees.plans.commands.ShowViewCommand;
import org.apache.doris.nereids.trees.plans.commands.ShowWarningErrorCountCommand;
import org.apache.doris.nereids.trees.plans.commands.ShowWarningErrorsCommand;
import org.apache.doris.nereids.trees.plans.commands.ShowWhiteListCommand;
import org.apache.doris.nereids.trees.plans.commands.SyncCommand;
import org.apache.doris.nereids.trees.plans.commands.TransactionBeginCommand;
import org.apache.doris.nereids.trees.plans.commands.TransactionCommitCommand;
import org.apache.doris.nereids.trees.plans.commands.TransactionRollbackCommand;
import org.apache.doris.nereids.trees.plans.commands.TruncateTableCommand;
import org.apache.doris.nereids.trees.plans.commands.UnlockTablesCommand;
import org.apache.doris.nereids.trees.plans.commands.UnsetDefaultStorageVaultCommand;
import org.apache.doris.nereids.trees.plans.commands.UnsetVariableCommand;
import org.apache.doris.nereids.trees.plans.commands.UnsupportedCommand;
import org.apache.doris.nereids.trees.plans.commands.UpdateCommand;
import org.apache.doris.nereids.trees.plans.commands.alter.AlterDatabaseRenameCommand;
import org.apache.doris.nereids.trees.plans.commands.alter.AlterDatabaseSetQuotaCommand;
import org.apache.doris.nereids.trees.plans.commands.alter.AlterRepositoryCommand;
import org.apache.doris.nereids.trees.plans.commands.clean.CleanLabelCommand;
import org.apache.doris.nereids.trees.plans.commands.insert.BatchInsertIntoTableCommand;
import org.apache.doris.nereids.trees.plans.commands.insert.InsertIntoTableCommand;
import org.apache.doris.nereids.trees.plans.commands.insert.InsertOverwriteTableCommand;
import org.apache.doris.nereids.trees.plans.commands.load.CreateDataSyncJobCommand;
import org.apache.doris.nereids.trees.plans.commands.load.CreateRoutineLoadCommand;
import org.apache.doris.nereids.trees.plans.commands.load.PauseDataSyncJobCommand;
import org.apache.doris.nereids.trees.plans.commands.load.PauseRoutineLoadCommand;
import org.apache.doris.nereids.trees.plans.commands.load.ResumeDataSyncJobCommand;
import org.apache.doris.nereids.trees.plans.commands.load.ResumeRoutineLoadCommand;
import org.apache.doris.nereids.trees.plans.commands.load.ShowCreateRoutineLoadCommand;
import org.apache.doris.nereids.trees.plans.commands.load.StopDataSyncJobCommand;
import org.apache.doris.nereids.trees.plans.commands.load.StopRoutineLoadCommand;
import org.apache.doris.nereids.trees.plans.commands.refresh.RefreshCatalogCommand;
import org.apache.doris.nereids.trees.plans.commands.refresh.RefreshDatabaseCommand;
import org.apache.doris.nereids.trees.plans.commands.refresh.RefreshDictionaryCommand;
import org.apache.doris.nereids.trees.plans.commands.refresh.RefreshTableCommand;
import org.apache.doris.nereids.trees.plans.commands.use.SwitchCommand;
import org.apache.doris.nereids.trees.plans.commands.use.UseCommand;

/** CommandVisitor. */
public interface CommandVisitor<R, C> {

    R visitCommand(Command command, C context);

    default R visitExplainCommand(ExplainCommand explain, C context) {
        return visitCommand(explain, context);
    }

    default R visitExplainDictionaryCommand(ExplainDictionaryCommand explainDictionary, C context) {
        return visitCommand(explainDictionary, context);
    }

    default R visitReplayCommand(ReplayCommand replay, C context) {
        return visitCommand(replay, context);
    }

    default R visitCreatePolicyCommand(CreatePolicyCommand createPolicy, C context) {
        return visitCommand(createPolicy, context);
    }

    default R visitInsertIntoTableCommand(InsertIntoTableCommand insertIntoTableCommand,
            C context) {
        return visitCommand(insertIntoTableCommand, context);
    }

    default R visitInsertOverwriteTableCommand(InsertOverwriteTableCommand insertOverwriteTableCommand,
            C context) {
        return visitCommand(insertOverwriteTableCommand, context);
    }

    default R visitBatchInsertIntoTableCommand(BatchInsertIntoTableCommand batchInsertIntoTableCommand,
            C context) {
        return visitCommand(batchInsertIntoTableCommand, context);
    }

    default R visitUpdateCommand(UpdateCommand updateCommand, C context) {
        return visitCommand(updateCommand, context);
    }

    default R visitDeleteFromCommand(DeleteFromCommand deleteFromCommand, C context) {
        return visitCommand(deleteFromCommand, context);
    }

    default R visitDeleteFromUsingCommand(DeleteFromUsingCommand deleteFromUsingCommand, C context) {
        return visitCommand(deleteFromUsingCommand, context);
    }

    default R visitLoadCommand(LoadCommand loadCommand, C context) {
        return visitCommand(loadCommand, context);
    }

    default R visitExportCommand(ExportCommand exportCommand, C context) {
        return visitCommand(exportCommand, context);
    }

    default R visitCopyIntoCommand(CopyIntoCommand copyIntoCommand, C context) {
        return visitCommand(copyIntoCommand, context);
    }

    default R visitCreateDictionaryCommand(CreateDictionaryCommand createDictionaryCommand, C context) {
        return visitCommand(createDictionaryCommand, context);
    }

    default R visitCreateEncryptKeyCommand(CreateEncryptkeyCommand createEncryptKeyCommand, C context) {
        return visitCommand(createEncryptKeyCommand, context);
    }

    default R visitCreateFunctionCommand(CreateFunctionCommand createFunctionCommand, C context) {
        return visitCommand(createFunctionCommand, context);
    }

    default R visitDropFunctionCommand(DropFunctionCommand dropFunctionCommand, C context) {
        return visitCommand(dropFunctionCommand, context);
    }

    default R visitCreateTableCommand(CreateTableCommand createTableCommand, C context) {
        return visitCommand(createTableCommand, context);
    }

    default R visitCreateMTMVCommand(CreateMTMVCommand createMTMVCommand, C context) {
        return visitCommand(createMTMVCommand, context);
    }

    default R visitCreateMaterializedViewCommand(CreateMaterializedViewCommand createSyncMVCommand, C context) {
        return visitCommand(createSyncMVCommand, context);
    }

    default R visitCreateJobCommand(CreateJobCommand createJobCommand, C context) {
        return visitCommand(createJobCommand, context);
    }

    default R visitCreateFileCommand(CreateFileCommand createFileCommand, C context) {
        return visitCommand(createFileCommand, context);
    }

    default R visitAlterMTMVCommand(AlterMTMVCommand alterMTMVCommand, C context) {
        return visitCommand(alterMTMVCommand, context);
    }

    default R visitAddConstraintCommand(AddConstraintCommand addConstraintCommand, C context) {
        return visitCommand(addConstraintCommand, context);
    }

    default R visitAdminCompactTableCommand(AdminCompactTableCommand adminCompactTableCommand, C context) {
        return visitCommand(adminCompactTableCommand, context);
    }

    default R visitAdminCleanTrashCommand(AdminCleanTrashCommand adminCleanTrashCommand, C context) {
        return visitCommand(adminCleanTrashCommand, context);
    }

    default R visitAdminSetTableStatusCommand(AdminSetTableStatusCommand cmd, C context) {
        return visitCommand(cmd, context);
    }

    default R visitDropConstraintCommand(DropConstraintCommand dropConstraintCommand, C context) {
        return visitCommand(dropConstraintCommand, context);
    }

    default R visitDropDictionaryCommand(DropDictionaryCommand dropDictionaryCommand, C context) {
        return visitCommand(dropDictionaryCommand, context);
    }

    default R visitDropJobCommand(DropJobCommand dropJobCommand, C context) {
        return visitCommand(dropJobCommand, context);
    }

    default R visitShowConstraintsCommand(ShowConstraintsCommand showConstraintsCommand, C context) {
        return visitCommand(showConstraintsCommand, context);
    }

    default R visitRefreshMTMVCommand(RefreshMTMVCommand refreshMTMVCommand, C context) {
        return visitCommand(refreshMTMVCommand, context);
    }

    default R visitDropMTMVCommand(DropMTMVCommand dropMTMVCommand, C context) {
        return visitCommand(dropMTMVCommand, context);
    }

    default R visitPauseJobCommand(PauseJobCommand pauseJobCommand, C context) {
        return visitCommand(pauseJobCommand, context);
    }

    default R visitPauseMTMVCommand(PauseMTMVCommand pauseMTMVCommand, C context) {
        return visitCommand(pauseMTMVCommand, context);
    }

    default R visitResumeJobCommand(ResumeJobCommand resumeJobCommand, C context) {
        return visitCommand(resumeJobCommand, context);
    }

    default R visitResumeMTMVCommand(ResumeMTMVCommand resumeMTMVCommand, C context) {
        return visitCommand(resumeMTMVCommand, context);
    }

    default R visitShowCreateMTMVCommand(ShowCreateMTMVCommand showCreateMTMVCommand, C context) {
        return visitCommand(showCreateMTMVCommand, context);
    }

    default R visitCancelLoadCommand(CancelLoadCommand cancelLoadCommand, C context) {
        return visitCommand(cancelLoadCommand, context);
    }

    default R visitCancelExportCommand(CancelExportCommand cancelExportCommand, C context) {
        return visitCommand(cancelExportCommand, context);
    }

    default R visitCancelWarmUpJobCommand(CancelWarmUpJobCommand cancelWarmUpJobCommand, C context) {
        return visitCommand(cancelWarmUpJobCommand, context);
    }

    default R visitCancelMTMVTaskCommand(CancelMTMVTaskCommand cancelMTMVTaskCommand, C context) {
        return visitCommand(cancelMTMVTaskCommand, context);
    }

    default R visitCancelTaskCommand(CancelJobTaskCommand cancelJobTaskCommand, C context) {
        return visitCommand(cancelJobTaskCommand, context);
    }

    default R visitCallCommand(CallCommand callCommand, C context) {
        return visitCommand(callCommand, context);
    }

    default R visitShowWarningErrorCountCommand(ShowWarningErrorCountCommand showWarnErrorCountCommand, C context) {
        return visitCommand(showWarnErrorCountCommand, context);
    }

    default R visitShowSyncJobCommand(ShowSyncJobCommand showSyncJobCommand, C context) {
        return visitCommand(showSyncJobCommand, context);
    }

    default R visitCreateProcedureCommand(CreateProcedureCommand createProcedureCommand, C context) {
        return visitCommand(createProcedureCommand, context);
    }

    default R visitDropProcedureCommand(DropProcedureCommand dropProcedureCommand, C context) {
        return visitCommand(dropProcedureCommand, context);
    }

    default R visitShowProcedureStatusCommand(ShowProcedureStatusCommand showProcedureStatusCommand, C context) {
        return visitCommand(showProcedureStatusCommand, context);
    }

    default R visitCreateCatalogCommand(CreateCatalogCommand createCatalogCommand, C context) {
        return visitCommand(createCatalogCommand, context);
    }

    default R visitShowWarningErrorsCommand(ShowWarningErrorsCommand showWarningErrorsCommand, C context) {
        return visitCommand(showWarningErrorsCommand, context);
    }

    default R visitShowCreateProcedureCommand(ShowCreateProcedureCommand showCreateProcedureCommand, C context) {
        return visitCommand(showCreateProcedureCommand, context);
    }

    default R visitHelpCommand(HelpCommand helpCommand, C context) {
        return visitCommand(helpCommand, context);
    }

    default R visitCreateViewCommand(CreateViewCommand createViewCommand, C context) {
        return visitCommand(createViewCommand, context);
    }

    default R visitAlterJobStatusCommand(AlterJobStatusCommand alterJobStatusCommand, C context) {
        return visitCommand(alterJobStatusCommand, context);
    }

    default R visitAlterViewCommand(AlterViewCommand alterViewCommand, C context) {
        return visitCommand(alterViewCommand, context);
    }

    default R visitDropCatalogCommand(DropCatalogCommand dropCatalogCommand, C context) {
        return visitCommand(dropCatalogCommand, context);
    }

    default R visitAlterCatalogCommentCommand(AlterCatalogCommentCommand alterCatalogCommentCommand, C context) {
        return visitCommand(alterCatalogCommentCommand, context);
    }

    default R visitDropCatalogRecycleBinCommand(DropCatalogRecycleBinCommand dropCatalogRecycleBinCommand, C context) {
        return visitCommand(dropCatalogRecycleBinCommand, context);
    }

    default R visitShowStagesCommand(ShowStagesCommand showStagesCommand, C context) {
        return visitCommand(showStagesCommand, context);
    }

    default R visitUnsupportedCommand(UnsupportedCommand unsupportedCommand, C context) {
        return visitCommand(unsupportedCommand, context);
    }

    default R visitUnsetVariableCommand(UnsetVariableCommand unsetVariableCommand, C context) {
        return visitCommand(unsetVariableCommand, context);
    }

    default R visitUnsetDefaultStorageVaultCommand(UnsetDefaultStorageVaultCommand unsetDefaultStorageVaultCommand,
                                                   C context) {
        return visitCommand(unsetDefaultStorageVaultCommand, context);
    }

    default R visitCreateTableLikeCommand(CreateTableLikeCommand createTableLikeCommand, C context) {
        return visitCommand(createTableLikeCommand, context);
    }

    default R visitShowAuthorsCommand(ShowAuthorsCommand showAuthorsCommand, C context) {
        return visitCommand(showAuthorsCommand, context);
    }

    default R visitShowDictionariesCommand(ShowDictionariesCommand showDictionariesCommand, C context) {
        return visitCommand(showDictionariesCommand, context);
    }

    default R visitShowConfigCommand(ShowConfigCommand showConfigCommand, C context) {
        return visitCommand(showConfigCommand, context);
    }

    default R visitSetOptionsCommand(SetOptionsCommand setOptionsCommand, C context) {
        return visitCommand(setOptionsCommand, context);
    }

    default R visitSetTransactionCommand(SetTransactionCommand setTransactionCommand, C context) {
        return visitCommand(setTransactionCommand, context);
    }

    default R visitSetUserPropertiesCommand(SetUserPropertiesCommand setUserPropertiesCommand, C context) {
        return visitCommand(setUserPropertiesCommand, context);
    }

    default R visitAlterCatalogRenameCommand(AlterCatalogRenameCommand alterCatalogRenameCommand, C context) {
        return visitCommand(alterCatalogRenameCommand, context);
    }

    default R visitSetDefaultStorageVault(SetDefaultStorageVaultCommand setDefaultStorageVaultCommand, C context) {
        return visitCommand(setDefaultStorageVaultCommand, context);
    }

    default R visitDropStoragePolicyCommand(DropStoragePolicyCommand dropStoragePolicyCommand, C context) {
        return visitCommand(dropStoragePolicyCommand, context);
    }

    default R visitRefreshCatalogCommand(RefreshCatalogCommand refreshCatalogCommand, C context) {
        return visitCommand(refreshCatalogCommand, context);
    }

    default R visitShowCreateRepositoryCommand(ShowCreateRepositoryCommand showCreateRepositoryCommand, C context) {
        return visitCommand(showCreateRepositoryCommand, context);
    }

    default R visitShowLastInsertCommand(ShowLastInsertCommand showLastInsertCommand, C context) {
        return visitCommand(showLastInsertCommand, context);
    }

    default R visitAlterTableCommand(AlterTableCommand alterTableCommand, C context) {
        return visitCommand(alterTableCommand, context);
    }

    default R visitShowGrantsCommand(ShowGrantsCommand showGrantsCommand, C context) {
        return visitCommand(showGrantsCommand, context);
    }

    default R visitShowStatusCommand(ShowStatusCommand showStatusCommand, C context) {
        return visitCommand(showStatusCommand, context);
    }

    default R visitShowPartitionIdCommand(ShowPartitionIdCommand showPartitionIdCommand, C context) {
        return visitCommand(showPartitionIdCommand, context);
    }

    default R visitShowVariablesCommand(ShowVariablesCommand showVariablesCommand, C context) {
        return visitCommand(showVariablesCommand, context);
    }

    default R visitShowViewCommand(ShowViewCommand showViewCommand, C context) {
        return visitCommand(showViewCommand, context);
    }

    default R visitRefreshDatabaseCommand(RefreshDatabaseCommand refreshDatabaseCommand, C context) {
        return visitCommand(refreshDatabaseCommand, context);
    }

    default R visitRefreshTableCommand(RefreshTableCommand refreshTableCommand, C context) {
        return visitCommand(refreshTableCommand, context);
    }

    default R visitRefreshDictionaryCommand(RefreshDictionaryCommand refreshDictionaryCommand, C context) {
        return visitCommand(refreshDictionaryCommand, context);
    }

    default R visitShowBackendsCommand(ShowBackendsCommand showBackendsCommand, C context) {
        return visitCommand(showBackendsCommand, context);
    }

    default R visitShowBackupCommand(ShowBackupCommand showBackupCommand, C context) {
        return visitCommand(showBackupCommand, context);
    }

    default R visitShowCreateTableCommand(ShowCreateTableCommand showCreateTableCommand, C context) {
        return visitCommand(showCreateTableCommand, context);
    }

    default R visitShowSmallFilesCommand(ShowSmallFilesCommand showSmallFilesCommand, C context) {
        return visitCommand(showSmallFilesCommand, context);
    }

    default R visitShowSnapshotCommand(ShowSnapshotCommand showSnapshotCommand, C context) {
        return visitCommand(showSnapshotCommand, context);
    }

    default R visitShowSqlBlockRuleCommand(ShowSqlBlockRuleCommand showblockruleCommand, C context) {
        return visitCommand(showblockruleCommand, context);
    }

    default R visitShowPluginsCommand(ShowPluginsCommand showPluginsCommand, C context) {
        return visitCommand(showPluginsCommand, context);
    }

    default R visitShowTrashCommand(ShowTrashCommand showTrashCommand, C context) {
        return visitCommand(showTrashCommand, context);
    }

    default R visitShowTriggersCommand(ShowTriggersCommand showTriggersCommand, C context) {
        return visitCommand(showTriggersCommand, context);
    }

    default R visitAdminShowReplicaStatusCommand(AdminShowReplicaStatusCommand adminShowReplicaStatusCommand,
                                                    C context) {
        return visitCommand(adminShowReplicaStatusCommand, context);
    }

    default R visitShowRepositoriesCommand(ShowRepositoriesCommand showRepositoriesCommand, C context) {
        return visitCommand(showRepositoriesCommand, context);
    }

    default R visitShowResourcesCommand(ShowResourcesCommand showResourcesCommand, C context) {
        return visitCommand(showResourcesCommand, context);
    }

    default R visitShowRestoreCommand(ShowRestoreCommand showRestoreCommand, C context) {
        return visitCommand(showRestoreCommand, context);
    }

    default R visitShowRolesCommand(ShowRolesCommand showRolesCommand, C context) {
        return visitCommand(showRolesCommand, context);
    }

    default R visitShowProcCommand(ShowProcCommand showProcCommand, C context) {
        return visitCommand(showProcCommand, context);
    }

    default R visitShowDataCommand(ShowDataCommand showDataCommand, C context) {
        return visitCommand(showDataCommand, context);
    }

    default R visitShowStorageEnginesCommand(ShowStorageEnginesCommand showStorageEnginesCommand, C context) {
        return visitCommand(showStorageEnginesCommand, context);
    }

    default R visitShowCreateCatalogCommand(ShowCreateCatalogCommand showCreateCatalogCommand, C context) {
        return visitCommand(showCreateCatalogCommand, context);
    }

    default R visitShowCatalogCommand(ShowCatalogCommand showCatalogCommand, C context) {
        return visitCommand(showCatalogCommand, context);
    }

    default R visitShowCreateMaterializedViewCommand(ShowCreateMaterializedViewCommand showCreateMtlzViewCommand,
                        C context) {
        return visitCommand(showCreateMtlzViewCommand, context);
    }

    default R visitShowCreateDatabaseCommand(ShowCreateDatabaseCommand showCreateDatabaseCommand, C context) {
        return visitCommand(showCreateDatabaseCommand, context);
    }

    default R visitShowCreateViewCommand(ShowCreateViewCommand showCreateViewCommand, C context) {
        return visitCommand(showCreateViewCommand, context);
    }

    default R visitAlterRoleCommand(AlterRoleCommand alterRoleCommand, C context) {
        return visitCommand(alterRoleCommand, context);
    }

    default R visitShowDatabaseIdCommand(ShowDatabaseIdCommand showDatabaseIdCommand, C context) {
        return visitCommand(showDatabaseIdCommand, context);
    }

    default R visitAlterWorkloadGroupCommand(AlterWorkloadGroupCommand alterWorkloadGroupCommand, C context) {
        return visitCommand(alterWorkloadGroupCommand, context);
    }

    default R visitAlterWorkloadPolicyCommand(AlterWorkloadPolicyCommand alterWorkloadPolicyCommand, C context) {
        return visitCommand(alterWorkloadPolicyCommand, context);
    }

    default R visitCleanAllProfileCommand(CleanAllProfileCommand cleanAllProfileCommand, C context) {
        return visitCommand(cleanAllProfileCommand, context);
    }

    default R visitCleanLabelCommand(CleanLabelCommand cleanLabelCommand, C context) {
        return visitCommand(cleanLabelCommand, context);
    }

    default R visitShowDataTypesCommand(ShowDataTypesCommand showDataTypesCommand, C context) {
        return visitCommand(showDataTypesCommand, context);
    }

    default R visitShowFrontendsCommand(ShowFrontendsCommand showFrontendsCommand, C context) {
        return visitCommand(showFrontendsCommand, context);
    }

    default R visitShowFunctionsCommand(ShowFunctionsCommand showFunctionsCommand, C context) {
        return visitCommand(showFunctionsCommand, context);
    }

    default R visitAdminRebalanceDiskCommand(AdminRebalanceDiskCommand adminRebalanceDiskCommand, C context) {
        return visitCommand(adminRebalanceDiskCommand, context);
    }

    default R visitAdminCancelRebalanceDiskCommand(AdminCancelRebalanceDiskCommand command, C context) {
        return visitCommand(command, context);
    }

    default R visitShowDynamicPartitionCommand(ShowDynamicPartitionCommand showDynamicPartitionCommand, C context) {
        return visitCommand(showDynamicPartitionCommand, context);
    }

    default R visitShowWhiteListCommand(ShowWhiteListCommand whiteListCommand, C context) {
        return visitCommand(whiteListCommand, context);
    }

    default R visitAlterCatalogPropertiesCommand(AlterCatalogPropertiesCommand alterCatalogPropsCmd, C context) {
        return visitCommand(alterCatalogPropsCmd, context);
    }

    default R visitRecoverDatabaseCommand(RecoverDatabaseCommand recoverDatabaseCommand, C context) {
        return visitCommand(recoverDatabaseCommand, context);
    }

    default R visitShowDiagnoseTabletCommand(ShowDiagnoseTabletCommand showDiagnoseTabletCommand, C context) {
        return visitCommand(showDiagnoseTabletCommand, context);
    }

    default R visitRecoverTableCommand(RecoverTableCommand recoverTableCommand, C context) {
        return visitCommand(recoverTableCommand, context);
    }

    default R visitShowStoragePolicyCommand(ShowStoragePolicyCommand showStoragePolicyCommand, C context) {
        return visitCommand(showStoragePolicyCommand, context);
    }

    default R visitRecoverPartitionCommand(RecoverPartitionCommand recoverPartitionCommand, C context) {
        return visitCommand(recoverPartitionCommand, context);
    }

    default R visitShowBrokerCommand(ShowBrokerCommand showBrokerCommand, C context) {
        return visitCommand(showBrokerCommand, context);
    }

    default R visitShowLoadCommand(ShowLoadCommand showLoadCommand, C context) {
        return visitCommand(showLoadCommand, context);
    }

    default R visitShowLoadProfileCommand(ShowLoadProfileCommand showLoadProfileCommand, C context) {
        return visitCommand(showLoadProfileCommand, context);
    }

    default R visitAlterStoragePolicyCommand(AlterStoragePolicyCommand alterStoragePolicyCommand, C context) {
        return visitCommand(alterStoragePolicyCommand, context);
    }

    default R visitAlterSqlBlockRuleCommand(AlterSqlBlockRuleCommand cmd, C context) {
        return visitCommand(cmd, context);
    }

    default R visitCreateSqlBlockRuleCommand(CreateSqlBlockRuleCommand cmd, C context) {
        return visitCommand(cmd, context);
    }

    default R visitDropRepositoryCommand(DropRepositoryCommand cmd, C context) {
        return visitCommand(cmd, context);
    }

    default R visitCreateRoleCommand(CreateRoleCommand createRoleCommand, C context) {
        return visitCommand(createRoleCommand, context);
    }

    default R visitDropTableCommand(DropTableCommand dropTableCommand, C context) {
        return visitCommand(dropTableCommand, context);
    }

    default R visitDropRoleCommand(DropRoleCommand dropRoleCommand, C context) {
        return visitCommand(dropRoleCommand, context);
    }

    default R visitDropEncryptKeyCommand(DropEncryptkeyCommand dropEncryptkeyCommand, C context) {
        return visitCommand(dropEncryptkeyCommand, context);
    }

    default R visitDropFileCommand(DropFileCommand dropFileCommand, C context) {
        return visitCommand(dropFileCommand, context);
    }

    default R visitDropSqlBlockRuleCommand(DropSqlBlockRuleCommand dropSqlBlockRuleCommand, C context) {
        return visitCommand(dropSqlBlockRuleCommand, context);
    }

    default R visitDropUserCommand(DropUserCommand dropUserCommand, C context) {
        return visitCommand(dropUserCommand, context);
    }

    default R visitDropWorkloadGroupCommand(DropWorkloadGroupCommand dropWorkloadGroupCommand, C context) {
        return visitCommand(dropWorkloadGroupCommand, context);
    }

    default R visitShowReplicaDistributionCommand(ShowReplicaDistributionCommand showReplicaDistributedCommand,
                                                    C context) {
        return visitCommand(showReplicaDistributedCommand, context);
    }

    default R visitShowCharsetCommand(ShowCharsetCommand showCharsetCommand, C context) {
        return visitCommand(showCharsetCommand, context);
    }

    default R visitDropWorkloadPolicyCommand(DropWorkloadPolicyCommand dropWorkloadPolicyCommand, C context) {
        return visitCommand(dropWorkloadPolicyCommand, context);
    }

    default R visitShowTableIdCommand(ShowTableIdCommand showTableIdCommand, C context) {
        return visitCommand(showTableIdCommand, context);
    }

    default R visitCreateWorkloadGroupCommand(CreateWorkloadGroupCommand createWorkloadGroupCommand, C context) {
        return visitCommand(createWorkloadGroupCommand, context);
    }

    default R visitShowEncryptKeysCommand(ShowEncryptKeysCommand showEncryptKeysCommand, C context) {
        return visitCommand(showEncryptKeysCommand, context);
    }

    default R visitSyncCommand(SyncCommand syncCommand, C context) {
        return visitCommand(syncCommand, context);
    }

    default R visitShowEventsCommand(ShowEventsCommand showEventsCommand, C context) {
        return visitCommand(showEventsCommand, context);
    }

    default R visitShowDeleteCommand(ShowDeleteCommand showDeleteCommand, C context) {
        return visitCommand(showDeleteCommand, context);
    }

    default R visitShowPrivilegesCommand(ShowPrivilegesCommand showPrivilegesCommand, C context) {
        return visitCommand(showPrivilegesCommand, context);
    }

    default R visitShowUserPropertyCommand(ShowUserPropertyCommand showUserpropertyCommand, C context) {
        return visitCommand(showUserpropertyCommand, context);
    }

    default R visitShowTabletsBelongCommand(ShowTabletsBelongCommand showTabletBelongCommand, C context) {
        return visitCommand(showTabletBelongCommand, context);
    }

    default R visitShowCollationCommand(ShowCollationCommand showCollationCommand, C context) {
        return visitCommand(showCollationCommand, context);
    }

    default R visitCreateRoutineLoadCommand(CreateRoutineLoadCommand createRoutineLoadCommand, C context) {
        return visitCommand(createRoutineLoadCommand, context);
    }

    default R visitShowProcessListCommand(ShowProcessListCommand showProcessListCommand, C context) {
        return visitCommand(showProcessListCommand, context);
    }

    default R visitAdminCheckTabletsCommand(AdminCheckTabletsCommand adminCheckTabletsCommand, C context) {
        return visitCommand(adminCheckTabletsCommand, context);
    }

    default R visitShowDataSkewCommand(ShowDataSkewCommand showDataSkewCommand, C context) {
        return visitCommand(showDataSkewCommand, context);
    }

    default R visitShowTableCreationCommand(ShowTableCreationCommand showTableCreationCommand, C context) {
        return visitCommand(showTableCreationCommand, context);
    }

    default R visitShowTabletStorageFormatCommand(ShowTabletStorageFormatCommand showTabletStorageFormatCommand,
                                                  C context) {
        return visitCommand(showTabletStorageFormatCommand, context);
    }

    default R visitShowQueryProfileCommand(ShowQueryProfileCommand showQueryProfileCommand,
                                           C context) {
        return visitCommand(showQueryProfileCommand, context);
    }

    default R visitShowQueryStatsCommand(ShowQueryStatsCommand showQueryStatsCommand,
            C context) {
        return visitCommand(showQueryStatsCommand, context);
    }

    default R visitShowConvertLscCommand(ShowConvertLSCCommand showConvertLSCCommand, C context) {
        return visitCommand(showConvertLSCCommand, context);
    }

    default R visitShowClustersCommand(ShowClustersCommand showClustersCommand, C context) {
        return visitCommand(showClustersCommand, context);
    }

    default R visitSwitchCommand(SwitchCommand switchCommand, C context) {
        return visitCommand(switchCommand, context);
    }

    default R visitUseCommand(UseCommand useCommand, C context) {
        return visitCommand(useCommand, context);
    }

    default R visitAlterDatabaseRenameCommand(AlterDatabaseRenameCommand alterDatabaseRenameCommand, C context) {
        return visitCommand(alterDatabaseRenameCommand, context);
    }

    default R visitKillQueryCommand(KillQueryCommand killQueryCommand, C context) {
        return visitCommand(killQueryCommand, context);
    }

    default R visitKillConnectionCommand(KillConnectionCommand killConnectionCommand, C context) {
        return visitCommand(killConnectionCommand, context);
    }

    default R visitAlterDatabaseSetQuotaCommand(AlterDatabaseSetQuotaCommand alterDatabaseSetQuotaCommand, C context) {
        return visitCommand(alterDatabaseSetQuotaCommand, context);
    }

    default R visitDropDatabaseCommand(DropDatabaseCommand dropDatabaseCommand, C context) {
        return visitCommand(dropDatabaseCommand, context);
    }

    default R visitAlterRepositoryCommand(AlterRepositoryCommand alterRepositoryCommand,
                                          C context) {
        return visitCommand(alterRepositoryCommand, context);
    }

    default R visitShowRowPolicyCommand(ShowRowPolicyCommand showRowPolicyCommand, C context) {
        return visitCommand(showRowPolicyCommand, context);
    }

    default R visitShowAnalyzeCommand(ShowAnalyzeCommand showAnalyzeCommand, C context) {
        return visitCommand(showAnalyzeCommand, context);
    }

    default R visitShowQueuedAnalyzeJobsCommand(ShowQueuedAnalyzeJobsCommand showQueuedAnalyzeJobsCommand, C context) {
        return visitCommand(showQueuedAnalyzeJobsCommand, context);
    }

    default R visitShowColumnHistogramStatsCommand(ShowColumnHistogramStatsCommand showColumnHistogramStatCommand,
                                                   C context) {
        return visitCommand(showColumnHistogramStatCommand, context);
    }

    default R visitDescribeCommand(DescribeCommand describeCommand, C context) {
        return visitCommand(describeCommand, context);
    }

    default R visitAlterUserCommand(AlterUserCommand alterUserCommand, C context) {
        return visitCommand(alterUserCommand, context);
    }

    default R visitShowTableStatusCommand(ShowTableStatusCommand showTableStatusCommand, C context) {
        return visitCommand(showTableStatusCommand, context);
    }

    default R visitShowDatabasesCommand(ShowDatabasesCommand showDatabasesCommand, C context) {
        return visitCommand(showDatabasesCommand, context);
    }

    default R visitShowTableCommand(ShowTableCommand showTableCommand, C context) {
        return visitCommand(showTableCommand, context);
    }

    default R visitShowTableStatsCommand(ShowTableStatsCommand showTableStatsCommand, C context) {
        return visitCommand(showTableStatsCommand, context);
    }

    default R visitShowTabletsFromTableCommand(ShowTabletsFromTableCommand showTabletsFromTableCommand, C context) {
        return visitCommand(showTabletsFromTableCommand, context);
    }

    default R visitDropStatsCommand(DropStatsCommand dropStatsCommand, C context) {
        return visitCommand(dropStatsCommand, context);
    }

    default R visitUnlockTablesCommand(UnlockTablesCommand unlockTablesCommand, C context) {
        return visitCommand(unlockTablesCommand, context);
    }

    default R visitDropCachedStatsCommand(DropCachedStatsCommand dropCachedStatsCommand, C context) {
        return visitCommand(dropCachedStatsCommand, context);
    }

    default R visitDropExpiredStatsCommand(DropExpiredStatsCommand dropExpiredStatsCommand, C context) {
        return visitCommand(dropExpiredStatsCommand, context);
    }

    default R visitShowIndexStatsCommand(ShowIndexStatsCommand showIndexStatsCommand, C context) {
        return visitCommand(showIndexStatsCommand, context);
    }

    default R visitShowTabletIdCommand(ShowTabletIdCommand showTabletIdCommand, C context) {
        return visitCommand(showTabletIdCommand, context);
    }

    default R visitAlterTableStatsCommand(AlterTableStatsCommand alterTableStatsCommand, C context) {
        return visitCommand(alterTableStatsCommand, context);
    }

    default R visitAlterColumnStatsCommand(AlterColumnStatsCommand alterColumnStatsCommand, C context) {
        return visitCommand(alterColumnStatsCommand, context);
    }

    default R visitAdminCancelRepairTableCommand(AdminCancelRepairTableCommand adminCancelRepairTableCommand,
                                                     C context) {
        return visitCommand(adminCancelRepairTableCommand, context);
    }

    default R visitAdminRepairTableCommand(AdminRepairTableCommand adminRepairTableCommand, C context) {
        return visitCommand(adminRepairTableCommand, context);
    }

    default R visitAdminSetReplicaStatusCommand(AdminSetReplicaStatusCommand adminSetReplicaStatusCommand, C context) {
        return visitCommand(adminSetReplicaStatusCommand, context);
    }

    default R visitAdminCopyTabletCommand(AdminCopyTabletCommand adminCopyTabletCommand, C context) {
        return visitCommand(adminCopyTabletCommand, context);
    }

    default R visitShowCreateRoutineLoadCommand(ShowCreateRoutineLoadCommand showCreateRoutineLoadCommand, C context) {
        return visitCommand(showCreateRoutineLoadCommand, context);
    }

    default R visitPauseRoutineLoadCommand(PauseRoutineLoadCommand routineLoadCommand, C context) {
        return visitCommand(routineLoadCommand, context);
    }

    default R visitResumeRoutineLoadCommand(ResumeRoutineLoadCommand resumeRoutineLoadCommand, C context) {
        return visitCommand(resumeRoutineLoadCommand, context);
    }

    default R visitStopRoutineLoadCommand(StopRoutineLoadCommand stopRoutineLoadCommand, C context) {
        return visitCommand(stopRoutineLoadCommand, context);
    }

    default R visitCleanQueryStatsCommand(CleanQueryStatsCommand cleanQueryStatsCommand, C context) {
        return visitCommand(cleanQueryStatsCommand, context);
    }

    default R visitPauseDataSyncJobCommand(PauseDataSyncJobCommand pauseDataSyncJobCommand, C context) {
        return visitCommand(pauseDataSyncJobCommand, context);
    }

    default R visitResumeDataSyncJobCommand(ResumeDataSyncJobCommand resumeDataSyncJobCommand, C context) {
        return visitCommand(resumeDataSyncJobCommand, context);
    }

    default R visitStopDataSyncJobCommand(StopDataSyncJobCommand stopDataSyncJobCommand, C context) {
        return visitCommand(stopDataSyncJobCommand, context);
    }

    default R visitCreateDataSyncJobCommand(CreateDataSyncJobCommand createDataSyncJobCommand, C context) {
        return visitCommand(createDataSyncJobCommand, context);
    }

    default R visitDropResourceCommand(DropResourceCommand dropResourceCommand, C context) {
        return visitCommand(dropResourceCommand, context);
    }

    default R visitDropRowPolicyCommand(DropRowPolicyCommand dropRowPolicyCommand, C context) {
        return visitCommand(dropRowPolicyCommand, context);
    }

    default R visitTransactionBeginCommand(TransactionBeginCommand transactionBeginCommand, C context) {
        return visitCommand(transactionBeginCommand, context);
    }

    default R visitTransactionCommitCommand(TransactionCommitCommand transactionCommitCommand, C context) {
        return visitCommand(transactionCommitCommand, context);
    }

    default R visitTransactionRollbackCommand(TransactionRollbackCommand transactionRollbackCommand, C context) {
        return visitCommand(transactionRollbackCommand, context);
    }

    default R visitKillAnalyzeJobCommand(KillAnalyzeJobCommand killAnalyzeJobCommand, C context) {
        return visitCommand(killAnalyzeJobCommand, context);
    }

    default R visitDropAnalyzeJobCommand(DropAnalyzeJobCommand dropAnalyzeJobCommand, C context) {
        return visitCommand(dropAnalyzeJobCommand, context);
    }

    default R visitCancelBuildIndexCommand(CancelBuildIndexCommand cancelBuildIndexCommand, C context) {
        return visitCommand(cancelBuildIndexCommand, context);
    }

    default R visitCreateUserCommand(CreateUserCommand createUserCommand, C context) {
        return visitCommand(createUserCommand, context);
    }

    default R visitCreateResourceCommand(CreateResourceCommand createResourceCommand, C context) {
        return visitCommand(createResourceCommand, context);
    }

    default R visitCreateStageCommand(CreateStageCommand createStageCommand, C context) {
        return visitCommand(createStageCommand, context);
    }

    default R visitDropStageCommand(DropStageCommand dropStageCommand, C context) {
        return visitCommand(dropStageCommand, context);
    }

<<<<<<< HEAD
    default R visitShowReplicaStatusCommand(ShowReplicaStatusCommand showReplicaStatusCommand, C context) {
        return visitCommand(showReplicaStatusCommand, context);
=======
    default R visitTruncateTableCommand(TruncateTableCommand truncateTableCommand, C context) {
        return visitCommand(truncateTableCommand, context);
    }

    default R visitGrantRoleCommand(GrantRoleCommand grantRoleCommand, C context) {
        return visitCommand(grantRoleCommand, context);
    }

    default R visitGrantTablePrivilegeCommand(GrantTablePrivilegeCommand grantTablePrivilegeCommand, C context) {
        return visitCommand(grantTablePrivilegeCommand, context);
    }

    default R visitGrantResourcePrivilegeCommand(GrantResourcePrivilegeCommand grantResourcePrivilegeCommand,
            C context) {
        return visitCommand(grantResourcePrivilegeCommand, context);
    }

    default R visitRevokeRoleCommand(RevokeRoleCommand revokeRoleCommand, C context) {
        return visitCommand(revokeRoleCommand, context);
>>>>>>> c27b721d
    }
}<|MERGE_RESOLUTION|>--- conflicted
+++ resolved
@@ -1123,10 +1123,10 @@
         return visitCommand(dropStageCommand, context);
     }
 
-<<<<<<< HEAD
     default R visitShowReplicaStatusCommand(ShowReplicaStatusCommand showReplicaStatusCommand, C context) {
         return visitCommand(showReplicaStatusCommand, context);
-=======
+    }
+
     default R visitTruncateTableCommand(TruncateTableCommand truncateTableCommand, C context) {
         return visitCommand(truncateTableCommand, context);
     }
@@ -1146,6 +1146,5 @@
 
     default R visitRevokeRoleCommand(RevokeRoleCommand revokeRoleCommand, C context) {
         return visitCommand(revokeRoleCommand, context);
->>>>>>> c27b721d
     }
 }