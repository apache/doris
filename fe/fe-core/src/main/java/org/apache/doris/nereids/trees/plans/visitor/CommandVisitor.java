--- conflicted
+++ resolved
@@ -1003,7 +1003,6 @@
         return visitCommand(alterColumnStatsCommand, context);
     }
 
-<<<<<<< HEAD
     default R visitAdminCancelRepairTableCommand(AdminCancelRepairTableCommand adminCancelRepairTableCommand,
                                                      C context) {
         return visitCommand(adminCancelRepairTableCommand, context);
@@ -1015,10 +1014,10 @@
 
     default R visitAdminSetReplicaStatusCommand(AdminSetReplicaStatusCommand adminSetReplicaStatusCommand, C context) {
         return visitCommand(adminSetReplicaStatusCommand, context);
-=======
+    }
+
     default R visitShowCreateRoutineLoadCommand(ShowCreateRoutineLoadCommand showCreateRoutineLoadCommand, C context) {
         return visitCommand(showCreateRoutineLoadCommand, context);
->>>>>>> e956872d
     }
 
     default R visitPauseRoutineLoadCommand(PauseRoutineLoadCommand routineLoadCommand, C context) {
