// Licensed to the Apache Software Foundation (ASF) under one
// or more contributor license agreements.  See the NOTICE file
// distributed with this work for additional information
// regarding copyright ownership.  The ASF licenses this file
// to you under the Apache License, Version 2.0 (the
// "License"); you may not use this file except in compliance
// with the License.  You may obtain a copy of the License at
//
//   http://www.apache.org/licenses/LICENSE-2.0
//
// Unless required by applicable law or agreed to in writing,
// software distributed under the License is distributed on an
// "AS IS" BASIS, WITHOUT WARRANTIES OR CONDITIONS OF ANY
// KIND, either express or implied.  See the License for the
// specific language governing permissions and limitations
// under the License.

package org.apache.doris.nereids.trees.plans.visitor;

import org.apache.doris.nereids.trees.plans.commands.AddConstraintCommand;
import org.apache.doris.nereids.trees.plans.commands.AdminCancelRebalanceDiskCommand;
import org.apache.doris.nereids.trees.plans.commands.AdminCheckTabletsCommand;
import org.apache.doris.nereids.trees.plans.commands.AdminCleanTrashCommand;
import org.apache.doris.nereids.trees.plans.commands.AdminCompactTableCommand;
import org.apache.doris.nereids.trees.plans.commands.AdminRebalanceDiskCommand;
import org.apache.doris.nereids.trees.plans.commands.AdminSetTableStatusCommand;
import org.apache.doris.nereids.trees.plans.commands.AdminShowReplicaStatusCommand;
import org.apache.doris.nereids.trees.plans.commands.AlterCatalogCommentCommand;
import org.apache.doris.nereids.trees.plans.commands.AlterCatalogPropertiesCommand;
import org.apache.doris.nereids.trees.plans.commands.AlterCatalogRenameCommand;
import org.apache.doris.nereids.trees.plans.commands.AlterColumnStatsCommand;
import org.apache.doris.nereids.trees.plans.commands.AlterJobStatusCommand;
import org.apache.doris.nereids.trees.plans.commands.AlterMTMVCommand;
import org.apache.doris.nereids.trees.plans.commands.AlterRoleCommand;
import org.apache.doris.nereids.trees.plans.commands.AlterSqlBlockRuleCommand;
import org.apache.doris.nereids.trees.plans.commands.AlterTableCommand;
import org.apache.doris.nereids.trees.plans.commands.AlterTableStatsCommand;
import org.apache.doris.nereids.trees.plans.commands.AlterViewCommand;
import org.apache.doris.nereids.trees.plans.commands.AlterWorkloadGroupCommand;
import org.apache.doris.nereids.trees.plans.commands.AlterWorkloadPolicyCommand;
import org.apache.doris.nereids.trees.plans.commands.CallCommand;
import org.apache.doris.nereids.trees.plans.commands.CancelExportCommand;
import org.apache.doris.nereids.trees.plans.commands.CancelJobTaskCommand;
import org.apache.doris.nereids.trees.plans.commands.CancelLoadCommand;
import org.apache.doris.nereids.trees.plans.commands.CancelMTMVTaskCommand;
import org.apache.doris.nereids.trees.plans.commands.CancelWarmUpJobCommand;
import org.apache.doris.nereids.trees.plans.commands.CleanAllProfileCommand;
import org.apache.doris.nereids.trees.plans.commands.Command;
import org.apache.doris.nereids.trees.plans.commands.CreateCatalogCommand;
import org.apache.doris.nereids.trees.plans.commands.CreateEncryptkeyCommand;
import org.apache.doris.nereids.trees.plans.commands.CreateFileCommand;
import org.apache.doris.nereids.trees.plans.commands.CreateFunctionCommand;
import org.apache.doris.nereids.trees.plans.commands.CreateJobCommand;
import org.apache.doris.nereids.trees.plans.commands.CreateMTMVCommand;
import org.apache.doris.nereids.trees.plans.commands.CreateMaterializedViewCommand;
import org.apache.doris.nereids.trees.plans.commands.CreatePolicyCommand;
import org.apache.doris.nereids.trees.plans.commands.CreateProcedureCommand;
import org.apache.doris.nereids.trees.plans.commands.CreateRoleCommand;
import org.apache.doris.nereids.trees.plans.commands.CreateSqlBlockRuleCommand;
import org.apache.doris.nereids.trees.plans.commands.CreateTableCommand;
import org.apache.doris.nereids.trees.plans.commands.CreateTableLikeCommand;
import org.apache.doris.nereids.trees.plans.commands.CreateViewCommand;
import org.apache.doris.nereids.trees.plans.commands.CreateWorkloadGroupCommand;
import org.apache.doris.nereids.trees.plans.commands.DeleteFromCommand;
import org.apache.doris.nereids.trees.plans.commands.DeleteFromUsingCommand;
import org.apache.doris.nereids.trees.plans.commands.DescribeCommand;
import org.apache.doris.nereids.trees.plans.commands.DropCachedStatsCommand;
import org.apache.doris.nereids.trees.plans.commands.DropCatalogCommand;
import org.apache.doris.nereids.trees.plans.commands.DropCatalogRecycleBinCommand;
import org.apache.doris.nereids.trees.plans.commands.DropConstraintCommand;
import org.apache.doris.nereids.trees.plans.commands.DropDatabaseCommand;
import org.apache.doris.nereids.trees.plans.commands.DropEncryptkeyCommand;
import org.apache.doris.nereids.trees.plans.commands.DropExpiredStatsCommand;
import org.apache.doris.nereids.trees.plans.commands.DropFileCommand;
import org.apache.doris.nereids.trees.plans.commands.DropFunctionCommand;
import org.apache.doris.nereids.trees.plans.commands.DropJobCommand;
import org.apache.doris.nereids.trees.plans.commands.DropMTMVCommand;
import org.apache.doris.nereids.trees.plans.commands.DropProcedureCommand;
import org.apache.doris.nereids.trees.plans.commands.DropRepositoryCommand;
import org.apache.doris.nereids.trees.plans.commands.DropRoleCommand;
import org.apache.doris.nereids.trees.plans.commands.DropSqlBlockRuleCommand;
import org.apache.doris.nereids.trees.plans.commands.DropStatsCommand;
import org.apache.doris.nereids.trees.plans.commands.DropStoragePolicyCommand;
import org.apache.doris.nereids.trees.plans.commands.DropTableCommand;
import org.apache.doris.nereids.trees.plans.commands.DropUserCommand;
import org.apache.doris.nereids.trees.plans.commands.DropWorkloadGroupCommand;
import org.apache.doris.nereids.trees.plans.commands.DropWorkloadPolicyCommand;
import org.apache.doris.nereids.trees.plans.commands.ExplainCommand;
import org.apache.doris.nereids.trees.plans.commands.ExportCommand;
import org.apache.doris.nereids.trees.plans.commands.HelpCommand;
import org.apache.doris.nereids.trees.plans.commands.LoadCommand;
import org.apache.doris.nereids.trees.plans.commands.PauseJobCommand;
import org.apache.doris.nereids.trees.plans.commands.PauseMTMVCommand;
import org.apache.doris.nereids.trees.plans.commands.RecoverDatabaseCommand;
import org.apache.doris.nereids.trees.plans.commands.RecoverPartitionCommand;
import org.apache.doris.nereids.trees.plans.commands.RecoverTableCommand;
import org.apache.doris.nereids.trees.plans.commands.RefreshMTMVCommand;
import org.apache.doris.nereids.trees.plans.commands.ReplayCommand;
import org.apache.doris.nereids.trees.plans.commands.ResumeJobCommand;
import org.apache.doris.nereids.trees.plans.commands.ResumeMTMVCommand;
import org.apache.doris.nereids.trees.plans.commands.SetDefaultStorageVaultCommand;
import org.apache.doris.nereids.trees.plans.commands.SetOptionsCommand;
import org.apache.doris.nereids.trees.plans.commands.SetTransactionCommand;
import org.apache.doris.nereids.trees.plans.commands.SetUserPropertiesCommand;
import org.apache.doris.nereids.trees.plans.commands.ShowAnalyzeCommand;
import org.apache.doris.nereids.trees.plans.commands.ShowAuthorsCommand;
import org.apache.doris.nereids.trees.plans.commands.ShowBackendsCommand;
import org.apache.doris.nereids.trees.plans.commands.ShowBackupCommand;
import org.apache.doris.nereids.trees.plans.commands.ShowBrokerCommand;
import org.apache.doris.nereids.trees.plans.commands.ShowCatalogCommand;
import org.apache.doris.nereids.trees.plans.commands.ShowCharsetCommand;
import org.apache.doris.nereids.trees.plans.commands.ShowCollationCommand;
import org.apache.doris.nereids.trees.plans.commands.ShowColumnHistogramStatsCommand;
import org.apache.doris.nereids.trees.plans.commands.ShowConfigCommand;
import org.apache.doris.nereids.trees.plans.commands.ShowConstraintsCommand;
import org.apache.doris.nereids.trees.plans.commands.ShowConvertLSCCommand;
import org.apache.doris.nereids.trees.plans.commands.ShowCreateCatalogCommand;
import org.apache.doris.nereids.trees.plans.commands.ShowCreateDatabaseCommand;
import org.apache.doris.nereids.trees.plans.commands.ShowCreateMTMVCommand;
import org.apache.doris.nereids.trees.plans.commands.ShowCreateMaterializedViewCommand;
import org.apache.doris.nereids.trees.plans.commands.ShowCreateProcedureCommand;
import org.apache.doris.nereids.trees.plans.commands.ShowCreateRepositoryCommand;
import org.apache.doris.nereids.trees.plans.commands.ShowCreateTableCommand;
import org.apache.doris.nereids.trees.plans.commands.ShowCreateViewCommand;
import org.apache.doris.nereids.trees.plans.commands.ShowDataCommand;
import org.apache.doris.nereids.trees.plans.commands.ShowDataSkewCommand;
import org.apache.doris.nereids.trees.plans.commands.ShowDataTypesCommand;
import org.apache.doris.nereids.trees.plans.commands.ShowDatabaseIdCommand;
import org.apache.doris.nereids.trees.plans.commands.ShowDeleteCommand;
import org.apache.doris.nereids.trees.plans.commands.ShowDiagnoseTabletCommand;
import org.apache.doris.nereids.trees.plans.commands.ShowDynamicPartitionCommand;
import org.apache.doris.nereids.trees.plans.commands.ShowEncryptKeysCommand;
import org.apache.doris.nereids.trees.plans.commands.ShowEventsCommand;
import org.apache.doris.nereids.trees.plans.commands.ShowFrontendsCommand;
import org.apache.doris.nereids.trees.plans.commands.ShowGrantsCommand;
import org.apache.doris.nereids.trees.plans.commands.ShowIndexStatsCommand;
import org.apache.doris.nereids.trees.plans.commands.ShowLastInsertCommand;
import org.apache.doris.nereids.trees.plans.commands.ShowLoadProfileCommand;
import org.apache.doris.nereids.trees.plans.commands.ShowPartitionIdCommand;
import org.apache.doris.nereids.trees.plans.commands.ShowPluginsCommand;
import org.apache.doris.nereids.trees.plans.commands.ShowPrivilegesCommand;
import org.apache.doris.nereids.trees.plans.commands.ShowProcCommand;
import org.apache.doris.nereids.trees.plans.commands.ShowProcedureStatusCommand;
import org.apache.doris.nereids.trees.plans.commands.ShowProcessListCommand;
import org.apache.doris.nereids.trees.plans.commands.ShowQueryProfileCommand;
import org.apache.doris.nereids.trees.plans.commands.ShowQueuedAnalyzeJobsCommand;
import org.apache.doris.nereids.trees.plans.commands.ShowReplicaDistributionCommand;
import org.apache.doris.nereids.trees.plans.commands.ShowRepositoriesCommand;
import org.apache.doris.nereids.trees.plans.commands.ShowRolesCommand;
import org.apache.doris.nereids.trees.plans.commands.ShowSmallFilesCommand;
import org.apache.doris.nereids.trees.plans.commands.ShowSqlBlockRuleCommand;
import org.apache.doris.nereids.trees.plans.commands.ShowStagesCommand;
import org.apache.doris.nereids.trees.plans.commands.ShowStatusCommand;
import org.apache.doris.nereids.trees.plans.commands.ShowStorageEnginesCommand;
import org.apache.doris.nereids.trees.plans.commands.ShowStoragePolicyCommand;
import org.apache.doris.nereids.trees.plans.commands.ShowSyncJobCommand;
import org.apache.doris.nereids.trees.plans.commands.ShowTableCommand;
import org.apache.doris.nereids.trees.plans.commands.ShowTableCreationCommand;
import org.apache.doris.nereids.trees.plans.commands.ShowTableIdCommand;
import org.apache.doris.nereids.trees.plans.commands.ShowTableStatusCommand;
import org.apache.doris.nereids.trees.plans.commands.ShowTabletIdCommand;
import org.apache.doris.nereids.trees.plans.commands.ShowTabletStorageFormatCommand;
import org.apache.doris.nereids.trees.plans.commands.ShowTabletsBelongCommand;
import org.apache.doris.nereids.trees.plans.commands.ShowTrashCommand;
import org.apache.doris.nereids.trees.plans.commands.ShowTriggersCommand;
import org.apache.doris.nereids.trees.plans.commands.ShowUserPropertyCommand;
import org.apache.doris.nereids.trees.plans.commands.ShowVariablesCommand;
import org.apache.doris.nereids.trees.plans.commands.ShowViewCommand;
import org.apache.doris.nereids.trees.plans.commands.ShowWarningErrorCountCommand;
import org.apache.doris.nereids.trees.plans.commands.ShowWarningErrorsCommand;
import org.apache.doris.nereids.trees.plans.commands.ShowWhiteListCommand;
import org.apache.doris.nereids.trees.plans.commands.SyncCommand;
import org.apache.doris.nereids.trees.plans.commands.UnsetDefaultStorageVaultCommand;
import org.apache.doris.nereids.trees.plans.commands.UnsetVariableCommand;
import org.apache.doris.nereids.trees.plans.commands.UnsupportedCommand;
import org.apache.doris.nereids.trees.plans.commands.UpdateCommand;
import org.apache.doris.nereids.trees.plans.commands.alter.AlterDatabaseRenameCommand;
import org.apache.doris.nereids.trees.plans.commands.alter.AlterDatabaseSetQuotaCommand;
import org.apache.doris.nereids.trees.plans.commands.alter.AlterRepositoryCommand;
import org.apache.doris.nereids.trees.plans.commands.clean.CleanLabelCommand;
import org.apache.doris.nereids.trees.plans.commands.insert.BatchInsertIntoTableCommand;
import org.apache.doris.nereids.trees.plans.commands.insert.InsertIntoTableCommand;
import org.apache.doris.nereids.trees.plans.commands.insert.InsertOverwriteTableCommand;
import org.apache.doris.nereids.trees.plans.commands.load.CreateRoutineLoadCommand;
import org.apache.doris.nereids.trees.plans.commands.refresh.RefreshCatalogCommand;
import org.apache.doris.nereids.trees.plans.commands.refresh.RefreshDatabaseCommand;
import org.apache.doris.nereids.trees.plans.commands.refresh.RefreshTableCommand;
import org.apache.doris.nereids.trees.plans.commands.use.SwitchCommand;
import org.apache.doris.nereids.trees.plans.commands.use.UseCommand;

/** CommandVisitor. */
public interface CommandVisitor<R, C> {

    R visitCommand(Command command, C context);

    default R visitExplainCommand(ExplainCommand explain, C context) {
        return visitCommand(explain, context);
    }

    default R visitReplayCommand(ReplayCommand replay, C context) {
        return visitCommand(replay, context);
    }

    default R visitCreatePolicyCommand(CreatePolicyCommand createPolicy, C context) {
        return visitCommand(createPolicy, context);
    }

    default R visitInsertIntoTableCommand(InsertIntoTableCommand insertIntoTableCommand,
            C context) {
        return visitCommand(insertIntoTableCommand, context);
    }

    default R visitInsertOverwriteTableCommand(InsertOverwriteTableCommand insertOverwriteTableCommand,
            C context) {
        return visitCommand(insertOverwriteTableCommand, context);
    }

    default R visitBatchInsertIntoTableCommand(BatchInsertIntoTableCommand batchInsertIntoTableCommand,
            C context) {
        return visitCommand(batchInsertIntoTableCommand, context);
    }

    default R visitUpdateCommand(UpdateCommand updateCommand, C context) {
        return visitCommand(updateCommand, context);
    }

    default R visitDeleteFromCommand(DeleteFromCommand deleteFromCommand, C context) {
        return visitCommand(deleteFromCommand, context);
    }

    default R visitDeleteFromUsingCommand(DeleteFromUsingCommand deleteFromUsingCommand, C context) {
        return visitCommand(deleteFromUsingCommand, context);
    }

    default R visitLoadCommand(LoadCommand loadCommand, C context) {
        return visitCommand(loadCommand, context);
    }

    default R visitExportCommand(ExportCommand exportCommand, C context) {
        return visitCommand(exportCommand, context);
    }

    default R visitCreateEncryptKeyCommand(CreateEncryptkeyCommand createEncryptKeyCommand, C context) {
        return visitCommand(createEncryptKeyCommand, context);
    }

    default R visitCreateFunctionCommand(CreateFunctionCommand createFunctionCommand, C context) {
        return visitCommand(createFunctionCommand, context);
    }

    default R visitDropFunctionCommand(DropFunctionCommand dropFunctionCommand, C context) {
        return visitCommand(dropFunctionCommand, context);
    }

    default R visitCreateTableCommand(CreateTableCommand createTableCommand, C context) {
        return visitCommand(createTableCommand, context);
    }

    default R visitCreateMTMVCommand(CreateMTMVCommand createMTMVCommand, C context) {
        return visitCommand(createMTMVCommand, context);
    }

    default R visitCreateMaterializedViewCommand(CreateMaterializedViewCommand createSyncMVCommand, C context) {
        return visitCommand(createSyncMVCommand, context);
    }

    default R visitCreateJobCommand(CreateJobCommand createJobCommand, C context) {
        return visitCommand(createJobCommand, context);
    }

    default R visitCreateFileCommand(CreateFileCommand createFileCommand, C context) {
        return visitCommand(createFileCommand, context);
    }

    default R visitAlterMTMVCommand(AlterMTMVCommand alterMTMVCommand, C context) {
        return visitCommand(alterMTMVCommand, context);
    }

    default R visitAddConstraintCommand(AddConstraintCommand addConstraintCommand, C context) {
        return visitCommand(addConstraintCommand, context);
    }

    default R visitAdminCompactTableCommand(AdminCompactTableCommand adminCompactTableCommand, C context) {
        return visitCommand(adminCompactTableCommand, context);
    }

    default R visitAdminCleanTrashCommand(AdminCleanTrashCommand adminCleanTrashCommand, C context) {
        return visitCommand(adminCleanTrashCommand, context);
    }

    default R visitAdminSetTableStatusCommand(AdminSetTableStatusCommand cmd, C context) {
        return visitCommand(cmd, context);
    }

    default R visitDropConstraintCommand(DropConstraintCommand dropConstraintCommand, C context) {
        return visitCommand(dropConstraintCommand, context);
    }

    default R visitDropJobCommand(DropJobCommand dropJobCommand, C context) {
        return visitCommand(dropJobCommand, context);
    }

    default R visitShowConstraintsCommand(ShowConstraintsCommand showConstraintsCommand, C context) {
        return visitCommand(showConstraintsCommand, context);
    }

    default R visitRefreshMTMVCommand(RefreshMTMVCommand refreshMTMVCommand, C context) {
        return visitCommand(refreshMTMVCommand, context);
    }

    default R visitDropMTMVCommand(DropMTMVCommand dropMTMVCommand, C context) {
        return visitCommand(dropMTMVCommand, context);
    }

    default R visitPauseJobCommand(PauseJobCommand pauseJobCommand, C context) {
        return visitCommand(pauseJobCommand, context);
    }

    default R visitPauseMTMVCommand(PauseMTMVCommand pauseMTMVCommand, C context) {
        return visitCommand(pauseMTMVCommand, context);
    }

    default R visitResumeJobCommand(ResumeJobCommand resumeJobCommand, C context) {
        return visitCommand(resumeJobCommand, context);
    }

    default R visitResumeMTMVCommand(ResumeMTMVCommand resumeMTMVCommand, C context) {
        return visitCommand(resumeMTMVCommand, context);
    }

    default R visitShowCreateMTMVCommand(ShowCreateMTMVCommand showCreateMTMVCommand, C context) {
        return visitCommand(showCreateMTMVCommand, context);
    }

    default R visitCancelLoadCommand(CancelLoadCommand cancelLoadCommand, C context) {
        return visitCommand(cancelLoadCommand, context);
    }

    default R visitCancelExportCommand(CancelExportCommand cancelExportCommand, C context) {
        return visitCommand(cancelExportCommand, context);
    }

    default R visitCancelWarmUpJobCommand(CancelWarmUpJobCommand cancelWarmUpJobCommand, C context) {
        return visitCommand(cancelWarmUpJobCommand, context);
    }

    default R visitCancelMTMVTaskCommand(CancelMTMVTaskCommand cancelMTMVTaskCommand, C context) {
        return visitCommand(cancelMTMVTaskCommand, context);
    }

    default R visitCancelTaskCommand(CancelJobTaskCommand cancelJobTaskCommand, C context) {
        return visitCommand(cancelJobTaskCommand, context);
    }

    default R visitCallCommand(CallCommand callCommand, C context) {
        return visitCommand(callCommand, context);
    }

    default R visitShowWarningErrorCountCommand(ShowWarningErrorCountCommand showWarnErrorCountCommand, C context) {
        return visitCommand(showWarnErrorCountCommand, context);
    }

    default R visitShowSyncJobCommand(ShowSyncJobCommand showSyncJobCommand, C context) {
        return visitCommand(showSyncJobCommand, context);
    }

    default R visitCreateProcedureCommand(CreateProcedureCommand createProcedureCommand, C context) {
        return visitCommand(createProcedureCommand, context);
    }

    default R visitDropProcedureCommand(DropProcedureCommand dropProcedureCommand, C context) {
        return visitCommand(dropProcedureCommand, context);
    }

    default R visitShowProcedureStatusCommand(ShowProcedureStatusCommand showProcedureStatusCommand, C context) {
        return visitCommand(showProcedureStatusCommand, context);
    }

    default R visitCreateCatalogCommand(CreateCatalogCommand createCatalogCommand, C context) {
        return visitCommand(createCatalogCommand, context);
    }

    default R visitShowWarningErrorsCommand(ShowWarningErrorsCommand showWarningErrorsCommand, C context) {
        return visitCommand(showWarningErrorsCommand, context);
    }

    default R visitShowCreateProcedureCommand(ShowCreateProcedureCommand showCreateProcedureCommand, C context) {
        return visitCommand(showCreateProcedureCommand, context);
    }

    default R visitHelpCommand(HelpCommand helpCommand, C context) {
        return visitCommand(helpCommand, context);
    }

    default R visitCreateViewCommand(CreateViewCommand createViewCommand, C context) {
        return visitCommand(createViewCommand, context);
    }

    default R visitAlterJobStatusCommand(AlterJobStatusCommand alterJobStatusCommand, C context) {
        return visitCommand(alterJobStatusCommand, context);
    }

    default R visitAlterViewCommand(AlterViewCommand alterViewCommand, C context) {
        return visitCommand(alterViewCommand, context);
    }

    default R visitDropCatalogCommand(DropCatalogCommand dropCatalogCommand, C context) {
        return visitCommand(dropCatalogCommand, context);
    }

    default R visitAlterCatalogCommentCommand(AlterCatalogCommentCommand alterCatalogCommentCommand, C context) {
        return visitCommand(alterCatalogCommentCommand, context);
    }

    default R visitDropCatalogRecycleBinCommand(DropCatalogRecycleBinCommand dropCatalogRecycleBinCommand, C context) {
        return visitCommand(dropCatalogRecycleBinCommand, context);
    }

    default R visitShowStagesCommand(ShowStagesCommand showStagesCommand, C context) {
        return visitCommand(showStagesCommand, context);
    }

    default R visitUnsupportedCommand(UnsupportedCommand unsupportedCommand, C context) {
        return visitCommand(unsupportedCommand, context);
    }

    default R visitUnsetVariableCommand(UnsetVariableCommand unsetVariableCommand, C context) {
        return visitCommand(unsetVariableCommand, context);
    }

    default R visitUnsetDefaultStorageVaultCommand(UnsetDefaultStorageVaultCommand unsetDefaultStorageVaultCommand,
                                                   C context) {
        return visitCommand(unsetDefaultStorageVaultCommand, context);
    }

    default R visitCreateTableLikeCommand(CreateTableLikeCommand createTableLikeCommand, C context) {
        return visitCommand(createTableLikeCommand, context);
    }

    default R visitShowAuthorsCommand(ShowAuthorsCommand showAuthorsCommand, C context) {
        return visitCommand(showAuthorsCommand, context);
    }

    default R visitShowConfigCommand(ShowConfigCommand showConfigCommand, C context) {
        return visitCommand(showConfigCommand, context);
    }

    default R visitSetOptionsCommand(SetOptionsCommand setOptionsCommand, C context) {
        return visitCommand(setOptionsCommand, context);
    }

    default R visitSetTransactionCommand(SetTransactionCommand setTransactionCommand, C context) {
        return visitCommand(setTransactionCommand, context);
    }

    default R visitSetUserPropertiesCommand(SetUserPropertiesCommand setUserPropertiesCommand, C context) {
        return visitCommand(setUserPropertiesCommand, context);
    }

    default R visitAlterCatalogRenameCommand(AlterCatalogRenameCommand alterCatalogRenameCommand, C context) {
        return visitCommand(alterCatalogRenameCommand, context);
    }

    default R visitSetDefaultStorageVault(SetDefaultStorageVaultCommand setDefaultStorageVaultCommand, C context) {
        return visitCommand(setDefaultStorageVaultCommand, context);
    }

    default R visitDropStoragePolicyCommand(DropStoragePolicyCommand dropStoragePolicyCommand, C context) {
        return visitCommand(dropStoragePolicyCommand, context);
    }

    default R visitRefreshCatalogCommand(RefreshCatalogCommand refreshCatalogCommand, C context) {
        return visitCommand(refreshCatalogCommand, context);
    }

    default R visitShowCreateRepositoryCommand(ShowCreateRepositoryCommand showCreateRepositoryCommand, C context) {
        return visitCommand(showCreateRepositoryCommand, context);
    }

    default R visitShowLastInsertCommand(ShowLastInsertCommand showLastInsertCommand, C context) {
        return visitCommand(showLastInsertCommand, context);
    }

    default R visitAlterTableCommand(AlterTableCommand alterTableCommand, C context) {
        return visitCommand(alterTableCommand, context);
    }

    default R visitShowGrantsCommand(ShowGrantsCommand showGrantsCommand, C context) {
        return visitCommand(showGrantsCommand, context);
    }

    default R visitShowStatusCommand(ShowStatusCommand showStatusCommand, C context) {
        return visitCommand(showStatusCommand, context);
    }

    default R visitShowPartitionIdCommand(ShowPartitionIdCommand showPartitionIdCommand, C context) {
        return visitCommand(showPartitionIdCommand, context);
    }

    default R visitShowVariablesCommand(ShowVariablesCommand showVariablesCommand, C context) {
        return visitCommand(showVariablesCommand, context);
    }

    default R visitShowViewCommand(ShowViewCommand showViewCommand, C context) {
        return visitCommand(showViewCommand, context);
    }

    default R visitRefreshDatabaseCommand(RefreshDatabaseCommand refreshDatabaseCommand, C context) {
        return visitCommand(refreshDatabaseCommand, context);
    }

    default R visitRefreshTableCommand(RefreshTableCommand refreshTableCommand, C context) {
        return visitCommand(refreshTableCommand, context);
    }

    default R visitShowBackendsCommand(ShowBackendsCommand showBackendsCommand, C context) {
        return visitCommand(showBackendsCommand, context);
    }

    default R visitShowBackupCommand(ShowBackupCommand showBackupCommand, C context) {
        return visitCommand(showBackupCommand, context);
    }

    default R visitShowCreateTableCommand(ShowCreateTableCommand showCreateTableCommand, C context) {
        return visitCommand(showCreateTableCommand, context);
    }

    default R visitShowSmallFilesCommand(ShowSmallFilesCommand showSmallFilesCommand, C context) {
        return visitCommand(showSmallFilesCommand, context);
    }

    default R visitShowSqlBlockRuleCommand(ShowSqlBlockRuleCommand showblockruleCommand, C context) {
        return visitCommand(showblockruleCommand, context);
    }

    default R visitShowPluginsCommand(ShowPluginsCommand showPluginsCommand, C context) {
        return visitCommand(showPluginsCommand, context);
    }

    default R visitShowTrashCommand(ShowTrashCommand showTrashCommand, C context) {
        return visitCommand(showTrashCommand, context);
    }

    default R visitShowTriggersCommand(ShowTriggersCommand showTriggersCommand, C context) {
        return visitCommand(showTriggersCommand, context);
    }

    default R visitAdminShowReplicaStatusCommand(AdminShowReplicaStatusCommand adminShowReplicaStatusCommand,
                                                    C context) {
        return visitCommand(adminShowReplicaStatusCommand, context);
    }

    default R visitShowRepositoriesCommand(ShowRepositoriesCommand showRepositoriesCommand, C context) {
        return visitCommand(showRepositoriesCommand, context);
    }

    default R visitShowRolesCommand(ShowRolesCommand showRolesCommand, C context) {
        return visitCommand(showRolesCommand, context);
    }

    default R visitShowProcCommand(ShowProcCommand showProcCommand, C context) {
        return visitCommand(showProcCommand, context);
    }

    default R visitShowDataCommand(ShowDataCommand showDataCommand, C context) {
        return visitCommand(showDataCommand, context);
    }

    default R visitShowStorageEnginesCommand(ShowStorageEnginesCommand showStorageEnginesCommand, C context) {
        return visitCommand(showStorageEnginesCommand, context);
    }

    default R visitShowCreateCatalogCommand(ShowCreateCatalogCommand showCreateCatalogCommand, C context) {
        return visitCommand(showCreateCatalogCommand, context);
    }

    default R visitShowCatalogCommand(ShowCatalogCommand showCatalogCommand, C context) {
        return visitCommand(showCatalogCommand, context);
    }

    default R visitShowCreateMaterializedViewCommand(ShowCreateMaterializedViewCommand showCreateMtlzViewCommand,
                        C context) {
        return visitCommand(showCreateMtlzViewCommand, context);
    }

    default R visitShowCreateDatabaseCommand(ShowCreateDatabaseCommand showCreateDatabaseCommand, C context) {
        return visitCommand(showCreateDatabaseCommand, context);
    }

    default R visitShowCreateViewCommand(ShowCreateViewCommand showCreateViewCommand, C context) {
        return visitCommand(showCreateViewCommand, context);
    }

    default R visitAlterRoleCommand(AlterRoleCommand alterRoleCommand, C context) {
        return visitCommand(alterRoleCommand, context);
    }

    default R visitShowDatabaseIdCommand(ShowDatabaseIdCommand showDatabaseIdCommand, C context) {
        return visitCommand(showDatabaseIdCommand, context);
    }

    default R visitAlterWorkloadGroupCommand(AlterWorkloadGroupCommand alterWorkloadGroupCommand, C context) {
        return visitCommand(alterWorkloadGroupCommand, context);
    }

    default R visitAlterWorkloadPolicyCommand(AlterWorkloadPolicyCommand alterWorkloadPolicyCommand, C context) {
        return visitCommand(alterWorkloadPolicyCommand, context);
    }

    default R visitCleanAllProfileCommand(CleanAllProfileCommand cleanAllProfileCommand, C context) {
        return visitCommand(cleanAllProfileCommand, context);
    }

    default R visitCleanLabelCommand(CleanLabelCommand cleanLabelCommand, C context) {
        return visitCommand(cleanLabelCommand, context);
    }

    default R visitShowDataTypesCommand(ShowDataTypesCommand showDataTypesCommand, C context) {
        return visitCommand(showDataTypesCommand, context);
    }

    default R visitShowFrontendsCommand(ShowFrontendsCommand showFrontendsCommand, C context) {
        return visitCommand(showFrontendsCommand, context);
    }

    default R visitAdminRebalanceDiskCommand(AdminRebalanceDiskCommand adminRebalanceDiskCommand, C context) {
        return visitCommand(adminRebalanceDiskCommand, context);
    }

    default R visitAdminCancelRebalanceDiskCommand(AdminCancelRebalanceDiskCommand command, C context) {
        return visitCommand(command, context);
    }

    default R visitShowDynamicPartitionCommand(ShowDynamicPartitionCommand showDynamicPartitionCommand, C context) {
        return visitCommand(showDynamicPartitionCommand, context);
    }

    default R visitShowWhiteListCommand(ShowWhiteListCommand whiteListCommand, C context) {
        return visitCommand(whiteListCommand, context);
    }

    default R visitAlterCatalogPropertiesCommand(AlterCatalogPropertiesCommand alterCatalogPropsCmd, C context) {
        return visitCommand(alterCatalogPropsCmd, context);
    }

    default R visitRecoverDatabaseCommand(RecoverDatabaseCommand recoverDatabaseCommand, C context) {
        return visitCommand(recoverDatabaseCommand, context);
    }

    default R visitShowDiagnoseTabletCommand(ShowDiagnoseTabletCommand showDiagnoseTabletCommand, C context) {
        return visitCommand(showDiagnoseTabletCommand, context);
    }

    default R visitRecoverTableCommand(RecoverTableCommand recoverTableCommand, C context) {
        return visitCommand(recoverTableCommand, context);
    }

    default R visitShowStoragePolicyCommand(ShowStoragePolicyCommand showStoragePolicyCommand, C context) {
        return visitCommand(showStoragePolicyCommand, context);
    }

    default R visitRecoverPartitionCommand(RecoverPartitionCommand recoverPartitionCommand, C context) {
        return visitCommand(recoverPartitionCommand, context);
    }

    default R visitShowBrokerCommand(ShowBrokerCommand showBrokerCommand, C context) {
        return visitCommand(showBrokerCommand, context);
    }

    default R visitShowLoadProfileCommand(ShowLoadProfileCommand showLoadProfileCommand, C context) {
        return visitCommand(showLoadProfileCommand, context);
    }

    default R visitAlterSqlBlockRuleCommand(AlterSqlBlockRuleCommand cmd, C context) {
        return visitCommand(cmd, context);
    }

    default R visitCreateSqlBlockRuleCommand(CreateSqlBlockRuleCommand cmd, C context) {
        return visitCommand(cmd, context);
    }

    default R visitDropRepositoryCommand(DropRepositoryCommand cmd, C context) {
        return visitCommand(cmd, context);
    }

    default R visitCreateRoleCommand(CreateRoleCommand createRoleCommand, C context) {
        return visitCommand(createRoleCommand, context);
    }

    default R visitDropTableCommand(DropTableCommand dropTableCommand, C context) {
        return visitCommand(dropTableCommand, context);
    }

    default R visitDropRoleCommand(DropRoleCommand dropRoleCommand, C context) {
        return visitCommand(dropRoleCommand, context);
    }

    default R visitDropEncryptKeyCommand(DropEncryptkeyCommand dropEncryptkeyCommand, C context) {
        return visitCommand(dropEncryptkeyCommand, context);
    }

    default R visitDropFileCommand(DropFileCommand dropFileCommand, C context) {
        return visitCommand(dropFileCommand, context);
    }

    default R visitDropSqlBlockRuleCommand(DropSqlBlockRuleCommand dropSqlBlockRuleCommand, C context) {
        return visitCommand(dropSqlBlockRuleCommand, context);
    }

    default R visitDropUserCommand(DropUserCommand dropUserCommand, C context) {
        return visitCommand(dropUserCommand, context);
    }

    default R visitDropWorkloadGroupCommand(DropWorkloadGroupCommand dropWorkloadGroupCommand, C context) {
        return visitCommand(dropWorkloadGroupCommand, context);
    }

    default R visitShowReplicaDistributionCommand(ShowReplicaDistributionCommand showReplicaDistributedCommand,
                                                    C context) {
        return visitCommand(showReplicaDistributedCommand, context);
    }

    default R visitShowCharsetCommand(ShowCharsetCommand showCharsetCommand, C context) {
        return visitCommand(showCharsetCommand, context);
    }

    default R visitDropWorkloadPolicyCommand(DropWorkloadPolicyCommand dropWorkloadPolicyCommand, C context) {
        return visitCommand(dropWorkloadPolicyCommand, context);
    }

    default R visitShowTableIdCommand(ShowTableIdCommand showTableIdCommand, C context) {
        return visitCommand(showTableIdCommand, context);
    }

    default R visitCreateWorkloadGroupCommand(CreateWorkloadGroupCommand createWorkloadGroupCommand, C context) {
        return visitCommand(createWorkloadGroupCommand, context);
    }

    default R visitShowEncryptKeysCommand(ShowEncryptKeysCommand showEncryptKeysCommand, C context) {
        return visitCommand(showEncryptKeysCommand, context);
    }

    default R visitSyncCommand(SyncCommand syncCommand, C context) {
        return visitCommand(syncCommand, context);
    }

    default R visitShowEventsCommand(ShowEventsCommand showEventsCommand, C context) {
        return visitCommand(showEventsCommand, context);
    }

    default R visitShowDeleteCommand(ShowDeleteCommand showDeleteCommand, C context) {
        return visitCommand(showDeleteCommand, context);
    }

    default R visitShowPrivilegesCommand(ShowPrivilegesCommand showPrivilegesCommand, C context) {
        return visitCommand(showPrivilegesCommand, context);
    }

    default R visitShowUserPropertyCommand(ShowUserPropertyCommand showUserpropertyCommand, C context) {
        return visitCommand(showUserpropertyCommand, context);
    }

    default R visitShowTabletsBelongCommand(ShowTabletsBelongCommand showTabletBelongCommand, C context) {
        return visitCommand(showTabletBelongCommand, context);
    }

    default R visitShowCollationCommand(ShowCollationCommand showCollationCommand, C context) {
        return visitCommand(showCollationCommand, context);
    }

    default R visitCreateRoutineLoadCommand(CreateRoutineLoadCommand createRoutineLoadCommand, C context) {
        return visitCommand(createRoutineLoadCommand, context);
    }

    default R visitShowProcessListCommand(ShowProcessListCommand showProcessListCommand, C context) {
        return visitCommand(showProcessListCommand, context);
    }

    default R visitAdminCheckTabletsCommand(AdminCheckTabletsCommand adminCheckTabletsCommand, C context) {
        return visitCommand(adminCheckTabletsCommand, context);
    }

    default R visitShowDataSkewCommand(ShowDataSkewCommand showDataSkewCommand, C context) {
        return visitCommand(showDataSkewCommand, context);
    }

    default R visitShowTableCreationCommand(ShowTableCreationCommand showTableCreationCommand, C context) {
        return visitCommand(showTableCreationCommand, context);
    }

    default R visitShowTabletStorageFormatCommand(ShowTabletStorageFormatCommand showTabletStorageFormatCommand,
                                                  C context) {
        return visitCommand(showTabletStorageFormatCommand, context);
    }

    default R visitShowQueryProfileCommand(ShowQueryProfileCommand showQueryProfileCommand,
                                           C context) {
        return visitCommand(showQueryProfileCommand, context);
    }

    default R visitShowConvertLscCommand(ShowConvertLSCCommand showConvertLSCCommand, C context) {
        return visitCommand(showConvertLSCCommand, context);
    }

    default R visitSwitchCommand(SwitchCommand switchCommand, C context) {
        return visitCommand(switchCommand, context);
    }

    default R visitUseCommand(UseCommand useCommand, C context) {
        return visitCommand(useCommand, context);
    }

    default R visitAlterDatabaseRenameCommand(AlterDatabaseRenameCommand alterDatabaseRenameCommand, C context) {
        return visitCommand(alterDatabaseRenameCommand, context);
    }

    default R visitAlterDatabaseSetQuotaCommand(AlterDatabaseSetQuotaCommand alterDatabaseSetQuotaCommand, C context) {
        return visitCommand(alterDatabaseSetQuotaCommand, context);
    }

    default R visitDropDatabaseCommand(DropDatabaseCommand dropDatabaseCommand, C context) {
        return visitCommand(dropDatabaseCommand, context);
    }

    default R visitAlterRepositoryCommand(AlterRepositoryCommand alterRepositoryCommand,
                                          C context) {
        return visitCommand(alterRepositoryCommand, context);
    }

    default R visitShowAnalyzeCommand(ShowAnalyzeCommand showAnalyzeCommand, C context) {
        return visitCommand(showAnalyzeCommand, context);
    }

    default R visitShowQueuedAnalyzeJobsCommand(ShowQueuedAnalyzeJobsCommand showQueuedAnalyzeJobsCommand, C context) {
        return visitCommand(showQueuedAnalyzeJobsCommand, context);
    }

    default R visitShowColumnHistogramStatsCommand(ShowColumnHistogramStatsCommand showColumnHistogramStatCommand,
                                                   C context) {
        return visitCommand(showColumnHistogramStatCommand, context);
    }

    default R visitDescribeCommand(DescribeCommand describeCommand, C context) {
        return visitCommand(describeCommand, context);
    }

    default R visitShowTableStatusCommand(ShowTableStatusCommand showTableStatusCommand, C context) {
        return visitCommand(showTableStatusCommand, context);
    }

    default R visitShowTableCommand(ShowTableCommand showTableCommand, C context) {
        return visitCommand(showTableCommand, context);
    }

<<<<<<< HEAD
    default R visitDropStatsCommand(DropStatsCommand dropStatsCommand, C context) {
        return visitCommand(dropStatsCommand, context);
    }

    default R visitDropCachedStatsCommand(DropCachedStatsCommand dropCachedStatsCommand, C context) {
        return visitCommand(dropCachedStatsCommand, context);
    }

    default R visitDropExpiredStatsCommand(DropExpiredStatsCommand dropExpiredStatsCommand, C context) {
        return visitCommand(dropExpiredStatsCommand, context);
=======
    default R visitShowIndexStatsCommand(ShowIndexStatsCommand showIndexStatsCommand, C context) {
        return visitCommand(showIndexStatsCommand, context);
>>>>>>> 7633d8c6
    }

    default R visitShowTabletIdCommand(ShowTabletIdCommand showTabletIdCommand, C context) {
        return visitCommand(showTabletIdCommand, context);
    }

    default R visitAlterTableStatsCommand(AlterTableStatsCommand alterTableStatsCommand, C context) {
        return visitCommand(alterTableStatsCommand, context);
    }

    default R visitAlterColumnStatsCommand(AlterColumnStatsCommand alterColumnStatsCommand, C context) {
        return visitCommand(alterColumnStatsCommand, context);
    }
}<|MERGE_RESOLUTION|>--- conflicted
+++ resolved
@@ -852,7 +852,6 @@
         return visitCommand(showTableCommand, context);
     }
 
-<<<<<<< HEAD
     default R visitDropStatsCommand(DropStatsCommand dropStatsCommand, C context) {
         return visitCommand(dropStatsCommand, context);
     }
@@ -863,10 +862,10 @@
 
     default R visitDropExpiredStatsCommand(DropExpiredStatsCommand dropExpiredStatsCommand, C context) {
         return visitCommand(dropExpiredStatsCommand, context);
-=======
+    }
+
     default R visitShowIndexStatsCommand(ShowIndexStatsCommand showIndexStatsCommand, C context) {
         return visitCommand(showIndexStatsCommand, context);
->>>>>>> 7633d8c6
     }
 
     default R visitShowTabletIdCommand(ShowTabletIdCommand showTabletIdCommand, C context) {
