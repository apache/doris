--- conflicted
+++ resolved
@@ -843,16 +843,15 @@
         return visitCommand(showTableCommand, context);
     }
 
-<<<<<<< HEAD
     default R visitShowTableStatsCommand(ShowTableStatsCommand showTableStatsCommand, C context) {
         return visitCommand(showTableStatsCommand, context);
-=======
+    }
+
     default R visitAlterTableStatsCommand(AlterTableStatsCommand alterTableStatsCommand, C context) {
         return visitCommand(alterTableStatsCommand, context);
     }
 
     default R visitAlterColumnStatsCommand(AlterColumnStatsCommand alterColumnStatsCommand, C context) {
         return visitCommand(alterColumnStatsCommand, context);
->>>>>>> a4c1b62c
     }
 }