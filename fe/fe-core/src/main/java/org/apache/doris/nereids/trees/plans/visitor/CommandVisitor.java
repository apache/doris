--- conflicted
+++ resolved
@@ -909,20 +909,19 @@
         return visitCommand(alterColumnStatsCommand, context);
     }
 
-<<<<<<< HEAD
     default R visitDropResourceCommand(DropResourceCommand dropResourceCommand, C context) {
         return visitCommand(dropResourceCommand, context);
     }
 
     default R visitDropRowPolicyCommand(DropRowPolicyCommand dropRowPolicyCommand, C context) {
         return visitCommand(dropRowPolicyCommand, context);
-=======
+    }
+
     default R visitKillAnalyzeJobCommand(KillAnalyzeJobCommand killAnalyzeJobCommand, C context) {
         return visitCommand(killAnalyzeJobCommand, context);
     }
 
     default R visitDropAnalyzeJobCommand(DropAnalyzeJobCommand dropAnalyzeJobCommand, C context) {
         return visitCommand(dropAnalyzeJobCommand, context);
->>>>>>> 211b491c
     }
 }