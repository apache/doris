--- conflicted
+++ resolved
@@ -1185,17 +1185,16 @@
         return visitCommand(dropAnalyzeJobCommand, context);
     }
 
-<<<<<<< HEAD
     default R visitAlterRoutineLoadCommand(AlterRoutineLoadCommand alterRoutineLoadCommand, C context) {
         return visitCommand(alterRoutineLoadCommand, context);
-=======
+    }
+
     default R visitCancelBackupCommand(CancelBackupCommand cancelBackupCommand, C context) {
         return visitCommand(cancelBackupCommand, context);
     }
 
     default R visitCancelBuildIndexCommand(CancelBuildIndexCommand cancelBuildIndexCommand, C context) {
         return visitCommand(cancelBuildIndexCommand, context);
->>>>>>> f1388477
     }
 
     default R visitCreateUserCommand(CreateUserCommand createUserCommand, C context) {
