--- conflicted
+++ resolved
@@ -969,10 +969,10 @@
         return visitCommand(alterColumnStatsCommand, context);
     }
 
-<<<<<<< HEAD
     default R visitAdminCopyTabletCommand(AdminCopyTabletCommand adminCopyTabletCommand, C context) {
         return visitCommand(adminCopyTabletCommand, context);
-=======
+    }
+
     default R visitPauseDataSyncJobCommand(PauseDataSyncJobCommand pauseDataSyncJobCommand, C context) {
         return visitCommand(pauseDataSyncJobCommand, context);
     }
@@ -987,7 +987,6 @@
 
     default R visitCreateDataSyncJobCommand(CreateDataSyncJobCommand createDataSyncJobCommand, C context) {
         return visitCommand(createDataSyncJobCommand, context);
->>>>>>> 4abda477
     }
 
     default R visitDropResourceCommand(DropResourceCommand dropResourceCommand, C context) {
