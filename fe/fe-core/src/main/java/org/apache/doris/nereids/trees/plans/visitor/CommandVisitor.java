--- conflicted
+++ resolved
@@ -968,7 +968,6 @@
         return visitCommand(alterColumnStatsCommand, context);
     }
 
-<<<<<<< HEAD
     default R visitPauseRoutineLoadCommand(PauseRoutineLoadCommand routineLoadCommand, C context) {
         return visitCommand(routineLoadCommand, context);
     }
@@ -979,10 +978,10 @@
 
     default R visitStopRoutineLoadCommand(StopRoutineLoadCommand stopRoutineLoadCommand, C context) {
         return visitCommand(stopRoutineLoadCommand, context);
-=======
+    }
+
     default R visitCreateDataSyncJobCommand(CreateDataSyncJobCommand createDataSyncJobCommand, C context) {
         return visitCommand(createDataSyncJobCommand, context);
->>>>>>> 258727b3
     }
 
     default R visitDropResourceCommand(DropResourceCommand dropResourceCommand, C context) {
