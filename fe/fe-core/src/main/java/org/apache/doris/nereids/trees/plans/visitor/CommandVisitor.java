--- conflicted
+++ resolved
@@ -956,7 +956,6 @@
         return visitCommand(alterColumnStatsCommand, context);
     }
 
-<<<<<<< HEAD
     default R visitPauseRoutineLoadCommand(PauseRoutineLoadCommand routineLoadCommand, C context) {
         return visitCommand(routineLoadCommand, context);
     }
@@ -967,7 +966,8 @@
 
     default R visitStopRoutineLoadCommand(StopRoutineLoadCommand stopRoutineLoadCommand, C context) {
         return visitCommand(stopRoutineLoadCommand, context);
-=======
+    }
+
     default R visitDropResourceCommand(DropResourceCommand dropResourceCommand, C context) {
         return visitCommand(dropResourceCommand, context);
     }
@@ -986,7 +986,6 @@
 
     default R visitTransactionRollbackCommand(TransactionRollbackCommand transactionRollbackCommand, C context) {
         return visitCommand(transactionRollbackCommand, context);
->>>>>>> 035bc7e2
     }
 
     default R visitKillAnalyzeJobCommand(KillAnalyzeJobCommand killAnalyzeJobCommand, C context) {
