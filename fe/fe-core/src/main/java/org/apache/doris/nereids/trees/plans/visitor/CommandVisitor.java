--- conflicted
+++ resolved
@@ -982,12 +982,11 @@
         return visitCommand(dropAnalyzeJobCommand, context);
     }
 
-<<<<<<< HEAD
     default R visitCancelBuildIndex(CancelBuildIndexCommand cancelBuildIndexCommand, C context) {
         return visitCommand(cancelBuildIndexCommand, context);
-=======
+    }
+
     default R visitCreateUserCommand(CreateUserCommand createUserCommand, C context) {
         return visitCommand(createUserCommand, context);
->>>>>>> 692c422f
     }
 }