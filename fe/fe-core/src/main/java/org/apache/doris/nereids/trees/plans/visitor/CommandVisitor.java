// Licensed to the Apache Software Foundation (ASF) under one
// or more contributor license agreements.  See the NOTICE file
// distributed with this work for additional information
// regarding copyright ownership.  The ASF licenses this file
// to you under the Apache License, Version 2.0 (the
// "License"); you may not use this file except in compliance
// with the License.  You may obtain a copy of the License at
//
//   http://www.apache.org/licenses/LICENSE-2.0
//
// Unless required by applicable law or agreed to in writing,
// software distributed under the License is distributed on an
// "AS IS" BASIS, WITHOUT WARRANTIES OR CONDITIONS OF ANY
// KIND, either express or implied.  See the License for the
// specific language governing permissions and limitations
// under the License.

package org.apache.doris.nereids.trees.plans.visitor;

import org.apache.doris.nereids.trees.plans.commands.AddConstraintCommand;
import org.apache.doris.nereids.trees.plans.commands.AdminCancelRebalanceDiskCommand;
import org.apache.doris.nereids.trees.plans.commands.AdminCancelRepairTableCommand;
import org.apache.doris.nereids.trees.plans.commands.AdminCheckTabletsCommand;
import org.apache.doris.nereids.trees.plans.commands.AdminCleanTrashCommand;
import org.apache.doris.nereids.trees.plans.commands.AdminCompactTableCommand;
import org.apache.doris.nereids.trees.plans.commands.AdminCopyTabletCommand;
import org.apache.doris.nereids.trees.plans.commands.AdminRebalanceDiskCommand;
import org.apache.doris.nereids.trees.plans.commands.AdminRepairTableCommand;
import org.apache.doris.nereids.trees.plans.commands.AdminSetReplicaStatusCommand;
import org.apache.doris.nereids.trees.plans.commands.AdminSetTableStatusCommand;
import org.apache.doris.nereids.trees.plans.commands.AdminShowReplicaStatusCommand;
import org.apache.doris.nereids.trees.plans.commands.AlterCatalogCommentCommand;
import org.apache.doris.nereids.trees.plans.commands.AlterCatalogPropertiesCommand;
import org.apache.doris.nereids.trees.plans.commands.AlterCatalogRenameCommand;
import org.apache.doris.nereids.trees.plans.commands.AlterColumnStatsCommand;
import org.apache.doris.nereids.trees.plans.commands.AlterDatabasePropertiesCommand;
import org.apache.doris.nereids.trees.plans.commands.AlterJobStatusCommand;
import org.apache.doris.nereids.trees.plans.commands.AlterMTMVCommand;
import org.apache.doris.nereids.trees.plans.commands.AlterRoleCommand;
import org.apache.doris.nereids.trees.plans.commands.AlterSqlBlockRuleCommand;
import org.apache.doris.nereids.trees.plans.commands.AlterStoragePolicyCommand;
import org.apache.doris.nereids.trees.plans.commands.AlterTableCommand;
import org.apache.doris.nereids.trees.plans.commands.AlterTableStatsCommand;
import org.apache.doris.nereids.trees.plans.commands.AlterUserCommand;
import org.apache.doris.nereids.trees.plans.commands.AlterViewCommand;
import org.apache.doris.nereids.trees.plans.commands.AlterWorkloadGroupCommand;
import org.apache.doris.nereids.trees.plans.commands.AlterWorkloadPolicyCommand;
import org.apache.doris.nereids.trees.plans.commands.CallCommand;
import org.apache.doris.nereids.trees.plans.commands.CancelAlterTableCommand;
import org.apache.doris.nereids.trees.plans.commands.CancelBackupCommand;
import org.apache.doris.nereids.trees.plans.commands.CancelBuildIndexCommand;
import org.apache.doris.nereids.trees.plans.commands.CancelExportCommand;
import org.apache.doris.nereids.trees.plans.commands.CancelJobTaskCommand;
import org.apache.doris.nereids.trees.plans.commands.CancelLoadCommand;
import org.apache.doris.nereids.trees.plans.commands.CancelMTMVTaskCommand;
import org.apache.doris.nereids.trees.plans.commands.CancelWarmUpJobCommand;
import org.apache.doris.nereids.trees.plans.commands.CleanAllProfileCommand;
import org.apache.doris.nereids.trees.plans.commands.CleanQueryStatsCommand;
import org.apache.doris.nereids.trees.plans.commands.Command;
import org.apache.doris.nereids.trees.plans.commands.CopyIntoCommand;
import org.apache.doris.nereids.trees.plans.commands.CreateCatalogCommand;
import org.apache.doris.nereids.trees.plans.commands.CreateDatabaseCommand;
import org.apache.doris.nereids.trees.plans.commands.CreateDictionaryCommand;
import org.apache.doris.nereids.trees.plans.commands.CreateEncryptkeyCommand;
import org.apache.doris.nereids.trees.plans.commands.CreateFileCommand;
import org.apache.doris.nereids.trees.plans.commands.CreateFunctionCommand;
import org.apache.doris.nereids.trees.plans.commands.CreateJobCommand;
import org.apache.doris.nereids.trees.plans.commands.CreateMTMVCommand;
import org.apache.doris.nereids.trees.plans.commands.CreateMaterializedViewCommand;
import org.apache.doris.nereids.trees.plans.commands.CreatePolicyCommand;
import org.apache.doris.nereids.trees.plans.commands.CreateProcedureCommand;
import org.apache.doris.nereids.trees.plans.commands.CreateResourceCommand;
import org.apache.doris.nereids.trees.plans.commands.CreateRoleCommand;
import org.apache.doris.nereids.trees.plans.commands.CreateSqlBlockRuleCommand;
import org.apache.doris.nereids.trees.plans.commands.CreateStageCommand;
import org.apache.doris.nereids.trees.plans.commands.CreateTableCommand;
import org.apache.doris.nereids.trees.plans.commands.CreateTableLikeCommand;
import org.apache.doris.nereids.trees.plans.commands.CreateUserCommand;
import org.apache.doris.nereids.trees.plans.commands.CreateViewCommand;
import org.apache.doris.nereids.trees.plans.commands.CreateWorkloadGroupCommand;
import org.apache.doris.nereids.trees.plans.commands.CreateWorkloadPolicyCommand;
import org.apache.doris.nereids.trees.plans.commands.DeleteFromCommand;
import org.apache.doris.nereids.trees.plans.commands.DeleteFromUsingCommand;
import org.apache.doris.nereids.trees.plans.commands.DescribeCommand;
import org.apache.doris.nereids.trees.plans.commands.DropAnalyzeJobCommand;
import org.apache.doris.nereids.trees.plans.commands.DropCachedStatsCommand;
import org.apache.doris.nereids.trees.plans.commands.DropCatalogCommand;
import org.apache.doris.nereids.trees.plans.commands.DropCatalogRecycleBinCommand;
import org.apache.doris.nereids.trees.plans.commands.DropConstraintCommand;
import org.apache.doris.nereids.trees.plans.commands.DropDatabaseCommand;
import org.apache.doris.nereids.trees.plans.commands.DropDictionaryCommand;
import org.apache.doris.nereids.trees.plans.commands.DropEncryptkeyCommand;
import org.apache.doris.nereids.trees.plans.commands.DropExpiredStatsCommand;
import org.apache.doris.nereids.trees.plans.commands.DropFileCommand;
import org.apache.doris.nereids.trees.plans.commands.DropFunctionCommand;
import org.apache.doris.nereids.trees.plans.commands.DropJobCommand;
import org.apache.doris.nereids.trees.plans.commands.DropMTMVCommand;
import org.apache.doris.nereids.trees.plans.commands.DropProcedureCommand;
import org.apache.doris.nereids.trees.plans.commands.DropRepositoryCommand;
import org.apache.doris.nereids.trees.plans.commands.DropResourceCommand;
import org.apache.doris.nereids.trees.plans.commands.DropRoleCommand;
import org.apache.doris.nereids.trees.plans.commands.DropRowPolicyCommand;
import org.apache.doris.nereids.trees.plans.commands.DropSqlBlockRuleCommand;
import org.apache.doris.nereids.trees.plans.commands.DropStageCommand;
import org.apache.doris.nereids.trees.plans.commands.DropStatsCommand;
import org.apache.doris.nereids.trees.plans.commands.DropStoragePolicyCommand;
import org.apache.doris.nereids.trees.plans.commands.DropTableCommand;
import org.apache.doris.nereids.trees.plans.commands.DropUserCommand;
import org.apache.doris.nereids.trees.plans.commands.DropWorkloadGroupCommand;
import org.apache.doris.nereids.trees.plans.commands.DropWorkloadPolicyCommand;
import org.apache.doris.nereids.trees.plans.commands.ExplainCommand;
import org.apache.doris.nereids.trees.plans.commands.ExplainDictionaryCommand;
import org.apache.doris.nereids.trees.plans.commands.ExportCommand;
import org.apache.doris.nereids.trees.plans.commands.GrantResourcePrivilegeCommand;
import org.apache.doris.nereids.trees.plans.commands.GrantRoleCommand;
import org.apache.doris.nereids.trees.plans.commands.GrantTablePrivilegeCommand;
import org.apache.doris.nereids.trees.plans.commands.HelpCommand;
import org.apache.doris.nereids.trees.plans.commands.InstallPluginCommand;
import org.apache.doris.nereids.trees.plans.commands.KillAnalyzeJobCommand;
import org.apache.doris.nereids.trees.plans.commands.KillConnectionCommand;
import org.apache.doris.nereids.trees.plans.commands.KillQueryCommand;
import org.apache.doris.nereids.trees.plans.commands.LoadCommand;
import org.apache.doris.nereids.trees.plans.commands.PauseJobCommand;
import org.apache.doris.nereids.trees.plans.commands.PauseMTMVCommand;
import org.apache.doris.nereids.trees.plans.commands.RecoverDatabaseCommand;
import org.apache.doris.nereids.trees.plans.commands.RecoverPartitionCommand;
import org.apache.doris.nereids.trees.plans.commands.RecoverTableCommand;
import org.apache.doris.nereids.trees.plans.commands.RefreshMTMVCommand;
import org.apache.doris.nereids.trees.plans.commands.ReplayCommand;
import org.apache.doris.nereids.trees.plans.commands.ResumeJobCommand;
import org.apache.doris.nereids.trees.plans.commands.ResumeMTMVCommand;
import org.apache.doris.nereids.trees.plans.commands.RevokeRoleCommand;
import org.apache.doris.nereids.trees.plans.commands.SetDefaultStorageVaultCommand;
import org.apache.doris.nereids.trees.plans.commands.SetOptionsCommand;
import org.apache.doris.nereids.trees.plans.commands.SetTransactionCommand;
import org.apache.doris.nereids.trees.plans.commands.SetUserPropertiesCommand;
import org.apache.doris.nereids.trees.plans.commands.ShowAnalyzeCommand;
import org.apache.doris.nereids.trees.plans.commands.ShowAuthorsCommand;
import org.apache.doris.nereids.trees.plans.commands.ShowBackendsCommand;
import org.apache.doris.nereids.trees.plans.commands.ShowBackupCommand;
import org.apache.doris.nereids.trees.plans.commands.ShowBrokerCommand;
import org.apache.doris.nereids.trees.plans.commands.ShowCatalogCommand;
import org.apache.doris.nereids.trees.plans.commands.ShowCatalogRecycleBinCommand;
import org.apache.doris.nereids.trees.plans.commands.ShowCharsetCommand;
import org.apache.doris.nereids.trees.plans.commands.ShowClustersCommand;
import org.apache.doris.nereids.trees.plans.commands.ShowCollationCommand;
import org.apache.doris.nereids.trees.plans.commands.ShowColumnHistogramStatsCommand;
import org.apache.doris.nereids.trees.plans.commands.ShowColumnsCommand;
import org.apache.doris.nereids.trees.plans.commands.ShowConfigCommand;
import org.apache.doris.nereids.trees.plans.commands.ShowConstraintsCommand;
import org.apache.doris.nereids.trees.plans.commands.ShowConvertLSCCommand;
import org.apache.doris.nereids.trees.plans.commands.ShowCopyCommand;
import org.apache.doris.nereids.trees.plans.commands.ShowCreateCatalogCommand;
import org.apache.doris.nereids.trees.plans.commands.ShowCreateDatabaseCommand;
import org.apache.doris.nereids.trees.plans.commands.ShowCreateMTMVCommand;
import org.apache.doris.nereids.trees.plans.commands.ShowCreateMaterializedViewCommand;
import org.apache.doris.nereids.trees.plans.commands.ShowCreateProcedureCommand;
import org.apache.doris.nereids.trees.plans.commands.ShowCreateRepositoryCommand;
import org.apache.doris.nereids.trees.plans.commands.ShowCreateTableCommand;
import org.apache.doris.nereids.trees.plans.commands.ShowCreateViewCommand;
import org.apache.doris.nereids.trees.plans.commands.ShowDataCommand;
import org.apache.doris.nereids.trees.plans.commands.ShowDataSkewCommand;
import org.apache.doris.nereids.trees.plans.commands.ShowDataTypesCommand;
import org.apache.doris.nereids.trees.plans.commands.ShowDatabaseIdCommand;
import org.apache.doris.nereids.trees.plans.commands.ShowDatabasesCommand;
import org.apache.doris.nereids.trees.plans.commands.ShowDeleteCommand;
import org.apache.doris.nereids.trees.plans.commands.ShowDiagnoseTabletCommand;
import org.apache.doris.nereids.trees.plans.commands.ShowDictionariesCommand;
import org.apache.doris.nereids.trees.plans.commands.ShowDynamicPartitionCommand;
import org.apache.doris.nereids.trees.plans.commands.ShowEncryptKeysCommand;
import org.apache.doris.nereids.trees.plans.commands.ShowEventsCommand;
import org.apache.doris.nereids.trees.plans.commands.ShowFrontendsCommand;
import org.apache.doris.nereids.trees.plans.commands.ShowFunctionsCommand;
import org.apache.doris.nereids.trees.plans.commands.ShowGrantsCommand;
import org.apache.doris.nereids.trees.plans.commands.ShowIndexStatsCommand;
import org.apache.doris.nereids.trees.plans.commands.ShowLastInsertCommand;
import org.apache.doris.nereids.trees.plans.commands.ShowLoadCommand;
import org.apache.doris.nereids.trees.plans.commands.ShowLoadProfileCommand;
import org.apache.doris.nereids.trees.plans.commands.ShowOpenTablesCommand;
import org.apache.doris.nereids.trees.plans.commands.ShowPartitionIdCommand;
import org.apache.doris.nereids.trees.plans.commands.ShowPluginsCommand;
import org.apache.doris.nereids.trees.plans.commands.ShowPrivilegesCommand;
import org.apache.doris.nereids.trees.plans.commands.ShowProcCommand;
import org.apache.doris.nereids.trees.plans.commands.ShowProcedureStatusCommand;
import org.apache.doris.nereids.trees.plans.commands.ShowProcessListCommand;
import org.apache.doris.nereids.trees.plans.commands.ShowQueryProfileCommand;
import org.apache.doris.nereids.trees.plans.commands.ShowQueryStatsCommand;
import org.apache.doris.nereids.trees.plans.commands.ShowQueuedAnalyzeJobsCommand;
import org.apache.doris.nereids.trees.plans.commands.ShowReplicaDistributionCommand;
import org.apache.doris.nereids.trees.plans.commands.ShowRepositoriesCommand;
import org.apache.doris.nereids.trees.plans.commands.ShowResourcesCommand;
import org.apache.doris.nereids.trees.plans.commands.ShowRestoreCommand;
import org.apache.doris.nereids.trees.plans.commands.ShowRolesCommand;
import org.apache.doris.nereids.trees.plans.commands.ShowRowPolicyCommand;
import org.apache.doris.nereids.trees.plans.commands.ShowSmallFilesCommand;
import org.apache.doris.nereids.trees.plans.commands.ShowSnapshotCommand;
import org.apache.doris.nereids.trees.plans.commands.ShowSqlBlockRuleCommand;
import org.apache.doris.nereids.trees.plans.commands.ShowStagesCommand;
import org.apache.doris.nereids.trees.plans.commands.ShowStatusCommand;
import org.apache.doris.nereids.trees.plans.commands.ShowStorageEnginesCommand;
import org.apache.doris.nereids.trees.plans.commands.ShowStoragePolicyCommand;
import org.apache.doris.nereids.trees.plans.commands.ShowStorageVaultCommand;
import org.apache.doris.nereids.trees.plans.commands.ShowSyncJobCommand;
import org.apache.doris.nereids.trees.plans.commands.ShowTableCommand;
import org.apache.doris.nereids.trees.plans.commands.ShowTableCreationCommand;
import org.apache.doris.nereids.trees.plans.commands.ShowTableIdCommand;
import org.apache.doris.nereids.trees.plans.commands.ShowTableStatsCommand;
import org.apache.doris.nereids.trees.plans.commands.ShowTableStatusCommand;
import org.apache.doris.nereids.trees.plans.commands.ShowTabletIdCommand;
import org.apache.doris.nereids.trees.plans.commands.ShowTabletStorageFormatCommand;
import org.apache.doris.nereids.trees.plans.commands.ShowTabletsBelongCommand;
import org.apache.doris.nereids.trees.plans.commands.ShowTabletsFromTableCommand;
import org.apache.doris.nereids.trees.plans.commands.ShowTrashCommand;
import org.apache.doris.nereids.trees.plans.commands.ShowTriggersCommand;
import org.apache.doris.nereids.trees.plans.commands.ShowUserPropertyCommand;
import org.apache.doris.nereids.trees.plans.commands.ShowVariablesCommand;
import org.apache.doris.nereids.trees.plans.commands.ShowViewCommand;
import org.apache.doris.nereids.trees.plans.commands.ShowWarningErrorCountCommand;
import org.apache.doris.nereids.trees.plans.commands.ShowWarningErrorsCommand;
import org.apache.doris.nereids.trees.plans.commands.ShowWhiteListCommand;
import org.apache.doris.nereids.trees.plans.commands.ShowWorkloadGroupsCommand;
import org.apache.doris.nereids.trees.plans.commands.SyncCommand;
import org.apache.doris.nereids.trees.plans.commands.TransactionBeginCommand;
import org.apache.doris.nereids.trees.plans.commands.TransactionCommitCommand;
import org.apache.doris.nereids.trees.plans.commands.TransactionRollbackCommand;
import org.apache.doris.nereids.trees.plans.commands.TruncateTableCommand;
import org.apache.doris.nereids.trees.plans.commands.UnlockTablesCommand;
import org.apache.doris.nereids.trees.plans.commands.UnsetDefaultStorageVaultCommand;
import org.apache.doris.nereids.trees.plans.commands.UnsetVariableCommand;
import org.apache.doris.nereids.trees.plans.commands.UnsupportedCommand;
import org.apache.doris.nereids.trees.plans.commands.UpdateCommand;
import org.apache.doris.nereids.trees.plans.commands.alter.AlterDatabaseRenameCommand;
import org.apache.doris.nereids.trees.plans.commands.alter.AlterDatabaseSetQuotaCommand;
import org.apache.doris.nereids.trees.plans.commands.alter.AlterRepositoryCommand;
import org.apache.doris.nereids.trees.plans.commands.clean.CleanLabelCommand;
import org.apache.doris.nereids.trees.plans.commands.insert.BatchInsertIntoTableCommand;
import org.apache.doris.nereids.trees.plans.commands.insert.InsertIntoTableCommand;
import org.apache.doris.nereids.trees.plans.commands.insert.InsertOverwriteTableCommand;
import org.apache.doris.nereids.trees.plans.commands.load.CreateDataSyncJobCommand;
import org.apache.doris.nereids.trees.plans.commands.load.CreateRoutineLoadCommand;
import org.apache.doris.nereids.trees.plans.commands.load.PauseDataSyncJobCommand;
import org.apache.doris.nereids.trees.plans.commands.load.PauseRoutineLoadCommand;
import org.apache.doris.nereids.trees.plans.commands.load.ResumeDataSyncJobCommand;
import org.apache.doris.nereids.trees.plans.commands.load.ResumeRoutineLoadCommand;
import org.apache.doris.nereids.trees.plans.commands.load.ShowCreateRoutineLoadCommand;
import org.apache.doris.nereids.trees.plans.commands.load.StopDataSyncJobCommand;
import org.apache.doris.nereids.trees.plans.commands.load.StopRoutineLoadCommand;
import org.apache.doris.nereids.trees.plans.commands.refresh.RefreshCatalogCommand;
import org.apache.doris.nereids.trees.plans.commands.refresh.RefreshDatabaseCommand;
import org.apache.doris.nereids.trees.plans.commands.refresh.RefreshDictionaryCommand;
import org.apache.doris.nereids.trees.plans.commands.refresh.RefreshTableCommand;
import org.apache.doris.nereids.trees.plans.commands.use.SwitchCommand;
import org.apache.doris.nereids.trees.plans.commands.use.UseCommand;

/** CommandVisitor. */
public interface CommandVisitor<R, C> {

    R visitCommand(Command command, C context);

    default R visitExplainCommand(ExplainCommand explain, C context) {
        return visitCommand(explain, context);
    }

    default R visitExplainDictionaryCommand(ExplainDictionaryCommand explainDictionary, C context) {
        return visitCommand(explainDictionary, context);
    }

    default R visitReplayCommand(ReplayCommand replay, C context) {
        return visitCommand(replay, context);
    }

    default R visitCreatePolicyCommand(CreatePolicyCommand createPolicy, C context) {
        return visitCommand(createPolicy, context);
    }

    default R visitInsertIntoTableCommand(InsertIntoTableCommand insertIntoTableCommand,
            C context) {
        return visitCommand(insertIntoTableCommand, context);
    }

    default R visitInsertOverwriteTableCommand(InsertOverwriteTableCommand insertOverwriteTableCommand,
            C context) {
        return visitCommand(insertOverwriteTableCommand, context);
    }

    default R visitBatchInsertIntoTableCommand(BatchInsertIntoTableCommand batchInsertIntoTableCommand,
            C context) {
        return visitCommand(batchInsertIntoTableCommand, context);
    }

    default R visitUpdateCommand(UpdateCommand updateCommand, C context) {
        return visitCommand(updateCommand, context);
    }

    default R visitDeleteFromCommand(DeleteFromCommand deleteFromCommand, C context) {
        return visitCommand(deleteFromCommand, context);
    }

    default R visitDeleteFromUsingCommand(DeleteFromUsingCommand deleteFromUsingCommand, C context) {
        return visitCommand(deleteFromUsingCommand, context);
    }

    default R visitLoadCommand(LoadCommand loadCommand, C context) {
        return visitCommand(loadCommand, context);
    }

    default R visitExportCommand(ExportCommand exportCommand, C context) {
        return visitCommand(exportCommand, context);
    }

    default R visitCopyIntoCommand(CopyIntoCommand copyIntoCommand, C context) {
        return visitCommand(copyIntoCommand, context);
    }

    default R visitCreateDictionaryCommand(CreateDictionaryCommand createDictionaryCommand, C context) {
        return visitCommand(createDictionaryCommand, context);
    }

    default R visitCreateEncryptKeyCommand(CreateEncryptkeyCommand createEncryptKeyCommand, C context) {
        return visitCommand(createEncryptKeyCommand, context);
    }

    default R visitCreateFunctionCommand(CreateFunctionCommand createFunctionCommand, C context) {
        return visitCommand(createFunctionCommand, context);
    }

    default R visitDropFunctionCommand(DropFunctionCommand dropFunctionCommand, C context) {
        return visitCommand(dropFunctionCommand, context);
    }

    default R visitCreateTableCommand(CreateTableCommand createTableCommand, C context) {
        return visitCommand(createTableCommand, context);
    }

    default R visitCreateMTMVCommand(CreateMTMVCommand createMTMVCommand, C context) {
        return visitCommand(createMTMVCommand, context);
    }

    default R visitCreateMaterializedViewCommand(CreateMaterializedViewCommand createSyncMVCommand, C context) {
        return visitCommand(createSyncMVCommand, context);
    }

    default R visitCreateJobCommand(CreateJobCommand createJobCommand, C context) {
        return visitCommand(createJobCommand, context);
    }

    default R visitCreateFileCommand(CreateFileCommand createFileCommand, C context) {
        return visitCommand(createFileCommand, context);
    }

    default R visitAlterMTMVCommand(AlterMTMVCommand alterMTMVCommand, C context) {
        return visitCommand(alterMTMVCommand, context);
    }

    default R visitAddConstraintCommand(AddConstraintCommand addConstraintCommand, C context) {
        return visitCommand(addConstraintCommand, context);
    }

    default R visitAdminCompactTableCommand(AdminCompactTableCommand adminCompactTableCommand, C context) {
        return visitCommand(adminCompactTableCommand, context);
    }

    default R visitAdminCleanTrashCommand(AdminCleanTrashCommand adminCleanTrashCommand, C context) {
        return visitCommand(adminCleanTrashCommand, context);
    }

    default R visitAdminSetTableStatusCommand(AdminSetTableStatusCommand cmd, C context) {
        return visitCommand(cmd, context);
    }

    default R visitDropConstraintCommand(DropConstraintCommand dropConstraintCommand, C context) {
        return visitCommand(dropConstraintCommand, context);
    }

    default R visitDropDictionaryCommand(DropDictionaryCommand dropDictionaryCommand, C context) {
        return visitCommand(dropDictionaryCommand, context);
    }

    default R visitDropJobCommand(DropJobCommand dropJobCommand, C context) {
        return visitCommand(dropJobCommand, context);
    }

    default R visitShowConstraintsCommand(ShowConstraintsCommand showConstraintsCommand, C context) {
        return visitCommand(showConstraintsCommand, context);
    }

    default R visitRefreshMTMVCommand(RefreshMTMVCommand refreshMTMVCommand, C context) {
        return visitCommand(refreshMTMVCommand, context);
    }

    default R visitDropMTMVCommand(DropMTMVCommand dropMTMVCommand, C context) {
        return visitCommand(dropMTMVCommand, context);
    }

    default R visitPauseJobCommand(PauseJobCommand pauseJobCommand, C context) {
        return visitCommand(pauseJobCommand, context);
    }

    default R visitPauseMTMVCommand(PauseMTMVCommand pauseMTMVCommand, C context) {
        return visitCommand(pauseMTMVCommand, context);
    }

    default R visitResumeJobCommand(ResumeJobCommand resumeJobCommand, C context) {
        return visitCommand(resumeJobCommand, context);
    }

    default R visitResumeMTMVCommand(ResumeMTMVCommand resumeMTMVCommand, C context) {
        return visitCommand(resumeMTMVCommand, context);
    }

    default R visitShowCreateMTMVCommand(ShowCreateMTMVCommand showCreateMTMVCommand, C context) {
        return visitCommand(showCreateMTMVCommand, context);
    }

    default R visitCancelLoadCommand(CancelLoadCommand cancelLoadCommand, C context) {
        return visitCommand(cancelLoadCommand, context);
    }

    default R visitCancelExportCommand(CancelExportCommand cancelExportCommand, C context) {
        return visitCommand(cancelExportCommand, context);
    }

    default R visitCancelWarmUpJobCommand(CancelWarmUpJobCommand cancelWarmUpJobCommand, C context) {
        return visitCommand(cancelWarmUpJobCommand, context);
    }

    default R visitCancelMTMVTaskCommand(CancelMTMVTaskCommand cancelMTMVTaskCommand, C context) {
        return visitCommand(cancelMTMVTaskCommand, context);
    }

    default R visitCancelTaskCommand(CancelJobTaskCommand cancelJobTaskCommand, C context) {
        return visitCommand(cancelJobTaskCommand, context);
    }

    default R visitCallCommand(CallCommand callCommand, C context) {
        return visitCommand(callCommand, context);
    }

    default R visitShowWarningErrorCountCommand(ShowWarningErrorCountCommand showWarnErrorCountCommand, C context) {
        return visitCommand(showWarnErrorCountCommand, context);
    }

    default R visitShowSyncJobCommand(ShowSyncJobCommand showSyncJobCommand, C context) {
        return visitCommand(showSyncJobCommand, context);
    }

    default R visitCreateProcedureCommand(CreateProcedureCommand createProcedureCommand, C context) {
        return visitCommand(createProcedureCommand, context);
    }

    default R visitDropProcedureCommand(DropProcedureCommand dropProcedureCommand, C context) {
        return visitCommand(dropProcedureCommand, context);
    }

    default R visitShowProcedureStatusCommand(ShowProcedureStatusCommand showProcedureStatusCommand, C context) {
        return visitCommand(showProcedureStatusCommand, context);
    }

    default R visitCreateCatalogCommand(CreateCatalogCommand createCatalogCommand, C context) {
        return visitCommand(createCatalogCommand, context);
    }

    default R visitShowWarningErrorsCommand(ShowWarningErrorsCommand showWarningErrorsCommand, C context) {
        return visitCommand(showWarningErrorsCommand, context);
    }

    default R visitShowCreateProcedureCommand(ShowCreateProcedureCommand showCreateProcedureCommand, C context) {
        return visitCommand(showCreateProcedureCommand, context);
    }

    default R visitHelpCommand(HelpCommand helpCommand, C context) {
        return visitCommand(helpCommand, context);
    }

    default R visitCreateViewCommand(CreateViewCommand createViewCommand, C context) {
        return visitCommand(createViewCommand, context);
    }

    default R visitAlterJobStatusCommand(AlterJobStatusCommand alterJobStatusCommand, C context) {
        return visitCommand(alterJobStatusCommand, context);
    }

    default R visitAlterViewCommand(AlterViewCommand alterViewCommand, C context) {
        return visitCommand(alterViewCommand, context);
    }

    default R visitShowColumnsCommand(ShowColumnsCommand showColumnsCommand, C context) {
        return visitCommand(showColumnsCommand, context);
    }

    default R visitDropCatalogCommand(DropCatalogCommand dropCatalogCommand, C context) {
        return visitCommand(dropCatalogCommand, context);
    }

    default R visitAlterCatalogCommentCommand(AlterCatalogCommentCommand alterCatalogCommentCommand, C context) {
        return visitCommand(alterCatalogCommentCommand, context);
    }

    default R visitDropCatalogRecycleBinCommand(DropCatalogRecycleBinCommand dropCatalogRecycleBinCommand, C context) {
        return visitCommand(dropCatalogRecycleBinCommand, context);
    }

    default R visitShowStagesCommand(ShowStagesCommand showStagesCommand, C context) {
        return visitCommand(showStagesCommand, context);
    }

    default R visitUnsupportedCommand(UnsupportedCommand unsupportedCommand, C context) {
        return visitCommand(unsupportedCommand, context);
    }

    default R visitUnsetVariableCommand(UnsetVariableCommand unsetVariableCommand, C context) {
        return visitCommand(unsetVariableCommand, context);
    }

    default R visitUnsetDefaultStorageVaultCommand(UnsetDefaultStorageVaultCommand unsetDefaultStorageVaultCommand,
                                                   C context) {
        return visitCommand(unsetDefaultStorageVaultCommand, context);
    }

    default R visitCreateDatabaseCommand(CreateDatabaseCommand command, C context) {
        return visitCommand(command, context);
    }

    default R visitCreateTableLikeCommand(CreateTableLikeCommand createTableLikeCommand, C context) {
        return visitCommand(createTableLikeCommand, context);
    }

    default R visitShowAuthorsCommand(ShowAuthorsCommand showAuthorsCommand, C context) {
        return visitCommand(showAuthorsCommand, context);
    }

    default R visitShowDictionariesCommand(ShowDictionariesCommand showDictionariesCommand, C context) {
        return visitCommand(showDictionariesCommand, context);
    }

    default R visitShowConfigCommand(ShowConfigCommand showConfigCommand, C context) {
        return visitCommand(showConfigCommand, context);
    }

    default R visitSetOptionsCommand(SetOptionsCommand setOptionsCommand, C context) {
        return visitCommand(setOptionsCommand, context);
    }

    default R visitSetTransactionCommand(SetTransactionCommand setTransactionCommand, C context) {
        return visitCommand(setTransactionCommand, context);
    }

    default R visitSetUserPropertiesCommand(SetUserPropertiesCommand setUserPropertiesCommand, C context) {
        return visitCommand(setUserPropertiesCommand, context);
    }

    default R visitAlterCatalogRenameCommand(AlterCatalogRenameCommand alterCatalogRenameCommand, C context) {
        return visitCommand(alterCatalogRenameCommand, context);
    }

    default R visitSetDefaultStorageVault(SetDefaultStorageVaultCommand setDefaultStorageVaultCommand, C context) {
        return visitCommand(setDefaultStorageVaultCommand, context);
    }

    default R visitDropStoragePolicyCommand(DropStoragePolicyCommand dropStoragePolicyCommand, C context) {
        return visitCommand(dropStoragePolicyCommand, context);
    }

    default R visitRefreshCatalogCommand(RefreshCatalogCommand refreshCatalogCommand, C context) {
        return visitCommand(refreshCatalogCommand, context);
    }

    default R visitShowCreateRepositoryCommand(ShowCreateRepositoryCommand showCreateRepositoryCommand, C context) {
        return visitCommand(showCreateRepositoryCommand, context);
    }

    default R visitShowLastInsertCommand(ShowLastInsertCommand showLastInsertCommand, C context) {
        return visitCommand(showLastInsertCommand, context);
    }

    default R visitAlterTableCommand(AlterTableCommand alterTableCommand, C context) {
        return visitCommand(alterTableCommand, context);
    }

    default R visitShowGrantsCommand(ShowGrantsCommand showGrantsCommand, C context) {
        return visitCommand(showGrantsCommand, context);
    }

    default R visitShowStatusCommand(ShowStatusCommand showStatusCommand, C context) {
        return visitCommand(showStatusCommand, context);
    }

    default R visitShowPartitionIdCommand(ShowPartitionIdCommand showPartitionIdCommand, C context) {
        return visitCommand(showPartitionIdCommand, context);
    }

    default R visitShowVariablesCommand(ShowVariablesCommand showVariablesCommand, C context) {
        return visitCommand(showVariablesCommand, context);
    }

    default R visitShowViewCommand(ShowViewCommand showViewCommand, C context) {
        return visitCommand(showViewCommand, context);
    }

    default R visitRefreshDatabaseCommand(RefreshDatabaseCommand refreshDatabaseCommand, C context) {
        return visitCommand(refreshDatabaseCommand, context);
    }

    default R visitRefreshTableCommand(RefreshTableCommand refreshTableCommand, C context) {
        return visitCommand(refreshTableCommand, context);
    }

    default R visitRefreshDictionaryCommand(RefreshDictionaryCommand refreshDictionaryCommand, C context) {
        return visitCommand(refreshDictionaryCommand, context);
    }

    default R visitShowBackendsCommand(ShowBackendsCommand showBackendsCommand, C context) {
        return visitCommand(showBackendsCommand, context);
    }

    default R visitShowBackupCommand(ShowBackupCommand showBackupCommand, C context) {
        return visitCommand(showBackupCommand, context);
    }

    default R visitShowCreateTableCommand(ShowCreateTableCommand showCreateTableCommand, C context) {
        return visitCommand(showCreateTableCommand, context);
    }

    default R visitShowSmallFilesCommand(ShowSmallFilesCommand showSmallFilesCommand, C context) {
        return visitCommand(showSmallFilesCommand, context);
    }

    default R visitShowSnapshotCommand(ShowSnapshotCommand showSnapshotCommand, C context) {
        return visitCommand(showSnapshotCommand, context);
    }

    default R visitShowSqlBlockRuleCommand(ShowSqlBlockRuleCommand showblockruleCommand, C context) {
        return visitCommand(showblockruleCommand, context);
    }

    default R visitShowPluginsCommand(ShowPluginsCommand showPluginsCommand, C context) {
        return visitCommand(showPluginsCommand, context);
    }

    default R visitShowTrashCommand(ShowTrashCommand showTrashCommand, C context) {
        return visitCommand(showTrashCommand, context);
    }

    default R visitShowTriggersCommand(ShowTriggersCommand showTriggersCommand, C context) {
        return visitCommand(showTriggersCommand, context);
    }

    default R visitAdminShowReplicaStatusCommand(AdminShowReplicaStatusCommand adminShowReplicaStatusCommand,
                                                    C context) {
        return visitCommand(adminShowReplicaStatusCommand, context);
    }

    default R visitShowRepositoriesCommand(ShowRepositoriesCommand showRepositoriesCommand, C context) {
        return visitCommand(showRepositoriesCommand, context);
    }

    default R visitShowResourcesCommand(ShowResourcesCommand showResourcesCommand, C context) {
        return visitCommand(showResourcesCommand, context);
    }

    default R visitShowRestoreCommand(ShowRestoreCommand showRestoreCommand, C context) {
        return visitCommand(showRestoreCommand, context);
    }

    default R visitShowRolesCommand(ShowRolesCommand showRolesCommand, C context) {
        return visitCommand(showRolesCommand, context);
    }

    default R visitShowProcCommand(ShowProcCommand showProcCommand, C context) {
        return visitCommand(showProcCommand, context);
    }

    default R visitShowDataCommand(ShowDataCommand showDataCommand, C context) {
        return visitCommand(showDataCommand, context);
    }

    default R visitShowStorageEnginesCommand(ShowStorageEnginesCommand showStorageEnginesCommand, C context) {
        return visitCommand(showStorageEnginesCommand, context);
    }

    default R visitShowCreateCatalogCommand(ShowCreateCatalogCommand showCreateCatalogCommand, C context) {
        return visitCommand(showCreateCatalogCommand, context);
    }

    default R visitShowCatalogCommand(ShowCatalogCommand showCatalogCommand, C context) {
        return visitCommand(showCatalogCommand, context);
    }

    default R visitShowCreateMaterializedViewCommand(ShowCreateMaterializedViewCommand showCreateMtlzViewCommand,
                        C context) {
        return visitCommand(showCreateMtlzViewCommand, context);
    }

    default R visitShowCreateDatabaseCommand(ShowCreateDatabaseCommand showCreateDatabaseCommand, C context) {
        return visitCommand(showCreateDatabaseCommand, context);
    }

    default R visitShowCreateViewCommand(ShowCreateViewCommand showCreateViewCommand, C context) {
        return visitCommand(showCreateViewCommand, context);
    }

    default R visitAlterRoleCommand(AlterRoleCommand alterRoleCommand, C context) {
        return visitCommand(alterRoleCommand, context);
    }

    default R visitShowDatabaseIdCommand(ShowDatabaseIdCommand showDatabaseIdCommand, C context) {
        return visitCommand(showDatabaseIdCommand, context);
    }

    default R visitAlterWorkloadGroupCommand(AlterWorkloadGroupCommand alterWorkloadGroupCommand, C context) {
        return visitCommand(alterWorkloadGroupCommand, context);
    }

    default R visitAlterWorkloadPolicyCommand(AlterWorkloadPolicyCommand alterWorkloadPolicyCommand, C context) {
        return visitCommand(alterWorkloadPolicyCommand, context);
    }

    default R visitCleanAllProfileCommand(CleanAllProfileCommand cleanAllProfileCommand, C context) {
        return visitCommand(cleanAllProfileCommand, context);
    }

    default R visitCleanLabelCommand(CleanLabelCommand cleanLabelCommand, C context) {
        return visitCommand(cleanLabelCommand, context);
    }

    default R visitShowDataTypesCommand(ShowDataTypesCommand showDataTypesCommand, C context) {
        return visitCommand(showDataTypesCommand, context);
    }

    default R visitShowFrontendsCommand(ShowFrontendsCommand showFrontendsCommand, C context) {
        return visitCommand(showFrontendsCommand, context);
    }

    default R visitShowFunctionsCommand(ShowFunctionsCommand showFunctionsCommand, C context) {
        return visitCommand(showFunctionsCommand, context);
    }

    default R visitAdminRebalanceDiskCommand(AdminRebalanceDiskCommand adminRebalanceDiskCommand, C context) {
        return visitCommand(adminRebalanceDiskCommand, context);
    }

    default R visitAdminCancelRebalanceDiskCommand(AdminCancelRebalanceDiskCommand command, C context) {
        return visitCommand(command, context);
    }

    default R visitCreateWorkloadPolicyCommand(CreateWorkloadPolicyCommand createWorkloadPolicyCommand, C context) {
        return visitCommand(createWorkloadPolicyCommand, context);
    }

    default R visitInstallPluginCommand(InstallPluginCommand command, C context) {
        return visitCommand(command, context);
    }

    default R visitShowDynamicPartitionCommand(ShowDynamicPartitionCommand showDynamicPartitionCommand, C context) {
        return visitCommand(showDynamicPartitionCommand, context);
    }

    default R visitShowWhiteListCommand(ShowWhiteListCommand whiteListCommand, C context) {
        return visitCommand(whiteListCommand, context);
    }

    default R visitAlterCatalogPropertiesCommand(AlterCatalogPropertiesCommand alterCatalogPropsCmd, C context) {
        return visitCommand(alterCatalogPropsCmd, context);
    }

    default R visitAlterDatabasePropertiesCommand(AlterDatabasePropertiesCommand alterDatabasePropsCmd, C context) {
        return visitCommand(alterDatabasePropsCmd, context);
    }

    default R visitRecoverDatabaseCommand(RecoverDatabaseCommand recoverDatabaseCommand, C context) {
        return visitCommand(recoverDatabaseCommand, context);
    }

    default R visitShowDiagnoseTabletCommand(ShowDiagnoseTabletCommand showDiagnoseTabletCommand, C context) {
        return visitCommand(showDiagnoseTabletCommand, context);
    }

    default R visitRecoverTableCommand(RecoverTableCommand recoverTableCommand, C context) {
        return visitCommand(recoverTableCommand, context);
    }

    default R visitShowStoragePolicyCommand(ShowStoragePolicyCommand showStoragePolicyCommand, C context) {
        return visitCommand(showStoragePolicyCommand, context);
    }

    default R visitRecoverPartitionCommand(RecoverPartitionCommand recoverPartitionCommand, C context) {
        return visitCommand(recoverPartitionCommand, context);
    }

    default R visitShowBrokerCommand(ShowBrokerCommand showBrokerCommand, C context) {
        return visitCommand(showBrokerCommand, context);
    }

    default R visitShowLoadCommand(ShowLoadCommand showLoadCommand, C context) {
        return visitCommand(showLoadCommand, context);
    }

    default R visitShowLoadProfileCommand(ShowLoadProfileCommand showLoadProfileCommand, C context) {
        return visitCommand(showLoadProfileCommand, context);
    }

    default R visitAlterStoragePolicyCommand(AlterStoragePolicyCommand alterStoragePolicyCommand, C context) {
        return visitCommand(alterStoragePolicyCommand, context);
    }

    default R visitAlterSqlBlockRuleCommand(AlterSqlBlockRuleCommand cmd, C context) {
        return visitCommand(cmd, context);
    }

    default R visitCreateSqlBlockRuleCommand(CreateSqlBlockRuleCommand cmd, C context) {
        return visitCommand(cmd, context);
    }

    default R visitDropRepositoryCommand(DropRepositoryCommand cmd, C context) {
        return visitCommand(cmd, context);
    }

    default R visitCreateRoleCommand(CreateRoleCommand createRoleCommand, C context) {
        return visitCommand(createRoleCommand, context);
    }

    default R visitDropTableCommand(DropTableCommand dropTableCommand, C context) {
        return visitCommand(dropTableCommand, context);
    }

    default R visitDropRoleCommand(DropRoleCommand dropRoleCommand, C context) {
        return visitCommand(dropRoleCommand, context);
    }

    default R visitDropEncryptKeyCommand(DropEncryptkeyCommand dropEncryptkeyCommand, C context) {
        return visitCommand(dropEncryptkeyCommand, context);
    }

    default R visitDropFileCommand(DropFileCommand dropFileCommand, C context) {
        return visitCommand(dropFileCommand, context);
    }

    default R visitDropSqlBlockRuleCommand(DropSqlBlockRuleCommand dropSqlBlockRuleCommand, C context) {
        return visitCommand(dropSqlBlockRuleCommand, context);
    }

    default R visitDropUserCommand(DropUserCommand dropUserCommand, C context) {
        return visitCommand(dropUserCommand, context);
    }

    default R visitDropWorkloadGroupCommand(DropWorkloadGroupCommand dropWorkloadGroupCommand, C context) {
        return visitCommand(dropWorkloadGroupCommand, context);
    }

    default R visitShowReplicaDistributionCommand(ShowReplicaDistributionCommand showReplicaDistributedCommand,
                                                    C context) {
        return visitCommand(showReplicaDistributedCommand, context);
    }

    default R visitShowCharsetCommand(ShowCharsetCommand showCharsetCommand, C context) {
        return visitCommand(showCharsetCommand, context);
    }

    default R visitDropWorkloadPolicyCommand(DropWorkloadPolicyCommand dropWorkloadPolicyCommand, C context) {
        return visitCommand(dropWorkloadPolicyCommand, context);
    }

    default R visitShowTableIdCommand(ShowTableIdCommand showTableIdCommand, C context) {
        return visitCommand(showTableIdCommand, context);
    }

    default R visitCreateWorkloadGroupCommand(CreateWorkloadGroupCommand createWorkloadGroupCommand, C context) {
        return visitCommand(createWorkloadGroupCommand, context);
    }

    default R visitShowEncryptKeysCommand(ShowEncryptKeysCommand showEncryptKeysCommand, C context) {
        return visitCommand(showEncryptKeysCommand, context);
    }

    default R visitSyncCommand(SyncCommand syncCommand, C context) {
        return visitCommand(syncCommand, context);
    }

    default R visitShowEventsCommand(ShowEventsCommand showEventsCommand, C context) {
        return visitCommand(showEventsCommand, context);
    }

    default R visitShowDeleteCommand(ShowDeleteCommand showDeleteCommand, C context) {
        return visitCommand(showDeleteCommand, context);
    }

    default R visitShowOpenTablesCommand(ShowOpenTablesCommand showOpenTablesCommand, C context) {
        return visitCommand(showOpenTablesCommand, context);
    }

    default R visitShowPrivilegesCommand(ShowPrivilegesCommand showPrivilegesCommand, C context) {
        return visitCommand(showPrivilegesCommand, context);
    }

    default R visitShowUserPropertyCommand(ShowUserPropertyCommand showUserpropertyCommand, C context) {
        return visitCommand(showUserpropertyCommand, context);
    }

    default R visitShowTabletsBelongCommand(ShowTabletsBelongCommand showTabletBelongCommand, C context) {
        return visitCommand(showTabletBelongCommand, context);
    }

    default R visitShowCollationCommand(ShowCollationCommand showCollationCommand, C context) {
        return visitCommand(showCollationCommand, context);
    }

    default R visitCreateRoutineLoadCommand(CreateRoutineLoadCommand createRoutineLoadCommand, C context) {
        return visitCommand(createRoutineLoadCommand, context);
    }

    default R visitShowProcessListCommand(ShowProcessListCommand showProcessListCommand, C context) {
        return visitCommand(showProcessListCommand, context);
    }

    default R visitAdminCheckTabletsCommand(AdminCheckTabletsCommand adminCheckTabletsCommand, C context) {
        return visitCommand(adminCheckTabletsCommand, context);
    }

    default R visitShowDataSkewCommand(ShowDataSkewCommand showDataSkewCommand, C context) {
        return visitCommand(showDataSkewCommand, context);
    }

    default R visitShowTableCreationCommand(ShowTableCreationCommand showTableCreationCommand, C context) {
        return visitCommand(showTableCreationCommand, context);
    }

    default R visitShowTabletStorageFormatCommand(ShowTabletStorageFormatCommand showTabletStorageFormatCommand,
                                                  C context) {
        return visitCommand(showTabletStorageFormatCommand, context);
    }

    default R visitShowQueryProfileCommand(ShowQueryProfileCommand showQueryProfileCommand,
                                           C context) {
        return visitCommand(showQueryProfileCommand, context);
    }

    default R visitShowQueryStatsCommand(ShowQueryStatsCommand showQueryStatsCommand,
            C context) {
        return visitCommand(showQueryStatsCommand, context);
    }

    default R visitShowConvertLscCommand(ShowConvertLSCCommand showConvertLSCCommand, C context) {
        return visitCommand(showConvertLSCCommand, context);
    }

    default R visitShowClustersCommand(ShowClustersCommand showClustersCommand, C context) {
        return visitCommand(showClustersCommand, context);
    }

    default R visitSwitchCommand(SwitchCommand switchCommand, C context) {
        return visitCommand(switchCommand, context);
    }

    default R visitUseCommand(UseCommand useCommand, C context) {
        return visitCommand(useCommand, context);
    }

    default R visitAlterDatabaseRenameCommand(AlterDatabaseRenameCommand alterDatabaseRenameCommand, C context) {
        return visitCommand(alterDatabaseRenameCommand, context);
    }

    default R visitKillQueryCommand(KillQueryCommand killQueryCommand, C context) {
        return visitCommand(killQueryCommand, context);
    }

    default R visitKillConnectionCommand(KillConnectionCommand killConnectionCommand, C context) {
        return visitCommand(killConnectionCommand, context);
    }

    default R visitAlterDatabaseSetQuotaCommand(AlterDatabaseSetQuotaCommand alterDatabaseSetQuotaCommand, C context) {
        return visitCommand(alterDatabaseSetQuotaCommand, context);
    }

    default R visitDropDatabaseCommand(DropDatabaseCommand dropDatabaseCommand, C context) {
        return visitCommand(dropDatabaseCommand, context);
    }

    default R visitAlterRepositoryCommand(AlterRepositoryCommand alterRepositoryCommand,
                                          C context) {
        return visitCommand(alterRepositoryCommand, context);
    }

    default R visitShowRowPolicyCommand(ShowRowPolicyCommand showRowPolicyCommand, C context) {
        return visitCommand(showRowPolicyCommand, context);
    }

    default R visitShowAnalyzeCommand(ShowAnalyzeCommand showAnalyzeCommand, C context) {
        return visitCommand(showAnalyzeCommand, context);
    }

    default R visitShowQueuedAnalyzeJobsCommand(ShowQueuedAnalyzeJobsCommand showQueuedAnalyzeJobsCommand, C context) {
        return visitCommand(showQueuedAnalyzeJobsCommand, context);
    }

    default R visitShowColumnHistogramStatsCommand(ShowColumnHistogramStatsCommand showColumnHistogramStatCommand,
                                                   C context) {
        return visitCommand(showColumnHistogramStatCommand, context);
    }

    default R visitDescribeCommand(DescribeCommand describeCommand, C context) {
        return visitCommand(describeCommand, context);
    }

    default R visitAlterUserCommand(AlterUserCommand alterUserCommand, C context) {
        return visitCommand(alterUserCommand, context);
    }

    default R visitShowTableStatusCommand(ShowTableStatusCommand showTableStatusCommand, C context) {
        return visitCommand(showTableStatusCommand, context);
    }

    default R visitShowDatabasesCommand(ShowDatabasesCommand showDatabasesCommand, C context) {
        return visitCommand(showDatabasesCommand, context);
    }

    default R visitShowTableCommand(ShowTableCommand showTableCommand, C context) {
        return visitCommand(showTableCommand, context);
    }

    default R visitShowTableStatsCommand(ShowTableStatsCommand showTableStatsCommand, C context) {
        return visitCommand(showTableStatsCommand, context);
    }

    default R visitShowTabletsFromTableCommand(ShowTabletsFromTableCommand showTabletsFromTableCommand, C context) {
        return visitCommand(showTabletsFromTableCommand, context);
    }

    default R visitDropStatsCommand(DropStatsCommand dropStatsCommand, C context) {
        return visitCommand(dropStatsCommand, context);
    }

    default R visitUnlockTablesCommand(UnlockTablesCommand unlockTablesCommand, C context) {
        return visitCommand(unlockTablesCommand, context);
    }

    default R visitDropCachedStatsCommand(DropCachedStatsCommand dropCachedStatsCommand, C context) {
        return visitCommand(dropCachedStatsCommand, context);
    }

    default R visitDropExpiredStatsCommand(DropExpiredStatsCommand dropExpiredStatsCommand, C context) {
        return visitCommand(dropExpiredStatsCommand, context);
    }

    default R visitShowIndexStatsCommand(ShowIndexStatsCommand showIndexStatsCommand, C context) {
        return visitCommand(showIndexStatsCommand, context);
    }

    default R visitShowTabletIdCommand(ShowTabletIdCommand showTabletIdCommand, C context) {
        return visitCommand(showTabletIdCommand, context);
    }

    default R visitShowCatalogRecycleBinCommand(ShowCatalogRecycleBinCommand showCatalogRecycleBinCommand, C context) {
        return visitCommand(showCatalogRecycleBinCommand, context);
    }

    default R visitAlterTableStatsCommand(AlterTableStatsCommand alterTableStatsCommand, C context) {
        return visitCommand(alterTableStatsCommand, context);
    }

    default R visitAlterColumnStatsCommand(AlterColumnStatsCommand alterColumnStatsCommand, C context) {
        return visitCommand(alterColumnStatsCommand, context);
    }

    default R visitCancelAlterTable(CancelAlterTableCommand cancelAlterTableCommand, C context) {
        return visitCommand(cancelAlterTableCommand, context);
    }

    default R visitAdminCancelRepairTableCommand(AdminCancelRepairTableCommand adminCancelRepairTableCommand,
                                                     C context) {
        return visitCommand(adminCancelRepairTableCommand, context);
    }

    default R visitAdminRepairTableCommand(AdminRepairTableCommand adminRepairTableCommand, C context) {
        return visitCommand(adminRepairTableCommand, context);
    }

    default R visitAdminSetReplicaStatusCommand(AdminSetReplicaStatusCommand adminSetReplicaStatusCommand, C context) {
        return visitCommand(adminSetReplicaStatusCommand, context);
    }

    default R visitAdminCopyTabletCommand(AdminCopyTabletCommand adminCopyTabletCommand, C context) {
        return visitCommand(adminCopyTabletCommand, context);
    }

    default R visitShowCreateRoutineLoadCommand(ShowCreateRoutineLoadCommand showCreateRoutineLoadCommand, C context) {
        return visitCommand(showCreateRoutineLoadCommand, context);
    }

    default R visitPauseRoutineLoadCommand(PauseRoutineLoadCommand routineLoadCommand, C context) {
        return visitCommand(routineLoadCommand, context);
    }

    default R visitResumeRoutineLoadCommand(ResumeRoutineLoadCommand resumeRoutineLoadCommand, C context) {
        return visitCommand(resumeRoutineLoadCommand, context);
    }

    default R visitStopRoutineLoadCommand(StopRoutineLoadCommand stopRoutineLoadCommand, C context) {
        return visitCommand(stopRoutineLoadCommand, context);
    }

    default R visitCleanQueryStatsCommand(CleanQueryStatsCommand cleanQueryStatsCommand, C context) {
        return visitCommand(cleanQueryStatsCommand, context);
    }

    default R visitPauseDataSyncJobCommand(PauseDataSyncJobCommand pauseDataSyncJobCommand, C context) {
        return visitCommand(pauseDataSyncJobCommand, context);
    }

    default R visitResumeDataSyncJobCommand(ResumeDataSyncJobCommand resumeDataSyncJobCommand, C context) {
        return visitCommand(resumeDataSyncJobCommand, context);
    }

    default R visitStopDataSyncJobCommand(StopDataSyncJobCommand stopDataSyncJobCommand, C context) {
        return visitCommand(stopDataSyncJobCommand, context);
    }

    default R visitCreateDataSyncJobCommand(CreateDataSyncJobCommand createDataSyncJobCommand, C context) {
        return visitCommand(createDataSyncJobCommand, context);
    }

    default R visitDropResourceCommand(DropResourceCommand dropResourceCommand, C context) {
        return visitCommand(dropResourceCommand, context);
    }

    default R visitDropRowPolicyCommand(DropRowPolicyCommand dropRowPolicyCommand, C context) {
        return visitCommand(dropRowPolicyCommand, context);
    }

    default R visitTransactionBeginCommand(TransactionBeginCommand transactionBeginCommand, C context) {
        return visitCommand(transactionBeginCommand, context);
    }

    default R visitTransactionCommitCommand(TransactionCommitCommand transactionCommitCommand, C context) {
        return visitCommand(transactionCommitCommand, context);
    }

    default R visitTransactionRollbackCommand(TransactionRollbackCommand transactionRollbackCommand, C context) {
        return visitCommand(transactionRollbackCommand, context);
    }

    default R visitKillAnalyzeJobCommand(KillAnalyzeJobCommand killAnalyzeJobCommand, C context) {
        return visitCommand(killAnalyzeJobCommand, context);
    }

    default R visitDropAnalyzeJobCommand(DropAnalyzeJobCommand dropAnalyzeJobCommand, C context) {
        return visitCommand(dropAnalyzeJobCommand, context);
    }

    default R visitCancelBackupCommand(CancelBackupCommand cancelBackupCommand, C context) {
        return visitCommand(cancelBackupCommand, context);
    }

    default R visitCancelBuildIndexCommand(CancelBuildIndexCommand cancelBuildIndexCommand, C context) {
        return visitCommand(cancelBuildIndexCommand, context);
    }

    default R visitCreateUserCommand(CreateUserCommand createUserCommand, C context) {
        return visitCommand(createUserCommand, context);
    }

    default R visitCreateResourceCommand(CreateResourceCommand createResourceCommand, C context) {
        return visitCommand(createResourceCommand, context);
    }

    default R visitCreateStageCommand(CreateStageCommand createStageCommand, C context) {
        return visitCommand(createStageCommand, context);
    }

    default R visitDropStageCommand(DropStageCommand dropStageCommand, C context) {
        return visitCommand(dropStageCommand, context);
    }

<<<<<<< HEAD
    default R visitShowStorageVaultCommand(ShowStorageVaultCommand showStorageVaultCommand, C context) {
        return visitCommand(showStorageVaultCommand, context);
=======
    default R visitShowWorkloadGroupsCommand(ShowWorkloadGroupsCommand showWorkloadGroupCommand, C context) {
        return visitCommand(showWorkloadGroupCommand, context);
>>>>>>> aff662bf
    }

    default R visitTruncateTableCommand(TruncateTableCommand truncateTableCommand, C context) {
        return visitCommand(truncateTableCommand, context);
    }

    default R visitShowCopyCommand(ShowCopyCommand showCopyCommand, C context) {
        return visitCommand(showCopyCommand, context);
    }

    default R visitGrantRoleCommand(GrantRoleCommand grantRoleCommand, C context) {
        return visitCommand(grantRoleCommand, context);
    }

    default R visitGrantTablePrivilegeCommand(GrantTablePrivilegeCommand grantTablePrivilegeCommand, C context) {
        return visitCommand(grantTablePrivilegeCommand, context);
    }

    default R visitGrantResourcePrivilegeCommand(GrantResourcePrivilegeCommand grantResourcePrivilegeCommand,
            C context) {
        return visitCommand(grantResourcePrivilegeCommand, context);
    }

    default R visitRevokeRoleCommand(RevokeRoleCommand revokeRoleCommand, C context) {
        return visitCommand(revokeRoleCommand, context);
    }
}<|MERGE_RESOLUTION|>--- conflicted
+++ resolved
@@ -1170,13 +1170,12 @@
         return visitCommand(dropStageCommand, context);
     }
 
-<<<<<<< HEAD
     default R visitShowStorageVaultCommand(ShowStorageVaultCommand showStorageVaultCommand, C context) {
         return visitCommand(showStorageVaultCommand, context);
-=======
+    }
+
     default R visitShowWorkloadGroupsCommand(ShowWorkloadGroupsCommand showWorkloadGroupCommand, C context) {
         return visitCommand(showWorkloadGroupCommand, context);
->>>>>>> aff662bf
     }
 
     default R visitTruncateTableCommand(TruncateTableCommand truncateTableCommand, C context) {
