// Licensed to the Apache Software Foundation (ASF) under one
// or more contributor license agreements.  See the NOTICE file
// distributed with this work for additional information
// regarding copyright ownership.  The ASF licenses this file
// to you under the Apache License, Version 2.0 (the
// "License"); you may not use this file except in compliance
// with the License.  You may obtain a copy of the License at
//
//   http://www.apache.org/licenses/LICENSE-2.0
//
// Unless required by applicable law or agreed to in writing,
// software distributed under the License is distributed on an
// "AS IS" BASIS, WITHOUT WARRANTIES OR CONDITIONS OF ANY
// KIND, either express or implied.  See the License for the
// specific language governing permissions and limitations
// under the License.

package org.apache.doris.nereids.trees.plans.visitor;

import org.apache.doris.nereids.trees.plans.commands.AddConstraintCommand;
import org.apache.doris.nereids.trees.plans.commands.AdminCancelRebalanceDiskCommand;
import org.apache.doris.nereids.trees.plans.commands.AdminCancelRepairTableCommand;
import org.apache.doris.nereids.trees.plans.commands.AdminCheckTabletsCommand;
import org.apache.doris.nereids.trees.plans.commands.AdminCleanTrashCommand;
import org.apache.doris.nereids.trees.plans.commands.AdminCompactTableCommand;
import org.apache.doris.nereids.trees.plans.commands.AdminCopyTabletCommand;
import org.apache.doris.nereids.trees.plans.commands.AdminRebalanceDiskCommand;
import org.apache.doris.nereids.trees.plans.commands.AdminRepairTableCommand;
import org.apache.doris.nereids.trees.plans.commands.AdminSetReplicaStatusCommand;
import org.apache.doris.nereids.trees.plans.commands.AdminSetTableStatusCommand;
import org.apache.doris.nereids.trees.plans.commands.AdminShowReplicaStatusCommand;
import org.apache.doris.nereids.trees.plans.commands.AlterCatalogCommentCommand;
import org.apache.doris.nereids.trees.plans.commands.AlterCatalogPropertiesCommand;
import org.apache.doris.nereids.trees.plans.commands.AlterCatalogRenameCommand;
import org.apache.doris.nereids.trees.plans.commands.AlterColumnStatsCommand;
import org.apache.doris.nereids.trees.plans.commands.AlterJobStatusCommand;
import org.apache.doris.nereids.trees.plans.commands.AlterMTMVCommand;
import org.apache.doris.nereids.trees.plans.commands.AlterRoleCommand;
import org.apache.doris.nereids.trees.plans.commands.AlterSqlBlockRuleCommand;
import org.apache.doris.nereids.trees.plans.commands.AlterStoragePolicyCommand;
import org.apache.doris.nereids.trees.plans.commands.AlterTableCommand;
import org.apache.doris.nereids.trees.plans.commands.AlterTableStatsCommand;
import org.apache.doris.nereids.trees.plans.commands.AlterUserCommand;
import org.apache.doris.nereids.trees.plans.commands.AlterViewCommand;
import org.apache.doris.nereids.trees.plans.commands.AlterWorkloadGroupCommand;
import org.apache.doris.nereids.trees.plans.commands.AlterWorkloadPolicyCommand;
import org.apache.doris.nereids.trees.plans.commands.CallCommand;
import org.apache.doris.nereids.trees.plans.commands.CancelBuildIndexCommand;
import org.apache.doris.nereids.trees.plans.commands.CancelExportCommand;
import org.apache.doris.nereids.trees.plans.commands.CancelJobTaskCommand;
import org.apache.doris.nereids.trees.plans.commands.CancelLoadCommand;
import org.apache.doris.nereids.trees.plans.commands.CancelMTMVTaskCommand;
import org.apache.doris.nereids.trees.plans.commands.CancelWarmUpJobCommand;
import org.apache.doris.nereids.trees.plans.commands.CleanAllProfileCommand;
import org.apache.doris.nereids.trees.plans.commands.CleanQueryStatsCommand;
import org.apache.doris.nereids.trees.plans.commands.Command;
import org.apache.doris.nereids.trees.plans.commands.CopyIntoCommand;
import org.apache.doris.nereids.trees.plans.commands.CreateCatalogCommand;
import org.apache.doris.nereids.trees.plans.commands.CreateDictionaryCommand;
import org.apache.doris.nereids.trees.plans.commands.CreateEncryptkeyCommand;
import org.apache.doris.nereids.trees.plans.commands.CreateFileCommand;
import org.apache.doris.nereids.trees.plans.commands.CreateFunctionCommand;
import org.apache.doris.nereids.trees.plans.commands.CreateJobCommand;
import org.apache.doris.nereids.trees.plans.commands.CreateMTMVCommand;
import org.apache.doris.nereids.trees.plans.commands.CreateMaterializedViewCommand;
import org.apache.doris.nereids.trees.plans.commands.CreatePolicyCommand;
import org.apache.doris.nereids.trees.plans.commands.CreateProcedureCommand;
import org.apache.doris.nereids.trees.plans.commands.CreateResourceCommand;
import org.apache.doris.nereids.trees.plans.commands.CreateRoleCommand;
import org.apache.doris.nereids.trees.plans.commands.CreateSqlBlockRuleCommand;
import org.apache.doris.nereids.trees.plans.commands.CreateStageCommand;
import org.apache.doris.nereids.trees.plans.commands.CreateTableCommand;
import org.apache.doris.nereids.trees.plans.commands.CreateTableLikeCommand;
import org.apache.doris.nereids.trees.plans.commands.CreateUserCommand;
import org.apache.doris.nereids.trees.plans.commands.CreateViewCommand;
import org.apache.doris.nereids.trees.plans.commands.CreateWorkloadGroupCommand;
import org.apache.doris.nereids.trees.plans.commands.DeleteFromCommand;
import org.apache.doris.nereids.trees.plans.commands.DeleteFromUsingCommand;
import org.apache.doris.nereids.trees.plans.commands.DescribeCommand;
import org.apache.doris.nereids.trees.plans.commands.DropAnalyzeJobCommand;
import org.apache.doris.nereids.trees.plans.commands.DropCachedStatsCommand;
import org.apache.doris.nereids.trees.plans.commands.DropCatalogCommand;
import org.apache.doris.nereids.trees.plans.commands.DropCatalogRecycleBinCommand;
import org.apache.doris.nereids.trees.plans.commands.DropConstraintCommand;
import org.apache.doris.nereids.trees.plans.commands.DropDatabaseCommand;
import org.apache.doris.nereids.trees.plans.commands.DropDictionaryCommand;
import org.apache.doris.nereids.trees.plans.commands.DropEncryptkeyCommand;
import org.apache.doris.nereids.trees.plans.commands.DropExpiredStatsCommand;
import org.apache.doris.nereids.trees.plans.commands.DropFileCommand;
import org.apache.doris.nereids.trees.plans.commands.DropFunctionCommand;
import org.apache.doris.nereids.trees.plans.commands.DropJobCommand;
import org.apache.doris.nereids.trees.plans.commands.DropMTMVCommand;
import org.apache.doris.nereids.trees.plans.commands.DropProcedureCommand;
import org.apache.doris.nereids.trees.plans.commands.DropRepositoryCommand;
import org.apache.doris.nereids.trees.plans.commands.DropResourceCommand;
import org.apache.doris.nereids.trees.plans.commands.DropRoleCommand;
import org.apache.doris.nereids.trees.plans.commands.DropRowPolicyCommand;
import org.apache.doris.nereids.trees.plans.commands.DropSqlBlockRuleCommand;
import org.apache.doris.nereids.trees.plans.commands.DropStageCommand;
import org.apache.doris.nereids.trees.plans.commands.DropStatsCommand;
import org.apache.doris.nereids.trees.plans.commands.DropStoragePolicyCommand;
import org.apache.doris.nereids.trees.plans.commands.DropTableCommand;
import org.apache.doris.nereids.trees.plans.commands.DropUserCommand;
import org.apache.doris.nereids.trees.plans.commands.DropWorkloadGroupCommand;
import org.apache.doris.nereids.trees.plans.commands.DropWorkloadPolicyCommand;
import org.apache.doris.nereids.trees.plans.commands.ExplainCommand;
import org.apache.doris.nereids.trees.plans.commands.ExplainDictionaryCommand;
import org.apache.doris.nereids.trees.plans.commands.ExportCommand;
import org.apache.doris.nereids.trees.plans.commands.GrantResourcePrivilegeCommand;
import org.apache.doris.nereids.trees.plans.commands.GrantRoleCommand;
import org.apache.doris.nereids.trees.plans.commands.GrantTablePrivilegeCommand;
import org.apache.doris.nereids.trees.plans.commands.HelpCommand;
import org.apache.doris.nereids.trees.plans.commands.KillAnalyzeJobCommand;
import org.apache.doris.nereids.trees.plans.commands.KillConnectionCommand;
import org.apache.doris.nereids.trees.plans.commands.KillQueryCommand;
import org.apache.doris.nereids.trees.plans.commands.LoadCommand;
import org.apache.doris.nereids.trees.plans.commands.PauseJobCommand;
import org.apache.doris.nereids.trees.plans.commands.PauseMTMVCommand;
import org.apache.doris.nereids.trees.plans.commands.RecoverDatabaseCommand;
import org.apache.doris.nereids.trees.plans.commands.RecoverPartitionCommand;
import org.apache.doris.nereids.trees.plans.commands.RecoverTableCommand;
import org.apache.doris.nereids.trees.plans.commands.RefreshMTMVCommand;
import org.apache.doris.nereids.trees.plans.commands.ReplayCommand;
import org.apache.doris.nereids.trees.plans.commands.ResumeJobCommand;
import org.apache.doris.nereids.trees.plans.commands.ResumeMTMVCommand;
import org.apache.doris.nereids.trees.plans.commands.SetDefaultStorageVaultCommand;
import org.apache.doris.nereids.trees.plans.commands.SetOptionsCommand;
import org.apache.doris.nereids.trees.plans.commands.SetTransactionCommand;
import org.apache.doris.nereids.trees.plans.commands.SetUserPropertiesCommand;
import org.apache.doris.nereids.trees.plans.commands.ShowAnalyzeCommand;
import org.apache.doris.nereids.trees.plans.commands.ShowAuthorsCommand;
import org.apache.doris.nereids.trees.plans.commands.ShowBackendsCommand;
import org.apache.doris.nereids.trees.plans.commands.ShowBackupCommand;
import org.apache.doris.nereids.trees.plans.commands.ShowBrokerCommand;
import org.apache.doris.nereids.trees.plans.commands.ShowCatalogCommand;
import org.apache.doris.nereids.trees.plans.commands.ShowCharsetCommand;
import org.apache.doris.nereids.trees.plans.commands.ShowClustersCommand;
import org.apache.doris.nereids.trees.plans.commands.ShowCollationCommand;
import org.apache.doris.nereids.trees.plans.commands.ShowColumnHistogramStatsCommand;
import org.apache.doris.nereids.trees.plans.commands.ShowConfigCommand;
import org.apache.doris.nereids.trees.plans.commands.ShowConstraintsCommand;
import org.apache.doris.nereids.trees.plans.commands.ShowConvertLSCCommand;
import org.apache.doris.nereids.trees.plans.commands.ShowCopyCommand;
import org.apache.doris.nereids.trees.plans.commands.ShowCreateCatalogCommand;
import org.apache.doris.nereids.trees.plans.commands.ShowCreateDatabaseCommand;
import org.apache.doris.nereids.trees.plans.commands.ShowCreateMTMVCommand;
import org.apache.doris.nereids.trees.plans.commands.ShowCreateMaterializedViewCommand;
import org.apache.doris.nereids.trees.plans.commands.ShowCreateProcedureCommand;
import org.apache.doris.nereids.trees.plans.commands.ShowCreateRepositoryCommand;
import org.apache.doris.nereids.trees.plans.commands.ShowCreateTableCommand;
import org.apache.doris.nereids.trees.plans.commands.ShowCreateViewCommand;
import org.apache.doris.nereids.trees.plans.commands.ShowDataCommand;
import org.apache.doris.nereids.trees.plans.commands.ShowDataSkewCommand;
import org.apache.doris.nereids.trees.plans.commands.ShowDataTypesCommand;
import org.apache.doris.nereids.trees.plans.commands.ShowDatabaseIdCommand;
import org.apache.doris.nereids.trees.plans.commands.ShowDatabasesCommand;
import org.apache.doris.nereids.trees.plans.commands.ShowDeleteCommand;
import org.apache.doris.nereids.trees.plans.commands.ShowDiagnoseTabletCommand;
import org.apache.doris.nereids.trees.plans.commands.ShowDictionariesCommand;
import org.apache.doris.nereids.trees.plans.commands.ShowDynamicPartitionCommand;
import org.apache.doris.nereids.trees.plans.commands.ShowEncryptKeysCommand;
import org.apache.doris.nereids.trees.plans.commands.ShowEventsCommand;
import org.apache.doris.nereids.trees.plans.commands.ShowFrontendsCommand;
import org.apache.doris.nereids.trees.plans.commands.ShowFunctionsCommand;
import org.apache.doris.nereids.trees.plans.commands.ShowGrantsCommand;
import org.apache.doris.nereids.trees.plans.commands.ShowIndexStatsCommand;
import org.apache.doris.nereids.trees.plans.commands.ShowLastInsertCommand;
import org.apache.doris.nereids.trees.plans.commands.ShowLoadCommand;
import org.apache.doris.nereids.trees.plans.commands.ShowLoadProfileCommand;
import org.apache.doris.nereids.trees.plans.commands.ShowPartitionIdCommand;
import org.apache.doris.nereids.trees.plans.commands.ShowPluginsCommand;
import org.apache.doris.nereids.trees.plans.commands.ShowPrivilegesCommand;
import org.apache.doris.nereids.trees.plans.commands.ShowProcCommand;
import org.apache.doris.nereids.trees.plans.commands.ShowProcedureStatusCommand;
import org.apache.doris.nereids.trees.plans.commands.ShowProcessListCommand;
import org.apache.doris.nereids.trees.plans.commands.ShowQueryProfileCommand;
import org.apache.doris.nereids.trees.plans.commands.ShowQueuedAnalyzeJobsCommand;
import org.apache.doris.nereids.trees.plans.commands.ShowReplicaDistributionCommand;
import org.apache.doris.nereids.trees.plans.commands.ShowRepositoriesCommand;
import org.apache.doris.nereids.trees.plans.commands.ShowResourcesCommand;
import org.apache.doris.nereids.trees.plans.commands.ShowRestoreCommand;
import org.apache.doris.nereids.trees.plans.commands.ShowRolesCommand;
import org.apache.doris.nereids.trees.plans.commands.ShowRowPolicyCommand;
import org.apache.doris.nereids.trees.plans.commands.ShowSmallFilesCommand;
import org.apache.doris.nereids.trees.plans.commands.ShowSnapshotCommand;
import org.apache.doris.nereids.trees.plans.commands.ShowSqlBlockRuleCommand;
import org.apache.doris.nereids.trees.plans.commands.ShowStagesCommand;
import org.apache.doris.nereids.trees.plans.commands.ShowStatusCommand;
import org.apache.doris.nereids.trees.plans.commands.ShowStorageEnginesCommand;
import org.apache.doris.nereids.trees.plans.commands.ShowStoragePolicyCommand;
import org.apache.doris.nereids.trees.plans.commands.ShowSyncJobCommand;
import org.apache.doris.nereids.trees.plans.commands.ShowTableCommand;
import org.apache.doris.nereids.trees.plans.commands.ShowTableCreationCommand;
import org.apache.doris.nereids.trees.plans.commands.ShowTableIdCommand;
import org.apache.doris.nereids.trees.plans.commands.ShowTableStatsCommand;
import org.apache.doris.nereids.trees.plans.commands.ShowTableStatusCommand;
import org.apache.doris.nereids.trees.plans.commands.ShowTabletIdCommand;
import org.apache.doris.nereids.trees.plans.commands.ShowTabletStorageFormatCommand;
import org.apache.doris.nereids.trees.plans.commands.ShowTabletsBelongCommand;
import org.apache.doris.nereids.trees.plans.commands.ShowTabletsFromTableCommand;
import org.apache.doris.nereids.trees.plans.commands.ShowTrashCommand;
import org.apache.doris.nereids.trees.plans.commands.ShowTriggersCommand;
import org.apache.doris.nereids.trees.plans.commands.ShowUserPropertyCommand;
import org.apache.doris.nereids.trees.plans.commands.ShowVariablesCommand;
import org.apache.doris.nereids.trees.plans.commands.ShowViewCommand;
import org.apache.doris.nereids.trees.plans.commands.ShowWarningErrorCountCommand;
import org.apache.doris.nereids.trees.plans.commands.ShowWarningErrorsCommand;
import org.apache.doris.nereids.trees.plans.commands.ShowWhiteListCommand;
import org.apache.doris.nereids.trees.plans.commands.SyncCommand;
import org.apache.doris.nereids.trees.plans.commands.TransactionBeginCommand;
import org.apache.doris.nereids.trees.plans.commands.TransactionCommitCommand;
import org.apache.doris.nereids.trees.plans.commands.TransactionRollbackCommand;
import org.apache.doris.nereids.trees.plans.commands.TruncateTableCommand;
import org.apache.doris.nereids.trees.plans.commands.UnlockTablesCommand;
import org.apache.doris.nereids.trees.plans.commands.UnsetDefaultStorageVaultCommand;
import org.apache.doris.nereids.trees.plans.commands.UnsetVariableCommand;
import org.apache.doris.nereids.trees.plans.commands.UnsupportedCommand;
import org.apache.doris.nereids.trees.plans.commands.UpdateCommand;
import org.apache.doris.nereids.trees.plans.commands.alter.AlterDatabaseRenameCommand;
import org.apache.doris.nereids.trees.plans.commands.alter.AlterDatabaseSetQuotaCommand;
import org.apache.doris.nereids.trees.plans.commands.alter.AlterRepositoryCommand;
import org.apache.doris.nereids.trees.plans.commands.clean.CleanLabelCommand;
import org.apache.doris.nereids.trees.plans.commands.insert.BatchInsertIntoTableCommand;
import org.apache.doris.nereids.trees.plans.commands.insert.InsertIntoTableCommand;
import org.apache.doris.nereids.trees.plans.commands.insert.InsertOverwriteTableCommand;
import org.apache.doris.nereids.trees.plans.commands.load.CreateDataSyncJobCommand;
import org.apache.doris.nereids.trees.plans.commands.load.CreateRoutineLoadCommand;
import org.apache.doris.nereids.trees.plans.commands.load.PauseDataSyncJobCommand;
import org.apache.doris.nereids.trees.plans.commands.load.PauseRoutineLoadCommand;
import org.apache.doris.nereids.trees.plans.commands.load.ResumeDataSyncJobCommand;
import org.apache.doris.nereids.trees.plans.commands.load.ResumeRoutineLoadCommand;
import org.apache.doris.nereids.trees.plans.commands.load.ShowCreateRoutineLoadCommand;
import org.apache.doris.nereids.trees.plans.commands.load.StopDataSyncJobCommand;
import org.apache.doris.nereids.trees.plans.commands.load.StopRoutineLoadCommand;
import org.apache.doris.nereids.trees.plans.commands.refresh.RefreshCatalogCommand;
import org.apache.doris.nereids.trees.plans.commands.refresh.RefreshDatabaseCommand;
import org.apache.doris.nereids.trees.plans.commands.refresh.RefreshDictionaryCommand;
import org.apache.doris.nereids.trees.plans.commands.refresh.RefreshTableCommand;
import org.apache.doris.nereids.trees.plans.commands.use.SwitchCommand;
import org.apache.doris.nereids.trees.plans.commands.use.UseCommand;

/** CommandVisitor. */
public interface CommandVisitor<R, C> {

    R visitCommand(Command command, C context);

    default R visitExplainCommand(ExplainCommand explain, C context) {
        return visitCommand(explain, context);
    }

    default R visitExplainDictionaryCommand(ExplainDictionaryCommand explainDictionary, C context) {
        return visitCommand(explainDictionary, context);
    }

    default R visitReplayCommand(ReplayCommand replay, C context) {
        return visitCommand(replay, context);
    }

    default R visitCreatePolicyCommand(CreatePolicyCommand createPolicy, C context) {
        return visitCommand(createPolicy, context);
    }

    default R visitInsertIntoTableCommand(InsertIntoTableCommand insertIntoTableCommand,
            C context) {
        return visitCommand(insertIntoTableCommand, context);
    }

    default R visitInsertOverwriteTableCommand(InsertOverwriteTableCommand insertOverwriteTableCommand,
            C context) {
        return visitCommand(insertOverwriteTableCommand, context);
    }

    default R visitBatchInsertIntoTableCommand(BatchInsertIntoTableCommand batchInsertIntoTableCommand,
            C context) {
        return visitCommand(batchInsertIntoTableCommand, context);
    }

    default R visitUpdateCommand(UpdateCommand updateCommand, C context) {
        return visitCommand(updateCommand, context);
    }

    default R visitDeleteFromCommand(DeleteFromCommand deleteFromCommand, C context) {
        return visitCommand(deleteFromCommand, context);
    }

    default R visitDeleteFromUsingCommand(DeleteFromUsingCommand deleteFromUsingCommand, C context) {
        return visitCommand(deleteFromUsingCommand, context);
    }

    default R visitLoadCommand(LoadCommand loadCommand, C context) {
        return visitCommand(loadCommand, context);
    }

    default R visitExportCommand(ExportCommand exportCommand, C context) {
        return visitCommand(exportCommand, context);
    }

    default R visitCopyIntoCommand(CopyIntoCommand copyIntoCommand, C context) {
        return visitCommand(copyIntoCommand, context);
    }

    default R visitCreateDictionaryCommand(CreateDictionaryCommand createDictionaryCommand, C context) {
        return visitCommand(createDictionaryCommand, context);
    }

    default R visitCreateEncryptKeyCommand(CreateEncryptkeyCommand createEncryptKeyCommand, C context) {
        return visitCommand(createEncryptKeyCommand, context);
    }

    default R visitCreateFunctionCommand(CreateFunctionCommand createFunctionCommand, C context) {
        return visitCommand(createFunctionCommand, context);
    }

    default R visitDropFunctionCommand(DropFunctionCommand dropFunctionCommand, C context) {
        return visitCommand(dropFunctionCommand, context);
    }

    default R visitCreateTableCommand(CreateTableCommand createTableCommand, C context) {
        return visitCommand(createTableCommand, context);
    }

    default R visitCreateMTMVCommand(CreateMTMVCommand createMTMVCommand, C context) {
        return visitCommand(createMTMVCommand, context);
    }

    default R visitCreateMaterializedViewCommand(CreateMaterializedViewCommand createSyncMVCommand, C context) {
        return visitCommand(createSyncMVCommand, context);
    }

    default R visitCreateJobCommand(CreateJobCommand createJobCommand, C context) {
        return visitCommand(createJobCommand, context);
    }

    default R visitCreateFileCommand(CreateFileCommand createFileCommand, C context) {
        return visitCommand(createFileCommand, context);
    }

    default R visitAlterMTMVCommand(AlterMTMVCommand alterMTMVCommand, C context) {
        return visitCommand(alterMTMVCommand, context);
    }

    default R visitAddConstraintCommand(AddConstraintCommand addConstraintCommand, C context) {
        return visitCommand(addConstraintCommand, context);
    }

    default R visitAdminCompactTableCommand(AdminCompactTableCommand adminCompactTableCommand, C context) {
        return visitCommand(adminCompactTableCommand, context);
    }

    default R visitAdminCleanTrashCommand(AdminCleanTrashCommand adminCleanTrashCommand, C context) {
        return visitCommand(adminCleanTrashCommand, context);
    }

    default R visitAdminSetTableStatusCommand(AdminSetTableStatusCommand cmd, C context) {
        return visitCommand(cmd, context);
    }

    default R visitDropConstraintCommand(DropConstraintCommand dropConstraintCommand, C context) {
        return visitCommand(dropConstraintCommand, context);
    }

    default R visitDropDictionaryCommand(DropDictionaryCommand dropDictionaryCommand, C context) {
        return visitCommand(dropDictionaryCommand, context);
    }

    default R visitDropJobCommand(DropJobCommand dropJobCommand, C context) {
        return visitCommand(dropJobCommand, context);
    }

    default R visitShowConstraintsCommand(ShowConstraintsCommand showConstraintsCommand, C context) {
        return visitCommand(showConstraintsCommand, context);
    }

    default R visitRefreshMTMVCommand(RefreshMTMVCommand refreshMTMVCommand, C context) {
        return visitCommand(refreshMTMVCommand, context);
    }

    default R visitDropMTMVCommand(DropMTMVCommand dropMTMVCommand, C context) {
        return visitCommand(dropMTMVCommand, context);
    }

    default R visitPauseJobCommand(PauseJobCommand pauseJobCommand, C context) {
        return visitCommand(pauseJobCommand, context);
    }

    default R visitPauseMTMVCommand(PauseMTMVCommand pauseMTMVCommand, C context) {
        return visitCommand(pauseMTMVCommand, context);
    }

    default R visitResumeJobCommand(ResumeJobCommand resumeJobCommand, C context) {
        return visitCommand(resumeJobCommand, context);
    }

    default R visitResumeMTMVCommand(ResumeMTMVCommand resumeMTMVCommand, C context) {
        return visitCommand(resumeMTMVCommand, context);
    }

    default R visitShowCreateMTMVCommand(ShowCreateMTMVCommand showCreateMTMVCommand, C context) {
        return visitCommand(showCreateMTMVCommand, context);
    }

    default R visitCancelLoadCommand(CancelLoadCommand cancelLoadCommand, C context) {
        return visitCommand(cancelLoadCommand, context);
    }

    default R visitCancelExportCommand(CancelExportCommand cancelExportCommand, C context) {
        return visitCommand(cancelExportCommand, context);
    }

    default R visitCancelWarmUpJobCommand(CancelWarmUpJobCommand cancelWarmUpJobCommand, C context) {
        return visitCommand(cancelWarmUpJobCommand, context);
    }

    default R visitCancelMTMVTaskCommand(CancelMTMVTaskCommand cancelMTMVTaskCommand, C context) {
        return visitCommand(cancelMTMVTaskCommand, context);
    }

    default R visitCancelTaskCommand(CancelJobTaskCommand cancelJobTaskCommand, C context) {
        return visitCommand(cancelJobTaskCommand, context);
    }

    default R visitCallCommand(CallCommand callCommand, C context) {
        return visitCommand(callCommand, context);
    }

    default R visitShowWarningErrorCountCommand(ShowWarningErrorCountCommand showWarnErrorCountCommand, C context) {
        return visitCommand(showWarnErrorCountCommand, context);
    }

    default R visitShowSyncJobCommand(ShowSyncJobCommand showSyncJobCommand, C context) {
        return visitCommand(showSyncJobCommand, context);
    }

    default R visitCreateProcedureCommand(CreateProcedureCommand createProcedureCommand, C context) {
        return visitCommand(createProcedureCommand, context);
    }

    default R visitDropProcedureCommand(DropProcedureCommand dropProcedureCommand, C context) {
        return visitCommand(dropProcedureCommand, context);
    }

    default R visitShowProcedureStatusCommand(ShowProcedureStatusCommand showProcedureStatusCommand, C context) {
        return visitCommand(showProcedureStatusCommand, context);
    }

    default R visitCreateCatalogCommand(CreateCatalogCommand createCatalogCommand, C context) {
        return visitCommand(createCatalogCommand, context);
    }

    default R visitShowWarningErrorsCommand(ShowWarningErrorsCommand showWarningErrorsCommand, C context) {
        return visitCommand(showWarningErrorsCommand, context);
    }

    default R visitShowCreateProcedureCommand(ShowCreateProcedureCommand showCreateProcedureCommand, C context) {
        return visitCommand(showCreateProcedureCommand, context);
    }

    default R visitHelpCommand(HelpCommand helpCommand, C context) {
        return visitCommand(helpCommand, context);
    }

    default R visitCreateViewCommand(CreateViewCommand createViewCommand, C context) {
        return visitCommand(createViewCommand, context);
    }

    default R visitAlterJobStatusCommand(AlterJobStatusCommand alterJobStatusCommand, C context) {
        return visitCommand(alterJobStatusCommand, context);
    }

    default R visitAlterViewCommand(AlterViewCommand alterViewCommand, C context) {
        return visitCommand(alterViewCommand, context);
    }

    default R visitDropCatalogCommand(DropCatalogCommand dropCatalogCommand, C context) {
        return visitCommand(dropCatalogCommand, context);
    }

    default R visitAlterCatalogCommentCommand(AlterCatalogCommentCommand alterCatalogCommentCommand, C context) {
        return visitCommand(alterCatalogCommentCommand, context);
    }

    default R visitDropCatalogRecycleBinCommand(DropCatalogRecycleBinCommand dropCatalogRecycleBinCommand, C context) {
        return visitCommand(dropCatalogRecycleBinCommand, context);
    }

    default R visitShowStagesCommand(ShowStagesCommand showStagesCommand, C context) {
        return visitCommand(showStagesCommand, context);
    }

    default R visitUnsupportedCommand(UnsupportedCommand unsupportedCommand, C context) {
        return visitCommand(unsupportedCommand, context);
    }

    default R visitUnsetVariableCommand(UnsetVariableCommand unsetVariableCommand, C context) {
        return visitCommand(unsetVariableCommand, context);
    }

    default R visitUnsetDefaultStorageVaultCommand(UnsetDefaultStorageVaultCommand unsetDefaultStorageVaultCommand,
                                                   C context) {
        return visitCommand(unsetDefaultStorageVaultCommand, context);
    }

    default R visitCreateTableLikeCommand(CreateTableLikeCommand createTableLikeCommand, C context) {
        return visitCommand(createTableLikeCommand, context);
    }

    default R visitShowAuthorsCommand(ShowAuthorsCommand showAuthorsCommand, C context) {
        return visitCommand(showAuthorsCommand, context);
    }

    default R visitShowDictionariesCommand(ShowDictionariesCommand showDictionariesCommand, C context) {
        return visitCommand(showDictionariesCommand, context);
    }

    default R visitShowConfigCommand(ShowConfigCommand showConfigCommand, C context) {
        return visitCommand(showConfigCommand, context);
    }

    default R visitSetOptionsCommand(SetOptionsCommand setOptionsCommand, C context) {
        return visitCommand(setOptionsCommand, context);
    }

    default R visitSetTransactionCommand(SetTransactionCommand setTransactionCommand, C context) {
        return visitCommand(setTransactionCommand, context);
    }

    default R visitSetUserPropertiesCommand(SetUserPropertiesCommand setUserPropertiesCommand, C context) {
        return visitCommand(setUserPropertiesCommand, context);
    }

    default R visitAlterCatalogRenameCommand(AlterCatalogRenameCommand alterCatalogRenameCommand, C context) {
        return visitCommand(alterCatalogRenameCommand, context);
    }

    default R visitSetDefaultStorageVault(SetDefaultStorageVaultCommand setDefaultStorageVaultCommand, C context) {
        return visitCommand(setDefaultStorageVaultCommand, context);
    }

    default R visitDropStoragePolicyCommand(DropStoragePolicyCommand dropStoragePolicyCommand, C context) {
        return visitCommand(dropStoragePolicyCommand, context);
    }

    default R visitRefreshCatalogCommand(RefreshCatalogCommand refreshCatalogCommand, C context) {
        return visitCommand(refreshCatalogCommand, context);
    }

    default R visitShowCreateRepositoryCommand(ShowCreateRepositoryCommand showCreateRepositoryCommand, C context) {
        return visitCommand(showCreateRepositoryCommand, context);
    }

    default R visitShowLastInsertCommand(ShowLastInsertCommand showLastInsertCommand, C context) {
        return visitCommand(showLastInsertCommand, context);
    }

    default R visitAlterTableCommand(AlterTableCommand alterTableCommand, C context) {
        return visitCommand(alterTableCommand, context);
    }

    default R visitShowGrantsCommand(ShowGrantsCommand showGrantsCommand, C context) {
        return visitCommand(showGrantsCommand, context);
    }

    default R visitShowStatusCommand(ShowStatusCommand showStatusCommand, C context) {
        return visitCommand(showStatusCommand, context);
    }

    default R visitShowPartitionIdCommand(ShowPartitionIdCommand showPartitionIdCommand, C context) {
        return visitCommand(showPartitionIdCommand, context);
    }

    default R visitShowVariablesCommand(ShowVariablesCommand showVariablesCommand, C context) {
        return visitCommand(showVariablesCommand, context);
    }

    default R visitShowViewCommand(ShowViewCommand showViewCommand, C context) {
        return visitCommand(showViewCommand, context);
    }

    default R visitRefreshDatabaseCommand(RefreshDatabaseCommand refreshDatabaseCommand, C context) {
        return visitCommand(refreshDatabaseCommand, context);
    }

    default R visitRefreshTableCommand(RefreshTableCommand refreshTableCommand, C context) {
        return visitCommand(refreshTableCommand, context);
    }

    default R visitRefreshDictionaryCommand(RefreshDictionaryCommand refreshDictionaryCommand, C context) {
        return visitCommand(refreshDictionaryCommand, context);
    }

    default R visitShowBackendsCommand(ShowBackendsCommand showBackendsCommand, C context) {
        return visitCommand(showBackendsCommand, context);
    }

    default R visitShowBackupCommand(ShowBackupCommand showBackupCommand, C context) {
        return visitCommand(showBackupCommand, context);
    }

    default R visitShowCreateTableCommand(ShowCreateTableCommand showCreateTableCommand, C context) {
        return visitCommand(showCreateTableCommand, context);
    }

    default R visitShowSmallFilesCommand(ShowSmallFilesCommand showSmallFilesCommand, C context) {
        return visitCommand(showSmallFilesCommand, context);
    }

    default R visitShowSnapshotCommand(ShowSnapshotCommand showSnapshotCommand, C context) {
        return visitCommand(showSnapshotCommand, context);
    }

    default R visitShowSqlBlockRuleCommand(ShowSqlBlockRuleCommand showblockruleCommand, C context) {
        return visitCommand(showblockruleCommand, context);
    }

    default R visitShowPluginsCommand(ShowPluginsCommand showPluginsCommand, C context) {
        return visitCommand(showPluginsCommand, context);
    }

    default R visitShowTrashCommand(ShowTrashCommand showTrashCommand, C context) {
        return visitCommand(showTrashCommand, context);
    }

    default R visitShowTriggersCommand(ShowTriggersCommand showTriggersCommand, C context) {
        return visitCommand(showTriggersCommand, context);
    }

    default R visitAdminShowReplicaStatusCommand(AdminShowReplicaStatusCommand adminShowReplicaStatusCommand,
                                                    C context) {
        return visitCommand(adminShowReplicaStatusCommand, context);
    }

    default R visitShowRepositoriesCommand(ShowRepositoriesCommand showRepositoriesCommand, C context) {
        return visitCommand(showRepositoriesCommand, context);
    }

    default R visitShowResourcesCommand(ShowResourcesCommand showResourcesCommand, C context) {
        return visitCommand(showResourcesCommand, context);
    }

    default R visitShowRestoreCommand(ShowRestoreCommand showRestoreCommand, C context) {
        return visitCommand(showRestoreCommand, context);
    }

    default R visitShowRolesCommand(ShowRolesCommand showRolesCommand, C context) {
        return visitCommand(showRolesCommand, context);
    }

    default R visitShowProcCommand(ShowProcCommand showProcCommand, C context) {
        return visitCommand(showProcCommand, context);
    }

    default R visitShowDataCommand(ShowDataCommand showDataCommand, C context) {
        return visitCommand(showDataCommand, context);
    }

    default R visitShowStorageEnginesCommand(ShowStorageEnginesCommand showStorageEnginesCommand, C context) {
        return visitCommand(showStorageEnginesCommand, context);
    }

    default R visitShowCreateCatalogCommand(ShowCreateCatalogCommand showCreateCatalogCommand, C context) {
        return visitCommand(showCreateCatalogCommand, context);
    }

    default R visitShowCatalogCommand(ShowCatalogCommand showCatalogCommand, C context) {
        return visitCommand(showCatalogCommand, context);
    }

    default R visitShowCreateMaterializedViewCommand(ShowCreateMaterializedViewCommand showCreateMtlzViewCommand,
                        C context) {
        return visitCommand(showCreateMtlzViewCommand, context);
    }

    default R visitShowCreateDatabaseCommand(ShowCreateDatabaseCommand showCreateDatabaseCommand, C context) {
        return visitCommand(showCreateDatabaseCommand, context);
    }

    default R visitShowCreateViewCommand(ShowCreateViewCommand showCreateViewCommand, C context) {
        return visitCommand(showCreateViewCommand, context);
    }

    default R visitAlterRoleCommand(AlterRoleCommand alterRoleCommand, C context) {
        return visitCommand(alterRoleCommand, context);
    }

    default R visitShowDatabaseIdCommand(ShowDatabaseIdCommand showDatabaseIdCommand, C context) {
        return visitCommand(showDatabaseIdCommand, context);
    }

    default R visitAlterWorkloadGroupCommand(AlterWorkloadGroupCommand alterWorkloadGroupCommand, C context) {
        return visitCommand(alterWorkloadGroupCommand, context);
    }

    default R visitAlterWorkloadPolicyCommand(AlterWorkloadPolicyCommand alterWorkloadPolicyCommand, C context) {
        return visitCommand(alterWorkloadPolicyCommand, context);
    }

    default R visitCleanAllProfileCommand(CleanAllProfileCommand cleanAllProfileCommand, C context) {
        return visitCommand(cleanAllProfileCommand, context);
    }

    default R visitCleanLabelCommand(CleanLabelCommand cleanLabelCommand, C context) {
        return visitCommand(cleanLabelCommand, context);
    }

    default R visitShowDataTypesCommand(ShowDataTypesCommand showDataTypesCommand, C context) {
        return visitCommand(showDataTypesCommand, context);
    }

    default R visitShowFrontendsCommand(ShowFrontendsCommand showFrontendsCommand, C context) {
        return visitCommand(showFrontendsCommand, context);
    }

    default R visitShowFunctionsCommand(ShowFunctionsCommand showFunctionsCommand, C context) {
        return visitCommand(showFunctionsCommand, context);
    }

    default R visitAdminRebalanceDiskCommand(AdminRebalanceDiskCommand adminRebalanceDiskCommand, C context) {
        return visitCommand(adminRebalanceDiskCommand, context);
    }

    default R visitAdminCancelRebalanceDiskCommand(AdminCancelRebalanceDiskCommand command, C context) {
        return visitCommand(command, context);
    }

    default R visitShowDynamicPartitionCommand(ShowDynamicPartitionCommand showDynamicPartitionCommand, C context) {
        return visitCommand(showDynamicPartitionCommand, context);
    }

    default R visitShowWhiteListCommand(ShowWhiteListCommand whiteListCommand, C context) {
        return visitCommand(whiteListCommand, context);
    }

    default R visitAlterCatalogPropertiesCommand(AlterCatalogPropertiesCommand alterCatalogPropsCmd, C context) {
        return visitCommand(alterCatalogPropsCmd, context);
    }

    default R visitRecoverDatabaseCommand(RecoverDatabaseCommand recoverDatabaseCommand, C context) {
        return visitCommand(recoverDatabaseCommand, context);
    }

    default R visitShowDiagnoseTabletCommand(ShowDiagnoseTabletCommand showDiagnoseTabletCommand, C context) {
        return visitCommand(showDiagnoseTabletCommand, context);
    }

    default R visitRecoverTableCommand(RecoverTableCommand recoverTableCommand, C context) {
        return visitCommand(recoverTableCommand, context);
    }

    default R visitShowStoragePolicyCommand(ShowStoragePolicyCommand showStoragePolicyCommand, C context) {
        return visitCommand(showStoragePolicyCommand, context);
    }

    default R visitRecoverPartitionCommand(RecoverPartitionCommand recoverPartitionCommand, C context) {
        return visitCommand(recoverPartitionCommand, context);
    }

    default R visitShowBrokerCommand(ShowBrokerCommand showBrokerCommand, C context) {
        return visitCommand(showBrokerCommand, context);
    }

    default R visitShowLoadCommand(ShowLoadCommand showLoadCommand, C context) {
        return visitCommand(showLoadCommand, context);
    }

    default R visitShowLoadProfileCommand(ShowLoadProfileCommand showLoadProfileCommand, C context) {
        return visitCommand(showLoadProfileCommand, context);
    }

    default R visitAlterStoragePolicyCommand(AlterStoragePolicyCommand alterStoragePolicyCommand, C context) {
        return visitCommand(alterStoragePolicyCommand, context);
    }

    default R visitAlterSqlBlockRuleCommand(AlterSqlBlockRuleCommand cmd, C context) {
        return visitCommand(cmd, context);
    }

    default R visitCreateSqlBlockRuleCommand(CreateSqlBlockRuleCommand cmd, C context) {
        return visitCommand(cmd, context);
    }

    default R visitDropRepositoryCommand(DropRepositoryCommand cmd, C context) {
        return visitCommand(cmd, context);
    }

    default R visitCreateRoleCommand(CreateRoleCommand createRoleCommand, C context) {
        return visitCommand(createRoleCommand, context);
    }

    default R visitDropTableCommand(DropTableCommand dropTableCommand, C context) {
        return visitCommand(dropTableCommand, context);
    }

    default R visitDropRoleCommand(DropRoleCommand dropRoleCommand, C context) {
        return visitCommand(dropRoleCommand, context);
    }

    default R visitDropEncryptKeyCommand(DropEncryptkeyCommand dropEncryptkeyCommand, C context) {
        return visitCommand(dropEncryptkeyCommand, context);
    }

    default R visitDropFileCommand(DropFileCommand dropFileCommand, C context) {
        return visitCommand(dropFileCommand, context);
    }

    default R visitDropSqlBlockRuleCommand(DropSqlBlockRuleCommand dropSqlBlockRuleCommand, C context) {
        return visitCommand(dropSqlBlockRuleCommand, context);
    }

    default R visitDropUserCommand(DropUserCommand dropUserCommand, C context) {
        return visitCommand(dropUserCommand, context);
    }

    default R visitDropWorkloadGroupCommand(DropWorkloadGroupCommand dropWorkloadGroupCommand, C context) {
        return visitCommand(dropWorkloadGroupCommand, context);
    }

    default R visitShowReplicaDistributionCommand(ShowReplicaDistributionCommand showReplicaDistributedCommand,
                                                    C context) {
        return visitCommand(showReplicaDistributedCommand, context);
    }

    default R visitShowCharsetCommand(ShowCharsetCommand showCharsetCommand, C context) {
        return visitCommand(showCharsetCommand, context);
    }

    default R visitDropWorkloadPolicyCommand(DropWorkloadPolicyCommand dropWorkloadPolicyCommand, C context) {
        return visitCommand(dropWorkloadPolicyCommand, context);
    }

    default R visitShowTableIdCommand(ShowTableIdCommand showTableIdCommand, C context) {
        return visitCommand(showTableIdCommand, context);
    }

    default R visitCreateWorkloadGroupCommand(CreateWorkloadGroupCommand createWorkloadGroupCommand, C context) {
        return visitCommand(createWorkloadGroupCommand, context);
    }

    default R visitShowEncryptKeysCommand(ShowEncryptKeysCommand showEncryptKeysCommand, C context) {
        return visitCommand(showEncryptKeysCommand, context);
    }

    default R visitSyncCommand(SyncCommand syncCommand, C context) {
        return visitCommand(syncCommand, context);
    }

    default R visitShowEventsCommand(ShowEventsCommand showEventsCommand, C context) {
        return visitCommand(showEventsCommand, context);
    }

    default R visitShowDeleteCommand(ShowDeleteCommand showDeleteCommand, C context) {
        return visitCommand(showDeleteCommand, context);
    }

    default R visitShowPrivilegesCommand(ShowPrivilegesCommand showPrivilegesCommand, C context) {
        return visitCommand(showPrivilegesCommand, context);
    }

    default R visitShowUserPropertyCommand(ShowUserPropertyCommand showUserpropertyCommand, C context) {
        return visitCommand(showUserpropertyCommand, context);
    }

    default R visitShowTabletsBelongCommand(ShowTabletsBelongCommand showTabletBelongCommand, C context) {
        return visitCommand(showTabletBelongCommand, context);
    }

    default R visitShowCollationCommand(ShowCollationCommand showCollationCommand, C context) {
        return visitCommand(showCollationCommand, context);
    }

    default R visitCreateRoutineLoadCommand(CreateRoutineLoadCommand createRoutineLoadCommand, C context) {
        return visitCommand(createRoutineLoadCommand, context);
    }

    default R visitShowProcessListCommand(ShowProcessListCommand showProcessListCommand, C context) {
        return visitCommand(showProcessListCommand, context);
    }

    default R visitAdminCheckTabletsCommand(AdminCheckTabletsCommand adminCheckTabletsCommand, C context) {
        return visitCommand(adminCheckTabletsCommand, context);
    }

    default R visitShowDataSkewCommand(ShowDataSkewCommand showDataSkewCommand, C context) {
        return visitCommand(showDataSkewCommand, context);
    }

    default R visitShowTableCreationCommand(ShowTableCreationCommand showTableCreationCommand, C context) {
        return visitCommand(showTableCreationCommand, context);
    }

    default R visitShowTabletStorageFormatCommand(ShowTabletStorageFormatCommand showTabletStorageFormatCommand,
                                                  C context) {
        return visitCommand(showTabletStorageFormatCommand, context);
    }

    default R visitShowQueryProfileCommand(ShowQueryProfileCommand showQueryProfileCommand,
                                           C context) {
        return visitCommand(showQueryProfileCommand, context);
    }

    default R visitShowConvertLscCommand(ShowConvertLSCCommand showConvertLSCCommand, C context) {
        return visitCommand(showConvertLSCCommand, context);
    }

    default R visitShowClustersCommand(ShowClustersCommand showClustersCommand, C context) {
        return visitCommand(showClustersCommand, context);
    }

    default R visitSwitchCommand(SwitchCommand switchCommand, C context) {
        return visitCommand(switchCommand, context);
    }

    default R visitUseCommand(UseCommand useCommand, C context) {
        return visitCommand(useCommand, context);
    }

    default R visitAlterDatabaseRenameCommand(AlterDatabaseRenameCommand alterDatabaseRenameCommand, C context) {
        return visitCommand(alterDatabaseRenameCommand, context);
    }

    default R visitKillQueryCommand(KillQueryCommand killQueryCommand, C context) {
        return visitCommand(killQueryCommand, context);
    }

    default R visitKillConnectionCommand(KillConnectionCommand killConnectionCommand, C context) {
        return visitCommand(killConnectionCommand, context);
    }

    default R visitAlterDatabaseSetQuotaCommand(AlterDatabaseSetQuotaCommand alterDatabaseSetQuotaCommand, C context) {
        return visitCommand(alterDatabaseSetQuotaCommand, context);
    }

    default R visitDropDatabaseCommand(DropDatabaseCommand dropDatabaseCommand, C context) {
        return visitCommand(dropDatabaseCommand, context);
    }

    default R visitAlterRepositoryCommand(AlterRepositoryCommand alterRepositoryCommand,
                                          C context) {
        return visitCommand(alterRepositoryCommand, context);
    }

    default R visitShowRowPolicyCommand(ShowRowPolicyCommand showRowPolicyCommand, C context) {
        return visitCommand(showRowPolicyCommand, context);
    }

    default R visitShowAnalyzeCommand(ShowAnalyzeCommand showAnalyzeCommand, C context) {
        return visitCommand(showAnalyzeCommand, context);
    }

    default R visitShowQueuedAnalyzeJobsCommand(ShowQueuedAnalyzeJobsCommand showQueuedAnalyzeJobsCommand, C context) {
        return visitCommand(showQueuedAnalyzeJobsCommand, context);
    }

    default R visitShowColumnHistogramStatsCommand(ShowColumnHistogramStatsCommand showColumnHistogramStatCommand,
                                                   C context) {
        return visitCommand(showColumnHistogramStatCommand, context);
    }

    default R visitDescribeCommand(DescribeCommand describeCommand, C context) {
        return visitCommand(describeCommand, context);
    }

    default R visitAlterUserCommand(AlterUserCommand alterUserCommand, C context) {
        return visitCommand(alterUserCommand, context);
    }

    default R visitShowTableStatusCommand(ShowTableStatusCommand showTableStatusCommand, C context) {
        return visitCommand(showTableStatusCommand, context);
    }

    default R visitShowDatabasesCommand(ShowDatabasesCommand showDatabasesCommand, C context) {
        return visitCommand(showDatabasesCommand, context);
    }

    default R visitShowTableCommand(ShowTableCommand showTableCommand, C context) {
        return visitCommand(showTableCommand, context);
    }

    default R visitShowTableStatsCommand(ShowTableStatsCommand showTableStatsCommand, C context) {
        return visitCommand(showTableStatsCommand, context);
    }

    default R visitShowTabletsFromTableCommand(ShowTabletsFromTableCommand showTabletsFromTableCommand, C context) {
        return visitCommand(showTabletsFromTableCommand, context);
    }

    default R visitDropStatsCommand(DropStatsCommand dropStatsCommand, C context) {
        return visitCommand(dropStatsCommand, context);
    }

    default R visitUnlockTablesCommand(UnlockTablesCommand unlockTablesCommand, C context) {
        return visitCommand(unlockTablesCommand, context);
    }

    default R visitDropCachedStatsCommand(DropCachedStatsCommand dropCachedStatsCommand, C context) {
        return visitCommand(dropCachedStatsCommand, context);
    }

    default R visitDropExpiredStatsCommand(DropExpiredStatsCommand dropExpiredStatsCommand, C context) {
        return visitCommand(dropExpiredStatsCommand, context);
    }

    default R visitShowIndexStatsCommand(ShowIndexStatsCommand showIndexStatsCommand, C context) {
        return visitCommand(showIndexStatsCommand, context);
    }

    default R visitShowTabletIdCommand(ShowTabletIdCommand showTabletIdCommand, C context) {
        return visitCommand(showTabletIdCommand, context);
    }

    default R visitAlterTableStatsCommand(AlterTableStatsCommand alterTableStatsCommand, C context) {
        return visitCommand(alterTableStatsCommand, context);
    }

    default R visitAlterColumnStatsCommand(AlterColumnStatsCommand alterColumnStatsCommand, C context) {
        return visitCommand(alterColumnStatsCommand, context);
    }

    default R visitAdminCancelRepairTableCommand(AdminCancelRepairTableCommand adminCancelRepairTableCommand,
                                                     C context) {
        return visitCommand(adminCancelRepairTableCommand, context);
    }

    default R visitAdminRepairTableCommand(AdminRepairTableCommand adminRepairTableCommand, C context) {
        return visitCommand(adminRepairTableCommand, context);
    }

    default R visitAdminSetReplicaStatusCommand(AdminSetReplicaStatusCommand adminSetReplicaStatusCommand, C context) {
        return visitCommand(adminSetReplicaStatusCommand, context);
    }

    default R visitAdminCopyTabletCommand(AdminCopyTabletCommand adminCopyTabletCommand, C context) {
        return visitCommand(adminCopyTabletCommand, context);
    }

    default R visitShowCreateRoutineLoadCommand(ShowCreateRoutineLoadCommand showCreateRoutineLoadCommand, C context) {
        return visitCommand(showCreateRoutineLoadCommand, context);
    }

    default R visitPauseRoutineLoadCommand(PauseRoutineLoadCommand routineLoadCommand, C context) {
        return visitCommand(routineLoadCommand, context);
    }

    default R visitResumeRoutineLoadCommand(ResumeRoutineLoadCommand resumeRoutineLoadCommand, C context) {
        return visitCommand(resumeRoutineLoadCommand, context);
    }

    default R visitStopRoutineLoadCommand(StopRoutineLoadCommand stopRoutineLoadCommand, C context) {
        return visitCommand(stopRoutineLoadCommand, context);
    }

    default R visitCleanQueryStatsCommand(CleanQueryStatsCommand cleanQueryStatsCommand, C context) {
        return visitCommand(cleanQueryStatsCommand, context);
    }

    default R visitPauseDataSyncJobCommand(PauseDataSyncJobCommand pauseDataSyncJobCommand, C context) {
        return visitCommand(pauseDataSyncJobCommand, context);
    }

    default R visitResumeDataSyncJobCommand(ResumeDataSyncJobCommand resumeDataSyncJobCommand, C context) {
        return visitCommand(resumeDataSyncJobCommand, context);
    }

    default R visitStopDataSyncJobCommand(StopDataSyncJobCommand stopDataSyncJobCommand, C context) {
        return visitCommand(stopDataSyncJobCommand, context);
    }

    default R visitCreateDataSyncJobCommand(CreateDataSyncJobCommand createDataSyncJobCommand, C context) {
        return visitCommand(createDataSyncJobCommand, context);
    }

    default R visitDropResourceCommand(DropResourceCommand dropResourceCommand, C context) {
        return visitCommand(dropResourceCommand, context);
    }

    default R visitDropRowPolicyCommand(DropRowPolicyCommand dropRowPolicyCommand, C context) {
        return visitCommand(dropRowPolicyCommand, context);
    }

    default R visitTransactionBeginCommand(TransactionBeginCommand transactionBeginCommand, C context) {
        return visitCommand(transactionBeginCommand, context);
    }

    default R visitTransactionCommitCommand(TransactionCommitCommand transactionCommitCommand, C context) {
        return visitCommand(transactionCommitCommand, context);
    }

    default R visitTransactionRollbackCommand(TransactionRollbackCommand transactionRollbackCommand, C context) {
        return visitCommand(transactionRollbackCommand, context);
    }

    default R visitKillAnalyzeJobCommand(KillAnalyzeJobCommand killAnalyzeJobCommand, C context) {
        return visitCommand(killAnalyzeJobCommand, context);
    }

    default R visitDropAnalyzeJobCommand(DropAnalyzeJobCommand dropAnalyzeJobCommand, C context) {
        return visitCommand(dropAnalyzeJobCommand, context);
    }

    default R visitCancelBuildIndexCommand(CancelBuildIndexCommand cancelBuildIndexCommand, C context) {
        return visitCommand(cancelBuildIndexCommand, context);
    }

    default R visitCreateUserCommand(CreateUserCommand createUserCommand, C context) {
        return visitCommand(createUserCommand, context);
    }

    default R visitCreateResourceCommand(CreateResourceCommand createResourceCommand, C context) {
        return visitCommand(createResourceCommand, context);
    }

    default R visitCreateStageCommand(CreateStageCommand createStageCommand, C context) {
        return visitCommand(createStageCommand, context);
    }

    default R visitDropStageCommand(DropStageCommand dropStageCommand, C context) {
        return visitCommand(dropStageCommand, context);
    }

    default R visitTruncateTableCommand(TruncateTableCommand truncateTableCommand, C context) {
        return visitCommand(truncateTableCommand, context);
    }

<<<<<<< HEAD
    default R visitShowCopyCommand(ShowCopyCommand showCopyCommand, C context) {
        return visitCommand(showCopyCommand, context);
=======
    default R visitGrantRoleCommand(GrantRoleCommand grantRoleCommand, C context) {
        return visitCommand(grantRoleCommand, context);
    }

    default R visitGrantTablePrivilegeCommand(GrantTablePrivilegeCommand grantTablePrivilegeCommand, C context) {
        return visitCommand(grantTablePrivilegeCommand, context);
    }

    default R visitGrantResourcePrivilegeCommand(GrantResourcePrivilegeCommand grantResourcePrivilegeCommand,
            C context) {
        return visitCommand(grantResourcePrivilegeCommand, context);
>>>>>>> 749004e5
    }
}<|MERGE_RESOLUTION|>--- conflicted
+++ resolved
@@ -1120,10 +1120,10 @@
         return visitCommand(truncateTableCommand, context);
     }
 
-<<<<<<< HEAD
     default R visitShowCopyCommand(ShowCopyCommand showCopyCommand, C context) {
         return visitCommand(showCopyCommand, context);
-=======
+    }
+
     default R visitGrantRoleCommand(GrantRoleCommand grantRoleCommand, C context) {
         return visitCommand(grantRoleCommand, context);
     }
@@ -1135,6 +1135,5 @@
     default R visitGrantResourcePrivilegeCommand(GrantResourcePrivilegeCommand grantResourcePrivilegeCommand,
             C context) {
         return visitCommand(grantResourcePrivilegeCommand, context);
->>>>>>> 749004e5
     }
 }