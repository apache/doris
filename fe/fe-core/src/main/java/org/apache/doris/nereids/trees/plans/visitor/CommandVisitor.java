// Licensed to the Apache Software Foundation (ASF) under one
// or more contributor license agreements.  See the NOTICE file
// distributed with this work for additional information
// regarding copyright ownership.  The ASF licenses this file
// to you under the Apache License, Version 2.0 (the
// "License"); you may not use this file except in compliance
// with the License.  You may obtain a copy of the License at
//
//   http://www.apache.org/licenses/LICENSE-2.0
//
// Unless required by applicable law or agreed to in writing,
// software distributed under the License is distributed on an
// "AS IS" BASIS, WITHOUT WARRANTIES OR CONDITIONS OF ANY
// KIND, either express or implied.  See the License for the
// specific language governing permissions and limitations
// under the License.

package org.apache.doris.nereids.trees.plans.visitor;

import org.apache.doris.nereids.trees.plans.commands.AddConstraintCommand;
import org.apache.doris.nereids.trees.plans.commands.AdminCancelRebalanceDiskCommand;
import org.apache.doris.nereids.trees.plans.commands.AdminCheckTabletsCommand;
import org.apache.doris.nereids.trees.plans.commands.AdminCleanTrashCommand;
import org.apache.doris.nereids.trees.plans.commands.AdminCompactTableCommand;
import org.apache.doris.nereids.trees.plans.commands.AdminRebalanceDiskCommand;
import org.apache.doris.nereids.trees.plans.commands.AdminSetTableStatusCommand;
import org.apache.doris.nereids.trees.plans.commands.AdminShowReplicaStatusCommand;
import org.apache.doris.nereids.trees.plans.commands.AlterCatalogCommentCommand;
import org.apache.doris.nereids.trees.plans.commands.AlterCatalogPropertiesCommand;
import org.apache.doris.nereids.trees.plans.commands.AlterCatalogRenameCommand;
import org.apache.doris.nereids.trees.plans.commands.AlterJobStatusCommand;
import org.apache.doris.nereids.trees.plans.commands.AlterMTMVCommand;
import org.apache.doris.nereids.trees.plans.commands.AlterRoleCommand;
import org.apache.doris.nereids.trees.plans.commands.AlterSqlBlockRuleCommand;
import org.apache.doris.nereids.trees.plans.commands.AlterTableCommand;
import org.apache.doris.nereids.trees.plans.commands.AlterUserCommand;
import org.apache.doris.nereids.trees.plans.commands.AlterViewCommand;
import org.apache.doris.nereids.trees.plans.commands.AlterWorkloadGroupCommand;
import org.apache.doris.nereids.trees.plans.commands.AlterWorkloadPolicyCommand;
import org.apache.doris.nereids.trees.plans.commands.CallCommand;
import org.apache.doris.nereids.trees.plans.commands.CancelExportCommand;
import org.apache.doris.nereids.trees.plans.commands.CancelJobTaskCommand;
import org.apache.doris.nereids.trees.plans.commands.CancelLoadCommand;
import org.apache.doris.nereids.trees.plans.commands.CancelMTMVTaskCommand;
import org.apache.doris.nereids.trees.plans.commands.CancelWarmUpJobCommand;
import org.apache.doris.nereids.trees.plans.commands.CleanAllProfileCommand;
import org.apache.doris.nereids.trees.plans.commands.Command;
import org.apache.doris.nereids.trees.plans.commands.CreateCatalogCommand;
import org.apache.doris.nereids.trees.plans.commands.CreateEncryptkeyCommand;
import org.apache.doris.nereids.trees.plans.commands.CreateFileCommand;
import org.apache.doris.nereids.trees.plans.commands.CreateFunctionCommand;
import org.apache.doris.nereids.trees.plans.commands.CreateJobCommand;
import org.apache.doris.nereids.trees.plans.commands.CreateMTMVCommand;
import org.apache.doris.nereids.trees.plans.commands.CreateMaterializedViewCommand;
import org.apache.doris.nereids.trees.plans.commands.CreatePolicyCommand;
import org.apache.doris.nereids.trees.plans.commands.CreateProcedureCommand;
import org.apache.doris.nereids.trees.plans.commands.CreateRoleCommand;
import org.apache.doris.nereids.trees.plans.commands.CreateSqlBlockRuleCommand;
import org.apache.doris.nereids.trees.plans.commands.CreateTableCommand;
import org.apache.doris.nereids.trees.plans.commands.CreateTableLikeCommand;
import org.apache.doris.nereids.trees.plans.commands.CreateViewCommand;
import org.apache.doris.nereids.trees.plans.commands.CreateWorkloadGroupCommand;
import org.apache.doris.nereids.trees.plans.commands.DeleteFromCommand;
import org.apache.doris.nereids.trees.plans.commands.DeleteFromUsingCommand;
import org.apache.doris.nereids.trees.plans.commands.DescribeCommand;
import org.apache.doris.nereids.trees.plans.commands.DropCatalogCommand;
import org.apache.doris.nereids.trees.plans.commands.DropCatalogRecycleBinCommand;
import org.apache.doris.nereids.trees.plans.commands.DropConstraintCommand;
import org.apache.doris.nereids.trees.plans.commands.DropDatabaseCommand;
import org.apache.doris.nereids.trees.plans.commands.DropEncryptkeyCommand;
import org.apache.doris.nereids.trees.plans.commands.DropFileCommand;
import org.apache.doris.nereids.trees.plans.commands.DropFunctionCommand;
import org.apache.doris.nereids.trees.plans.commands.DropJobCommand;
import org.apache.doris.nereids.trees.plans.commands.DropMTMVCommand;
import org.apache.doris.nereids.trees.plans.commands.DropProcedureCommand;
import org.apache.doris.nereids.trees.plans.commands.DropRepositoryCommand;
import org.apache.doris.nereids.trees.plans.commands.DropRoleCommand;
import org.apache.doris.nereids.trees.plans.commands.DropSqlBlockRuleCommand;
import org.apache.doris.nereids.trees.plans.commands.DropStoragePolicyCommand;
import org.apache.doris.nereids.trees.plans.commands.DropTableCommand;
import org.apache.doris.nereids.trees.plans.commands.DropUserCommand;
import org.apache.doris.nereids.trees.plans.commands.DropWorkloadGroupCommand;
import org.apache.doris.nereids.trees.plans.commands.DropWorkloadPolicyCommand;
import org.apache.doris.nereids.trees.plans.commands.ExplainCommand;
import org.apache.doris.nereids.trees.plans.commands.ExportCommand;
import org.apache.doris.nereids.trees.plans.commands.HelpCommand;
import org.apache.doris.nereids.trees.plans.commands.LoadCommand;
import org.apache.doris.nereids.trees.plans.commands.PauseJobCommand;
import org.apache.doris.nereids.trees.plans.commands.PauseMTMVCommand;
import org.apache.doris.nereids.trees.plans.commands.RecoverDatabaseCommand;
import org.apache.doris.nereids.trees.plans.commands.RecoverPartitionCommand;
import org.apache.doris.nereids.trees.plans.commands.RecoverTableCommand;
import org.apache.doris.nereids.trees.plans.commands.RefreshMTMVCommand;
import org.apache.doris.nereids.trees.plans.commands.ReplayCommand;
import org.apache.doris.nereids.trees.plans.commands.ResumeJobCommand;
import org.apache.doris.nereids.trees.plans.commands.ResumeMTMVCommand;
import org.apache.doris.nereids.trees.plans.commands.SetDefaultStorageVaultCommand;
import org.apache.doris.nereids.trees.plans.commands.SetOptionsCommand;
import org.apache.doris.nereids.trees.plans.commands.SetTransactionCommand;
import org.apache.doris.nereids.trees.plans.commands.SetUserPropertiesCommand;
import org.apache.doris.nereids.trees.plans.commands.ShowAnalyzeCommand;
import org.apache.doris.nereids.trees.plans.commands.ShowAuthorsCommand;
import org.apache.doris.nereids.trees.plans.commands.ShowBackendsCommand;
import org.apache.doris.nereids.trees.plans.commands.ShowBrokerCommand;
import org.apache.doris.nereids.trees.plans.commands.ShowCatalogCommand;
import org.apache.doris.nereids.trees.plans.commands.ShowCharsetCommand;
import org.apache.doris.nereids.trees.plans.commands.ShowCollationCommand;
import org.apache.doris.nereids.trees.plans.commands.ShowColumnHistogramStatsCommand;
import org.apache.doris.nereids.trees.plans.commands.ShowConfigCommand;
import org.apache.doris.nereids.trees.plans.commands.ShowConstraintsCommand;
import org.apache.doris.nereids.trees.plans.commands.ShowConvertLSCCommand;
import org.apache.doris.nereids.trees.plans.commands.ShowCreateCatalogCommand;
import org.apache.doris.nereids.trees.plans.commands.ShowCreateDatabaseCommand;
import org.apache.doris.nereids.trees.plans.commands.ShowCreateMTMVCommand;
import org.apache.doris.nereids.trees.plans.commands.ShowCreateMaterializedViewCommand;
import org.apache.doris.nereids.trees.plans.commands.ShowCreateProcedureCommand;
import org.apache.doris.nereids.trees.plans.commands.ShowCreateRepositoryCommand;
import org.apache.doris.nereids.trees.plans.commands.ShowCreateTableCommand;
import org.apache.doris.nereids.trees.plans.commands.ShowCreateViewCommand;
import org.apache.doris.nereids.trees.plans.commands.ShowDataCommand;
import org.apache.doris.nereids.trees.plans.commands.ShowDataSkewCommand;
import org.apache.doris.nereids.trees.plans.commands.ShowDataTypesCommand;
import org.apache.doris.nereids.trees.plans.commands.ShowDatabaseIdCommand;
import org.apache.doris.nereids.trees.plans.commands.ShowDeleteCommand;
import org.apache.doris.nereids.trees.plans.commands.ShowDiagnoseTabletCommand;
import org.apache.doris.nereids.trees.plans.commands.ShowDynamicPartitionCommand;
import org.apache.doris.nereids.trees.plans.commands.ShowEncryptKeysCommand;
import org.apache.doris.nereids.trees.plans.commands.ShowEventsCommand;
import org.apache.doris.nereids.trees.plans.commands.ShowFrontendsCommand;
import org.apache.doris.nereids.trees.plans.commands.ShowGrantsCommand;
import org.apache.doris.nereids.trees.plans.commands.ShowLastInsertCommand;
import org.apache.doris.nereids.trees.plans.commands.ShowLoadProfileCommand;
import org.apache.doris.nereids.trees.plans.commands.ShowPartitionIdCommand;
import org.apache.doris.nereids.trees.plans.commands.ShowPluginsCommand;
import org.apache.doris.nereids.trees.plans.commands.ShowPrivilegesCommand;
import org.apache.doris.nereids.trees.plans.commands.ShowProcCommand;
import org.apache.doris.nereids.trees.plans.commands.ShowProcedureStatusCommand;
import org.apache.doris.nereids.trees.plans.commands.ShowProcessListCommand;
import org.apache.doris.nereids.trees.plans.commands.ShowQueryProfileCommand;
import org.apache.doris.nereids.trees.plans.commands.ShowQueuedAnalyzeJobsCommand;
import org.apache.doris.nereids.trees.plans.commands.ShowReplicaDistributionCommand;
import org.apache.doris.nereids.trees.plans.commands.ShowRepositoriesCommand;
import org.apache.doris.nereids.trees.plans.commands.ShowRolesCommand;
import org.apache.doris.nereids.trees.plans.commands.ShowSmallFilesCommand;
import org.apache.doris.nereids.trees.plans.commands.ShowSqlBlockRuleCommand;
import org.apache.doris.nereids.trees.plans.commands.ShowStagesCommand;
import org.apache.doris.nereids.trees.plans.commands.ShowStatusCommand;
import org.apache.doris.nereids.trees.plans.commands.ShowStorageEnginesCommand;
import org.apache.doris.nereids.trees.plans.commands.ShowStoragePolicyCommand;
import org.apache.doris.nereids.trees.plans.commands.ShowSyncJobCommand;
import org.apache.doris.nereids.trees.plans.commands.ShowTableCommand;
import org.apache.doris.nereids.trees.plans.commands.ShowTableCreationCommand;
import org.apache.doris.nereids.trees.plans.commands.ShowTableIdCommand;
import org.apache.doris.nereids.trees.plans.commands.ShowTableStatusCommand;
import org.apache.doris.nereids.trees.plans.commands.ShowTabletStorageFormatCommand;
import org.apache.doris.nereids.trees.plans.commands.ShowTabletsBelongCommand;
import org.apache.doris.nereids.trees.plans.commands.ShowTrashCommand;
import org.apache.doris.nereids.trees.plans.commands.ShowTriggersCommand;
import org.apache.doris.nereids.trees.plans.commands.ShowUserPropertyCommand;
import org.apache.doris.nereids.trees.plans.commands.ShowVariablesCommand;
import org.apache.doris.nereids.trees.plans.commands.ShowViewCommand;
import org.apache.doris.nereids.trees.plans.commands.ShowWarningErrorCountCommand;
import org.apache.doris.nereids.trees.plans.commands.ShowWarningErrorsCommand;
import org.apache.doris.nereids.trees.plans.commands.ShowWhiteListCommand;
import org.apache.doris.nereids.trees.plans.commands.SyncCommand;
import org.apache.doris.nereids.trees.plans.commands.UnsetDefaultStorageVaultCommand;
import org.apache.doris.nereids.trees.plans.commands.UnsetVariableCommand;
import org.apache.doris.nereids.trees.plans.commands.UnsupportedCommand;
import org.apache.doris.nereids.trees.plans.commands.UpdateCommand;
import org.apache.doris.nereids.trees.plans.commands.alter.AlterDatabaseRenameCommand;
import org.apache.doris.nereids.trees.plans.commands.alter.AlterDatabaseSetQuotaCommand;
import org.apache.doris.nereids.trees.plans.commands.alter.AlterRepositoryCommand;
import org.apache.doris.nereids.trees.plans.commands.clean.CleanLabelCommand;
import org.apache.doris.nereids.trees.plans.commands.insert.BatchInsertIntoTableCommand;
import org.apache.doris.nereids.trees.plans.commands.insert.InsertIntoTableCommand;
import org.apache.doris.nereids.trees.plans.commands.insert.InsertOverwriteTableCommand;
import org.apache.doris.nereids.trees.plans.commands.load.CreateRoutineLoadCommand;
import org.apache.doris.nereids.trees.plans.commands.refresh.RefreshCatalogCommand;
import org.apache.doris.nereids.trees.plans.commands.refresh.RefreshDatabaseCommand;
import org.apache.doris.nereids.trees.plans.commands.refresh.RefreshTableCommand;
import org.apache.doris.nereids.trees.plans.commands.use.SwitchCommand;
import org.apache.doris.nereids.trees.plans.commands.use.UseCommand;

/** CommandVisitor. */
public interface CommandVisitor<R, C> {

    R visitCommand(Command command, C context);

    default R visitExplainCommand(ExplainCommand explain, C context) {
        return visitCommand(explain, context);
    }

    default R visitReplayCommand(ReplayCommand replay, C context) {
        return visitCommand(replay, context);
    }

    default R visitCreatePolicyCommand(CreatePolicyCommand createPolicy, C context) {
        return visitCommand(createPolicy, context);
    }

    default R visitInsertIntoTableCommand(InsertIntoTableCommand insertIntoTableCommand,
            C context) {
        return visitCommand(insertIntoTableCommand, context);
    }

    default R visitInsertOverwriteTableCommand(InsertOverwriteTableCommand insertOverwriteTableCommand,
            C context) {
        return visitCommand(insertOverwriteTableCommand, context);
    }

    default R visitBatchInsertIntoTableCommand(BatchInsertIntoTableCommand batchInsertIntoTableCommand,
            C context) {
        return visitCommand(batchInsertIntoTableCommand, context);
    }

    default R visitUpdateCommand(UpdateCommand updateCommand, C context) {
        return visitCommand(updateCommand, context);
    }

    default R visitDeleteFromCommand(DeleteFromCommand deleteFromCommand, C context) {
        return visitCommand(deleteFromCommand, context);
    }

    default R visitDeleteFromUsingCommand(DeleteFromUsingCommand deleteFromUsingCommand, C context) {
        return visitCommand(deleteFromUsingCommand, context);
    }

    default R visitLoadCommand(LoadCommand loadCommand, C context) {
        return visitCommand(loadCommand, context);
    }

    default R visitExportCommand(ExportCommand exportCommand, C context) {
        return visitCommand(exportCommand, context);
    }

    default R visitCreateEncryptKeyCommand(CreateEncryptkeyCommand createEncryptKeyCommand, C context) {
        return visitCommand(createEncryptKeyCommand, context);
    }

    default R visitCreateFunctionCommand(CreateFunctionCommand createFunctionCommand, C context) {
        return visitCommand(createFunctionCommand, context);
    }

    default R visitDropFunctionCommand(DropFunctionCommand dropFunctionCommand, C context) {
        return visitCommand(dropFunctionCommand, context);
    }

    default R visitCreateTableCommand(CreateTableCommand createTableCommand, C context) {
        return visitCommand(createTableCommand, context);
    }

    default R visitCreateMTMVCommand(CreateMTMVCommand createMTMVCommand, C context) {
        return visitCommand(createMTMVCommand, context);
    }

    default R visitCreateMaterializedViewCommand(CreateMaterializedViewCommand createSyncMVCommand, C context) {
        return visitCommand(createSyncMVCommand, context);
    }

    default R visitCreateJobCommand(CreateJobCommand createJobCommand, C context) {
        return visitCommand(createJobCommand, context);
    }

    default R visitCreateFileCommand(CreateFileCommand createFileCommand, C context) {
        return visitCommand(createFileCommand, context);
    }

    default R visitAlterMTMVCommand(AlterMTMVCommand alterMTMVCommand, C context) {
        return visitCommand(alterMTMVCommand, context);
    }

    default R visitAddConstraintCommand(AddConstraintCommand addConstraintCommand, C context) {
        return visitCommand(addConstraintCommand, context);
    }

    default R visitAdminCompactTableCommand(AdminCompactTableCommand adminCompactTableCommand, C context) {
        return visitCommand(adminCompactTableCommand, context);
    }

    default R visitAdminCleanTrashCommand(AdminCleanTrashCommand adminCleanTrashCommand, C context) {
        return visitCommand(adminCleanTrashCommand, context);
    }

    default R visitAdminSetTableStatusCommand(AdminSetTableStatusCommand cmd, C context) {
        return visitCommand(cmd, context);
    }

    default R visitDropConstraintCommand(DropConstraintCommand dropConstraintCommand, C context) {
        return visitCommand(dropConstraintCommand, context);
    }

    default R visitDropJobCommand(DropJobCommand dropJobCommand, C context) {
        return visitCommand(dropJobCommand, context);
    }

    default R visitShowConstraintsCommand(ShowConstraintsCommand showConstraintsCommand, C context) {
        return visitCommand(showConstraintsCommand, context);
    }

    default R visitRefreshMTMVCommand(RefreshMTMVCommand refreshMTMVCommand, C context) {
        return visitCommand(refreshMTMVCommand, context);
    }

    default R visitDropMTMVCommand(DropMTMVCommand dropMTMVCommand, C context) {
        return visitCommand(dropMTMVCommand, context);
    }

    default R visitPauseJobCommand(PauseJobCommand pauseJobCommand, C context) {
        return visitCommand(pauseJobCommand, context);
    }

    default R visitPauseMTMVCommand(PauseMTMVCommand pauseMTMVCommand, C context) {
        return visitCommand(pauseMTMVCommand, context);
    }

    default R visitResumeJobCommand(ResumeJobCommand resumeJobCommand, C context) {
        return visitCommand(resumeJobCommand, context);
    }

    default R visitResumeMTMVCommand(ResumeMTMVCommand resumeMTMVCommand, C context) {
        return visitCommand(resumeMTMVCommand, context);
    }

    default R visitShowCreateMTMVCommand(ShowCreateMTMVCommand showCreateMTMVCommand, C context) {
        return visitCommand(showCreateMTMVCommand, context);
    }

    default R visitCancelLoadCommand(CancelLoadCommand cancelLoadCommand, C context) {
        return visitCommand(cancelLoadCommand, context);
    }

    default R visitCancelExportCommand(CancelExportCommand cancelExportCommand, C context) {
        return visitCommand(cancelExportCommand, context);
    }

    default R visitCancelWarmUpJobCommand(CancelWarmUpJobCommand cancelWarmUpJobCommand, C context) {
        return visitCommand(cancelWarmUpJobCommand, context);
    }

    default R visitCancelMTMVTaskCommand(CancelMTMVTaskCommand cancelMTMVTaskCommand, C context) {
        return visitCommand(cancelMTMVTaskCommand, context);
    }

    default R visitCancelTaskCommand(CancelJobTaskCommand cancelJobTaskCommand, C context) {
        return visitCommand(cancelJobTaskCommand, context);
    }

    default R visitCallCommand(CallCommand callCommand, C context) {
        return visitCommand(callCommand, context);
    }

    default R visitShowWarningErrorCountCommand(ShowWarningErrorCountCommand showWarnErrorCountCommand, C context) {
        return visitCommand(showWarnErrorCountCommand, context);
    }

    default R visitShowSyncJobCommand(ShowSyncJobCommand showSyncJobCommand, C context) {
        return visitCommand(showSyncJobCommand, context);
    }

    default R visitCreateProcedureCommand(CreateProcedureCommand createProcedureCommand, C context) {
        return visitCommand(createProcedureCommand, context);
    }

    default R visitDropProcedureCommand(DropProcedureCommand dropProcedureCommand, C context) {
        return visitCommand(dropProcedureCommand, context);
    }

    default R visitShowProcedureStatusCommand(ShowProcedureStatusCommand showProcedureStatusCommand, C context) {
        return visitCommand(showProcedureStatusCommand, context);
    }

    default R visitCreateCatalogCommand(CreateCatalogCommand createCatalogCommand, C context) {
        return visitCommand(createCatalogCommand, context);
    }

    default R visitShowWarningErrorsCommand(ShowWarningErrorsCommand showWarningErrorsCommand, C context) {
        return visitCommand(showWarningErrorsCommand, context);
    }

    default R visitShowCreateProcedureCommand(ShowCreateProcedureCommand showCreateProcedureCommand, C context) {
        return visitCommand(showCreateProcedureCommand, context);
    }

    default R visitHelpCommand(HelpCommand helpCommand, C context) {
        return visitCommand(helpCommand, context);
    }

    default R visitCreateViewCommand(CreateViewCommand createViewCommand, C context) {
        return visitCommand(createViewCommand, context);
    }

    default R visitAlterJobStatusCommand(AlterJobStatusCommand alterJobStatusCommand, C context) {
        return visitCommand(alterJobStatusCommand, context);
    }

    default R visitAlterViewCommand(AlterViewCommand alterViewCommand, C context) {
        return visitCommand(alterViewCommand, context);
    }

    default R visitDropCatalogCommand(DropCatalogCommand dropCatalogCommand, C context) {
        return visitCommand(dropCatalogCommand, context);
    }

    default R visitAlterCatalogCommentCommand(AlterCatalogCommentCommand alterCatalogCommentCommand, C context) {
        return visitCommand(alterCatalogCommentCommand, context);
    }

    default R visitDropCatalogRecycleBinCommand(DropCatalogRecycleBinCommand dropCatalogRecycleBinCommand, C context) {
        return visitCommand(dropCatalogRecycleBinCommand, context);
    }

    default R visitShowStagesCommand(ShowStagesCommand showStagesCommand, C context) {
        return visitCommand(showStagesCommand, context);
    }

    default R visitUnsupportedCommand(UnsupportedCommand unsupportedCommand, C context) {
        return visitCommand(unsupportedCommand, context);
    }

    default R visitUnsetVariableCommand(UnsetVariableCommand unsetVariableCommand, C context) {
        return visitCommand(unsetVariableCommand, context);
    }

    default R visitUnsetDefaultStorageVaultCommand(UnsetDefaultStorageVaultCommand unsetDefaultStorageVaultCommand,
                                                   C context) {
        return visitCommand(unsetDefaultStorageVaultCommand, context);
    }

    default R visitCreateTableLikeCommand(CreateTableLikeCommand createTableLikeCommand, C context) {
        return visitCommand(createTableLikeCommand, context);
    }

    default R visitShowAuthorsCommand(ShowAuthorsCommand showAuthorsCommand, C context) {
        return visitCommand(showAuthorsCommand, context);
    }

    default R visitShowConfigCommand(ShowConfigCommand showConfigCommand, C context) {
        return visitCommand(showConfigCommand, context);
    }

    default R visitSetOptionsCommand(SetOptionsCommand setOptionsCommand, C context) {
        return visitCommand(setOptionsCommand, context);
    }

    default R visitSetTransactionCommand(SetTransactionCommand setTransactionCommand, C context) {
        return visitCommand(setTransactionCommand, context);
    }

    default R visitSetUserPropertiesCommand(SetUserPropertiesCommand setUserPropertiesCommand, C context) {
        return visitCommand(setUserPropertiesCommand, context);
    }

    default R visitAlterCatalogRenameCommand(AlterCatalogRenameCommand alterCatalogRenameCommand, C context) {
        return visitCommand(alterCatalogRenameCommand, context);
    }

    default R visitSetDefaultStorageVault(SetDefaultStorageVaultCommand setDefaultStorageVaultCommand, C context) {
        return visitCommand(setDefaultStorageVaultCommand, context);
    }

    default R visitDropStoragePolicyCommand(DropStoragePolicyCommand dropStoragePolicyCommand, C context) {
        return visitCommand(dropStoragePolicyCommand, context);
    }

    default R visitRefreshCatalogCommand(RefreshCatalogCommand refreshCatalogCommand, C context) {
        return visitCommand(refreshCatalogCommand, context);
    }

    default R visitShowCreateRepositoryCommand(ShowCreateRepositoryCommand showCreateRepositoryCommand, C context) {
        return visitCommand(showCreateRepositoryCommand, context);
    }

    default R visitShowLastInsertCommand(ShowLastInsertCommand showLastInsertCommand, C context) {
        return visitCommand(showLastInsertCommand, context);
    }

    default R visitAlterTableCommand(AlterTableCommand alterTableCommand, C context) {
        return visitCommand(alterTableCommand, context);
    }

    default R visitShowGrantsCommand(ShowGrantsCommand showGrantsCommand, C context) {
        return visitCommand(showGrantsCommand, context);
    }

    default R visitShowStatusCommand(ShowStatusCommand showStatusCommand, C context) {
        return visitCommand(showStatusCommand, context);
    }

    default R visitShowPartitionIdCommand(ShowPartitionIdCommand showPartitionIdCommand, C context) {
        return visitCommand(showPartitionIdCommand, context);
    }

    default R visitShowVariablesCommand(ShowVariablesCommand showVariablesCommand, C context) {
        return visitCommand(showVariablesCommand, context);
    }

    default R visitShowViewCommand(ShowViewCommand showViewCommand, C context) {
        return visitCommand(showViewCommand, context);
    }

    default R visitRefreshDatabaseCommand(RefreshDatabaseCommand refreshDatabaseCommand, C context) {
        return visitCommand(refreshDatabaseCommand, context);
    }

    default R visitRefreshTableCommand(RefreshTableCommand refreshTableCommand, C context) {
        return visitCommand(refreshTableCommand, context);
    }

    default R visitShowBackendsCommand(ShowBackendsCommand showBackendsCommand, C context) {
        return visitCommand(showBackendsCommand, context);
    }

    default R visitShowCreateTableCommand(ShowCreateTableCommand showCreateTableCommand, C context) {
        return visitCommand(showCreateTableCommand, context);
    }

    default R visitShowSmallFilesCommand(ShowSmallFilesCommand showSmallFilesCommand, C context) {
        return visitCommand(showSmallFilesCommand, context);
    }

    default R visitShowSqlBlockRuleCommand(ShowSqlBlockRuleCommand showblockruleCommand, C context) {
        return visitCommand(showblockruleCommand, context);
    }

    default R visitShowPluginsCommand(ShowPluginsCommand showPluginsCommand, C context) {
        return visitCommand(showPluginsCommand, context);
    }

    default R visitShowTrashCommand(ShowTrashCommand showTrashCommand, C context) {
        return visitCommand(showTrashCommand, context);
    }

    default R visitShowTriggersCommand(ShowTriggersCommand showTriggersCommand, C context) {
        return visitCommand(showTriggersCommand, context);
    }

    default R visitAdminShowReplicaStatusCommand(AdminShowReplicaStatusCommand adminShowReplicaStatusCommand,
                                                    C context) {
        return visitCommand(adminShowReplicaStatusCommand, context);
    }

    default R visitShowRepositoriesCommand(ShowRepositoriesCommand showRepositoriesCommand, C context) {
        return visitCommand(showRepositoriesCommand, context);
    }

    default R visitShowRolesCommand(ShowRolesCommand showRolesCommand, C context) {
        return visitCommand(showRolesCommand, context);
    }

    default R visitShowProcCommand(ShowProcCommand showProcCommand, C context) {
        return visitCommand(showProcCommand, context);
    }

    default R visitShowDataCommand(ShowDataCommand showDataCommand, C context) {
        return visitCommand(showDataCommand, context);
    }

    default R visitShowStorageEnginesCommand(ShowStorageEnginesCommand showStorageEnginesCommand, C context) {
        return visitCommand(showStorageEnginesCommand, context);
    }

    default R visitShowCreateCatalogCommand(ShowCreateCatalogCommand showCreateCatalogCommand, C context) {
        return visitCommand(showCreateCatalogCommand, context);
    }

    default R visitShowCatalogCommand(ShowCatalogCommand showCatalogCommand, C context) {
        return visitCommand(showCatalogCommand, context);
    }

    default R visitShowCreateMaterializedViewCommand(ShowCreateMaterializedViewCommand showCreateMtlzViewCommand,
                        C context) {
        return visitCommand(showCreateMtlzViewCommand, context);
    }

    default R visitShowCreateDatabaseCommand(ShowCreateDatabaseCommand showCreateDatabaseCommand, C context) {
        return visitCommand(showCreateDatabaseCommand, context);
    }

    default R visitShowCreateViewCommand(ShowCreateViewCommand showCreateViewCommand, C context) {
        return visitCommand(showCreateViewCommand, context);
    }

    default R visitAlterRoleCommand(AlterRoleCommand alterRoleCommand, C context) {
        return visitCommand(alterRoleCommand, context);
    }

    default R visitShowDatabaseIdCommand(ShowDatabaseIdCommand showDatabaseIdCommand, C context) {
        return visitCommand(showDatabaseIdCommand, context);
    }

    default R visitAlterWorkloadGroupCommand(AlterWorkloadGroupCommand alterWorkloadGroupCommand, C context) {
        return visitCommand(alterWorkloadGroupCommand, context);
    }

    default R visitAlterWorkloadPolicyCommand(AlterWorkloadPolicyCommand alterWorkloadPolicyCommand, C context) {
        return visitCommand(alterWorkloadPolicyCommand, context);
    }

    default R visitCleanAllProfileCommand(CleanAllProfileCommand cleanAllProfileCommand, C context) {
        return visitCommand(cleanAllProfileCommand, context);
    }

    default R visitCleanLabelCommand(CleanLabelCommand cleanLabelCommand, C context) {
        return visitCommand(cleanLabelCommand, context);
    }

    default R visitShowDataTypesCommand(ShowDataTypesCommand showDataTypesCommand, C context) {
        return visitCommand(showDataTypesCommand, context);
    }

    default R visitShowFrontendsCommand(ShowFrontendsCommand showFrontendsCommand, C context) {
        return visitCommand(showFrontendsCommand, context);
    }

    default R visitAdminRebalanceDiskCommand(AdminRebalanceDiskCommand adminRebalanceDiskCommand, C context) {
        return visitCommand(adminRebalanceDiskCommand, context);
    }

    default R visitAdminCancelRebalanceDiskCommand(AdminCancelRebalanceDiskCommand command, C context) {
        return visitCommand(command, context);
    }

    default R visitShowDynamicPartitionCommand(ShowDynamicPartitionCommand showDynamicPartitionCommand, C context) {
        return visitCommand(showDynamicPartitionCommand, context);
    }

    default R visitShowWhiteListCommand(ShowWhiteListCommand whiteListCommand, C context) {
        return visitCommand(whiteListCommand, context);
    }

    default R visitAlterCatalogPropertiesCommand(AlterCatalogPropertiesCommand alterCatalogPropsCmd, C context) {
        return visitCommand(alterCatalogPropsCmd, context);
    }

    default R visitRecoverDatabaseCommand(RecoverDatabaseCommand recoverDatabaseCommand, C context) {
        return visitCommand(recoverDatabaseCommand, context);
    }

    default R visitShowDiagnoseTabletCommand(ShowDiagnoseTabletCommand showDiagnoseTabletCommand, C context) {
        return visitCommand(showDiagnoseTabletCommand, context);
    }

    default R visitRecoverTableCommand(RecoverTableCommand recoverTableCommand, C context) {
        return visitCommand(recoverTableCommand, context);
    }

    default R visitShowStoragePolicyCommand(ShowStoragePolicyCommand showStoragePolicyCommand, C context) {
        return visitCommand(showStoragePolicyCommand, context);
    }

    default R visitRecoverPartitionCommand(RecoverPartitionCommand recoverPartitionCommand, C context) {
        return visitCommand(recoverPartitionCommand, context);
    }

    default R visitShowBrokerCommand(ShowBrokerCommand showBrokerCommand, C context) {
        return visitCommand(showBrokerCommand, context);
    }

    default R visitShowLoadProfileCommand(ShowLoadProfileCommand showLoadProfileCommand, C context) {
        return visitCommand(showLoadProfileCommand, context);
    }

    default R visitAlterSqlBlockRuleCommand(AlterSqlBlockRuleCommand cmd, C context) {
        return visitCommand(cmd, context);
    }

    default R visitCreateSqlBlockRuleCommand(CreateSqlBlockRuleCommand cmd, C context) {
        return visitCommand(cmd, context);
    }

    default R visitDropRepositoryCommand(DropRepositoryCommand cmd, C context) {
        return visitCommand(cmd, context);
    }

    default R visitCreateRoleCommand(CreateRoleCommand createRoleCommand, C context) {
        return visitCommand(createRoleCommand, context);
    }

    default R visitDropTableCommand(DropTableCommand dropTableCommand, C context) {
        return visitCommand(dropTableCommand, context);
    }

    default R visitDropRoleCommand(DropRoleCommand dropRoleCommand, C context) {
        return visitCommand(dropRoleCommand, context);
    }

    default R visitDropEncryptKeyCommand(DropEncryptkeyCommand dropEncryptkeyCommand, C context) {
        return visitCommand(dropEncryptkeyCommand, context);
    }

    default R visitDropFileCommand(DropFileCommand dropFileCommand, C context) {
        return visitCommand(dropFileCommand, context);
    }

    default R visitDropSqlBlockRuleCommand(DropSqlBlockRuleCommand dropSqlBlockRuleCommand, C context) {
        return visitCommand(dropSqlBlockRuleCommand, context);
    }

    default R visitDropUserCommand(DropUserCommand dropUserCommand, C context) {
        return visitCommand(dropUserCommand, context);
    }

    default R visitDropWorkloadGroupCommand(DropWorkloadGroupCommand dropWorkloadGroupCommand, C context) {
        return visitCommand(dropWorkloadGroupCommand, context);
    }

    default R visitShowReplicaDistributionCommand(ShowReplicaDistributionCommand showReplicaDistributedCommand,
                                                    C context) {
        return visitCommand(showReplicaDistributedCommand, context);
    }

    default R visitShowCharsetCommand(ShowCharsetCommand showCharsetCommand, C context) {
        return visitCommand(showCharsetCommand, context);
    }

    default R visitDropWorkloadPolicyCommand(DropWorkloadPolicyCommand dropWorkloadPolicyCommand, C context) {
        return visitCommand(dropWorkloadPolicyCommand, context);
    }

    default R visitShowTableIdCommand(ShowTableIdCommand showTableIdCommand, C context) {
        return visitCommand(showTableIdCommand, context);
    }

    default R visitCreateWorkloadGroupCommand(CreateWorkloadGroupCommand createWorkloadGroupCommand, C context) {
        return visitCommand(createWorkloadGroupCommand, context);
    }

    default R visitShowEncryptKeysCommand(ShowEncryptKeysCommand showEncryptKeysCommand, C context) {
        return visitCommand(showEncryptKeysCommand, context);
    }

    default R visitSyncCommand(SyncCommand syncCommand, C context) {
        return visitCommand(syncCommand, context);
    }

    default R visitShowEventsCommand(ShowEventsCommand showEventsCommand, C context) {
        return visitCommand(showEventsCommand, context);
    }

    default R visitShowDeleteCommand(ShowDeleteCommand showDeleteCommand, C context) {
        return visitCommand(showDeleteCommand, context);
    }

    default R visitShowPrivilegesCommand(ShowPrivilegesCommand showPrivilegesCommand, C context) {
        return visitCommand(showPrivilegesCommand, context);
    }

    default R visitShowUserPropertyCommand(ShowUserPropertyCommand showUserpropertyCommand, C context) {
        return visitCommand(showUserpropertyCommand, context);
    }

    default R visitShowTabletsBelongCommand(ShowTabletsBelongCommand showTabletBelongCommand, C context) {
        return visitCommand(showTabletBelongCommand, context);
    }

    default R visitShowCollationCommand(ShowCollationCommand showCollationCommand, C context) {
        return visitCommand(showCollationCommand, context);
    }

    default R visitCreateRoutineLoadCommand(CreateRoutineLoadCommand createRoutineLoadCommand, C context) {
        return visitCommand(createRoutineLoadCommand, context);
    }

    default R visitShowProcessListCommand(ShowProcessListCommand showProcessListCommand, C context) {
        return visitCommand(showProcessListCommand, context);
    }

    default R visitAdminCheckTabletsCommand(AdminCheckTabletsCommand adminCheckTabletsCommand, C context) {
        return visitCommand(adminCheckTabletsCommand, context);
    }

    default R visitShowDataSkewCommand(ShowDataSkewCommand showDataSkewCommand, C context) {
        return visitCommand(showDataSkewCommand, context);
    }

    default R visitShowTableCreationCommand(ShowTableCreationCommand showTableCreationCommand, C context) {
        return visitCommand(showTableCreationCommand, context);
    }

    default R visitShowTabletStorageFormatCommand(ShowTabletStorageFormatCommand showTabletStorageFormatCommand,
                                                  C context) {
        return visitCommand(showTabletStorageFormatCommand, context);
    }

    default R visitShowQueryProfileCommand(ShowQueryProfileCommand showQueryProfileCommand,
                                           C context) {
        return visitCommand(showQueryProfileCommand, context);
    }

    default R visitShowConvertLscCommand(ShowConvertLSCCommand showConvertLSCCommand, C context) {
        return visitCommand(showConvertLSCCommand, context);
    }

    default R visitSwitchCommand(SwitchCommand switchCommand, C context) {
        return visitCommand(switchCommand, context);
    }

    default R visitUseCommand(UseCommand useCommand, C context) {
        return visitCommand(useCommand, context);
    }

    default R visitAlterDatabaseRenameCommand(AlterDatabaseRenameCommand alterDatabaseRenameCommand, C context) {
        return visitCommand(alterDatabaseRenameCommand, context);
    }

    default R visitAlterDatabaseSetQuotaCommand(AlterDatabaseSetQuotaCommand alterDatabaseSetQuotaCommand, C context) {
        return visitCommand(alterDatabaseSetQuotaCommand, context);
    }

    default R visitDropDatabaseCommand(DropDatabaseCommand dropDatabaseCommand, C context) {
        return visitCommand(dropDatabaseCommand, context);
    }

    default R visitAlterRepositoryCommand(AlterRepositoryCommand alterRepositoryCommand,
                                          C context) {
        return visitCommand(alterRepositoryCommand, context);
    }

    default R visitShowAnalyzeCommand(ShowAnalyzeCommand showAnalyzeCommand, C context) {
        return visitCommand(showAnalyzeCommand, context);
    }

    default R visitShowQueuedAnalyzeJobsCommand(ShowQueuedAnalyzeJobsCommand showQueuedAnalyzeJobsCommand, C context) {
        return visitCommand(showQueuedAnalyzeJobsCommand, context);
    }

    default R visitShowColumnHistogramStatsCommand(ShowColumnHistogramStatsCommand showColumnHistogramStatCommand,
                                                   C context) {
        return visitCommand(showColumnHistogramStatCommand, context);
    }

    default R visitDescribeCommand(DescribeCommand describeCommand, C context) {
        return visitCommand(describeCommand, context);
    }

<<<<<<< HEAD
    default R visitAlterUserCommand(AlterUserCommand alterUserCommand, C context) {
        return visitCommand(alterUserCommand, context);
=======
    default R visitShowTableStatusCommand(ShowTableStatusCommand showTableStatusCommand, C context) {
        return visitCommand(showTableStatusCommand, context);
    }

    default R visitShowTableCommand(ShowTableCommand showTableCommand, C context) {
        return visitCommand(showTableCommand, context);
>>>>>>> 34ef86e1
    }
}<|MERGE_RESOLUTION|>--- conflicted
+++ resolved
@@ -833,16 +833,15 @@
         return visitCommand(describeCommand, context);
     }
 
-<<<<<<< HEAD
     default R visitAlterUserCommand(AlterUserCommand alterUserCommand, C context) {
         return visitCommand(alterUserCommand, context);
-=======
+    }
+
     default R visitShowTableStatusCommand(ShowTableStatusCommand showTableStatusCommand, C context) {
         return visitCommand(showTableStatusCommand, context);
     }
 
     default R visitShowTableCommand(ShowTableCommand showTableCommand, C context) {
         return visitCommand(showTableCommand, context);
->>>>>>> 34ef86e1
     }
 }