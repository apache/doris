--- conflicted
+++ resolved
@@ -1000,10 +1000,10 @@
         return visitCommand(alterColumnStatsCommand, context);
     }
 
-<<<<<<< HEAD
     default R visitCancelAlterTable(CancelAlterTableCommand cancelAlterTableCommand, C context) {
         return visitCommand(cancelAlterTableCommand, context);
-=======
+    }
+
     default R visitPauseRoutineLoadCommand(PauseRoutineLoadCommand routineLoadCommand, C context) {
         return visitCommand(routineLoadCommand, context);
     }
@@ -1034,7 +1034,6 @@
 
     default R visitCreateDataSyncJobCommand(CreateDataSyncJobCommand createDataSyncJobCommand, C context) {
         return visitCommand(createDataSyncJobCommand, context);
->>>>>>> 0d578694
     }
 
     default R visitDropResourceCommand(DropResourceCommand dropResourceCommand, C context) {
