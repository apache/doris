// Licensed to the Apache Software Foundation (ASF) under one
// or more contributor license agreements.  See the NOTICE file
// distributed with this work for additional information
// regarding copyright ownership.  The ASF licenses this file
// to you under the Apache License, Version 2.0 (the
// "License"); you may not use this file except in compliance
// with the License.  You may obtain a copy of the License at
//
//   http://www.apache.org/licenses/LICENSE-2.0
//
// Unless required by applicable law or agreed to in writing,
// software distributed under the License is distributed on an
// "AS IS" BASIS, WITHOUT WARRANTIES OR CONDITIONS OF ANY
// KIND, either express or implied.  See the License for the
// specific language governing permissions and limitations
// under the License.

package org.apache.doris.nereids.trees.plans.visitor;

import org.apache.doris.nereids.trees.plans.commands.AddConstraintCommand;
import org.apache.doris.nereids.trees.plans.commands.AdminCancelRebalanceDiskCommand;
import org.apache.doris.nereids.trees.plans.commands.AdminCheckTabletsCommand;
import org.apache.doris.nereids.trees.plans.commands.AdminCleanTrashCommand;
import org.apache.doris.nereids.trees.plans.commands.AdminCompactTableCommand;
import org.apache.doris.nereids.trees.plans.commands.AdminRebalanceDiskCommand;
import org.apache.doris.nereids.trees.plans.commands.AdminSetTableStatusCommand;
import org.apache.doris.nereids.trees.plans.commands.AdminShowReplicaStatusCommand;
import org.apache.doris.nereids.trees.plans.commands.AlterCatalogCommentCommand;
import org.apache.doris.nereids.trees.plans.commands.AlterCatalogPropertiesCommand;
import org.apache.doris.nereids.trees.plans.commands.AlterCatalogRenameCommand;
import org.apache.doris.nereids.trees.plans.commands.AlterColumnStatsCommand;
import org.apache.doris.nereids.trees.plans.commands.AlterJobStatusCommand;
import org.apache.doris.nereids.trees.plans.commands.AlterMTMVCommand;
import org.apache.doris.nereids.trees.plans.commands.AlterRoleCommand;
import org.apache.doris.nereids.trees.plans.commands.AlterSqlBlockRuleCommand;
import org.apache.doris.nereids.trees.plans.commands.AlterStoragePolicyCommand;
import org.apache.doris.nereids.trees.plans.commands.AlterTableCommand;
import org.apache.doris.nereids.trees.plans.commands.AlterTableStatsCommand;
import org.apache.doris.nereids.trees.plans.commands.AlterUserCommand;
import org.apache.doris.nereids.trees.plans.commands.AlterViewCommand;
import org.apache.doris.nereids.trees.plans.commands.AlterWorkloadGroupCommand;
import org.apache.doris.nereids.trees.plans.commands.AlterWorkloadPolicyCommand;
import org.apache.doris.nereids.trees.plans.commands.CallCommand;
import org.apache.doris.nereids.trees.plans.commands.CancelExportCommand;
import org.apache.doris.nereids.trees.plans.commands.CancelJobTaskCommand;
import org.apache.doris.nereids.trees.plans.commands.CancelLoadCommand;
import org.apache.doris.nereids.trees.plans.commands.CancelMTMVTaskCommand;
import org.apache.doris.nereids.trees.plans.commands.CancelWarmUpJobCommand;
import org.apache.doris.nereids.trees.plans.commands.CleanAllProfileCommand;
import org.apache.doris.nereids.trees.plans.commands.CleanQueryStatsCommand;
import org.apache.doris.nereids.trees.plans.commands.Command;
import org.apache.doris.nereids.trees.plans.commands.CopyIntoCommand;
import org.apache.doris.nereids.trees.plans.commands.CreateCatalogCommand;
import org.apache.doris.nereids.trees.plans.commands.CreateEncryptkeyCommand;
import org.apache.doris.nereids.trees.plans.commands.CreateFileCommand;
import org.apache.doris.nereids.trees.plans.commands.CreateFunctionCommand;
import org.apache.doris.nereids.trees.plans.commands.CreateJobCommand;
import org.apache.doris.nereids.trees.plans.commands.CreateMTMVCommand;
import org.apache.doris.nereids.trees.plans.commands.CreateMaterializedViewCommand;
import org.apache.doris.nereids.trees.plans.commands.CreatePolicyCommand;
import org.apache.doris.nereids.trees.plans.commands.CreateProcedureCommand;
import org.apache.doris.nereids.trees.plans.commands.CreateResourceCommand;
import org.apache.doris.nereids.trees.plans.commands.CreateRoleCommand;
import org.apache.doris.nereids.trees.plans.commands.CreateSqlBlockRuleCommand;
import org.apache.doris.nereids.trees.plans.commands.CreateTableCommand;
import org.apache.doris.nereids.trees.plans.commands.CreateTableLikeCommand;
import org.apache.doris.nereids.trees.plans.commands.CreateUserCommand;
import org.apache.doris.nereids.trees.plans.commands.CreateViewCommand;
import org.apache.doris.nereids.trees.plans.commands.CreateWorkloadGroupCommand;
import org.apache.doris.nereids.trees.plans.commands.DeleteFromCommand;
import org.apache.doris.nereids.trees.plans.commands.DeleteFromUsingCommand;
import org.apache.doris.nereids.trees.plans.commands.DescribeCommand;
import org.apache.doris.nereids.trees.plans.commands.DropAnalyzeJobCommand;
import org.apache.doris.nereids.trees.plans.commands.DropCachedStatsCommand;
import org.apache.doris.nereids.trees.plans.commands.DropCatalogCommand;
import org.apache.doris.nereids.trees.plans.commands.DropCatalogRecycleBinCommand;
import org.apache.doris.nereids.trees.plans.commands.DropConstraintCommand;
import org.apache.doris.nereids.trees.plans.commands.DropDatabaseCommand;
import org.apache.doris.nereids.trees.plans.commands.DropEncryptkeyCommand;
import org.apache.doris.nereids.trees.plans.commands.DropExpiredStatsCommand;
import org.apache.doris.nereids.trees.plans.commands.DropFileCommand;
import org.apache.doris.nereids.trees.plans.commands.DropFunctionCommand;
import org.apache.doris.nereids.trees.plans.commands.DropJobCommand;
import org.apache.doris.nereids.trees.plans.commands.DropMTMVCommand;
import org.apache.doris.nereids.trees.plans.commands.DropProcedureCommand;
import org.apache.doris.nereids.trees.plans.commands.DropRepositoryCommand;
import org.apache.doris.nereids.trees.plans.commands.DropResourceCommand;
import org.apache.doris.nereids.trees.plans.commands.DropRoleCommand;
import org.apache.doris.nereids.trees.plans.commands.DropRowPolicyCommand;
import org.apache.doris.nereids.trees.plans.commands.DropSqlBlockRuleCommand;
import org.apache.doris.nereids.trees.plans.commands.DropStatsCommand;
import org.apache.doris.nereids.trees.plans.commands.DropStoragePolicyCommand;
import org.apache.doris.nereids.trees.plans.commands.DropTableCommand;
import org.apache.doris.nereids.trees.plans.commands.DropUserCommand;
import org.apache.doris.nereids.trees.plans.commands.DropWorkloadGroupCommand;
import org.apache.doris.nereids.trees.plans.commands.DropWorkloadPolicyCommand;
import org.apache.doris.nereids.trees.plans.commands.ExplainCommand;
import org.apache.doris.nereids.trees.plans.commands.ExportCommand;
import org.apache.doris.nereids.trees.plans.commands.HelpCommand;
import org.apache.doris.nereids.trees.plans.commands.KillAnalyzeJobCommand;
import org.apache.doris.nereids.trees.plans.commands.KillConnectionCommand;
import org.apache.doris.nereids.trees.plans.commands.KillQueryCommand;
import org.apache.doris.nereids.trees.plans.commands.LoadCommand;
import org.apache.doris.nereids.trees.plans.commands.PauseJobCommand;
import org.apache.doris.nereids.trees.plans.commands.PauseMTMVCommand;
import org.apache.doris.nereids.trees.plans.commands.RecoverDatabaseCommand;
import org.apache.doris.nereids.trees.plans.commands.RecoverPartitionCommand;
import org.apache.doris.nereids.trees.plans.commands.RecoverTableCommand;
import org.apache.doris.nereids.trees.plans.commands.RefreshMTMVCommand;
import org.apache.doris.nereids.trees.plans.commands.ReplayCommand;
import org.apache.doris.nereids.trees.plans.commands.ResumeJobCommand;
import org.apache.doris.nereids.trees.plans.commands.ResumeMTMVCommand;
import org.apache.doris.nereids.trees.plans.commands.SetDefaultStorageVaultCommand;
import org.apache.doris.nereids.trees.plans.commands.SetOptionsCommand;
import org.apache.doris.nereids.trees.plans.commands.SetTransactionCommand;
import org.apache.doris.nereids.trees.plans.commands.SetUserPropertiesCommand;
import org.apache.doris.nereids.trees.plans.commands.ShowAnalyzeCommand;
import org.apache.doris.nereids.trees.plans.commands.ShowAuthorsCommand;
import org.apache.doris.nereids.trees.plans.commands.ShowBackendsCommand;
import org.apache.doris.nereids.trees.plans.commands.ShowBackupCommand;
import org.apache.doris.nereids.trees.plans.commands.ShowBrokerCommand;
import org.apache.doris.nereids.trees.plans.commands.ShowCatalogCommand;
import org.apache.doris.nereids.trees.plans.commands.ShowCharsetCommand;
import org.apache.doris.nereids.trees.plans.commands.ShowClustersCommand;
import org.apache.doris.nereids.trees.plans.commands.ShowCollationCommand;
import org.apache.doris.nereids.trees.plans.commands.ShowColumnHistogramStatsCommand;
import org.apache.doris.nereids.trees.plans.commands.ShowConfigCommand;
import org.apache.doris.nereids.trees.plans.commands.ShowConstraintsCommand;
import org.apache.doris.nereids.trees.plans.commands.ShowConvertLSCCommand;
import org.apache.doris.nereids.trees.plans.commands.ShowCreateCatalogCommand;
import org.apache.doris.nereids.trees.plans.commands.ShowCreateDatabaseCommand;
import org.apache.doris.nereids.trees.plans.commands.ShowCreateMTMVCommand;
import org.apache.doris.nereids.trees.plans.commands.ShowCreateMaterializedViewCommand;
import org.apache.doris.nereids.trees.plans.commands.ShowCreateProcedureCommand;
import org.apache.doris.nereids.trees.plans.commands.ShowCreateRepositoryCommand;
import org.apache.doris.nereids.trees.plans.commands.ShowCreateTableCommand;
import org.apache.doris.nereids.trees.plans.commands.ShowCreateViewCommand;
import org.apache.doris.nereids.trees.plans.commands.ShowDataCommand;
import org.apache.doris.nereids.trees.plans.commands.ShowDataSkewCommand;
import org.apache.doris.nereids.trees.plans.commands.ShowDataTypesCommand;
import org.apache.doris.nereids.trees.plans.commands.ShowDatabaseIdCommand;
import org.apache.doris.nereids.trees.plans.commands.ShowDatabasesCommand;
import org.apache.doris.nereids.trees.plans.commands.ShowDeleteCommand;
import org.apache.doris.nereids.trees.plans.commands.ShowDiagnoseTabletCommand;
import org.apache.doris.nereids.trees.plans.commands.ShowDynamicPartitionCommand;
import org.apache.doris.nereids.trees.plans.commands.ShowEncryptKeysCommand;
import org.apache.doris.nereids.trees.plans.commands.ShowEventsCommand;
import org.apache.doris.nereids.trees.plans.commands.ShowFrontendsCommand;
import org.apache.doris.nereids.trees.plans.commands.ShowFunctionsCommand;
import org.apache.doris.nereids.trees.plans.commands.ShowGrantsCommand;
import org.apache.doris.nereids.trees.plans.commands.ShowIndexStatsCommand;
import org.apache.doris.nereids.trees.plans.commands.ShowLastInsertCommand;
import org.apache.doris.nereids.trees.plans.commands.ShowLoadProfileCommand;
import org.apache.doris.nereids.trees.plans.commands.ShowPartitionIdCommand;
import org.apache.doris.nereids.trees.plans.commands.ShowPluginsCommand;
import org.apache.doris.nereids.trees.plans.commands.ShowPrivilegesCommand;
import org.apache.doris.nereids.trees.plans.commands.ShowProcCommand;
import org.apache.doris.nereids.trees.plans.commands.ShowProcedureStatusCommand;
import org.apache.doris.nereids.trees.plans.commands.ShowProcessListCommand;
import org.apache.doris.nereids.trees.plans.commands.ShowQueryProfileCommand;
import org.apache.doris.nereids.trees.plans.commands.ShowQueuedAnalyzeJobsCommand;
import org.apache.doris.nereids.trees.plans.commands.ShowReplicaDistributionCommand;
import org.apache.doris.nereids.trees.plans.commands.ShowRepositoriesCommand;
import org.apache.doris.nereids.trees.plans.commands.ShowResourcesCommand;
import org.apache.doris.nereids.trees.plans.commands.ShowRestoreCommand;
import org.apache.doris.nereids.trees.plans.commands.ShowRolesCommand;
import org.apache.doris.nereids.trees.plans.commands.ShowRowPolicyCommand;
import org.apache.doris.nereids.trees.plans.commands.ShowSmallFilesCommand;
import org.apache.doris.nereids.trees.plans.commands.ShowSnapshotCommand;
import org.apache.doris.nereids.trees.plans.commands.ShowSqlBlockRuleCommand;
import org.apache.doris.nereids.trees.plans.commands.ShowStagesCommand;
import org.apache.doris.nereids.trees.plans.commands.ShowStatusCommand;
import org.apache.doris.nereids.trees.plans.commands.ShowStorageEnginesCommand;
import org.apache.doris.nereids.trees.plans.commands.ShowStoragePolicyCommand;
import org.apache.doris.nereids.trees.plans.commands.ShowSyncJobCommand;
import org.apache.doris.nereids.trees.plans.commands.ShowTableCommand;
import org.apache.doris.nereids.trees.plans.commands.ShowTableCreationCommand;
import org.apache.doris.nereids.trees.plans.commands.ShowTableIdCommand;
import org.apache.doris.nereids.trees.plans.commands.ShowTableStatsCommand;
import org.apache.doris.nereids.trees.plans.commands.ShowTableStatusCommand;
import org.apache.doris.nereids.trees.plans.commands.ShowTabletIdCommand;
import org.apache.doris.nereids.trees.plans.commands.ShowTabletStorageFormatCommand;
import org.apache.doris.nereids.trees.plans.commands.ShowTabletsBelongCommand;
import org.apache.doris.nereids.trees.plans.commands.ShowTabletsFromTableCommand;
import org.apache.doris.nereids.trees.plans.commands.ShowTrashCommand;
import org.apache.doris.nereids.trees.plans.commands.ShowTriggersCommand;
import org.apache.doris.nereids.trees.plans.commands.ShowUserPropertyCommand;
import org.apache.doris.nereids.trees.plans.commands.ShowVariablesCommand;
import org.apache.doris.nereids.trees.plans.commands.ShowViewCommand;
import org.apache.doris.nereids.trees.plans.commands.ShowWarningErrorCountCommand;
import org.apache.doris.nereids.trees.plans.commands.ShowWarningErrorsCommand;
import org.apache.doris.nereids.trees.plans.commands.ShowWhiteListCommand;
import org.apache.doris.nereids.trees.plans.commands.SyncCommand;
import org.apache.doris.nereids.trees.plans.commands.TransactionBeginCommand;
import org.apache.doris.nereids.trees.plans.commands.TransactionCommitCommand;
import org.apache.doris.nereids.trees.plans.commands.TransactionRollbackCommand;
import org.apache.doris.nereids.trees.plans.commands.UnlockTablesCommand;
import org.apache.doris.nereids.trees.plans.commands.UnsetDefaultStorageVaultCommand;
import org.apache.doris.nereids.trees.plans.commands.UnsetVariableCommand;
import org.apache.doris.nereids.trees.plans.commands.UnsupportedCommand;
import org.apache.doris.nereids.trees.plans.commands.UpdateCommand;
import org.apache.doris.nereids.trees.plans.commands.alter.AlterDatabaseRenameCommand;
import org.apache.doris.nereids.trees.plans.commands.alter.AlterDatabaseSetQuotaCommand;
import org.apache.doris.nereids.trees.plans.commands.alter.AlterRepositoryCommand;
import org.apache.doris.nereids.trees.plans.commands.clean.CleanLabelCommand;
import org.apache.doris.nereids.trees.plans.commands.insert.BatchInsertIntoTableCommand;
import org.apache.doris.nereids.trees.plans.commands.insert.InsertIntoTableCommand;
import org.apache.doris.nereids.trees.plans.commands.insert.InsertOverwriteTableCommand;
import org.apache.doris.nereids.trees.plans.commands.load.CreateDataSyncJobCommand;
import org.apache.doris.nereids.trees.plans.commands.load.CreateRoutineLoadCommand;
import org.apache.doris.nereids.trees.plans.commands.refresh.RefreshCatalogCommand;
import org.apache.doris.nereids.trees.plans.commands.refresh.RefreshDatabaseCommand;
import org.apache.doris.nereids.trees.plans.commands.refresh.RefreshTableCommand;
import org.apache.doris.nereids.trees.plans.commands.use.SwitchCommand;
import org.apache.doris.nereids.trees.plans.commands.use.UseCommand;

/** CommandVisitor. */
public interface CommandVisitor<R, C> {

    R visitCommand(Command command, C context);

    default R visitExplainCommand(ExplainCommand explain, C context) {
        return visitCommand(explain, context);
    }

    default R visitReplayCommand(ReplayCommand replay, C context) {
        return visitCommand(replay, context);
    }

    default R visitCreatePolicyCommand(CreatePolicyCommand createPolicy, C context) {
        return visitCommand(createPolicy, context);
    }

    default R visitInsertIntoTableCommand(InsertIntoTableCommand insertIntoTableCommand,
            C context) {
        return visitCommand(insertIntoTableCommand, context);
    }

    default R visitInsertOverwriteTableCommand(InsertOverwriteTableCommand insertOverwriteTableCommand,
            C context) {
        return visitCommand(insertOverwriteTableCommand, context);
    }

    default R visitBatchInsertIntoTableCommand(BatchInsertIntoTableCommand batchInsertIntoTableCommand,
            C context) {
        return visitCommand(batchInsertIntoTableCommand, context);
    }

    default R visitUpdateCommand(UpdateCommand updateCommand, C context) {
        return visitCommand(updateCommand, context);
    }

    default R visitDeleteFromCommand(DeleteFromCommand deleteFromCommand, C context) {
        return visitCommand(deleteFromCommand, context);
    }

    default R visitDeleteFromUsingCommand(DeleteFromUsingCommand deleteFromUsingCommand, C context) {
        return visitCommand(deleteFromUsingCommand, context);
    }

    default R visitLoadCommand(LoadCommand loadCommand, C context) {
        return visitCommand(loadCommand, context);
    }

    default R visitExportCommand(ExportCommand exportCommand, C context) {
        return visitCommand(exportCommand, context);
    }

    default R visitCopyIntoCommand(CopyIntoCommand copyIntoCommand, C context) {
        return visitCommand(copyIntoCommand, context);
    }

    default R visitCreateEncryptKeyCommand(CreateEncryptkeyCommand createEncryptKeyCommand, C context) {
        return visitCommand(createEncryptKeyCommand, context);
    }

    default R visitCreateFunctionCommand(CreateFunctionCommand createFunctionCommand, C context) {
        return visitCommand(createFunctionCommand, context);
    }

    default R visitDropFunctionCommand(DropFunctionCommand dropFunctionCommand, C context) {
        return visitCommand(dropFunctionCommand, context);
    }

    default R visitCreateTableCommand(CreateTableCommand createTableCommand, C context) {
        return visitCommand(createTableCommand, context);
    }

    default R visitCreateMTMVCommand(CreateMTMVCommand createMTMVCommand, C context) {
        return visitCommand(createMTMVCommand, context);
    }

    default R visitCreateMaterializedViewCommand(CreateMaterializedViewCommand createSyncMVCommand, C context) {
        return visitCommand(createSyncMVCommand, context);
    }

    default R visitCreateJobCommand(CreateJobCommand createJobCommand, C context) {
        return visitCommand(createJobCommand, context);
    }

    default R visitCreateFileCommand(CreateFileCommand createFileCommand, C context) {
        return visitCommand(createFileCommand, context);
    }

    default R visitAlterMTMVCommand(AlterMTMVCommand alterMTMVCommand, C context) {
        return visitCommand(alterMTMVCommand, context);
    }

    default R visitAddConstraintCommand(AddConstraintCommand addConstraintCommand, C context) {
        return visitCommand(addConstraintCommand, context);
    }

    default R visitAdminCompactTableCommand(AdminCompactTableCommand adminCompactTableCommand, C context) {
        return visitCommand(adminCompactTableCommand, context);
    }

    default R visitAdminCleanTrashCommand(AdminCleanTrashCommand adminCleanTrashCommand, C context) {
        return visitCommand(adminCleanTrashCommand, context);
    }

    default R visitAdminSetTableStatusCommand(AdminSetTableStatusCommand cmd, C context) {
        return visitCommand(cmd, context);
    }

    default R visitDropConstraintCommand(DropConstraintCommand dropConstraintCommand, C context) {
        return visitCommand(dropConstraintCommand, context);
    }

    default R visitDropJobCommand(DropJobCommand dropJobCommand, C context) {
        return visitCommand(dropJobCommand, context);
    }

    default R visitShowConstraintsCommand(ShowConstraintsCommand showConstraintsCommand, C context) {
        return visitCommand(showConstraintsCommand, context);
    }

    default R visitRefreshMTMVCommand(RefreshMTMVCommand refreshMTMVCommand, C context) {
        return visitCommand(refreshMTMVCommand, context);
    }

    default R visitDropMTMVCommand(DropMTMVCommand dropMTMVCommand, C context) {
        return visitCommand(dropMTMVCommand, context);
    }

    default R visitPauseJobCommand(PauseJobCommand pauseJobCommand, C context) {
        return visitCommand(pauseJobCommand, context);
    }

    default R visitPauseMTMVCommand(PauseMTMVCommand pauseMTMVCommand, C context) {
        return visitCommand(pauseMTMVCommand, context);
    }

    default R visitResumeJobCommand(ResumeJobCommand resumeJobCommand, C context) {
        return visitCommand(resumeJobCommand, context);
    }

    default R visitResumeMTMVCommand(ResumeMTMVCommand resumeMTMVCommand, C context) {
        return visitCommand(resumeMTMVCommand, context);
    }

    default R visitShowCreateMTMVCommand(ShowCreateMTMVCommand showCreateMTMVCommand, C context) {
        return visitCommand(showCreateMTMVCommand, context);
    }

    default R visitCancelLoadCommand(CancelLoadCommand cancelLoadCommand, C context) {
        return visitCommand(cancelLoadCommand, context);
    }

    default R visitCancelExportCommand(CancelExportCommand cancelExportCommand, C context) {
        return visitCommand(cancelExportCommand, context);
    }

    default R visitCancelWarmUpJobCommand(CancelWarmUpJobCommand cancelWarmUpJobCommand, C context) {
        return visitCommand(cancelWarmUpJobCommand, context);
    }

    default R visitCancelMTMVTaskCommand(CancelMTMVTaskCommand cancelMTMVTaskCommand, C context) {
        return visitCommand(cancelMTMVTaskCommand, context);
    }

    default R visitCancelTaskCommand(CancelJobTaskCommand cancelJobTaskCommand, C context) {
        return visitCommand(cancelJobTaskCommand, context);
    }

    default R visitCallCommand(CallCommand callCommand, C context) {
        return visitCommand(callCommand, context);
    }

    default R visitShowWarningErrorCountCommand(ShowWarningErrorCountCommand showWarnErrorCountCommand, C context) {
        return visitCommand(showWarnErrorCountCommand, context);
    }

    default R visitShowSyncJobCommand(ShowSyncJobCommand showSyncJobCommand, C context) {
        return visitCommand(showSyncJobCommand, context);
    }

    default R visitCreateProcedureCommand(CreateProcedureCommand createProcedureCommand, C context) {
        return visitCommand(createProcedureCommand, context);
    }

    default R visitDropProcedureCommand(DropProcedureCommand dropProcedureCommand, C context) {
        return visitCommand(dropProcedureCommand, context);
    }

    default R visitShowProcedureStatusCommand(ShowProcedureStatusCommand showProcedureStatusCommand, C context) {
        return visitCommand(showProcedureStatusCommand, context);
    }

    default R visitCreateCatalogCommand(CreateCatalogCommand createCatalogCommand, C context) {
        return visitCommand(createCatalogCommand, context);
    }

    default R visitShowWarningErrorsCommand(ShowWarningErrorsCommand showWarningErrorsCommand, C context) {
        return visitCommand(showWarningErrorsCommand, context);
    }

    default R visitShowCreateProcedureCommand(ShowCreateProcedureCommand showCreateProcedureCommand, C context) {
        return visitCommand(showCreateProcedureCommand, context);
    }

    default R visitHelpCommand(HelpCommand helpCommand, C context) {
        return visitCommand(helpCommand, context);
    }

    default R visitCreateViewCommand(CreateViewCommand createViewCommand, C context) {
        return visitCommand(createViewCommand, context);
    }

    default R visitAlterJobStatusCommand(AlterJobStatusCommand alterJobStatusCommand, C context) {
        return visitCommand(alterJobStatusCommand, context);
    }

    default R visitAlterViewCommand(AlterViewCommand alterViewCommand, C context) {
        return visitCommand(alterViewCommand, context);
    }

    default R visitDropCatalogCommand(DropCatalogCommand dropCatalogCommand, C context) {
        return visitCommand(dropCatalogCommand, context);
    }

    default R visitAlterCatalogCommentCommand(AlterCatalogCommentCommand alterCatalogCommentCommand, C context) {
        return visitCommand(alterCatalogCommentCommand, context);
    }

    default R visitDropCatalogRecycleBinCommand(DropCatalogRecycleBinCommand dropCatalogRecycleBinCommand, C context) {
        return visitCommand(dropCatalogRecycleBinCommand, context);
    }

    default R visitShowStagesCommand(ShowStagesCommand showStagesCommand, C context) {
        return visitCommand(showStagesCommand, context);
    }

    default R visitUnsupportedCommand(UnsupportedCommand unsupportedCommand, C context) {
        return visitCommand(unsupportedCommand, context);
    }

    default R visitUnsetVariableCommand(UnsetVariableCommand unsetVariableCommand, C context) {
        return visitCommand(unsetVariableCommand, context);
    }

    default R visitUnsetDefaultStorageVaultCommand(UnsetDefaultStorageVaultCommand unsetDefaultStorageVaultCommand,
                                                   C context) {
        return visitCommand(unsetDefaultStorageVaultCommand, context);
    }

    default R visitCreateTableLikeCommand(CreateTableLikeCommand createTableLikeCommand, C context) {
        return visitCommand(createTableLikeCommand, context);
    }

    default R visitShowAuthorsCommand(ShowAuthorsCommand showAuthorsCommand, C context) {
        return visitCommand(showAuthorsCommand, context);
    }

    default R visitShowConfigCommand(ShowConfigCommand showConfigCommand, C context) {
        return visitCommand(showConfigCommand, context);
    }

    default R visitSetOptionsCommand(SetOptionsCommand setOptionsCommand, C context) {
        return visitCommand(setOptionsCommand, context);
    }

    default R visitSetTransactionCommand(SetTransactionCommand setTransactionCommand, C context) {
        return visitCommand(setTransactionCommand, context);
    }

    default R visitSetUserPropertiesCommand(SetUserPropertiesCommand setUserPropertiesCommand, C context) {
        return visitCommand(setUserPropertiesCommand, context);
    }

    default R visitAlterCatalogRenameCommand(AlterCatalogRenameCommand alterCatalogRenameCommand, C context) {
        return visitCommand(alterCatalogRenameCommand, context);
    }

    default R visitSetDefaultStorageVault(SetDefaultStorageVaultCommand setDefaultStorageVaultCommand, C context) {
        return visitCommand(setDefaultStorageVaultCommand, context);
    }

    default R visitDropStoragePolicyCommand(DropStoragePolicyCommand dropStoragePolicyCommand, C context) {
        return visitCommand(dropStoragePolicyCommand, context);
    }

    default R visitRefreshCatalogCommand(RefreshCatalogCommand refreshCatalogCommand, C context) {
        return visitCommand(refreshCatalogCommand, context);
    }

    default R visitShowCreateRepositoryCommand(ShowCreateRepositoryCommand showCreateRepositoryCommand, C context) {
        return visitCommand(showCreateRepositoryCommand, context);
    }

    default R visitShowLastInsertCommand(ShowLastInsertCommand showLastInsertCommand, C context) {
        return visitCommand(showLastInsertCommand, context);
    }

    default R visitAlterTableCommand(AlterTableCommand alterTableCommand, C context) {
        return visitCommand(alterTableCommand, context);
    }

    default R visitShowGrantsCommand(ShowGrantsCommand showGrantsCommand, C context) {
        return visitCommand(showGrantsCommand, context);
    }

    default R visitShowStatusCommand(ShowStatusCommand showStatusCommand, C context) {
        return visitCommand(showStatusCommand, context);
    }

    default R visitShowPartitionIdCommand(ShowPartitionIdCommand showPartitionIdCommand, C context) {
        return visitCommand(showPartitionIdCommand, context);
    }

    default R visitShowVariablesCommand(ShowVariablesCommand showVariablesCommand, C context) {
        return visitCommand(showVariablesCommand, context);
    }

    default R visitShowViewCommand(ShowViewCommand showViewCommand, C context) {
        return visitCommand(showViewCommand, context);
    }

    default R visitRefreshDatabaseCommand(RefreshDatabaseCommand refreshDatabaseCommand, C context) {
        return visitCommand(refreshDatabaseCommand, context);
    }

    default R visitRefreshTableCommand(RefreshTableCommand refreshTableCommand, C context) {
        return visitCommand(refreshTableCommand, context);
    }

    default R visitShowBackendsCommand(ShowBackendsCommand showBackendsCommand, C context) {
        return visitCommand(showBackendsCommand, context);
    }

    default R visitShowBackupCommand(ShowBackupCommand showBackupCommand, C context) {
        return visitCommand(showBackupCommand, context);
    }

    default R visitShowCreateTableCommand(ShowCreateTableCommand showCreateTableCommand, C context) {
        return visitCommand(showCreateTableCommand, context);
    }

    default R visitShowSmallFilesCommand(ShowSmallFilesCommand showSmallFilesCommand, C context) {
        return visitCommand(showSmallFilesCommand, context);
    }

    default R visitShowSnapshotCommand(ShowSnapshotCommand showSnapshotCommand, C context) {
        return visitCommand(showSnapshotCommand, context);
    }

    default R visitShowSqlBlockRuleCommand(ShowSqlBlockRuleCommand showblockruleCommand, C context) {
        return visitCommand(showblockruleCommand, context);
    }

    default R visitShowPluginsCommand(ShowPluginsCommand showPluginsCommand, C context) {
        return visitCommand(showPluginsCommand, context);
    }

    default R visitShowTrashCommand(ShowTrashCommand showTrashCommand, C context) {
        return visitCommand(showTrashCommand, context);
    }

    default R visitShowTriggersCommand(ShowTriggersCommand showTriggersCommand, C context) {
        return visitCommand(showTriggersCommand, context);
    }

    default R visitAdminShowReplicaStatusCommand(AdminShowReplicaStatusCommand adminShowReplicaStatusCommand,
                                                    C context) {
        return visitCommand(adminShowReplicaStatusCommand, context);
    }

    default R visitShowRepositoriesCommand(ShowRepositoriesCommand showRepositoriesCommand, C context) {
        return visitCommand(showRepositoriesCommand, context);
    }

    default R visitShowResourcesCommand(ShowResourcesCommand showResourcesCommand, C context) {
        return visitCommand(showResourcesCommand, context);
    }

    default R visitShowRestoreCommand(ShowRestoreCommand showRestoreCommand, C context) {
        return visitCommand(showRestoreCommand, context);
    }

    default R visitShowRolesCommand(ShowRolesCommand showRolesCommand, C context) {
        return visitCommand(showRolesCommand, context);
    }

    default R visitShowProcCommand(ShowProcCommand showProcCommand, C context) {
        return visitCommand(showProcCommand, context);
    }

    default R visitShowDataCommand(ShowDataCommand showDataCommand, C context) {
        return visitCommand(showDataCommand, context);
    }

    default R visitShowStorageEnginesCommand(ShowStorageEnginesCommand showStorageEnginesCommand, C context) {
        return visitCommand(showStorageEnginesCommand, context);
    }

    default R visitShowCreateCatalogCommand(ShowCreateCatalogCommand showCreateCatalogCommand, C context) {
        return visitCommand(showCreateCatalogCommand, context);
    }

    default R visitShowCatalogCommand(ShowCatalogCommand showCatalogCommand, C context) {
        return visitCommand(showCatalogCommand, context);
    }

    default R visitShowCreateMaterializedViewCommand(ShowCreateMaterializedViewCommand showCreateMtlzViewCommand,
                        C context) {
        return visitCommand(showCreateMtlzViewCommand, context);
    }

    default R visitShowCreateDatabaseCommand(ShowCreateDatabaseCommand showCreateDatabaseCommand, C context) {
        return visitCommand(showCreateDatabaseCommand, context);
    }

    default R visitShowCreateViewCommand(ShowCreateViewCommand showCreateViewCommand, C context) {
        return visitCommand(showCreateViewCommand, context);
    }

    default R visitAlterRoleCommand(AlterRoleCommand alterRoleCommand, C context) {
        return visitCommand(alterRoleCommand, context);
    }

    default R visitShowDatabaseIdCommand(ShowDatabaseIdCommand showDatabaseIdCommand, C context) {
        return visitCommand(showDatabaseIdCommand, context);
    }

    default R visitAlterWorkloadGroupCommand(AlterWorkloadGroupCommand alterWorkloadGroupCommand, C context) {
        return visitCommand(alterWorkloadGroupCommand, context);
    }

    default R visitAlterWorkloadPolicyCommand(AlterWorkloadPolicyCommand alterWorkloadPolicyCommand, C context) {
        return visitCommand(alterWorkloadPolicyCommand, context);
    }

    default R visitCleanAllProfileCommand(CleanAllProfileCommand cleanAllProfileCommand, C context) {
        return visitCommand(cleanAllProfileCommand, context);
    }

    default R visitCleanLabelCommand(CleanLabelCommand cleanLabelCommand, C context) {
        return visitCommand(cleanLabelCommand, context);
    }

    default R visitShowDataTypesCommand(ShowDataTypesCommand showDataTypesCommand, C context) {
        return visitCommand(showDataTypesCommand, context);
    }

    default R visitShowFrontendsCommand(ShowFrontendsCommand showFrontendsCommand, C context) {
        return visitCommand(showFrontendsCommand, context);
    }

    default R visitShowFunctionsCommand(ShowFunctionsCommand showFunctionsCommand, C context) {
        return visitCommand(showFunctionsCommand, context);
    }

    default R visitAdminRebalanceDiskCommand(AdminRebalanceDiskCommand adminRebalanceDiskCommand, C context) {
        return visitCommand(adminRebalanceDiskCommand, context);
    }

    default R visitAdminCancelRebalanceDiskCommand(AdminCancelRebalanceDiskCommand command, C context) {
        return visitCommand(command, context);
    }

    default R visitShowDynamicPartitionCommand(ShowDynamicPartitionCommand showDynamicPartitionCommand, C context) {
        return visitCommand(showDynamicPartitionCommand, context);
    }

    default R visitShowWhiteListCommand(ShowWhiteListCommand whiteListCommand, C context) {
        return visitCommand(whiteListCommand, context);
    }

    default R visitAlterCatalogPropertiesCommand(AlterCatalogPropertiesCommand alterCatalogPropsCmd, C context) {
        return visitCommand(alterCatalogPropsCmd, context);
    }

    default R visitRecoverDatabaseCommand(RecoverDatabaseCommand recoverDatabaseCommand, C context) {
        return visitCommand(recoverDatabaseCommand, context);
    }

    default R visitShowDiagnoseTabletCommand(ShowDiagnoseTabletCommand showDiagnoseTabletCommand, C context) {
        return visitCommand(showDiagnoseTabletCommand, context);
    }

    default R visitRecoverTableCommand(RecoverTableCommand recoverTableCommand, C context) {
        return visitCommand(recoverTableCommand, context);
    }

    default R visitShowStoragePolicyCommand(ShowStoragePolicyCommand showStoragePolicyCommand, C context) {
        return visitCommand(showStoragePolicyCommand, context);
    }

    default R visitRecoverPartitionCommand(RecoverPartitionCommand recoverPartitionCommand, C context) {
        return visitCommand(recoverPartitionCommand, context);
    }

    default R visitShowBrokerCommand(ShowBrokerCommand showBrokerCommand, C context) {
        return visitCommand(showBrokerCommand, context);
    }

    default R visitShowLoadProfileCommand(ShowLoadProfileCommand showLoadProfileCommand, C context) {
        return visitCommand(showLoadProfileCommand, context);
    }

    default R visitAlterStoragePolicyCommand(AlterStoragePolicyCommand alterStoragePolicyCommand, C context) {
        return visitCommand(alterStoragePolicyCommand, context);
    }

    default R visitAlterSqlBlockRuleCommand(AlterSqlBlockRuleCommand cmd, C context) {
        return visitCommand(cmd, context);
    }

    default R visitCreateSqlBlockRuleCommand(CreateSqlBlockRuleCommand cmd, C context) {
        return visitCommand(cmd, context);
    }

    default R visitDropRepositoryCommand(DropRepositoryCommand cmd, C context) {
        return visitCommand(cmd, context);
    }

    default R visitCreateRoleCommand(CreateRoleCommand createRoleCommand, C context) {
        return visitCommand(createRoleCommand, context);
    }

    default R visitDropTableCommand(DropTableCommand dropTableCommand, C context) {
        return visitCommand(dropTableCommand, context);
    }

    default R visitDropRoleCommand(DropRoleCommand dropRoleCommand, C context) {
        return visitCommand(dropRoleCommand, context);
    }

    default R visitDropEncryptKeyCommand(DropEncryptkeyCommand dropEncryptkeyCommand, C context) {
        return visitCommand(dropEncryptkeyCommand, context);
    }

    default R visitDropFileCommand(DropFileCommand dropFileCommand, C context) {
        return visitCommand(dropFileCommand, context);
    }

    default R visitDropSqlBlockRuleCommand(DropSqlBlockRuleCommand dropSqlBlockRuleCommand, C context) {
        return visitCommand(dropSqlBlockRuleCommand, context);
    }

    default R visitDropUserCommand(DropUserCommand dropUserCommand, C context) {
        return visitCommand(dropUserCommand, context);
    }

    default R visitDropWorkloadGroupCommand(DropWorkloadGroupCommand dropWorkloadGroupCommand, C context) {
        return visitCommand(dropWorkloadGroupCommand, context);
    }

    default R visitShowReplicaDistributionCommand(ShowReplicaDistributionCommand showReplicaDistributedCommand,
                                                    C context) {
        return visitCommand(showReplicaDistributedCommand, context);
    }

    default R visitShowCharsetCommand(ShowCharsetCommand showCharsetCommand, C context) {
        return visitCommand(showCharsetCommand, context);
    }

    default R visitDropWorkloadPolicyCommand(DropWorkloadPolicyCommand dropWorkloadPolicyCommand, C context) {
        return visitCommand(dropWorkloadPolicyCommand, context);
    }

    default R visitShowTableIdCommand(ShowTableIdCommand showTableIdCommand, C context) {
        return visitCommand(showTableIdCommand, context);
    }

    default R visitCreateWorkloadGroupCommand(CreateWorkloadGroupCommand createWorkloadGroupCommand, C context) {
        return visitCommand(createWorkloadGroupCommand, context);
    }

    default R visitShowEncryptKeysCommand(ShowEncryptKeysCommand showEncryptKeysCommand, C context) {
        return visitCommand(showEncryptKeysCommand, context);
    }

    default R visitSyncCommand(SyncCommand syncCommand, C context) {
        return visitCommand(syncCommand, context);
    }

    default R visitShowEventsCommand(ShowEventsCommand showEventsCommand, C context) {
        return visitCommand(showEventsCommand, context);
    }

    default R visitShowDeleteCommand(ShowDeleteCommand showDeleteCommand, C context) {
        return visitCommand(showDeleteCommand, context);
    }

    default R visitShowPrivilegesCommand(ShowPrivilegesCommand showPrivilegesCommand, C context) {
        return visitCommand(showPrivilegesCommand, context);
    }

    default R visitShowUserPropertyCommand(ShowUserPropertyCommand showUserpropertyCommand, C context) {
        return visitCommand(showUserpropertyCommand, context);
    }

    default R visitShowTabletsBelongCommand(ShowTabletsBelongCommand showTabletBelongCommand, C context) {
        return visitCommand(showTabletBelongCommand, context);
    }

    default R visitShowCollationCommand(ShowCollationCommand showCollationCommand, C context) {
        return visitCommand(showCollationCommand, context);
    }

    default R visitCreateRoutineLoadCommand(CreateRoutineLoadCommand createRoutineLoadCommand, C context) {
        return visitCommand(createRoutineLoadCommand, context);
    }

    default R visitShowProcessListCommand(ShowProcessListCommand showProcessListCommand, C context) {
        return visitCommand(showProcessListCommand, context);
    }

    default R visitAdminCheckTabletsCommand(AdminCheckTabletsCommand adminCheckTabletsCommand, C context) {
        return visitCommand(adminCheckTabletsCommand, context);
    }

    default R visitShowDataSkewCommand(ShowDataSkewCommand showDataSkewCommand, C context) {
        return visitCommand(showDataSkewCommand, context);
    }

    default R visitShowTableCreationCommand(ShowTableCreationCommand showTableCreationCommand, C context) {
        return visitCommand(showTableCreationCommand, context);
    }

    default R visitShowTabletStorageFormatCommand(ShowTabletStorageFormatCommand showTabletStorageFormatCommand,
                                                  C context) {
        return visitCommand(showTabletStorageFormatCommand, context);
    }

    default R visitShowQueryProfileCommand(ShowQueryProfileCommand showQueryProfileCommand,
                                           C context) {
        return visitCommand(showQueryProfileCommand, context);
    }

    default R visitShowConvertLscCommand(ShowConvertLSCCommand showConvertLSCCommand, C context) {
        return visitCommand(showConvertLSCCommand, context);
    }

    default R visitShowClustersCommand(ShowClustersCommand showClustersCommand, C context) {
        return visitCommand(showClustersCommand, context);
    }

    default R visitSwitchCommand(SwitchCommand switchCommand, C context) {
        return visitCommand(switchCommand, context);
    }

    default R visitUseCommand(UseCommand useCommand, C context) {
        return visitCommand(useCommand, context);
    }

    default R visitAlterDatabaseRenameCommand(AlterDatabaseRenameCommand alterDatabaseRenameCommand, C context) {
        return visitCommand(alterDatabaseRenameCommand, context);
    }

    default R visitKillQueryCommand(KillQueryCommand killQueryCommand, C context) {
        return visitCommand(killQueryCommand, context);
    }

    default R visitKillConnectionCommand(KillConnectionCommand killConnectionCommand, C context) {
        return visitCommand(killConnectionCommand, context);
    }

    default R visitAlterDatabaseSetQuotaCommand(AlterDatabaseSetQuotaCommand alterDatabaseSetQuotaCommand, C context) {
        return visitCommand(alterDatabaseSetQuotaCommand, context);
    }

    default R visitDropDatabaseCommand(DropDatabaseCommand dropDatabaseCommand, C context) {
        return visitCommand(dropDatabaseCommand, context);
    }

    default R visitAlterRepositoryCommand(AlterRepositoryCommand alterRepositoryCommand,
                                          C context) {
        return visitCommand(alterRepositoryCommand, context);
    }

    default R visitShowRowPolicyCommand(ShowRowPolicyCommand showRowPolicyCommand, C context) {
        return visitCommand(showRowPolicyCommand, context);
    }

    default R visitShowAnalyzeCommand(ShowAnalyzeCommand showAnalyzeCommand, C context) {
        return visitCommand(showAnalyzeCommand, context);
    }

    default R visitShowQueuedAnalyzeJobsCommand(ShowQueuedAnalyzeJobsCommand showQueuedAnalyzeJobsCommand, C context) {
        return visitCommand(showQueuedAnalyzeJobsCommand, context);
    }

    default R visitShowColumnHistogramStatsCommand(ShowColumnHistogramStatsCommand showColumnHistogramStatCommand,
                                                   C context) {
        return visitCommand(showColumnHistogramStatCommand, context);
    }

    default R visitDescribeCommand(DescribeCommand describeCommand, C context) {
        return visitCommand(describeCommand, context);
    }

    default R visitAlterUserCommand(AlterUserCommand alterUserCommand, C context) {
        return visitCommand(alterUserCommand, context);
    }

    default R visitShowTableStatusCommand(ShowTableStatusCommand showTableStatusCommand, C context) {
        return visitCommand(showTableStatusCommand, context);
    }

    default R visitShowDatabasesCommand(ShowDatabasesCommand showDatabasesCommand, C context) {
        return visitCommand(showDatabasesCommand, context);
    }

    default R visitShowTableCommand(ShowTableCommand showTableCommand, C context) {
        return visitCommand(showTableCommand, context);
    }

    default R visitShowTableStatsCommand(ShowTableStatsCommand showTableStatsCommand, C context) {
        return visitCommand(showTableStatsCommand, context);
    }

    default R visitShowTabletsFromTableCommand(ShowTabletsFromTableCommand showTabletsFromTableCommand, C context) {
        return visitCommand(showTabletsFromTableCommand, context);
    }

    default R visitDropStatsCommand(DropStatsCommand dropStatsCommand, C context) {
        return visitCommand(dropStatsCommand, context);
    }

    default R visitUnlockTablesCommand(UnlockTablesCommand unlockTablesCommand, C context) {
        return visitCommand(unlockTablesCommand, context);
    }

    default R visitDropCachedStatsCommand(DropCachedStatsCommand dropCachedStatsCommand, C context) {
        return visitCommand(dropCachedStatsCommand, context);
    }

    default R visitDropExpiredStatsCommand(DropExpiredStatsCommand dropExpiredStatsCommand, C context) {
        return visitCommand(dropExpiredStatsCommand, context);
    }

    default R visitShowIndexStatsCommand(ShowIndexStatsCommand showIndexStatsCommand, C context) {
        return visitCommand(showIndexStatsCommand, context);
    }

    default R visitShowTabletIdCommand(ShowTabletIdCommand showTabletIdCommand, C context) {
        return visitCommand(showTabletIdCommand, context);
    }

    default R visitAlterTableStatsCommand(AlterTableStatsCommand alterTableStatsCommand, C context) {
        return visitCommand(alterTableStatsCommand, context);
    }

    default R visitAlterColumnStatsCommand(AlterColumnStatsCommand alterColumnStatsCommand, C context) {
        return visitCommand(alterColumnStatsCommand, context);
    }

<<<<<<< HEAD
    default R visitCleanQueryStatsCommand(CleanQueryStatsCommand cleanQueryStatsCommand, C context) {
        return visitCommand(cleanQueryStatsCommand, context);
=======
    default R visitCreateDataSyncJobCommand(CreateDataSyncJobCommand createDataSyncJobCommand, C context) {
        return visitCommand(createDataSyncJobCommand, context);
>>>>>>> 0b71fe14
    }

    default R visitDropResourceCommand(DropResourceCommand dropResourceCommand, C context) {
        return visitCommand(dropResourceCommand, context);
    }

    default R visitDropRowPolicyCommand(DropRowPolicyCommand dropRowPolicyCommand, C context) {
        return visitCommand(dropRowPolicyCommand, context);
    }

    default R visitTransactionBeginCommand(TransactionBeginCommand transactionBeginCommand, C context) {
        return visitCommand(transactionBeginCommand, context);
    }

    default R visitTransactionCommitCommand(TransactionCommitCommand transactionCommitCommand, C context) {
        return visitCommand(transactionCommitCommand, context);
    }

    default R visitTransactionRollbackCommand(TransactionRollbackCommand transactionRollbackCommand, C context) {
        return visitCommand(transactionRollbackCommand, context);
    }

    default R visitKillAnalyzeJobCommand(KillAnalyzeJobCommand killAnalyzeJobCommand, C context) {
        return visitCommand(killAnalyzeJobCommand, context);
    }

    default R visitDropAnalyzeJobCommand(DropAnalyzeJobCommand dropAnalyzeJobCommand, C context) {
        return visitCommand(dropAnalyzeJobCommand, context);
    }

    default R visitCreateUserCommand(CreateUserCommand createUserCommand, C context) {
        return visitCommand(createUserCommand, context);
    }

    default R visitCreateResourceCommand(CreateResourceCommand createResourceCommand, C context) {
        return visitCommand(createResourceCommand, context);
    }
}<|MERGE_RESOLUTION|>--- conflicted
+++ resolved
@@ -966,13 +966,12 @@
         return visitCommand(alterColumnStatsCommand, context);
     }
 
-<<<<<<< HEAD
     default R visitCleanQueryStatsCommand(CleanQueryStatsCommand cleanQueryStatsCommand, C context) {
         return visitCommand(cleanQueryStatsCommand, context);
-=======
+    }
+
     default R visitCreateDataSyncJobCommand(CreateDataSyncJobCommand createDataSyncJobCommand, C context) {
         return visitCommand(createDataSyncJobCommand, context);
->>>>>>> 0b71fe14
     }
 
     default R visitDropResourceCommand(DropResourceCommand dropResourceCommand, C context) {
