// Licensed to the Apache Software Foundation (ASF) under one
// or more contributor license agreements.  See the NOTICE file
// distributed with this work for additional information
// regarding copyright ownership.  The ASF licenses this file
// to you under the Apache License, Version 2.0 (the
// "License"); you may not use this file except in compliance
// with the License.  You may obtain a copy of the License at
//
//   http://www.apache.org/licenses/LICENSE-2.0
//
// Unless required by applicable law or agreed to in writing,
// software distributed under the License is distributed on an
// "AS IS" BASIS, WITHOUT WARRANTIES OR CONDITIONS OF ANY
// KIND, either express or implied.  See the License for the
// specific language governing permissions and limitations
// under the License.

package org.apache.doris.nereids.trees.plans.visitor;

import org.apache.doris.nereids.trees.plans.commands.AddConstraintCommand;
import org.apache.doris.nereids.trees.plans.commands.AdminCancelRebalanceDiskCommand;
import org.apache.doris.nereids.trees.plans.commands.AdminCancelRepairTableCommand;
import org.apache.doris.nereids.trees.plans.commands.AdminCheckTabletsCommand;
import org.apache.doris.nereids.trees.plans.commands.AdminCleanTrashCommand;
import org.apache.doris.nereids.trees.plans.commands.AdminCompactTableCommand;
import org.apache.doris.nereids.trees.plans.commands.AdminCopyTabletCommand;
import org.apache.doris.nereids.trees.plans.commands.AdminRebalanceDiskCommand;
import org.apache.doris.nereids.trees.plans.commands.AdminRepairTableCommand;
import org.apache.doris.nereids.trees.plans.commands.AdminSetReplicaStatusCommand;
import org.apache.doris.nereids.trees.plans.commands.AdminSetTableStatusCommand;
import org.apache.doris.nereids.trees.plans.commands.AdminShowReplicaStatusCommand;
import org.apache.doris.nereids.trees.plans.commands.AlterCatalogCommentCommand;
import org.apache.doris.nereids.trees.plans.commands.AlterCatalogPropertiesCommand;
import org.apache.doris.nereids.trees.plans.commands.AlterCatalogRenameCommand;
import org.apache.doris.nereids.trees.plans.commands.AlterColumnStatsCommand;
import org.apache.doris.nereids.trees.plans.commands.AlterJobStatusCommand;
import org.apache.doris.nereids.trees.plans.commands.AlterMTMVCommand;
import org.apache.doris.nereids.trees.plans.commands.AlterRoleCommand;
import org.apache.doris.nereids.trees.plans.commands.AlterSqlBlockRuleCommand;
import org.apache.doris.nereids.trees.plans.commands.AlterStoragePolicyCommand;
import org.apache.doris.nereids.trees.plans.commands.AlterTableCommand;
import org.apache.doris.nereids.trees.plans.commands.AlterTableStatsCommand;
import org.apache.doris.nereids.trees.plans.commands.AlterUserCommand;
import org.apache.doris.nereids.trees.plans.commands.AlterViewCommand;
import org.apache.doris.nereids.trees.plans.commands.AlterWorkloadGroupCommand;
import org.apache.doris.nereids.trees.plans.commands.AlterWorkloadPolicyCommand;
import org.apache.doris.nereids.trees.plans.commands.CallCommand;
import org.apache.doris.nereids.trees.plans.commands.CancelBuildIndexCommand;
import org.apache.doris.nereids.trees.plans.commands.CancelExportCommand;
import org.apache.doris.nereids.trees.plans.commands.CancelJobTaskCommand;
import org.apache.doris.nereids.trees.plans.commands.CancelLoadCommand;
import org.apache.doris.nereids.trees.plans.commands.CancelMTMVTaskCommand;
import org.apache.doris.nereids.trees.plans.commands.CancelWarmUpJobCommand;
import org.apache.doris.nereids.trees.plans.commands.CleanAllProfileCommand;
import org.apache.doris.nereids.trees.plans.commands.CleanQueryStatsCommand;
import org.apache.doris.nereids.trees.plans.commands.Command;
import org.apache.doris.nereids.trees.plans.commands.CopyIntoCommand;
import org.apache.doris.nereids.trees.plans.commands.CreateCatalogCommand;
import org.apache.doris.nereids.trees.plans.commands.CreateDictionaryCommand;
import org.apache.doris.nereids.trees.plans.commands.CreateEncryptkeyCommand;
import org.apache.doris.nereids.trees.plans.commands.CreateFileCommand;
import org.apache.doris.nereids.trees.plans.commands.CreateFunctionCommand;
import org.apache.doris.nereids.trees.plans.commands.CreateJobCommand;
import org.apache.doris.nereids.trees.plans.commands.CreateMTMVCommand;
import org.apache.doris.nereids.trees.plans.commands.CreateMaterializedViewCommand;
import org.apache.doris.nereids.trees.plans.commands.CreatePolicyCommand;
import org.apache.doris.nereids.trees.plans.commands.CreateProcedureCommand;
import org.apache.doris.nereids.trees.plans.commands.CreateResourceCommand;
import org.apache.doris.nereids.trees.plans.commands.CreateRoleCommand;
import org.apache.doris.nereids.trees.plans.commands.CreateSqlBlockRuleCommand;
import org.apache.doris.nereids.trees.plans.commands.CreateStageCommand;
import org.apache.doris.nereids.trees.plans.commands.CreateTableCommand;
import org.apache.doris.nereids.trees.plans.commands.CreateTableLikeCommand;
import org.apache.doris.nereids.trees.plans.commands.CreateUserCommand;
import org.apache.doris.nereids.trees.plans.commands.CreateViewCommand;
import org.apache.doris.nereids.trees.plans.commands.CreateWorkloadGroupCommand;
import org.apache.doris.nereids.trees.plans.commands.DeleteFromCommand;
import org.apache.doris.nereids.trees.plans.commands.DeleteFromUsingCommand;
import org.apache.doris.nereids.trees.plans.commands.DescribeCommand;
import org.apache.doris.nereids.trees.plans.commands.DropAnalyzeJobCommand;
import org.apache.doris.nereids.trees.plans.commands.DropCachedStatsCommand;
import org.apache.doris.nereids.trees.plans.commands.DropCatalogCommand;
import org.apache.doris.nereids.trees.plans.commands.DropCatalogRecycleBinCommand;
import org.apache.doris.nereids.trees.plans.commands.DropConstraintCommand;
import org.apache.doris.nereids.trees.plans.commands.DropDatabaseCommand;
import org.apache.doris.nereids.trees.plans.commands.DropDictionaryCommand;
import org.apache.doris.nereids.trees.plans.commands.DropEncryptkeyCommand;
import org.apache.doris.nereids.trees.plans.commands.DropExpiredStatsCommand;
import org.apache.doris.nereids.trees.plans.commands.DropFileCommand;
import org.apache.doris.nereids.trees.plans.commands.DropFunctionCommand;
import org.apache.doris.nereids.trees.plans.commands.DropJobCommand;
import org.apache.doris.nereids.trees.plans.commands.DropMTMVCommand;
import org.apache.doris.nereids.trees.plans.commands.DropProcedureCommand;
import org.apache.doris.nereids.trees.plans.commands.DropRepositoryCommand;
import org.apache.doris.nereids.trees.plans.commands.DropResourceCommand;
import org.apache.doris.nereids.trees.plans.commands.DropRoleCommand;
import org.apache.doris.nereids.trees.plans.commands.DropRowPolicyCommand;
import org.apache.doris.nereids.trees.plans.commands.DropSqlBlockRuleCommand;
import org.apache.doris.nereids.trees.plans.commands.DropStageCommand;
import org.apache.doris.nereids.trees.plans.commands.DropStatsCommand;
import org.apache.doris.nereids.trees.plans.commands.DropStoragePolicyCommand;
import org.apache.doris.nereids.trees.plans.commands.DropTableCommand;
import org.apache.doris.nereids.trees.plans.commands.DropUserCommand;
import org.apache.doris.nereids.trees.plans.commands.DropWorkloadGroupCommand;
import org.apache.doris.nereids.trees.plans.commands.DropWorkloadPolicyCommand;
import org.apache.doris.nereids.trees.plans.commands.ExplainCommand;
import org.apache.doris.nereids.trees.plans.commands.ExplainDictionaryCommand;
import org.apache.doris.nereids.trees.plans.commands.ExportCommand;
import org.apache.doris.nereids.trees.plans.commands.HelpCommand;
import org.apache.doris.nereids.trees.plans.commands.KillAnalyzeJobCommand;
import org.apache.doris.nereids.trees.plans.commands.KillConnectionCommand;
import org.apache.doris.nereids.trees.plans.commands.KillQueryCommand;
import org.apache.doris.nereids.trees.plans.commands.LoadCommand;
import org.apache.doris.nereids.trees.plans.commands.PauseJobCommand;
import org.apache.doris.nereids.trees.plans.commands.PauseMTMVCommand;
import org.apache.doris.nereids.trees.plans.commands.RecoverDatabaseCommand;
import org.apache.doris.nereids.trees.plans.commands.RecoverPartitionCommand;
import org.apache.doris.nereids.trees.plans.commands.RecoverTableCommand;
import org.apache.doris.nereids.trees.plans.commands.RefreshMTMVCommand;
import org.apache.doris.nereids.trees.plans.commands.ReplayCommand;
import org.apache.doris.nereids.trees.plans.commands.ResumeJobCommand;
import org.apache.doris.nereids.trees.plans.commands.ResumeMTMVCommand;
import org.apache.doris.nereids.trees.plans.commands.SetDefaultStorageVaultCommand;
import org.apache.doris.nereids.trees.plans.commands.SetOptionsCommand;
import org.apache.doris.nereids.trees.plans.commands.SetTransactionCommand;
import org.apache.doris.nereids.trees.plans.commands.SetUserPropertiesCommand;
import org.apache.doris.nereids.trees.plans.commands.ShowAnalyzeCommand;
import org.apache.doris.nereids.trees.plans.commands.ShowAuthorsCommand;
import org.apache.doris.nereids.trees.plans.commands.ShowBackendsCommand;
import org.apache.doris.nereids.trees.plans.commands.ShowBackupCommand;
import org.apache.doris.nereids.trees.plans.commands.ShowBrokerCommand;
import org.apache.doris.nereids.trees.plans.commands.ShowCatalogCommand;
import org.apache.doris.nereids.trees.plans.commands.ShowCharsetCommand;
import org.apache.doris.nereids.trees.plans.commands.ShowClustersCommand;
import org.apache.doris.nereids.trees.plans.commands.ShowCollationCommand;
import org.apache.doris.nereids.trees.plans.commands.ShowColumnHistogramStatsCommand;
import org.apache.doris.nereids.trees.plans.commands.ShowConfigCommand;
import org.apache.doris.nereids.trees.plans.commands.ShowConstraintsCommand;
import org.apache.doris.nereids.trees.plans.commands.ShowConvertLSCCommand;
import org.apache.doris.nereids.trees.plans.commands.ShowCreateCatalogCommand;
import org.apache.doris.nereids.trees.plans.commands.ShowCreateDatabaseCommand;
import org.apache.doris.nereids.trees.plans.commands.ShowCreateMTMVCommand;
import org.apache.doris.nereids.trees.plans.commands.ShowCreateMaterializedViewCommand;
import org.apache.doris.nereids.trees.plans.commands.ShowCreateProcedureCommand;
import org.apache.doris.nereids.trees.plans.commands.ShowCreateRepositoryCommand;
import org.apache.doris.nereids.trees.plans.commands.ShowCreateTableCommand;
import org.apache.doris.nereids.trees.plans.commands.ShowCreateViewCommand;
import org.apache.doris.nereids.trees.plans.commands.ShowDataCommand;
import org.apache.doris.nereids.trees.plans.commands.ShowDataSkewCommand;
import org.apache.doris.nereids.trees.plans.commands.ShowDataTypesCommand;
import org.apache.doris.nereids.trees.plans.commands.ShowDatabaseIdCommand;
import org.apache.doris.nereids.trees.plans.commands.ShowDatabasesCommand;
import org.apache.doris.nereids.trees.plans.commands.ShowDeleteCommand;
import org.apache.doris.nereids.trees.plans.commands.ShowDiagnoseTabletCommand;
import org.apache.doris.nereids.trees.plans.commands.ShowDictionariesCommand;
import org.apache.doris.nereids.trees.plans.commands.ShowDynamicPartitionCommand;
import org.apache.doris.nereids.trees.plans.commands.ShowEncryptKeysCommand;
import org.apache.doris.nereids.trees.plans.commands.ShowEventsCommand;
import org.apache.doris.nereids.trees.plans.commands.ShowFrontendsCommand;
import org.apache.doris.nereids.trees.plans.commands.ShowFunctionsCommand;
import org.apache.doris.nereids.trees.plans.commands.ShowGrantsCommand;
import org.apache.doris.nereids.trees.plans.commands.ShowIndexStatsCommand;
import org.apache.doris.nereids.trees.plans.commands.ShowLastInsertCommand;
import org.apache.doris.nereids.trees.plans.commands.ShowLoadCommand;
import org.apache.doris.nereids.trees.plans.commands.ShowLoadProfileCommand;
import org.apache.doris.nereids.trees.plans.commands.ShowPartitionIdCommand;
import org.apache.doris.nereids.trees.plans.commands.ShowPluginsCommand;
import org.apache.doris.nereids.trees.plans.commands.ShowPrivilegesCommand;
import org.apache.doris.nereids.trees.plans.commands.ShowProcCommand;
import org.apache.doris.nereids.trees.plans.commands.ShowProcedureStatusCommand;
import org.apache.doris.nereids.trees.plans.commands.ShowProcessListCommand;
import org.apache.doris.nereids.trees.plans.commands.ShowQueryProfileCommand;
import org.apache.doris.nereids.trees.plans.commands.ShowQueuedAnalyzeJobsCommand;
import org.apache.doris.nereids.trees.plans.commands.ShowReplicaDistributionCommand;
import org.apache.doris.nereids.trees.plans.commands.ShowRepositoriesCommand;
import org.apache.doris.nereids.trees.plans.commands.ShowResourcesCommand;
import org.apache.doris.nereids.trees.plans.commands.ShowRestoreCommand;
import org.apache.doris.nereids.trees.plans.commands.ShowRolesCommand;
import org.apache.doris.nereids.trees.plans.commands.ShowRowPolicyCommand;
import org.apache.doris.nereids.trees.plans.commands.ShowSmallFilesCommand;
import org.apache.doris.nereids.trees.plans.commands.ShowSnapshotCommand;
import org.apache.doris.nereids.trees.plans.commands.ShowSqlBlockRuleCommand;
import org.apache.doris.nereids.trees.plans.commands.ShowStagesCommand;
import org.apache.doris.nereids.trees.plans.commands.ShowStatusCommand;
import org.apache.doris.nereids.trees.plans.commands.ShowStorageEnginesCommand;
import org.apache.doris.nereids.trees.plans.commands.ShowStoragePolicyCommand;
import org.apache.doris.nereids.trees.plans.commands.ShowSyncJobCommand;
import org.apache.doris.nereids.trees.plans.commands.ShowTableCommand;
import org.apache.doris.nereids.trees.plans.commands.ShowTableCreationCommand;
import org.apache.doris.nereids.trees.plans.commands.ShowTableIdCommand;
<<<<<<< HEAD
=======
import org.apache.doris.nereids.trees.plans.commands.ShowTableStatsCommand;
import org.apache.doris.nereids.trees.plans.commands.ShowTableStatusCommand;
>>>>>>> 34e4bec7
import org.apache.doris.nereids.trees.plans.commands.ShowTabletIdCommand;
import org.apache.doris.nereids.trees.plans.commands.ShowTabletStorageFormatCommand;
import org.apache.doris.nereids.trees.plans.commands.ShowTabletsBelongCommand;
import org.apache.doris.nereids.trees.plans.commands.ShowTabletsFromTableCommand;
import org.apache.doris.nereids.trees.plans.commands.ShowTrashCommand;
import org.apache.doris.nereids.trees.plans.commands.ShowTriggersCommand;
import org.apache.doris.nereids.trees.plans.commands.ShowUserPropertyCommand;
import org.apache.doris.nereids.trees.plans.commands.ShowVariablesCommand;
import org.apache.doris.nereids.trees.plans.commands.ShowViewCommand;
import org.apache.doris.nereids.trees.plans.commands.ShowWarningErrorCountCommand;
import org.apache.doris.nereids.trees.plans.commands.ShowWarningErrorsCommand;
import org.apache.doris.nereids.trees.plans.commands.ShowWhiteListCommand;
import org.apache.doris.nereids.trees.plans.commands.SyncCommand;
import org.apache.doris.nereids.trees.plans.commands.TransactionBeginCommand;
import org.apache.doris.nereids.trees.plans.commands.TransactionCommitCommand;
import org.apache.doris.nereids.trees.plans.commands.TransactionRollbackCommand;
import org.apache.doris.nereids.trees.plans.commands.TruncateTableCommand;
import org.apache.doris.nereids.trees.plans.commands.UnlockTablesCommand;
import org.apache.doris.nereids.trees.plans.commands.UnsetDefaultStorageVaultCommand;
import org.apache.doris.nereids.trees.plans.commands.UnsetVariableCommand;
import org.apache.doris.nereids.trees.plans.commands.UnsupportedCommand;
import org.apache.doris.nereids.trees.plans.commands.UpdateCommand;
import org.apache.doris.nereids.trees.plans.commands.alter.AlterDatabaseRenameCommand;
import org.apache.doris.nereids.trees.plans.commands.alter.AlterDatabaseSetQuotaCommand;
import org.apache.doris.nereids.trees.plans.commands.alter.AlterRepositoryCommand;
import org.apache.doris.nereids.trees.plans.commands.clean.CleanLabelCommand;
import org.apache.doris.nereids.trees.plans.commands.insert.BatchInsertIntoTableCommand;
import org.apache.doris.nereids.trees.plans.commands.insert.InsertIntoTableCommand;
import org.apache.doris.nereids.trees.plans.commands.insert.InsertOverwriteTableCommand;
import org.apache.doris.nereids.trees.plans.commands.load.CreateDataSyncJobCommand;
import org.apache.doris.nereids.trees.plans.commands.load.CreateRoutineLoadCommand;
import org.apache.doris.nereids.trees.plans.commands.load.PauseDataSyncJobCommand;
import org.apache.doris.nereids.trees.plans.commands.load.PauseRoutineLoadCommand;
import org.apache.doris.nereids.trees.plans.commands.load.ResumeDataSyncJobCommand;
import org.apache.doris.nereids.trees.plans.commands.load.ResumeRoutineLoadCommand;
import org.apache.doris.nereids.trees.plans.commands.load.ShowCreateRoutineLoadCommand;
import org.apache.doris.nereids.trees.plans.commands.load.StopDataSyncJobCommand;
import org.apache.doris.nereids.trees.plans.commands.load.StopRoutineLoadCommand;
import org.apache.doris.nereids.trees.plans.commands.refresh.RefreshCatalogCommand;
import org.apache.doris.nereids.trees.plans.commands.refresh.RefreshDatabaseCommand;
import org.apache.doris.nereids.trees.plans.commands.refresh.RefreshDictionaryCommand;
import org.apache.doris.nereids.trees.plans.commands.refresh.RefreshTableCommand;
import org.apache.doris.nereids.trees.plans.commands.use.SwitchCommand;
import org.apache.doris.nereids.trees.plans.commands.use.UseCommand;

/** CommandVisitor. */
public interface CommandVisitor<R, C> {

    R visitCommand(Command command, C context);

    default R visitExplainCommand(ExplainCommand explain, C context) {
        return visitCommand(explain, context);
    }

    default R visitExplainDictionaryCommand(ExplainDictionaryCommand explainDictionary, C context) {
        return visitCommand(explainDictionary, context);
    }

    default R visitReplayCommand(ReplayCommand replay, C context) {
        return visitCommand(replay, context);
    }

    default R visitCreatePolicyCommand(CreatePolicyCommand createPolicy, C context) {
        return visitCommand(createPolicy, context);
    }

    default R visitInsertIntoTableCommand(InsertIntoTableCommand insertIntoTableCommand,
            C context) {
        return visitCommand(insertIntoTableCommand, context);
    }

    default R visitInsertOverwriteTableCommand(InsertOverwriteTableCommand insertOverwriteTableCommand,
            C context) {
        return visitCommand(insertOverwriteTableCommand, context);
    }

    default R visitBatchInsertIntoTableCommand(BatchInsertIntoTableCommand batchInsertIntoTableCommand,
            C context) {
        return visitCommand(batchInsertIntoTableCommand, context);
    }

    default R visitUpdateCommand(UpdateCommand updateCommand, C context) {
        return visitCommand(updateCommand, context);
    }

    default R visitDeleteFromCommand(DeleteFromCommand deleteFromCommand, C context) {
        return visitCommand(deleteFromCommand, context);
    }

    default R visitDeleteFromUsingCommand(DeleteFromUsingCommand deleteFromUsingCommand, C context) {
        return visitCommand(deleteFromUsingCommand, context);
    }

    default R visitLoadCommand(LoadCommand loadCommand, C context) {
        return visitCommand(loadCommand, context);
    }

    default R visitExportCommand(ExportCommand exportCommand, C context) {
        return visitCommand(exportCommand, context);
    }

    default R visitCopyIntoCommand(CopyIntoCommand copyIntoCommand, C context) {
        return visitCommand(copyIntoCommand, context);
    }

    default R visitCreateDictionaryCommand(CreateDictionaryCommand createDictionaryCommand, C context) {
        return visitCommand(createDictionaryCommand, context);
    }

    default R visitCreateEncryptKeyCommand(CreateEncryptkeyCommand createEncryptKeyCommand, C context) {
        return visitCommand(createEncryptKeyCommand, context);
    }

    default R visitCreateFunctionCommand(CreateFunctionCommand createFunctionCommand, C context) {
        return visitCommand(createFunctionCommand, context);
    }

    default R visitDropFunctionCommand(DropFunctionCommand dropFunctionCommand, C context) {
        return visitCommand(dropFunctionCommand, context);
    }

    default R visitCreateTableCommand(CreateTableCommand createTableCommand, C context) {
        return visitCommand(createTableCommand, context);
    }

    default R visitCreateMTMVCommand(CreateMTMVCommand createMTMVCommand, C context) {
        return visitCommand(createMTMVCommand, context);
    }

    default R visitCreateMaterializedViewCommand(CreateMaterializedViewCommand createSyncMVCommand, C context) {
        return visitCommand(createSyncMVCommand, context);
    }

    default R visitCreateJobCommand(CreateJobCommand createJobCommand, C context) {
        return visitCommand(createJobCommand, context);
    }

    default R visitCreateFileCommand(CreateFileCommand createFileCommand, C context) {
        return visitCommand(createFileCommand, context);
    }

    default R visitAlterMTMVCommand(AlterMTMVCommand alterMTMVCommand, C context) {
        return visitCommand(alterMTMVCommand, context);
    }

    default R visitAddConstraintCommand(AddConstraintCommand addConstraintCommand, C context) {
        return visitCommand(addConstraintCommand, context);
    }

    default R visitAdminCompactTableCommand(AdminCompactTableCommand adminCompactTableCommand, C context) {
        return visitCommand(adminCompactTableCommand, context);
    }

    default R visitAdminCleanTrashCommand(AdminCleanTrashCommand adminCleanTrashCommand, C context) {
        return visitCommand(adminCleanTrashCommand, context);
    }

    default R visitAdminSetTableStatusCommand(AdminSetTableStatusCommand cmd, C context) {
        return visitCommand(cmd, context);
    }

    default R visitDropConstraintCommand(DropConstraintCommand dropConstraintCommand, C context) {
        return visitCommand(dropConstraintCommand, context);
    }

    default R visitDropDictionaryCommand(DropDictionaryCommand dropDictionaryCommand, C context) {
        return visitCommand(dropDictionaryCommand, context);
    }

    default R visitDropJobCommand(DropJobCommand dropJobCommand, C context) {
        return visitCommand(dropJobCommand, context);
    }

    default R visitShowConstraintsCommand(ShowConstraintsCommand showConstraintsCommand, C context) {
        return visitCommand(showConstraintsCommand, context);
    }

    default R visitRefreshMTMVCommand(RefreshMTMVCommand refreshMTMVCommand, C context) {
        return visitCommand(refreshMTMVCommand, context);
    }

    default R visitDropMTMVCommand(DropMTMVCommand dropMTMVCommand, C context) {
        return visitCommand(dropMTMVCommand, context);
    }

    default R visitPauseJobCommand(PauseJobCommand pauseJobCommand, C context) {
        return visitCommand(pauseJobCommand, context);
    }

    default R visitPauseMTMVCommand(PauseMTMVCommand pauseMTMVCommand, C context) {
        return visitCommand(pauseMTMVCommand, context);
    }

    default R visitResumeJobCommand(ResumeJobCommand resumeJobCommand, C context) {
        return visitCommand(resumeJobCommand, context);
    }

    default R visitResumeMTMVCommand(ResumeMTMVCommand resumeMTMVCommand, C context) {
        return visitCommand(resumeMTMVCommand, context);
    }

    default R visitShowCreateMTMVCommand(ShowCreateMTMVCommand showCreateMTMVCommand, C context) {
        return visitCommand(showCreateMTMVCommand, context);
    }

    default R visitCancelLoadCommand(CancelLoadCommand cancelLoadCommand, C context) {
        return visitCommand(cancelLoadCommand, context);
    }

    default R visitCancelExportCommand(CancelExportCommand cancelExportCommand, C context) {
        return visitCommand(cancelExportCommand, context);
    }

    default R visitCancelWarmUpJobCommand(CancelWarmUpJobCommand cancelWarmUpJobCommand, C context) {
        return visitCommand(cancelWarmUpJobCommand, context);
    }

    default R visitCancelMTMVTaskCommand(CancelMTMVTaskCommand cancelMTMVTaskCommand, C context) {
        return visitCommand(cancelMTMVTaskCommand, context);
    }

    default R visitCancelTaskCommand(CancelJobTaskCommand cancelJobTaskCommand, C context) {
        return visitCommand(cancelJobTaskCommand, context);
    }

    default R visitCallCommand(CallCommand callCommand, C context) {
        return visitCommand(callCommand, context);
    }

    default R visitShowWarningErrorCountCommand(ShowWarningErrorCountCommand showWarnErrorCountCommand, C context) {
        return visitCommand(showWarnErrorCountCommand, context);
    }

    default R visitShowSyncJobCommand(ShowSyncJobCommand showSyncJobCommand, C context) {
        return visitCommand(showSyncJobCommand, context);
    }

    default R visitCreateProcedureCommand(CreateProcedureCommand createProcedureCommand, C context) {
        return visitCommand(createProcedureCommand, context);
    }

    default R visitDropProcedureCommand(DropProcedureCommand dropProcedureCommand, C context) {
        return visitCommand(dropProcedureCommand, context);
    }

    default R visitShowProcedureStatusCommand(ShowProcedureStatusCommand showProcedureStatusCommand, C context) {
        return visitCommand(showProcedureStatusCommand, context);
    }

    default R visitCreateCatalogCommand(CreateCatalogCommand createCatalogCommand, C context) {
        return visitCommand(createCatalogCommand, context);
    }

    default R visitShowWarningErrorsCommand(ShowWarningErrorsCommand showWarningErrorsCommand, C context) {
        return visitCommand(showWarningErrorsCommand, context);
    }

    default R visitShowCreateProcedureCommand(ShowCreateProcedureCommand showCreateProcedureCommand, C context) {
        return visitCommand(showCreateProcedureCommand, context);
    }

    default R visitHelpCommand(HelpCommand helpCommand, C context) {
        return visitCommand(helpCommand, context);
    }

    default R visitCreateViewCommand(CreateViewCommand createViewCommand, C context) {
        return visitCommand(createViewCommand, context);
    }

    default R visitAlterJobStatusCommand(AlterJobStatusCommand alterJobStatusCommand, C context) {
        return visitCommand(alterJobStatusCommand, context);
    }

    default R visitAlterViewCommand(AlterViewCommand alterViewCommand, C context) {
        return visitCommand(alterViewCommand, context);
    }

    default R visitDropCatalogCommand(DropCatalogCommand dropCatalogCommand, C context) {
        return visitCommand(dropCatalogCommand, context);
    }

    default R visitAlterCatalogCommentCommand(AlterCatalogCommentCommand alterCatalogCommentCommand, C context) {
        return visitCommand(alterCatalogCommentCommand, context);
    }

    default R visitDropCatalogRecycleBinCommand(DropCatalogRecycleBinCommand dropCatalogRecycleBinCommand, C context) {
        return visitCommand(dropCatalogRecycleBinCommand, context);
    }

    default R visitShowStagesCommand(ShowStagesCommand showStagesCommand, C context) {
        return visitCommand(showStagesCommand, context);
    }

    default R visitUnsupportedCommand(UnsupportedCommand unsupportedCommand, C context) {
        return visitCommand(unsupportedCommand, context);
    }

    default R visitUnsetVariableCommand(UnsetVariableCommand unsetVariableCommand, C context) {
        return visitCommand(unsetVariableCommand, context);
    }

    default R visitUnsetDefaultStorageVaultCommand(UnsetDefaultStorageVaultCommand unsetDefaultStorageVaultCommand,
                                                   C context) {
        return visitCommand(unsetDefaultStorageVaultCommand, context);
    }

    default R visitCreateTableLikeCommand(CreateTableLikeCommand createTableLikeCommand, C context) {
        return visitCommand(createTableLikeCommand, context);
    }

    default R visitShowAuthorsCommand(ShowAuthorsCommand showAuthorsCommand, C context) {
        return visitCommand(showAuthorsCommand, context);
    }

    default R visitShowDictionariesCommand(ShowDictionariesCommand showDictionariesCommand, C context) {
        return visitCommand(showDictionariesCommand, context);
    }

    default R visitShowConfigCommand(ShowConfigCommand showConfigCommand, C context) {
        return visitCommand(showConfigCommand, context);
    }

    default R visitSetOptionsCommand(SetOptionsCommand setOptionsCommand, C context) {
        return visitCommand(setOptionsCommand, context);
    }

    default R visitSetTransactionCommand(SetTransactionCommand setTransactionCommand, C context) {
        return visitCommand(setTransactionCommand, context);
    }

    default R visitSetUserPropertiesCommand(SetUserPropertiesCommand setUserPropertiesCommand, C context) {
        return visitCommand(setUserPropertiesCommand, context);
    }

    default R visitAlterCatalogRenameCommand(AlterCatalogRenameCommand alterCatalogRenameCommand, C context) {
        return visitCommand(alterCatalogRenameCommand, context);
    }

    default R visitSetDefaultStorageVault(SetDefaultStorageVaultCommand setDefaultStorageVaultCommand, C context) {
        return visitCommand(setDefaultStorageVaultCommand, context);
    }

    default R visitDropStoragePolicyCommand(DropStoragePolicyCommand dropStoragePolicyCommand, C context) {
        return visitCommand(dropStoragePolicyCommand, context);
    }

    default R visitRefreshCatalogCommand(RefreshCatalogCommand refreshCatalogCommand, C context) {
        return visitCommand(refreshCatalogCommand, context);
    }

    default R visitShowCreateRepositoryCommand(ShowCreateRepositoryCommand showCreateRepositoryCommand, C context) {
        return visitCommand(showCreateRepositoryCommand, context);
    }

    default R visitShowLastInsertCommand(ShowLastInsertCommand showLastInsertCommand, C context) {
        return visitCommand(showLastInsertCommand, context);
    }

    default R visitAlterTableCommand(AlterTableCommand alterTableCommand, C context) {
        return visitCommand(alterTableCommand, context);
    }

    default R visitShowGrantsCommand(ShowGrantsCommand showGrantsCommand, C context) {
        return visitCommand(showGrantsCommand, context);
    }

    default R visitShowStatusCommand(ShowStatusCommand showStatusCommand, C context) {
        return visitCommand(showStatusCommand, context);
    }

    default R visitShowPartitionIdCommand(ShowPartitionIdCommand showPartitionIdCommand, C context) {
        return visitCommand(showPartitionIdCommand, context);
    }

    default R visitShowVariablesCommand(ShowVariablesCommand showVariablesCommand, C context) {
        return visitCommand(showVariablesCommand, context);
    }

    default R visitShowViewCommand(ShowViewCommand showViewCommand, C context) {
        return visitCommand(showViewCommand, context);
    }

    default R visitRefreshDatabaseCommand(RefreshDatabaseCommand refreshDatabaseCommand, C context) {
        return visitCommand(refreshDatabaseCommand, context);
    }

    default R visitRefreshTableCommand(RefreshTableCommand refreshTableCommand, C context) {
        return visitCommand(refreshTableCommand, context);
    }

    default R visitRefreshDictionaryCommand(RefreshDictionaryCommand refreshDictionaryCommand, C context) {
        return visitCommand(refreshDictionaryCommand, context);
    }

    default R visitShowBackendsCommand(ShowBackendsCommand showBackendsCommand, C context) {
        return visitCommand(showBackendsCommand, context);
    }

    default R visitShowBackupCommand(ShowBackupCommand showBackupCommand, C context) {
        return visitCommand(showBackupCommand, context);
    }

    default R visitShowCreateTableCommand(ShowCreateTableCommand showCreateTableCommand, C context) {
        return visitCommand(showCreateTableCommand, context);
    }

    default R visitShowSmallFilesCommand(ShowSmallFilesCommand showSmallFilesCommand, C context) {
        return visitCommand(showSmallFilesCommand, context);
    }

    default R visitShowSnapshotCommand(ShowSnapshotCommand showSnapshotCommand, C context) {
        return visitCommand(showSnapshotCommand, context);
    }

    default R visitShowSqlBlockRuleCommand(ShowSqlBlockRuleCommand showblockruleCommand, C context) {
        return visitCommand(showblockruleCommand, context);
    }

    default R visitShowPluginsCommand(ShowPluginsCommand showPluginsCommand, C context) {
        return visitCommand(showPluginsCommand, context);
    }

    default R visitShowTrashCommand(ShowTrashCommand showTrashCommand, C context) {
        return visitCommand(showTrashCommand, context);
    }

    default R visitShowTriggersCommand(ShowTriggersCommand showTriggersCommand, C context) {
        return visitCommand(showTriggersCommand, context);
    }

    default R visitAdminShowReplicaStatusCommand(AdminShowReplicaStatusCommand adminShowReplicaStatusCommand,
                                                    C context) {
        return visitCommand(adminShowReplicaStatusCommand, context);
    }

    default R visitShowRepositoriesCommand(ShowRepositoriesCommand showRepositoriesCommand, C context) {
        return visitCommand(showRepositoriesCommand, context);
    }

    default R visitShowResourcesCommand(ShowResourcesCommand showResourcesCommand, C context) {
        return visitCommand(showResourcesCommand, context);
    }

    default R visitShowRestoreCommand(ShowRestoreCommand showRestoreCommand, C context) {
        return visitCommand(showRestoreCommand, context);
    }

    default R visitShowRolesCommand(ShowRolesCommand showRolesCommand, C context) {
        return visitCommand(showRolesCommand, context);
    }

    default R visitShowProcCommand(ShowProcCommand showProcCommand, C context) {
        return visitCommand(showProcCommand, context);
    }

    default R visitShowDataCommand(ShowDataCommand showDataCommand, C context) {
        return visitCommand(showDataCommand, context);
    }

    default R visitShowStorageEnginesCommand(ShowStorageEnginesCommand showStorageEnginesCommand, C context) {
        return visitCommand(showStorageEnginesCommand, context);
    }

    default R visitShowCreateCatalogCommand(ShowCreateCatalogCommand showCreateCatalogCommand, C context) {
        return visitCommand(showCreateCatalogCommand, context);
    }

    default R visitShowCatalogCommand(ShowCatalogCommand showCatalogCommand, C context) {
        return visitCommand(showCatalogCommand, context);
    }

    default R visitShowCreateMaterializedViewCommand(ShowCreateMaterializedViewCommand showCreateMtlzViewCommand,
                        C context) {
        return visitCommand(showCreateMtlzViewCommand, context);
    }

    default R visitShowCreateDatabaseCommand(ShowCreateDatabaseCommand showCreateDatabaseCommand, C context) {
        return visitCommand(showCreateDatabaseCommand, context);
    }

    default R visitShowCreateViewCommand(ShowCreateViewCommand showCreateViewCommand, C context) {
        return visitCommand(showCreateViewCommand, context);
    }

    default R visitAlterRoleCommand(AlterRoleCommand alterRoleCommand, C context) {
        return visitCommand(alterRoleCommand, context);
    }

    default R visitShowDatabaseIdCommand(ShowDatabaseIdCommand showDatabaseIdCommand, C context) {
        return visitCommand(showDatabaseIdCommand, context);
    }

    default R visitAlterWorkloadGroupCommand(AlterWorkloadGroupCommand alterWorkloadGroupCommand, C context) {
        return visitCommand(alterWorkloadGroupCommand, context);
    }

    default R visitAlterWorkloadPolicyCommand(AlterWorkloadPolicyCommand alterWorkloadPolicyCommand, C context) {
        return visitCommand(alterWorkloadPolicyCommand, context);
    }

    default R visitCleanAllProfileCommand(CleanAllProfileCommand cleanAllProfileCommand, C context) {
        return visitCommand(cleanAllProfileCommand, context);
    }

    default R visitCleanLabelCommand(CleanLabelCommand cleanLabelCommand, C context) {
        return visitCommand(cleanLabelCommand, context);
    }

    default R visitShowDataTypesCommand(ShowDataTypesCommand showDataTypesCommand, C context) {
        return visitCommand(showDataTypesCommand, context);
    }

    default R visitShowFrontendsCommand(ShowFrontendsCommand showFrontendsCommand, C context) {
        return visitCommand(showFrontendsCommand, context);
    }

    default R visitShowFunctionsCommand(ShowFunctionsCommand showFunctionsCommand, C context) {
        return visitCommand(showFunctionsCommand, context);
    }

    default R visitAdminRebalanceDiskCommand(AdminRebalanceDiskCommand adminRebalanceDiskCommand, C context) {
        return visitCommand(adminRebalanceDiskCommand, context);
    }

    default R visitAdminCancelRebalanceDiskCommand(AdminCancelRebalanceDiskCommand command, C context) {
        return visitCommand(command, context);
    }

    default R visitShowDynamicPartitionCommand(ShowDynamicPartitionCommand showDynamicPartitionCommand, C context) {
        return visitCommand(showDynamicPartitionCommand, context);
    }

    default R visitShowWhiteListCommand(ShowWhiteListCommand whiteListCommand, C context) {
        return visitCommand(whiteListCommand, context);
    }

    default R visitAlterCatalogPropertiesCommand(AlterCatalogPropertiesCommand alterCatalogPropsCmd, C context) {
        return visitCommand(alterCatalogPropsCmd, context);
    }

    default R visitRecoverDatabaseCommand(RecoverDatabaseCommand recoverDatabaseCommand, C context) {
        return visitCommand(recoverDatabaseCommand, context);
    }

    default R visitShowDiagnoseTabletCommand(ShowDiagnoseTabletCommand showDiagnoseTabletCommand, C context) {
        return visitCommand(showDiagnoseTabletCommand, context);
    }

    default R visitRecoverTableCommand(RecoverTableCommand recoverTableCommand, C context) {
        return visitCommand(recoverTableCommand, context);
    }

    default R visitShowStoragePolicyCommand(ShowStoragePolicyCommand showStoragePolicyCommand, C context) {
        return visitCommand(showStoragePolicyCommand, context);
    }

    default R visitRecoverPartitionCommand(RecoverPartitionCommand recoverPartitionCommand, C context) {
        return visitCommand(recoverPartitionCommand, context);
    }

    default R visitShowBrokerCommand(ShowBrokerCommand showBrokerCommand, C context) {
        return visitCommand(showBrokerCommand, context);
    }

    default R visitShowLoadCommand(ShowLoadCommand showLoadCommand, C context) {
        return visitCommand(showLoadCommand, context);
    }

    default R visitShowLoadProfileCommand(ShowLoadProfileCommand showLoadProfileCommand, C context) {
        return visitCommand(showLoadProfileCommand, context);
    }

    default R visitAlterStoragePolicyCommand(AlterStoragePolicyCommand alterStoragePolicyCommand, C context) {
        return visitCommand(alterStoragePolicyCommand, context);
    }

    default R visitAlterSqlBlockRuleCommand(AlterSqlBlockRuleCommand cmd, C context) {
        return visitCommand(cmd, context);
    }

    default R visitCreateSqlBlockRuleCommand(CreateSqlBlockRuleCommand cmd, C context) {
        return visitCommand(cmd, context);
    }

    default R visitDropRepositoryCommand(DropRepositoryCommand cmd, C context) {
        return visitCommand(cmd, context);
    }

    default R visitCreateRoleCommand(CreateRoleCommand createRoleCommand, C context) {
        return visitCommand(createRoleCommand, context);
    }

    default R visitDropTableCommand(DropTableCommand dropTableCommand, C context) {
        return visitCommand(dropTableCommand, context);
    }

    default R visitDropRoleCommand(DropRoleCommand dropRoleCommand, C context) {
        return visitCommand(dropRoleCommand, context);
    }

    default R visitDropEncryptKeyCommand(DropEncryptkeyCommand dropEncryptkeyCommand, C context) {
        return visitCommand(dropEncryptkeyCommand, context);
    }

    default R visitDropFileCommand(DropFileCommand dropFileCommand, C context) {
        return visitCommand(dropFileCommand, context);
    }

    default R visitDropSqlBlockRuleCommand(DropSqlBlockRuleCommand dropSqlBlockRuleCommand, C context) {
        return visitCommand(dropSqlBlockRuleCommand, context);
    }

    default R visitDropUserCommand(DropUserCommand dropUserCommand, C context) {
        return visitCommand(dropUserCommand, context);
    }

    default R visitDropWorkloadGroupCommand(DropWorkloadGroupCommand dropWorkloadGroupCommand, C context) {
        return visitCommand(dropWorkloadGroupCommand, context);
    }

    default R visitShowReplicaDistributionCommand(ShowReplicaDistributionCommand showReplicaDistributedCommand,
                                                    C context) {
        return visitCommand(showReplicaDistributedCommand, context);
    }

    default R visitShowCharsetCommand(ShowCharsetCommand showCharsetCommand, C context) {
        return visitCommand(showCharsetCommand, context);
    }

    default R visitDropWorkloadPolicyCommand(DropWorkloadPolicyCommand dropWorkloadPolicyCommand, C context) {
        return visitCommand(dropWorkloadPolicyCommand, context);
    }

    default R visitShowTableIdCommand(ShowTableIdCommand showTableIdCommand, C context) {
        return visitCommand(showTableIdCommand, context);
    }

    default R visitCreateWorkloadGroupCommand(CreateWorkloadGroupCommand createWorkloadGroupCommand, C context) {
        return visitCommand(createWorkloadGroupCommand, context);
    }

    default R visitShowEncryptKeysCommand(ShowEncryptKeysCommand showEncryptKeysCommand, C context) {
        return visitCommand(showEncryptKeysCommand, context);
    }

    default R visitSyncCommand(SyncCommand syncCommand, C context) {
        return visitCommand(syncCommand, context);
    }

    default R visitShowEventsCommand(ShowEventsCommand showEventsCommand, C context) {
        return visitCommand(showEventsCommand, context);
    }

    default R visitShowDeleteCommand(ShowDeleteCommand showDeleteCommand, C context) {
        return visitCommand(showDeleteCommand, context);
    }

    default R visitShowPrivilegesCommand(ShowPrivilegesCommand showPrivilegesCommand, C context) {
        return visitCommand(showPrivilegesCommand, context);
    }

    default R visitShowUserPropertyCommand(ShowUserPropertyCommand showUserpropertyCommand, C context) {
        return visitCommand(showUserpropertyCommand, context);
    }

    default R visitShowTabletsBelongCommand(ShowTabletsBelongCommand showTabletBelongCommand, C context) {
        return visitCommand(showTabletBelongCommand, context);
    }

    default R visitShowCollationCommand(ShowCollationCommand showCollationCommand, C context) {
        return visitCommand(showCollationCommand, context);
    }

    default R visitCreateRoutineLoadCommand(CreateRoutineLoadCommand createRoutineLoadCommand, C context) {
        return visitCommand(createRoutineLoadCommand, context);
    }

    default R visitShowProcessListCommand(ShowProcessListCommand showProcessListCommand, C context) {
        return visitCommand(showProcessListCommand, context);
    }

    default R visitAdminCheckTabletsCommand(AdminCheckTabletsCommand adminCheckTabletsCommand, C context) {
        return visitCommand(adminCheckTabletsCommand, context);
    }

    default R visitShowDataSkewCommand(ShowDataSkewCommand showDataSkewCommand, C context) {
        return visitCommand(showDataSkewCommand, context);
    }

    default R visitShowTableCreationCommand(ShowTableCreationCommand showTableCreationCommand, C context) {
        return visitCommand(showTableCreationCommand, context);
    }

    default R visitShowTabletStorageFormatCommand(ShowTabletStorageFormatCommand showTabletStorageFormatCommand,
                                                  C context) {
        return visitCommand(showTabletStorageFormatCommand, context);
    }

    default R visitShowTabletIdCommand(ShowTabletIdCommand showTabletIdCommand, C context) {
        return visitCommand(showTabletIdCommand, context);
    }

    default R visitShowQueryProfileCommand(ShowQueryProfileCommand showQueryProfileCommand,
                                           C context) {
        return visitCommand(showQueryProfileCommand, context);
    }

    default R visitShowConvertLscCommand(ShowConvertLSCCommand showConvertLSCCommand, C context) {
        return visitCommand(showConvertLSCCommand, context);
    }

    default R visitShowClustersCommand(ShowClustersCommand showClustersCommand, C context) {
        return visitCommand(showClustersCommand, context);
    }

    default R visitSwitchCommand(SwitchCommand switchCommand, C context) {
        return visitCommand(switchCommand, context);
    }

    default R visitUseCommand(UseCommand useCommand, C context) {
        return visitCommand(useCommand, context);
    }

    default R visitAlterDatabaseRenameCommand(AlterDatabaseRenameCommand alterDatabaseRenameCommand, C context) {
        return visitCommand(alterDatabaseRenameCommand, context);
    }

    default R visitKillQueryCommand(KillQueryCommand killQueryCommand, C context) {
        return visitCommand(killQueryCommand, context);
    }

    default R visitKillConnectionCommand(KillConnectionCommand killConnectionCommand, C context) {
        return visitCommand(killConnectionCommand, context);
    }

    default R visitAlterDatabaseSetQuotaCommand(AlterDatabaseSetQuotaCommand alterDatabaseSetQuotaCommand, C context) {
        return visitCommand(alterDatabaseSetQuotaCommand, context);
    }

    default R visitDropDatabaseCommand(DropDatabaseCommand dropDatabaseCommand, C context) {
        return visitCommand(dropDatabaseCommand, context);
    }

    default R visitAlterRepositoryCommand(AlterRepositoryCommand alterRepositoryCommand,
                                          C context) {
        return visitCommand(alterRepositoryCommand, context);
    }

    default R visitShowRowPolicyCommand(ShowRowPolicyCommand showRowPolicyCommand, C context) {
        return visitCommand(showRowPolicyCommand, context);
    }

    default R visitShowAnalyzeCommand(ShowAnalyzeCommand showAnalyzeCommand, C context) {
        return visitCommand(showAnalyzeCommand, context);
    }

    default R visitShowQueuedAnalyzeJobsCommand(ShowQueuedAnalyzeJobsCommand showQueuedAnalyzeJobsCommand, C context) {
        return visitCommand(showQueuedAnalyzeJobsCommand, context);
    }

    default R visitShowColumnHistogramStatsCommand(ShowColumnHistogramStatsCommand showColumnHistogramStatCommand,
                                                   C context) {
        return visitCommand(showColumnHistogramStatCommand, context);
    }

    default R visitDescribeCommand(DescribeCommand describeCommand, C context) {
        return visitCommand(describeCommand, context);
    }

    default R visitAlterUserCommand(AlterUserCommand alterUserCommand, C context) {
        return visitCommand(alterUserCommand, context);
    }

    default R visitShowTableStatusCommand(ShowTableStatusCommand showTableStatusCommand, C context) {
        return visitCommand(showTableStatusCommand, context);
    }

    default R visitShowDatabasesCommand(ShowDatabasesCommand showDatabasesCommand, C context) {
        return visitCommand(showDatabasesCommand, context);
    }

    default R visitShowTableCommand(ShowTableCommand showTableCommand, C context) {
        return visitCommand(showTableCommand, context);
    }

    default R visitShowTableStatsCommand(ShowTableStatsCommand showTableStatsCommand, C context) {
        return visitCommand(showTableStatsCommand, context);
    }

    default R visitShowTabletsFromTableCommand(ShowTabletsFromTableCommand showTabletsFromTableCommand, C context) {
        return visitCommand(showTabletsFromTableCommand, context);
    }

    default R visitDropStatsCommand(DropStatsCommand dropStatsCommand, C context) {
        return visitCommand(dropStatsCommand, context);
    }

    default R visitUnlockTablesCommand(UnlockTablesCommand unlockTablesCommand, C context) {
        return visitCommand(unlockTablesCommand, context);
    }

    default R visitDropCachedStatsCommand(DropCachedStatsCommand dropCachedStatsCommand, C context) {
        return visitCommand(dropCachedStatsCommand, context);
    }

    default R visitDropExpiredStatsCommand(DropExpiredStatsCommand dropExpiredStatsCommand, C context) {
        return visitCommand(dropExpiredStatsCommand, context);
    }

    default R visitShowIndexStatsCommand(ShowIndexStatsCommand showIndexStatsCommand, C context) {
        return visitCommand(showIndexStatsCommand, context);
    }

    default R visitShowTabletIdCommand(ShowTabletIdCommand showTabletIdCommand, C context) {
        return visitCommand(showTabletIdCommand, context);
    }

    default R visitAlterTableStatsCommand(AlterTableStatsCommand alterTableStatsCommand, C context) {
        return visitCommand(alterTableStatsCommand, context);
    }

    default R visitAlterColumnStatsCommand(AlterColumnStatsCommand alterColumnStatsCommand, C context) {
        return visitCommand(alterColumnStatsCommand, context);
    }

    default R visitAdminCancelRepairTableCommand(AdminCancelRepairTableCommand adminCancelRepairTableCommand,
                                                     C context) {
        return visitCommand(adminCancelRepairTableCommand, context);
    }

    default R visitAdminRepairTableCommand(AdminRepairTableCommand adminRepairTableCommand, C context) {
        return visitCommand(adminRepairTableCommand, context);
    }

    default R visitAdminSetReplicaStatusCommand(AdminSetReplicaStatusCommand adminSetReplicaStatusCommand, C context) {
        return visitCommand(adminSetReplicaStatusCommand, context);
    }

    default R visitAdminCopyTabletCommand(AdminCopyTabletCommand adminCopyTabletCommand, C context) {
        return visitCommand(adminCopyTabletCommand, context);
    }

    default R visitShowCreateRoutineLoadCommand(ShowCreateRoutineLoadCommand showCreateRoutineLoadCommand, C context) {
        return visitCommand(showCreateRoutineLoadCommand, context);
    }

    default R visitPauseRoutineLoadCommand(PauseRoutineLoadCommand routineLoadCommand, C context) {
        return visitCommand(routineLoadCommand, context);
    }

    default R visitResumeRoutineLoadCommand(ResumeRoutineLoadCommand resumeRoutineLoadCommand, C context) {
        return visitCommand(resumeRoutineLoadCommand, context);
    }

    default R visitStopRoutineLoadCommand(StopRoutineLoadCommand stopRoutineLoadCommand, C context) {
        return visitCommand(stopRoutineLoadCommand, context);
    }

    default R visitCleanQueryStatsCommand(CleanQueryStatsCommand cleanQueryStatsCommand, C context) {
        return visitCommand(cleanQueryStatsCommand, context);
    }

    default R visitPauseDataSyncJobCommand(PauseDataSyncJobCommand pauseDataSyncJobCommand, C context) {
        return visitCommand(pauseDataSyncJobCommand, context);
    }

    default R visitResumeDataSyncJobCommand(ResumeDataSyncJobCommand resumeDataSyncJobCommand, C context) {
        return visitCommand(resumeDataSyncJobCommand, context);
    }

    default R visitStopDataSyncJobCommand(StopDataSyncJobCommand stopDataSyncJobCommand, C context) {
        return visitCommand(stopDataSyncJobCommand, context);
    }

    default R visitCreateDataSyncJobCommand(CreateDataSyncJobCommand createDataSyncJobCommand, C context) {
        return visitCommand(createDataSyncJobCommand, context);
    }

    default R visitDropResourceCommand(DropResourceCommand dropResourceCommand, C context) {
        return visitCommand(dropResourceCommand, context);
    }

    default R visitDropRowPolicyCommand(DropRowPolicyCommand dropRowPolicyCommand, C context) {
        return visitCommand(dropRowPolicyCommand, context);
    }

    default R visitTransactionBeginCommand(TransactionBeginCommand transactionBeginCommand, C context) {
        return visitCommand(transactionBeginCommand, context);
    }

    default R visitTransactionCommitCommand(TransactionCommitCommand transactionCommitCommand, C context) {
        return visitCommand(transactionCommitCommand, context);
    }

    default R visitTransactionRollbackCommand(TransactionRollbackCommand transactionRollbackCommand, C context) {
        return visitCommand(transactionRollbackCommand, context);
    }

    default R visitKillAnalyzeJobCommand(KillAnalyzeJobCommand killAnalyzeJobCommand, C context) {
        return visitCommand(killAnalyzeJobCommand, context);
    }

    default R visitDropAnalyzeJobCommand(DropAnalyzeJobCommand dropAnalyzeJobCommand, C context) {
        return visitCommand(dropAnalyzeJobCommand, context);
    }

    default R visitCancelBuildIndexCommand(CancelBuildIndexCommand cancelBuildIndexCommand, C context) {
        return visitCommand(cancelBuildIndexCommand, context);
    }

    default R visitCreateUserCommand(CreateUserCommand createUserCommand, C context) {
        return visitCommand(createUserCommand, context);
    }

    default R visitCreateResourceCommand(CreateResourceCommand createResourceCommand, C context) {
        return visitCommand(createResourceCommand, context);
    }

    default R visitCreateStageCommand(CreateStageCommand createStageCommand, C context) {
        return visitCommand(createStageCommand, context);
    }

    default R visitDropStageCommand(DropStageCommand dropStageCommand, C context) {
        return visitCommand(dropStageCommand, context);
    }

    default R visitTruncateTableCommand(TruncateTableCommand truncateTableCommand, C context) {
        return visitCommand(truncateTableCommand, context);
    }
}<|MERGE_RESOLUTION|>--- conflicted
+++ resolved
@@ -188,11 +188,8 @@
 import org.apache.doris.nereids.trees.plans.commands.ShowTableCommand;
 import org.apache.doris.nereids.trees.plans.commands.ShowTableCreationCommand;
 import org.apache.doris.nereids.trees.plans.commands.ShowTableIdCommand;
-<<<<<<< HEAD
-=======
 import org.apache.doris.nereids.trees.plans.commands.ShowTableStatsCommand;
 import org.apache.doris.nereids.trees.plans.commands.ShowTableStatusCommand;
->>>>>>> 34e4bec7
 import org.apache.doris.nereids.trees.plans.commands.ShowTabletIdCommand;
 import org.apache.doris.nereids.trees.plans.commands.ShowTabletStorageFormatCommand;
 import org.apache.doris.nereids.trees.plans.commands.ShowTabletsBelongCommand;
@@ -891,10 +888,6 @@
         return visitCommand(showTabletStorageFormatCommand, context);
     }
 
-    default R visitShowTabletIdCommand(ShowTabletIdCommand showTabletIdCommand, C context) {
-        return visitCommand(showTabletIdCommand, context);
-    }
-
     default R visitShowQueryProfileCommand(ShowQueryProfileCommand showQueryProfileCommand,
                                            C context) {
         return visitCommand(showQueryProfileCommand, context);
