// Licensed to the Apache Software Foundation (ASF) under one
// or more contributor license agreements.  See the NOTICE file
// distributed with this work for additional information
// regarding copyright ownership.  The ASF licenses this file
// to you under the Apache License, Version 2.0 (the
// "License"); you may not use this file except in compliance
// with the License.  You may obtain a copy of the License at
//
//   http://www.apache.org/licenses/LICENSE-2.0
//
// Unless required by applicable law or agreed to in writing,
// software distributed under the License is distributed on an
// "AS IS" BASIS, WITHOUT WARRANTIES OR CONDITIONS OF ANY
// KIND, either express or implied.  See the License for the
// specific language governing permissions and limitations
// under the License.

package org.apache.doris.nereids.trees.plans.visitor;

import org.apache.doris.nereids.trees.plans.commands.AddConstraintCommand;
import org.apache.doris.nereids.trees.plans.commands.AdminCancelRebalanceDiskCommand;
import org.apache.doris.nereids.trees.plans.commands.AdminCheckTabletsCommand;
import org.apache.doris.nereids.trees.plans.commands.AdminCleanTrashCommand;
import org.apache.doris.nereids.trees.plans.commands.AdminCompactTableCommand;
import org.apache.doris.nereids.trees.plans.commands.AdminRebalanceDiskCommand;
import org.apache.doris.nereids.trees.plans.commands.AdminSetTableStatusCommand;
import org.apache.doris.nereids.trees.plans.commands.AdminShowReplicaStatusCommand;
import org.apache.doris.nereids.trees.plans.commands.AlterCatalogCommentCommand;
import org.apache.doris.nereids.trees.plans.commands.AlterCatalogPropertiesCommand;
import org.apache.doris.nereids.trees.plans.commands.AlterCatalogRenameCommand;
import org.apache.doris.nereids.trees.plans.commands.AlterColumnStatsCommand;
import org.apache.doris.nereids.trees.plans.commands.AlterJobStatusCommand;
import org.apache.doris.nereids.trees.plans.commands.AlterMTMVCommand;
import org.apache.doris.nereids.trees.plans.commands.AlterRoleCommand;
import org.apache.doris.nereids.trees.plans.commands.AlterSqlBlockRuleCommand;
import org.apache.doris.nereids.trees.plans.commands.AlterTableCommand;
import org.apache.doris.nereids.trees.plans.commands.AlterTableStatsCommand;
import org.apache.doris.nereids.trees.plans.commands.AlterViewCommand;
import org.apache.doris.nereids.trees.plans.commands.AlterWorkloadGroupCommand;
import org.apache.doris.nereids.trees.plans.commands.AlterWorkloadPolicyCommand;
import org.apache.doris.nereids.trees.plans.commands.CallCommand;
import org.apache.doris.nereids.trees.plans.commands.CancelExportCommand;
import org.apache.doris.nereids.trees.plans.commands.CancelJobTaskCommand;
import org.apache.doris.nereids.trees.plans.commands.CancelLoadCommand;
import org.apache.doris.nereids.trees.plans.commands.CancelMTMVTaskCommand;
import org.apache.doris.nereids.trees.plans.commands.CancelWarmUpJobCommand;
import org.apache.doris.nereids.trees.plans.commands.CleanAllProfileCommand;
import org.apache.doris.nereids.trees.plans.commands.Command;
import org.apache.doris.nereids.trees.plans.commands.CreateCatalogCommand;
import org.apache.doris.nereids.trees.plans.commands.CreateEncryptkeyCommand;
import org.apache.doris.nereids.trees.plans.commands.CreateFileCommand;
import org.apache.doris.nereids.trees.plans.commands.CreateFunctionCommand;
import org.apache.doris.nereids.trees.plans.commands.CreateJobCommand;
import org.apache.doris.nereids.trees.plans.commands.CreateMTMVCommand;
import org.apache.doris.nereids.trees.plans.commands.CreateMaterializedViewCommand;
import org.apache.doris.nereids.trees.plans.commands.CreatePolicyCommand;
import org.apache.doris.nereids.trees.plans.commands.CreateProcedureCommand;
import org.apache.doris.nereids.trees.plans.commands.CreateRoleCommand;
import org.apache.doris.nereids.trees.plans.commands.CreateSqlBlockRuleCommand;
import org.apache.doris.nereids.trees.plans.commands.CreateTableCommand;
import org.apache.doris.nereids.trees.plans.commands.CreateTableLikeCommand;
import org.apache.doris.nereids.trees.plans.commands.CreateViewCommand;
import org.apache.doris.nereids.trees.plans.commands.CreateWorkloadGroupCommand;
import org.apache.doris.nereids.trees.plans.commands.DeleteFromCommand;
import org.apache.doris.nereids.trees.plans.commands.DeleteFromUsingCommand;
import org.apache.doris.nereids.trees.plans.commands.DescribeCommand;
import org.apache.doris.nereids.trees.plans.commands.DropCachedStatsCommand;
import org.apache.doris.nereids.trees.plans.commands.DropCatalogCommand;
import org.apache.doris.nereids.trees.plans.commands.DropCatalogRecycleBinCommand;
import org.apache.doris.nereids.trees.plans.commands.DropConstraintCommand;
import org.apache.doris.nereids.trees.plans.commands.DropDatabaseCommand;
import org.apache.doris.nereids.trees.plans.commands.DropEncryptkeyCommand;
import org.apache.doris.nereids.trees.plans.commands.DropExpiredStatsCommand;
import org.apache.doris.nereids.trees.plans.commands.DropFileCommand;
import org.apache.doris.nereids.trees.plans.commands.DropFunctionCommand;
import org.apache.doris.nereids.trees.plans.commands.DropJobCommand;
import org.apache.doris.nereids.trees.plans.commands.DropMTMVCommand;
import org.apache.doris.nereids.trees.plans.commands.DropProcedureCommand;
import org.apache.doris.nereids.trees.plans.commands.DropRepositoryCommand;
import org.apache.doris.nereids.trees.plans.commands.DropRoleCommand;
import org.apache.doris.nereids.trees.plans.commands.DropSqlBlockRuleCommand;
import org.apache.doris.nereids.trees.plans.commands.DropStatsCommand;
import org.apache.doris.nereids.trees.plans.commands.DropStoragePolicyCommand;
import org.apache.doris.nereids.trees.plans.commands.DropTableCommand;
import org.apache.doris.nereids.trees.plans.commands.DropUserCommand;
import org.apache.doris.nereids.trees.plans.commands.DropWorkloadGroupCommand;
import org.apache.doris.nereids.trees.plans.commands.DropWorkloadPolicyCommand;
import org.apache.doris.nereids.trees.plans.commands.ExplainCommand;
import org.apache.doris.nereids.trees.plans.commands.ExportCommand;
import org.apache.doris.nereids.trees.plans.commands.HelpCommand;
import org.apache.doris.nereids.trees.plans.commands.LoadCommand;
import org.apache.doris.nereids.trees.plans.commands.PauseJobCommand;
import org.apache.doris.nereids.trees.plans.commands.PauseMTMVCommand;
import org.apache.doris.nereids.trees.plans.commands.RecoverDatabaseCommand;
import org.apache.doris.nereids.trees.plans.commands.RecoverPartitionCommand;
import org.apache.doris.nereids.trees.plans.commands.RecoverTableCommand;
import org.apache.doris.nereids.trees.plans.commands.RefreshMTMVCommand;
import org.apache.doris.nereids.trees.plans.commands.ReplayCommand;
import org.apache.doris.nereids.trees.plans.commands.ResumeJobCommand;
import org.apache.doris.nereids.trees.plans.commands.ResumeMTMVCommand;
import org.apache.doris.nereids.trees.plans.commands.SetDefaultStorageVaultCommand;
import org.apache.doris.nereids.trees.plans.commands.SetOptionsCommand;
import org.apache.doris.nereids.trees.plans.commands.SetTransactionCommand;
import org.apache.doris.nereids.trees.plans.commands.SetUserPropertiesCommand;
import org.apache.doris.nereids.trees.plans.commands.ShowAnalyzeCommand;
import org.apache.doris.nereids.trees.plans.commands.ShowAuthorsCommand;
import org.apache.doris.nereids.trees.plans.commands.ShowBackendsCommand;
import org.apache.doris.nereids.trees.plans.commands.ShowBrokerCommand;
import org.apache.doris.nereids.trees.plans.commands.ShowCatalogCommand;
import org.apache.doris.nereids.trees.plans.commands.ShowCharsetCommand;
import org.apache.doris.nereids.trees.plans.commands.ShowCollationCommand;
import org.apache.doris.nereids.trees.plans.commands.ShowColumnHistogramStatsCommand;
import org.apache.doris.nereids.trees.plans.commands.ShowConfigCommand;
import org.apache.doris.nereids.trees.plans.commands.ShowConstraintsCommand;
import org.apache.doris.nereids.trees.plans.commands.ShowConvertLSCCommand;
import org.apache.doris.nereids.trees.plans.commands.ShowCreateCatalogCommand;
import org.apache.doris.nereids.trees.plans.commands.ShowCreateDatabaseCommand;
import org.apache.doris.nereids.trees.plans.commands.ShowCreateMTMVCommand;
import org.apache.doris.nereids.trees.plans.commands.ShowCreateMaterializedViewCommand;
import org.apache.doris.nereids.trees.plans.commands.ShowCreateProcedureCommand;
import org.apache.doris.nereids.trees.plans.commands.ShowCreateRepositoryCommand;
import org.apache.doris.nereids.trees.plans.commands.ShowCreateTableCommand;
import org.apache.doris.nereids.trees.plans.commands.ShowCreateViewCommand;
import org.apache.doris.nereids.trees.plans.commands.ShowDataCommand;
import org.apache.doris.nereids.trees.plans.commands.ShowDataSkewCommand;
import org.apache.doris.nereids.trees.plans.commands.ShowDataTypesCommand;
import org.apache.doris.nereids.trees.plans.commands.ShowDatabaseIdCommand;
import org.apache.doris.nereids.trees.plans.commands.ShowDeleteCommand;
import org.apache.doris.nereids.trees.plans.commands.ShowDiagnoseTabletCommand;
import org.apache.doris.nereids.trees.plans.commands.ShowDynamicPartitionCommand;
import org.apache.doris.nereids.trees.plans.commands.ShowEncryptKeysCommand;
import org.apache.doris.nereids.trees.plans.commands.ShowEventsCommand;
import org.apache.doris.nereids.trees.plans.commands.ShowFrontendsCommand;
import org.apache.doris.nereids.trees.plans.commands.ShowGrantsCommand;
import org.apache.doris.nereids.trees.plans.commands.ShowLastInsertCommand;
import org.apache.doris.nereids.trees.plans.commands.ShowLoadProfileCommand;
import org.apache.doris.nereids.trees.plans.commands.ShowPartitionIdCommand;
import org.apache.doris.nereids.trees.plans.commands.ShowPluginsCommand;
import org.apache.doris.nereids.trees.plans.commands.ShowPrivilegesCommand;
import org.apache.doris.nereids.trees.plans.commands.ShowProcCommand;
import org.apache.doris.nereids.trees.plans.commands.ShowProcedureStatusCommand;
import org.apache.doris.nereids.trees.plans.commands.ShowProcessListCommand;
import org.apache.doris.nereids.trees.plans.commands.ShowQueryProfileCommand;
import org.apache.doris.nereids.trees.plans.commands.ShowQueuedAnalyzeJobsCommand;
import org.apache.doris.nereids.trees.plans.commands.ShowReplicaDistributionCommand;
import org.apache.doris.nereids.trees.plans.commands.ShowRepositoriesCommand;
import org.apache.doris.nereids.trees.plans.commands.ShowRolesCommand;
import org.apache.doris.nereids.trees.plans.commands.ShowSmallFilesCommand;
import org.apache.doris.nereids.trees.plans.commands.ShowSqlBlockRuleCommand;
import org.apache.doris.nereids.trees.plans.commands.ShowStagesCommand;
import org.apache.doris.nereids.trees.plans.commands.ShowStatusCommand;
import org.apache.doris.nereids.trees.plans.commands.ShowStorageEnginesCommand;
import org.apache.doris.nereids.trees.plans.commands.ShowStoragePolicyCommand;
import org.apache.doris.nereids.trees.plans.commands.ShowSyncJobCommand;
import org.apache.doris.nereids.trees.plans.commands.ShowTableCommand;
import org.apache.doris.nereids.trees.plans.commands.ShowTableCreationCommand;
import org.apache.doris.nereids.trees.plans.commands.ShowTableIdCommand;
import org.apache.doris.nereids.trees.plans.commands.ShowTableStatusCommand;
import org.apache.doris.nereids.trees.plans.commands.ShowTabletIdCommand;
import org.apache.doris.nereids.trees.plans.commands.ShowTabletStorageFormatCommand;
import org.apache.doris.nereids.trees.plans.commands.ShowTabletsBelongCommand;
import org.apache.doris.nereids.trees.plans.commands.ShowTrashCommand;
import org.apache.doris.nereids.trees.plans.commands.ShowTriggersCommand;
import org.apache.doris.nereids.trees.plans.commands.ShowUserPropertyCommand;
import org.apache.doris.nereids.trees.plans.commands.ShowVariablesCommand;
import org.apache.doris.nereids.trees.plans.commands.ShowViewCommand;
import org.apache.doris.nereids.trees.plans.commands.ShowWarningErrorCountCommand;
import org.apache.doris.nereids.trees.plans.commands.ShowWarningErrorsCommand;
import org.apache.doris.nereids.trees.plans.commands.ShowWhiteListCommand;
import org.apache.doris.nereids.trees.plans.commands.SyncCommand;
import org.apache.doris.nereids.trees.plans.commands.UnsetDefaultStorageVaultCommand;
import org.apache.doris.nereids.trees.plans.commands.UnsetVariableCommand;
import org.apache.doris.nereids.trees.plans.commands.UnsupportedCommand;
import org.apache.doris.nereids.trees.plans.commands.UpdateCommand;
import org.apache.doris.nereids.trees.plans.commands.alter.AlterDatabaseRenameCommand;
import org.apache.doris.nereids.trees.plans.commands.alter.AlterDatabaseSetQuotaCommand;
import org.apache.doris.nereids.trees.plans.commands.alter.AlterRepositoryCommand;
import org.apache.doris.nereids.trees.plans.commands.clean.CleanLabelCommand;
import org.apache.doris.nereids.trees.plans.commands.insert.BatchInsertIntoTableCommand;
import org.apache.doris.nereids.trees.plans.commands.insert.InsertIntoTableCommand;
import org.apache.doris.nereids.trees.plans.commands.insert.InsertOverwriteTableCommand;
import org.apache.doris.nereids.trees.plans.commands.load.CreateRoutineLoadCommand;
import org.apache.doris.nereids.trees.plans.commands.refresh.RefreshCatalogCommand;
import org.apache.doris.nereids.trees.plans.commands.refresh.RefreshDatabaseCommand;
import org.apache.doris.nereids.trees.plans.commands.refresh.RefreshTableCommand;
import org.apache.doris.nereids.trees.plans.commands.use.SwitchCommand;
import org.apache.doris.nereids.trees.plans.commands.use.UseCommand;

/** CommandVisitor. */
public interface CommandVisitor<R, C> {

    R visitCommand(Command command, C context);

    default R visitExplainCommand(ExplainCommand explain, C context) {
        return visitCommand(explain, context);
    }

    default R visitReplayCommand(ReplayCommand replay, C context) {
        return visitCommand(replay, context);
    }

    default R visitCreatePolicyCommand(CreatePolicyCommand createPolicy, C context) {
        return visitCommand(createPolicy, context);
    }

    default R visitInsertIntoTableCommand(InsertIntoTableCommand insertIntoTableCommand,
            C context) {
        return visitCommand(insertIntoTableCommand, context);
    }

    default R visitInsertOverwriteTableCommand(InsertOverwriteTableCommand insertOverwriteTableCommand,
            C context) {
        return visitCommand(insertOverwriteTableCommand, context);
    }

    default R visitBatchInsertIntoTableCommand(BatchInsertIntoTableCommand batchInsertIntoTableCommand,
            C context) {
        return visitCommand(batchInsertIntoTableCommand, context);
    }

    default R visitUpdateCommand(UpdateCommand updateCommand, C context) {
        return visitCommand(updateCommand, context);
    }

    default R visitDeleteFromCommand(DeleteFromCommand deleteFromCommand, C context) {
        return visitCommand(deleteFromCommand, context);
    }

    default R visitDeleteFromUsingCommand(DeleteFromUsingCommand deleteFromUsingCommand, C context) {
        return visitCommand(deleteFromUsingCommand, context);
    }

    default R visitLoadCommand(LoadCommand loadCommand, C context) {
        return visitCommand(loadCommand, context);
    }

    default R visitExportCommand(ExportCommand exportCommand, C context) {
        return visitCommand(exportCommand, context);
    }

    default R visitCreateEncryptKeyCommand(CreateEncryptkeyCommand createEncryptKeyCommand, C context) {
        return visitCommand(createEncryptKeyCommand, context);
    }

    default R visitCreateFunctionCommand(CreateFunctionCommand createFunctionCommand, C context) {
        return visitCommand(createFunctionCommand, context);
    }

    default R visitDropFunctionCommand(DropFunctionCommand dropFunctionCommand, C context) {
        return visitCommand(dropFunctionCommand, context);
    }

    default R visitCreateTableCommand(CreateTableCommand createTableCommand, C context) {
        return visitCommand(createTableCommand, context);
    }

    default R visitCreateMTMVCommand(CreateMTMVCommand createMTMVCommand, C context) {
        return visitCommand(createMTMVCommand, context);
    }

    default R visitCreateMaterializedViewCommand(CreateMaterializedViewCommand createSyncMVCommand, C context) {
        return visitCommand(createSyncMVCommand, context);
    }

    default R visitCreateJobCommand(CreateJobCommand createJobCommand, C context) {
        return visitCommand(createJobCommand, context);
    }

    default R visitCreateFileCommand(CreateFileCommand createFileCommand, C context) {
        return visitCommand(createFileCommand, context);
    }

    default R visitAlterMTMVCommand(AlterMTMVCommand alterMTMVCommand, C context) {
        return visitCommand(alterMTMVCommand, context);
    }

    default R visitAddConstraintCommand(AddConstraintCommand addConstraintCommand, C context) {
        return visitCommand(addConstraintCommand, context);
    }

    default R visitAdminCompactTableCommand(AdminCompactTableCommand adminCompactTableCommand, C context) {
        return visitCommand(adminCompactTableCommand, context);
    }

    default R visitAdminCleanTrashCommand(AdminCleanTrashCommand adminCleanTrashCommand, C context) {
        return visitCommand(adminCleanTrashCommand, context);
    }

    default R visitAdminSetTableStatusCommand(AdminSetTableStatusCommand cmd, C context) {
        return visitCommand(cmd, context);
    }

    default R visitDropConstraintCommand(DropConstraintCommand dropConstraintCommand, C context) {
        return visitCommand(dropConstraintCommand, context);
    }

    default R visitDropJobCommand(DropJobCommand dropJobCommand, C context) {
        return visitCommand(dropJobCommand, context);
    }

    default R visitShowConstraintsCommand(ShowConstraintsCommand showConstraintsCommand, C context) {
        return visitCommand(showConstraintsCommand, context);
    }

    default R visitRefreshMTMVCommand(RefreshMTMVCommand refreshMTMVCommand, C context) {
        return visitCommand(refreshMTMVCommand, context);
    }

    default R visitDropMTMVCommand(DropMTMVCommand dropMTMVCommand, C context) {
        return visitCommand(dropMTMVCommand, context);
    }

    default R visitPauseJobCommand(PauseJobCommand pauseJobCommand, C context) {
        return visitCommand(pauseJobCommand, context);
    }

    default R visitPauseMTMVCommand(PauseMTMVCommand pauseMTMVCommand, C context) {
        return visitCommand(pauseMTMVCommand, context);
    }

    default R visitResumeJobCommand(ResumeJobCommand resumeJobCommand, C context) {
        return visitCommand(resumeJobCommand, context);
    }

    default R visitResumeMTMVCommand(ResumeMTMVCommand resumeMTMVCommand, C context) {
        return visitCommand(resumeMTMVCommand, context);
    }

    default R visitShowCreateMTMVCommand(ShowCreateMTMVCommand showCreateMTMVCommand, C context) {
        return visitCommand(showCreateMTMVCommand, context);
    }

    default R visitCancelLoadCommand(CancelLoadCommand cancelLoadCommand, C context) {
        return visitCommand(cancelLoadCommand, context);
    }

    default R visitCancelExportCommand(CancelExportCommand cancelExportCommand, C context) {
        return visitCommand(cancelExportCommand, context);
    }

    default R visitCancelWarmUpJobCommand(CancelWarmUpJobCommand cancelWarmUpJobCommand, C context) {
        return visitCommand(cancelWarmUpJobCommand, context);
    }

    default R visitCancelMTMVTaskCommand(CancelMTMVTaskCommand cancelMTMVTaskCommand, C context) {
        return visitCommand(cancelMTMVTaskCommand, context);
    }

    default R visitCancelTaskCommand(CancelJobTaskCommand cancelJobTaskCommand, C context) {
        return visitCommand(cancelJobTaskCommand, context);
    }

    default R visitCallCommand(CallCommand callCommand, C context) {
        return visitCommand(callCommand, context);
    }

    default R visitShowWarningErrorCountCommand(ShowWarningErrorCountCommand showWarnErrorCountCommand, C context) {
        return visitCommand(showWarnErrorCountCommand, context);
    }

    default R visitShowSyncJobCommand(ShowSyncJobCommand showSyncJobCommand, C context) {
        return visitCommand(showSyncJobCommand, context);
    }

    default R visitCreateProcedureCommand(CreateProcedureCommand createProcedureCommand, C context) {
        return visitCommand(createProcedureCommand, context);
    }

    default R visitDropProcedureCommand(DropProcedureCommand dropProcedureCommand, C context) {
        return visitCommand(dropProcedureCommand, context);
    }

    default R visitShowProcedureStatusCommand(ShowProcedureStatusCommand showProcedureStatusCommand, C context) {
        return visitCommand(showProcedureStatusCommand, context);
    }

    default R visitCreateCatalogCommand(CreateCatalogCommand createCatalogCommand, C context) {
        return visitCommand(createCatalogCommand, context);
    }

    default R visitShowWarningErrorsCommand(ShowWarningErrorsCommand showWarningErrorsCommand, C context) {
        return visitCommand(showWarningErrorsCommand, context);
    }

    default R visitShowCreateProcedureCommand(ShowCreateProcedureCommand showCreateProcedureCommand, C context) {
        return visitCommand(showCreateProcedureCommand, context);
    }

    default R visitHelpCommand(HelpCommand helpCommand, C context) {
        return visitCommand(helpCommand, context);
    }

    default R visitCreateViewCommand(CreateViewCommand createViewCommand, C context) {
        return visitCommand(createViewCommand, context);
    }

    default R visitAlterJobStatusCommand(AlterJobStatusCommand alterJobStatusCommand, C context) {
        return visitCommand(alterJobStatusCommand, context);
    }

    default R visitAlterViewCommand(AlterViewCommand alterViewCommand, C context) {
        return visitCommand(alterViewCommand, context);
    }

    default R visitDropCatalogCommand(DropCatalogCommand dropCatalogCommand, C context) {
        return visitCommand(dropCatalogCommand, context);
    }

    default R visitAlterCatalogCommentCommand(AlterCatalogCommentCommand alterCatalogCommentCommand, C context) {
        return visitCommand(alterCatalogCommentCommand, context);
    }

    default R visitDropCatalogRecycleBinCommand(DropCatalogRecycleBinCommand dropCatalogRecycleBinCommand, C context) {
        return visitCommand(dropCatalogRecycleBinCommand, context);
    }

    default R visitShowStagesCommand(ShowStagesCommand showStagesCommand, C context) {
        return visitCommand(showStagesCommand, context);
    }

    default R visitUnsupportedCommand(UnsupportedCommand unsupportedCommand, C context) {
        return visitCommand(unsupportedCommand, context);
    }

    default R visitUnsetVariableCommand(UnsetVariableCommand unsetVariableCommand, C context) {
        return visitCommand(unsetVariableCommand, context);
    }

    default R visitUnsetDefaultStorageVaultCommand(UnsetDefaultStorageVaultCommand unsetDefaultStorageVaultCommand,
                                                   C context) {
        return visitCommand(unsetDefaultStorageVaultCommand, context);
    }

    default R visitCreateTableLikeCommand(CreateTableLikeCommand createTableLikeCommand, C context) {
        return visitCommand(createTableLikeCommand, context);
    }

    default R visitShowAuthorsCommand(ShowAuthorsCommand showAuthorsCommand, C context) {
        return visitCommand(showAuthorsCommand, context);
    }

    default R visitShowConfigCommand(ShowConfigCommand showConfigCommand, C context) {
        return visitCommand(showConfigCommand, context);
    }

    default R visitSetOptionsCommand(SetOptionsCommand setOptionsCommand, C context) {
        return visitCommand(setOptionsCommand, context);
    }

    default R visitSetTransactionCommand(SetTransactionCommand setTransactionCommand, C context) {
        return visitCommand(setTransactionCommand, context);
    }

    default R visitSetUserPropertiesCommand(SetUserPropertiesCommand setUserPropertiesCommand, C context) {
        return visitCommand(setUserPropertiesCommand, context);
    }

    default R visitAlterCatalogRenameCommand(AlterCatalogRenameCommand alterCatalogRenameCommand, C context) {
        return visitCommand(alterCatalogRenameCommand, context);
    }

    default R visitSetDefaultStorageVault(SetDefaultStorageVaultCommand setDefaultStorageVaultCommand, C context) {
        return visitCommand(setDefaultStorageVaultCommand, context);
    }

    default R visitDropStoragePolicyCommand(DropStoragePolicyCommand dropStoragePolicyCommand, C context) {
        return visitCommand(dropStoragePolicyCommand, context);
    }

    default R visitRefreshCatalogCommand(RefreshCatalogCommand refreshCatalogCommand, C context) {
        return visitCommand(refreshCatalogCommand, context);
    }

    default R visitShowCreateRepositoryCommand(ShowCreateRepositoryCommand showCreateRepositoryCommand, C context) {
        return visitCommand(showCreateRepositoryCommand, context);
    }

    default R visitShowLastInsertCommand(ShowLastInsertCommand showLastInsertCommand, C context) {
        return visitCommand(showLastInsertCommand, context);
    }

    default R visitAlterTableCommand(AlterTableCommand alterTableCommand, C context) {
        return visitCommand(alterTableCommand, context);
    }

    default R visitShowGrantsCommand(ShowGrantsCommand showGrantsCommand, C context) {
        return visitCommand(showGrantsCommand, context);
    }

    default R visitShowStatusCommand(ShowStatusCommand showStatusCommand, C context) {
        return visitCommand(showStatusCommand, context);
    }

    default R visitShowPartitionIdCommand(ShowPartitionIdCommand showPartitionIdCommand, C context) {
        return visitCommand(showPartitionIdCommand, context);
    }

    default R visitShowVariablesCommand(ShowVariablesCommand showVariablesCommand, C context) {
        return visitCommand(showVariablesCommand, context);
    }

    default R visitShowViewCommand(ShowViewCommand showViewCommand, C context) {
        return visitCommand(showViewCommand, context);
    }

    default R visitRefreshDatabaseCommand(RefreshDatabaseCommand refreshDatabaseCommand, C context) {
        return visitCommand(refreshDatabaseCommand, context);
    }

    default R visitRefreshTableCommand(RefreshTableCommand refreshTableCommand, C context) {
        return visitCommand(refreshTableCommand, context);
    }

    default R visitShowBackendsCommand(ShowBackendsCommand showBackendsCommand, C context) {
        return visitCommand(showBackendsCommand, context);
    }

    default R visitShowCreateTableCommand(ShowCreateTableCommand showCreateTableCommand, C context) {
        return visitCommand(showCreateTableCommand, context);
    }

    default R visitShowSmallFilesCommand(ShowSmallFilesCommand showSmallFilesCommand, C context) {
        return visitCommand(showSmallFilesCommand, context);
    }

    default R visitShowSqlBlockRuleCommand(ShowSqlBlockRuleCommand showblockruleCommand, C context) {
        return visitCommand(showblockruleCommand, context);
    }

    default R visitShowPluginsCommand(ShowPluginsCommand showPluginsCommand, C context) {
        return visitCommand(showPluginsCommand, context);
    }

    default R visitShowTrashCommand(ShowTrashCommand showTrashCommand, C context) {
        return visitCommand(showTrashCommand, context);
    }

    default R visitShowTriggersCommand(ShowTriggersCommand showTriggersCommand, C context) {
        return visitCommand(showTriggersCommand, context);
    }

    default R visitAdminShowReplicaStatusCommand(AdminShowReplicaStatusCommand adminShowReplicaStatusCommand,
                                                    C context) {
        return visitCommand(adminShowReplicaStatusCommand, context);
    }

    default R visitShowRepositoriesCommand(ShowRepositoriesCommand showRepositoriesCommand, C context) {
        return visitCommand(showRepositoriesCommand, context);
    }

    default R visitShowRolesCommand(ShowRolesCommand showRolesCommand, C context) {
        return visitCommand(showRolesCommand, context);
    }

    default R visitShowProcCommand(ShowProcCommand showProcCommand, C context) {
        return visitCommand(showProcCommand, context);
    }

    default R visitShowDataCommand(ShowDataCommand showDataCommand, C context) {
        return visitCommand(showDataCommand, context);
    }

    default R visitShowStorageEnginesCommand(ShowStorageEnginesCommand showStorageEnginesCommand, C context) {
        return visitCommand(showStorageEnginesCommand, context);
    }

    default R visitShowCreateCatalogCommand(ShowCreateCatalogCommand showCreateCatalogCommand, C context) {
        return visitCommand(showCreateCatalogCommand, context);
    }

    default R visitShowCatalogCommand(ShowCatalogCommand showCatalogCommand, C context) {
        return visitCommand(showCatalogCommand, context);
    }

    default R visitShowCreateMaterializedViewCommand(ShowCreateMaterializedViewCommand showCreateMtlzViewCommand,
                        C context) {
        return visitCommand(showCreateMtlzViewCommand, context);
    }

    default R visitShowCreateDatabaseCommand(ShowCreateDatabaseCommand showCreateDatabaseCommand, C context) {
        return visitCommand(showCreateDatabaseCommand, context);
    }

    default R visitShowCreateViewCommand(ShowCreateViewCommand showCreateViewCommand, C context) {
        return visitCommand(showCreateViewCommand, context);
    }

    default R visitAlterRoleCommand(AlterRoleCommand alterRoleCommand, C context) {
        return visitCommand(alterRoleCommand, context);
    }

    default R visitShowDatabaseIdCommand(ShowDatabaseIdCommand showDatabaseIdCommand, C context) {
        return visitCommand(showDatabaseIdCommand, context);
    }

    default R visitAlterWorkloadGroupCommand(AlterWorkloadGroupCommand alterWorkloadGroupCommand, C context) {
        return visitCommand(alterWorkloadGroupCommand, context);
    }

    default R visitAlterWorkloadPolicyCommand(AlterWorkloadPolicyCommand alterWorkloadPolicyCommand, C context) {
        return visitCommand(alterWorkloadPolicyCommand, context);
    }

    default R visitCleanAllProfileCommand(CleanAllProfileCommand cleanAllProfileCommand, C context) {
        return visitCommand(cleanAllProfileCommand, context);
    }

    default R visitCleanLabelCommand(CleanLabelCommand cleanLabelCommand, C context) {
        return visitCommand(cleanLabelCommand, context);
    }

    default R visitShowDataTypesCommand(ShowDataTypesCommand showDataTypesCommand, C context) {
        return visitCommand(showDataTypesCommand, context);
    }

    default R visitShowFrontendsCommand(ShowFrontendsCommand showFrontendsCommand, C context) {
        return visitCommand(showFrontendsCommand, context);
    }

    default R visitAdminRebalanceDiskCommand(AdminRebalanceDiskCommand adminRebalanceDiskCommand, C context) {
        return visitCommand(adminRebalanceDiskCommand, context);
    }

    default R visitAdminCancelRebalanceDiskCommand(AdminCancelRebalanceDiskCommand command, C context) {
        return visitCommand(command, context);
    }

    default R visitShowDynamicPartitionCommand(ShowDynamicPartitionCommand showDynamicPartitionCommand, C context) {
        return visitCommand(showDynamicPartitionCommand, context);
    }

    default R visitShowWhiteListCommand(ShowWhiteListCommand whiteListCommand, C context) {
        return visitCommand(whiteListCommand, context);
    }

    default R visitAlterCatalogPropertiesCommand(AlterCatalogPropertiesCommand alterCatalogPropsCmd, C context) {
        return visitCommand(alterCatalogPropsCmd, context);
    }

    default R visitRecoverDatabaseCommand(RecoverDatabaseCommand recoverDatabaseCommand, C context) {
        return visitCommand(recoverDatabaseCommand, context);
    }

    default R visitShowDiagnoseTabletCommand(ShowDiagnoseTabletCommand showDiagnoseTabletCommand, C context) {
        return visitCommand(showDiagnoseTabletCommand, context);
    }

    default R visitRecoverTableCommand(RecoverTableCommand recoverTableCommand, C context) {
        return visitCommand(recoverTableCommand, context);
    }

    default R visitShowStoragePolicyCommand(ShowStoragePolicyCommand showStoragePolicyCommand, C context) {
        return visitCommand(showStoragePolicyCommand, context);
    }

    default R visitRecoverPartitionCommand(RecoverPartitionCommand recoverPartitionCommand, C context) {
        return visitCommand(recoverPartitionCommand, context);
    }

    default R visitShowBrokerCommand(ShowBrokerCommand showBrokerCommand, C context) {
        return visitCommand(showBrokerCommand, context);
    }

    default R visitShowLoadProfileCommand(ShowLoadProfileCommand showLoadProfileCommand, C context) {
        return visitCommand(showLoadProfileCommand, context);
    }

    default R visitAlterSqlBlockRuleCommand(AlterSqlBlockRuleCommand cmd, C context) {
        return visitCommand(cmd, context);
    }

    default R visitCreateSqlBlockRuleCommand(CreateSqlBlockRuleCommand cmd, C context) {
        return visitCommand(cmd, context);
    }

    default R visitDropRepositoryCommand(DropRepositoryCommand cmd, C context) {
        return visitCommand(cmd, context);
    }

    default R visitCreateRoleCommand(CreateRoleCommand createRoleCommand, C context) {
        return visitCommand(createRoleCommand, context);
    }

    default R visitDropTableCommand(DropTableCommand dropTableCommand, C context) {
        return visitCommand(dropTableCommand, context);
    }

    default R visitDropRoleCommand(DropRoleCommand dropRoleCommand, C context) {
        return visitCommand(dropRoleCommand, context);
    }

    default R visitDropEncryptKeyCommand(DropEncryptkeyCommand dropEncryptkeyCommand, C context) {
        return visitCommand(dropEncryptkeyCommand, context);
    }

    default R visitDropFileCommand(DropFileCommand dropFileCommand, C context) {
        return visitCommand(dropFileCommand, context);
    }

    default R visitDropSqlBlockRuleCommand(DropSqlBlockRuleCommand dropSqlBlockRuleCommand, C context) {
        return visitCommand(dropSqlBlockRuleCommand, context);
    }

    default R visitDropUserCommand(DropUserCommand dropUserCommand, C context) {
        return visitCommand(dropUserCommand, context);
    }

    default R visitDropWorkloadGroupCommand(DropWorkloadGroupCommand dropWorkloadGroupCommand, C context) {
        return visitCommand(dropWorkloadGroupCommand, context);
    }

    default R visitShowReplicaDistributionCommand(ShowReplicaDistributionCommand showReplicaDistributedCommand,
                                                    C context) {
        return visitCommand(showReplicaDistributedCommand, context);
    }

    default R visitShowCharsetCommand(ShowCharsetCommand showCharsetCommand, C context) {
        return visitCommand(showCharsetCommand, context);
    }

    default R visitDropWorkloadPolicyCommand(DropWorkloadPolicyCommand dropWorkloadPolicyCommand, C context) {
        return visitCommand(dropWorkloadPolicyCommand, context);
    }

    default R visitShowTableIdCommand(ShowTableIdCommand showTableIdCommand, C context) {
        return visitCommand(showTableIdCommand, context);
    }

    default R visitCreateWorkloadGroupCommand(CreateWorkloadGroupCommand createWorkloadGroupCommand, C context) {
        return visitCommand(createWorkloadGroupCommand, context);
    }

    default R visitShowEncryptKeysCommand(ShowEncryptKeysCommand showEncryptKeysCommand, C context) {
        return visitCommand(showEncryptKeysCommand, context);
    }

    default R visitSyncCommand(SyncCommand syncCommand, C context) {
        return visitCommand(syncCommand, context);
    }

    default R visitShowEventsCommand(ShowEventsCommand showEventsCommand, C context) {
        return visitCommand(showEventsCommand, context);
    }

    default R visitShowDeleteCommand(ShowDeleteCommand showDeleteCommand, C context) {
        return visitCommand(showDeleteCommand, context);
    }

    default R visitShowPrivilegesCommand(ShowPrivilegesCommand showPrivilegesCommand, C context) {
        return visitCommand(showPrivilegesCommand, context);
    }

    default R visitShowUserPropertyCommand(ShowUserPropertyCommand showUserpropertyCommand, C context) {
        return visitCommand(showUserpropertyCommand, context);
    }

    default R visitShowTabletsBelongCommand(ShowTabletsBelongCommand showTabletBelongCommand, C context) {
        return visitCommand(showTabletBelongCommand, context);
    }

    default R visitShowCollationCommand(ShowCollationCommand showCollationCommand, C context) {
        return visitCommand(showCollationCommand, context);
    }

    default R visitCreateRoutineLoadCommand(CreateRoutineLoadCommand createRoutineLoadCommand, C context) {
        return visitCommand(createRoutineLoadCommand, context);
    }

    default R visitShowProcessListCommand(ShowProcessListCommand showProcessListCommand, C context) {
        return visitCommand(showProcessListCommand, context);
    }

    default R visitAdminCheckTabletsCommand(AdminCheckTabletsCommand adminCheckTabletsCommand, C context) {
        return visitCommand(adminCheckTabletsCommand, context);
    }

    default R visitShowDataSkewCommand(ShowDataSkewCommand showDataSkewCommand, C context) {
        return visitCommand(showDataSkewCommand, context);
    }

    default R visitShowTableCreationCommand(ShowTableCreationCommand showTableCreationCommand, C context) {
        return visitCommand(showTableCreationCommand, context);
    }

    default R visitShowTabletStorageFormatCommand(ShowTabletStorageFormatCommand showTabletStorageFormatCommand,
                                                  C context) {
        return visitCommand(showTabletStorageFormatCommand, context);
    }

    default R visitShowQueryProfileCommand(ShowQueryProfileCommand showQueryProfileCommand,
                                           C context) {
        return visitCommand(showQueryProfileCommand, context);
    }

    default R visitShowConvertLscCommand(ShowConvertLSCCommand showConvertLSCCommand, C context) {
        return visitCommand(showConvertLSCCommand, context);
    }

    default R visitSwitchCommand(SwitchCommand switchCommand, C context) {
        return visitCommand(switchCommand, context);
    }

    default R visitUseCommand(UseCommand useCommand, C context) {
        return visitCommand(useCommand, context);
    }

    default R visitAlterDatabaseRenameCommand(AlterDatabaseRenameCommand alterDatabaseRenameCommand, C context) {
        return visitCommand(alterDatabaseRenameCommand, context);
    }

    default R visitAlterDatabaseSetQuotaCommand(AlterDatabaseSetQuotaCommand alterDatabaseSetQuotaCommand, C context) {
        return visitCommand(alterDatabaseSetQuotaCommand, context);
    }

    default R visitDropDatabaseCommand(DropDatabaseCommand dropDatabaseCommand, C context) {
        return visitCommand(dropDatabaseCommand, context);
    }

    default R visitAlterRepositoryCommand(AlterRepositoryCommand alterRepositoryCommand,
                                          C context) {
        return visitCommand(alterRepositoryCommand, context);
    }

    default R visitShowAnalyzeCommand(ShowAnalyzeCommand showAnalyzeCommand, C context) {
        return visitCommand(showAnalyzeCommand, context);
    }

    default R visitShowQueuedAnalyzeJobsCommand(ShowQueuedAnalyzeJobsCommand showQueuedAnalyzeJobsCommand, C context) {
        return visitCommand(showQueuedAnalyzeJobsCommand, context);
    }

    default R visitShowColumnHistogramStatsCommand(ShowColumnHistogramStatsCommand showColumnHistogramStatCommand,
                                                   C context) {
        return visitCommand(showColumnHistogramStatCommand, context);
    }

    default R visitDescribeCommand(DescribeCommand describeCommand, C context) {
        return visitCommand(describeCommand, context);
    }

    default R visitShowTableStatusCommand(ShowTableStatusCommand showTableStatusCommand, C context) {
        return visitCommand(showTableStatusCommand, context);
    }

    default R visitShowTableCommand(ShowTableCommand showTableCommand, C context) {
        return visitCommand(showTableCommand, context);
    }

<<<<<<< HEAD
    default R visitDropStatsCommand(DropStatsCommand dropStatsCommand, C context) {
        return visitCommand(dropStatsCommand, context);
    }

    default R visitDropCachedStatsCommand(DropCachedStatsCommand dropCachedStatsCommand, C context) {
        return visitCommand(dropCachedStatsCommand, context);
    }

    default R visitDropExpiredStatsCommand(DropExpiredStatsCommand dropExpiredStatsCommand, C context) {
        return visitCommand(dropExpiredStatsCommand, context);
=======
    default R visitShowTabletIdCommand(ShowTabletIdCommand showTabletIdCommand, C context) {
        return visitCommand(showTabletIdCommand, context);
>>>>>>> 26c02f44
    }

    default R visitAlterTableStatsCommand(AlterTableStatsCommand alterTableStatsCommand, C context) {
        return visitCommand(alterTableStatsCommand, context);
    }

    default R visitAlterColumnStatsCommand(AlterColumnStatsCommand alterColumnStatsCommand, C context) {
        return visitCommand(alterColumnStatsCommand, context);
    }
}<|MERGE_RESOLUTION|>--- conflicted
+++ resolved
@@ -846,7 +846,6 @@
         return visitCommand(showTableCommand, context);
     }
 
-<<<<<<< HEAD
     default R visitDropStatsCommand(DropStatsCommand dropStatsCommand, C context) {
         return visitCommand(dropStatsCommand, context);
     }
@@ -857,10 +856,10 @@
 
     default R visitDropExpiredStatsCommand(DropExpiredStatsCommand dropExpiredStatsCommand, C context) {
         return visitCommand(dropExpiredStatsCommand, context);
-=======
+    }
+
     default R visitShowTabletIdCommand(ShowTabletIdCommand showTabletIdCommand, C context) {
         return visitCommand(showTabletIdCommand, context);
->>>>>>> 26c02f44
     }
 
     default R visitAlterTableStatsCommand(AlterTableStatsCommand alterTableStatsCommand, C context) {
