// Licensed to the Apache Software Foundation (ASF) under one
// or more contributor license agreements.  See the NOTICE file
// distributed with this work for additional information
// regarding copyright ownership.  The ASF licenses this file
// to you under the Apache License, Version 2.0 (the
// "License"); you may not use this file except in compliance
// with the License.  You may obtain a copy of the License at
//
//   http://www.apache.org/licenses/LICENSE-2.0
//
// Unless required by applicable law or agreed to in writing,
// software distributed under the License is distributed on an
// "AS IS" BASIS, WITHOUT WARRANTIES OR CONDITIONS OF ANY
// KIND, either express or implied.  See the License for the
// specific language governing permissions and limitations
// under the License.

package org.apache.doris.nereids.trees.plans.visitor;

import org.apache.doris.nereids.trees.plans.commands.AddConstraintCommand;
import org.apache.doris.nereids.trees.plans.commands.AdminCancelRebalanceDiskCommand;
import org.apache.doris.nereids.trees.plans.commands.AdminCheckTabletsCommand;
import org.apache.doris.nereids.trees.plans.commands.AdminCleanTrashCommand;
import org.apache.doris.nereids.trees.plans.commands.AdminCompactTableCommand;
import org.apache.doris.nereids.trees.plans.commands.AdminRebalanceDiskCommand;
import org.apache.doris.nereids.trees.plans.commands.AdminSetTableStatusCommand;
import org.apache.doris.nereids.trees.plans.commands.AdminShowReplicaStatusCommand;
import org.apache.doris.nereids.trees.plans.commands.AlterCatalogCommentCommand;
import org.apache.doris.nereids.trees.plans.commands.AlterCatalogPropertiesCommand;
import org.apache.doris.nereids.trees.plans.commands.AlterCatalogRenameCommand;
import org.apache.doris.nereids.trees.plans.commands.AlterColumnStatsCommand;
import org.apache.doris.nereids.trees.plans.commands.AlterJobStatusCommand;
import org.apache.doris.nereids.trees.plans.commands.AlterMTMVCommand;
import org.apache.doris.nereids.trees.plans.commands.AlterRoleCommand;
import org.apache.doris.nereids.trees.plans.commands.AlterSqlBlockRuleCommand;
import org.apache.doris.nereids.trees.plans.commands.AlterStoragePolicyCommand;
import org.apache.doris.nereids.trees.plans.commands.AlterTableCommand;
import org.apache.doris.nereids.trees.plans.commands.AlterTableStatsCommand;
import org.apache.doris.nereids.trees.plans.commands.AlterUserCommand;
import org.apache.doris.nereids.trees.plans.commands.AlterViewCommand;
import org.apache.doris.nereids.trees.plans.commands.AlterWorkloadGroupCommand;
import org.apache.doris.nereids.trees.plans.commands.AlterWorkloadPolicyCommand;
import org.apache.doris.nereids.trees.plans.commands.CallCommand;
import org.apache.doris.nereids.trees.plans.commands.CancelExportCommand;
import org.apache.doris.nereids.trees.plans.commands.CancelJobTaskCommand;
import org.apache.doris.nereids.trees.plans.commands.CancelLoadCommand;
import org.apache.doris.nereids.trees.plans.commands.CancelMTMVTaskCommand;
import org.apache.doris.nereids.trees.plans.commands.CancelWarmUpJobCommand;
import org.apache.doris.nereids.trees.plans.commands.CleanAllProfileCommand;
import org.apache.doris.nereids.trees.plans.commands.Command;
import org.apache.doris.nereids.trees.plans.commands.CopyIntoCommand;
import org.apache.doris.nereids.trees.plans.commands.CreateCatalogCommand;
import org.apache.doris.nereids.trees.plans.commands.CreateDictionaryCommand;
import org.apache.doris.nereids.trees.plans.commands.CreateEncryptkeyCommand;
import org.apache.doris.nereids.trees.plans.commands.CreateFileCommand;
import org.apache.doris.nereids.trees.plans.commands.CreateFunctionCommand;
import org.apache.doris.nereids.trees.plans.commands.CreateJobCommand;
import org.apache.doris.nereids.trees.plans.commands.CreateMTMVCommand;
import org.apache.doris.nereids.trees.plans.commands.CreateMaterializedViewCommand;
import org.apache.doris.nereids.trees.plans.commands.CreatePolicyCommand;
import org.apache.doris.nereids.trees.plans.commands.CreateProcedureCommand;
import org.apache.doris.nereids.trees.plans.commands.CreateResourceCommand;
import org.apache.doris.nereids.trees.plans.commands.CreateRoleCommand;
import org.apache.doris.nereids.trees.plans.commands.CreateSqlBlockRuleCommand;
import org.apache.doris.nereids.trees.plans.commands.CreateTableCommand;
import org.apache.doris.nereids.trees.plans.commands.CreateTableLikeCommand;
import org.apache.doris.nereids.trees.plans.commands.CreateUserCommand;
import org.apache.doris.nereids.trees.plans.commands.CreateViewCommand;
import org.apache.doris.nereids.trees.plans.commands.CreateWorkloadGroupCommand;
import org.apache.doris.nereids.trees.plans.commands.DeleteFromCommand;
import org.apache.doris.nereids.trees.plans.commands.DeleteFromUsingCommand;
import org.apache.doris.nereids.trees.plans.commands.DescribeCommand;
import org.apache.doris.nereids.trees.plans.commands.DropAnalyzeJobCommand;
import org.apache.doris.nereids.trees.plans.commands.DropCachedStatsCommand;
import org.apache.doris.nereids.trees.plans.commands.DropCatalogCommand;
import org.apache.doris.nereids.trees.plans.commands.DropCatalogRecycleBinCommand;
import org.apache.doris.nereids.trees.plans.commands.DropConstraintCommand;
import org.apache.doris.nereids.trees.plans.commands.DropDatabaseCommand;
import org.apache.doris.nereids.trees.plans.commands.DropDictionaryCommand;
import org.apache.doris.nereids.trees.plans.commands.DropEncryptkeyCommand;
import org.apache.doris.nereids.trees.plans.commands.DropExpiredStatsCommand;
import org.apache.doris.nereids.trees.plans.commands.DropFileCommand;
import org.apache.doris.nereids.trees.plans.commands.DropFunctionCommand;
import org.apache.doris.nereids.trees.plans.commands.DropJobCommand;
import org.apache.doris.nereids.trees.plans.commands.DropMTMVCommand;
import org.apache.doris.nereids.trees.plans.commands.DropProcedureCommand;
import org.apache.doris.nereids.trees.plans.commands.DropRepositoryCommand;
import org.apache.doris.nereids.trees.plans.commands.DropResourceCommand;
import org.apache.doris.nereids.trees.plans.commands.DropRoleCommand;
import org.apache.doris.nereids.trees.plans.commands.DropRowPolicyCommand;
import org.apache.doris.nereids.trees.plans.commands.DropSqlBlockRuleCommand;
import org.apache.doris.nereids.trees.plans.commands.DropStatsCommand;
import org.apache.doris.nereids.trees.plans.commands.DropStoragePolicyCommand;
import org.apache.doris.nereids.trees.plans.commands.DropTableCommand;
import org.apache.doris.nereids.trees.plans.commands.DropUserCommand;
import org.apache.doris.nereids.trees.plans.commands.DropWorkloadGroupCommand;
import org.apache.doris.nereids.trees.plans.commands.DropWorkloadPolicyCommand;
import org.apache.doris.nereids.trees.plans.commands.ExplainCommand;
import org.apache.doris.nereids.trees.plans.commands.ExplainDictionaryCommand;
import org.apache.doris.nereids.trees.plans.commands.ExportCommand;
import org.apache.doris.nereids.trees.plans.commands.HelpCommand;
import org.apache.doris.nereids.trees.plans.commands.KillAnalyzeJobCommand;
import org.apache.doris.nereids.trees.plans.commands.KillConnectionCommand;
import org.apache.doris.nereids.trees.plans.commands.KillQueryCommand;
import org.apache.doris.nereids.trees.plans.commands.LoadCommand;
import org.apache.doris.nereids.trees.plans.commands.PauseJobCommand;
import org.apache.doris.nereids.trees.plans.commands.PauseMTMVCommand;
import org.apache.doris.nereids.trees.plans.commands.RecoverDatabaseCommand;
import org.apache.doris.nereids.trees.plans.commands.RecoverPartitionCommand;
import org.apache.doris.nereids.trees.plans.commands.RecoverTableCommand;
import org.apache.doris.nereids.trees.plans.commands.RefreshMTMVCommand;
import org.apache.doris.nereids.trees.plans.commands.ReplayCommand;
import org.apache.doris.nereids.trees.plans.commands.ResumeJobCommand;
import org.apache.doris.nereids.trees.plans.commands.ResumeMTMVCommand;
import org.apache.doris.nereids.trees.plans.commands.SetDefaultStorageVaultCommand;
import org.apache.doris.nereids.trees.plans.commands.SetOptionsCommand;
import org.apache.doris.nereids.trees.plans.commands.SetTransactionCommand;
import org.apache.doris.nereids.trees.plans.commands.SetUserPropertiesCommand;
import org.apache.doris.nereids.trees.plans.commands.ShowAnalyzeCommand;
import org.apache.doris.nereids.trees.plans.commands.ShowAuthorsCommand;
import org.apache.doris.nereids.trees.plans.commands.ShowBackendsCommand;
import org.apache.doris.nereids.trees.plans.commands.ShowBackupCommand;
import org.apache.doris.nereids.trees.plans.commands.ShowBrokerCommand;
import org.apache.doris.nereids.trees.plans.commands.ShowCatalogCommand;
import org.apache.doris.nereids.trees.plans.commands.ShowCharsetCommand;
import org.apache.doris.nereids.trees.plans.commands.ShowClustersCommand;
import org.apache.doris.nereids.trees.plans.commands.ShowCollationCommand;
import org.apache.doris.nereids.trees.plans.commands.ShowColumnHistogramStatsCommand;
import org.apache.doris.nereids.trees.plans.commands.ShowConfigCommand;
import org.apache.doris.nereids.trees.plans.commands.ShowConstraintsCommand;
import org.apache.doris.nereids.trees.plans.commands.ShowConvertLSCCommand;
import org.apache.doris.nereids.trees.plans.commands.ShowCreateCatalogCommand;
import org.apache.doris.nereids.trees.plans.commands.ShowCreateDatabaseCommand;
import org.apache.doris.nereids.trees.plans.commands.ShowCreateMTMVCommand;
import org.apache.doris.nereids.trees.plans.commands.ShowCreateMaterializedViewCommand;
import org.apache.doris.nereids.trees.plans.commands.ShowCreateProcedureCommand;
import org.apache.doris.nereids.trees.plans.commands.ShowCreateRepositoryCommand;
import org.apache.doris.nereids.trees.plans.commands.ShowCreateTableCommand;
import org.apache.doris.nereids.trees.plans.commands.ShowCreateViewCommand;
import org.apache.doris.nereids.trees.plans.commands.ShowDataCommand;
import org.apache.doris.nereids.trees.plans.commands.ShowDataSkewCommand;
import org.apache.doris.nereids.trees.plans.commands.ShowDataTypesCommand;
import org.apache.doris.nereids.trees.plans.commands.ShowDatabaseIdCommand;
import org.apache.doris.nereids.trees.plans.commands.ShowDatabasesCommand;
import org.apache.doris.nereids.trees.plans.commands.ShowDeleteCommand;
import org.apache.doris.nereids.trees.plans.commands.ShowDiagnoseTabletCommand;
import org.apache.doris.nereids.trees.plans.commands.ShowDictionariesCommand;
import org.apache.doris.nereids.trees.plans.commands.ShowDynamicPartitionCommand;
import org.apache.doris.nereids.trees.plans.commands.ShowEncryptKeysCommand;
import org.apache.doris.nereids.trees.plans.commands.ShowEventsCommand;
import org.apache.doris.nereids.trees.plans.commands.ShowFrontendsCommand;
import org.apache.doris.nereids.trees.plans.commands.ShowFunctionsCommand;
import org.apache.doris.nereids.trees.plans.commands.ShowGrantsCommand;
import org.apache.doris.nereids.trees.plans.commands.ShowIndexStatsCommand;
import org.apache.doris.nereids.trees.plans.commands.ShowLastInsertCommand;
import org.apache.doris.nereids.trees.plans.commands.ShowLoadProfileCommand;
import org.apache.doris.nereids.trees.plans.commands.ShowPartitionIdCommand;
import org.apache.doris.nereids.trees.plans.commands.ShowPluginsCommand;
import org.apache.doris.nereids.trees.plans.commands.ShowPrivilegesCommand;
import org.apache.doris.nereids.trees.plans.commands.ShowProcCommand;
import org.apache.doris.nereids.trees.plans.commands.ShowProcedureStatusCommand;
import org.apache.doris.nereids.trees.plans.commands.ShowProcessListCommand;
import org.apache.doris.nereids.trees.plans.commands.ShowQueryProfileCommand;
import org.apache.doris.nereids.trees.plans.commands.ShowQueuedAnalyzeJobsCommand;
import org.apache.doris.nereids.trees.plans.commands.ShowReplicaDistributionCommand;
import org.apache.doris.nereids.trees.plans.commands.ShowRepositoriesCommand;
import org.apache.doris.nereids.trees.plans.commands.ShowResourcesCommand;
import org.apache.doris.nereids.trees.plans.commands.ShowRestoreCommand;
import org.apache.doris.nereids.trees.plans.commands.ShowRolesCommand;
import org.apache.doris.nereids.trees.plans.commands.ShowRowPolicyCommand;
import org.apache.doris.nereids.trees.plans.commands.ShowSmallFilesCommand;
import org.apache.doris.nereids.trees.plans.commands.ShowSnapshotCommand;
import org.apache.doris.nereids.trees.plans.commands.ShowSqlBlockRuleCommand;
import org.apache.doris.nereids.trees.plans.commands.ShowStagesCommand;
import org.apache.doris.nereids.trees.plans.commands.ShowStatusCommand;
import org.apache.doris.nereids.trees.plans.commands.ShowStorageEnginesCommand;
import org.apache.doris.nereids.trees.plans.commands.ShowStoragePolicyCommand;
import org.apache.doris.nereids.trees.plans.commands.ShowSyncJobCommand;
import org.apache.doris.nereids.trees.plans.commands.ShowTableCommand;
import org.apache.doris.nereids.trees.plans.commands.ShowTableCreationCommand;
import org.apache.doris.nereids.trees.plans.commands.ShowTableIdCommand;
import org.apache.doris.nereids.trees.plans.commands.ShowTableStatsCommand;
import org.apache.doris.nereids.trees.plans.commands.ShowTableStatusCommand;
import org.apache.doris.nereids.trees.plans.commands.ShowTabletIdCommand;
import org.apache.doris.nereids.trees.plans.commands.ShowTabletStorageFormatCommand;
import org.apache.doris.nereids.trees.plans.commands.ShowTabletsBelongCommand;
import org.apache.doris.nereids.trees.plans.commands.ShowTabletsFromTableCommand;
import org.apache.doris.nereids.trees.plans.commands.ShowTrashCommand;
import org.apache.doris.nereids.trees.plans.commands.ShowTriggersCommand;
import org.apache.doris.nereids.trees.plans.commands.ShowUserPropertyCommand;
import org.apache.doris.nereids.trees.plans.commands.ShowVariablesCommand;
import org.apache.doris.nereids.trees.plans.commands.ShowViewCommand;
import org.apache.doris.nereids.trees.plans.commands.ShowWarningErrorCountCommand;
import org.apache.doris.nereids.trees.plans.commands.ShowWarningErrorsCommand;
import org.apache.doris.nereids.trees.plans.commands.ShowWhiteListCommand;
import org.apache.doris.nereids.trees.plans.commands.SyncCommand;
import org.apache.doris.nereids.trees.plans.commands.TransactionBeginCommand;
import org.apache.doris.nereids.trees.plans.commands.TransactionCommitCommand;
import org.apache.doris.nereids.trees.plans.commands.TransactionRollbackCommand;
import org.apache.doris.nereids.trees.plans.commands.UnlockTablesCommand;
import org.apache.doris.nereids.trees.plans.commands.UnsetDefaultStorageVaultCommand;
import org.apache.doris.nereids.trees.plans.commands.UnsetVariableCommand;
import org.apache.doris.nereids.trees.plans.commands.UnsupportedCommand;
import org.apache.doris.nereids.trees.plans.commands.UpdateCommand;
import org.apache.doris.nereids.trees.plans.commands.alter.AlterDatabaseRenameCommand;
import org.apache.doris.nereids.trees.plans.commands.alter.AlterDatabaseSetQuotaCommand;
import org.apache.doris.nereids.trees.plans.commands.alter.AlterRepositoryCommand;
import org.apache.doris.nereids.trees.plans.commands.clean.CleanLabelCommand;
import org.apache.doris.nereids.trees.plans.commands.insert.BatchInsertIntoTableCommand;
import org.apache.doris.nereids.trees.plans.commands.insert.InsertIntoTableCommand;
import org.apache.doris.nereids.trees.plans.commands.insert.InsertOverwriteTableCommand;
import org.apache.doris.nereids.trees.plans.commands.load.CreateDataSyncJobCommand;
import org.apache.doris.nereids.trees.plans.commands.load.CreateRoutineLoadCommand;
import org.apache.doris.nereids.trees.plans.commands.load.PauseDataSyncJobCommand;
import org.apache.doris.nereids.trees.plans.commands.load.ResumeDataSyncJobCommand;
import org.apache.doris.nereids.trees.plans.commands.load.StopDataSyncJobCommand;
import org.apache.doris.nereids.trees.plans.commands.refresh.RefreshCatalogCommand;
import org.apache.doris.nereids.trees.plans.commands.refresh.RefreshDatabaseCommand;
import org.apache.doris.nereids.trees.plans.commands.refresh.RefreshDictionaryCommand;
import org.apache.doris.nereids.trees.plans.commands.refresh.RefreshTableCommand;
import org.apache.doris.nereids.trees.plans.commands.use.SwitchCommand;
import org.apache.doris.nereids.trees.plans.commands.use.UseCommand;

/** CommandVisitor. */
public interface CommandVisitor<R, C> {

    R visitCommand(Command command, C context);

    default R visitExplainCommand(ExplainCommand explain, C context) {
        return visitCommand(explain, context);
    }

    default R visitExplainDictionaryCommand(ExplainDictionaryCommand explainDictionary, C context) {
        return visitCommand(explainDictionary, context);
    }

    default R visitReplayCommand(ReplayCommand replay, C context) {
        return visitCommand(replay, context);
    }

    default R visitCreatePolicyCommand(CreatePolicyCommand createPolicy, C context) {
        return visitCommand(createPolicy, context);
    }

    default R visitInsertIntoTableCommand(InsertIntoTableCommand insertIntoTableCommand,
            C context) {
        return visitCommand(insertIntoTableCommand, context);
    }

    default R visitInsertOverwriteTableCommand(InsertOverwriteTableCommand insertOverwriteTableCommand,
            C context) {
        return visitCommand(insertOverwriteTableCommand, context);
    }

    default R visitBatchInsertIntoTableCommand(BatchInsertIntoTableCommand batchInsertIntoTableCommand,
            C context) {
        return visitCommand(batchInsertIntoTableCommand, context);
    }

    default R visitUpdateCommand(UpdateCommand updateCommand, C context) {
        return visitCommand(updateCommand, context);
    }

    default R visitDeleteFromCommand(DeleteFromCommand deleteFromCommand, C context) {
        return visitCommand(deleteFromCommand, context);
    }

    default R visitDeleteFromUsingCommand(DeleteFromUsingCommand deleteFromUsingCommand, C context) {
        return visitCommand(deleteFromUsingCommand, context);
    }

    default R visitLoadCommand(LoadCommand loadCommand, C context) {
        return visitCommand(loadCommand, context);
    }

    default R visitExportCommand(ExportCommand exportCommand, C context) {
        return visitCommand(exportCommand, context);
    }

<<<<<<< HEAD
    default R visitCreateDictionaryCommand(CreateDictionaryCommand createDictionaryCommand, C context) {
        return visitCommand(createDictionaryCommand, context);
=======
    default R visitCopyIntoCommand(CopyIntoCommand copyIntoCommand, C context) {
        return visitCommand(copyIntoCommand, context);
>>>>>>> 3ebec0a2
    }

    default R visitCreateEncryptKeyCommand(CreateEncryptkeyCommand createEncryptKeyCommand, C context) {
        return visitCommand(createEncryptKeyCommand, context);
    }

    default R visitCreateFunctionCommand(CreateFunctionCommand createFunctionCommand, C context) {
        return visitCommand(createFunctionCommand, context);
    }

    default R visitDropFunctionCommand(DropFunctionCommand dropFunctionCommand, C context) {
        return visitCommand(dropFunctionCommand, context);
    }

    default R visitCreateTableCommand(CreateTableCommand createTableCommand, C context) {
        return visitCommand(createTableCommand, context);
    }

    default R visitCreateMTMVCommand(CreateMTMVCommand createMTMVCommand, C context) {
        return visitCommand(createMTMVCommand, context);
    }

    default R visitCreateMaterializedViewCommand(CreateMaterializedViewCommand createSyncMVCommand, C context) {
        return visitCommand(createSyncMVCommand, context);
    }

    default R visitCreateJobCommand(CreateJobCommand createJobCommand, C context) {
        return visitCommand(createJobCommand, context);
    }

    default R visitCreateFileCommand(CreateFileCommand createFileCommand, C context) {
        return visitCommand(createFileCommand, context);
    }

    default R visitAlterMTMVCommand(AlterMTMVCommand alterMTMVCommand, C context) {
        return visitCommand(alterMTMVCommand, context);
    }

    default R visitAddConstraintCommand(AddConstraintCommand addConstraintCommand, C context) {
        return visitCommand(addConstraintCommand, context);
    }

    default R visitAdminCompactTableCommand(AdminCompactTableCommand adminCompactTableCommand, C context) {
        return visitCommand(adminCompactTableCommand, context);
    }

    default R visitAdminCleanTrashCommand(AdminCleanTrashCommand adminCleanTrashCommand, C context) {
        return visitCommand(adminCleanTrashCommand, context);
    }

    default R visitAdminSetTableStatusCommand(AdminSetTableStatusCommand cmd, C context) {
        return visitCommand(cmd, context);
    }

    default R visitDropConstraintCommand(DropConstraintCommand dropConstraintCommand, C context) {
        return visitCommand(dropConstraintCommand, context);
    }

    default R visitDropDictionaryCommand(DropDictionaryCommand dropDictionaryCommand, C context) {
        return visitCommand(dropDictionaryCommand, context);
    }

    default R visitDropJobCommand(DropJobCommand dropJobCommand, C context) {
        return visitCommand(dropJobCommand, context);
    }

    default R visitShowConstraintsCommand(ShowConstraintsCommand showConstraintsCommand, C context) {
        return visitCommand(showConstraintsCommand, context);
    }

    default R visitRefreshMTMVCommand(RefreshMTMVCommand refreshMTMVCommand, C context) {
        return visitCommand(refreshMTMVCommand, context);
    }

    default R visitDropMTMVCommand(DropMTMVCommand dropMTMVCommand, C context) {
        return visitCommand(dropMTMVCommand, context);
    }

    default R visitPauseJobCommand(PauseJobCommand pauseJobCommand, C context) {
        return visitCommand(pauseJobCommand, context);
    }

    default R visitPauseMTMVCommand(PauseMTMVCommand pauseMTMVCommand, C context) {
        return visitCommand(pauseMTMVCommand, context);
    }

    default R visitResumeJobCommand(ResumeJobCommand resumeJobCommand, C context) {
        return visitCommand(resumeJobCommand, context);
    }

    default R visitResumeMTMVCommand(ResumeMTMVCommand resumeMTMVCommand, C context) {
        return visitCommand(resumeMTMVCommand, context);
    }

    default R visitShowCreateMTMVCommand(ShowCreateMTMVCommand showCreateMTMVCommand, C context) {
        return visitCommand(showCreateMTMVCommand, context);
    }

    default R visitCancelLoadCommand(CancelLoadCommand cancelLoadCommand, C context) {
        return visitCommand(cancelLoadCommand, context);
    }

    default R visitCancelExportCommand(CancelExportCommand cancelExportCommand, C context) {
        return visitCommand(cancelExportCommand, context);
    }

    default R visitCancelWarmUpJobCommand(CancelWarmUpJobCommand cancelWarmUpJobCommand, C context) {
        return visitCommand(cancelWarmUpJobCommand, context);
    }

    default R visitCancelMTMVTaskCommand(CancelMTMVTaskCommand cancelMTMVTaskCommand, C context) {
        return visitCommand(cancelMTMVTaskCommand, context);
    }

    default R visitCancelTaskCommand(CancelJobTaskCommand cancelJobTaskCommand, C context) {
        return visitCommand(cancelJobTaskCommand, context);
    }

    default R visitCallCommand(CallCommand callCommand, C context) {
        return visitCommand(callCommand, context);
    }

    default R visitShowWarningErrorCountCommand(ShowWarningErrorCountCommand showWarnErrorCountCommand, C context) {
        return visitCommand(showWarnErrorCountCommand, context);
    }

    default R visitShowSyncJobCommand(ShowSyncJobCommand showSyncJobCommand, C context) {
        return visitCommand(showSyncJobCommand, context);
    }

    default R visitCreateProcedureCommand(CreateProcedureCommand createProcedureCommand, C context) {
        return visitCommand(createProcedureCommand, context);
    }

    default R visitDropProcedureCommand(DropProcedureCommand dropProcedureCommand, C context) {
        return visitCommand(dropProcedureCommand, context);
    }

    default R visitShowProcedureStatusCommand(ShowProcedureStatusCommand showProcedureStatusCommand, C context) {
        return visitCommand(showProcedureStatusCommand, context);
    }

    default R visitCreateCatalogCommand(CreateCatalogCommand createCatalogCommand, C context) {
        return visitCommand(createCatalogCommand, context);
    }

    default R visitShowWarningErrorsCommand(ShowWarningErrorsCommand showWarningErrorsCommand, C context) {
        return visitCommand(showWarningErrorsCommand, context);
    }

    default R visitShowCreateProcedureCommand(ShowCreateProcedureCommand showCreateProcedureCommand, C context) {
        return visitCommand(showCreateProcedureCommand, context);
    }

    default R visitHelpCommand(HelpCommand helpCommand, C context) {
        return visitCommand(helpCommand, context);
    }

    default R visitCreateViewCommand(CreateViewCommand createViewCommand, C context) {
        return visitCommand(createViewCommand, context);
    }

    default R visitAlterJobStatusCommand(AlterJobStatusCommand alterJobStatusCommand, C context) {
        return visitCommand(alterJobStatusCommand, context);
    }

    default R visitAlterViewCommand(AlterViewCommand alterViewCommand, C context) {
        return visitCommand(alterViewCommand, context);
    }

    default R visitDropCatalogCommand(DropCatalogCommand dropCatalogCommand, C context) {
        return visitCommand(dropCatalogCommand, context);
    }

    default R visitAlterCatalogCommentCommand(AlterCatalogCommentCommand alterCatalogCommentCommand, C context) {
        return visitCommand(alterCatalogCommentCommand, context);
    }

    default R visitDropCatalogRecycleBinCommand(DropCatalogRecycleBinCommand dropCatalogRecycleBinCommand, C context) {
        return visitCommand(dropCatalogRecycleBinCommand, context);
    }

    default R visitShowStagesCommand(ShowStagesCommand showStagesCommand, C context) {
        return visitCommand(showStagesCommand, context);
    }

    default R visitUnsupportedCommand(UnsupportedCommand unsupportedCommand, C context) {
        return visitCommand(unsupportedCommand, context);
    }

    default R visitUnsetVariableCommand(UnsetVariableCommand unsetVariableCommand, C context) {
        return visitCommand(unsetVariableCommand, context);
    }

    default R visitUnsetDefaultStorageVaultCommand(UnsetDefaultStorageVaultCommand unsetDefaultStorageVaultCommand,
                                                   C context) {
        return visitCommand(unsetDefaultStorageVaultCommand, context);
    }

    default R visitCreateTableLikeCommand(CreateTableLikeCommand createTableLikeCommand, C context) {
        return visitCommand(createTableLikeCommand, context);
    }

    default R visitShowAuthorsCommand(ShowAuthorsCommand showAuthorsCommand, C context) {
        return visitCommand(showAuthorsCommand, context);
    }

    default R visitShowDictionariesCommand(ShowDictionariesCommand showDictionariesCommand, C context) {
        return visitCommand(showDictionariesCommand, context);
    }

    default R visitShowConfigCommand(ShowConfigCommand showConfigCommand, C context) {
        return visitCommand(showConfigCommand, context);
    }

    default R visitSetOptionsCommand(SetOptionsCommand setOptionsCommand, C context) {
        return visitCommand(setOptionsCommand, context);
    }

    default R visitSetTransactionCommand(SetTransactionCommand setTransactionCommand, C context) {
        return visitCommand(setTransactionCommand, context);
    }

    default R visitSetUserPropertiesCommand(SetUserPropertiesCommand setUserPropertiesCommand, C context) {
        return visitCommand(setUserPropertiesCommand, context);
    }

    default R visitAlterCatalogRenameCommand(AlterCatalogRenameCommand alterCatalogRenameCommand, C context) {
        return visitCommand(alterCatalogRenameCommand, context);
    }

    default R visitSetDefaultStorageVault(SetDefaultStorageVaultCommand setDefaultStorageVaultCommand, C context) {
        return visitCommand(setDefaultStorageVaultCommand, context);
    }

    default R visitDropStoragePolicyCommand(DropStoragePolicyCommand dropStoragePolicyCommand, C context) {
        return visitCommand(dropStoragePolicyCommand, context);
    }

    default R visitRefreshCatalogCommand(RefreshCatalogCommand refreshCatalogCommand, C context) {
        return visitCommand(refreshCatalogCommand, context);
    }

    default R visitShowCreateRepositoryCommand(ShowCreateRepositoryCommand showCreateRepositoryCommand, C context) {
        return visitCommand(showCreateRepositoryCommand, context);
    }

    default R visitShowLastInsertCommand(ShowLastInsertCommand showLastInsertCommand, C context) {
        return visitCommand(showLastInsertCommand, context);
    }

    default R visitAlterTableCommand(AlterTableCommand alterTableCommand, C context) {
        return visitCommand(alterTableCommand, context);
    }

    default R visitShowGrantsCommand(ShowGrantsCommand showGrantsCommand, C context) {
        return visitCommand(showGrantsCommand, context);
    }

    default R visitShowStatusCommand(ShowStatusCommand showStatusCommand, C context) {
        return visitCommand(showStatusCommand, context);
    }

    default R visitShowPartitionIdCommand(ShowPartitionIdCommand showPartitionIdCommand, C context) {
        return visitCommand(showPartitionIdCommand, context);
    }

    default R visitShowVariablesCommand(ShowVariablesCommand showVariablesCommand, C context) {
        return visitCommand(showVariablesCommand, context);
    }

    default R visitShowViewCommand(ShowViewCommand showViewCommand, C context) {
        return visitCommand(showViewCommand, context);
    }

    default R visitRefreshDatabaseCommand(RefreshDatabaseCommand refreshDatabaseCommand, C context) {
        return visitCommand(refreshDatabaseCommand, context);
    }

    default R visitRefreshTableCommand(RefreshTableCommand refreshTableCommand, C context) {
        return visitCommand(refreshTableCommand, context);
    }

    default R visitRefreshDictionaryCommand(RefreshDictionaryCommand refreshDictionaryCommand, C context) {
        return visitCommand(refreshDictionaryCommand, context);
    }

    default R visitShowBackendsCommand(ShowBackendsCommand showBackendsCommand, C context) {
        return visitCommand(showBackendsCommand, context);
    }

    default R visitShowBackupCommand(ShowBackupCommand showBackupCommand, C context) {
        return visitCommand(showBackupCommand, context);
    }

    default R visitShowCreateTableCommand(ShowCreateTableCommand showCreateTableCommand, C context) {
        return visitCommand(showCreateTableCommand, context);
    }

    default R visitShowSmallFilesCommand(ShowSmallFilesCommand showSmallFilesCommand, C context) {
        return visitCommand(showSmallFilesCommand, context);
    }

    default R visitShowSnapshotCommand(ShowSnapshotCommand showSnapshotCommand, C context) {
        return visitCommand(showSnapshotCommand, context);
    }

    default R visitShowSqlBlockRuleCommand(ShowSqlBlockRuleCommand showblockruleCommand, C context) {
        return visitCommand(showblockruleCommand, context);
    }

    default R visitShowPluginsCommand(ShowPluginsCommand showPluginsCommand, C context) {
        return visitCommand(showPluginsCommand, context);
    }

    default R visitShowTrashCommand(ShowTrashCommand showTrashCommand, C context) {
        return visitCommand(showTrashCommand, context);
    }

    default R visitShowTriggersCommand(ShowTriggersCommand showTriggersCommand, C context) {
        return visitCommand(showTriggersCommand, context);
    }

    default R visitAdminShowReplicaStatusCommand(AdminShowReplicaStatusCommand adminShowReplicaStatusCommand,
                                                    C context) {
        return visitCommand(adminShowReplicaStatusCommand, context);
    }

    default R visitShowRepositoriesCommand(ShowRepositoriesCommand showRepositoriesCommand, C context) {
        return visitCommand(showRepositoriesCommand, context);
    }

    default R visitShowResourcesCommand(ShowResourcesCommand showResourcesCommand, C context) {
        return visitCommand(showResourcesCommand, context);
    }

    default R visitShowRestoreCommand(ShowRestoreCommand showRestoreCommand, C context) {
        return visitCommand(showRestoreCommand, context);
    }

    default R visitShowRolesCommand(ShowRolesCommand showRolesCommand, C context) {
        return visitCommand(showRolesCommand, context);
    }

    default R visitShowProcCommand(ShowProcCommand showProcCommand, C context) {
        return visitCommand(showProcCommand, context);
    }

    default R visitShowDataCommand(ShowDataCommand showDataCommand, C context) {
        return visitCommand(showDataCommand, context);
    }

    default R visitShowStorageEnginesCommand(ShowStorageEnginesCommand showStorageEnginesCommand, C context) {
        return visitCommand(showStorageEnginesCommand, context);
    }

    default R visitShowCreateCatalogCommand(ShowCreateCatalogCommand showCreateCatalogCommand, C context) {
        return visitCommand(showCreateCatalogCommand, context);
    }

    default R visitShowCatalogCommand(ShowCatalogCommand showCatalogCommand, C context) {
        return visitCommand(showCatalogCommand, context);
    }

    default R visitShowCreateMaterializedViewCommand(ShowCreateMaterializedViewCommand showCreateMtlzViewCommand,
                        C context) {
        return visitCommand(showCreateMtlzViewCommand, context);
    }

    default R visitShowCreateDatabaseCommand(ShowCreateDatabaseCommand showCreateDatabaseCommand, C context) {
        return visitCommand(showCreateDatabaseCommand, context);
    }

    default R visitShowCreateViewCommand(ShowCreateViewCommand showCreateViewCommand, C context) {
        return visitCommand(showCreateViewCommand, context);
    }

    default R visitAlterRoleCommand(AlterRoleCommand alterRoleCommand, C context) {
        return visitCommand(alterRoleCommand, context);
    }

    default R visitShowDatabaseIdCommand(ShowDatabaseIdCommand showDatabaseIdCommand, C context) {
        return visitCommand(showDatabaseIdCommand, context);
    }

    default R visitAlterWorkloadGroupCommand(AlterWorkloadGroupCommand alterWorkloadGroupCommand, C context) {
        return visitCommand(alterWorkloadGroupCommand, context);
    }

    default R visitAlterWorkloadPolicyCommand(AlterWorkloadPolicyCommand alterWorkloadPolicyCommand, C context) {
        return visitCommand(alterWorkloadPolicyCommand, context);
    }

    default R visitCleanAllProfileCommand(CleanAllProfileCommand cleanAllProfileCommand, C context) {
        return visitCommand(cleanAllProfileCommand, context);
    }

    default R visitCleanLabelCommand(CleanLabelCommand cleanLabelCommand, C context) {
        return visitCommand(cleanLabelCommand, context);
    }

    default R visitShowDataTypesCommand(ShowDataTypesCommand showDataTypesCommand, C context) {
        return visitCommand(showDataTypesCommand, context);
    }

    default R visitShowFrontendsCommand(ShowFrontendsCommand showFrontendsCommand, C context) {
        return visitCommand(showFrontendsCommand, context);
    }

    default R visitShowFunctionsCommand(ShowFunctionsCommand showFunctionsCommand, C context) {
        return visitCommand(showFunctionsCommand, context);
    }

    default R visitAdminRebalanceDiskCommand(AdminRebalanceDiskCommand adminRebalanceDiskCommand, C context) {
        return visitCommand(adminRebalanceDiskCommand, context);
    }

    default R visitAdminCancelRebalanceDiskCommand(AdminCancelRebalanceDiskCommand command, C context) {
        return visitCommand(command, context);
    }

    default R visitShowDynamicPartitionCommand(ShowDynamicPartitionCommand showDynamicPartitionCommand, C context) {
        return visitCommand(showDynamicPartitionCommand, context);
    }

    default R visitShowWhiteListCommand(ShowWhiteListCommand whiteListCommand, C context) {
        return visitCommand(whiteListCommand, context);
    }

    default R visitAlterCatalogPropertiesCommand(AlterCatalogPropertiesCommand alterCatalogPropsCmd, C context) {
        return visitCommand(alterCatalogPropsCmd, context);
    }

    default R visitRecoverDatabaseCommand(RecoverDatabaseCommand recoverDatabaseCommand, C context) {
        return visitCommand(recoverDatabaseCommand, context);
    }

    default R visitShowDiagnoseTabletCommand(ShowDiagnoseTabletCommand showDiagnoseTabletCommand, C context) {
        return visitCommand(showDiagnoseTabletCommand, context);
    }

    default R visitRecoverTableCommand(RecoverTableCommand recoverTableCommand, C context) {
        return visitCommand(recoverTableCommand, context);
    }

    default R visitShowStoragePolicyCommand(ShowStoragePolicyCommand showStoragePolicyCommand, C context) {
        return visitCommand(showStoragePolicyCommand, context);
    }

    default R visitRecoverPartitionCommand(RecoverPartitionCommand recoverPartitionCommand, C context) {
        return visitCommand(recoverPartitionCommand, context);
    }

    default R visitShowBrokerCommand(ShowBrokerCommand showBrokerCommand, C context) {
        return visitCommand(showBrokerCommand, context);
    }

    default R visitShowLoadProfileCommand(ShowLoadProfileCommand showLoadProfileCommand, C context) {
        return visitCommand(showLoadProfileCommand, context);
    }

    default R visitAlterStoragePolicyCommand(AlterStoragePolicyCommand alterStoragePolicyCommand, C context) {
        return visitCommand(alterStoragePolicyCommand, context);
    }

    default R visitAlterSqlBlockRuleCommand(AlterSqlBlockRuleCommand cmd, C context) {
        return visitCommand(cmd, context);
    }

    default R visitCreateSqlBlockRuleCommand(CreateSqlBlockRuleCommand cmd, C context) {
        return visitCommand(cmd, context);
    }

    default R visitDropRepositoryCommand(DropRepositoryCommand cmd, C context) {
        return visitCommand(cmd, context);
    }

    default R visitCreateRoleCommand(CreateRoleCommand createRoleCommand, C context) {
        return visitCommand(createRoleCommand, context);
    }

    default R visitDropTableCommand(DropTableCommand dropTableCommand, C context) {
        return visitCommand(dropTableCommand, context);
    }

    default R visitDropRoleCommand(DropRoleCommand dropRoleCommand, C context) {
        return visitCommand(dropRoleCommand, context);
    }

    default R visitDropEncryptKeyCommand(DropEncryptkeyCommand dropEncryptkeyCommand, C context) {
        return visitCommand(dropEncryptkeyCommand, context);
    }

    default R visitDropFileCommand(DropFileCommand dropFileCommand, C context) {
        return visitCommand(dropFileCommand, context);
    }

    default R visitDropSqlBlockRuleCommand(DropSqlBlockRuleCommand dropSqlBlockRuleCommand, C context) {
        return visitCommand(dropSqlBlockRuleCommand, context);
    }

    default R visitDropUserCommand(DropUserCommand dropUserCommand, C context) {
        return visitCommand(dropUserCommand, context);
    }

    default R visitDropWorkloadGroupCommand(DropWorkloadGroupCommand dropWorkloadGroupCommand, C context) {
        return visitCommand(dropWorkloadGroupCommand, context);
    }

    default R visitShowReplicaDistributionCommand(ShowReplicaDistributionCommand showReplicaDistributedCommand,
                                                    C context) {
        return visitCommand(showReplicaDistributedCommand, context);
    }

    default R visitShowCharsetCommand(ShowCharsetCommand showCharsetCommand, C context) {
        return visitCommand(showCharsetCommand, context);
    }

    default R visitDropWorkloadPolicyCommand(DropWorkloadPolicyCommand dropWorkloadPolicyCommand, C context) {
        return visitCommand(dropWorkloadPolicyCommand, context);
    }

    default R visitShowTableIdCommand(ShowTableIdCommand showTableIdCommand, C context) {
        return visitCommand(showTableIdCommand, context);
    }

    default R visitCreateWorkloadGroupCommand(CreateWorkloadGroupCommand createWorkloadGroupCommand, C context) {
        return visitCommand(createWorkloadGroupCommand, context);
    }

    default R visitShowEncryptKeysCommand(ShowEncryptKeysCommand showEncryptKeysCommand, C context) {
        return visitCommand(showEncryptKeysCommand, context);
    }

    default R visitSyncCommand(SyncCommand syncCommand, C context) {
        return visitCommand(syncCommand, context);
    }

    default R visitShowEventsCommand(ShowEventsCommand showEventsCommand, C context) {
        return visitCommand(showEventsCommand, context);
    }

    default R visitShowDeleteCommand(ShowDeleteCommand showDeleteCommand, C context) {
        return visitCommand(showDeleteCommand, context);
    }

    default R visitShowPrivilegesCommand(ShowPrivilegesCommand showPrivilegesCommand, C context) {
        return visitCommand(showPrivilegesCommand, context);
    }

    default R visitShowUserPropertyCommand(ShowUserPropertyCommand showUserpropertyCommand, C context) {
        return visitCommand(showUserpropertyCommand, context);
    }

    default R visitShowTabletsBelongCommand(ShowTabletsBelongCommand showTabletBelongCommand, C context) {
        return visitCommand(showTabletBelongCommand, context);
    }

    default R visitShowCollationCommand(ShowCollationCommand showCollationCommand, C context) {
        return visitCommand(showCollationCommand, context);
    }

    default R visitCreateRoutineLoadCommand(CreateRoutineLoadCommand createRoutineLoadCommand, C context) {
        return visitCommand(createRoutineLoadCommand, context);
    }

    default R visitShowProcessListCommand(ShowProcessListCommand showProcessListCommand, C context) {
        return visitCommand(showProcessListCommand, context);
    }

    default R visitAdminCheckTabletsCommand(AdminCheckTabletsCommand adminCheckTabletsCommand, C context) {
        return visitCommand(adminCheckTabletsCommand, context);
    }

    default R visitShowDataSkewCommand(ShowDataSkewCommand showDataSkewCommand, C context) {
        return visitCommand(showDataSkewCommand, context);
    }

    default R visitShowTableCreationCommand(ShowTableCreationCommand showTableCreationCommand, C context) {
        return visitCommand(showTableCreationCommand, context);
    }

    default R visitShowTabletStorageFormatCommand(ShowTabletStorageFormatCommand showTabletStorageFormatCommand,
                                                  C context) {
        return visitCommand(showTabletStorageFormatCommand, context);
    }

    default R visitShowQueryProfileCommand(ShowQueryProfileCommand showQueryProfileCommand,
                                           C context) {
        return visitCommand(showQueryProfileCommand, context);
    }

    default R visitShowConvertLscCommand(ShowConvertLSCCommand showConvertLSCCommand, C context) {
        return visitCommand(showConvertLSCCommand, context);
    }

    default R visitShowClustersCommand(ShowClustersCommand showClustersCommand, C context) {
        return visitCommand(showClustersCommand, context);
    }

    default R visitSwitchCommand(SwitchCommand switchCommand, C context) {
        return visitCommand(switchCommand, context);
    }

    default R visitUseCommand(UseCommand useCommand, C context) {
        return visitCommand(useCommand, context);
    }

    default R visitAlterDatabaseRenameCommand(AlterDatabaseRenameCommand alterDatabaseRenameCommand, C context) {
        return visitCommand(alterDatabaseRenameCommand, context);
    }

    default R visitKillQueryCommand(KillQueryCommand killQueryCommand, C context) {
        return visitCommand(killQueryCommand, context);
    }

    default R visitKillConnectionCommand(KillConnectionCommand killConnectionCommand, C context) {
        return visitCommand(killConnectionCommand, context);
    }

    default R visitAlterDatabaseSetQuotaCommand(AlterDatabaseSetQuotaCommand alterDatabaseSetQuotaCommand, C context) {
        return visitCommand(alterDatabaseSetQuotaCommand, context);
    }

    default R visitDropDatabaseCommand(DropDatabaseCommand dropDatabaseCommand, C context) {
        return visitCommand(dropDatabaseCommand, context);
    }

    default R visitAlterRepositoryCommand(AlterRepositoryCommand alterRepositoryCommand,
                                          C context) {
        return visitCommand(alterRepositoryCommand, context);
    }

    default R visitShowRowPolicyCommand(ShowRowPolicyCommand showRowPolicyCommand, C context) {
        return visitCommand(showRowPolicyCommand, context);
    }

    default R visitShowAnalyzeCommand(ShowAnalyzeCommand showAnalyzeCommand, C context) {
        return visitCommand(showAnalyzeCommand, context);
    }

    default R visitShowQueuedAnalyzeJobsCommand(ShowQueuedAnalyzeJobsCommand showQueuedAnalyzeJobsCommand, C context) {
        return visitCommand(showQueuedAnalyzeJobsCommand, context);
    }

    default R visitShowColumnHistogramStatsCommand(ShowColumnHistogramStatsCommand showColumnHistogramStatCommand,
                                                   C context) {
        return visitCommand(showColumnHistogramStatCommand, context);
    }

    default R visitDescribeCommand(DescribeCommand describeCommand, C context) {
        return visitCommand(describeCommand, context);
    }

    default R visitAlterUserCommand(AlterUserCommand alterUserCommand, C context) {
        return visitCommand(alterUserCommand, context);
    }

    default R visitShowTableStatusCommand(ShowTableStatusCommand showTableStatusCommand, C context) {
        return visitCommand(showTableStatusCommand, context);
    }

    default R visitShowDatabasesCommand(ShowDatabasesCommand showDatabasesCommand, C context) {
        return visitCommand(showDatabasesCommand, context);
    }

    default R visitShowTableCommand(ShowTableCommand showTableCommand, C context) {
        return visitCommand(showTableCommand, context);
    }

    default R visitShowTableStatsCommand(ShowTableStatsCommand showTableStatsCommand, C context) {
        return visitCommand(showTableStatsCommand, context);
    }

    default R visitShowTabletsFromTableCommand(ShowTabletsFromTableCommand showTabletsFromTableCommand, C context) {
        return visitCommand(showTabletsFromTableCommand, context);
    }

    default R visitDropStatsCommand(DropStatsCommand dropStatsCommand, C context) {
        return visitCommand(dropStatsCommand, context);
    }

    default R visitUnlockTablesCommand(UnlockTablesCommand unlockTablesCommand, C context) {
        return visitCommand(unlockTablesCommand, context);
    }

    default R visitDropCachedStatsCommand(DropCachedStatsCommand dropCachedStatsCommand, C context) {
        return visitCommand(dropCachedStatsCommand, context);
    }

    default R visitDropExpiredStatsCommand(DropExpiredStatsCommand dropExpiredStatsCommand, C context) {
        return visitCommand(dropExpiredStatsCommand, context);
    }

    default R visitShowIndexStatsCommand(ShowIndexStatsCommand showIndexStatsCommand, C context) {
        return visitCommand(showIndexStatsCommand, context);
    }

    default R visitShowTabletIdCommand(ShowTabletIdCommand showTabletIdCommand, C context) {
        return visitCommand(showTabletIdCommand, context);
    }

    default R visitAlterTableStatsCommand(AlterTableStatsCommand alterTableStatsCommand, C context) {
        return visitCommand(alterTableStatsCommand, context);
    }

    default R visitAlterColumnStatsCommand(AlterColumnStatsCommand alterColumnStatsCommand, C context) {
        return visitCommand(alterColumnStatsCommand, context);
    }

    default R visitPauseDataSyncJobCommand(PauseDataSyncJobCommand pauseDataSyncJobCommand, C context) {
        return visitCommand(pauseDataSyncJobCommand, context);
    }

    default R visitResumeDataSyncJobCommand(ResumeDataSyncJobCommand resumeDataSyncJobCommand, C context) {
        return visitCommand(resumeDataSyncJobCommand, context);
    }

    default R visitStopDataSyncJobCommand(StopDataSyncJobCommand stopDataSyncJobCommand, C context) {
        return visitCommand(stopDataSyncJobCommand, context);
    }

    default R visitCreateDataSyncJobCommand(CreateDataSyncJobCommand createDataSyncJobCommand, C context) {
        return visitCommand(createDataSyncJobCommand, context);
    }

    default R visitDropResourceCommand(DropResourceCommand dropResourceCommand, C context) {
        return visitCommand(dropResourceCommand, context);
    }

    default R visitDropRowPolicyCommand(DropRowPolicyCommand dropRowPolicyCommand, C context) {
        return visitCommand(dropRowPolicyCommand, context);
    }

    default R visitTransactionBeginCommand(TransactionBeginCommand transactionBeginCommand, C context) {
        return visitCommand(transactionBeginCommand, context);
    }

    default R visitTransactionCommitCommand(TransactionCommitCommand transactionCommitCommand, C context) {
        return visitCommand(transactionCommitCommand, context);
    }

    default R visitTransactionRollbackCommand(TransactionRollbackCommand transactionRollbackCommand, C context) {
        return visitCommand(transactionRollbackCommand, context);
    }

    default R visitKillAnalyzeJobCommand(KillAnalyzeJobCommand killAnalyzeJobCommand, C context) {
        return visitCommand(killAnalyzeJobCommand, context);
    }

    default R visitDropAnalyzeJobCommand(DropAnalyzeJobCommand dropAnalyzeJobCommand, C context) {
        return visitCommand(dropAnalyzeJobCommand, context);
    }

    default R visitCreateUserCommand(CreateUserCommand createUserCommand, C context) {
        return visitCommand(createUserCommand, context);
    }

    default R visitCreateResourceCommand(CreateResourceCommand createResourceCommand, C context) {
        return visitCommand(createResourceCommand, context);
    }
}<|MERGE_RESOLUTION|>--- conflicted
+++ resolved
@@ -277,13 +277,12 @@
         return visitCommand(exportCommand, context);
     }
 
-<<<<<<< HEAD
+    default R visitCopyIntoCommand(CopyIntoCommand copyIntoCommand, C context) {
+        return visitCommand(copyIntoCommand, context);
+    }
+
     default R visitCreateDictionaryCommand(CreateDictionaryCommand createDictionaryCommand, C context) {
         return visitCommand(createDictionaryCommand, context);
-=======
-    default R visitCopyIntoCommand(CopyIntoCommand copyIntoCommand, C context) {
-        return visitCommand(copyIntoCommand, context);
->>>>>>> 3ebec0a2
     }
 
     default R visitCreateEncryptKeyCommand(CreateEncryptkeyCommand createEncryptKeyCommand, C context) {
