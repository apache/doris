--- conflicted
+++ resolved
@@ -1214,10 +1214,10 @@
         return visitCommand(createResourceCommand, context);
     }
 
-<<<<<<< HEAD
     default R visitRestoreCommand(RestoreCommand restoreCommand, C context) {
         return visitCommand(restoreCommand, context);
-=======
+    }
+
     default R visitCreateStageCommand(CreateStageCommand createStageCommand, C context) {
         return visitCommand(createStageCommand, context);
     }
@@ -1285,6 +1285,5 @@
 
     default R visitRevokeTablePrivilegeCommand(RevokeTablePrivilegeCommand revokeTablePrivilegeCommand, C context) {
         return visitCommand(revokeTablePrivilegeCommand, context);
->>>>>>> 7637933c
     }
 }