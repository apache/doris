--- conflicted
+++ resolved
@@ -954,10 +954,10 @@
         return visitCommand(alterColumnStatsCommand, context);
     }
 
-<<<<<<< HEAD
     default R visitCreateDataSyncJobCommand(CreateDataSyncJobCommand createDataSyncJobCommand, C context) {
         return visitCommand(createDataSyncJobCommand, context);
-=======
+    }
+
     default R visitDropResourceCommand(DropResourceCommand dropResourceCommand, C context) {
         return visitCommand(dropResourceCommand, context);
     }
@@ -976,7 +976,6 @@
 
     default R visitTransactionRollbackCommand(TransactionRollbackCommand transactionRollbackCommand, C context) {
         return visitCommand(transactionRollbackCommand, context);
->>>>>>> 035bc7e2
     }
 
     default R visitKillAnalyzeJobCommand(KillAnalyzeJobCommand killAnalyzeJobCommand, C context) {
