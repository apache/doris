--- conflicted
+++ resolved
@@ -1176,10 +1176,10 @@
         return visitCommand(dropStageCommand, context);
     }
 
-<<<<<<< HEAD
     default R visitShowBuildIndexCommand(ShowBuildIndexCommand showBuildIndexCommand, C context) {
         return visitCommand(showBuildIndexCommand, context);
-=======
+    }
+
     default R visitShowWorkloadGroupsCommand(ShowWorkloadGroupsCommand showWorkloadGroupCommand, C context) {
         return visitCommand(showWorkloadGroupCommand, context);
     }
@@ -1211,6 +1211,5 @@
 
     default R visitRevokeResourcePrivilegeCommand(RevokeResourcePrivilegeCommand command, C context) {
         return visitCommand(command, context);
->>>>>>> 4f1aa7db
     }
 }