--- conflicted
+++ resolved
@@ -853,10 +853,10 @@
         return visitCommand(showTableCommand, context);
     }
 
-<<<<<<< HEAD
     default R visitShowTableStatsCommand(ShowTableStatsCommand showTableStatsCommand, C context) {
         return visitCommand(showTableStatsCommand, context);
-=======
+    }
+
     default R visitDropStatsCommand(DropStatsCommand dropStatsCommand, C context) {
         return visitCommand(dropStatsCommand, context);
     }
@@ -875,7 +875,6 @@
 
     default R visitShowTabletIdCommand(ShowTabletIdCommand showTabletIdCommand, C context) {
         return visitCommand(showTabletIdCommand, context);
->>>>>>> 5d97d3a1
     }
 
     default R visitAlterTableStatsCommand(AlterTableStatsCommand alterTableStatsCommand, C context) {
