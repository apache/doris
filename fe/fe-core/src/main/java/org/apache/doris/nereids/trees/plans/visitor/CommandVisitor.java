// Licensed to the Apache Software Foundation (ASF) under one
// or more contributor license agreements.  See the NOTICE file
// distributed with this work for additional information
// regarding copyright ownership.  The ASF licenses this file
// to you under the Apache License, Version 2.0 (the
// "License"); you may not use this file except in compliance
// with the License.  You may obtain a copy of the License at
//
//   http://www.apache.org/licenses/LICENSE-2.0
//
// Unless required by applicable law or agreed to in writing,
// software distributed under the License is distributed on an
// "AS IS" BASIS, WITHOUT WARRANTIES OR CONDITIONS OF ANY
// KIND, either express or implied.  See the License for the
// specific language governing permissions and limitations
// under the License.

package org.apache.doris.nereids.trees.plans.visitor;

import org.apache.doris.nereids.trees.plans.commands.AddConstraintCommand;
import org.apache.doris.nereids.trees.plans.commands.AdminCancelRebalanceDiskCommand;
import org.apache.doris.nereids.trees.plans.commands.AdminCheckTabletsCommand;
import org.apache.doris.nereids.trees.plans.commands.AdminCleanTrashCommand;
import org.apache.doris.nereids.trees.plans.commands.AdminCompactTableCommand;
import org.apache.doris.nereids.trees.plans.commands.AdminRebalanceDiskCommand;
import org.apache.doris.nereids.trees.plans.commands.AdminSetTableStatusCommand;
import org.apache.doris.nereids.trees.plans.commands.AdminShowReplicaStatusCommand;
import org.apache.doris.nereids.trees.plans.commands.AlterCatalogCommentCommand;
import org.apache.doris.nereids.trees.plans.commands.AlterCatalogPropertiesCommand;
import org.apache.doris.nereids.trees.plans.commands.AlterCatalogRenameCommand;
import org.apache.doris.nereids.trees.plans.commands.AlterColumnStatsCommand;
import org.apache.doris.nereids.trees.plans.commands.AlterJobStatusCommand;
import org.apache.doris.nereids.trees.plans.commands.AlterMTMVCommand;
import org.apache.doris.nereids.trees.plans.commands.AlterRoleCommand;
import org.apache.doris.nereids.trees.plans.commands.AlterSqlBlockRuleCommand;
import org.apache.doris.nereids.trees.plans.commands.AlterStoragePolicyCommand;
import org.apache.doris.nereids.trees.plans.commands.AlterTableCommand;
import org.apache.doris.nereids.trees.plans.commands.AlterTableStatsCommand;
import org.apache.doris.nereids.trees.plans.commands.AlterUserCommand;
import org.apache.doris.nereids.trees.plans.commands.AlterViewCommand;
import org.apache.doris.nereids.trees.plans.commands.AlterWorkloadGroupCommand;
import org.apache.doris.nereids.trees.plans.commands.AlterWorkloadPolicyCommand;
import org.apache.doris.nereids.trees.plans.commands.CallCommand;
import org.apache.doris.nereids.trees.plans.commands.CancelExportCommand;
import org.apache.doris.nereids.trees.plans.commands.CancelJobTaskCommand;
import org.apache.doris.nereids.trees.plans.commands.CancelLoadCommand;
import org.apache.doris.nereids.trees.plans.commands.CancelMTMVTaskCommand;
import org.apache.doris.nereids.trees.plans.commands.CancelWarmUpJobCommand;
import org.apache.doris.nereids.trees.plans.commands.CleanAllProfileCommand;
import org.apache.doris.nereids.trees.plans.commands.CleanQueryStatsCommand;
import org.apache.doris.nereids.trees.plans.commands.Command;
import org.apache.doris.nereids.trees.plans.commands.CopyIntoCommand;
import org.apache.doris.nereids.trees.plans.commands.CreateCatalogCommand;
import org.apache.doris.nereids.trees.plans.commands.CreateEncryptkeyCommand;
import org.apache.doris.nereids.trees.plans.commands.CreateFileCommand;
import org.apache.doris.nereids.trees.plans.commands.CreateFunctionCommand;
import org.apache.doris.nereids.trees.plans.commands.CreateJobCommand;
import org.apache.doris.nereids.trees.plans.commands.CreateMTMVCommand;
import org.apache.doris.nereids.trees.plans.commands.CreateMaterializedViewCommand;
import org.apache.doris.nereids.trees.plans.commands.CreatePolicyCommand;
import org.apache.doris.nereids.trees.plans.commands.CreateProcedureCommand;
import org.apache.doris.nereids.trees.plans.commands.CreateResourceCommand;
import org.apache.doris.nereids.trees.plans.commands.CreateRoleCommand;
import org.apache.doris.nereids.trees.plans.commands.CreateSqlBlockRuleCommand;
import org.apache.doris.nereids.trees.plans.commands.CreateTableCommand;
import org.apache.doris.nereids.trees.plans.commands.CreateTableLikeCommand;
import org.apache.doris.nereids.trees.plans.commands.CreateUserCommand;
import org.apache.doris.nereids.trees.plans.commands.CreateViewCommand;
import org.apache.doris.nereids.trees.plans.commands.CreateWorkloadGroupCommand;
import org.apache.doris.nereids.trees.plans.commands.DeleteFromCommand;
import org.apache.doris.nereids.trees.plans.commands.DeleteFromUsingCommand;
import org.apache.doris.nereids.trees.plans.commands.DescribeCommand;
import org.apache.doris.nereids.trees.plans.commands.DropAnalyzeJobCommand;
import org.apache.doris.nereids.trees.plans.commands.DropCachedStatsCommand;
import org.apache.doris.nereids.trees.plans.commands.DropCatalogCommand;
import org.apache.doris.nereids.trees.plans.commands.DropCatalogRecycleBinCommand;
import org.apache.doris.nereids.trees.plans.commands.DropConstraintCommand;
import org.apache.doris.nereids.trees.plans.commands.DropDatabaseCommand;
import org.apache.doris.nereids.trees.plans.commands.DropEncryptkeyCommand;
import org.apache.doris.nereids.trees.plans.commands.DropExpiredStatsCommand;
import org.apache.doris.nereids.trees.plans.commands.DropFileCommand;
import org.apache.doris.nereids.trees.plans.commands.DropFunctionCommand;
import org.apache.doris.nereids.trees.plans.commands.DropJobCommand;
import org.apache.doris.nereids.trees.plans.commands.DropMTMVCommand;
import org.apache.doris.nereids.trees.plans.commands.DropProcedureCommand;
import org.apache.doris.nereids.trees.plans.commands.DropRepositoryCommand;
import org.apache.doris.nereids.trees.plans.commands.DropResourceCommand;
import org.apache.doris.nereids.trees.plans.commands.DropRoleCommand;
import org.apache.doris.nereids.trees.plans.commands.DropRowPolicyCommand;
import org.apache.doris.nereids.trees.plans.commands.DropSqlBlockRuleCommand;
import org.apache.doris.nereids.trees.plans.commands.DropStatsCommand;
import org.apache.doris.nereids.trees.plans.commands.DropStoragePolicyCommand;
import org.apache.doris.nereids.trees.plans.commands.DropTableCommand;
import org.apache.doris.nereids.trees.plans.commands.DropUserCommand;
import org.apache.doris.nereids.trees.plans.commands.DropWorkloadGroupCommand;
import org.apache.doris.nereids.trees.plans.commands.DropWorkloadPolicyCommand;
import org.apache.doris.nereids.trees.plans.commands.ExplainCommand;
import org.apache.doris.nereids.trees.plans.commands.ExportCommand;
import org.apache.doris.nereids.trees.plans.commands.HelpCommand;
import org.apache.doris.nereids.trees.plans.commands.KillAnalyzeJobCommand;
import org.apache.doris.nereids.trees.plans.commands.KillConnectionCommand;
import org.apache.doris.nereids.trees.plans.commands.KillQueryCommand;
import org.apache.doris.nereids.trees.plans.commands.LoadCommand;
import org.apache.doris.nereids.trees.plans.commands.PauseJobCommand;
import org.apache.doris.nereids.trees.plans.commands.PauseMTMVCommand;
import org.apache.doris.nereids.trees.plans.commands.RecoverDatabaseCommand;
import org.apache.doris.nereids.trees.plans.commands.RecoverPartitionCommand;
import org.apache.doris.nereids.trees.plans.commands.RecoverTableCommand;
import org.apache.doris.nereids.trees.plans.commands.RefreshMTMVCommand;
import org.apache.doris.nereids.trees.plans.commands.ReplayCommand;
import org.apache.doris.nereids.trees.plans.commands.ResumeJobCommand;
import org.apache.doris.nereids.trees.plans.commands.ResumeMTMVCommand;
import org.apache.doris.nereids.trees.plans.commands.SetDefaultStorageVaultCommand;
import org.apache.doris.nereids.trees.plans.commands.SetOptionsCommand;
import org.apache.doris.nereids.trees.plans.commands.SetTransactionCommand;
import org.apache.doris.nereids.trees.plans.commands.SetUserPropertiesCommand;
import org.apache.doris.nereids.trees.plans.commands.ShowAnalyzeCommand;
import org.apache.doris.nereids.trees.plans.commands.ShowAuthorsCommand;
import org.apache.doris.nereids.trees.plans.commands.ShowBackendsCommand;
import org.apache.doris.nereids.trees.plans.commands.ShowBackupCommand;
import org.apache.doris.nereids.trees.plans.commands.ShowBrokerCommand;
import org.apache.doris.nereids.trees.plans.commands.ShowCatalogCommand;
import org.apache.doris.nereids.trees.plans.commands.ShowCharsetCommand;
import org.apache.doris.nereids.trees.plans.commands.ShowClustersCommand;
import org.apache.doris.nereids.trees.plans.commands.ShowCollationCommand;
import org.apache.doris.nereids.trees.plans.commands.ShowColumnHistogramStatsCommand;
import org.apache.doris.nereids.trees.plans.commands.ShowConfigCommand;
import org.apache.doris.nereids.trees.plans.commands.ShowConstraintsCommand;
import org.apache.doris.nereids.trees.plans.commands.ShowConvertLSCCommand;
import org.apache.doris.nereids.trees.plans.commands.ShowCreateCatalogCommand;
import org.apache.doris.nereids.trees.plans.commands.ShowCreateDatabaseCommand;
import org.apache.doris.nereids.trees.plans.commands.ShowCreateMTMVCommand;
import org.apache.doris.nereids.trees.plans.commands.ShowCreateMaterializedViewCommand;
import org.apache.doris.nereids.trees.plans.commands.ShowCreateProcedureCommand;
import org.apache.doris.nereids.trees.plans.commands.ShowCreateRepositoryCommand;
import org.apache.doris.nereids.trees.plans.commands.ShowCreateTableCommand;
import org.apache.doris.nereids.trees.plans.commands.ShowCreateViewCommand;
import org.apache.doris.nereids.trees.plans.commands.ShowDataCommand;
import org.apache.doris.nereids.trees.plans.commands.ShowDataSkewCommand;
import org.apache.doris.nereids.trees.plans.commands.ShowDataTypesCommand;
import org.apache.doris.nereids.trees.plans.commands.ShowDatabaseIdCommand;
import org.apache.doris.nereids.trees.plans.commands.ShowDatabasesCommand;
import org.apache.doris.nereids.trees.plans.commands.ShowDeleteCommand;
import org.apache.doris.nereids.trees.plans.commands.ShowDiagnoseTabletCommand;
import org.apache.doris.nereids.trees.plans.commands.ShowDynamicPartitionCommand;
import org.apache.doris.nereids.trees.plans.commands.ShowEncryptKeysCommand;
import org.apache.doris.nereids.trees.plans.commands.ShowEventsCommand;
import org.apache.doris.nereids.trees.plans.commands.ShowFrontendsCommand;
import org.apache.doris.nereids.trees.plans.commands.ShowFunctionsCommand;
import org.apache.doris.nereids.trees.plans.commands.ShowGrantsCommand;
import org.apache.doris.nereids.trees.plans.commands.ShowIndexStatsCommand;
import org.apache.doris.nereids.trees.plans.commands.ShowLastInsertCommand;
import org.apache.doris.nereids.trees.plans.commands.ShowLoadProfileCommand;
import org.apache.doris.nereids.trees.plans.commands.ShowPartitionIdCommand;
import org.apache.doris.nereids.trees.plans.commands.ShowPluginsCommand;
import org.apache.doris.nereids.trees.plans.commands.ShowPrivilegesCommand;
import org.apache.doris.nereids.trees.plans.commands.ShowProcCommand;
import org.apache.doris.nereids.trees.plans.commands.ShowProcedureStatusCommand;
import org.apache.doris.nereids.trees.plans.commands.ShowProcessListCommand;
import org.apache.doris.nereids.trees.plans.commands.ShowQueryProfileCommand;
import org.apache.doris.nereids.trees.plans.commands.ShowQueuedAnalyzeJobsCommand;
import org.apache.doris.nereids.trees.plans.commands.ShowReplicaDistributionCommand;
import org.apache.doris.nereids.trees.plans.commands.ShowRepositoriesCommand;
import org.apache.doris.nereids.trees.plans.commands.ShowResourcesCommand;
import org.apache.doris.nereids.trees.plans.commands.ShowRestoreCommand;
import org.apache.doris.nereids.trees.plans.commands.ShowRolesCommand;
import org.apache.doris.nereids.trees.plans.commands.ShowRowPolicyCommand;
import org.apache.doris.nereids.trees.plans.commands.ShowSmallFilesCommand;
import org.apache.doris.nereids.trees.plans.commands.ShowSnapshotCommand;
import org.apache.doris.nereids.trees.plans.commands.ShowSqlBlockRuleCommand;
import org.apache.doris.nereids.trees.plans.commands.ShowStagesCommand;
import org.apache.doris.nereids.trees.plans.commands.ShowStatusCommand;
import org.apache.doris.nereids.trees.plans.commands.ShowStorageEnginesCommand;
import org.apache.doris.nereids.trees.plans.commands.ShowStoragePolicyCommand;
import org.apache.doris.nereids.trees.plans.commands.ShowSyncJobCommand;
import org.apache.doris.nereids.trees.plans.commands.ShowTableCommand;
import org.apache.doris.nereids.trees.plans.commands.ShowTableCreationCommand;
import org.apache.doris.nereids.trees.plans.commands.ShowTableIdCommand;
import org.apache.doris.nereids.trees.plans.commands.ShowTableStatsCommand;
import org.apache.doris.nereids.trees.plans.commands.ShowTableStatusCommand;
import org.apache.doris.nereids.trees.plans.commands.ShowTabletIdCommand;
import org.apache.doris.nereids.trees.plans.commands.ShowTabletStorageFormatCommand;
import org.apache.doris.nereids.trees.plans.commands.ShowTabletsBelongCommand;
import org.apache.doris.nereids.trees.plans.commands.ShowTabletsFromTableCommand;
import org.apache.doris.nereids.trees.plans.commands.ShowTrashCommand;
import org.apache.doris.nereids.trees.plans.commands.ShowTriggersCommand;
import org.apache.doris.nereids.trees.plans.commands.ShowUserPropertyCommand;
import org.apache.doris.nereids.trees.plans.commands.ShowVariablesCommand;
import org.apache.doris.nereids.trees.plans.commands.ShowViewCommand;
import org.apache.doris.nereids.trees.plans.commands.ShowWarningErrorCountCommand;
import org.apache.doris.nereids.trees.plans.commands.ShowWarningErrorsCommand;
import org.apache.doris.nereids.trees.plans.commands.ShowWhiteListCommand;
import org.apache.doris.nereids.trees.plans.commands.SyncCommand;
import org.apache.doris.nereids.trees.plans.commands.TransactionBeginCommand;
import org.apache.doris.nereids.trees.plans.commands.TransactionCommitCommand;
import org.apache.doris.nereids.trees.plans.commands.TransactionRollbackCommand;
import org.apache.doris.nereids.trees.plans.commands.UnlockTablesCommand;
import org.apache.doris.nereids.trees.plans.commands.UnsetDefaultStorageVaultCommand;
import org.apache.doris.nereids.trees.plans.commands.UnsetVariableCommand;
import org.apache.doris.nereids.trees.plans.commands.UnsupportedCommand;
import org.apache.doris.nereids.trees.plans.commands.UpdateCommand;
import org.apache.doris.nereids.trees.plans.commands.alter.AlterDatabaseRenameCommand;
import org.apache.doris.nereids.trees.plans.commands.alter.AlterDatabaseSetQuotaCommand;
import org.apache.doris.nereids.trees.plans.commands.alter.AlterRepositoryCommand;
import org.apache.doris.nereids.trees.plans.commands.clean.CleanLabelCommand;
import org.apache.doris.nereids.trees.plans.commands.insert.BatchInsertIntoTableCommand;
import org.apache.doris.nereids.trees.plans.commands.insert.InsertIntoTableCommand;
import org.apache.doris.nereids.trees.plans.commands.insert.InsertOverwriteTableCommand;
import org.apache.doris.nereids.trees.plans.commands.load.CreateDataSyncJobCommand;
import org.apache.doris.nereids.trees.plans.commands.load.CreateRoutineLoadCommand;
import org.apache.doris.nereids.trees.plans.commands.load.PauseDataSyncJobCommand;
import org.apache.doris.nereids.trees.plans.commands.load.PauseRoutineLoadCommand;
import org.apache.doris.nereids.trees.plans.commands.load.ResumeDataSyncJobCommand;
import org.apache.doris.nereids.trees.plans.commands.load.ResumeRoutineLoadCommand;
import org.apache.doris.nereids.trees.plans.commands.load.StopDataSyncJobCommand;
import org.apache.doris.nereids.trees.plans.commands.load.StopRoutineLoadCommand;
import org.apache.doris.nereids.trees.plans.commands.refresh.RefreshCatalogCommand;
import org.apache.doris.nereids.trees.plans.commands.refresh.RefreshDatabaseCommand;
import org.apache.doris.nereids.trees.plans.commands.refresh.RefreshTableCommand;
import org.apache.doris.nereids.trees.plans.commands.use.SwitchCommand;
import org.apache.doris.nereids.trees.plans.commands.use.UseCommand;

/** CommandVisitor. */
public interface CommandVisitor<R, C> {

    R visitCommand(Command command, C context);

    default R visitExplainCommand(ExplainCommand explain, C context) {
        return visitCommand(explain, context);
    }

    default R visitReplayCommand(ReplayCommand replay, C context) {
        return visitCommand(replay, context);
    }

    default R visitCreatePolicyCommand(CreatePolicyCommand createPolicy, C context) {
        return visitCommand(createPolicy, context);
    }

    default R visitInsertIntoTableCommand(InsertIntoTableCommand insertIntoTableCommand,
            C context) {
        return visitCommand(insertIntoTableCommand, context);
    }

    default R visitInsertOverwriteTableCommand(InsertOverwriteTableCommand insertOverwriteTableCommand,
            C context) {
        return visitCommand(insertOverwriteTableCommand, context);
    }

    default R visitBatchInsertIntoTableCommand(BatchInsertIntoTableCommand batchInsertIntoTableCommand,
            C context) {
        return visitCommand(batchInsertIntoTableCommand, context);
    }

    default R visitUpdateCommand(UpdateCommand updateCommand, C context) {
        return visitCommand(updateCommand, context);
    }

    default R visitDeleteFromCommand(DeleteFromCommand deleteFromCommand, C context) {
        return visitCommand(deleteFromCommand, context);
    }

    default R visitDeleteFromUsingCommand(DeleteFromUsingCommand deleteFromUsingCommand, C context) {
        return visitCommand(deleteFromUsingCommand, context);
    }

    default R visitLoadCommand(LoadCommand loadCommand, C context) {
        return visitCommand(loadCommand, context);
    }

    default R visitExportCommand(ExportCommand exportCommand, C context) {
        return visitCommand(exportCommand, context);
    }

    default R visitCopyIntoCommand(CopyIntoCommand copyIntoCommand, C context) {
        return visitCommand(copyIntoCommand, context);
    }

    default R visitCreateEncryptKeyCommand(CreateEncryptkeyCommand createEncryptKeyCommand, C context) {
        return visitCommand(createEncryptKeyCommand, context);
    }

    default R visitCreateFunctionCommand(CreateFunctionCommand createFunctionCommand, C context) {
        return visitCommand(createFunctionCommand, context);
    }

    default R visitDropFunctionCommand(DropFunctionCommand dropFunctionCommand, C context) {
        return visitCommand(dropFunctionCommand, context);
    }

    default R visitCreateTableCommand(CreateTableCommand createTableCommand, C context) {
        return visitCommand(createTableCommand, context);
    }

    default R visitCreateMTMVCommand(CreateMTMVCommand createMTMVCommand, C context) {
        return visitCommand(createMTMVCommand, context);
    }

    default R visitCreateMaterializedViewCommand(CreateMaterializedViewCommand createSyncMVCommand, C context) {
        return visitCommand(createSyncMVCommand, context);
    }

    default R visitCreateJobCommand(CreateJobCommand createJobCommand, C context) {
        return visitCommand(createJobCommand, context);
    }

    default R visitCreateFileCommand(CreateFileCommand createFileCommand, C context) {
        return visitCommand(createFileCommand, context);
    }

    default R visitAlterMTMVCommand(AlterMTMVCommand alterMTMVCommand, C context) {
        return visitCommand(alterMTMVCommand, context);
    }

    default R visitAddConstraintCommand(AddConstraintCommand addConstraintCommand, C context) {
        return visitCommand(addConstraintCommand, context);
    }

    default R visitAdminCompactTableCommand(AdminCompactTableCommand adminCompactTableCommand, C context) {
        return visitCommand(adminCompactTableCommand, context);
    }

    default R visitAdminCleanTrashCommand(AdminCleanTrashCommand adminCleanTrashCommand, C context) {
        return visitCommand(adminCleanTrashCommand, context);
    }

    default R visitAdminSetTableStatusCommand(AdminSetTableStatusCommand cmd, C context) {
        return visitCommand(cmd, context);
    }

    default R visitDropConstraintCommand(DropConstraintCommand dropConstraintCommand, C context) {
        return visitCommand(dropConstraintCommand, context);
    }

    default R visitDropJobCommand(DropJobCommand dropJobCommand, C context) {
        return visitCommand(dropJobCommand, context);
    }

    default R visitShowConstraintsCommand(ShowConstraintsCommand showConstraintsCommand, C context) {
        return visitCommand(showConstraintsCommand, context);
    }

    default R visitRefreshMTMVCommand(RefreshMTMVCommand refreshMTMVCommand, C context) {
        return visitCommand(refreshMTMVCommand, context);
    }

    default R visitDropMTMVCommand(DropMTMVCommand dropMTMVCommand, C context) {
        return visitCommand(dropMTMVCommand, context);
    }

    default R visitPauseJobCommand(PauseJobCommand pauseJobCommand, C context) {
        return visitCommand(pauseJobCommand, context);
    }

    default R visitPauseMTMVCommand(PauseMTMVCommand pauseMTMVCommand, C context) {
        return visitCommand(pauseMTMVCommand, context);
    }

    default R visitResumeJobCommand(ResumeJobCommand resumeJobCommand, C context) {
        return visitCommand(resumeJobCommand, context);
    }

    default R visitResumeMTMVCommand(ResumeMTMVCommand resumeMTMVCommand, C context) {
        return visitCommand(resumeMTMVCommand, context);
    }

    default R visitShowCreateMTMVCommand(ShowCreateMTMVCommand showCreateMTMVCommand, C context) {
        return visitCommand(showCreateMTMVCommand, context);
    }

    default R visitCancelLoadCommand(CancelLoadCommand cancelLoadCommand, C context) {
        return visitCommand(cancelLoadCommand, context);
    }

    default R visitCancelExportCommand(CancelExportCommand cancelExportCommand, C context) {
        return visitCommand(cancelExportCommand, context);
    }

    default R visitCancelWarmUpJobCommand(CancelWarmUpJobCommand cancelWarmUpJobCommand, C context) {
        return visitCommand(cancelWarmUpJobCommand, context);
    }

    default R visitCancelMTMVTaskCommand(CancelMTMVTaskCommand cancelMTMVTaskCommand, C context) {
        return visitCommand(cancelMTMVTaskCommand, context);
    }

    default R visitCancelTaskCommand(CancelJobTaskCommand cancelJobTaskCommand, C context) {
        return visitCommand(cancelJobTaskCommand, context);
    }

    default R visitCallCommand(CallCommand callCommand, C context) {
        return visitCommand(callCommand, context);
    }

    default R visitShowWarningErrorCountCommand(ShowWarningErrorCountCommand showWarnErrorCountCommand, C context) {
        return visitCommand(showWarnErrorCountCommand, context);
    }

    default R visitShowSyncJobCommand(ShowSyncJobCommand showSyncJobCommand, C context) {
        return visitCommand(showSyncJobCommand, context);
    }

    default R visitCreateProcedureCommand(CreateProcedureCommand createProcedureCommand, C context) {
        return visitCommand(createProcedureCommand, context);
    }

    default R visitDropProcedureCommand(DropProcedureCommand dropProcedureCommand, C context) {
        return visitCommand(dropProcedureCommand, context);
    }

    default R visitShowProcedureStatusCommand(ShowProcedureStatusCommand showProcedureStatusCommand, C context) {
        return visitCommand(showProcedureStatusCommand, context);
    }

    default R visitCreateCatalogCommand(CreateCatalogCommand createCatalogCommand, C context) {
        return visitCommand(createCatalogCommand, context);
    }

    default R visitShowWarningErrorsCommand(ShowWarningErrorsCommand showWarningErrorsCommand, C context) {
        return visitCommand(showWarningErrorsCommand, context);
    }

    default R visitShowCreateProcedureCommand(ShowCreateProcedureCommand showCreateProcedureCommand, C context) {
        return visitCommand(showCreateProcedureCommand, context);
    }

    default R visitHelpCommand(HelpCommand helpCommand, C context) {
        return visitCommand(helpCommand, context);
    }

    default R visitCreateViewCommand(CreateViewCommand createViewCommand, C context) {
        return visitCommand(createViewCommand, context);
    }

    default R visitAlterJobStatusCommand(AlterJobStatusCommand alterJobStatusCommand, C context) {
        return visitCommand(alterJobStatusCommand, context);
    }

    default R visitAlterViewCommand(AlterViewCommand alterViewCommand, C context) {
        return visitCommand(alterViewCommand, context);
    }

    default R visitDropCatalogCommand(DropCatalogCommand dropCatalogCommand, C context) {
        return visitCommand(dropCatalogCommand, context);
    }

    default R visitAlterCatalogCommentCommand(AlterCatalogCommentCommand alterCatalogCommentCommand, C context) {
        return visitCommand(alterCatalogCommentCommand, context);
    }

    default R visitDropCatalogRecycleBinCommand(DropCatalogRecycleBinCommand dropCatalogRecycleBinCommand, C context) {
        return visitCommand(dropCatalogRecycleBinCommand, context);
    }

    default R visitShowStagesCommand(ShowStagesCommand showStagesCommand, C context) {
        return visitCommand(showStagesCommand, context);
    }

    default R visitUnsupportedCommand(UnsupportedCommand unsupportedCommand, C context) {
        return visitCommand(unsupportedCommand, context);
    }

    default R visitUnsetVariableCommand(UnsetVariableCommand unsetVariableCommand, C context) {
        return visitCommand(unsetVariableCommand, context);
    }

    default R visitUnsetDefaultStorageVaultCommand(UnsetDefaultStorageVaultCommand unsetDefaultStorageVaultCommand,
                                                   C context) {
        return visitCommand(unsetDefaultStorageVaultCommand, context);
    }

    default R visitCreateTableLikeCommand(CreateTableLikeCommand createTableLikeCommand, C context) {
        return visitCommand(createTableLikeCommand, context);
    }

    default R visitShowAuthorsCommand(ShowAuthorsCommand showAuthorsCommand, C context) {
        return visitCommand(showAuthorsCommand, context);
    }

    default R visitShowConfigCommand(ShowConfigCommand showConfigCommand, C context) {
        return visitCommand(showConfigCommand, context);
    }

    default R visitSetOptionsCommand(SetOptionsCommand setOptionsCommand, C context) {
        return visitCommand(setOptionsCommand, context);
    }

    default R visitSetTransactionCommand(SetTransactionCommand setTransactionCommand, C context) {
        return visitCommand(setTransactionCommand, context);
    }

    default R visitSetUserPropertiesCommand(SetUserPropertiesCommand setUserPropertiesCommand, C context) {
        return visitCommand(setUserPropertiesCommand, context);
    }

    default R visitAlterCatalogRenameCommand(AlterCatalogRenameCommand alterCatalogRenameCommand, C context) {
        return visitCommand(alterCatalogRenameCommand, context);
    }

    default R visitSetDefaultStorageVault(SetDefaultStorageVaultCommand setDefaultStorageVaultCommand, C context) {
        return visitCommand(setDefaultStorageVaultCommand, context);
    }

    default R visitDropStoragePolicyCommand(DropStoragePolicyCommand dropStoragePolicyCommand, C context) {
        return visitCommand(dropStoragePolicyCommand, context);
    }

    default R visitRefreshCatalogCommand(RefreshCatalogCommand refreshCatalogCommand, C context) {
        return visitCommand(refreshCatalogCommand, context);
    }

    default R visitShowCreateRepositoryCommand(ShowCreateRepositoryCommand showCreateRepositoryCommand, C context) {
        return visitCommand(showCreateRepositoryCommand, context);
    }

    default R visitShowLastInsertCommand(ShowLastInsertCommand showLastInsertCommand, C context) {
        return visitCommand(showLastInsertCommand, context);
    }

    default R visitAlterTableCommand(AlterTableCommand alterTableCommand, C context) {
        return visitCommand(alterTableCommand, context);
    }

    default R visitShowGrantsCommand(ShowGrantsCommand showGrantsCommand, C context) {
        return visitCommand(showGrantsCommand, context);
    }

    default R visitShowStatusCommand(ShowStatusCommand showStatusCommand, C context) {
        return visitCommand(showStatusCommand, context);
    }

    default R visitShowPartitionIdCommand(ShowPartitionIdCommand showPartitionIdCommand, C context) {
        return visitCommand(showPartitionIdCommand, context);
    }

    default R visitShowVariablesCommand(ShowVariablesCommand showVariablesCommand, C context) {
        return visitCommand(showVariablesCommand, context);
    }

    default R visitShowViewCommand(ShowViewCommand showViewCommand, C context) {
        return visitCommand(showViewCommand, context);
    }

    default R visitRefreshDatabaseCommand(RefreshDatabaseCommand refreshDatabaseCommand, C context) {
        return visitCommand(refreshDatabaseCommand, context);
    }

    default R visitRefreshTableCommand(RefreshTableCommand refreshTableCommand, C context) {
        return visitCommand(refreshTableCommand, context);
    }

    default R visitShowBackendsCommand(ShowBackendsCommand showBackendsCommand, C context) {
        return visitCommand(showBackendsCommand, context);
    }

    default R visitShowBackupCommand(ShowBackupCommand showBackupCommand, C context) {
        return visitCommand(showBackupCommand, context);
    }

    default R visitShowCreateTableCommand(ShowCreateTableCommand showCreateTableCommand, C context) {
        return visitCommand(showCreateTableCommand, context);
    }

    default R visitShowSmallFilesCommand(ShowSmallFilesCommand showSmallFilesCommand, C context) {
        return visitCommand(showSmallFilesCommand, context);
    }

    default R visitShowSnapshotCommand(ShowSnapshotCommand showSnapshotCommand, C context) {
        return visitCommand(showSnapshotCommand, context);
    }

    default R visitShowSqlBlockRuleCommand(ShowSqlBlockRuleCommand showblockruleCommand, C context) {
        return visitCommand(showblockruleCommand, context);
    }

    default R visitShowPluginsCommand(ShowPluginsCommand showPluginsCommand, C context) {
        return visitCommand(showPluginsCommand, context);
    }

    default R visitShowTrashCommand(ShowTrashCommand showTrashCommand, C context) {
        return visitCommand(showTrashCommand, context);
    }

    default R visitShowTriggersCommand(ShowTriggersCommand showTriggersCommand, C context) {
        return visitCommand(showTriggersCommand, context);
    }

    default R visitAdminShowReplicaStatusCommand(AdminShowReplicaStatusCommand adminShowReplicaStatusCommand,
                                                    C context) {
        return visitCommand(adminShowReplicaStatusCommand, context);
    }

    default R visitShowRepositoriesCommand(ShowRepositoriesCommand showRepositoriesCommand, C context) {
        return visitCommand(showRepositoriesCommand, context);
    }

    default R visitShowResourcesCommand(ShowResourcesCommand showResourcesCommand, C context) {
        return visitCommand(showResourcesCommand, context);
    }

    default R visitShowRestoreCommand(ShowRestoreCommand showRestoreCommand, C context) {
        return visitCommand(showRestoreCommand, context);
    }

    default R visitShowRolesCommand(ShowRolesCommand showRolesCommand, C context) {
        return visitCommand(showRolesCommand, context);
    }

    default R visitShowProcCommand(ShowProcCommand showProcCommand, C context) {
        return visitCommand(showProcCommand, context);
    }

    default R visitShowDataCommand(ShowDataCommand showDataCommand, C context) {
        return visitCommand(showDataCommand, context);
    }

    default R visitShowStorageEnginesCommand(ShowStorageEnginesCommand showStorageEnginesCommand, C context) {
        return visitCommand(showStorageEnginesCommand, context);
    }

    default R visitShowCreateCatalogCommand(ShowCreateCatalogCommand showCreateCatalogCommand, C context) {
        return visitCommand(showCreateCatalogCommand, context);
    }

    default R visitShowCatalogCommand(ShowCatalogCommand showCatalogCommand, C context) {
        return visitCommand(showCatalogCommand, context);
    }

    default R visitShowCreateMaterializedViewCommand(ShowCreateMaterializedViewCommand showCreateMtlzViewCommand,
                        C context) {
        return visitCommand(showCreateMtlzViewCommand, context);
    }

    default R visitShowCreateDatabaseCommand(ShowCreateDatabaseCommand showCreateDatabaseCommand, C context) {
        return visitCommand(showCreateDatabaseCommand, context);
    }

    default R visitShowCreateViewCommand(ShowCreateViewCommand showCreateViewCommand, C context) {
        return visitCommand(showCreateViewCommand, context);
    }

    default R visitAlterRoleCommand(AlterRoleCommand alterRoleCommand, C context) {
        return visitCommand(alterRoleCommand, context);
    }

    default R visitShowDatabaseIdCommand(ShowDatabaseIdCommand showDatabaseIdCommand, C context) {
        return visitCommand(showDatabaseIdCommand, context);
    }

    default R visitAlterWorkloadGroupCommand(AlterWorkloadGroupCommand alterWorkloadGroupCommand, C context) {
        return visitCommand(alterWorkloadGroupCommand, context);
    }

    default R visitAlterWorkloadPolicyCommand(AlterWorkloadPolicyCommand alterWorkloadPolicyCommand, C context) {
        return visitCommand(alterWorkloadPolicyCommand, context);
    }

    default R visitCleanAllProfileCommand(CleanAllProfileCommand cleanAllProfileCommand, C context) {
        return visitCommand(cleanAllProfileCommand, context);
    }

    default R visitCleanLabelCommand(CleanLabelCommand cleanLabelCommand, C context) {
        return visitCommand(cleanLabelCommand, context);
    }

    default R visitShowDataTypesCommand(ShowDataTypesCommand showDataTypesCommand, C context) {
        return visitCommand(showDataTypesCommand, context);
    }

    default R visitShowFrontendsCommand(ShowFrontendsCommand showFrontendsCommand, C context) {
        return visitCommand(showFrontendsCommand, context);
    }

    default R visitShowFunctionsCommand(ShowFunctionsCommand showFunctionsCommand, C context) {
        return visitCommand(showFunctionsCommand, context);
    }

    default R visitAdminRebalanceDiskCommand(AdminRebalanceDiskCommand adminRebalanceDiskCommand, C context) {
        return visitCommand(adminRebalanceDiskCommand, context);
    }

    default R visitAdminCancelRebalanceDiskCommand(AdminCancelRebalanceDiskCommand command, C context) {
        return visitCommand(command, context);
    }

    default R visitShowDynamicPartitionCommand(ShowDynamicPartitionCommand showDynamicPartitionCommand, C context) {
        return visitCommand(showDynamicPartitionCommand, context);
    }

    default R visitShowWhiteListCommand(ShowWhiteListCommand whiteListCommand, C context) {
        return visitCommand(whiteListCommand, context);
    }

    default R visitAlterCatalogPropertiesCommand(AlterCatalogPropertiesCommand alterCatalogPropsCmd, C context) {
        return visitCommand(alterCatalogPropsCmd, context);
    }

    default R visitRecoverDatabaseCommand(RecoverDatabaseCommand recoverDatabaseCommand, C context) {
        return visitCommand(recoverDatabaseCommand, context);
    }

    default R visitShowDiagnoseTabletCommand(ShowDiagnoseTabletCommand showDiagnoseTabletCommand, C context) {
        return visitCommand(showDiagnoseTabletCommand, context);
    }

    default R visitRecoverTableCommand(RecoverTableCommand recoverTableCommand, C context) {
        return visitCommand(recoverTableCommand, context);
    }

    default R visitShowStoragePolicyCommand(ShowStoragePolicyCommand showStoragePolicyCommand, C context) {
        return visitCommand(showStoragePolicyCommand, context);
    }

    default R visitRecoverPartitionCommand(RecoverPartitionCommand recoverPartitionCommand, C context) {
        return visitCommand(recoverPartitionCommand, context);
    }

    default R visitShowBrokerCommand(ShowBrokerCommand showBrokerCommand, C context) {
        return visitCommand(showBrokerCommand, context);
    }

    default R visitShowLoadProfileCommand(ShowLoadProfileCommand showLoadProfileCommand, C context) {
        return visitCommand(showLoadProfileCommand, context);
    }

    default R visitAlterStoragePolicyCommand(AlterStoragePolicyCommand alterStoragePolicyCommand, C context) {
        return visitCommand(alterStoragePolicyCommand, context);
    }

    default R visitAlterSqlBlockRuleCommand(AlterSqlBlockRuleCommand cmd, C context) {
        return visitCommand(cmd, context);
    }

    default R visitCreateSqlBlockRuleCommand(CreateSqlBlockRuleCommand cmd, C context) {
        return visitCommand(cmd, context);
    }

    default R visitDropRepositoryCommand(DropRepositoryCommand cmd, C context) {
        return visitCommand(cmd, context);
    }

    default R visitCreateRoleCommand(CreateRoleCommand createRoleCommand, C context) {
        return visitCommand(createRoleCommand, context);
    }

    default R visitDropTableCommand(DropTableCommand dropTableCommand, C context) {
        return visitCommand(dropTableCommand, context);
    }

    default R visitDropRoleCommand(DropRoleCommand dropRoleCommand, C context) {
        return visitCommand(dropRoleCommand, context);
    }

    default R visitDropEncryptKeyCommand(DropEncryptkeyCommand dropEncryptkeyCommand, C context) {
        return visitCommand(dropEncryptkeyCommand, context);
    }

    default R visitDropFileCommand(DropFileCommand dropFileCommand, C context) {
        return visitCommand(dropFileCommand, context);
    }

    default R visitDropSqlBlockRuleCommand(DropSqlBlockRuleCommand dropSqlBlockRuleCommand, C context) {
        return visitCommand(dropSqlBlockRuleCommand, context);
    }

    default R visitDropUserCommand(DropUserCommand dropUserCommand, C context) {
        return visitCommand(dropUserCommand, context);
    }

    default R visitDropWorkloadGroupCommand(DropWorkloadGroupCommand dropWorkloadGroupCommand, C context) {
        return visitCommand(dropWorkloadGroupCommand, context);
    }

    default R visitShowReplicaDistributionCommand(ShowReplicaDistributionCommand showReplicaDistributedCommand,
                                                    C context) {
        return visitCommand(showReplicaDistributedCommand, context);
    }

    default R visitShowCharsetCommand(ShowCharsetCommand showCharsetCommand, C context) {
        return visitCommand(showCharsetCommand, context);
    }

    default R visitDropWorkloadPolicyCommand(DropWorkloadPolicyCommand dropWorkloadPolicyCommand, C context) {
        return visitCommand(dropWorkloadPolicyCommand, context);
    }

    default R visitShowTableIdCommand(ShowTableIdCommand showTableIdCommand, C context) {
        return visitCommand(showTableIdCommand, context);
    }

    default R visitCreateWorkloadGroupCommand(CreateWorkloadGroupCommand createWorkloadGroupCommand, C context) {
        return visitCommand(createWorkloadGroupCommand, context);
    }

    default R visitShowEncryptKeysCommand(ShowEncryptKeysCommand showEncryptKeysCommand, C context) {
        return visitCommand(showEncryptKeysCommand, context);
    }

    default R visitSyncCommand(SyncCommand syncCommand, C context) {
        return visitCommand(syncCommand, context);
    }

    default R visitShowEventsCommand(ShowEventsCommand showEventsCommand, C context) {
        return visitCommand(showEventsCommand, context);
    }

    default R visitShowDeleteCommand(ShowDeleteCommand showDeleteCommand, C context) {
        return visitCommand(showDeleteCommand, context);
    }

    default R visitShowPrivilegesCommand(ShowPrivilegesCommand showPrivilegesCommand, C context) {
        return visitCommand(showPrivilegesCommand, context);
    }

    default R visitShowUserPropertyCommand(ShowUserPropertyCommand showUserpropertyCommand, C context) {
        return visitCommand(showUserpropertyCommand, context);
    }

    default R visitShowTabletsBelongCommand(ShowTabletsBelongCommand showTabletBelongCommand, C context) {
        return visitCommand(showTabletBelongCommand, context);
    }

    default R visitShowCollationCommand(ShowCollationCommand showCollationCommand, C context) {
        return visitCommand(showCollationCommand, context);
    }

    default R visitCreateRoutineLoadCommand(CreateRoutineLoadCommand createRoutineLoadCommand, C context) {
        return visitCommand(createRoutineLoadCommand, context);
    }

    default R visitShowProcessListCommand(ShowProcessListCommand showProcessListCommand, C context) {
        return visitCommand(showProcessListCommand, context);
    }

    default R visitAdminCheckTabletsCommand(AdminCheckTabletsCommand adminCheckTabletsCommand, C context) {
        return visitCommand(adminCheckTabletsCommand, context);
    }

    default R visitShowDataSkewCommand(ShowDataSkewCommand showDataSkewCommand, C context) {
        return visitCommand(showDataSkewCommand, context);
    }

    default R visitShowTableCreationCommand(ShowTableCreationCommand showTableCreationCommand, C context) {
        return visitCommand(showTableCreationCommand, context);
    }

    default R visitShowTabletStorageFormatCommand(ShowTabletStorageFormatCommand showTabletStorageFormatCommand,
                                                  C context) {
        return visitCommand(showTabletStorageFormatCommand, context);
    }

    default R visitShowQueryProfileCommand(ShowQueryProfileCommand showQueryProfileCommand,
                                           C context) {
        return visitCommand(showQueryProfileCommand, context);
    }

    default R visitShowConvertLscCommand(ShowConvertLSCCommand showConvertLSCCommand, C context) {
        return visitCommand(showConvertLSCCommand, context);
    }

    default R visitShowClustersCommand(ShowClustersCommand showClustersCommand, C context) {
        return visitCommand(showClustersCommand, context);
    }

    default R visitSwitchCommand(SwitchCommand switchCommand, C context) {
        return visitCommand(switchCommand, context);
    }

    default R visitUseCommand(UseCommand useCommand, C context) {
        return visitCommand(useCommand, context);
    }

    default R visitAlterDatabaseRenameCommand(AlterDatabaseRenameCommand alterDatabaseRenameCommand, C context) {
        return visitCommand(alterDatabaseRenameCommand, context);
    }

    default R visitKillQueryCommand(KillQueryCommand killQueryCommand, C context) {
        return visitCommand(killQueryCommand, context);
    }

    default R visitKillConnectionCommand(KillConnectionCommand killConnectionCommand, C context) {
        return visitCommand(killConnectionCommand, context);
    }

    default R visitAlterDatabaseSetQuotaCommand(AlterDatabaseSetQuotaCommand alterDatabaseSetQuotaCommand, C context) {
        return visitCommand(alterDatabaseSetQuotaCommand, context);
    }

    default R visitDropDatabaseCommand(DropDatabaseCommand dropDatabaseCommand, C context) {
        return visitCommand(dropDatabaseCommand, context);
    }

    default R visitAlterRepositoryCommand(AlterRepositoryCommand alterRepositoryCommand,
                                          C context) {
        return visitCommand(alterRepositoryCommand, context);
    }

    default R visitShowRowPolicyCommand(ShowRowPolicyCommand showRowPolicyCommand, C context) {
        return visitCommand(showRowPolicyCommand, context);
    }

    default R visitShowAnalyzeCommand(ShowAnalyzeCommand showAnalyzeCommand, C context) {
        return visitCommand(showAnalyzeCommand, context);
    }

    default R visitShowQueuedAnalyzeJobsCommand(ShowQueuedAnalyzeJobsCommand showQueuedAnalyzeJobsCommand, C context) {
        return visitCommand(showQueuedAnalyzeJobsCommand, context);
    }

    default R visitShowColumnHistogramStatsCommand(ShowColumnHistogramStatsCommand showColumnHistogramStatCommand,
                                                   C context) {
        return visitCommand(showColumnHistogramStatCommand, context);
    }

    default R visitDescribeCommand(DescribeCommand describeCommand, C context) {
        return visitCommand(describeCommand, context);
    }

    default R visitAlterUserCommand(AlterUserCommand alterUserCommand, C context) {
        return visitCommand(alterUserCommand, context);
    }

    default R visitShowTableStatusCommand(ShowTableStatusCommand showTableStatusCommand, C context) {
        return visitCommand(showTableStatusCommand, context);
    }

    default R visitShowDatabasesCommand(ShowDatabasesCommand showDatabasesCommand, C context) {
        return visitCommand(showDatabasesCommand, context);
    }

    default R visitShowTableCommand(ShowTableCommand showTableCommand, C context) {
        return visitCommand(showTableCommand, context);
    }

    default R visitShowTableStatsCommand(ShowTableStatsCommand showTableStatsCommand, C context) {
        return visitCommand(showTableStatsCommand, context);
    }

    default R visitShowTabletsFromTableCommand(ShowTabletsFromTableCommand showTabletsFromTableCommand, C context) {
        return visitCommand(showTabletsFromTableCommand, context);
    }

    default R visitDropStatsCommand(DropStatsCommand dropStatsCommand, C context) {
        return visitCommand(dropStatsCommand, context);
    }

    default R visitUnlockTablesCommand(UnlockTablesCommand unlockTablesCommand, C context) {
        return visitCommand(unlockTablesCommand, context);
    }

    default R visitDropCachedStatsCommand(DropCachedStatsCommand dropCachedStatsCommand, C context) {
        return visitCommand(dropCachedStatsCommand, context);
    }

    default R visitDropExpiredStatsCommand(DropExpiredStatsCommand dropExpiredStatsCommand, C context) {
        return visitCommand(dropExpiredStatsCommand, context);
    }

    default R visitShowIndexStatsCommand(ShowIndexStatsCommand showIndexStatsCommand, C context) {
        return visitCommand(showIndexStatsCommand, context);
    }

    default R visitShowTabletIdCommand(ShowTabletIdCommand showTabletIdCommand, C context) {
        return visitCommand(showTabletIdCommand, context);
    }

    default R visitAlterTableStatsCommand(AlterTableStatsCommand alterTableStatsCommand, C context) {
        return visitCommand(alterTableStatsCommand, context);
    }

    default R visitAlterColumnStatsCommand(AlterColumnStatsCommand alterColumnStatsCommand, C context) {
        return visitCommand(alterColumnStatsCommand, context);
    }

<<<<<<< HEAD
    default R visitPauseRoutineLoadCommand(PauseRoutineLoadCommand routineLoadCommand, C context) {
        return visitCommand(routineLoadCommand, context);
    }

    default R visitResumeRoutineLoadCommand(ResumeRoutineLoadCommand resumeRoutineLoadCommand, C context) {
        return visitCommand(resumeRoutineLoadCommand, context);
    }

    default R visitStopRoutineLoadCommand(StopRoutineLoadCommand stopRoutineLoadCommand, C context) {
        return visitCommand(stopRoutineLoadCommand, context);
=======
    default R visitCleanQueryStatsCommand(CleanQueryStatsCommand cleanQueryStatsCommand, C context) {
        return visitCommand(cleanQueryStatsCommand, context);
>>>>>>> 9ce55d1a
    }

    default R visitPauseDataSyncJobCommand(PauseDataSyncJobCommand pauseDataSyncJobCommand, C context) {
        return visitCommand(pauseDataSyncJobCommand, context);
    }

    default R visitResumeDataSyncJobCommand(ResumeDataSyncJobCommand resumeDataSyncJobCommand, C context) {
        return visitCommand(resumeDataSyncJobCommand, context);
    }

    default R visitStopDataSyncJobCommand(StopDataSyncJobCommand stopDataSyncJobCommand, C context) {
        return visitCommand(stopDataSyncJobCommand, context);
    }

    default R visitCreateDataSyncJobCommand(CreateDataSyncJobCommand createDataSyncJobCommand, C context) {
        return visitCommand(createDataSyncJobCommand, context);
    }

    default R visitDropResourceCommand(DropResourceCommand dropResourceCommand, C context) {
        return visitCommand(dropResourceCommand, context);
    }

    default R visitDropRowPolicyCommand(DropRowPolicyCommand dropRowPolicyCommand, C context) {
        return visitCommand(dropRowPolicyCommand, context);
    }

    default R visitTransactionBeginCommand(TransactionBeginCommand transactionBeginCommand, C context) {
        return visitCommand(transactionBeginCommand, context);
    }

    default R visitTransactionCommitCommand(TransactionCommitCommand transactionCommitCommand, C context) {
        return visitCommand(transactionCommitCommand, context);
    }

    default R visitTransactionRollbackCommand(TransactionRollbackCommand transactionRollbackCommand, C context) {
        return visitCommand(transactionRollbackCommand, context);
    }

    default R visitKillAnalyzeJobCommand(KillAnalyzeJobCommand killAnalyzeJobCommand, C context) {
        return visitCommand(killAnalyzeJobCommand, context);
    }

    default R visitDropAnalyzeJobCommand(DropAnalyzeJobCommand dropAnalyzeJobCommand, C context) {
        return visitCommand(dropAnalyzeJobCommand, context);
    }

    default R visitCreateUserCommand(CreateUserCommand createUserCommand, C context) {
        return visitCommand(createUserCommand, context);
    }

    default R visitCreateResourceCommand(CreateResourceCommand createResourceCommand, C context) {
        return visitCommand(createResourceCommand, context);
    }
}<|MERGE_RESOLUTION|>--- conflicted
+++ resolved
@@ -972,7 +972,6 @@
         return visitCommand(alterColumnStatsCommand, context);
     }
 
-<<<<<<< HEAD
     default R visitPauseRoutineLoadCommand(PauseRoutineLoadCommand routineLoadCommand, C context) {
         return visitCommand(routineLoadCommand, context);
     }
@@ -983,10 +982,10 @@
 
     default R visitStopRoutineLoadCommand(StopRoutineLoadCommand stopRoutineLoadCommand, C context) {
         return visitCommand(stopRoutineLoadCommand, context);
-=======
+    }
+
     default R visitCleanQueryStatsCommand(CleanQueryStatsCommand cleanQueryStatsCommand, C context) {
         return visitCommand(cleanQueryStatsCommand, context);
->>>>>>> 9ce55d1a
     }
 
     default R visitPauseDataSyncJobCommand(PauseDataSyncJobCommand pauseDataSyncJobCommand, C context) {
