--- conflicted
+++ resolved
@@ -908,16 +908,15 @@
         return visitCommand(alterColumnStatsCommand, context);
     }
 
-<<<<<<< HEAD
     default R visitAdminCopyTabletCommand(AdminCopyTabletCommand adminCopyTabletCommand, C context) {
         return visitCommand(adminCopyTabletCommand, context);
-=======
+    }
+
     default R visitKillAnalyzeJobCommand(KillAnalyzeJobCommand killAnalyzeJobCommand, C context) {
         return visitCommand(killAnalyzeJobCommand, context);
     }
 
     default R visitDropAnalyzeJobCommand(DropAnalyzeJobCommand dropAnalyzeJobCommand, C context) {
         return visitCommand(dropAnalyzeJobCommand, context);
->>>>>>> 211b491c
     }
 }