// Licensed to the Apache Software Foundation (ASF) under one
// or more contributor license agreements.  See the NOTICE file
// distributed with this work for additional information
// regarding copyright ownership.  The ASF licenses this file
// to you under the Apache License, Version 2.0 (the
// "License"); you may not use this file except in compliance
// with the License.  You may obtain a copy of the License at
//
//   http://www.apache.org/licenses/LICENSE-2.0
//
// Unless required by applicable law or agreed to in writing,
// software distributed under the License is distributed on an
// "AS IS" BASIS, WITHOUT WARRANTIES OR CONDITIONS OF ANY
// KIND, either express or implied.  See the License for the
// specific language governing permissions and limitations
// under the License.

package org.apache.doris.nereids.trees.plans.visitor;

import org.apache.doris.nereids.trees.plans.commands.AddConstraintCommand;
import org.apache.doris.nereids.trees.plans.commands.AdminCancelRebalanceDiskCommand;
import org.apache.doris.nereids.trees.plans.commands.AdminCancelRepairTableCommand;
import org.apache.doris.nereids.trees.plans.commands.AdminCheckTabletsCommand;
import org.apache.doris.nereids.trees.plans.commands.AdminCleanTrashCommand;
import org.apache.doris.nereids.trees.plans.commands.AdminCompactTableCommand;
import org.apache.doris.nereids.trees.plans.commands.AdminRebalanceDiskCommand;
import org.apache.doris.nereids.trees.plans.commands.AdminRepairTableCommand;
import org.apache.doris.nereids.trees.plans.commands.AdminSetReplicaStatusCommand;
import org.apache.doris.nereids.trees.plans.commands.AdminSetTableStatusCommand;
import org.apache.doris.nereids.trees.plans.commands.AdminShowReplicaStatusCommand;
import org.apache.doris.nereids.trees.plans.commands.AlterCatalogCommentCommand;
import org.apache.doris.nereids.trees.plans.commands.AlterCatalogPropertiesCommand;
import org.apache.doris.nereids.trees.plans.commands.AlterCatalogRenameCommand;
import org.apache.doris.nereids.trees.plans.commands.AlterColumnStatsCommand;
import org.apache.doris.nereids.trees.plans.commands.AlterJobStatusCommand;
import org.apache.doris.nereids.trees.plans.commands.AlterMTMVCommand;
import org.apache.doris.nereids.trees.plans.commands.AlterRoleCommand;
import org.apache.doris.nereids.trees.plans.commands.AlterSqlBlockRuleCommand;
import org.apache.doris.nereids.trees.plans.commands.AlterStoragePolicyCommand;
import org.apache.doris.nereids.trees.plans.commands.AlterTableCommand;
import org.apache.doris.nereids.trees.plans.commands.AlterTableStatsCommand;
import org.apache.doris.nereids.trees.plans.commands.AlterUserCommand;
import org.apache.doris.nereids.trees.plans.commands.AlterViewCommand;
import org.apache.doris.nereids.trees.plans.commands.AlterWorkloadGroupCommand;
import org.apache.doris.nereids.trees.plans.commands.AlterWorkloadPolicyCommand;
import org.apache.doris.nereids.trees.plans.commands.CallCommand;
import org.apache.doris.nereids.trees.plans.commands.CancelExportCommand;
import org.apache.doris.nereids.trees.plans.commands.CancelJobTaskCommand;
import org.apache.doris.nereids.trees.plans.commands.CancelLoadCommand;
import org.apache.doris.nereids.trees.plans.commands.CancelMTMVTaskCommand;
import org.apache.doris.nereids.trees.plans.commands.CancelWarmUpJobCommand;
import org.apache.doris.nereids.trees.plans.commands.CleanAllProfileCommand;
import org.apache.doris.nereids.trees.plans.commands.CleanQueryStatsCommand;
import org.apache.doris.nereids.trees.plans.commands.Command;
import org.apache.doris.nereids.trees.plans.commands.CopyIntoCommand;
import org.apache.doris.nereids.trees.plans.commands.CreateCatalogCommand;
import org.apache.doris.nereids.trees.plans.commands.CreateDictionaryCommand;
import org.apache.doris.nereids.trees.plans.commands.CreateEncryptkeyCommand;
import org.apache.doris.nereids.trees.plans.commands.CreateFileCommand;
import org.apache.doris.nereids.trees.plans.commands.CreateFunctionCommand;
import org.apache.doris.nereids.trees.plans.commands.CreateJobCommand;
import org.apache.doris.nereids.trees.plans.commands.CreateMTMVCommand;
import org.apache.doris.nereids.trees.plans.commands.CreateMaterializedViewCommand;
import org.apache.doris.nereids.trees.plans.commands.CreatePolicyCommand;
import org.apache.doris.nereids.trees.plans.commands.CreateProcedureCommand;
import org.apache.doris.nereids.trees.plans.commands.CreateResourceCommand;
import org.apache.doris.nereids.trees.plans.commands.CreateRoleCommand;
import org.apache.doris.nereids.trees.plans.commands.CreateSqlBlockRuleCommand;
import org.apache.doris.nereids.trees.plans.commands.CreateTableCommand;
import org.apache.doris.nereids.trees.plans.commands.CreateTableLikeCommand;
import org.apache.doris.nereids.trees.plans.commands.CreateUserCommand;
import org.apache.doris.nereids.trees.plans.commands.CreateViewCommand;
import org.apache.doris.nereids.trees.plans.commands.CreateWorkloadGroupCommand;
import org.apache.doris.nereids.trees.plans.commands.DeleteFromCommand;
import org.apache.doris.nereids.trees.plans.commands.DeleteFromUsingCommand;
import org.apache.doris.nereids.trees.plans.commands.DescribeCommand;
import org.apache.doris.nereids.trees.plans.commands.DropAnalyzeJobCommand;
import org.apache.doris.nereids.trees.plans.commands.DropCachedStatsCommand;
import org.apache.doris.nereids.trees.plans.commands.DropCatalogCommand;
import org.apache.doris.nereids.trees.plans.commands.DropCatalogRecycleBinCommand;
import org.apache.doris.nereids.trees.plans.commands.DropConstraintCommand;
import org.apache.doris.nereids.trees.plans.commands.DropDatabaseCommand;
import org.apache.doris.nereids.trees.plans.commands.DropDictionaryCommand;
import org.apache.doris.nereids.trees.plans.commands.DropEncryptkeyCommand;
import org.apache.doris.nereids.trees.plans.commands.DropExpiredStatsCommand;
import org.apache.doris.nereids.trees.plans.commands.DropFileCommand;
import org.apache.doris.nereids.trees.plans.commands.DropFunctionCommand;
import org.apache.doris.nereids.trees.plans.commands.DropJobCommand;
import org.apache.doris.nereids.trees.plans.commands.DropMTMVCommand;
import org.apache.doris.nereids.trees.plans.commands.DropProcedureCommand;
import org.apache.doris.nereids.trees.plans.commands.DropRepositoryCommand;
import org.apache.doris.nereids.trees.plans.commands.DropResourceCommand;
import org.apache.doris.nereids.trees.plans.commands.DropRoleCommand;
import org.apache.doris.nereids.trees.plans.commands.DropRowPolicyCommand;
import org.apache.doris.nereids.trees.plans.commands.DropSqlBlockRuleCommand;
import org.apache.doris.nereids.trees.plans.commands.DropStatsCommand;
import org.apache.doris.nereids.trees.plans.commands.DropStoragePolicyCommand;
import org.apache.doris.nereids.trees.plans.commands.DropTableCommand;
import org.apache.doris.nereids.trees.plans.commands.DropUserCommand;
import org.apache.doris.nereids.trees.plans.commands.DropWorkloadGroupCommand;
import org.apache.doris.nereids.trees.plans.commands.DropWorkloadPolicyCommand;
import org.apache.doris.nereids.trees.plans.commands.ExplainCommand;
import org.apache.doris.nereids.trees.plans.commands.ExplainDictionaryCommand;
import org.apache.doris.nereids.trees.plans.commands.ExportCommand;
import org.apache.doris.nereids.trees.plans.commands.HelpCommand;
import org.apache.doris.nereids.trees.plans.commands.KillAnalyzeJobCommand;
import org.apache.doris.nereids.trees.plans.commands.KillConnectionCommand;
import org.apache.doris.nereids.trees.plans.commands.KillQueryCommand;
import org.apache.doris.nereids.trees.plans.commands.LoadCommand;
import org.apache.doris.nereids.trees.plans.commands.PauseJobCommand;
import org.apache.doris.nereids.trees.plans.commands.PauseMTMVCommand;
import org.apache.doris.nereids.trees.plans.commands.RecoverDatabaseCommand;
import org.apache.doris.nereids.trees.plans.commands.RecoverPartitionCommand;
import org.apache.doris.nereids.trees.plans.commands.RecoverTableCommand;
import org.apache.doris.nereids.trees.plans.commands.RefreshMTMVCommand;
import org.apache.doris.nereids.trees.plans.commands.ReplayCommand;
import org.apache.doris.nereids.trees.plans.commands.ResumeJobCommand;
import org.apache.doris.nereids.trees.plans.commands.ResumeMTMVCommand;
import org.apache.doris.nereids.trees.plans.commands.SetDefaultStorageVaultCommand;
import org.apache.doris.nereids.trees.plans.commands.SetOptionsCommand;
import org.apache.doris.nereids.trees.plans.commands.SetTransactionCommand;
import org.apache.doris.nereids.trees.plans.commands.SetUserPropertiesCommand;
import org.apache.doris.nereids.trees.plans.commands.ShowAnalyzeCommand;
import org.apache.doris.nereids.trees.plans.commands.ShowAuthorsCommand;
import org.apache.doris.nereids.trees.plans.commands.ShowBackendsCommand;
import org.apache.doris.nereids.trees.plans.commands.ShowBackupCommand;
import org.apache.doris.nereids.trees.plans.commands.ShowBrokerCommand;
import org.apache.doris.nereids.trees.plans.commands.ShowCatalogCommand;
import org.apache.doris.nereids.trees.plans.commands.ShowCharsetCommand;
import org.apache.doris.nereids.trees.plans.commands.ShowClustersCommand;
import org.apache.doris.nereids.trees.plans.commands.ShowCollationCommand;
import org.apache.doris.nereids.trees.plans.commands.ShowColumnHistogramStatsCommand;
import org.apache.doris.nereids.trees.plans.commands.ShowConfigCommand;
import org.apache.doris.nereids.trees.plans.commands.ShowConstraintsCommand;
import org.apache.doris.nereids.trees.plans.commands.ShowConvertLSCCommand;
import org.apache.doris.nereids.trees.plans.commands.ShowCreateCatalogCommand;
import org.apache.doris.nereids.trees.plans.commands.ShowCreateDatabaseCommand;
import org.apache.doris.nereids.trees.plans.commands.ShowCreateMTMVCommand;
import org.apache.doris.nereids.trees.plans.commands.ShowCreateMaterializedViewCommand;
import org.apache.doris.nereids.trees.plans.commands.ShowCreateProcedureCommand;
import org.apache.doris.nereids.trees.plans.commands.ShowCreateRepositoryCommand;
import org.apache.doris.nereids.trees.plans.commands.ShowCreateTableCommand;
import org.apache.doris.nereids.trees.plans.commands.ShowCreateViewCommand;
import org.apache.doris.nereids.trees.plans.commands.ShowDataCommand;
import org.apache.doris.nereids.trees.plans.commands.ShowDataSkewCommand;
import org.apache.doris.nereids.trees.plans.commands.ShowDataTypesCommand;
import org.apache.doris.nereids.trees.plans.commands.ShowDatabaseIdCommand;
import org.apache.doris.nereids.trees.plans.commands.ShowDatabasesCommand;
import org.apache.doris.nereids.trees.plans.commands.ShowDeleteCommand;
import org.apache.doris.nereids.trees.plans.commands.ShowDiagnoseTabletCommand;
import org.apache.doris.nereids.trees.plans.commands.ShowDictionariesCommand;
import org.apache.doris.nereids.trees.plans.commands.ShowDynamicPartitionCommand;
import org.apache.doris.nereids.trees.plans.commands.ShowEncryptKeysCommand;
import org.apache.doris.nereids.trees.plans.commands.ShowEventsCommand;
import org.apache.doris.nereids.trees.plans.commands.ShowFrontendsCommand;
import org.apache.doris.nereids.trees.plans.commands.ShowFunctionsCommand;
import org.apache.doris.nereids.trees.plans.commands.ShowGrantsCommand;
import org.apache.doris.nereids.trees.plans.commands.ShowIndexStatsCommand;
import org.apache.doris.nereids.trees.plans.commands.ShowLastInsertCommand;
import org.apache.doris.nereids.trees.plans.commands.ShowLoadProfileCommand;
import org.apache.doris.nereids.trees.plans.commands.ShowPartitionIdCommand;
import org.apache.doris.nereids.trees.plans.commands.ShowPluginsCommand;
import org.apache.doris.nereids.trees.plans.commands.ShowPrivilegesCommand;
import org.apache.doris.nereids.trees.plans.commands.ShowProcCommand;
import org.apache.doris.nereids.trees.plans.commands.ShowProcedureStatusCommand;
import org.apache.doris.nereids.trees.plans.commands.ShowProcessListCommand;
import org.apache.doris.nereids.trees.plans.commands.ShowQueryProfileCommand;
import org.apache.doris.nereids.trees.plans.commands.ShowQueuedAnalyzeJobsCommand;
import org.apache.doris.nereids.trees.plans.commands.ShowReplicaDistributionCommand;
import org.apache.doris.nereids.trees.plans.commands.ShowRepositoriesCommand;
import org.apache.doris.nereids.trees.plans.commands.ShowResourcesCommand;
import org.apache.doris.nereids.trees.plans.commands.ShowRestoreCommand;
import org.apache.doris.nereids.trees.plans.commands.ShowRolesCommand;
import org.apache.doris.nereids.trees.plans.commands.ShowRowPolicyCommand;
import org.apache.doris.nereids.trees.plans.commands.ShowSmallFilesCommand;
import org.apache.doris.nereids.trees.plans.commands.ShowSnapshotCommand;
import org.apache.doris.nereids.trees.plans.commands.ShowSqlBlockRuleCommand;
import org.apache.doris.nereids.trees.plans.commands.ShowStagesCommand;
import org.apache.doris.nereids.trees.plans.commands.ShowStatusCommand;
import org.apache.doris.nereids.trees.plans.commands.ShowStorageEnginesCommand;
import org.apache.doris.nereids.trees.plans.commands.ShowStoragePolicyCommand;
import org.apache.doris.nereids.trees.plans.commands.ShowSyncJobCommand;
import org.apache.doris.nereids.trees.plans.commands.ShowTableCommand;
import org.apache.doris.nereids.trees.plans.commands.ShowTableCreationCommand;
import org.apache.doris.nereids.trees.plans.commands.ShowTableIdCommand;
import org.apache.doris.nereids.trees.plans.commands.ShowTableStatsCommand;
import org.apache.doris.nereids.trees.plans.commands.ShowTableStatusCommand;
import org.apache.doris.nereids.trees.plans.commands.ShowTabletIdCommand;
import org.apache.doris.nereids.trees.plans.commands.ShowTabletStorageFormatCommand;
import org.apache.doris.nereids.trees.plans.commands.ShowTabletsBelongCommand;
import org.apache.doris.nereids.trees.plans.commands.ShowTabletsFromTableCommand;
import org.apache.doris.nereids.trees.plans.commands.ShowTrashCommand;
import org.apache.doris.nereids.trees.plans.commands.ShowTriggersCommand;
import org.apache.doris.nereids.trees.plans.commands.ShowUserPropertyCommand;
import org.apache.doris.nereids.trees.plans.commands.ShowVariablesCommand;
import org.apache.doris.nereids.trees.plans.commands.ShowViewCommand;
import org.apache.doris.nereids.trees.plans.commands.ShowWarningErrorCountCommand;
import org.apache.doris.nereids.trees.plans.commands.ShowWarningErrorsCommand;
import org.apache.doris.nereids.trees.plans.commands.ShowWhiteListCommand;
import org.apache.doris.nereids.trees.plans.commands.SyncCommand;
import org.apache.doris.nereids.trees.plans.commands.TransactionBeginCommand;
import org.apache.doris.nereids.trees.plans.commands.TransactionCommitCommand;
import org.apache.doris.nereids.trees.plans.commands.TransactionRollbackCommand;
import org.apache.doris.nereids.trees.plans.commands.UnlockTablesCommand;
import org.apache.doris.nereids.trees.plans.commands.UnsetDefaultStorageVaultCommand;
import org.apache.doris.nereids.trees.plans.commands.UnsetVariableCommand;
import org.apache.doris.nereids.trees.plans.commands.UnsupportedCommand;
import org.apache.doris.nereids.trees.plans.commands.UpdateCommand;
import org.apache.doris.nereids.trees.plans.commands.alter.AlterDatabaseRenameCommand;
import org.apache.doris.nereids.trees.plans.commands.alter.AlterDatabaseSetQuotaCommand;
import org.apache.doris.nereids.trees.plans.commands.alter.AlterRepositoryCommand;
import org.apache.doris.nereids.trees.plans.commands.clean.CleanLabelCommand;
import org.apache.doris.nereids.trees.plans.commands.insert.BatchInsertIntoTableCommand;
import org.apache.doris.nereids.trees.plans.commands.insert.InsertIntoTableCommand;
import org.apache.doris.nereids.trees.plans.commands.insert.InsertOverwriteTableCommand;
import org.apache.doris.nereids.trees.plans.commands.load.CreateDataSyncJobCommand;
import org.apache.doris.nereids.trees.plans.commands.load.CreateRoutineLoadCommand;
import org.apache.doris.nereids.trees.plans.commands.load.PauseDataSyncJobCommand;
import org.apache.doris.nereids.trees.plans.commands.load.PauseRoutineLoadCommand;
import org.apache.doris.nereids.trees.plans.commands.load.ResumeDataSyncJobCommand;
import org.apache.doris.nereids.trees.plans.commands.load.ResumeRoutineLoadCommand;
import org.apache.doris.nereids.trees.plans.commands.load.StopDataSyncJobCommand;
import org.apache.doris.nereids.trees.plans.commands.load.StopRoutineLoadCommand;
import org.apache.doris.nereids.trees.plans.commands.refresh.RefreshCatalogCommand;
import org.apache.doris.nereids.trees.plans.commands.refresh.RefreshDatabaseCommand;
import org.apache.doris.nereids.trees.plans.commands.refresh.RefreshDictionaryCommand;
import org.apache.doris.nereids.trees.plans.commands.refresh.RefreshTableCommand;
import org.apache.doris.nereids.trees.plans.commands.use.SwitchCommand;
import org.apache.doris.nereids.trees.plans.commands.use.UseCommand;

/** CommandVisitor. */
public interface CommandVisitor<R, C> {

    R visitCommand(Command command, C context);

    default R visitExplainCommand(ExplainCommand explain, C context) {
        return visitCommand(explain, context);
    }

    default R visitExplainDictionaryCommand(ExplainDictionaryCommand explainDictionary, C context) {
        return visitCommand(explainDictionary, context);
    }

    default R visitReplayCommand(ReplayCommand replay, C context) {
        return visitCommand(replay, context);
    }

    default R visitCreatePolicyCommand(CreatePolicyCommand createPolicy, C context) {
        return visitCommand(createPolicy, context);
    }

    default R visitInsertIntoTableCommand(InsertIntoTableCommand insertIntoTableCommand,
            C context) {
        return visitCommand(insertIntoTableCommand, context);
    }

    default R visitInsertOverwriteTableCommand(InsertOverwriteTableCommand insertOverwriteTableCommand,
            C context) {
        return visitCommand(insertOverwriteTableCommand, context);
    }

    default R visitBatchInsertIntoTableCommand(BatchInsertIntoTableCommand batchInsertIntoTableCommand,
            C context) {
        return visitCommand(batchInsertIntoTableCommand, context);
    }

    default R visitUpdateCommand(UpdateCommand updateCommand, C context) {
        return visitCommand(updateCommand, context);
    }

    default R visitDeleteFromCommand(DeleteFromCommand deleteFromCommand, C context) {
        return visitCommand(deleteFromCommand, context);
    }

    default R visitDeleteFromUsingCommand(DeleteFromUsingCommand deleteFromUsingCommand, C context) {
        return visitCommand(deleteFromUsingCommand, context);
    }

    default R visitLoadCommand(LoadCommand loadCommand, C context) {
        return visitCommand(loadCommand, context);
    }

    default R visitExportCommand(ExportCommand exportCommand, C context) {
        return visitCommand(exportCommand, context);
    }

    default R visitCopyIntoCommand(CopyIntoCommand copyIntoCommand, C context) {
        return visitCommand(copyIntoCommand, context);
    }

    default R visitCreateDictionaryCommand(CreateDictionaryCommand createDictionaryCommand, C context) {
        return visitCommand(createDictionaryCommand, context);
    }

    default R visitCreateEncryptKeyCommand(CreateEncryptkeyCommand createEncryptKeyCommand, C context) {
        return visitCommand(createEncryptKeyCommand, context);
    }

    default R visitCreateFunctionCommand(CreateFunctionCommand createFunctionCommand, C context) {
        return visitCommand(createFunctionCommand, context);
    }

    default R visitDropFunctionCommand(DropFunctionCommand dropFunctionCommand, C context) {
        return visitCommand(dropFunctionCommand, context);
    }

    default R visitCreateTableCommand(CreateTableCommand createTableCommand, C context) {
        return visitCommand(createTableCommand, context);
    }

    default R visitCreateMTMVCommand(CreateMTMVCommand createMTMVCommand, C context) {
        return visitCommand(createMTMVCommand, context);
    }

    default R visitCreateMaterializedViewCommand(CreateMaterializedViewCommand createSyncMVCommand, C context) {
        return visitCommand(createSyncMVCommand, context);
    }

    default R visitCreateJobCommand(CreateJobCommand createJobCommand, C context) {
        return visitCommand(createJobCommand, context);
    }

    default R visitCreateFileCommand(CreateFileCommand createFileCommand, C context) {
        return visitCommand(createFileCommand, context);
    }

    default R visitAlterMTMVCommand(AlterMTMVCommand alterMTMVCommand, C context) {
        return visitCommand(alterMTMVCommand, context);
    }

    default R visitAddConstraintCommand(AddConstraintCommand addConstraintCommand, C context) {
        return visitCommand(addConstraintCommand, context);
    }

    default R visitAdminCompactTableCommand(AdminCompactTableCommand adminCompactTableCommand, C context) {
        return visitCommand(adminCompactTableCommand, context);
    }

    default R visitAdminCleanTrashCommand(AdminCleanTrashCommand adminCleanTrashCommand, C context) {
        return visitCommand(adminCleanTrashCommand, context);
    }

    default R visitAdminSetTableStatusCommand(AdminSetTableStatusCommand cmd, C context) {
        return visitCommand(cmd, context);
    }

    default R visitDropConstraintCommand(DropConstraintCommand dropConstraintCommand, C context) {
        return visitCommand(dropConstraintCommand, context);
    }

    default R visitDropDictionaryCommand(DropDictionaryCommand dropDictionaryCommand, C context) {
        return visitCommand(dropDictionaryCommand, context);
    }

    default R visitDropJobCommand(DropJobCommand dropJobCommand, C context) {
        return visitCommand(dropJobCommand, context);
    }

    default R visitShowConstraintsCommand(ShowConstraintsCommand showConstraintsCommand, C context) {
        return visitCommand(showConstraintsCommand, context);
    }

    default R visitRefreshMTMVCommand(RefreshMTMVCommand refreshMTMVCommand, C context) {
        return visitCommand(refreshMTMVCommand, context);
    }

    default R visitDropMTMVCommand(DropMTMVCommand dropMTMVCommand, C context) {
        return visitCommand(dropMTMVCommand, context);
    }

    default R visitPauseJobCommand(PauseJobCommand pauseJobCommand, C context) {
        return visitCommand(pauseJobCommand, context);
    }

    default R visitPauseMTMVCommand(PauseMTMVCommand pauseMTMVCommand, C context) {
        return visitCommand(pauseMTMVCommand, context);
    }

    default R visitResumeJobCommand(ResumeJobCommand resumeJobCommand, C context) {
        return visitCommand(resumeJobCommand, context);
    }

    default R visitResumeMTMVCommand(ResumeMTMVCommand resumeMTMVCommand, C context) {
        return visitCommand(resumeMTMVCommand, context);
    }

    default R visitShowCreateMTMVCommand(ShowCreateMTMVCommand showCreateMTMVCommand, C context) {
        return visitCommand(showCreateMTMVCommand, context);
    }

    default R visitCancelLoadCommand(CancelLoadCommand cancelLoadCommand, C context) {
        return visitCommand(cancelLoadCommand, context);
    }

    default R visitCancelExportCommand(CancelExportCommand cancelExportCommand, C context) {
        return visitCommand(cancelExportCommand, context);
    }

    default R visitCancelWarmUpJobCommand(CancelWarmUpJobCommand cancelWarmUpJobCommand, C context) {
        return visitCommand(cancelWarmUpJobCommand, context);
    }

    default R visitCancelMTMVTaskCommand(CancelMTMVTaskCommand cancelMTMVTaskCommand, C context) {
        return visitCommand(cancelMTMVTaskCommand, context);
    }

    default R visitCancelTaskCommand(CancelJobTaskCommand cancelJobTaskCommand, C context) {
        return visitCommand(cancelJobTaskCommand, context);
    }

    default R visitCallCommand(CallCommand callCommand, C context) {
        return visitCommand(callCommand, context);
    }

    default R visitShowWarningErrorCountCommand(ShowWarningErrorCountCommand showWarnErrorCountCommand, C context) {
        return visitCommand(showWarnErrorCountCommand, context);
    }

    default R visitShowSyncJobCommand(ShowSyncJobCommand showSyncJobCommand, C context) {
        return visitCommand(showSyncJobCommand, context);
    }

    default R visitCreateProcedureCommand(CreateProcedureCommand createProcedureCommand, C context) {
        return visitCommand(createProcedureCommand, context);
    }

    default R visitDropProcedureCommand(DropProcedureCommand dropProcedureCommand, C context) {
        return visitCommand(dropProcedureCommand, context);
    }

    default R visitShowProcedureStatusCommand(ShowProcedureStatusCommand showProcedureStatusCommand, C context) {
        return visitCommand(showProcedureStatusCommand, context);
    }

    default R visitCreateCatalogCommand(CreateCatalogCommand createCatalogCommand, C context) {
        return visitCommand(createCatalogCommand, context);
    }

    default R visitShowWarningErrorsCommand(ShowWarningErrorsCommand showWarningErrorsCommand, C context) {
        return visitCommand(showWarningErrorsCommand, context);
    }

    default R visitShowCreateProcedureCommand(ShowCreateProcedureCommand showCreateProcedureCommand, C context) {
        return visitCommand(showCreateProcedureCommand, context);
    }

    default R visitHelpCommand(HelpCommand helpCommand, C context) {
        return visitCommand(helpCommand, context);
    }

    default R visitCreateViewCommand(CreateViewCommand createViewCommand, C context) {
        return visitCommand(createViewCommand, context);
    }

    default R visitAlterJobStatusCommand(AlterJobStatusCommand alterJobStatusCommand, C context) {
        return visitCommand(alterJobStatusCommand, context);
    }

    default R visitAlterViewCommand(AlterViewCommand alterViewCommand, C context) {
        return visitCommand(alterViewCommand, context);
    }

    default R visitDropCatalogCommand(DropCatalogCommand dropCatalogCommand, C context) {
        return visitCommand(dropCatalogCommand, context);
    }

    default R visitAlterCatalogCommentCommand(AlterCatalogCommentCommand alterCatalogCommentCommand, C context) {
        return visitCommand(alterCatalogCommentCommand, context);
    }

    default R visitDropCatalogRecycleBinCommand(DropCatalogRecycleBinCommand dropCatalogRecycleBinCommand, C context) {
        return visitCommand(dropCatalogRecycleBinCommand, context);
    }

    default R visitShowStagesCommand(ShowStagesCommand showStagesCommand, C context) {
        return visitCommand(showStagesCommand, context);
    }

    default R visitUnsupportedCommand(UnsupportedCommand unsupportedCommand, C context) {
        return visitCommand(unsupportedCommand, context);
    }

    default R visitUnsetVariableCommand(UnsetVariableCommand unsetVariableCommand, C context) {
        return visitCommand(unsetVariableCommand, context);
    }

    default R visitUnsetDefaultStorageVaultCommand(UnsetDefaultStorageVaultCommand unsetDefaultStorageVaultCommand,
                                                   C context) {
        return visitCommand(unsetDefaultStorageVaultCommand, context);
    }

    default R visitCreateTableLikeCommand(CreateTableLikeCommand createTableLikeCommand, C context) {
        return visitCommand(createTableLikeCommand, context);
    }

    default R visitShowAuthorsCommand(ShowAuthorsCommand showAuthorsCommand, C context) {
        return visitCommand(showAuthorsCommand, context);
    }

    default R visitShowDictionariesCommand(ShowDictionariesCommand showDictionariesCommand, C context) {
        return visitCommand(showDictionariesCommand, context);
    }

    default R visitShowConfigCommand(ShowConfigCommand showConfigCommand, C context) {
        return visitCommand(showConfigCommand, context);
    }

    default R visitSetOptionsCommand(SetOptionsCommand setOptionsCommand, C context) {
        return visitCommand(setOptionsCommand, context);
    }

    default R visitSetTransactionCommand(SetTransactionCommand setTransactionCommand, C context) {
        return visitCommand(setTransactionCommand, context);
    }

    default R visitSetUserPropertiesCommand(SetUserPropertiesCommand setUserPropertiesCommand, C context) {
        return visitCommand(setUserPropertiesCommand, context);
    }

    default R visitAlterCatalogRenameCommand(AlterCatalogRenameCommand alterCatalogRenameCommand, C context) {
        return visitCommand(alterCatalogRenameCommand, context);
    }

    default R visitSetDefaultStorageVault(SetDefaultStorageVaultCommand setDefaultStorageVaultCommand, C context) {
        return visitCommand(setDefaultStorageVaultCommand, context);
    }

    default R visitDropStoragePolicyCommand(DropStoragePolicyCommand dropStoragePolicyCommand, C context) {
        return visitCommand(dropStoragePolicyCommand, context);
    }

    default R visitRefreshCatalogCommand(RefreshCatalogCommand refreshCatalogCommand, C context) {
        return visitCommand(refreshCatalogCommand, context);
    }

    default R visitShowCreateRepositoryCommand(ShowCreateRepositoryCommand showCreateRepositoryCommand, C context) {
        return visitCommand(showCreateRepositoryCommand, context);
    }

    default R visitShowLastInsertCommand(ShowLastInsertCommand showLastInsertCommand, C context) {
        return visitCommand(showLastInsertCommand, context);
    }

    default R visitAlterTableCommand(AlterTableCommand alterTableCommand, C context) {
        return visitCommand(alterTableCommand, context);
    }

    default R visitShowGrantsCommand(ShowGrantsCommand showGrantsCommand, C context) {
        return visitCommand(showGrantsCommand, context);
    }

    default R visitShowStatusCommand(ShowStatusCommand showStatusCommand, C context) {
        return visitCommand(showStatusCommand, context);
    }

    default R visitShowPartitionIdCommand(ShowPartitionIdCommand showPartitionIdCommand, C context) {
        return visitCommand(showPartitionIdCommand, context);
    }

    default R visitShowVariablesCommand(ShowVariablesCommand showVariablesCommand, C context) {
        return visitCommand(showVariablesCommand, context);
    }

    default R visitShowViewCommand(ShowViewCommand showViewCommand, C context) {
        return visitCommand(showViewCommand, context);
    }

    default R visitRefreshDatabaseCommand(RefreshDatabaseCommand refreshDatabaseCommand, C context) {
        return visitCommand(refreshDatabaseCommand, context);
    }

    default R visitRefreshTableCommand(RefreshTableCommand refreshTableCommand, C context) {
        return visitCommand(refreshTableCommand, context);
    }

    default R visitRefreshDictionaryCommand(RefreshDictionaryCommand refreshDictionaryCommand, C context) {
        return visitCommand(refreshDictionaryCommand, context);
    }

    default R visitShowBackendsCommand(ShowBackendsCommand showBackendsCommand, C context) {
        return visitCommand(showBackendsCommand, context);
    }

    default R visitShowBackupCommand(ShowBackupCommand showBackupCommand, C context) {
        return visitCommand(showBackupCommand, context);
    }

    default R visitShowCreateTableCommand(ShowCreateTableCommand showCreateTableCommand, C context) {
        return visitCommand(showCreateTableCommand, context);
    }

    default R visitShowSmallFilesCommand(ShowSmallFilesCommand showSmallFilesCommand, C context) {
        return visitCommand(showSmallFilesCommand, context);
    }

    default R visitShowSnapshotCommand(ShowSnapshotCommand showSnapshotCommand, C context) {
        return visitCommand(showSnapshotCommand, context);
    }

    default R visitShowSqlBlockRuleCommand(ShowSqlBlockRuleCommand showblockruleCommand, C context) {
        return visitCommand(showblockruleCommand, context);
    }

    default R visitShowPluginsCommand(ShowPluginsCommand showPluginsCommand, C context) {
        return visitCommand(showPluginsCommand, context);
    }

    default R visitShowTrashCommand(ShowTrashCommand showTrashCommand, C context) {
        return visitCommand(showTrashCommand, context);
    }

    default R visitShowTriggersCommand(ShowTriggersCommand showTriggersCommand, C context) {
        return visitCommand(showTriggersCommand, context);
    }

    default R visitAdminShowReplicaStatusCommand(AdminShowReplicaStatusCommand adminShowReplicaStatusCommand,
                                                    C context) {
        return visitCommand(adminShowReplicaStatusCommand, context);
    }

    default R visitShowRepositoriesCommand(ShowRepositoriesCommand showRepositoriesCommand, C context) {
        return visitCommand(showRepositoriesCommand, context);
    }

    default R visitShowResourcesCommand(ShowResourcesCommand showResourcesCommand, C context) {
        return visitCommand(showResourcesCommand, context);
    }

    default R visitShowRestoreCommand(ShowRestoreCommand showRestoreCommand, C context) {
        return visitCommand(showRestoreCommand, context);
    }

    default R visitShowRolesCommand(ShowRolesCommand showRolesCommand, C context) {
        return visitCommand(showRolesCommand, context);
    }

    default R visitShowProcCommand(ShowProcCommand showProcCommand, C context) {
        return visitCommand(showProcCommand, context);
    }

    default R visitShowDataCommand(ShowDataCommand showDataCommand, C context) {
        return visitCommand(showDataCommand, context);
    }

    default R visitShowStorageEnginesCommand(ShowStorageEnginesCommand showStorageEnginesCommand, C context) {
        return visitCommand(showStorageEnginesCommand, context);
    }

    default R visitShowCreateCatalogCommand(ShowCreateCatalogCommand showCreateCatalogCommand, C context) {
        return visitCommand(showCreateCatalogCommand, context);
    }

    default R visitShowCatalogCommand(ShowCatalogCommand showCatalogCommand, C context) {
        return visitCommand(showCatalogCommand, context);
    }

    default R visitShowCreateMaterializedViewCommand(ShowCreateMaterializedViewCommand showCreateMtlzViewCommand,
                        C context) {
        return visitCommand(showCreateMtlzViewCommand, context);
    }

    default R visitShowCreateDatabaseCommand(ShowCreateDatabaseCommand showCreateDatabaseCommand, C context) {
        return visitCommand(showCreateDatabaseCommand, context);
    }

    default R visitShowCreateViewCommand(ShowCreateViewCommand showCreateViewCommand, C context) {
        return visitCommand(showCreateViewCommand, context);
    }

    default R visitAlterRoleCommand(AlterRoleCommand alterRoleCommand, C context) {
        return visitCommand(alterRoleCommand, context);
    }

    default R visitShowDatabaseIdCommand(ShowDatabaseIdCommand showDatabaseIdCommand, C context) {
        return visitCommand(showDatabaseIdCommand, context);
    }

    default R visitAlterWorkloadGroupCommand(AlterWorkloadGroupCommand alterWorkloadGroupCommand, C context) {
        return visitCommand(alterWorkloadGroupCommand, context);
    }

    default R visitAlterWorkloadPolicyCommand(AlterWorkloadPolicyCommand alterWorkloadPolicyCommand, C context) {
        return visitCommand(alterWorkloadPolicyCommand, context);
    }

    default R visitCleanAllProfileCommand(CleanAllProfileCommand cleanAllProfileCommand, C context) {
        return visitCommand(cleanAllProfileCommand, context);
    }

    default R visitCleanLabelCommand(CleanLabelCommand cleanLabelCommand, C context) {
        return visitCommand(cleanLabelCommand, context);
    }

    default R visitShowDataTypesCommand(ShowDataTypesCommand showDataTypesCommand, C context) {
        return visitCommand(showDataTypesCommand, context);
    }

    default R visitShowFrontendsCommand(ShowFrontendsCommand showFrontendsCommand, C context) {
        return visitCommand(showFrontendsCommand, context);
    }

    default R visitShowFunctionsCommand(ShowFunctionsCommand showFunctionsCommand, C context) {
        return visitCommand(showFunctionsCommand, context);
    }

    default R visitAdminRebalanceDiskCommand(AdminRebalanceDiskCommand adminRebalanceDiskCommand, C context) {
        return visitCommand(adminRebalanceDiskCommand, context);
    }

    default R visitAdminCancelRebalanceDiskCommand(AdminCancelRebalanceDiskCommand command, C context) {
        return visitCommand(command, context);
    }

    default R visitShowDynamicPartitionCommand(ShowDynamicPartitionCommand showDynamicPartitionCommand, C context) {
        return visitCommand(showDynamicPartitionCommand, context);
    }

    default R visitShowWhiteListCommand(ShowWhiteListCommand whiteListCommand, C context) {
        return visitCommand(whiteListCommand, context);
    }

    default R visitAlterCatalogPropertiesCommand(AlterCatalogPropertiesCommand alterCatalogPropsCmd, C context) {
        return visitCommand(alterCatalogPropsCmd, context);
    }

    default R visitRecoverDatabaseCommand(RecoverDatabaseCommand recoverDatabaseCommand, C context) {
        return visitCommand(recoverDatabaseCommand, context);
    }

    default R visitShowDiagnoseTabletCommand(ShowDiagnoseTabletCommand showDiagnoseTabletCommand, C context) {
        return visitCommand(showDiagnoseTabletCommand, context);
    }

    default R visitRecoverTableCommand(RecoverTableCommand recoverTableCommand, C context) {
        return visitCommand(recoverTableCommand, context);
    }

    default R visitShowStoragePolicyCommand(ShowStoragePolicyCommand showStoragePolicyCommand, C context) {
        return visitCommand(showStoragePolicyCommand, context);
    }

    default R visitRecoverPartitionCommand(RecoverPartitionCommand recoverPartitionCommand, C context) {
        return visitCommand(recoverPartitionCommand, context);
    }

    default R visitShowBrokerCommand(ShowBrokerCommand showBrokerCommand, C context) {
        return visitCommand(showBrokerCommand, context);
    }

    default R visitShowLoadProfileCommand(ShowLoadProfileCommand showLoadProfileCommand, C context) {
        return visitCommand(showLoadProfileCommand, context);
    }

    default R visitAlterStoragePolicyCommand(AlterStoragePolicyCommand alterStoragePolicyCommand, C context) {
        return visitCommand(alterStoragePolicyCommand, context);
    }

    default R visitAlterSqlBlockRuleCommand(AlterSqlBlockRuleCommand cmd, C context) {
        return visitCommand(cmd, context);
    }

    default R visitCreateSqlBlockRuleCommand(CreateSqlBlockRuleCommand cmd, C context) {
        return visitCommand(cmd, context);
    }

    default R visitDropRepositoryCommand(DropRepositoryCommand cmd, C context) {
        return visitCommand(cmd, context);
    }

    default R visitCreateRoleCommand(CreateRoleCommand createRoleCommand, C context) {
        return visitCommand(createRoleCommand, context);
    }

    default R visitDropTableCommand(DropTableCommand dropTableCommand, C context) {
        return visitCommand(dropTableCommand, context);
    }

    default R visitDropRoleCommand(DropRoleCommand dropRoleCommand, C context) {
        return visitCommand(dropRoleCommand, context);
    }

    default R visitDropEncryptKeyCommand(DropEncryptkeyCommand dropEncryptkeyCommand, C context) {
        return visitCommand(dropEncryptkeyCommand, context);
    }

    default R visitDropFileCommand(DropFileCommand dropFileCommand, C context) {
        return visitCommand(dropFileCommand, context);
    }

    default R visitDropSqlBlockRuleCommand(DropSqlBlockRuleCommand dropSqlBlockRuleCommand, C context) {
        return visitCommand(dropSqlBlockRuleCommand, context);
    }

    default R visitDropUserCommand(DropUserCommand dropUserCommand, C context) {
        return visitCommand(dropUserCommand, context);
    }

    default R visitDropWorkloadGroupCommand(DropWorkloadGroupCommand dropWorkloadGroupCommand, C context) {
        return visitCommand(dropWorkloadGroupCommand, context);
    }

    default R visitShowReplicaDistributionCommand(ShowReplicaDistributionCommand showReplicaDistributedCommand,
                                                    C context) {
        return visitCommand(showReplicaDistributedCommand, context);
    }

    default R visitShowCharsetCommand(ShowCharsetCommand showCharsetCommand, C context) {
        return visitCommand(showCharsetCommand, context);
    }

    default R visitDropWorkloadPolicyCommand(DropWorkloadPolicyCommand dropWorkloadPolicyCommand, C context) {
        return visitCommand(dropWorkloadPolicyCommand, context);
    }

    default R visitShowTableIdCommand(ShowTableIdCommand showTableIdCommand, C context) {
        return visitCommand(showTableIdCommand, context);
    }

    default R visitCreateWorkloadGroupCommand(CreateWorkloadGroupCommand createWorkloadGroupCommand, C context) {
        return visitCommand(createWorkloadGroupCommand, context);
    }

    default R visitShowEncryptKeysCommand(ShowEncryptKeysCommand showEncryptKeysCommand, C context) {
        return visitCommand(showEncryptKeysCommand, context);
    }

    default R visitSyncCommand(SyncCommand syncCommand, C context) {
        return visitCommand(syncCommand, context);
    }

    default R visitShowEventsCommand(ShowEventsCommand showEventsCommand, C context) {
        return visitCommand(showEventsCommand, context);
    }

    default R visitShowDeleteCommand(ShowDeleteCommand showDeleteCommand, C context) {
        return visitCommand(showDeleteCommand, context);
    }

    default R visitShowPrivilegesCommand(ShowPrivilegesCommand showPrivilegesCommand, C context) {
        return visitCommand(showPrivilegesCommand, context);
    }

    default R visitShowUserPropertyCommand(ShowUserPropertyCommand showUserpropertyCommand, C context) {
        return visitCommand(showUserpropertyCommand, context);
    }

    default R visitShowTabletsBelongCommand(ShowTabletsBelongCommand showTabletBelongCommand, C context) {
        return visitCommand(showTabletBelongCommand, context);
    }

    default R visitShowCollationCommand(ShowCollationCommand showCollationCommand, C context) {
        return visitCommand(showCollationCommand, context);
    }

    default R visitCreateRoutineLoadCommand(CreateRoutineLoadCommand createRoutineLoadCommand, C context) {
        return visitCommand(createRoutineLoadCommand, context);
    }

    default R visitShowProcessListCommand(ShowProcessListCommand showProcessListCommand, C context) {
        return visitCommand(showProcessListCommand, context);
    }

    default R visitAdminCheckTabletsCommand(AdminCheckTabletsCommand adminCheckTabletsCommand, C context) {
        return visitCommand(adminCheckTabletsCommand, context);
    }

    default R visitShowDataSkewCommand(ShowDataSkewCommand showDataSkewCommand, C context) {
        return visitCommand(showDataSkewCommand, context);
    }

    default R visitShowTableCreationCommand(ShowTableCreationCommand showTableCreationCommand, C context) {
        return visitCommand(showTableCreationCommand, context);
    }

    default R visitShowTabletStorageFormatCommand(ShowTabletStorageFormatCommand showTabletStorageFormatCommand,
                                                  C context) {
        return visitCommand(showTabletStorageFormatCommand, context);
    }

    default R visitShowQueryProfileCommand(ShowQueryProfileCommand showQueryProfileCommand,
                                           C context) {
        return visitCommand(showQueryProfileCommand, context);
    }

    default R visitShowConvertLscCommand(ShowConvertLSCCommand showConvertLSCCommand, C context) {
        return visitCommand(showConvertLSCCommand, context);
    }

    default R visitShowClustersCommand(ShowClustersCommand showClustersCommand, C context) {
        return visitCommand(showClustersCommand, context);
    }

    default R visitSwitchCommand(SwitchCommand switchCommand, C context) {
        return visitCommand(switchCommand, context);
    }

    default R visitUseCommand(UseCommand useCommand, C context) {
        return visitCommand(useCommand, context);
    }

    default R visitAlterDatabaseRenameCommand(AlterDatabaseRenameCommand alterDatabaseRenameCommand, C context) {
        return visitCommand(alterDatabaseRenameCommand, context);
    }

    default R visitKillQueryCommand(KillQueryCommand killQueryCommand, C context) {
        return visitCommand(killQueryCommand, context);
    }

    default R visitKillConnectionCommand(KillConnectionCommand killConnectionCommand, C context) {
        return visitCommand(killConnectionCommand, context);
    }

    default R visitAlterDatabaseSetQuotaCommand(AlterDatabaseSetQuotaCommand alterDatabaseSetQuotaCommand, C context) {
        return visitCommand(alterDatabaseSetQuotaCommand, context);
    }

    default R visitDropDatabaseCommand(DropDatabaseCommand dropDatabaseCommand, C context) {
        return visitCommand(dropDatabaseCommand, context);
    }

    default R visitAlterRepositoryCommand(AlterRepositoryCommand alterRepositoryCommand,
                                          C context) {
        return visitCommand(alterRepositoryCommand, context);
    }

    default R visitShowRowPolicyCommand(ShowRowPolicyCommand showRowPolicyCommand, C context) {
        return visitCommand(showRowPolicyCommand, context);
    }

    default R visitShowAnalyzeCommand(ShowAnalyzeCommand showAnalyzeCommand, C context) {
        return visitCommand(showAnalyzeCommand, context);
    }

    default R visitShowQueuedAnalyzeJobsCommand(ShowQueuedAnalyzeJobsCommand showQueuedAnalyzeJobsCommand, C context) {
        return visitCommand(showQueuedAnalyzeJobsCommand, context);
    }

    default R visitShowColumnHistogramStatsCommand(ShowColumnHistogramStatsCommand showColumnHistogramStatCommand,
                                                   C context) {
        return visitCommand(showColumnHistogramStatCommand, context);
    }

    default R visitDescribeCommand(DescribeCommand describeCommand, C context) {
        return visitCommand(describeCommand, context);
    }

    default R visitAlterUserCommand(AlterUserCommand alterUserCommand, C context) {
        return visitCommand(alterUserCommand, context);
    }

    default R visitShowTableStatusCommand(ShowTableStatusCommand showTableStatusCommand, C context) {
        return visitCommand(showTableStatusCommand, context);
    }

    default R visitShowDatabasesCommand(ShowDatabasesCommand showDatabasesCommand, C context) {
        return visitCommand(showDatabasesCommand, context);
    }

    default R visitShowTableCommand(ShowTableCommand showTableCommand, C context) {
        return visitCommand(showTableCommand, context);
    }

    default R visitShowTableStatsCommand(ShowTableStatsCommand showTableStatsCommand, C context) {
        return visitCommand(showTableStatsCommand, context);
    }

    default R visitShowTabletsFromTableCommand(ShowTabletsFromTableCommand showTabletsFromTableCommand, C context) {
        return visitCommand(showTabletsFromTableCommand, context);
    }

    default R visitDropStatsCommand(DropStatsCommand dropStatsCommand, C context) {
        return visitCommand(dropStatsCommand, context);
    }

    default R visitUnlockTablesCommand(UnlockTablesCommand unlockTablesCommand, C context) {
        return visitCommand(unlockTablesCommand, context);
    }

    default R visitDropCachedStatsCommand(DropCachedStatsCommand dropCachedStatsCommand, C context) {
        return visitCommand(dropCachedStatsCommand, context);
    }

    default R visitDropExpiredStatsCommand(DropExpiredStatsCommand dropExpiredStatsCommand, C context) {
        return visitCommand(dropExpiredStatsCommand, context);
    }

    default R visitShowIndexStatsCommand(ShowIndexStatsCommand showIndexStatsCommand, C context) {
        return visitCommand(showIndexStatsCommand, context);
    }

    default R visitShowTabletIdCommand(ShowTabletIdCommand showTabletIdCommand, C context) {
        return visitCommand(showTabletIdCommand, context);
    }

    default R visitAlterTableStatsCommand(AlterTableStatsCommand alterTableStatsCommand, C context) {
        return visitCommand(alterTableStatsCommand, context);
    }

    default R visitAlterColumnStatsCommand(AlterColumnStatsCommand alterColumnStatsCommand, C context) {
        return visitCommand(alterColumnStatsCommand, context);
    }

<<<<<<< HEAD
    default R visitAdminCancelRepairTableCommand(AdminCancelRepairTableCommand adminCancelRepairTableCommand,
                                                     C context) {
        return visitCommand(adminCancelRepairTableCommand, context);
    }

    default R visitAdminRepairTableCommand(AdminRepairTableCommand adminRepairTableCommand, C context) {
        return visitCommand(adminRepairTableCommand, context);
    }

    default R visitSetReplicaStatusCommand(AdminSetReplicaStatusCommand adminSetReplicaStatusCommand, C context) {
        return visitCommand(adminSetReplicaStatusCommand, context);
=======
    default R visitPauseRoutineLoadCommand(PauseRoutineLoadCommand routineLoadCommand, C context) {
        return visitCommand(routineLoadCommand, context);
    }

    default R visitResumeRoutineLoadCommand(ResumeRoutineLoadCommand resumeRoutineLoadCommand, C context) {
        return visitCommand(resumeRoutineLoadCommand, context);
    }

    default R visitStopRoutineLoadCommand(StopRoutineLoadCommand stopRoutineLoadCommand, C context) {
        return visitCommand(stopRoutineLoadCommand, context);
>>>>>>> a1d9af32
    }

    default R visitCleanQueryStatsCommand(CleanQueryStatsCommand cleanQueryStatsCommand, C context) {
        return visitCommand(cleanQueryStatsCommand, context);
    }

    default R visitPauseDataSyncJobCommand(PauseDataSyncJobCommand pauseDataSyncJobCommand, C context) {
        return visitCommand(pauseDataSyncJobCommand, context);
    }

    default R visitResumeDataSyncJobCommand(ResumeDataSyncJobCommand resumeDataSyncJobCommand, C context) {
        return visitCommand(resumeDataSyncJobCommand, context);
    }

    default R visitStopDataSyncJobCommand(StopDataSyncJobCommand stopDataSyncJobCommand, C context) {
        return visitCommand(stopDataSyncJobCommand, context);
    }

    default R visitCreateDataSyncJobCommand(CreateDataSyncJobCommand createDataSyncJobCommand, C context) {
        return visitCommand(createDataSyncJobCommand, context);
    }

    default R visitDropResourceCommand(DropResourceCommand dropResourceCommand, C context) {
        return visitCommand(dropResourceCommand, context);
    }

    default R visitDropRowPolicyCommand(DropRowPolicyCommand dropRowPolicyCommand, C context) {
        return visitCommand(dropRowPolicyCommand, context);
    }

    default R visitTransactionBeginCommand(TransactionBeginCommand transactionBeginCommand, C context) {
        return visitCommand(transactionBeginCommand, context);
    }

    default R visitTransactionCommitCommand(TransactionCommitCommand transactionCommitCommand, C context) {
        return visitCommand(transactionCommitCommand, context);
    }

    default R visitTransactionRollbackCommand(TransactionRollbackCommand transactionRollbackCommand, C context) {
        return visitCommand(transactionRollbackCommand, context);
    }

    default R visitKillAnalyzeJobCommand(KillAnalyzeJobCommand killAnalyzeJobCommand, C context) {
        return visitCommand(killAnalyzeJobCommand, context);
    }

    default R visitDropAnalyzeJobCommand(DropAnalyzeJobCommand dropAnalyzeJobCommand, C context) {
        return visitCommand(dropAnalyzeJobCommand, context);
    }

    default R visitCreateUserCommand(CreateUserCommand createUserCommand, C context) {
        return visitCommand(createUserCommand, context);
    }

    default R visitCreateResourceCommand(CreateResourceCommand createResourceCommand, C context) {
        return visitCommand(createResourceCommand, context);
    }
}<|MERGE_RESOLUTION|>--- conflicted
+++ resolved
@@ -1000,7 +1000,6 @@
         return visitCommand(alterColumnStatsCommand, context);
     }
 
-<<<<<<< HEAD
     default R visitAdminCancelRepairTableCommand(AdminCancelRepairTableCommand adminCancelRepairTableCommand,
                                                      C context) {
         return visitCommand(adminCancelRepairTableCommand, context);
@@ -1010,9 +1009,10 @@
         return visitCommand(adminRepairTableCommand, context);
     }
 
-    default R visitSetReplicaStatusCommand(AdminSetReplicaStatusCommand adminSetReplicaStatusCommand, C context) {
+    default R visitAdminSetReplicaStatusCommand(AdminSetReplicaStatusCommand adminSetReplicaStatusCommand, C context) {
         return visitCommand(adminSetReplicaStatusCommand, context);
-=======
+    }
+
     default R visitPauseRoutineLoadCommand(PauseRoutineLoadCommand routineLoadCommand, C context) {
         return visitCommand(routineLoadCommand, context);
     }
@@ -1023,7 +1023,6 @@
 
     default R visitStopRoutineLoadCommand(StopRoutineLoadCommand stopRoutineLoadCommand, C context) {
         return visitCommand(stopRoutineLoadCommand, context);
->>>>>>> a1d9af32
     }
 
     default R visitCleanQueryStatsCommand(CleanQueryStatsCommand cleanQueryStatsCommand, C context) {
