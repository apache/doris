--- conflicted
+++ resolved
@@ -956,7 +956,6 @@
         return visitCommand(alterColumnStatsCommand, context);
     }
 
-<<<<<<< HEAD
     default R visitPauseDataSyncJobCommand(PauseDataSyncJobCommand pauseDataSyncJobCommand, C context) {
         return visitCommand(pauseDataSyncJobCommand, context);
     }
@@ -967,7 +966,8 @@
 
     default R visitStopDataSyncJobCommand(StopDataSyncJobCommand stopDataSyncJobCommand, C context) {
         return visitCommand(stopDataSyncJobCommand, context);
-=======
+  }
+
     default R visitDropResourceCommand(DropResourceCommand dropResourceCommand, C context) {
         return visitCommand(dropResourceCommand, context);
     }
@@ -986,7 +986,6 @@
 
     default R visitTransactionRollbackCommand(TransactionRollbackCommand transactionRollbackCommand, C context) {
         return visitCommand(transactionRollbackCommand, context);
->>>>>>> 692c422f
     }
 
     default R visitKillAnalyzeJobCommand(KillAnalyzeJobCommand killAnalyzeJobCommand, C context) {
