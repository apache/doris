// Licensed to the Apache Software Foundation (ASF) under one
// or more contributor license agreements.  See the NOTICE file
// distributed with this work for additional information
// regarding copyright ownership.  The ASF licenses this file
// to you under the Apache License, Version 2.0 (the
// "License"); you may not use this file except in compliance
// with the License.  You may obtain a copy of the License at
//
//   http://www.apache.org/licenses/LICENSE-2.0
//
// Unless required by applicable law or agreed to in writing,
// software distributed under the License is distributed on an
// "AS IS" BASIS, WITHOUT WARRANTIES OR CONDITIONS OF ANY
// KIND, either express or implied.  See the License for the
// specific language governing permissions and limitations
// under the License.

package org.apache.doris.nereids.trees.plans.visitor;

import org.apache.doris.nereids.trees.plans.commands.AddConstraintCommand;
import org.apache.doris.nereids.trees.plans.commands.AdminCancelRebalanceDiskCommand;
import org.apache.doris.nereids.trees.plans.commands.AdminCancelRepairTableCommand;
import org.apache.doris.nereids.trees.plans.commands.AdminCheckTabletsCommand;
import org.apache.doris.nereids.trees.plans.commands.AdminCleanTrashCommand;
import org.apache.doris.nereids.trees.plans.commands.AdminCompactTableCommand;
import org.apache.doris.nereids.trees.plans.commands.AdminCopyTabletCommand;
import org.apache.doris.nereids.trees.plans.commands.AdminRebalanceDiskCommand;
import org.apache.doris.nereids.trees.plans.commands.AdminRepairTableCommand;
import org.apache.doris.nereids.trees.plans.commands.AdminSetReplicaStatusCommand;
import org.apache.doris.nereids.trees.plans.commands.AdminSetTableStatusCommand;
import org.apache.doris.nereids.trees.plans.commands.AlterCatalogCommentCommand;
import org.apache.doris.nereids.trees.plans.commands.AlterCatalogPropertiesCommand;
import org.apache.doris.nereids.trees.plans.commands.AlterCatalogRenameCommand;
import org.apache.doris.nereids.trees.plans.commands.AlterColumnStatsCommand;
import org.apache.doris.nereids.trees.plans.commands.AlterDatabasePropertiesCommand;
import org.apache.doris.nereids.trees.plans.commands.AlterJobStatusCommand;
import org.apache.doris.nereids.trees.plans.commands.AlterMTMVCommand;
import org.apache.doris.nereids.trees.plans.commands.AlterResourceCommand;
import org.apache.doris.nereids.trees.plans.commands.AlterRoleCommand;
import org.apache.doris.nereids.trees.plans.commands.AlterSqlBlockRuleCommand;
import org.apache.doris.nereids.trees.plans.commands.AlterStoragePolicyCommand;
import org.apache.doris.nereids.trees.plans.commands.AlterTableCommand;
import org.apache.doris.nereids.trees.plans.commands.AlterTableStatsCommand;
import org.apache.doris.nereids.trees.plans.commands.AlterUserCommand;
import org.apache.doris.nereids.trees.plans.commands.AlterViewCommand;
import org.apache.doris.nereids.trees.plans.commands.AlterWorkloadGroupCommand;
import org.apache.doris.nereids.trees.plans.commands.AlterWorkloadPolicyCommand;
import org.apache.doris.nereids.trees.plans.commands.CallCommand;
import org.apache.doris.nereids.trees.plans.commands.CancelAlterTableCommand;
import org.apache.doris.nereids.trees.plans.commands.CancelBackupCommand;
import org.apache.doris.nereids.trees.plans.commands.CancelBuildIndexCommand;
import org.apache.doris.nereids.trees.plans.commands.CancelExportCommand;
import org.apache.doris.nereids.trees.plans.commands.CancelJobTaskCommand;
import org.apache.doris.nereids.trees.plans.commands.CancelLoadCommand;
import org.apache.doris.nereids.trees.plans.commands.CancelMTMVTaskCommand;
import org.apache.doris.nereids.trees.plans.commands.CancelWarmUpJobCommand;
import org.apache.doris.nereids.trees.plans.commands.CleanAllProfileCommand;
import org.apache.doris.nereids.trees.plans.commands.CleanQueryStatsCommand;
import org.apache.doris.nereids.trees.plans.commands.Command;
import org.apache.doris.nereids.trees.plans.commands.CopyIntoCommand;
import org.apache.doris.nereids.trees.plans.commands.CreateCatalogCommand;
import org.apache.doris.nereids.trees.plans.commands.CreateDatabaseCommand;
import org.apache.doris.nereids.trees.plans.commands.CreateDictionaryCommand;
import org.apache.doris.nereids.trees.plans.commands.CreateEncryptkeyCommand;
import org.apache.doris.nereids.trees.plans.commands.CreateFileCommand;
import org.apache.doris.nereids.trees.plans.commands.CreateFunctionCommand;
import org.apache.doris.nereids.trees.plans.commands.CreateJobCommand;
import org.apache.doris.nereids.trees.plans.commands.CreateMTMVCommand;
import org.apache.doris.nereids.trees.plans.commands.CreateMaterializedViewCommand;
import org.apache.doris.nereids.trees.plans.commands.CreatePolicyCommand;
import org.apache.doris.nereids.trees.plans.commands.CreateProcedureCommand;
import org.apache.doris.nereids.trees.plans.commands.CreateRepositoryCommand;
import org.apache.doris.nereids.trees.plans.commands.CreateResourceCommand;
import org.apache.doris.nereids.trees.plans.commands.CreateRoleCommand;
import org.apache.doris.nereids.trees.plans.commands.CreateSqlBlockRuleCommand;
import org.apache.doris.nereids.trees.plans.commands.CreateStageCommand;
import org.apache.doris.nereids.trees.plans.commands.CreateStorageVaultCommand;
import org.apache.doris.nereids.trees.plans.commands.CreateTableCommand;
import org.apache.doris.nereids.trees.plans.commands.CreateTableLikeCommand;
import org.apache.doris.nereids.trees.plans.commands.CreateUserCommand;
import org.apache.doris.nereids.trees.plans.commands.CreateViewCommand;
import org.apache.doris.nereids.trees.plans.commands.CreateWorkloadGroupCommand;
import org.apache.doris.nereids.trees.plans.commands.CreateWorkloadPolicyCommand;
import org.apache.doris.nereids.trees.plans.commands.DeleteFromCommand;
import org.apache.doris.nereids.trees.plans.commands.DeleteFromUsingCommand;
import org.apache.doris.nereids.trees.plans.commands.DescribeCommand;
import org.apache.doris.nereids.trees.plans.commands.DropAnalyzeJobCommand;
import org.apache.doris.nereids.trees.plans.commands.DropCachedStatsCommand;
import org.apache.doris.nereids.trees.plans.commands.DropCatalogCommand;
import org.apache.doris.nereids.trees.plans.commands.DropCatalogRecycleBinCommand;
import org.apache.doris.nereids.trees.plans.commands.DropConstraintCommand;
import org.apache.doris.nereids.trees.plans.commands.DropDatabaseCommand;
import org.apache.doris.nereids.trees.plans.commands.DropDictionaryCommand;
import org.apache.doris.nereids.trees.plans.commands.DropEncryptkeyCommand;
import org.apache.doris.nereids.trees.plans.commands.DropExpiredStatsCommand;
import org.apache.doris.nereids.trees.plans.commands.DropFileCommand;
import org.apache.doris.nereids.trees.plans.commands.DropFunctionCommand;
import org.apache.doris.nereids.trees.plans.commands.DropJobCommand;
import org.apache.doris.nereids.trees.plans.commands.DropMTMVCommand;
import org.apache.doris.nereids.trees.plans.commands.DropProcedureCommand;
import org.apache.doris.nereids.trees.plans.commands.DropRepositoryCommand;
import org.apache.doris.nereids.trees.plans.commands.DropResourceCommand;
import org.apache.doris.nereids.trees.plans.commands.DropRoleCommand;
import org.apache.doris.nereids.trees.plans.commands.DropRowPolicyCommand;
import org.apache.doris.nereids.trees.plans.commands.DropSqlBlockRuleCommand;
import org.apache.doris.nereids.trees.plans.commands.DropStageCommand;
import org.apache.doris.nereids.trees.plans.commands.DropStatsCommand;
import org.apache.doris.nereids.trees.plans.commands.DropStoragePolicyCommand;
import org.apache.doris.nereids.trees.plans.commands.DropTableCommand;
import org.apache.doris.nereids.trees.plans.commands.DropUserCommand;
import org.apache.doris.nereids.trees.plans.commands.DropWorkloadGroupCommand;
import org.apache.doris.nereids.trees.plans.commands.DropWorkloadPolicyCommand;
import org.apache.doris.nereids.trees.plans.commands.ExplainCommand;
import org.apache.doris.nereids.trees.plans.commands.ExplainDictionaryCommand;
import org.apache.doris.nereids.trees.plans.commands.ExportCommand;
import org.apache.doris.nereids.trees.plans.commands.GrantResourcePrivilegeCommand;
import org.apache.doris.nereids.trees.plans.commands.GrantRoleCommand;
import org.apache.doris.nereids.trees.plans.commands.GrantTablePrivilegeCommand;
import org.apache.doris.nereids.trees.plans.commands.HelpCommand;
import org.apache.doris.nereids.trees.plans.commands.InstallPluginCommand;
import org.apache.doris.nereids.trees.plans.commands.KillAnalyzeJobCommand;
import org.apache.doris.nereids.trees.plans.commands.KillConnectionCommand;
import org.apache.doris.nereids.trees.plans.commands.KillQueryCommand;
import org.apache.doris.nereids.trees.plans.commands.LoadCommand;
import org.apache.doris.nereids.trees.plans.commands.LockTablesCommand;
import org.apache.doris.nereids.trees.plans.commands.PauseJobCommand;
import org.apache.doris.nereids.trees.plans.commands.PauseMTMVCommand;
import org.apache.doris.nereids.trees.plans.commands.RecoverDatabaseCommand;
import org.apache.doris.nereids.trees.plans.commands.RecoverPartitionCommand;
import org.apache.doris.nereids.trees.plans.commands.RecoverTableCommand;
import org.apache.doris.nereids.trees.plans.commands.RefreshMTMVCommand;
import org.apache.doris.nereids.trees.plans.commands.ReplayCommand;
import org.apache.doris.nereids.trees.plans.commands.ResumeJobCommand;
import org.apache.doris.nereids.trees.plans.commands.ResumeMTMVCommand;
import org.apache.doris.nereids.trees.plans.commands.RevokeResourcePrivilegeCommand;
import org.apache.doris.nereids.trees.plans.commands.RevokeRoleCommand;
import org.apache.doris.nereids.trees.plans.commands.RevokeTablePrivilegeCommand;
import org.apache.doris.nereids.trees.plans.commands.SetDefaultStorageVaultCommand;
import org.apache.doris.nereids.trees.plans.commands.SetOptionsCommand;
import org.apache.doris.nereids.trees.plans.commands.SetTransactionCommand;
import org.apache.doris.nereids.trees.plans.commands.SetUserPropertiesCommand;
import org.apache.doris.nereids.trees.plans.commands.ShowAnalyzeCommand;
import org.apache.doris.nereids.trees.plans.commands.ShowAuthorsCommand;
import org.apache.doris.nereids.trees.plans.commands.ShowBackendsCommand;
import org.apache.doris.nereids.trees.plans.commands.ShowBackupCommand;
import org.apache.doris.nereids.trees.plans.commands.ShowBrokerCommand;
import org.apache.doris.nereids.trees.plans.commands.ShowCatalogCommand;
import org.apache.doris.nereids.trees.plans.commands.ShowCatalogRecycleBinCommand;
import org.apache.doris.nereids.trees.plans.commands.ShowCharsetCommand;
import org.apache.doris.nereids.trees.plans.commands.ShowClustersCommand;
import org.apache.doris.nereids.trees.plans.commands.ShowCollationCommand;
import org.apache.doris.nereids.trees.plans.commands.ShowColumnHistogramStatsCommand;
import org.apache.doris.nereids.trees.plans.commands.ShowColumnsCommand;
import org.apache.doris.nereids.trees.plans.commands.ShowConfigCommand;
import org.apache.doris.nereids.trees.plans.commands.ShowConstraintsCommand;
import org.apache.doris.nereids.trees.plans.commands.ShowConvertLSCCommand;
import org.apache.doris.nereids.trees.plans.commands.ShowCopyCommand;
import org.apache.doris.nereids.trees.plans.commands.ShowCreateCatalogCommand;
import org.apache.doris.nereids.trees.plans.commands.ShowCreateDatabaseCommand;
import org.apache.doris.nereids.trees.plans.commands.ShowCreateMTMVCommand;
import org.apache.doris.nereids.trees.plans.commands.ShowCreateMaterializedViewCommand;
import org.apache.doris.nereids.trees.plans.commands.ShowCreateProcedureCommand;
import org.apache.doris.nereids.trees.plans.commands.ShowCreateRepositoryCommand;
import org.apache.doris.nereids.trees.plans.commands.ShowCreateTableCommand;
import org.apache.doris.nereids.trees.plans.commands.ShowCreateViewCommand;
import org.apache.doris.nereids.trees.plans.commands.ShowDataCommand;
import org.apache.doris.nereids.trees.plans.commands.ShowDataSkewCommand;
import org.apache.doris.nereids.trees.plans.commands.ShowDataTypesCommand;
import org.apache.doris.nereids.trees.plans.commands.ShowDatabaseIdCommand;
import org.apache.doris.nereids.trees.plans.commands.ShowDatabasesCommand;
import org.apache.doris.nereids.trees.plans.commands.ShowDeleteCommand;
import org.apache.doris.nereids.trees.plans.commands.ShowDiagnoseTabletCommand;
import org.apache.doris.nereids.trees.plans.commands.ShowDictionariesCommand;
import org.apache.doris.nereids.trees.plans.commands.ShowDynamicPartitionCommand;
import org.apache.doris.nereids.trees.plans.commands.ShowEncryptKeysCommand;
import org.apache.doris.nereids.trees.plans.commands.ShowEventsCommand;
import org.apache.doris.nereids.trees.plans.commands.ShowExportCommand;
import org.apache.doris.nereids.trees.plans.commands.ShowFrontendsCommand;
import org.apache.doris.nereids.trees.plans.commands.ShowFunctionsCommand;
import org.apache.doris.nereids.trees.plans.commands.ShowGrantsCommand;
import org.apache.doris.nereids.trees.plans.commands.ShowIndexStatsCommand;
import org.apache.doris.nereids.trees.plans.commands.ShowLastInsertCommand;
import org.apache.doris.nereids.trees.plans.commands.ShowLoadCommand;
import org.apache.doris.nereids.trees.plans.commands.ShowLoadProfileCommand;
import org.apache.doris.nereids.trees.plans.commands.ShowOpenTablesCommand;
import org.apache.doris.nereids.trees.plans.commands.ShowPartitionIdCommand;
import org.apache.doris.nereids.trees.plans.commands.ShowPartitionsCommand;
import org.apache.doris.nereids.trees.plans.commands.ShowPluginsCommand;
import org.apache.doris.nereids.trees.plans.commands.ShowPrivilegesCommand;
import org.apache.doris.nereids.trees.plans.commands.ShowProcCommand;
import org.apache.doris.nereids.trees.plans.commands.ShowProcedureStatusCommand;
import org.apache.doris.nereids.trees.plans.commands.ShowProcessListCommand;
import org.apache.doris.nereids.trees.plans.commands.ShowQueryProfileCommand;
import org.apache.doris.nereids.trees.plans.commands.ShowQueryStatsCommand;
import org.apache.doris.nereids.trees.plans.commands.ShowQueuedAnalyzeJobsCommand;
import org.apache.doris.nereids.trees.plans.commands.ShowReplicaDistributionCommand;
import org.apache.doris.nereids.trees.plans.commands.ShowReplicaStatusCommand;
import org.apache.doris.nereids.trees.plans.commands.ShowRepositoriesCommand;
import org.apache.doris.nereids.trees.plans.commands.ShowResourcesCommand;
import org.apache.doris.nereids.trees.plans.commands.ShowRestoreCommand;
import org.apache.doris.nereids.trees.plans.commands.ShowRolesCommand;
import org.apache.doris.nereids.trees.plans.commands.ShowRowPolicyCommand;
import org.apache.doris.nereids.trees.plans.commands.ShowSmallFilesCommand;
import org.apache.doris.nereids.trees.plans.commands.ShowSnapshotCommand;
import org.apache.doris.nereids.trees.plans.commands.ShowSqlBlockRuleCommand;
import org.apache.doris.nereids.trees.plans.commands.ShowStagesCommand;
import org.apache.doris.nereids.trees.plans.commands.ShowStatusCommand;
import org.apache.doris.nereids.trees.plans.commands.ShowStorageEnginesCommand;
import org.apache.doris.nereids.trees.plans.commands.ShowStoragePolicyCommand;
import org.apache.doris.nereids.trees.plans.commands.ShowStorageVaultCommand;
import org.apache.doris.nereids.trees.plans.commands.ShowSyncJobCommand;
import org.apache.doris.nereids.trees.plans.commands.ShowTableCommand;
import org.apache.doris.nereids.trees.plans.commands.ShowTableCreationCommand;
import org.apache.doris.nereids.trees.plans.commands.ShowTableIdCommand;
import org.apache.doris.nereids.trees.plans.commands.ShowTableStatsCommand;
import org.apache.doris.nereids.trees.plans.commands.ShowTableStatusCommand;
import org.apache.doris.nereids.trees.plans.commands.ShowTabletIdCommand;
import org.apache.doris.nereids.trees.plans.commands.ShowTabletStorageFormatCommand;
import org.apache.doris.nereids.trees.plans.commands.ShowTabletsBelongCommand;
import org.apache.doris.nereids.trees.plans.commands.ShowTabletsFromTableCommand;
import org.apache.doris.nereids.trees.plans.commands.ShowTransactionCommand;
import org.apache.doris.nereids.trees.plans.commands.ShowTrashCommand;
import org.apache.doris.nereids.trees.plans.commands.ShowTriggersCommand;
import org.apache.doris.nereids.trees.plans.commands.ShowUserPropertyCommand;
import org.apache.doris.nereids.trees.plans.commands.ShowVariablesCommand;
import org.apache.doris.nereids.trees.plans.commands.ShowViewCommand;
import org.apache.doris.nereids.trees.plans.commands.ShowWarmUpCommand;
import org.apache.doris.nereids.trees.plans.commands.ShowWarningErrorCountCommand;
import org.apache.doris.nereids.trees.plans.commands.ShowWarningErrorsCommand;
import org.apache.doris.nereids.trees.plans.commands.ShowWhiteListCommand;
import org.apache.doris.nereids.trees.plans.commands.ShowWorkloadGroupsCommand;
import org.apache.doris.nereids.trees.plans.commands.SyncCommand;
import org.apache.doris.nereids.trees.plans.commands.TransactionBeginCommand;
import org.apache.doris.nereids.trees.plans.commands.TransactionCommitCommand;
import org.apache.doris.nereids.trees.plans.commands.TransactionRollbackCommand;
import org.apache.doris.nereids.trees.plans.commands.TruncateTableCommand;
import org.apache.doris.nereids.trees.plans.commands.UninstallPluginCommand;
import org.apache.doris.nereids.trees.plans.commands.UnlockTablesCommand;
import org.apache.doris.nereids.trees.plans.commands.UnsetDefaultStorageVaultCommand;
import org.apache.doris.nereids.trees.plans.commands.UnsetVariableCommand;
import org.apache.doris.nereids.trees.plans.commands.UnsupportedCommand;
import org.apache.doris.nereids.trees.plans.commands.UpdateCommand;
import org.apache.doris.nereids.trees.plans.commands.WarmUpClusterCommand;
import org.apache.doris.nereids.trees.plans.commands.alter.AlterDatabaseRenameCommand;
import org.apache.doris.nereids.trees.plans.commands.alter.AlterDatabaseSetQuotaCommand;
import org.apache.doris.nereids.trees.plans.commands.alter.AlterRepositoryCommand;
import org.apache.doris.nereids.trees.plans.commands.clean.CleanLabelCommand;
import org.apache.doris.nereids.trees.plans.commands.insert.BatchInsertIntoTableCommand;
import org.apache.doris.nereids.trees.plans.commands.insert.InsertIntoTableCommand;
import org.apache.doris.nereids.trees.plans.commands.insert.InsertOverwriteTableCommand;
import org.apache.doris.nereids.trees.plans.commands.load.CreateDataSyncJobCommand;
import org.apache.doris.nereids.trees.plans.commands.load.CreateRoutineLoadCommand;
import org.apache.doris.nereids.trees.plans.commands.load.PauseDataSyncJobCommand;
import org.apache.doris.nereids.trees.plans.commands.load.PauseRoutineLoadCommand;
import org.apache.doris.nereids.trees.plans.commands.load.ResumeDataSyncJobCommand;
import org.apache.doris.nereids.trees.plans.commands.load.ResumeRoutineLoadCommand;
import org.apache.doris.nereids.trees.plans.commands.load.ShowCreateRoutineLoadCommand;
import org.apache.doris.nereids.trees.plans.commands.load.StopDataSyncJobCommand;
import org.apache.doris.nereids.trees.plans.commands.load.StopRoutineLoadCommand;
import org.apache.doris.nereids.trees.plans.commands.refresh.RefreshCatalogCommand;
import org.apache.doris.nereids.trees.plans.commands.refresh.RefreshDatabaseCommand;
import org.apache.doris.nereids.trees.plans.commands.refresh.RefreshDictionaryCommand;
import org.apache.doris.nereids.trees.plans.commands.refresh.RefreshTableCommand;
import org.apache.doris.nereids.trees.plans.commands.use.SwitchCommand;
import org.apache.doris.nereids.trees.plans.commands.use.UseCommand;

/** CommandVisitor. */
public interface CommandVisitor<R, C> {

    R visitCommand(Command command, C context);

    default R visitExplainCommand(ExplainCommand explain, C context) {
        return visitCommand(explain, context);
    }

    default R visitExplainDictionaryCommand(ExplainDictionaryCommand explainDictionary, C context) {
        return visitCommand(explainDictionary, context);
    }

    default R visitReplayCommand(ReplayCommand replay, C context) {
        return visitCommand(replay, context);
    }

    default R visitCreatePolicyCommand(CreatePolicyCommand createPolicy, C context) {
        return visitCommand(createPolicy, context);
    }

    default R visitInsertIntoTableCommand(InsertIntoTableCommand insertIntoTableCommand,
            C context) {
        return visitCommand(insertIntoTableCommand, context);
    }

    default R visitInsertOverwriteTableCommand(InsertOverwriteTableCommand insertOverwriteTableCommand,
            C context) {
        return visitCommand(insertOverwriteTableCommand, context);
    }

    default R visitBatchInsertIntoTableCommand(BatchInsertIntoTableCommand batchInsertIntoTableCommand,
            C context) {
        return visitCommand(batchInsertIntoTableCommand, context);
    }

    default R visitUpdateCommand(UpdateCommand updateCommand, C context) {
        return visitCommand(updateCommand, context);
    }

    default R visitDeleteFromCommand(DeleteFromCommand deleteFromCommand, C context) {
        return visitCommand(deleteFromCommand, context);
    }

    default R visitDeleteFromUsingCommand(DeleteFromUsingCommand deleteFromUsingCommand, C context) {
        return visitCommand(deleteFromUsingCommand, context);
    }

    default R visitLoadCommand(LoadCommand loadCommand, C context) {
        return visitCommand(loadCommand, context);
    }

    default R visitExportCommand(ExportCommand exportCommand, C context) {
        return visitCommand(exportCommand, context);
    }

    default R visitCopyIntoCommand(CopyIntoCommand copyIntoCommand, C context) {
        return visitCommand(copyIntoCommand, context);
    }

    default R visitCreateDictionaryCommand(CreateDictionaryCommand createDictionaryCommand, C context) {
        return visitCommand(createDictionaryCommand, context);
    }

    default R visitCreateEncryptKeyCommand(CreateEncryptkeyCommand createEncryptKeyCommand, C context) {
        return visitCommand(createEncryptKeyCommand, context);
    }

    default R visitCreateFunctionCommand(CreateFunctionCommand createFunctionCommand, C context) {
        return visitCommand(createFunctionCommand, context);
    }

    default R visitDropFunctionCommand(DropFunctionCommand dropFunctionCommand, C context) {
        return visitCommand(dropFunctionCommand, context);
    }

    default R visitCreateTableCommand(CreateTableCommand createTableCommand, C context) {
        return visitCommand(createTableCommand, context);
    }

    default R visitCreateMTMVCommand(CreateMTMVCommand createMTMVCommand, C context) {
        return visitCommand(createMTMVCommand, context);
    }

    default R visitCreateMaterializedViewCommand(CreateMaterializedViewCommand createSyncMVCommand, C context) {
        return visitCommand(createSyncMVCommand, context);
    }

    default R visitCreateJobCommand(CreateJobCommand createJobCommand, C context) {
        return visitCommand(createJobCommand, context);
    }

    default R visitCreateFileCommand(CreateFileCommand createFileCommand, C context) {
        return visitCommand(createFileCommand, context);
    }

    default R visitAlterMTMVCommand(AlterMTMVCommand alterMTMVCommand, C context) {
        return visitCommand(alterMTMVCommand, context);
    }

    default R visitAddConstraintCommand(AddConstraintCommand addConstraintCommand, C context) {
        return visitCommand(addConstraintCommand, context);
    }

    default R visitAdminCompactTableCommand(AdminCompactTableCommand adminCompactTableCommand, C context) {
        return visitCommand(adminCompactTableCommand, context);
    }

    default R visitAdminCleanTrashCommand(AdminCleanTrashCommand adminCleanTrashCommand, C context) {
        return visitCommand(adminCleanTrashCommand, context);
    }

    default R visitAdminSetTableStatusCommand(AdminSetTableStatusCommand cmd, C context) {
        return visitCommand(cmd, context);
    }

    default R visitDropConstraintCommand(DropConstraintCommand dropConstraintCommand, C context) {
        return visitCommand(dropConstraintCommand, context);
    }

    default R visitDropDictionaryCommand(DropDictionaryCommand dropDictionaryCommand, C context) {
        return visitCommand(dropDictionaryCommand, context);
    }

    default R visitAlterResourceCommand(AlterResourceCommand alterResourceCommand, C context) {
        return visitCommand(alterResourceCommand, context);
    }

    default R visitDropJobCommand(DropJobCommand dropJobCommand, C context) {
        return visitCommand(dropJobCommand, context);
    }

    default R visitShowConstraintsCommand(ShowConstraintsCommand showConstraintsCommand, C context) {
        return visitCommand(showConstraintsCommand, context);
    }

    default R visitRefreshMTMVCommand(RefreshMTMVCommand refreshMTMVCommand, C context) {
        return visitCommand(refreshMTMVCommand, context);
    }

    default R visitDropMTMVCommand(DropMTMVCommand dropMTMVCommand, C context) {
        return visitCommand(dropMTMVCommand, context);
    }

    default R visitPauseJobCommand(PauseJobCommand pauseJobCommand, C context) {
        return visitCommand(pauseJobCommand, context);
    }

    default R visitPauseMTMVCommand(PauseMTMVCommand pauseMTMVCommand, C context) {
        return visitCommand(pauseMTMVCommand, context);
    }

    default R visitResumeJobCommand(ResumeJobCommand resumeJobCommand, C context) {
        return visitCommand(resumeJobCommand, context);
    }

    default R visitResumeMTMVCommand(ResumeMTMVCommand resumeMTMVCommand, C context) {
        return visitCommand(resumeMTMVCommand, context);
    }

    default R visitShowStorageVaultCommand(ShowStorageVaultCommand showStorageVaultCommand, C context) {
        return visitCommand(showStorageVaultCommand, context);
    }

    default R visitShowCreateMTMVCommand(ShowCreateMTMVCommand showCreateMTMVCommand, C context) {
        return visitCommand(showCreateMTMVCommand, context);
    }

    default R visitCancelLoadCommand(CancelLoadCommand cancelLoadCommand, C context) {
        return visitCommand(cancelLoadCommand, context);
    }

    default R visitCancelExportCommand(CancelExportCommand cancelExportCommand, C context) {
        return visitCommand(cancelExportCommand, context);
    }

    default R visitCancelWarmUpJobCommand(CancelWarmUpJobCommand cancelWarmUpJobCommand, C context) {
        return visitCommand(cancelWarmUpJobCommand, context);
    }

    default R visitCancelMTMVTaskCommand(CancelMTMVTaskCommand cancelMTMVTaskCommand, C context) {
        return visitCommand(cancelMTMVTaskCommand, context);
    }

    default R visitCancelTaskCommand(CancelJobTaskCommand cancelJobTaskCommand, C context) {
        return visitCommand(cancelJobTaskCommand, context);
    }

    default R visitCallCommand(CallCommand callCommand, C context) {
        return visitCommand(callCommand, context);
    }

    default R visitShowWarningErrorCountCommand(ShowWarningErrorCountCommand showWarnErrorCountCommand, C context) {
        return visitCommand(showWarnErrorCountCommand, context);
    }

    default R visitShowSyncJobCommand(ShowSyncJobCommand showSyncJobCommand, C context) {
        return visitCommand(showSyncJobCommand, context);
    }

    default R visitCreateProcedureCommand(CreateProcedureCommand createProcedureCommand, C context) {
        return visitCommand(createProcedureCommand, context);
    }

    default R visitDropProcedureCommand(DropProcedureCommand dropProcedureCommand, C context) {
        return visitCommand(dropProcedureCommand, context);
    }

    default R visitShowProcedureStatusCommand(ShowProcedureStatusCommand showProcedureStatusCommand, C context) {
        return visitCommand(showProcedureStatusCommand, context);
    }

    default R visitCreateCatalogCommand(CreateCatalogCommand createCatalogCommand, C context) {
        return visitCommand(createCatalogCommand, context);
    }

    default R visitShowWarningErrorsCommand(ShowWarningErrorsCommand showWarningErrorsCommand, C context) {
        return visitCommand(showWarningErrorsCommand, context);
    }

    default R visitShowCreateProcedureCommand(ShowCreateProcedureCommand showCreateProcedureCommand, C context) {
        return visitCommand(showCreateProcedureCommand, context);
    }

    default R visitHelpCommand(HelpCommand helpCommand, C context) {
        return visitCommand(helpCommand, context);
    }

    default R visitCreateViewCommand(CreateViewCommand createViewCommand, C context) {
        return visitCommand(createViewCommand, context);
    }

    default R visitAlterJobStatusCommand(AlterJobStatusCommand alterJobStatusCommand, C context) {
        return visitCommand(alterJobStatusCommand, context);
    }

    default R visitAlterViewCommand(AlterViewCommand alterViewCommand, C context) {
        return visitCommand(alterViewCommand, context);
    }

    default R visitShowColumnsCommand(ShowColumnsCommand showColumnsCommand, C context) {
        return visitCommand(showColumnsCommand, context);
    }

    default R visitDropCatalogCommand(DropCatalogCommand dropCatalogCommand, C context) {
        return visitCommand(dropCatalogCommand, context);
    }

    default R visitAlterCatalogCommentCommand(AlterCatalogCommentCommand alterCatalogCommentCommand, C context) {
        return visitCommand(alterCatalogCommentCommand, context);
    }

    default R visitDropCatalogRecycleBinCommand(DropCatalogRecycleBinCommand dropCatalogRecycleBinCommand, C context) {
        return visitCommand(dropCatalogRecycleBinCommand, context);
    }

    default R visitShowStagesCommand(ShowStagesCommand showStagesCommand, C context) {
        return visitCommand(showStagesCommand, context);
    }

    default R visitUnsupportedCommand(UnsupportedCommand unsupportedCommand, C context) {
        return visitCommand(unsupportedCommand, context);
    }

    default R visitUnsetVariableCommand(UnsetVariableCommand unsetVariableCommand, C context) {
        return visitCommand(unsetVariableCommand, context);
    }

    default R visitUnsetDefaultStorageVaultCommand(UnsetDefaultStorageVaultCommand unsetDefaultStorageVaultCommand,
                                                   C context) {
        return visitCommand(unsetDefaultStorageVaultCommand, context);
    }

    default R visitCreateDatabaseCommand(CreateDatabaseCommand command, C context) {
        return visitCommand(command, context);
    }

    default R visitCreateRepositoryCommand(CreateRepositoryCommand command, C context) {
        return visitCommand(command, context);
    }

    default R visitCreateStorageVaultCommand(CreateStorageVaultCommand createStorageVaultCommand, C context) {
        return visitCommand(createStorageVaultCommand, context);
    }

    default R visitCreateTableLikeCommand(CreateTableLikeCommand createTableLikeCommand, C context) {
        return visitCommand(createTableLikeCommand, context);
    }

    default R visitShowAuthorsCommand(ShowAuthorsCommand showAuthorsCommand, C context) {
        return visitCommand(showAuthorsCommand, context);
    }

    default R visitShowDictionariesCommand(ShowDictionariesCommand showDictionariesCommand, C context) {
        return visitCommand(showDictionariesCommand, context);
    }

    default R visitShowConfigCommand(ShowConfigCommand showConfigCommand, C context) {
        return visitCommand(showConfigCommand, context);
    }

    default R visitSetOptionsCommand(SetOptionsCommand setOptionsCommand, C context) {
        return visitCommand(setOptionsCommand, context);
    }

    default R visitSetTransactionCommand(SetTransactionCommand setTransactionCommand, C context) {
        return visitCommand(setTransactionCommand, context);
    }

    default R visitSetUserPropertiesCommand(SetUserPropertiesCommand setUserPropertiesCommand, C context) {
        return visitCommand(setUserPropertiesCommand, context);
    }

    default R visitAlterCatalogRenameCommand(AlterCatalogRenameCommand alterCatalogRenameCommand, C context) {
        return visitCommand(alterCatalogRenameCommand, context);
    }

    default R visitSetDefaultStorageVault(SetDefaultStorageVaultCommand setDefaultStorageVaultCommand, C context) {
        return visitCommand(setDefaultStorageVaultCommand, context);
    }

    default R visitDropStoragePolicyCommand(DropStoragePolicyCommand dropStoragePolicyCommand, C context) {
        return visitCommand(dropStoragePolicyCommand, context);
    }

    default R visitRefreshCatalogCommand(RefreshCatalogCommand refreshCatalogCommand, C context) {
        return visitCommand(refreshCatalogCommand, context);
    }

    default R visitShowCreateRepositoryCommand(ShowCreateRepositoryCommand showCreateRepositoryCommand, C context) {
        return visitCommand(showCreateRepositoryCommand, context);
    }

    default R visitShowLastInsertCommand(ShowLastInsertCommand showLastInsertCommand, C context) {
        return visitCommand(showLastInsertCommand, context);
    }

    default R visitAlterTableCommand(AlterTableCommand alterTableCommand, C context) {
        return visitCommand(alterTableCommand, context);
    }

    default R visitShowGrantsCommand(ShowGrantsCommand showGrantsCommand, C context) {
        return visitCommand(showGrantsCommand, context);
    }

    default R visitShowStatusCommand(ShowStatusCommand showStatusCommand, C context) {
        return visitCommand(showStatusCommand, context);
    }

    default R visitShowPartitionIdCommand(ShowPartitionIdCommand showPartitionIdCommand, C context) {
        return visitCommand(showPartitionIdCommand, context);
    }

    default R visitShowPartitionsCommand(ShowPartitionsCommand showPartitionsCommand, C context) {
        return visitCommand(showPartitionsCommand, context);
    }

    default R visitShowVariablesCommand(ShowVariablesCommand showVariablesCommand, C context) {
        return visitCommand(showVariablesCommand, context);
    }

    default R visitShowViewCommand(ShowViewCommand showViewCommand, C context) {
        return visitCommand(showViewCommand, context);
    }

    default R visitRefreshDatabaseCommand(RefreshDatabaseCommand refreshDatabaseCommand, C context) {
        return visitCommand(refreshDatabaseCommand, context);
    }

    default R visitRefreshTableCommand(RefreshTableCommand refreshTableCommand, C context) {
        return visitCommand(refreshTableCommand, context);
    }

    default R visitRefreshDictionaryCommand(RefreshDictionaryCommand refreshDictionaryCommand, C context) {
        return visitCommand(refreshDictionaryCommand, context);
    }

    default R visitShowBackendsCommand(ShowBackendsCommand showBackendsCommand, C context) {
        return visitCommand(showBackendsCommand, context);
    }

    default R visitShowBackupCommand(ShowBackupCommand showBackupCommand, C context) {
        return visitCommand(showBackupCommand, context);
    }

    default R visitShowCreateTableCommand(ShowCreateTableCommand showCreateTableCommand, C context) {
        return visitCommand(showCreateTableCommand, context);
    }

    default R visitShowSmallFilesCommand(ShowSmallFilesCommand showSmallFilesCommand, C context) {
        return visitCommand(showSmallFilesCommand, context);
    }

    default R visitShowSnapshotCommand(ShowSnapshotCommand showSnapshotCommand, C context) {
        return visitCommand(showSnapshotCommand, context);
    }

    default R visitShowSqlBlockRuleCommand(ShowSqlBlockRuleCommand showblockruleCommand, C context) {
        return visitCommand(showblockruleCommand, context);
    }

    default R visitShowPluginsCommand(ShowPluginsCommand showPluginsCommand, C context) {
        return visitCommand(showPluginsCommand, context);
    }

    default R visitShowTrashCommand(ShowTrashCommand showTrashCommand, C context) {
        return visitCommand(showTrashCommand, context);
    }

    default R visitShowTriggersCommand(ShowTriggersCommand showTriggersCommand, C context) {
        return visitCommand(showTriggersCommand, context);
    }

    default R visitShowRepositoriesCommand(ShowRepositoriesCommand showRepositoriesCommand, C context) {
        return visitCommand(showRepositoriesCommand, context);
    }

    default R visitShowResourcesCommand(ShowResourcesCommand showResourcesCommand, C context) {
        return visitCommand(showResourcesCommand, context);
    }

    default R visitShowRestoreCommand(ShowRestoreCommand showRestoreCommand, C context) {
        return visitCommand(showRestoreCommand, context);
    }

    default R visitShowRolesCommand(ShowRolesCommand showRolesCommand, C context) {
        return visitCommand(showRolesCommand, context);
    }

    default R visitShowProcCommand(ShowProcCommand showProcCommand, C context) {
        return visitCommand(showProcCommand, context);
    }

    default R visitShowDataCommand(ShowDataCommand showDataCommand, C context) {
        return visitCommand(showDataCommand, context);
    }

    default R visitShowStorageEnginesCommand(ShowStorageEnginesCommand showStorageEnginesCommand, C context) {
        return visitCommand(showStorageEnginesCommand, context);
    }

    default R visitShowCreateCatalogCommand(ShowCreateCatalogCommand showCreateCatalogCommand, C context) {
        return visitCommand(showCreateCatalogCommand, context);
    }

    default R visitShowCatalogCommand(ShowCatalogCommand showCatalogCommand, C context) {
        return visitCommand(showCatalogCommand, context);
    }

    default R visitShowCreateMaterializedViewCommand(ShowCreateMaterializedViewCommand showCreateMtlzViewCommand,
                        C context) {
        return visitCommand(showCreateMtlzViewCommand, context);
    }

    default R visitShowCreateDatabaseCommand(ShowCreateDatabaseCommand showCreateDatabaseCommand, C context) {
        return visitCommand(showCreateDatabaseCommand, context);
    }

    default R visitShowCreateViewCommand(ShowCreateViewCommand showCreateViewCommand, C context) {
        return visitCommand(showCreateViewCommand, context);
    }

    default R visitAlterRoleCommand(AlterRoleCommand alterRoleCommand, C context) {
        return visitCommand(alterRoleCommand, context);
    }

    default R visitShowDatabaseIdCommand(ShowDatabaseIdCommand showDatabaseIdCommand, C context) {
        return visitCommand(showDatabaseIdCommand, context);
    }

    default R visitAlterWorkloadGroupCommand(AlterWorkloadGroupCommand alterWorkloadGroupCommand, C context) {
        return visitCommand(alterWorkloadGroupCommand, context);
    }

    default R visitAlterWorkloadPolicyCommand(AlterWorkloadPolicyCommand alterWorkloadPolicyCommand, C context) {
        return visitCommand(alterWorkloadPolicyCommand, context);
    }

    default R visitCleanAllProfileCommand(CleanAllProfileCommand cleanAllProfileCommand, C context) {
        return visitCommand(cleanAllProfileCommand, context);
    }

    default R visitCleanLabelCommand(CleanLabelCommand cleanLabelCommand, C context) {
        return visitCommand(cleanLabelCommand, context);
    }

    default R visitShowDataTypesCommand(ShowDataTypesCommand showDataTypesCommand, C context) {
        return visitCommand(showDataTypesCommand, context);
    }

    default R visitShowFrontendsCommand(ShowFrontendsCommand showFrontendsCommand, C context) {
        return visitCommand(showFrontendsCommand, context);
    }

    default R visitShowFunctionsCommand(ShowFunctionsCommand showFunctionsCommand, C context) {
        return visitCommand(showFunctionsCommand, context);
    }

    default R visitAdminRebalanceDiskCommand(AdminRebalanceDiskCommand adminRebalanceDiskCommand, C context) {
        return visitCommand(adminRebalanceDiskCommand, context);
    }

    default R visitAdminCancelRebalanceDiskCommand(AdminCancelRebalanceDiskCommand command, C context) {
        return visitCommand(command, context);
    }

    default R visitCreateWorkloadPolicyCommand(CreateWorkloadPolicyCommand createWorkloadPolicyCommand, C context) {
        return visitCommand(createWorkloadPolicyCommand, context);
    }

    default R visitInstallPluginCommand(InstallPluginCommand command, C context) {
        return visitCommand(command, context);
    }

    default R visitShowDynamicPartitionCommand(ShowDynamicPartitionCommand showDynamicPartitionCommand, C context) {
        return visitCommand(showDynamicPartitionCommand, context);
    }

    default R visitShowWhiteListCommand(ShowWhiteListCommand whiteListCommand, C context) {
        return visitCommand(whiteListCommand, context);
    }

    default R visitAlterCatalogPropertiesCommand(AlterCatalogPropertiesCommand alterCatalogPropsCmd, C context) {
        return visitCommand(alterCatalogPropsCmd, context);
    }

    default R visitAlterDatabasePropertiesCommand(AlterDatabasePropertiesCommand alterDatabasePropsCmd, C context) {
        return visitCommand(alterDatabasePropsCmd, context);
    }

    default R visitUninstallPluginCommand(UninstallPluginCommand command, C context) {
        return visitCommand(command, context);
    }

    default R visitRecoverDatabaseCommand(RecoverDatabaseCommand recoverDatabaseCommand, C context) {
        return visitCommand(recoverDatabaseCommand, context);
    }

    default R visitShowDiagnoseTabletCommand(ShowDiagnoseTabletCommand showDiagnoseTabletCommand, C context) {
        return visitCommand(showDiagnoseTabletCommand, context);
    }

    default R visitRecoverTableCommand(RecoverTableCommand recoverTableCommand, C context) {
        return visitCommand(recoverTableCommand, context);
    }

    default R visitShowStoragePolicyCommand(ShowStoragePolicyCommand showStoragePolicyCommand, C context) {
        return visitCommand(showStoragePolicyCommand, context);
    }

    default R visitRecoverPartitionCommand(RecoverPartitionCommand recoverPartitionCommand, C context) {
        return visitCommand(recoverPartitionCommand, context);
    }

    default R visitShowBrokerCommand(ShowBrokerCommand showBrokerCommand, C context) {
        return visitCommand(showBrokerCommand, context);
    }

    default R visitShowLoadCommand(ShowLoadCommand showLoadCommand, C context) {
        return visitCommand(showLoadCommand, context);
    }

    default R visitShowLoadProfileCommand(ShowLoadProfileCommand showLoadProfileCommand, C context) {
        return visitCommand(showLoadProfileCommand, context);
    }

    default R visitAlterStoragePolicyCommand(AlterStoragePolicyCommand alterStoragePolicyCommand, C context) {
        return visitCommand(alterStoragePolicyCommand, context);
    }

    default R visitAlterSqlBlockRuleCommand(AlterSqlBlockRuleCommand cmd, C context) {
        return visitCommand(cmd, context);
    }

    default R visitCreateSqlBlockRuleCommand(CreateSqlBlockRuleCommand cmd, C context) {
        return visitCommand(cmd, context);
    }

    default R visitDropRepositoryCommand(DropRepositoryCommand cmd, C context) {
        return visitCommand(cmd, context);
    }

    default R visitCreateRoleCommand(CreateRoleCommand createRoleCommand, C context) {
        return visitCommand(createRoleCommand, context);
    }

    default R visitDropTableCommand(DropTableCommand dropTableCommand, C context) {
        return visitCommand(dropTableCommand, context);
    }

    default R visitDropRoleCommand(DropRoleCommand dropRoleCommand, C context) {
        return visitCommand(dropRoleCommand, context);
    }

    default R visitDropEncryptKeyCommand(DropEncryptkeyCommand dropEncryptkeyCommand, C context) {
        return visitCommand(dropEncryptkeyCommand, context);
    }

    default R visitDropFileCommand(DropFileCommand dropFileCommand, C context) {
        return visitCommand(dropFileCommand, context);
    }

    default R visitDropSqlBlockRuleCommand(DropSqlBlockRuleCommand dropSqlBlockRuleCommand, C context) {
        return visitCommand(dropSqlBlockRuleCommand, context);
    }

    default R visitDropUserCommand(DropUserCommand dropUserCommand, C context) {
        return visitCommand(dropUserCommand, context);
    }

    default R visitDropWorkloadGroupCommand(DropWorkloadGroupCommand dropWorkloadGroupCommand, C context) {
        return visitCommand(dropWorkloadGroupCommand, context);
    }

    default R visitShowReplicaDistributionCommand(ShowReplicaDistributionCommand showReplicaDistributedCommand,
                                                    C context) {
        return visitCommand(showReplicaDistributedCommand, context);
    }

    default R visitShowCharsetCommand(ShowCharsetCommand showCharsetCommand, C context) {
        return visitCommand(showCharsetCommand, context);
    }

    default R visitDropWorkloadPolicyCommand(DropWorkloadPolicyCommand dropWorkloadPolicyCommand, C context) {
        return visitCommand(dropWorkloadPolicyCommand, context);
    }

    default R visitShowTableIdCommand(ShowTableIdCommand showTableIdCommand, C context) {
        return visitCommand(showTableIdCommand, context);
    }

    default R visitCreateWorkloadGroupCommand(CreateWorkloadGroupCommand createWorkloadGroupCommand, C context) {
        return visitCommand(createWorkloadGroupCommand, context);
    }

    default R visitShowEncryptKeysCommand(ShowEncryptKeysCommand showEncryptKeysCommand, C context) {
        return visitCommand(showEncryptKeysCommand, context);
    }

    default R visitSyncCommand(SyncCommand syncCommand, C context) {
        return visitCommand(syncCommand, context);
    }

    default R visitShowEventsCommand(ShowEventsCommand showEventsCommand, C context) {
        return visitCommand(showEventsCommand, context);
    }

    default R visitShowExportCommand(ShowExportCommand showExportCommand, C context) {
        return visitCommand(showExportCommand, context);
    }

    default R visitShowDeleteCommand(ShowDeleteCommand showDeleteCommand, C context) {
        return visitCommand(showDeleteCommand, context);
    }

    default R visitShowOpenTablesCommand(ShowOpenTablesCommand showOpenTablesCommand, C context) {
        return visitCommand(showOpenTablesCommand, context);
    }

    default R visitShowPrivilegesCommand(ShowPrivilegesCommand showPrivilegesCommand, C context) {
        return visitCommand(showPrivilegesCommand, context);
    }

    default R visitShowUserPropertyCommand(ShowUserPropertyCommand showUserpropertyCommand, C context) {
        return visitCommand(showUserpropertyCommand, context);
    }

    default R visitShowTabletsBelongCommand(ShowTabletsBelongCommand showTabletBelongCommand, C context) {
        return visitCommand(showTabletBelongCommand, context);
    }

    default R visitShowCollationCommand(ShowCollationCommand showCollationCommand, C context) {
        return visitCommand(showCollationCommand, context);
    }

    default R visitCreateRoutineLoadCommand(CreateRoutineLoadCommand createRoutineLoadCommand, C context) {
        return visitCommand(createRoutineLoadCommand, context);
    }

    default R visitShowProcessListCommand(ShowProcessListCommand showProcessListCommand, C context) {
        return visitCommand(showProcessListCommand, context);
    }

    default R visitAdminCheckTabletsCommand(AdminCheckTabletsCommand adminCheckTabletsCommand, C context) {
        return visitCommand(adminCheckTabletsCommand, context);
    }

    default R visitShowDataSkewCommand(ShowDataSkewCommand showDataSkewCommand, C context) {
        return visitCommand(showDataSkewCommand, context);
    }

    default R visitShowTableCreationCommand(ShowTableCreationCommand showTableCreationCommand, C context) {
        return visitCommand(showTableCreationCommand, context);
    }

    default R visitShowTabletStorageFormatCommand(ShowTabletStorageFormatCommand showTabletStorageFormatCommand,
                                                  C context) {
        return visitCommand(showTabletStorageFormatCommand, context);
    }

    default R visitShowQueryProfileCommand(ShowQueryProfileCommand showQueryProfileCommand,
                                           C context) {
        return visitCommand(showQueryProfileCommand, context);
    }

    default R visitShowQueryStatsCommand(ShowQueryStatsCommand showQueryStatsCommand,
            C context) {
        return visitCommand(showQueryStatsCommand, context);
    }

    default R visitShowConvertLscCommand(ShowConvertLSCCommand showConvertLSCCommand, C context) {
        return visitCommand(showConvertLSCCommand, context);
    }

    default R visitShowClustersCommand(ShowClustersCommand showClustersCommand, C context) {
        return visitCommand(showClustersCommand, context);
    }

    default R visitSwitchCommand(SwitchCommand switchCommand, C context) {
        return visitCommand(switchCommand, context);
    }

    default R visitUseCommand(UseCommand useCommand, C context) {
        return visitCommand(useCommand, context);
    }

    default R visitLockTablesCommand(LockTablesCommand lockTablesCommand, C context) {
        return visitCommand(lockTablesCommand, context);
    }

    default R visitAlterDatabaseRenameCommand(AlterDatabaseRenameCommand alterDatabaseRenameCommand, C context) {
        return visitCommand(alterDatabaseRenameCommand, context);
    }

    default R visitKillQueryCommand(KillQueryCommand killQueryCommand, C context) {
        return visitCommand(killQueryCommand, context);
    }

    default R visitKillConnectionCommand(KillConnectionCommand killConnectionCommand, C context) {
        return visitCommand(killConnectionCommand, context);
    }

    default R visitAlterDatabaseSetQuotaCommand(AlterDatabaseSetQuotaCommand alterDatabaseSetQuotaCommand, C context) {
        return visitCommand(alterDatabaseSetQuotaCommand, context);
    }

    default R visitDropDatabaseCommand(DropDatabaseCommand dropDatabaseCommand, C context) {
        return visitCommand(dropDatabaseCommand, context);
    }

    default R visitAlterRepositoryCommand(AlterRepositoryCommand alterRepositoryCommand,
                                          C context) {
        return visitCommand(alterRepositoryCommand, context);
    }

    default R visitShowRowPolicyCommand(ShowRowPolicyCommand showRowPolicyCommand, C context) {
        return visitCommand(showRowPolicyCommand, context);
    }

    default R visitShowAnalyzeCommand(ShowAnalyzeCommand showAnalyzeCommand, C context) {
        return visitCommand(showAnalyzeCommand, context);
    }

    default R visitShowQueuedAnalyzeJobsCommand(ShowQueuedAnalyzeJobsCommand showQueuedAnalyzeJobsCommand, C context) {
        return visitCommand(showQueuedAnalyzeJobsCommand, context);
    }

    default R visitShowColumnHistogramStatsCommand(ShowColumnHistogramStatsCommand showColumnHistogramStatCommand,
                                                   C context) {
        return visitCommand(showColumnHistogramStatCommand, context);
    }

    default R visitDescribeCommand(DescribeCommand describeCommand, C context) {
        return visitCommand(describeCommand, context);
    }

    default R visitAlterUserCommand(AlterUserCommand alterUserCommand, C context) {
        return visitCommand(alterUserCommand, context);
    }

    default R visitShowTableStatusCommand(ShowTableStatusCommand showTableStatusCommand, C context) {
        return visitCommand(showTableStatusCommand, context);
    }

    default R visitShowDatabasesCommand(ShowDatabasesCommand showDatabasesCommand, C context) {
        return visitCommand(showDatabasesCommand, context);
    }

    default R visitShowTableCommand(ShowTableCommand showTableCommand, C context) {
        return visitCommand(showTableCommand, context);
    }

    default R visitShowTableStatsCommand(ShowTableStatsCommand showTableStatsCommand, C context) {
        return visitCommand(showTableStatsCommand, context);
    }

    default R visitShowTabletsFromTableCommand(ShowTabletsFromTableCommand showTabletsFromTableCommand, C context) {
        return visitCommand(showTabletsFromTableCommand, context);
    }

    default R visitDropStatsCommand(DropStatsCommand dropStatsCommand, C context) {
        return visitCommand(dropStatsCommand, context);
    }

    default R visitUnlockTablesCommand(UnlockTablesCommand unlockTablesCommand, C context) {
        return visitCommand(unlockTablesCommand, context);
    }

    default R visitDropCachedStatsCommand(DropCachedStatsCommand dropCachedStatsCommand, C context) {
        return visitCommand(dropCachedStatsCommand, context);
    }

    default R visitDropExpiredStatsCommand(DropExpiredStatsCommand dropExpiredStatsCommand, C context) {
        return visitCommand(dropExpiredStatsCommand, context);
    }

    default R visitShowIndexStatsCommand(ShowIndexStatsCommand showIndexStatsCommand, C context) {
        return visitCommand(showIndexStatsCommand, context);
    }

    default R visitShowTabletIdCommand(ShowTabletIdCommand showTabletIdCommand, C context) {
        return visitCommand(showTabletIdCommand, context);
    }

    default R visitShowCatalogRecycleBinCommand(ShowCatalogRecycleBinCommand showCatalogRecycleBinCommand, C context) {
        return visitCommand(showCatalogRecycleBinCommand, context);
    }

    default R visitAlterTableStatsCommand(AlterTableStatsCommand alterTableStatsCommand, C context) {
        return visitCommand(alterTableStatsCommand, context);
    }

    default R visitAlterColumnStatsCommand(AlterColumnStatsCommand alterColumnStatsCommand, C context) {
        return visitCommand(alterColumnStatsCommand, context);
    }

    default R visitCancelAlterTable(CancelAlterTableCommand cancelAlterTableCommand, C context) {
        return visitCommand(cancelAlterTableCommand, context);
    }

    default R visitAdminCancelRepairTableCommand(AdminCancelRepairTableCommand adminCancelRepairTableCommand,
                                                     C context) {
        return visitCommand(adminCancelRepairTableCommand, context);
    }

    default R visitAdminRepairTableCommand(AdminRepairTableCommand adminRepairTableCommand, C context) {
        return visitCommand(adminRepairTableCommand, context);
    }

    default R visitAdminSetReplicaStatusCommand(AdminSetReplicaStatusCommand adminSetReplicaStatusCommand, C context) {
        return visitCommand(adminSetReplicaStatusCommand, context);
    }

    default R visitAdminCopyTabletCommand(AdminCopyTabletCommand adminCopyTabletCommand, C context) {
        return visitCommand(adminCopyTabletCommand, context);
    }

    default R visitShowCreateRoutineLoadCommand(ShowCreateRoutineLoadCommand showCreateRoutineLoadCommand, C context) {
        return visitCommand(showCreateRoutineLoadCommand, context);
    }

    default R visitPauseRoutineLoadCommand(PauseRoutineLoadCommand routineLoadCommand, C context) {
        return visitCommand(routineLoadCommand, context);
    }

    default R visitResumeRoutineLoadCommand(ResumeRoutineLoadCommand resumeRoutineLoadCommand, C context) {
        return visitCommand(resumeRoutineLoadCommand, context);
    }

    default R visitStopRoutineLoadCommand(StopRoutineLoadCommand stopRoutineLoadCommand, C context) {
        return visitCommand(stopRoutineLoadCommand, context);
    }

    default R visitCleanQueryStatsCommand(CleanQueryStatsCommand cleanQueryStatsCommand, C context) {
        return visitCommand(cleanQueryStatsCommand, context);
    }

    default R visitPauseDataSyncJobCommand(PauseDataSyncJobCommand pauseDataSyncJobCommand, C context) {
        return visitCommand(pauseDataSyncJobCommand, context);
    }

    default R visitResumeDataSyncJobCommand(ResumeDataSyncJobCommand resumeDataSyncJobCommand, C context) {
        return visitCommand(resumeDataSyncJobCommand, context);
    }

    default R visitStopDataSyncJobCommand(StopDataSyncJobCommand stopDataSyncJobCommand, C context) {
        return visitCommand(stopDataSyncJobCommand, context);
    }

    default R visitCreateDataSyncJobCommand(CreateDataSyncJobCommand createDataSyncJobCommand, C context) {
        return visitCommand(createDataSyncJobCommand, context);
    }

    default R visitDropResourceCommand(DropResourceCommand dropResourceCommand, C context) {
        return visitCommand(dropResourceCommand, context);
    }

    default R visitDropRowPolicyCommand(DropRowPolicyCommand dropRowPolicyCommand, C context) {
        return visitCommand(dropRowPolicyCommand, context);
    }

    default R visitTransactionBeginCommand(TransactionBeginCommand transactionBeginCommand, C context) {
        return visitCommand(transactionBeginCommand, context);
    }

    default R visitTransactionCommitCommand(TransactionCommitCommand transactionCommitCommand, C context) {
        return visitCommand(transactionCommitCommand, context);
    }

    default R visitTransactionRollbackCommand(TransactionRollbackCommand transactionRollbackCommand, C context) {
        return visitCommand(transactionRollbackCommand, context);
    }

    default R visitKillAnalyzeJobCommand(KillAnalyzeJobCommand killAnalyzeJobCommand, C context) {
        return visitCommand(killAnalyzeJobCommand, context);
    }

    default R visitDropAnalyzeJobCommand(DropAnalyzeJobCommand dropAnalyzeJobCommand, C context) {
        return visitCommand(dropAnalyzeJobCommand, context);
    }

    default R visitCancelBackupCommand(CancelBackupCommand cancelBackupCommand, C context) {
        return visitCommand(cancelBackupCommand, context);
    }

    default R visitCancelBuildIndexCommand(CancelBuildIndexCommand cancelBuildIndexCommand, C context) {
        return visitCommand(cancelBuildIndexCommand, context);
    }

    default R visitCreateUserCommand(CreateUserCommand createUserCommand, C context) {
        return visitCommand(createUserCommand, context);
    }

<<<<<<< HEAD
    default R visitWarmUpClusterCommand(WarmUpClusterCommand warmUpClusterCommand, C context) {
        return visitCommand(warmUpClusterCommand, context);
=======
    default R visitCreateResourceCommand(CreateResourceCommand createResourceCommand, C context) {
        return visitCommand(createResourceCommand, context);
    }

    default R visitCreateStageCommand(CreateStageCommand createStageCommand, C context) {
        return visitCommand(createStageCommand, context);
    }

    default R visitDropStageCommand(DropStageCommand dropStageCommand, C context) {
        return visitCommand(dropStageCommand, context);
    }

    default R visitShowTransactionCommand(ShowTransactionCommand showTransactionCommand, C context) {
        return visitCommand(showTransactionCommand, context);
    }

    default R visitShowReplicaStatusCommand(ShowReplicaStatusCommand showReplicaStatusCommand, C context) {
        return visitCommand(showReplicaStatusCommand, context);
    }

    default R visitShowWorkloadGroupsCommand(ShowWorkloadGroupsCommand showWorkloadGroupCommand, C context) {
        return visitCommand(showWorkloadGroupCommand, context);
    }

    default R visitTruncateTableCommand(TruncateTableCommand truncateTableCommand, C context) {
        return visitCommand(truncateTableCommand, context);
    }

    default R visitShowCopyCommand(ShowCopyCommand showCopyCommand, C context) {
        return visitCommand(showCopyCommand, context);
    }

    default R visitGrantRoleCommand(GrantRoleCommand grantRoleCommand, C context) {
        return visitCommand(grantRoleCommand, context);
    }

    default R visitGrantTablePrivilegeCommand(GrantTablePrivilegeCommand grantTablePrivilegeCommand, C context) {
        return visitCommand(grantTablePrivilegeCommand, context);
    }

    default R visitGrantResourcePrivilegeCommand(GrantResourcePrivilegeCommand command, C context) {
        return visitCommand(command, context);
    }

    default R visitRevokeRoleCommand(RevokeRoleCommand revokeRoleCommand, C context) {
        return visitCommand(revokeRoleCommand, context);
    }

    default R visitShowWarmupCommand(ShowWarmUpCommand showWarmUpCommand, C context) {
        return visitCommand(showWarmUpCommand, context);
    }

    default R visitRevokeResourcePrivilegeCommand(RevokeResourcePrivilegeCommand command, C context) {
        return visitCommand(command, context);
    }

    default R visitRevokeTablePrivilegeCommand(RevokeTablePrivilegeCommand revokeTablePrivilegeCommand, C context) {
        return visitCommand(revokeTablePrivilegeCommand, context);
>>>>>>> f1388477
    }
}<|MERGE_RESOLUTION|>--- conflicted
+++ resolved
@@ -1197,10 +1197,10 @@
         return visitCommand(createUserCommand, context);
     }
 
-<<<<<<< HEAD
     default R visitWarmUpClusterCommand(WarmUpClusterCommand warmUpClusterCommand, C context) {
         return visitCommand(warmUpClusterCommand, context);
-=======
+    }
+
     default R visitCreateResourceCommand(CreateResourceCommand createResourceCommand, C context) {
         return visitCommand(createResourceCommand, context);
     }
@@ -1259,6 +1259,5 @@
 
     default R visitRevokeTablePrivilegeCommand(RevokeTablePrivilegeCommand revokeTablePrivilegeCommand, C context) {
         return visitCommand(revokeTablePrivilegeCommand, context);
->>>>>>> f1388477
     }
 }