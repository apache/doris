// Licensed to the Apache Software Foundation (ASF) under one
// or more contributor license agreements.  See the NOTICE file
// distributed with this work for additional information
// regarding copyright ownership.  The ASF licenses this file
// to you under the Apache License, Version 2.0 (the
// "License"); you may not use this file except in compliance
// with the License.  You may obtain a copy of the License at
//
//   http://www.apache.org/licenses/LICENSE-2.0
//
// Unless required by applicable law or agreed to in writing,
// software distributed under the License is distributed on an
// "AS IS" BASIS, WITHOUT WARRANTIES OR CONDITIONS OF ANY
// KIND, either express or implied.  See the License for the
// specific language governing permissions and limitations
// under the License.

package org.apache.doris.nereids.trees.plans.visitor;

import org.apache.doris.nereids.trees.plans.commands.AddConstraintCommand;
import org.apache.doris.nereids.trees.plans.commands.AlterJobStatusCommand;
import org.apache.doris.nereids.trees.plans.commands.AlterMTMVCommand;
import org.apache.doris.nereids.trees.plans.commands.AlterRoleCommand;
import org.apache.doris.nereids.trees.plans.commands.AlterViewCommand;
import org.apache.doris.nereids.trees.plans.commands.AlterWorkloadGroupCommand;
import org.apache.doris.nereids.trees.plans.commands.AlterWorkloadPolicyCommand;
import org.apache.doris.nereids.trees.plans.commands.CallCommand;
import org.apache.doris.nereids.trees.plans.commands.CancelJobTaskCommand;
import org.apache.doris.nereids.trees.plans.commands.CancelMTMVTaskCommand;
import org.apache.doris.nereids.trees.plans.commands.CleanAllProfileCommand;
import org.apache.doris.nereids.trees.plans.commands.Command;
import org.apache.doris.nereids.trees.plans.commands.CreateJobCommand;
import org.apache.doris.nereids.trees.plans.commands.CreateMTMVCommand;
import org.apache.doris.nereids.trees.plans.commands.CreatePolicyCommand;
import org.apache.doris.nereids.trees.plans.commands.CreateProcedureCommand;
import org.apache.doris.nereids.trees.plans.commands.CreateTableCommand;
import org.apache.doris.nereids.trees.plans.commands.CreateTableLikeCommand;
import org.apache.doris.nereids.trees.plans.commands.CreateViewCommand;
import org.apache.doris.nereids.trees.plans.commands.DeleteFromCommand;
import org.apache.doris.nereids.trees.plans.commands.DeleteFromUsingCommand;
import org.apache.doris.nereids.trees.plans.commands.DropCatalogRecycleBinCommand;
import org.apache.doris.nereids.trees.plans.commands.DropConstraintCommand;
import org.apache.doris.nereids.trees.plans.commands.DropEncryptkeyCommand;
import org.apache.doris.nereids.trees.plans.commands.DropJobCommand;
import org.apache.doris.nereids.trees.plans.commands.DropMTMVCommand;
import org.apache.doris.nereids.trees.plans.commands.DropProcedureCommand;
import org.apache.doris.nereids.trees.plans.commands.DropRoleCommand;
import org.apache.doris.nereids.trees.plans.commands.DropSqlBlockRuleCommand;
import org.apache.doris.nereids.trees.plans.commands.DropUserCommand;
import org.apache.doris.nereids.trees.plans.commands.DropWorkloadGroupCommand;
import org.apache.doris.nereids.trees.plans.commands.DropWorkloadPolicyCommand;
import org.apache.doris.nereids.trees.plans.commands.ExplainCommand;
import org.apache.doris.nereids.trees.plans.commands.ExportCommand;
import org.apache.doris.nereids.trees.plans.commands.LoadCommand;
import org.apache.doris.nereids.trees.plans.commands.PauseJobCommand;
import org.apache.doris.nereids.trees.plans.commands.PauseMTMVCommand;
import org.apache.doris.nereids.trees.plans.commands.RecoverDatabaseCommand;
import org.apache.doris.nereids.trees.plans.commands.RecoverPartitionCommand;
import org.apache.doris.nereids.trees.plans.commands.RecoverTableCommand;
import org.apache.doris.nereids.trees.plans.commands.RefreshMTMVCommand;
import org.apache.doris.nereids.trees.plans.commands.ReplayCommand;
import org.apache.doris.nereids.trees.plans.commands.ResumeJobCommand;
import org.apache.doris.nereids.trees.plans.commands.ResumeMTMVCommand;
import org.apache.doris.nereids.trees.plans.commands.SetDefaultStorageVaultCommand;
import org.apache.doris.nereids.trees.plans.commands.SetOptionsCommand;
import org.apache.doris.nereids.trees.plans.commands.SetTransactionCommand;
import org.apache.doris.nereids.trees.plans.commands.SetUserPropertiesCommand;
import org.apache.doris.nereids.trees.plans.commands.ShowAuthorsCommand;
import org.apache.doris.nereids.trees.plans.commands.ShowBackendsCommand;
import org.apache.doris.nereids.trees.plans.commands.ShowBrokerCommand;
import org.apache.doris.nereids.trees.plans.commands.ShowCollationCommand;
import org.apache.doris.nereids.trees.plans.commands.ShowConfigCommand;
import org.apache.doris.nereids.trees.plans.commands.ShowConstraintsCommand;
import org.apache.doris.nereids.trees.plans.commands.ShowCreateCatalogCommand;
import org.apache.doris.nereids.trees.plans.commands.ShowCreateMTMVCommand;
import org.apache.doris.nereids.trees.plans.commands.ShowCreateMaterializedViewCommand;
import org.apache.doris.nereids.trees.plans.commands.ShowCreateProcedureCommand;
import org.apache.doris.nereids.trees.plans.commands.ShowCreateTableCommand;
import org.apache.doris.nereids.trees.plans.commands.ShowDeleteCommand;
import org.apache.doris.nereids.trees.plans.commands.ShowDynamicPartitionCommand;
import org.apache.doris.nereids.trees.plans.commands.ShowEventsCommand;
import org.apache.doris.nereids.trees.plans.commands.ShowFrontendsCommand;
import org.apache.doris.nereids.trees.plans.commands.ShowGrantsCommand;
import org.apache.doris.nereids.trees.plans.commands.ShowLastInsertCommand;
import org.apache.doris.nereids.trees.plans.commands.ShowLoadProfileCommand;
import org.apache.doris.nereids.trees.plans.commands.ShowPartitionIdCommand;
import org.apache.doris.nereids.trees.plans.commands.ShowPluginsCommand;
import org.apache.doris.nereids.trees.plans.commands.ShowPrivilegesCommand;
import org.apache.doris.nereids.trees.plans.commands.ShowProcCommand;
import org.apache.doris.nereids.trees.plans.commands.ShowProcedureStatusCommand;
import org.apache.doris.nereids.trees.plans.commands.ShowRepositoriesCommand;
import org.apache.doris.nereids.trees.plans.commands.ShowRolesCommand;
import org.apache.doris.nereids.trees.plans.commands.ShowSmallFilesCommand;
import org.apache.doris.nereids.trees.plans.commands.ShowSqlBlockRuleCommand;
import org.apache.doris.nereids.trees.plans.commands.ShowStorageEnginesCommand;
import org.apache.doris.nereids.trees.plans.commands.ShowTableIdCommand;
import org.apache.doris.nereids.trees.plans.commands.ShowTabletsBelongCommand;
import org.apache.doris.nereids.trees.plans.commands.ShowTriggersCommand;
import org.apache.doris.nereids.trees.plans.commands.ShowVariablesCommand;
import org.apache.doris.nereids.trees.plans.commands.ShowViewCommand;
import org.apache.doris.nereids.trees.plans.commands.ShowWhiteListCommand;
import org.apache.doris.nereids.trees.plans.commands.SyncCommand;
import org.apache.doris.nereids.trees.plans.commands.UnsetDefaultStorageVaultCommand;
import org.apache.doris.nereids.trees.plans.commands.UnsetVariableCommand;
import org.apache.doris.nereids.trees.plans.commands.UnsupportedCommand;
import org.apache.doris.nereids.trees.plans.commands.UpdateCommand;
import org.apache.doris.nereids.trees.plans.commands.insert.BatchInsertIntoTableCommand;
import org.apache.doris.nereids.trees.plans.commands.insert.InsertIntoTableCommand;
import org.apache.doris.nereids.trees.plans.commands.insert.InsertOverwriteTableCommand;
import org.apache.doris.nereids.trees.plans.commands.load.CreateRoutineLoadCommand;
import org.apache.doris.nereids.trees.plans.commands.refresh.RefreshCatalogCommand;

/** CommandVisitor. */
public interface CommandVisitor<R, C> {

    R visitCommand(Command command, C context);

    default R visitExplainCommand(ExplainCommand explain, C context) {
        return visitCommand(explain, context);
    }

    default R visitReplayCommand(ReplayCommand replay, C context) {
        return visitCommand(replay, context);
    }

    default R visitCreatePolicyCommand(CreatePolicyCommand createPolicy, C context) {
        return visitCommand(createPolicy, context);
    }

    default R visitInsertIntoTableCommand(InsertIntoTableCommand insertIntoTableCommand,
            C context) {
        return visitCommand(insertIntoTableCommand, context);
    }

    default R visitInsertOverwriteTableCommand(InsertOverwriteTableCommand insertOverwriteTableCommand,
            C context) {
        return visitCommand(insertOverwriteTableCommand, context);
    }

    default R visitBatchInsertIntoTableCommand(BatchInsertIntoTableCommand batchInsertIntoTableCommand,
            C context) {
        return visitCommand(batchInsertIntoTableCommand, context);
    }

    default R visitUpdateCommand(UpdateCommand updateCommand, C context) {
        return visitCommand(updateCommand, context);
    }

    default R visitDeleteFromCommand(DeleteFromCommand deleteFromCommand, C context) {
        return visitCommand(deleteFromCommand, context);
    }

    default R visitDeleteFromUsingCommand(DeleteFromUsingCommand deleteFromUsingCommand, C context) {
        return visitCommand(deleteFromUsingCommand, context);
    }

    default R visitLoadCommand(LoadCommand loadCommand, C context) {
        return visitCommand(loadCommand, context);
    }

    default R visitExportCommand(ExportCommand exportCommand, C context) {
        return visitCommand(exportCommand, context);
    }

    default R visitCreateTableCommand(CreateTableCommand createTableCommand, C context) {
        return visitCommand(createTableCommand, context);
    }

    default R visitCreateMTMVCommand(CreateMTMVCommand createMTMVCommand, C context) {
        return visitCommand(createMTMVCommand, context);
    }

    default R visitCreateJobCommand(CreateJobCommand createJobCommand, C context) {
        return visitCommand(createJobCommand, context);
    }

    default R visitAlterMTMVCommand(AlterMTMVCommand alterMTMVCommand, C context) {
        return visitCommand(alterMTMVCommand, context);
    }

    default R visitAddConstraintCommand(AddConstraintCommand addConstraintCommand, C context) {
        return visitCommand(addConstraintCommand, context);
    }

    default R visitDropConstraintCommand(DropConstraintCommand dropConstraintCommand, C context) {
        return visitCommand(dropConstraintCommand, context);
    }

    default R visitDropJobCommand(DropJobCommand dropJobCommand, C context) {
        return visitCommand(dropJobCommand, context);
    }

    default R visitShowConstraintsCommand(ShowConstraintsCommand showConstraintsCommand, C context) {
        return visitCommand(showConstraintsCommand, context);
    }

    default R visitRefreshMTMVCommand(RefreshMTMVCommand refreshMTMVCommand, C context) {
        return visitCommand(refreshMTMVCommand, context);
    }

    default R visitDropMTMVCommand(DropMTMVCommand dropMTMVCommand, C context) {
        return visitCommand(dropMTMVCommand, context);
    }

    default R visitPauseJobCommand(PauseJobCommand pauseJobCommand, C context) {
        return visitCommand(pauseJobCommand, context);
    }

    default R visitPauseMTMVCommand(PauseMTMVCommand pauseMTMVCommand, C context) {
        return visitCommand(pauseMTMVCommand, context);
    }

    default R visitResumeJobCommand(ResumeJobCommand resumeJobCommand, C context) {
        return visitCommand(resumeJobCommand, context);
    }

    default R visitResumeMTMVCommand(ResumeMTMVCommand resumeMTMVCommand, C context) {
        return visitCommand(resumeMTMVCommand, context);
    }

    default R visitShowCreateMTMVCommand(ShowCreateMTMVCommand showCreateMTMVCommand, C context) {
        return visitCommand(showCreateMTMVCommand, context);
    }

    default R visitCancelMTMVTaskCommand(CancelMTMVTaskCommand cancelMTMVTaskCommand, C context) {
        return visitCommand(cancelMTMVTaskCommand, context);
    }

    default R visitCancelTaskCommand(CancelJobTaskCommand cancelJobTaskCommand, C context) {
        return visitCommand(cancelJobTaskCommand, context);
    }

    default R visitCallCommand(CallCommand callCommand, C context) {
        return visitCommand(callCommand, context);
    }

    default R visitCreateProcedureCommand(CreateProcedureCommand createProcedureCommand, C context) {
        return visitCommand(createProcedureCommand, context);
    }

    default R visitDropProcedureCommand(DropProcedureCommand dropProcedureCommand, C context) {
        return visitCommand(dropProcedureCommand, context);
    }

    default R visitShowProcedureStatusCommand(ShowProcedureStatusCommand showProcedureStatusCommand, C context) {
        return visitCommand(showProcedureStatusCommand, context);
    }

    default R visitShowCreateProcedureCommand(ShowCreateProcedureCommand showCreateProcedureCommand, C context) {
        return visitCommand(showCreateProcedureCommand, context);
    }

    default R visitCreateViewCommand(CreateViewCommand createViewCommand, C context) {
        return visitCommand(createViewCommand, context);
    }

    default R visitAlterJobStatusCommand(AlterJobStatusCommand alterJobStatusCommand, C context) {
        return visitCommand(alterJobStatusCommand, context);
    }

    default R visitAlterViewCommand(AlterViewCommand alterViewCommand, C context) {
        return visitCommand(alterViewCommand, context);
    }

    default R visitDropCatalogRecycleBinCommand(DropCatalogRecycleBinCommand dropCatalogRecycleBinCommand, C context) {
        return visitCommand(dropCatalogRecycleBinCommand, context);
    }

    default R visitUnsupportedCommand(UnsupportedCommand unsupportedCommand, C context) {
        return visitCommand(unsupportedCommand, context);
    }

    default R visitUnsetVariableCommand(UnsetVariableCommand unsetVariableCommand, C context) {
        return visitCommand(unsetVariableCommand, context);
    }

    default R visitUnsetDefaultStorageVaultCommand(UnsetDefaultStorageVaultCommand unsetDefaultStorageVaultCommand,
                                                   C context) {
        return visitCommand(unsetDefaultStorageVaultCommand, context);
    }

    default R visitCreateTableLikeCommand(CreateTableLikeCommand createTableLikeCommand, C context) {
        return visitCommand(createTableLikeCommand, context);
    }

    default R visitShowAuthorsCommand(ShowAuthorsCommand showAuthorsCommand, C context) {
        return visitCommand(showAuthorsCommand, context);
    }

    default R visitShowConfigCommand(ShowConfigCommand showConfigCommand, C context) {
        return visitCommand(showConfigCommand, context);
    }

    default R visitSetOptionsCommand(SetOptionsCommand setOptionsCommand, C context) {
        return visitCommand(setOptionsCommand, context);
    }

    default R visitSetTransactionCommand(SetTransactionCommand setTransactionCommand, C context) {
        return visitCommand(setTransactionCommand, context);
    }

    default R visitSetUserPropertiesCommand(SetUserPropertiesCommand setUserPropertiesCommand, C context) {
        return visitCommand(setUserPropertiesCommand, context);
    }

    default R visitSetDefaultStorageVault(SetDefaultStorageVaultCommand setDefaultStorageVaultCommand, C context) {
        return visitCommand(setDefaultStorageVaultCommand, context);
    }

    default R visitRefreshCatalogCommand(RefreshCatalogCommand refreshCatalogCommand, C context) {
        return visitCommand(refreshCatalogCommand, context);
    }

    default R visitShowLastInsertCommand(ShowLastInsertCommand showLastInsertCommand, C context) {
        return visitCommand(showLastInsertCommand, context);
    }

    default R visitShowGrantsCommand(ShowGrantsCommand showGrantsCommand, C context) {
        return visitCommand(showGrantsCommand, context);
    }

    default R visitShowPartitionIdCommand(ShowPartitionIdCommand showPartitionIdCommand, C context) {
        return visitCommand(showPartitionIdCommand, context);
    }

    default R visitShowVariablesCommand(ShowVariablesCommand showVariablesCommand, C context) {
        return visitCommand(showVariablesCommand, context);
    }

    default R visitShowViewCommand(ShowViewCommand showViewCommand, C context) {
        return visitCommand(showViewCommand, context);
    }

    default R visitShowBackendsCommand(ShowBackendsCommand showBackendsCommand, C context) {
        return visitCommand(showBackendsCommand, context);
    }

    default R visitShowCreateTableCommand(ShowCreateTableCommand showCreateTableCommand, C context) {
        return visitCommand(showCreateTableCommand, context);
    }

    default R visitShowSmallFilesCommand(ShowSmallFilesCommand showSmallFilesCommand, C context) {
        return visitCommand(showSmallFilesCommand, context);
    }

    default R visitShowSqlBlockRuleCommand(ShowSqlBlockRuleCommand showblockruleCommand, C context) {
        return visitCommand(showblockruleCommand, context);
    }

    default R visitShowPluginsCommand(ShowPluginsCommand showPluginsCommand, C context) {
        return visitCommand(showPluginsCommand, context);
    }

    default R visitShowTriggersCommand(ShowTriggersCommand showTriggersCommand, C context) {
        return visitCommand(showTriggersCommand, context);
    }

    default R visitShowRepositoriesCommand(ShowRepositoriesCommand showRepositoriesCommand, C context) {
        return visitCommand(showRepositoriesCommand, context);
    }

    default R visitShowRolesCommand(ShowRolesCommand showRolesCommand, C context) {
        return visitCommand(showRolesCommand, context);
    }

    default R visitShowProcCommand(ShowProcCommand showProcCommand, C context) {
        return visitCommand(showProcCommand, context);
    }

    default R visitShowStorageEnginesCommand(ShowStorageEnginesCommand showStorageEnginesCommand, C context) {
        return visitCommand(showStorageEnginesCommand, context);
    }

    default R visitShowCreateCatalogCommand(ShowCreateCatalogCommand showCreateCatalogCommand, C context) {
        return visitCommand(showCreateCatalogCommand, context);
    }

    default R visitShowCreateMaterializedViewCommand(ShowCreateMaterializedViewCommand showCreateMtlzViewCommand,
                        C context) {
        return visitCommand(showCreateMtlzViewCommand, context);
    }

    default R visitAlterRoleCommand(AlterRoleCommand alterRoleCommand, C context) {
        return visitCommand(alterRoleCommand, context);
    }

    default R visitAlterWorkloadGroupCommand(AlterWorkloadGroupCommand alterWorkloadGroupCommand, C context) {
        return visitCommand(alterWorkloadGroupCommand, context);
    }

    default R visitAlterWorkloadPolicyCommand(AlterWorkloadPolicyCommand alterWorkloadPolicyCommand, C context) {
        return visitCommand(alterWorkloadPolicyCommand, context);
    }

    default R visitCleanAllProfileCommand(CleanAllProfileCommand cleanAllProfileCommand, C context) {
        return visitCommand(cleanAllProfileCommand, context);
    }

    default R visitShowFrontendsCommand(ShowFrontendsCommand showFrontendsCommand, C context) {
        return visitCommand(showFrontendsCommand, context);
    }

    default R visitShowDynamicPartitionCommand(ShowDynamicPartitionCommand showDynamicPartitionCommand, C context) {
        return visitCommand(showDynamicPartitionCommand, context);
    }

    default R visitShowWhiteListCommand(ShowWhiteListCommand whiteListCommand, C context) {
        return visitCommand(whiteListCommand, context);
    }

    default R visitRecoverDatabaseCommand(RecoverDatabaseCommand recoverDatabaseCommand, C context) {
        return visitCommand(recoverDatabaseCommand, context);
    }

    default R visitRecoverTableCommand(RecoverTableCommand recoverTableCommand, C context) {
        return visitCommand(recoverTableCommand, context);
    }

    default R visitRecoverPartitionCommand(RecoverPartitionCommand recoverPartitionCommand, C context) {
        return visitCommand(recoverPartitionCommand, context);
    }

    default R visitShowBrokerCommand(ShowBrokerCommand showBrokerCommand, C context) {
        return visitCommand(showBrokerCommand, context);
    }

    default R visitShowLoadProfileCommand(ShowLoadProfileCommand showLoadProfileCommand, C context) {
        return visitCommand(showLoadProfileCommand, context);
    }

    default R visitDropRoleCommand(DropRoleCommand dropRoleCommand, C context) {
        return visitCommand(dropRoleCommand, context);
    }

    default R visitDropEncryptKeyCommand(DropEncryptkeyCommand dropEncryptkeyCommand, C context) {
        return visitCommand(dropEncryptkeyCommand, context);
    }

    default R visitDropSqlBlockRuleCommand(DropSqlBlockRuleCommand dropSqlBlockRuleCommand, C context) {
        return visitCommand(dropSqlBlockRuleCommand, context);
    }

    default R visitDropUserCommand(DropUserCommand dropUserCommand, C context) {
        return visitCommand(dropUserCommand, context);
    }

    default R visitDropWorkloadGroupCommand(DropWorkloadGroupCommand dropWorkloadGroupCommand, C context) {
        return visitCommand(dropWorkloadGroupCommand, context);
    }

    default R visitDropWorkloadPolicyCommand(DropWorkloadPolicyCommand dropWorkloadPolicyCommand, C context) {
        return visitCommand(dropWorkloadPolicyCommand, context);
    }

    default R visitShowTableIdCommand(ShowTableIdCommand showTableIdCommand, C context) {
        return visitCommand(showTableIdCommand, context);
    }

    default R visitSyncCommand(SyncCommand syncCommand, C context) {
        return visitCommand(syncCommand, context);
    }

    default R visitShowEventsCommand(ShowEventsCommand showEventsCommand, C context) {
        return visitCommand(showEventsCommand, context);
    }

    default R visitShowDeleteCommand(ShowDeleteCommand showDeleteCommand, C context) {
        return visitCommand(showDeleteCommand, context);
    }

    default R visitShowPrivilegesCommand(ShowPrivilegesCommand showPrivilegesCommand, C context) {
        return visitCommand(showPrivilegesCommand, context);
    }

    default R visitShowTabletsBelongCommand(ShowTabletsBelongCommand showTabletBelongCommand, C context) {
        return visitCommand(showTabletBelongCommand, context);
    }

<<<<<<< HEAD
    default R visitShowCollationCommand(ShowCollationCommand showCollationCommand, C context) {
        return visitCommand(showCollationCommand, context);
=======
    default R visitCreateRoutineLoadCommand(CreateRoutineLoadCommand createRoutineLoadCommand, C context) {
        return visitCommand(createRoutineLoadCommand, context);
>>>>>>> d592e279
    }
}<|MERGE_RESOLUTION|>--- conflicted
+++ resolved
@@ -476,12 +476,11 @@
         return visitCommand(showTabletBelongCommand, context);
     }
 
-<<<<<<< HEAD
     default R visitShowCollationCommand(ShowCollationCommand showCollationCommand, C context) {
         return visitCommand(showCollationCommand, context);
-=======
+    }
+
     default R visitCreateRoutineLoadCommand(CreateRoutineLoadCommand createRoutineLoadCommand, C context) {
         return visitCommand(createRoutineLoadCommand, context);
->>>>>>> d592e279
     }
 }