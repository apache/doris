--- conflicted
+++ resolved
@@ -1215,13 +1215,12 @@
         return visitCommand(dropAnalyzeJobCommand, context);
     }
 
-<<<<<<< HEAD
     default R visitAlterRoutineLoadCommand(AlterRoutineLoadCommand alterRoutineLoadCommand, C context) {
         return visitCommand(alterRoutineLoadCommand, context);
-=======
+    }
+
     default R visitColocateGroupCommand(AlterColocateGroupCommand alterColocateGroupCommand, C context) {
         return visitCommand(alterColocateGroupCommand, context);
->>>>>>> 71a7cb5d
     }
 
     default R visitCancelBackupCommand(CancelBackupCommand cancelBackupCommand, C context) {
