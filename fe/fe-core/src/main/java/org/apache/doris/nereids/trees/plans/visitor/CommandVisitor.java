// Licensed to the Apache Software Foundation (ASF) under one
// or more contributor license agreements.  See the NOTICE file
// distributed with this work for additional information
// regarding copyright ownership.  The ASF licenses this file
// to you under the Apache License, Version 2.0 (the
// "License"); you may not use this file except in compliance
// with the License.  You may obtain a copy of the License at
//
//   http://www.apache.org/licenses/LICENSE-2.0
//
// Unless required by applicable law or agreed to in writing,
// software distributed under the License is distributed on an
// "AS IS" BASIS, WITHOUT WARRANTIES OR CONDITIONS OF ANY
// KIND, either express or implied.  See the License for the
// specific language governing permissions and limitations
// under the License.

package org.apache.doris.nereids.trees.plans.visitor;

import org.apache.doris.nereids.trees.plans.commands.AddConstraintCommand;
import org.apache.doris.nereids.trees.plans.commands.AdminCancelRebalanceDiskCommand;
import org.apache.doris.nereids.trees.plans.commands.AdminCheckTabletsCommand;
import org.apache.doris.nereids.trees.plans.commands.AdminCleanTrashCommand;
import org.apache.doris.nereids.trees.plans.commands.AdminCompactTableCommand;
import org.apache.doris.nereids.trees.plans.commands.AdminRebalanceDiskCommand;
import org.apache.doris.nereids.trees.plans.commands.AdminSetTableStatusCommand;
import org.apache.doris.nereids.trees.plans.commands.AdminShowReplicaStatusCommand;
import org.apache.doris.nereids.trees.plans.commands.AlterCatalogCommentCommand;
import org.apache.doris.nereids.trees.plans.commands.AlterCatalogRenameCommand;
import org.apache.doris.nereids.trees.plans.commands.AlterJobStatusCommand;
import org.apache.doris.nereids.trees.plans.commands.AlterMTMVCommand;
import org.apache.doris.nereids.trees.plans.commands.AlterRoleCommand;
import org.apache.doris.nereids.trees.plans.commands.AlterSqlBlockRuleCommand;
import org.apache.doris.nereids.trees.plans.commands.AlterTableCommand;
import org.apache.doris.nereids.trees.plans.commands.AlterViewCommand;
import org.apache.doris.nereids.trees.plans.commands.AlterWorkloadGroupCommand;
import org.apache.doris.nereids.trees.plans.commands.AlterWorkloadPolicyCommand;
import org.apache.doris.nereids.trees.plans.commands.CallCommand;
import org.apache.doris.nereids.trees.plans.commands.CancelExportCommand;
import org.apache.doris.nereids.trees.plans.commands.CancelJobTaskCommand;
import org.apache.doris.nereids.trees.plans.commands.CancelLoadCommand;
import org.apache.doris.nereids.trees.plans.commands.CancelMTMVTaskCommand;
import org.apache.doris.nereids.trees.plans.commands.CancelWarmUpJobCommand;
import org.apache.doris.nereids.trees.plans.commands.CleanAllProfileCommand;
import org.apache.doris.nereids.trees.plans.commands.Command;
import org.apache.doris.nereids.trees.plans.commands.CreateCatalogCommand;
import org.apache.doris.nereids.trees.plans.commands.CreateEncryptkeyCommand;
import org.apache.doris.nereids.trees.plans.commands.CreateFileCommand;
import org.apache.doris.nereids.trees.plans.commands.CreateJobCommand;
import org.apache.doris.nereids.trees.plans.commands.CreateMTMVCommand;
import org.apache.doris.nereids.trees.plans.commands.CreatePolicyCommand;
import org.apache.doris.nereids.trees.plans.commands.CreateProcedureCommand;
import org.apache.doris.nereids.trees.plans.commands.CreateRoleCommand;
import org.apache.doris.nereids.trees.plans.commands.CreateSqlBlockRuleCommand;
import org.apache.doris.nereids.trees.plans.commands.CreateTableCommand;
import org.apache.doris.nereids.trees.plans.commands.CreateTableLikeCommand;
import org.apache.doris.nereids.trees.plans.commands.CreateViewCommand;
import org.apache.doris.nereids.trees.plans.commands.CreateWorkloadGroupCommand;
import org.apache.doris.nereids.trees.plans.commands.DeleteFromCommand;
import org.apache.doris.nereids.trees.plans.commands.DeleteFromUsingCommand;
import org.apache.doris.nereids.trees.plans.commands.DropCatalogCommand;
import org.apache.doris.nereids.trees.plans.commands.DropCatalogRecycleBinCommand;
import org.apache.doris.nereids.trees.plans.commands.DropConstraintCommand;
import org.apache.doris.nereids.trees.plans.commands.DropDatabaseCommand;
import org.apache.doris.nereids.trees.plans.commands.DropEncryptkeyCommand;
import org.apache.doris.nereids.trees.plans.commands.DropFileCommand;
import org.apache.doris.nereids.trees.plans.commands.DropJobCommand;
import org.apache.doris.nereids.trees.plans.commands.DropMTMVCommand;
import org.apache.doris.nereids.trees.plans.commands.DropProcedureCommand;
import org.apache.doris.nereids.trees.plans.commands.DropRepositoryCommand;
import org.apache.doris.nereids.trees.plans.commands.DropRoleCommand;
import org.apache.doris.nereids.trees.plans.commands.DropSqlBlockRuleCommand;
import org.apache.doris.nereids.trees.plans.commands.DropStoragePolicyCommand;
import org.apache.doris.nereids.trees.plans.commands.DropUserCommand;
import org.apache.doris.nereids.trees.plans.commands.DropWorkloadGroupCommand;
import org.apache.doris.nereids.trees.plans.commands.DropWorkloadPolicyCommand;
import org.apache.doris.nereids.trees.plans.commands.ExplainCommand;
import org.apache.doris.nereids.trees.plans.commands.ExportCommand;
import org.apache.doris.nereids.trees.plans.commands.HelpCommand;
import org.apache.doris.nereids.trees.plans.commands.KillConnectionCommand;
import org.apache.doris.nereids.trees.plans.commands.KillQueryCommand;
import org.apache.doris.nereids.trees.plans.commands.LoadCommand;
import org.apache.doris.nereids.trees.plans.commands.PauseJobCommand;
import org.apache.doris.nereids.trees.plans.commands.PauseMTMVCommand;
import org.apache.doris.nereids.trees.plans.commands.RecoverDatabaseCommand;
import org.apache.doris.nereids.trees.plans.commands.RecoverPartitionCommand;
import org.apache.doris.nereids.trees.plans.commands.RecoverTableCommand;
import org.apache.doris.nereids.trees.plans.commands.RefreshMTMVCommand;
import org.apache.doris.nereids.trees.plans.commands.ReplayCommand;
import org.apache.doris.nereids.trees.plans.commands.ResumeJobCommand;
import org.apache.doris.nereids.trees.plans.commands.ResumeMTMVCommand;
import org.apache.doris.nereids.trees.plans.commands.SetDefaultStorageVaultCommand;
import org.apache.doris.nereids.trees.plans.commands.SetOptionsCommand;
import org.apache.doris.nereids.trees.plans.commands.SetTransactionCommand;
import org.apache.doris.nereids.trees.plans.commands.SetUserPropertiesCommand;
import org.apache.doris.nereids.trees.plans.commands.ShowAuthorsCommand;
import org.apache.doris.nereids.trees.plans.commands.ShowBackendsCommand;
import org.apache.doris.nereids.trees.plans.commands.ShowBrokerCommand;
import org.apache.doris.nereids.trees.plans.commands.ShowCatalogCommand;
import org.apache.doris.nereids.trees.plans.commands.ShowCharsetCommand;
import org.apache.doris.nereids.trees.plans.commands.ShowCollationCommand;
import org.apache.doris.nereids.trees.plans.commands.ShowConfigCommand;
import org.apache.doris.nereids.trees.plans.commands.ShowConstraintsCommand;
import org.apache.doris.nereids.trees.plans.commands.ShowConvertLSCCommand;
import org.apache.doris.nereids.trees.plans.commands.ShowCreateCatalogCommand;
import org.apache.doris.nereids.trees.plans.commands.ShowCreateDatabaseCommand;
import org.apache.doris.nereids.trees.plans.commands.ShowCreateMTMVCommand;
import org.apache.doris.nereids.trees.plans.commands.ShowCreateMaterializedViewCommand;
import org.apache.doris.nereids.trees.plans.commands.ShowCreateProcedureCommand;
import org.apache.doris.nereids.trees.plans.commands.ShowCreateRepositoryCommand;
import org.apache.doris.nereids.trees.plans.commands.ShowCreateTableCommand;
import org.apache.doris.nereids.trees.plans.commands.ShowCreateViewCommand;
import org.apache.doris.nereids.trees.plans.commands.ShowDataSkewCommand;
import org.apache.doris.nereids.trees.plans.commands.ShowDataTypesCommand;
import org.apache.doris.nereids.trees.plans.commands.ShowDatabaseIdCommand;
import org.apache.doris.nereids.trees.plans.commands.ShowDeleteCommand;
import org.apache.doris.nereids.trees.plans.commands.ShowDiagnoseTabletCommand;
import org.apache.doris.nereids.trees.plans.commands.ShowDynamicPartitionCommand;
import org.apache.doris.nereids.trees.plans.commands.ShowEncryptKeysCommand;
import org.apache.doris.nereids.trees.plans.commands.ShowEventsCommand;
import org.apache.doris.nereids.trees.plans.commands.ShowFrontendsCommand;
import org.apache.doris.nereids.trees.plans.commands.ShowGrantsCommand;
import org.apache.doris.nereids.trees.plans.commands.ShowLastInsertCommand;
import org.apache.doris.nereids.trees.plans.commands.ShowLoadProfileCommand;
import org.apache.doris.nereids.trees.plans.commands.ShowPartitionIdCommand;
import org.apache.doris.nereids.trees.plans.commands.ShowPluginsCommand;
import org.apache.doris.nereids.trees.plans.commands.ShowPrivilegesCommand;
import org.apache.doris.nereids.trees.plans.commands.ShowProcCommand;
import org.apache.doris.nereids.trees.plans.commands.ShowProcedureStatusCommand;
import org.apache.doris.nereids.trees.plans.commands.ShowProcessListCommand;
import org.apache.doris.nereids.trees.plans.commands.ShowQueryProfileCommand;
import org.apache.doris.nereids.trees.plans.commands.ShowReplicaDistributionCommand;
import org.apache.doris.nereids.trees.plans.commands.ShowRepositoriesCommand;
import org.apache.doris.nereids.trees.plans.commands.ShowRolesCommand;
import org.apache.doris.nereids.trees.plans.commands.ShowSmallFilesCommand;
import org.apache.doris.nereids.trees.plans.commands.ShowSqlBlockRuleCommand;
import org.apache.doris.nereids.trees.plans.commands.ShowStagesCommand;
import org.apache.doris.nereids.trees.plans.commands.ShowStatusCommand;
import org.apache.doris.nereids.trees.plans.commands.ShowStorageEnginesCommand;
import org.apache.doris.nereids.trees.plans.commands.ShowSyncJobCommand;
import org.apache.doris.nereids.trees.plans.commands.ShowTableCreationCommand;
import org.apache.doris.nereids.trees.plans.commands.ShowTableIdCommand;
import org.apache.doris.nereids.trees.plans.commands.ShowTabletStorageFormatCommand;
import org.apache.doris.nereids.trees.plans.commands.ShowTabletsBelongCommand;
import org.apache.doris.nereids.trees.plans.commands.ShowTrashCommand;
import org.apache.doris.nereids.trees.plans.commands.ShowTriggersCommand;
import org.apache.doris.nereids.trees.plans.commands.ShowUserPropertyCommand;
import org.apache.doris.nereids.trees.plans.commands.ShowVariablesCommand;
import org.apache.doris.nereids.trees.plans.commands.ShowViewCommand;
import org.apache.doris.nereids.trees.plans.commands.ShowWarningErrorCountCommand;
import org.apache.doris.nereids.trees.plans.commands.ShowWarningErrorsCommand;
import org.apache.doris.nereids.trees.plans.commands.ShowWhiteListCommand;
import org.apache.doris.nereids.trees.plans.commands.SyncCommand;
import org.apache.doris.nereids.trees.plans.commands.UnsetDefaultStorageVaultCommand;
import org.apache.doris.nereids.trees.plans.commands.UnsetVariableCommand;
import org.apache.doris.nereids.trees.plans.commands.UnsupportedCommand;
import org.apache.doris.nereids.trees.plans.commands.UpdateCommand;
import org.apache.doris.nereids.trees.plans.commands.alter.AlterDatabaseRenameCommand;
import org.apache.doris.nereids.trees.plans.commands.clean.CleanLabelCommand;
import org.apache.doris.nereids.trees.plans.commands.insert.BatchInsertIntoTableCommand;
import org.apache.doris.nereids.trees.plans.commands.insert.InsertIntoTableCommand;
import org.apache.doris.nereids.trees.plans.commands.insert.InsertOverwriteTableCommand;
import org.apache.doris.nereids.trees.plans.commands.load.CreateRoutineLoadCommand;
import org.apache.doris.nereids.trees.plans.commands.refresh.RefreshCatalogCommand;
import org.apache.doris.nereids.trees.plans.commands.refresh.RefreshDatabaseCommand;
import org.apache.doris.nereids.trees.plans.commands.refresh.RefreshTableCommand;
import org.apache.doris.nereids.trees.plans.commands.use.SwitchCommand;
import org.apache.doris.nereids.trees.plans.commands.use.UseCommand;

/** CommandVisitor. */
public interface CommandVisitor<R, C> {

    R visitCommand(Command command, C context);

    default R visitExplainCommand(ExplainCommand explain, C context) {
        return visitCommand(explain, context);
    }

    default R visitReplayCommand(ReplayCommand replay, C context) {
        return visitCommand(replay, context);
    }

    default R visitCreatePolicyCommand(CreatePolicyCommand createPolicy, C context) {
        return visitCommand(createPolicy, context);
    }

    default R visitInsertIntoTableCommand(InsertIntoTableCommand insertIntoTableCommand,
            C context) {
        return visitCommand(insertIntoTableCommand, context);
    }

    default R visitInsertOverwriteTableCommand(InsertOverwriteTableCommand insertOverwriteTableCommand,
            C context) {
        return visitCommand(insertOverwriteTableCommand, context);
    }

    default R visitBatchInsertIntoTableCommand(BatchInsertIntoTableCommand batchInsertIntoTableCommand,
            C context) {
        return visitCommand(batchInsertIntoTableCommand, context);
    }

    default R visitUpdateCommand(UpdateCommand updateCommand, C context) {
        return visitCommand(updateCommand, context);
    }

    default R visitDeleteFromCommand(DeleteFromCommand deleteFromCommand, C context) {
        return visitCommand(deleteFromCommand, context);
    }

    default R visitDeleteFromUsingCommand(DeleteFromUsingCommand deleteFromUsingCommand, C context) {
        return visitCommand(deleteFromUsingCommand, context);
    }

    default R visitLoadCommand(LoadCommand loadCommand, C context) {
        return visitCommand(loadCommand, context);
    }

    default R visitExportCommand(ExportCommand exportCommand, C context) {
        return visitCommand(exportCommand, context);
    }

    default R visitCreateEncryptKeyCommand(CreateEncryptkeyCommand createEncryptKeyCommand, C context) {
        return visitCommand(createEncryptKeyCommand, context);
    }

    default R visitCreateTableCommand(CreateTableCommand createTableCommand, C context) {
        return visitCommand(createTableCommand, context);
    }

    default R visitCreateMTMVCommand(CreateMTMVCommand createMTMVCommand, C context) {
        return visitCommand(createMTMVCommand, context);
    }

    default R visitCreateJobCommand(CreateJobCommand createJobCommand, C context) {
        return visitCommand(createJobCommand, context);
    }

    default R visitCreateFileCommand(CreateFileCommand createFileCommand, C context) {
        return visitCommand(createFileCommand, context);
    }

    default R visitAlterMTMVCommand(AlterMTMVCommand alterMTMVCommand, C context) {
        return visitCommand(alterMTMVCommand, context);
    }

    default R visitAddConstraintCommand(AddConstraintCommand addConstraintCommand, C context) {
        return visitCommand(addConstraintCommand, context);
    }

    default R visitAdminCompactTableCommand(AdminCompactTableCommand adminCompactTableCommand, C context) {
        return visitCommand(adminCompactTableCommand, context);
    }

    default R visitAdminCleanTrashCommand(AdminCleanTrashCommand adminCleanTrashCommand, C context) {
        return visitCommand(adminCleanTrashCommand, context);
    }

    default R visitAdminSetTableStatusCommand(AdminSetTableStatusCommand cmd, C context) {
        return visitCommand(cmd, context);
    }

    default R visitDropConstraintCommand(DropConstraintCommand dropConstraintCommand, C context) {
        return visitCommand(dropConstraintCommand, context);
    }

    default R visitDropJobCommand(DropJobCommand dropJobCommand, C context) {
        return visitCommand(dropJobCommand, context);
    }

    default R visitShowConstraintsCommand(ShowConstraintsCommand showConstraintsCommand, C context) {
        return visitCommand(showConstraintsCommand, context);
    }

    default R visitRefreshMTMVCommand(RefreshMTMVCommand refreshMTMVCommand, C context) {
        return visitCommand(refreshMTMVCommand, context);
    }

    default R visitDropMTMVCommand(DropMTMVCommand dropMTMVCommand, C context) {
        return visitCommand(dropMTMVCommand, context);
    }

    default R visitPauseJobCommand(PauseJobCommand pauseJobCommand, C context) {
        return visitCommand(pauseJobCommand, context);
    }

    default R visitPauseMTMVCommand(PauseMTMVCommand pauseMTMVCommand, C context) {
        return visitCommand(pauseMTMVCommand, context);
    }

    default R visitResumeJobCommand(ResumeJobCommand resumeJobCommand, C context) {
        return visitCommand(resumeJobCommand, context);
    }

    default R visitResumeMTMVCommand(ResumeMTMVCommand resumeMTMVCommand, C context) {
        return visitCommand(resumeMTMVCommand, context);
    }

    default R visitShowCreateMTMVCommand(ShowCreateMTMVCommand showCreateMTMVCommand, C context) {
        return visitCommand(showCreateMTMVCommand, context);
    }

    default R visitCancelLoadCommand(CancelLoadCommand cancelLoadCommand, C context) {
        return visitCommand(cancelLoadCommand, context);
    }

    default R visitCancelExportCommand(CancelExportCommand cancelExportCommand, C context) {
        return visitCommand(cancelExportCommand, context);
    }

    default R visitCancelWarmUpJobCommand(CancelWarmUpJobCommand cancelWarmUpJobCommand, C context) {
        return visitCommand(cancelWarmUpJobCommand, context);
    }

    default R visitCancelMTMVTaskCommand(CancelMTMVTaskCommand cancelMTMVTaskCommand, C context) {
        return visitCommand(cancelMTMVTaskCommand, context);
    }

    default R visitCancelTaskCommand(CancelJobTaskCommand cancelJobTaskCommand, C context) {
        return visitCommand(cancelJobTaskCommand, context);
    }

    default R visitCallCommand(CallCommand callCommand, C context) {
        return visitCommand(callCommand, context);
    }

    default R visitShowWarningErrorCountCommand(ShowWarningErrorCountCommand showWarnErrorCountCommand, C context) {
        return visitCommand(showWarnErrorCountCommand, context);
    }

    default R visitShowSyncJobCommand(ShowSyncJobCommand showSyncJobCommand, C context) {
        return visitCommand(showSyncJobCommand, context);
    }

    default R visitCreateProcedureCommand(CreateProcedureCommand createProcedureCommand, C context) {
        return visitCommand(createProcedureCommand, context);
    }

    default R visitDropProcedureCommand(DropProcedureCommand dropProcedureCommand, C context) {
        return visitCommand(dropProcedureCommand, context);
    }

    default R visitShowProcedureStatusCommand(ShowProcedureStatusCommand showProcedureStatusCommand, C context) {
        return visitCommand(showProcedureStatusCommand, context);
    }

    default R visitCreateCatalogCommand(CreateCatalogCommand createCatalogCommand, C context) {
        return visitCommand(createCatalogCommand, context);
    }

    default R visitShowWarningErrorsCommand(ShowWarningErrorsCommand showWarningErrorsCommand, C context) {
        return visitCommand(showWarningErrorsCommand, context);
    }

    default R visitShowCreateProcedureCommand(ShowCreateProcedureCommand showCreateProcedureCommand, C context) {
        return visitCommand(showCreateProcedureCommand, context);
    }

    default R visitHelpCommand(HelpCommand helpCommand, C context) {
        return visitCommand(helpCommand, context);
    }

    default R visitCreateViewCommand(CreateViewCommand createViewCommand, C context) {
        return visitCommand(createViewCommand, context);
    }

    default R visitAlterJobStatusCommand(AlterJobStatusCommand alterJobStatusCommand, C context) {
        return visitCommand(alterJobStatusCommand, context);
    }

    default R visitAlterViewCommand(AlterViewCommand alterViewCommand, C context) {
        return visitCommand(alterViewCommand, context);
    }

    default R visitDropCatalogCommand(DropCatalogCommand dropCatalogCommand, C context) {
        return visitCommand(dropCatalogCommand, context);
    }

    default R visitAlterCatalogCommentCommand(AlterCatalogCommentCommand alterCatalogCommentCommand, C context) {
        return visitCommand(alterCatalogCommentCommand, context);
    }

    default R visitDropCatalogRecycleBinCommand(DropCatalogRecycleBinCommand dropCatalogRecycleBinCommand, C context) {
        return visitCommand(dropCatalogRecycleBinCommand, context);
    }

    default R visitShowStagesCommand(ShowStagesCommand showStagesCommand, C context) {
        return visitCommand(showStagesCommand, context);
    }

    default R visitUnsupportedCommand(UnsupportedCommand unsupportedCommand, C context) {
        return visitCommand(unsupportedCommand, context);
    }

    default R visitUnsetVariableCommand(UnsetVariableCommand unsetVariableCommand, C context) {
        return visitCommand(unsetVariableCommand, context);
    }

    default R visitUnsetDefaultStorageVaultCommand(UnsetDefaultStorageVaultCommand unsetDefaultStorageVaultCommand,
                                                   C context) {
        return visitCommand(unsetDefaultStorageVaultCommand, context);
    }

    default R visitCreateTableLikeCommand(CreateTableLikeCommand createTableLikeCommand, C context) {
        return visitCommand(createTableLikeCommand, context);
    }

    default R visitShowAuthorsCommand(ShowAuthorsCommand showAuthorsCommand, C context) {
        return visitCommand(showAuthorsCommand, context);
    }

    default R visitShowConfigCommand(ShowConfigCommand showConfigCommand, C context) {
        return visitCommand(showConfigCommand, context);
    }

    default R visitSetOptionsCommand(SetOptionsCommand setOptionsCommand, C context) {
        return visitCommand(setOptionsCommand, context);
    }

    default R visitSetTransactionCommand(SetTransactionCommand setTransactionCommand, C context) {
        return visitCommand(setTransactionCommand, context);
    }

    default R visitSetUserPropertiesCommand(SetUserPropertiesCommand setUserPropertiesCommand, C context) {
        return visitCommand(setUserPropertiesCommand, context);
    }

    default R visitAlterCatalogRenameCommand(AlterCatalogRenameCommand alterCatalogRenameCommand, C context) {
        return visitCommand(alterCatalogRenameCommand, context);
    }

    default R visitSetDefaultStorageVault(SetDefaultStorageVaultCommand setDefaultStorageVaultCommand, C context) {
        return visitCommand(setDefaultStorageVaultCommand, context);
    }

    default R visitDropStoragePolicyCommand(DropStoragePolicyCommand dropStoragePolicyCommand, C context) {
        return visitCommand(dropStoragePolicyCommand, context);
    }

    default R visitRefreshCatalogCommand(RefreshCatalogCommand refreshCatalogCommand, C context) {
        return visitCommand(refreshCatalogCommand, context);
    }

    default R visitShowCreateRepositoryCommand(ShowCreateRepositoryCommand showCreateRepositoryCommand, C context) {
        return visitCommand(showCreateRepositoryCommand, context);
    }

    default R visitShowLastInsertCommand(ShowLastInsertCommand showLastInsertCommand, C context) {
        return visitCommand(showLastInsertCommand, context);
    }

    default R visitAlterTableCommand(AlterTableCommand alterTableCommand, C context) {
        return visitCommand(alterTableCommand, context);
    }

    default R visitShowGrantsCommand(ShowGrantsCommand showGrantsCommand, C context) {
        return visitCommand(showGrantsCommand, context);
    }

    default R visitShowStatusCommand(ShowStatusCommand showStatusCommand, C context) {
        return visitCommand(showStatusCommand, context);
    }

    default R visitShowPartitionIdCommand(ShowPartitionIdCommand showPartitionIdCommand, C context) {
        return visitCommand(showPartitionIdCommand, context);
    }

    default R visitShowVariablesCommand(ShowVariablesCommand showVariablesCommand, C context) {
        return visitCommand(showVariablesCommand, context);
    }

    default R visitShowViewCommand(ShowViewCommand showViewCommand, C context) {
        return visitCommand(showViewCommand, context);
    }

    default R visitRefreshDatabaseCommand(RefreshDatabaseCommand refreshDatabaseCommand, C context) {
        return visitCommand(refreshDatabaseCommand, context);
    }

    default R visitRefreshTableCommand(RefreshTableCommand refreshTableCommand, C context) {
        return visitCommand(refreshTableCommand, context);
    }

    default R visitShowBackendsCommand(ShowBackendsCommand showBackendsCommand, C context) {
        return visitCommand(showBackendsCommand, context);
    }

    default R visitShowCreateTableCommand(ShowCreateTableCommand showCreateTableCommand, C context) {
        return visitCommand(showCreateTableCommand, context);
    }

    default R visitShowSmallFilesCommand(ShowSmallFilesCommand showSmallFilesCommand, C context) {
        return visitCommand(showSmallFilesCommand, context);
    }

    default R visitShowSqlBlockRuleCommand(ShowSqlBlockRuleCommand showblockruleCommand, C context) {
        return visitCommand(showblockruleCommand, context);
    }

    default R visitShowPluginsCommand(ShowPluginsCommand showPluginsCommand, C context) {
        return visitCommand(showPluginsCommand, context);
    }

    default R visitShowTrashCommand(ShowTrashCommand showTrashCommand, C context) {
        return visitCommand(showTrashCommand, context);
    }

    default R visitShowTriggersCommand(ShowTriggersCommand showTriggersCommand, C context) {
        return visitCommand(showTriggersCommand, context);
    }

    default R visitAdminShowReplicaStatusCommand(AdminShowReplicaStatusCommand adminShowReplicaStatusCommand,
                                                    C context) {
        return visitCommand(adminShowReplicaStatusCommand, context);
    }

    default R visitShowRepositoriesCommand(ShowRepositoriesCommand showRepositoriesCommand, C context) {
        return visitCommand(showRepositoriesCommand, context);
    }

    default R visitShowRolesCommand(ShowRolesCommand showRolesCommand, C context) {
        return visitCommand(showRolesCommand, context);
    }

    default R visitShowProcCommand(ShowProcCommand showProcCommand, C context) {
        return visitCommand(showProcCommand, context);
    }

    default R visitShowStorageEnginesCommand(ShowStorageEnginesCommand showStorageEnginesCommand, C context) {
        return visitCommand(showStorageEnginesCommand, context);
    }

    default R visitShowCreateCatalogCommand(ShowCreateCatalogCommand showCreateCatalogCommand, C context) {
        return visitCommand(showCreateCatalogCommand, context);
    }

    default R visitShowCatalogCommand(ShowCatalogCommand showCatalogCommand, C context) {
        return visitCommand(showCatalogCommand, context);
    }

    default R visitShowCreateMaterializedViewCommand(ShowCreateMaterializedViewCommand showCreateMtlzViewCommand,
                        C context) {
        return visitCommand(showCreateMtlzViewCommand, context);
    }

    default R visitShowCreateDatabaseCommand(ShowCreateDatabaseCommand showCreateDatabaseCommand, C context) {
        return visitCommand(showCreateDatabaseCommand, context);
    }

    default R visitShowCreateViewCommand(ShowCreateViewCommand showCreateViewCommand, C context) {
        return visitCommand(showCreateViewCommand, context);
    }

    default R visitAlterRoleCommand(AlterRoleCommand alterRoleCommand, C context) {
        return visitCommand(alterRoleCommand, context);
    }

    default R visitShowDatabaseIdCommand(ShowDatabaseIdCommand showDatabaseIdCommand, C context) {
        return visitCommand(showDatabaseIdCommand, context);
    }

    default R visitAlterWorkloadGroupCommand(AlterWorkloadGroupCommand alterWorkloadGroupCommand, C context) {
        return visitCommand(alterWorkloadGroupCommand, context);
    }

    default R visitAlterWorkloadPolicyCommand(AlterWorkloadPolicyCommand alterWorkloadPolicyCommand, C context) {
        return visitCommand(alterWorkloadPolicyCommand, context);
    }

    default R visitCleanAllProfileCommand(CleanAllProfileCommand cleanAllProfileCommand, C context) {
        return visitCommand(cleanAllProfileCommand, context);
    }

    default R visitCleanLabelCommand(CleanLabelCommand cleanLabelCommand, C context) {
        return visitCommand(cleanLabelCommand, context);
    }

    default R visitShowDataTypesCommand(ShowDataTypesCommand showDataTypesCommand, C context) {
        return visitCommand(showDataTypesCommand, context);
    }

    default R visitShowFrontendsCommand(ShowFrontendsCommand showFrontendsCommand, C context) {
        return visitCommand(showFrontendsCommand, context);
    }

    default R visitAdminRebalanceDiskCommand(AdminRebalanceDiskCommand adminRebalanceDiskCommand, C context) {
        return visitCommand(adminRebalanceDiskCommand, context);
    }

    default R visitAdminCancelRebalanceDiskCommand(AdminCancelRebalanceDiskCommand command, C context) {
        return visitCommand(command, context);
    }

    default R visitShowDynamicPartitionCommand(ShowDynamicPartitionCommand showDynamicPartitionCommand, C context) {
        return visitCommand(showDynamicPartitionCommand, context);
    }

    default R visitShowWhiteListCommand(ShowWhiteListCommand whiteListCommand, C context) {
        return visitCommand(whiteListCommand, context);
    }

    default R visitRecoverDatabaseCommand(RecoverDatabaseCommand recoverDatabaseCommand, C context) {
        return visitCommand(recoverDatabaseCommand, context);
    }

    default R visitShowDiagnoseTabletCommand(ShowDiagnoseTabletCommand showDiagnoseTabletCommand, C context) {
        return visitCommand(showDiagnoseTabletCommand, context);
    }

    default R visitRecoverTableCommand(RecoverTableCommand recoverTableCommand, C context) {
        return visitCommand(recoverTableCommand, context);
    }

    default R visitRecoverPartitionCommand(RecoverPartitionCommand recoverPartitionCommand, C context) {
        return visitCommand(recoverPartitionCommand, context);
    }

    default R visitShowBrokerCommand(ShowBrokerCommand showBrokerCommand, C context) {
        return visitCommand(showBrokerCommand, context);
    }

    default R visitShowLoadProfileCommand(ShowLoadProfileCommand showLoadProfileCommand, C context) {
        return visitCommand(showLoadProfileCommand, context);
    }

    default R visitAlterSqlBlockRuleCommand(AlterSqlBlockRuleCommand cmd, C context) {
        return visitCommand(cmd, context);
    }

    default R visitCreateSqlBlockRuleCommand(CreateSqlBlockRuleCommand cmd, C context) {
        return visitCommand(cmd, context);
    }

    default R visitDropRepositoryCommand(DropRepositoryCommand cmd, C context) {
        return visitCommand(cmd, context);
    }

    default R visitCreateRoleCommand(CreateRoleCommand createRoleCommand, C context) {
        return visitCommand(createRoleCommand, context);
    }

    default R visitDropRoleCommand(DropRoleCommand dropRoleCommand, C context) {
        return visitCommand(dropRoleCommand, context);
    }

    default R visitDropEncryptKeyCommand(DropEncryptkeyCommand dropEncryptkeyCommand, C context) {
        return visitCommand(dropEncryptkeyCommand, context);
    }

    default R visitDropFileCommand(DropFileCommand dropFileCommand, C context) {
        return visitCommand(dropFileCommand, context);
    }

    default R visitDropSqlBlockRuleCommand(DropSqlBlockRuleCommand dropSqlBlockRuleCommand, C context) {
        return visitCommand(dropSqlBlockRuleCommand, context);
    }

    default R visitDropUserCommand(DropUserCommand dropUserCommand, C context) {
        return visitCommand(dropUserCommand, context);
    }

    default R visitDropWorkloadGroupCommand(DropWorkloadGroupCommand dropWorkloadGroupCommand, C context) {
        return visitCommand(dropWorkloadGroupCommand, context);
    }

    default R visitShowReplicaDistributionCommand(ShowReplicaDistributionCommand showReplicaDistributedCommand,
                                                    C context) {
        return visitCommand(showReplicaDistributedCommand, context);
    }

    default R visitShowCharsetCommand(ShowCharsetCommand showCharsetCommand, C context) {
        return visitCommand(showCharsetCommand, context);
    }

    default R visitDropWorkloadPolicyCommand(DropWorkloadPolicyCommand dropWorkloadPolicyCommand, C context) {
        return visitCommand(dropWorkloadPolicyCommand, context);
    }

    default R visitShowTableIdCommand(ShowTableIdCommand showTableIdCommand, C context) {
        return visitCommand(showTableIdCommand, context);
    }

    default R visitCreateWorkloadGroupCommand(CreateWorkloadGroupCommand createWorkloadGroupCommand, C context) {
        return visitCommand(createWorkloadGroupCommand, context);
    }

    default R visitShowEncryptKeysCommand(ShowEncryptKeysCommand showEncryptKeysCommand, C context) {
        return visitCommand(showEncryptKeysCommand, context);
    }

    default R visitSyncCommand(SyncCommand syncCommand, C context) {
        return visitCommand(syncCommand, context);
    }

    default R visitShowEventsCommand(ShowEventsCommand showEventsCommand, C context) {
        return visitCommand(showEventsCommand, context);
    }

    default R visitShowDeleteCommand(ShowDeleteCommand showDeleteCommand, C context) {
        return visitCommand(showDeleteCommand, context);
    }

    default R visitShowPrivilegesCommand(ShowPrivilegesCommand showPrivilegesCommand, C context) {
        return visitCommand(showPrivilegesCommand, context);
    }

    default R visitShowUserPropertyCommand(ShowUserPropertyCommand showUserpropertyCommand, C context) {
        return visitCommand(showUserpropertyCommand, context);
    }

    default R visitShowTabletsBelongCommand(ShowTabletsBelongCommand showTabletBelongCommand, C context) {
        return visitCommand(showTabletBelongCommand, context);
    }

    default R visitShowCollationCommand(ShowCollationCommand showCollationCommand, C context) {
        return visitCommand(showCollationCommand, context);
    }

    default R visitCreateRoutineLoadCommand(CreateRoutineLoadCommand createRoutineLoadCommand, C context) {
        return visitCommand(createRoutineLoadCommand, context);
    }

    default R visitShowProcessListCommand(ShowProcessListCommand showProcessListCommand, C context) {
        return visitCommand(showProcessListCommand, context);
    }

    default R visitAdminCheckTabletsCommand(AdminCheckTabletsCommand adminCheckTabletsCommand, C context) {
        return visitCommand(adminCheckTabletsCommand, context);
    }

    default R visitShowDataSkewCommand(ShowDataSkewCommand showDataSkewCommand, C context) {
        return visitCommand(showDataSkewCommand, context);
    }

    default R visitShowTableCreationCommand(ShowTableCreationCommand showTableCreationCommand, C context) {
        return visitCommand(showTableCreationCommand, context);
    }

    default R visitShowTabletStorageFormatCommand(ShowTabletStorageFormatCommand showTabletStorageFormatCommand,
                                                  C context) {
        return visitCommand(showTabletStorageFormatCommand, context);
    }

    default R visitShowQueryProfileCommand(ShowQueryProfileCommand showQueryProfileCommand,
                                           C context) {
        return visitCommand(showQueryProfileCommand, context);
    }

    default R visitShowConvertLscCommand(ShowConvertLSCCommand showConvertLSCCommand, C context) {
        return visitCommand(showConvertLSCCommand, context);
    }

    default R visitSwitchCommand(SwitchCommand switchCommand, C context) {
        return visitCommand(switchCommand, context);
    }

    default R visitUseCommand(UseCommand useCommand, C context) {
        return visitCommand(useCommand, context);
    }

    default R visitAlterDatabaseRenameCommand(AlterDatabaseRenameCommand alterDatabaseRenameCommand, C context) {
        return visitCommand(alterDatabaseRenameCommand, context);
    }

<<<<<<< HEAD
    default R visitKillQueryCommand(KillQueryCommand killQueryCommand, C context) {
        return visitCommand(killQueryCommand, context);
    }

    default R visitKillConnectionCommand(KillConnectionCommand killConnectionCommand, C context) {
        return visitCommand(killConnectionCommand, context);
=======
    default R visitDropDatabaseCommand(DropDatabaseCommand dropDatabaseCommand, C context) {
        return visitCommand(dropDatabaseCommand, context);
>>>>>>> a1cac253
    }
}<|MERGE_RESOLUTION|>--- conflicted
+++ resolved
@@ -761,16 +761,15 @@
         return visitCommand(alterDatabaseRenameCommand, context);
     }
 
-<<<<<<< HEAD
     default R visitKillQueryCommand(KillQueryCommand killQueryCommand, C context) {
         return visitCommand(killQueryCommand, context);
     }
 
     default R visitKillConnectionCommand(KillConnectionCommand killConnectionCommand, C context) {
         return visitCommand(killConnectionCommand, context);
-=======
+    }
+  
     default R visitDropDatabaseCommand(DropDatabaseCommand dropDatabaseCommand, C context) {
         return visitCommand(dropDatabaseCommand, context);
->>>>>>> a1cac253
     }
 }