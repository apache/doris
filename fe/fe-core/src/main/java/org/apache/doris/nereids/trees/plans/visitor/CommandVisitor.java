// Licensed to the Apache Software Foundation (ASF) under one
// or more contributor license agreements.  See the NOTICE file
// distributed with this work for additional information
// regarding copyright ownership.  The ASF licenses this file
// to you under the Apache License, Version 2.0 (the
// "License"); you may not use this file except in compliance
// with the License.  You may obtain a copy of the License at
//
//   http://www.apache.org/licenses/LICENSE-2.0
//
// Unless required by applicable law or agreed to in writing,
// software distributed under the License is distributed on an
// "AS IS" BASIS, WITHOUT WARRANTIES OR CONDITIONS OF ANY
// KIND, either express or implied.  See the License for the
// specific language governing permissions and limitations
// under the License.

package org.apache.doris.nereids.trees.plans.visitor;

import org.apache.doris.nereids.trees.plans.commands.AddConstraintCommand;
import org.apache.doris.nereids.trees.plans.commands.AdminCancelRebalanceDiskCommand;
import org.apache.doris.nereids.trees.plans.commands.AdminCheckTabletsCommand;
import org.apache.doris.nereids.trees.plans.commands.AdminCleanTrashCommand;
import org.apache.doris.nereids.trees.plans.commands.AdminCompactTableCommand;
import org.apache.doris.nereids.trees.plans.commands.AdminCopyTabletCommand;
import org.apache.doris.nereids.trees.plans.commands.AdminRebalanceDiskCommand;
import org.apache.doris.nereids.trees.plans.commands.AdminSetTableStatusCommand;
import org.apache.doris.nereids.trees.plans.commands.AdminShowReplicaStatusCommand;
import org.apache.doris.nereids.trees.plans.commands.AlterCatalogCommentCommand;
import org.apache.doris.nereids.trees.plans.commands.AlterCatalogPropertiesCommand;
import org.apache.doris.nereids.trees.plans.commands.AlterCatalogRenameCommand;
import org.apache.doris.nereids.trees.plans.commands.AlterColumnStatsCommand;
import org.apache.doris.nereids.trees.plans.commands.AlterJobStatusCommand;
import org.apache.doris.nereids.trees.plans.commands.AlterMTMVCommand;
import org.apache.doris.nereids.trees.plans.commands.AlterRoleCommand;
import org.apache.doris.nereids.trees.plans.commands.AlterSqlBlockRuleCommand;
import org.apache.doris.nereids.trees.plans.commands.AlterStoragePolicyCommand;
import org.apache.doris.nereids.trees.plans.commands.AlterTableCommand;
import org.apache.doris.nereids.trees.plans.commands.AlterTableStatsCommand;
import org.apache.doris.nereids.trees.plans.commands.AlterUserCommand;
import org.apache.doris.nereids.trees.plans.commands.AlterViewCommand;
import org.apache.doris.nereids.trees.plans.commands.AlterWorkloadGroupCommand;
import org.apache.doris.nereids.trees.plans.commands.AlterWorkloadPolicyCommand;
import org.apache.doris.nereids.trees.plans.commands.CallCommand;
import org.apache.doris.nereids.trees.plans.commands.CancelExportCommand;
import org.apache.doris.nereids.trees.plans.commands.CancelJobTaskCommand;
import org.apache.doris.nereids.trees.plans.commands.CancelLoadCommand;
import org.apache.doris.nereids.trees.plans.commands.CancelMTMVTaskCommand;
import org.apache.doris.nereids.trees.plans.commands.CancelWarmUpJobCommand;
import org.apache.doris.nereids.trees.plans.commands.CleanAllProfileCommand;
import org.apache.doris.nereids.trees.plans.commands.CleanQueryStatsCommand;
import org.apache.doris.nereids.trees.plans.commands.Command;
import org.apache.doris.nereids.trees.plans.commands.CopyIntoCommand;
import org.apache.doris.nereids.trees.plans.commands.CreateCatalogCommand;
import org.apache.doris.nereids.trees.plans.commands.CreateDictionaryCommand;
import org.apache.doris.nereids.trees.plans.commands.CreateEncryptkeyCommand;
import org.apache.doris.nereids.trees.plans.commands.CreateFileCommand;
import org.apache.doris.nereids.trees.plans.commands.CreateFunctionCommand;
import org.apache.doris.nereids.trees.plans.commands.CreateJobCommand;
import org.apache.doris.nereids.trees.plans.commands.CreateMTMVCommand;
import org.apache.doris.nereids.trees.plans.commands.CreateMaterializedViewCommand;
import org.apache.doris.nereids.trees.plans.commands.CreatePolicyCommand;
import org.apache.doris.nereids.trees.plans.commands.CreateProcedureCommand;
import org.apache.doris.nereids.trees.plans.commands.CreateResourceCommand;
import org.apache.doris.nereids.trees.plans.commands.CreateRoleCommand;
import org.apache.doris.nereids.trees.plans.commands.CreateSqlBlockRuleCommand;
import org.apache.doris.nereids.trees.plans.commands.CreateStageCommand;
import org.apache.doris.nereids.trees.plans.commands.CreateTableCommand;
import org.apache.doris.nereids.trees.plans.commands.CreateTableLikeCommand;
import org.apache.doris.nereids.trees.plans.commands.CreateUserCommand;
import org.apache.doris.nereids.trees.plans.commands.CreateViewCommand;
import org.apache.doris.nereids.trees.plans.commands.CreateWorkloadGroupCommand;
import org.apache.doris.nereids.trees.plans.commands.DeleteFromCommand;
import org.apache.doris.nereids.trees.plans.commands.DeleteFromUsingCommand;
import org.apache.doris.nereids.trees.plans.commands.DescribeCommand;
import org.apache.doris.nereids.trees.plans.commands.DropAnalyzeJobCommand;
import org.apache.doris.nereids.trees.plans.commands.DropCachedStatsCommand;
import org.apache.doris.nereids.trees.plans.commands.DropCatalogCommand;
import org.apache.doris.nereids.trees.plans.commands.DropCatalogRecycleBinCommand;
import org.apache.doris.nereids.trees.plans.commands.DropConstraintCommand;
import org.apache.doris.nereids.trees.plans.commands.DropDatabaseCommand;
import org.apache.doris.nereids.trees.plans.commands.DropDictionaryCommand;
import org.apache.doris.nereids.trees.plans.commands.DropEncryptkeyCommand;
import org.apache.doris.nereids.trees.plans.commands.DropExpiredStatsCommand;
import org.apache.doris.nereids.trees.plans.commands.DropFileCommand;
import org.apache.doris.nereids.trees.plans.commands.DropFunctionCommand;
import org.apache.doris.nereids.trees.plans.commands.DropJobCommand;
import org.apache.doris.nereids.trees.plans.commands.DropMTMVCommand;
import org.apache.doris.nereids.trees.plans.commands.DropProcedureCommand;
import org.apache.doris.nereids.trees.plans.commands.DropRepositoryCommand;
import org.apache.doris.nereids.trees.plans.commands.DropResourceCommand;
import org.apache.doris.nereids.trees.plans.commands.DropRoleCommand;
import org.apache.doris.nereids.trees.plans.commands.DropRowPolicyCommand;
import org.apache.doris.nereids.trees.plans.commands.DropSqlBlockRuleCommand;
import org.apache.doris.nereids.trees.plans.commands.DropStageCommand;
import org.apache.doris.nereids.trees.plans.commands.DropStatsCommand;
import org.apache.doris.nereids.trees.plans.commands.DropStoragePolicyCommand;
import org.apache.doris.nereids.trees.plans.commands.DropTableCommand;
import org.apache.doris.nereids.trees.plans.commands.DropUserCommand;
import org.apache.doris.nereids.trees.plans.commands.DropWorkloadGroupCommand;
import org.apache.doris.nereids.trees.plans.commands.DropWorkloadPolicyCommand;
import org.apache.doris.nereids.trees.plans.commands.ExplainCommand;
import org.apache.doris.nereids.trees.plans.commands.ExplainDictionaryCommand;
import org.apache.doris.nereids.trees.plans.commands.ExportCommand;
import org.apache.doris.nereids.trees.plans.commands.HelpCommand;
import org.apache.doris.nereids.trees.plans.commands.KillAnalyzeJobCommand;
import org.apache.doris.nereids.trees.plans.commands.KillConnectionCommand;
import org.apache.doris.nereids.trees.plans.commands.KillQueryCommand;
import org.apache.doris.nereids.trees.plans.commands.LoadCommand;
import org.apache.doris.nereids.trees.plans.commands.PauseJobCommand;
import org.apache.doris.nereids.trees.plans.commands.PauseMTMVCommand;
import org.apache.doris.nereids.trees.plans.commands.RecoverDatabaseCommand;
import org.apache.doris.nereids.trees.plans.commands.RecoverPartitionCommand;
import org.apache.doris.nereids.trees.plans.commands.RecoverTableCommand;
import org.apache.doris.nereids.trees.plans.commands.RefreshMTMVCommand;
import org.apache.doris.nereids.trees.plans.commands.ReplayCommand;
import org.apache.doris.nereids.trees.plans.commands.ResumeJobCommand;
import org.apache.doris.nereids.trees.plans.commands.ResumeMTMVCommand;
import org.apache.doris.nereids.trees.plans.commands.SetDefaultStorageVaultCommand;
import org.apache.doris.nereids.trees.plans.commands.SetOptionsCommand;
import org.apache.doris.nereids.trees.plans.commands.SetTransactionCommand;
import org.apache.doris.nereids.trees.plans.commands.SetUserPropertiesCommand;
import org.apache.doris.nereids.trees.plans.commands.ShowAnalyzeCommand;
import org.apache.doris.nereids.trees.plans.commands.ShowAuthorsCommand;
import org.apache.doris.nereids.trees.plans.commands.ShowBackendsCommand;
import org.apache.doris.nereids.trees.plans.commands.ShowBackupCommand;
import org.apache.doris.nereids.trees.plans.commands.ShowBrokerCommand;
import org.apache.doris.nereids.trees.plans.commands.ShowCatalogCommand;
import org.apache.doris.nereids.trees.plans.commands.ShowCharsetCommand;
import org.apache.doris.nereids.trees.plans.commands.ShowClustersCommand;
import org.apache.doris.nereids.trees.plans.commands.ShowCollationCommand;
import org.apache.doris.nereids.trees.plans.commands.ShowColumnHistogramStatsCommand;
import org.apache.doris.nereids.trees.plans.commands.ShowConfigCommand;
import org.apache.doris.nereids.trees.plans.commands.ShowConstraintsCommand;
import org.apache.doris.nereids.trees.plans.commands.ShowConvertLSCCommand;
import org.apache.doris.nereids.trees.plans.commands.ShowCreateCatalogCommand;
import org.apache.doris.nereids.trees.plans.commands.ShowCreateDatabaseCommand;
import org.apache.doris.nereids.trees.plans.commands.ShowCreateMTMVCommand;
import org.apache.doris.nereids.trees.plans.commands.ShowCreateMaterializedViewCommand;
import org.apache.doris.nereids.trees.plans.commands.ShowCreateProcedureCommand;
import org.apache.doris.nereids.trees.plans.commands.ShowCreateRepositoryCommand;
import org.apache.doris.nereids.trees.plans.commands.ShowCreateTableCommand;
import org.apache.doris.nereids.trees.plans.commands.ShowCreateViewCommand;
import org.apache.doris.nereids.trees.plans.commands.ShowDataCommand;
import org.apache.doris.nereids.trees.plans.commands.ShowDataSkewCommand;
import org.apache.doris.nereids.trees.plans.commands.ShowDataTypesCommand;
import org.apache.doris.nereids.trees.plans.commands.ShowDatabaseIdCommand;
import org.apache.doris.nereids.trees.plans.commands.ShowDatabasesCommand;
import org.apache.doris.nereids.trees.plans.commands.ShowDeleteCommand;
import org.apache.doris.nereids.trees.plans.commands.ShowDiagnoseTabletCommand;
import org.apache.doris.nereids.trees.plans.commands.ShowDictionariesCommand;
import org.apache.doris.nereids.trees.plans.commands.ShowDynamicPartitionCommand;
import org.apache.doris.nereids.trees.plans.commands.ShowEncryptKeysCommand;
import org.apache.doris.nereids.trees.plans.commands.ShowEventsCommand;
import org.apache.doris.nereids.trees.plans.commands.ShowFrontendsCommand;
import org.apache.doris.nereids.trees.plans.commands.ShowFunctionsCommand;
import org.apache.doris.nereids.trees.plans.commands.ShowGrantsCommand;
import org.apache.doris.nereids.trees.plans.commands.ShowIndexStatsCommand;
import org.apache.doris.nereids.trees.plans.commands.ShowLastInsertCommand;
import org.apache.doris.nereids.trees.plans.commands.ShowLoadProfileCommand;
import org.apache.doris.nereids.trees.plans.commands.ShowPartitionIdCommand;
import org.apache.doris.nereids.trees.plans.commands.ShowPluginsCommand;
import org.apache.doris.nereids.trees.plans.commands.ShowPrivilegesCommand;
import org.apache.doris.nereids.trees.plans.commands.ShowProcCommand;
import org.apache.doris.nereids.trees.plans.commands.ShowProcedureStatusCommand;
import org.apache.doris.nereids.trees.plans.commands.ShowProcessListCommand;
import org.apache.doris.nereids.trees.plans.commands.ShowQueryProfileCommand;
import org.apache.doris.nereids.trees.plans.commands.ShowQueuedAnalyzeJobsCommand;
import org.apache.doris.nereids.trees.plans.commands.ShowReplicaDistributionCommand;
import org.apache.doris.nereids.trees.plans.commands.ShowRepositoriesCommand;
import org.apache.doris.nereids.trees.plans.commands.ShowResourcesCommand;
import org.apache.doris.nereids.trees.plans.commands.ShowRestoreCommand;
import org.apache.doris.nereids.trees.plans.commands.ShowRolesCommand;
import org.apache.doris.nereids.trees.plans.commands.ShowRowPolicyCommand;
import org.apache.doris.nereids.trees.plans.commands.ShowSmallFilesCommand;
import org.apache.doris.nereids.trees.plans.commands.ShowSnapshotCommand;
import org.apache.doris.nereids.trees.plans.commands.ShowSqlBlockRuleCommand;
import org.apache.doris.nereids.trees.plans.commands.ShowStagesCommand;
import org.apache.doris.nereids.trees.plans.commands.ShowStatusCommand;
import org.apache.doris.nereids.trees.plans.commands.ShowStorageEnginesCommand;
import org.apache.doris.nereids.trees.plans.commands.ShowStoragePolicyCommand;
import org.apache.doris.nereids.trees.plans.commands.ShowSyncJobCommand;
import org.apache.doris.nereids.trees.plans.commands.ShowTableCommand;
import org.apache.doris.nereids.trees.plans.commands.ShowTableCreationCommand;
import org.apache.doris.nereids.trees.plans.commands.ShowTableIdCommand;
import org.apache.doris.nereids.trees.plans.commands.ShowTableStatsCommand;
import org.apache.doris.nereids.trees.plans.commands.ShowTableStatusCommand;
import org.apache.doris.nereids.trees.plans.commands.ShowTabletIdCommand;
import org.apache.doris.nereids.trees.plans.commands.ShowTabletStorageFormatCommand;
import org.apache.doris.nereids.trees.plans.commands.ShowTabletsBelongCommand;
import org.apache.doris.nereids.trees.plans.commands.ShowTabletsFromTableCommand;
import org.apache.doris.nereids.trees.plans.commands.ShowTrashCommand;
import org.apache.doris.nereids.trees.plans.commands.ShowTriggersCommand;
import org.apache.doris.nereids.trees.plans.commands.ShowUserPropertyCommand;
import org.apache.doris.nereids.trees.plans.commands.ShowVariablesCommand;
import org.apache.doris.nereids.trees.plans.commands.ShowViewCommand;
import org.apache.doris.nereids.trees.plans.commands.ShowWarningErrorCountCommand;
import org.apache.doris.nereids.trees.plans.commands.ShowWarningErrorsCommand;
import org.apache.doris.nereids.trees.plans.commands.ShowWhiteListCommand;
import org.apache.doris.nereids.trees.plans.commands.SyncCommand;
import org.apache.doris.nereids.trees.plans.commands.TransactionBeginCommand;
import org.apache.doris.nereids.trees.plans.commands.TransactionCommitCommand;
import org.apache.doris.nereids.trees.plans.commands.TransactionRollbackCommand;
import org.apache.doris.nereids.trees.plans.commands.UnlockTablesCommand;
import org.apache.doris.nereids.trees.plans.commands.UnsetDefaultStorageVaultCommand;
import org.apache.doris.nereids.trees.plans.commands.UnsetVariableCommand;
import org.apache.doris.nereids.trees.plans.commands.UnsupportedCommand;
import org.apache.doris.nereids.trees.plans.commands.UpdateCommand;
import org.apache.doris.nereids.trees.plans.commands.alter.AlterDatabaseRenameCommand;
import org.apache.doris.nereids.trees.plans.commands.alter.AlterDatabaseSetQuotaCommand;
import org.apache.doris.nereids.trees.plans.commands.alter.AlterRepositoryCommand;
import org.apache.doris.nereids.trees.plans.commands.clean.CleanLabelCommand;
import org.apache.doris.nereids.trees.plans.commands.insert.BatchInsertIntoTableCommand;
import org.apache.doris.nereids.trees.plans.commands.insert.InsertIntoTableCommand;
import org.apache.doris.nereids.trees.plans.commands.insert.InsertOverwriteTableCommand;
import org.apache.doris.nereids.trees.plans.commands.load.CreateDataSyncJobCommand;
import org.apache.doris.nereids.trees.plans.commands.load.CreateRoutineLoadCommand;
import org.apache.doris.nereids.trees.plans.commands.load.PauseDataSyncJobCommand;
import org.apache.doris.nereids.trees.plans.commands.load.PauseRoutineLoadCommand;
import org.apache.doris.nereids.trees.plans.commands.load.ResumeDataSyncJobCommand;
import org.apache.doris.nereids.trees.plans.commands.load.ResumeRoutineLoadCommand;
import org.apache.doris.nereids.trees.plans.commands.load.ShowCreateRoutineLoadCommand;
import org.apache.doris.nereids.trees.plans.commands.load.StopDataSyncJobCommand;
import org.apache.doris.nereids.trees.plans.commands.load.StopRoutineLoadCommand;
import org.apache.doris.nereids.trees.plans.commands.refresh.RefreshCatalogCommand;
import org.apache.doris.nereids.trees.plans.commands.refresh.RefreshDatabaseCommand;
import org.apache.doris.nereids.trees.plans.commands.refresh.RefreshDictionaryCommand;
import org.apache.doris.nereids.trees.plans.commands.refresh.RefreshTableCommand;
import org.apache.doris.nereids.trees.plans.commands.use.SwitchCommand;
import org.apache.doris.nereids.trees.plans.commands.use.UseCommand;

/** CommandVisitor. */
public interface CommandVisitor<R, C> {

    R visitCommand(Command command, C context);

    default R visitExplainCommand(ExplainCommand explain, C context) {
        return visitCommand(explain, context);
    }

    default R visitExplainDictionaryCommand(ExplainDictionaryCommand explainDictionary, C context) {
        return visitCommand(explainDictionary, context);
    }

    default R visitReplayCommand(ReplayCommand replay, C context) {
        return visitCommand(replay, context);
    }

    default R visitCreatePolicyCommand(CreatePolicyCommand createPolicy, C context) {
        return visitCommand(createPolicy, context);
    }

    default R visitInsertIntoTableCommand(InsertIntoTableCommand insertIntoTableCommand,
            C context) {
        return visitCommand(insertIntoTableCommand, context);
    }

    default R visitInsertOverwriteTableCommand(InsertOverwriteTableCommand insertOverwriteTableCommand,
            C context) {
        return visitCommand(insertOverwriteTableCommand, context);
    }

    default R visitBatchInsertIntoTableCommand(BatchInsertIntoTableCommand batchInsertIntoTableCommand,
            C context) {
        return visitCommand(batchInsertIntoTableCommand, context);
    }

    default R visitUpdateCommand(UpdateCommand updateCommand, C context) {
        return visitCommand(updateCommand, context);
    }

    default R visitDeleteFromCommand(DeleteFromCommand deleteFromCommand, C context) {
        return visitCommand(deleteFromCommand, context);
    }

    default R visitDeleteFromUsingCommand(DeleteFromUsingCommand deleteFromUsingCommand, C context) {
        return visitCommand(deleteFromUsingCommand, context);
    }

    default R visitLoadCommand(LoadCommand loadCommand, C context) {
        return visitCommand(loadCommand, context);
    }

    default R visitExportCommand(ExportCommand exportCommand, C context) {
        return visitCommand(exportCommand, context);
    }

    default R visitCopyIntoCommand(CopyIntoCommand copyIntoCommand, C context) {
        return visitCommand(copyIntoCommand, context);
    }

    default R visitCreateDictionaryCommand(CreateDictionaryCommand createDictionaryCommand, C context) {
        return visitCommand(createDictionaryCommand, context);
    }

    default R visitCreateEncryptKeyCommand(CreateEncryptkeyCommand createEncryptKeyCommand, C context) {
        return visitCommand(createEncryptKeyCommand, context);
    }

    default R visitCreateFunctionCommand(CreateFunctionCommand createFunctionCommand, C context) {
        return visitCommand(createFunctionCommand, context);
    }

    default R visitDropFunctionCommand(DropFunctionCommand dropFunctionCommand, C context) {
        return visitCommand(dropFunctionCommand, context);
    }

    default R visitCreateTableCommand(CreateTableCommand createTableCommand, C context) {
        return visitCommand(createTableCommand, context);
    }

    default R visitCreateMTMVCommand(CreateMTMVCommand createMTMVCommand, C context) {
        return visitCommand(createMTMVCommand, context);
    }

    default R visitCreateMaterializedViewCommand(CreateMaterializedViewCommand createSyncMVCommand, C context) {
        return visitCommand(createSyncMVCommand, context);
    }

    default R visitCreateJobCommand(CreateJobCommand createJobCommand, C context) {
        return visitCommand(createJobCommand, context);
    }

    default R visitCreateFileCommand(CreateFileCommand createFileCommand, C context) {
        return visitCommand(createFileCommand, context);
    }

    default R visitAlterMTMVCommand(AlterMTMVCommand alterMTMVCommand, C context) {
        return visitCommand(alterMTMVCommand, context);
    }

    default R visitAddConstraintCommand(AddConstraintCommand addConstraintCommand, C context) {
        return visitCommand(addConstraintCommand, context);
    }

    default R visitAdminCompactTableCommand(AdminCompactTableCommand adminCompactTableCommand, C context) {
        return visitCommand(adminCompactTableCommand, context);
    }

    default R visitAdminCleanTrashCommand(AdminCleanTrashCommand adminCleanTrashCommand, C context) {
        return visitCommand(adminCleanTrashCommand, context);
    }

    default R visitAdminSetTableStatusCommand(AdminSetTableStatusCommand cmd, C context) {
        return visitCommand(cmd, context);
    }

    default R visitDropConstraintCommand(DropConstraintCommand dropConstraintCommand, C context) {
        return visitCommand(dropConstraintCommand, context);
    }

    default R visitDropDictionaryCommand(DropDictionaryCommand dropDictionaryCommand, C context) {
        return visitCommand(dropDictionaryCommand, context);
    }

    default R visitDropJobCommand(DropJobCommand dropJobCommand, C context) {
        return visitCommand(dropJobCommand, context);
    }

    default R visitShowConstraintsCommand(ShowConstraintsCommand showConstraintsCommand, C context) {
        return visitCommand(showConstraintsCommand, context);
    }

    default R visitRefreshMTMVCommand(RefreshMTMVCommand refreshMTMVCommand, C context) {
        return visitCommand(refreshMTMVCommand, context);
    }

    default R visitDropMTMVCommand(DropMTMVCommand dropMTMVCommand, C context) {
        return visitCommand(dropMTMVCommand, context);
    }

    default R visitPauseJobCommand(PauseJobCommand pauseJobCommand, C context) {
        return visitCommand(pauseJobCommand, context);
    }

    default R visitPauseMTMVCommand(PauseMTMVCommand pauseMTMVCommand, C context) {
        return visitCommand(pauseMTMVCommand, context);
    }

    default R visitResumeJobCommand(ResumeJobCommand resumeJobCommand, C context) {
        return visitCommand(resumeJobCommand, context);
    }

    default R visitResumeMTMVCommand(ResumeMTMVCommand resumeMTMVCommand, C context) {
        return visitCommand(resumeMTMVCommand, context);
    }

    default R visitShowCreateMTMVCommand(ShowCreateMTMVCommand showCreateMTMVCommand, C context) {
        return visitCommand(showCreateMTMVCommand, context);
    }

    default R visitCancelLoadCommand(CancelLoadCommand cancelLoadCommand, C context) {
        return visitCommand(cancelLoadCommand, context);
    }

    default R visitCancelExportCommand(CancelExportCommand cancelExportCommand, C context) {
        return visitCommand(cancelExportCommand, context);
    }

    default R visitCancelWarmUpJobCommand(CancelWarmUpJobCommand cancelWarmUpJobCommand, C context) {
        return visitCommand(cancelWarmUpJobCommand, context);
    }

    default R visitCancelMTMVTaskCommand(CancelMTMVTaskCommand cancelMTMVTaskCommand, C context) {
        return visitCommand(cancelMTMVTaskCommand, context);
    }

    default R visitCancelTaskCommand(CancelJobTaskCommand cancelJobTaskCommand, C context) {
        return visitCommand(cancelJobTaskCommand, context);
    }

    default R visitCallCommand(CallCommand callCommand, C context) {
        return visitCommand(callCommand, context);
    }

    default R visitShowWarningErrorCountCommand(ShowWarningErrorCountCommand showWarnErrorCountCommand, C context) {
        return visitCommand(showWarnErrorCountCommand, context);
    }

    default R visitShowSyncJobCommand(ShowSyncJobCommand showSyncJobCommand, C context) {
        return visitCommand(showSyncJobCommand, context);
    }

    default R visitCreateProcedureCommand(CreateProcedureCommand createProcedureCommand, C context) {
        return visitCommand(createProcedureCommand, context);
    }

    default R visitDropProcedureCommand(DropProcedureCommand dropProcedureCommand, C context) {
        return visitCommand(dropProcedureCommand, context);
    }

    default R visitShowProcedureStatusCommand(ShowProcedureStatusCommand showProcedureStatusCommand, C context) {
        return visitCommand(showProcedureStatusCommand, context);
    }

    default R visitCreateCatalogCommand(CreateCatalogCommand createCatalogCommand, C context) {
        return visitCommand(createCatalogCommand, context);
    }

    default R visitShowWarningErrorsCommand(ShowWarningErrorsCommand showWarningErrorsCommand, C context) {
        return visitCommand(showWarningErrorsCommand, context);
    }

    default R visitShowCreateProcedureCommand(ShowCreateProcedureCommand showCreateProcedureCommand, C context) {
        return visitCommand(showCreateProcedureCommand, context);
    }

    default R visitHelpCommand(HelpCommand helpCommand, C context) {
        return visitCommand(helpCommand, context);
    }

    default R visitCreateViewCommand(CreateViewCommand createViewCommand, C context) {
        return visitCommand(createViewCommand, context);
    }

    default R visitAlterJobStatusCommand(AlterJobStatusCommand alterJobStatusCommand, C context) {
        return visitCommand(alterJobStatusCommand, context);
    }

    default R visitAlterViewCommand(AlterViewCommand alterViewCommand, C context) {
        return visitCommand(alterViewCommand, context);
    }

    default R visitDropCatalogCommand(DropCatalogCommand dropCatalogCommand, C context) {
        return visitCommand(dropCatalogCommand, context);
    }

    default R visitAlterCatalogCommentCommand(AlterCatalogCommentCommand alterCatalogCommentCommand, C context) {
        return visitCommand(alterCatalogCommentCommand, context);
    }

    default R visitDropCatalogRecycleBinCommand(DropCatalogRecycleBinCommand dropCatalogRecycleBinCommand, C context) {
        return visitCommand(dropCatalogRecycleBinCommand, context);
    }

    default R visitShowStagesCommand(ShowStagesCommand showStagesCommand, C context) {
        return visitCommand(showStagesCommand, context);
    }

    default R visitUnsupportedCommand(UnsupportedCommand unsupportedCommand, C context) {
        return visitCommand(unsupportedCommand, context);
    }

    default R visitUnsetVariableCommand(UnsetVariableCommand unsetVariableCommand, C context) {
        return visitCommand(unsetVariableCommand, context);
    }

    default R visitUnsetDefaultStorageVaultCommand(UnsetDefaultStorageVaultCommand unsetDefaultStorageVaultCommand,
                                                   C context) {
        return visitCommand(unsetDefaultStorageVaultCommand, context);
    }

    default R visitCreateTableLikeCommand(CreateTableLikeCommand createTableLikeCommand, C context) {
        return visitCommand(createTableLikeCommand, context);
    }

    default R visitShowAuthorsCommand(ShowAuthorsCommand showAuthorsCommand, C context) {
        return visitCommand(showAuthorsCommand, context);
    }

    default R visitShowDictionariesCommand(ShowDictionariesCommand showDictionariesCommand, C context) {
        return visitCommand(showDictionariesCommand, context);
    }

    default R visitShowConfigCommand(ShowConfigCommand showConfigCommand, C context) {
        return visitCommand(showConfigCommand, context);
    }

    default R visitSetOptionsCommand(SetOptionsCommand setOptionsCommand, C context) {
        return visitCommand(setOptionsCommand, context);
    }

    default R visitSetTransactionCommand(SetTransactionCommand setTransactionCommand, C context) {
        return visitCommand(setTransactionCommand, context);
    }

    default R visitSetUserPropertiesCommand(SetUserPropertiesCommand setUserPropertiesCommand, C context) {
        return visitCommand(setUserPropertiesCommand, context);
    }

    default R visitAlterCatalogRenameCommand(AlterCatalogRenameCommand alterCatalogRenameCommand, C context) {
        return visitCommand(alterCatalogRenameCommand, context);
    }

    default R visitSetDefaultStorageVault(SetDefaultStorageVaultCommand setDefaultStorageVaultCommand, C context) {
        return visitCommand(setDefaultStorageVaultCommand, context);
    }

    default R visitDropStoragePolicyCommand(DropStoragePolicyCommand dropStoragePolicyCommand, C context) {
        return visitCommand(dropStoragePolicyCommand, context);
    }

    default R visitRefreshCatalogCommand(RefreshCatalogCommand refreshCatalogCommand, C context) {
        return visitCommand(refreshCatalogCommand, context);
    }

    default R visitShowCreateRepositoryCommand(ShowCreateRepositoryCommand showCreateRepositoryCommand, C context) {
        return visitCommand(showCreateRepositoryCommand, context);
    }

    default R visitShowLastInsertCommand(ShowLastInsertCommand showLastInsertCommand, C context) {
        return visitCommand(showLastInsertCommand, context);
    }

    default R visitAlterTableCommand(AlterTableCommand alterTableCommand, C context) {
        return visitCommand(alterTableCommand, context);
    }

    default R visitShowGrantsCommand(ShowGrantsCommand showGrantsCommand, C context) {
        return visitCommand(showGrantsCommand, context);
    }

    default R visitShowStatusCommand(ShowStatusCommand showStatusCommand, C context) {
        return visitCommand(showStatusCommand, context);
    }

    default R visitShowPartitionIdCommand(ShowPartitionIdCommand showPartitionIdCommand, C context) {
        return visitCommand(showPartitionIdCommand, context);
    }

    default R visitShowVariablesCommand(ShowVariablesCommand showVariablesCommand, C context) {
        return visitCommand(showVariablesCommand, context);
    }

    default R visitShowViewCommand(ShowViewCommand showViewCommand, C context) {
        return visitCommand(showViewCommand, context);
    }

    default R visitRefreshDatabaseCommand(RefreshDatabaseCommand refreshDatabaseCommand, C context) {
        return visitCommand(refreshDatabaseCommand, context);
    }

    default R visitRefreshTableCommand(RefreshTableCommand refreshTableCommand, C context) {
        return visitCommand(refreshTableCommand, context);
    }

    default R visitRefreshDictionaryCommand(RefreshDictionaryCommand refreshDictionaryCommand, C context) {
        return visitCommand(refreshDictionaryCommand, context);
    }

    default R visitShowBackendsCommand(ShowBackendsCommand showBackendsCommand, C context) {
        return visitCommand(showBackendsCommand, context);
    }

    default R visitShowBackupCommand(ShowBackupCommand showBackupCommand, C context) {
        return visitCommand(showBackupCommand, context);
    }

    default R visitShowCreateTableCommand(ShowCreateTableCommand showCreateTableCommand, C context) {
        return visitCommand(showCreateTableCommand, context);
    }

    default R visitShowSmallFilesCommand(ShowSmallFilesCommand showSmallFilesCommand, C context) {
        return visitCommand(showSmallFilesCommand, context);
    }

    default R visitShowSnapshotCommand(ShowSnapshotCommand showSnapshotCommand, C context) {
        return visitCommand(showSnapshotCommand, context);
    }

    default R visitShowSqlBlockRuleCommand(ShowSqlBlockRuleCommand showblockruleCommand, C context) {
        return visitCommand(showblockruleCommand, context);
    }

    default R visitShowPluginsCommand(ShowPluginsCommand showPluginsCommand, C context) {
        return visitCommand(showPluginsCommand, context);
    }

    default R visitShowTrashCommand(ShowTrashCommand showTrashCommand, C context) {
        return visitCommand(showTrashCommand, context);
    }

    default R visitShowTriggersCommand(ShowTriggersCommand showTriggersCommand, C context) {
        return visitCommand(showTriggersCommand, context);
    }

    default R visitAdminShowReplicaStatusCommand(AdminShowReplicaStatusCommand adminShowReplicaStatusCommand,
                                                    C context) {
        return visitCommand(adminShowReplicaStatusCommand, context);
    }

    default R visitShowRepositoriesCommand(ShowRepositoriesCommand showRepositoriesCommand, C context) {
        return visitCommand(showRepositoriesCommand, context);
    }

    default R visitShowResourcesCommand(ShowResourcesCommand showResourcesCommand, C context) {
        return visitCommand(showResourcesCommand, context);
    }

    default R visitShowRestoreCommand(ShowRestoreCommand showRestoreCommand, C context) {
        return visitCommand(showRestoreCommand, context);
    }

    default R visitShowRolesCommand(ShowRolesCommand showRolesCommand, C context) {
        return visitCommand(showRolesCommand, context);
    }

    default R visitShowProcCommand(ShowProcCommand showProcCommand, C context) {
        return visitCommand(showProcCommand, context);
    }

    default R visitShowDataCommand(ShowDataCommand showDataCommand, C context) {
        return visitCommand(showDataCommand, context);
    }

    default R visitShowStorageEnginesCommand(ShowStorageEnginesCommand showStorageEnginesCommand, C context) {
        return visitCommand(showStorageEnginesCommand, context);
    }

    default R visitShowCreateCatalogCommand(ShowCreateCatalogCommand showCreateCatalogCommand, C context) {
        return visitCommand(showCreateCatalogCommand, context);
    }

    default R visitShowCatalogCommand(ShowCatalogCommand showCatalogCommand, C context) {
        return visitCommand(showCatalogCommand, context);
    }

    default R visitShowCreateMaterializedViewCommand(ShowCreateMaterializedViewCommand showCreateMtlzViewCommand,
                        C context) {
        return visitCommand(showCreateMtlzViewCommand, context);
    }

    default R visitShowCreateDatabaseCommand(ShowCreateDatabaseCommand showCreateDatabaseCommand, C context) {
        return visitCommand(showCreateDatabaseCommand, context);
    }

    default R visitShowCreateViewCommand(ShowCreateViewCommand showCreateViewCommand, C context) {
        return visitCommand(showCreateViewCommand, context);
    }

    default R visitAlterRoleCommand(AlterRoleCommand alterRoleCommand, C context) {
        return visitCommand(alterRoleCommand, context);
    }

    default R visitShowDatabaseIdCommand(ShowDatabaseIdCommand showDatabaseIdCommand, C context) {
        return visitCommand(showDatabaseIdCommand, context);
    }

    default R visitAlterWorkloadGroupCommand(AlterWorkloadGroupCommand alterWorkloadGroupCommand, C context) {
        return visitCommand(alterWorkloadGroupCommand, context);
    }

    default R visitAlterWorkloadPolicyCommand(AlterWorkloadPolicyCommand alterWorkloadPolicyCommand, C context) {
        return visitCommand(alterWorkloadPolicyCommand, context);
    }

    default R visitCleanAllProfileCommand(CleanAllProfileCommand cleanAllProfileCommand, C context) {
        return visitCommand(cleanAllProfileCommand, context);
    }

    default R visitCleanLabelCommand(CleanLabelCommand cleanLabelCommand, C context) {
        return visitCommand(cleanLabelCommand, context);
    }

    default R visitShowDataTypesCommand(ShowDataTypesCommand showDataTypesCommand, C context) {
        return visitCommand(showDataTypesCommand, context);
    }

    default R visitShowFrontendsCommand(ShowFrontendsCommand showFrontendsCommand, C context) {
        return visitCommand(showFrontendsCommand, context);
    }

    default R visitShowFunctionsCommand(ShowFunctionsCommand showFunctionsCommand, C context) {
        return visitCommand(showFunctionsCommand, context);
    }

    default R visitAdminRebalanceDiskCommand(AdminRebalanceDiskCommand adminRebalanceDiskCommand, C context) {
        return visitCommand(adminRebalanceDiskCommand, context);
    }

    default R visitAdminCancelRebalanceDiskCommand(AdminCancelRebalanceDiskCommand command, C context) {
        return visitCommand(command, context);
    }

    default R visitShowDynamicPartitionCommand(ShowDynamicPartitionCommand showDynamicPartitionCommand, C context) {
        return visitCommand(showDynamicPartitionCommand, context);
    }

    default R visitShowWhiteListCommand(ShowWhiteListCommand whiteListCommand, C context) {
        return visitCommand(whiteListCommand, context);
    }

    default R visitAlterCatalogPropertiesCommand(AlterCatalogPropertiesCommand alterCatalogPropsCmd, C context) {
        return visitCommand(alterCatalogPropsCmd, context);
    }

    default R visitRecoverDatabaseCommand(RecoverDatabaseCommand recoverDatabaseCommand, C context) {
        return visitCommand(recoverDatabaseCommand, context);
    }

    default R visitShowDiagnoseTabletCommand(ShowDiagnoseTabletCommand showDiagnoseTabletCommand, C context) {
        return visitCommand(showDiagnoseTabletCommand, context);
    }

    default R visitRecoverTableCommand(RecoverTableCommand recoverTableCommand, C context) {
        return visitCommand(recoverTableCommand, context);
    }

    default R visitShowStoragePolicyCommand(ShowStoragePolicyCommand showStoragePolicyCommand, C context) {
        return visitCommand(showStoragePolicyCommand, context);
    }

    default R visitRecoverPartitionCommand(RecoverPartitionCommand recoverPartitionCommand, C context) {
        return visitCommand(recoverPartitionCommand, context);
    }

    default R visitShowBrokerCommand(ShowBrokerCommand showBrokerCommand, C context) {
        return visitCommand(showBrokerCommand, context);
    }

    default R visitShowLoadProfileCommand(ShowLoadProfileCommand showLoadProfileCommand, C context) {
        return visitCommand(showLoadProfileCommand, context);
    }

    default R visitAlterStoragePolicyCommand(AlterStoragePolicyCommand alterStoragePolicyCommand, C context) {
        return visitCommand(alterStoragePolicyCommand, context);
    }

    default R visitAlterSqlBlockRuleCommand(AlterSqlBlockRuleCommand cmd, C context) {
        return visitCommand(cmd, context);
    }

    default R visitCreateSqlBlockRuleCommand(CreateSqlBlockRuleCommand cmd, C context) {
        return visitCommand(cmd, context);
    }

    default R visitDropRepositoryCommand(DropRepositoryCommand cmd, C context) {
        return visitCommand(cmd, context);
    }

    default R visitCreateRoleCommand(CreateRoleCommand createRoleCommand, C context) {
        return visitCommand(createRoleCommand, context);
    }

    default R visitDropTableCommand(DropTableCommand dropTableCommand, C context) {
        return visitCommand(dropTableCommand, context);
    }

    default R visitDropRoleCommand(DropRoleCommand dropRoleCommand, C context) {
        return visitCommand(dropRoleCommand, context);
    }

    default R visitDropEncryptKeyCommand(DropEncryptkeyCommand dropEncryptkeyCommand, C context) {
        return visitCommand(dropEncryptkeyCommand, context);
    }

    default R visitDropFileCommand(DropFileCommand dropFileCommand, C context) {
        return visitCommand(dropFileCommand, context);
    }

    default R visitDropSqlBlockRuleCommand(DropSqlBlockRuleCommand dropSqlBlockRuleCommand, C context) {
        return visitCommand(dropSqlBlockRuleCommand, context);
    }

    default R visitDropUserCommand(DropUserCommand dropUserCommand, C context) {
        return visitCommand(dropUserCommand, context);
    }

    default R visitDropWorkloadGroupCommand(DropWorkloadGroupCommand dropWorkloadGroupCommand, C context) {
        return visitCommand(dropWorkloadGroupCommand, context);
    }

    default R visitShowReplicaDistributionCommand(ShowReplicaDistributionCommand showReplicaDistributedCommand,
                                                    C context) {
        return visitCommand(showReplicaDistributedCommand, context);
    }

    default R visitShowCharsetCommand(ShowCharsetCommand showCharsetCommand, C context) {
        return visitCommand(showCharsetCommand, context);
    }

    default R visitDropWorkloadPolicyCommand(DropWorkloadPolicyCommand dropWorkloadPolicyCommand, C context) {
        return visitCommand(dropWorkloadPolicyCommand, context);
    }

    default R visitShowTableIdCommand(ShowTableIdCommand showTableIdCommand, C context) {
        return visitCommand(showTableIdCommand, context);
    }

    default R visitCreateWorkloadGroupCommand(CreateWorkloadGroupCommand createWorkloadGroupCommand, C context) {
        return visitCommand(createWorkloadGroupCommand, context);
    }

    default R visitShowEncryptKeysCommand(ShowEncryptKeysCommand showEncryptKeysCommand, C context) {
        return visitCommand(showEncryptKeysCommand, context);
    }

    default R visitSyncCommand(SyncCommand syncCommand, C context) {
        return visitCommand(syncCommand, context);
    }

    default R visitShowEventsCommand(ShowEventsCommand showEventsCommand, C context) {
        return visitCommand(showEventsCommand, context);
    }

    default R visitShowDeleteCommand(ShowDeleteCommand showDeleteCommand, C context) {
        return visitCommand(showDeleteCommand, context);
    }

    default R visitShowPrivilegesCommand(ShowPrivilegesCommand showPrivilegesCommand, C context) {
        return visitCommand(showPrivilegesCommand, context);
    }

    default R visitShowUserPropertyCommand(ShowUserPropertyCommand showUserpropertyCommand, C context) {
        return visitCommand(showUserpropertyCommand, context);
    }

    default R visitShowTabletsBelongCommand(ShowTabletsBelongCommand showTabletBelongCommand, C context) {
        return visitCommand(showTabletBelongCommand, context);
    }

    default R visitShowCollationCommand(ShowCollationCommand showCollationCommand, C context) {
        return visitCommand(showCollationCommand, context);
    }

    default R visitCreateRoutineLoadCommand(CreateRoutineLoadCommand createRoutineLoadCommand, C context) {
        return visitCommand(createRoutineLoadCommand, context);
    }

    default R visitShowProcessListCommand(ShowProcessListCommand showProcessListCommand, C context) {
        return visitCommand(showProcessListCommand, context);
    }

    default R visitAdminCheckTabletsCommand(AdminCheckTabletsCommand adminCheckTabletsCommand, C context) {
        return visitCommand(adminCheckTabletsCommand, context);
    }

    default R visitShowDataSkewCommand(ShowDataSkewCommand showDataSkewCommand, C context) {
        return visitCommand(showDataSkewCommand, context);
    }

    default R visitShowTableCreationCommand(ShowTableCreationCommand showTableCreationCommand, C context) {
        return visitCommand(showTableCreationCommand, context);
    }

    default R visitShowTabletStorageFormatCommand(ShowTabletStorageFormatCommand showTabletStorageFormatCommand,
                                                  C context) {
        return visitCommand(showTabletStorageFormatCommand, context);
    }

    default R visitShowQueryProfileCommand(ShowQueryProfileCommand showQueryProfileCommand,
                                           C context) {
        return visitCommand(showQueryProfileCommand, context);
    }

    default R visitShowConvertLscCommand(ShowConvertLSCCommand showConvertLSCCommand, C context) {
        return visitCommand(showConvertLSCCommand, context);
    }

    default R visitShowClustersCommand(ShowClustersCommand showClustersCommand, C context) {
        return visitCommand(showClustersCommand, context);
    }

    default R visitSwitchCommand(SwitchCommand switchCommand, C context) {
        return visitCommand(switchCommand, context);
    }

    default R visitUseCommand(UseCommand useCommand, C context) {
        return visitCommand(useCommand, context);
    }

    default R visitAlterDatabaseRenameCommand(AlterDatabaseRenameCommand alterDatabaseRenameCommand, C context) {
        return visitCommand(alterDatabaseRenameCommand, context);
    }

    default R visitKillQueryCommand(KillQueryCommand killQueryCommand, C context) {
        return visitCommand(killQueryCommand, context);
    }

    default R visitKillConnectionCommand(KillConnectionCommand killConnectionCommand, C context) {
        return visitCommand(killConnectionCommand, context);
    }

    default R visitAlterDatabaseSetQuotaCommand(AlterDatabaseSetQuotaCommand alterDatabaseSetQuotaCommand, C context) {
        return visitCommand(alterDatabaseSetQuotaCommand, context);
    }

    default R visitDropDatabaseCommand(DropDatabaseCommand dropDatabaseCommand, C context) {
        return visitCommand(dropDatabaseCommand, context);
    }

    default R visitAlterRepositoryCommand(AlterRepositoryCommand alterRepositoryCommand,
                                          C context) {
        return visitCommand(alterRepositoryCommand, context);
    }

    default R visitShowRowPolicyCommand(ShowRowPolicyCommand showRowPolicyCommand, C context) {
        return visitCommand(showRowPolicyCommand, context);
    }

    default R visitShowAnalyzeCommand(ShowAnalyzeCommand showAnalyzeCommand, C context) {
        return visitCommand(showAnalyzeCommand, context);
    }

    default R visitShowQueuedAnalyzeJobsCommand(ShowQueuedAnalyzeJobsCommand showQueuedAnalyzeJobsCommand, C context) {
        return visitCommand(showQueuedAnalyzeJobsCommand, context);
    }

    default R visitShowColumnHistogramStatsCommand(ShowColumnHistogramStatsCommand showColumnHistogramStatCommand,
                                                   C context) {
        return visitCommand(showColumnHistogramStatCommand, context);
    }

    default R visitDescribeCommand(DescribeCommand describeCommand, C context) {
        return visitCommand(describeCommand, context);
    }

    default R visitAlterUserCommand(AlterUserCommand alterUserCommand, C context) {
        return visitCommand(alterUserCommand, context);
    }

    default R visitShowTableStatusCommand(ShowTableStatusCommand showTableStatusCommand, C context) {
        return visitCommand(showTableStatusCommand, context);
    }

    default R visitShowDatabasesCommand(ShowDatabasesCommand showDatabasesCommand, C context) {
        return visitCommand(showDatabasesCommand, context);
    }

    default R visitShowTableCommand(ShowTableCommand showTableCommand, C context) {
        return visitCommand(showTableCommand, context);
    }

    default R visitShowTableStatsCommand(ShowTableStatsCommand showTableStatsCommand, C context) {
        return visitCommand(showTableStatsCommand, context);
    }

    default R visitShowTabletsFromTableCommand(ShowTabletsFromTableCommand showTabletsFromTableCommand, C context) {
        return visitCommand(showTabletsFromTableCommand, context);
    }

    default R visitDropStatsCommand(DropStatsCommand dropStatsCommand, C context) {
        return visitCommand(dropStatsCommand, context);
    }

    default R visitUnlockTablesCommand(UnlockTablesCommand unlockTablesCommand, C context) {
        return visitCommand(unlockTablesCommand, context);
    }

    default R visitDropCachedStatsCommand(DropCachedStatsCommand dropCachedStatsCommand, C context) {
        return visitCommand(dropCachedStatsCommand, context);
    }

    default R visitDropExpiredStatsCommand(DropExpiredStatsCommand dropExpiredStatsCommand, C context) {
        return visitCommand(dropExpiredStatsCommand, context);
    }

    default R visitShowIndexStatsCommand(ShowIndexStatsCommand showIndexStatsCommand, C context) {
        return visitCommand(showIndexStatsCommand, context);
    }

    default R visitShowTabletIdCommand(ShowTabletIdCommand showTabletIdCommand, C context) {
        return visitCommand(showTabletIdCommand, context);
    }

    default R visitAlterTableStatsCommand(AlterTableStatsCommand alterTableStatsCommand, C context) {
        return visitCommand(alterTableStatsCommand, context);
    }

    default R visitAlterColumnStatsCommand(AlterColumnStatsCommand alterColumnStatsCommand, C context) {
        return visitCommand(alterColumnStatsCommand, context);
    }

<<<<<<< HEAD
    default R visitAdminCopyTabletCommand(AdminCopyTabletCommand adminCopyTabletCommand, C context) {
        return visitCommand(adminCopyTabletCommand, context);
=======
    default R visitShowCreateRoutineLoadCommand(ShowCreateRoutineLoadCommand showCreateRoutineLoadCommand, C context) {
        return visitCommand(showCreateRoutineLoadCommand, context);
>>>>>>> e956872d
    }

    default R visitPauseRoutineLoadCommand(PauseRoutineLoadCommand routineLoadCommand, C context) {
        return visitCommand(routineLoadCommand, context);
    }

    default R visitResumeRoutineLoadCommand(ResumeRoutineLoadCommand resumeRoutineLoadCommand, C context) {
        return visitCommand(resumeRoutineLoadCommand, context);
    }

    default R visitStopRoutineLoadCommand(StopRoutineLoadCommand stopRoutineLoadCommand, C context) {
        return visitCommand(stopRoutineLoadCommand, context);
    }

    default R visitCleanQueryStatsCommand(CleanQueryStatsCommand cleanQueryStatsCommand, C context) {
        return visitCommand(cleanQueryStatsCommand, context);
    }

    default R visitPauseDataSyncJobCommand(PauseDataSyncJobCommand pauseDataSyncJobCommand, C context) {
        return visitCommand(pauseDataSyncJobCommand, context);
    }

    default R visitResumeDataSyncJobCommand(ResumeDataSyncJobCommand resumeDataSyncJobCommand, C context) {
        return visitCommand(resumeDataSyncJobCommand, context);
    }

    default R visitStopDataSyncJobCommand(StopDataSyncJobCommand stopDataSyncJobCommand, C context) {
        return visitCommand(stopDataSyncJobCommand, context);
    }

    default R visitCreateDataSyncJobCommand(CreateDataSyncJobCommand createDataSyncJobCommand, C context) {
        return visitCommand(createDataSyncJobCommand, context);
    }

    default R visitDropResourceCommand(DropResourceCommand dropResourceCommand, C context) {
        return visitCommand(dropResourceCommand, context);
    }

    default R visitDropRowPolicyCommand(DropRowPolicyCommand dropRowPolicyCommand, C context) {
        return visitCommand(dropRowPolicyCommand, context);
    }

    default R visitTransactionBeginCommand(TransactionBeginCommand transactionBeginCommand, C context) {
        return visitCommand(transactionBeginCommand, context);
    }

    default R visitTransactionCommitCommand(TransactionCommitCommand transactionCommitCommand, C context) {
        return visitCommand(transactionCommitCommand, context);
    }

    default R visitTransactionRollbackCommand(TransactionRollbackCommand transactionRollbackCommand, C context) {
        return visitCommand(transactionRollbackCommand, context);
    }

    default R visitKillAnalyzeJobCommand(KillAnalyzeJobCommand killAnalyzeJobCommand, C context) {
        return visitCommand(killAnalyzeJobCommand, context);
    }

    default R visitDropAnalyzeJobCommand(DropAnalyzeJobCommand dropAnalyzeJobCommand, C context) {
        return visitCommand(dropAnalyzeJobCommand, context);
    }

    default R visitCreateUserCommand(CreateUserCommand createUserCommand, C context) {
        return visitCommand(createUserCommand, context);
    }

    default R visitCreateResourceCommand(CreateResourceCommand createResourceCommand, C context) {
        return visitCommand(createResourceCommand, context);
    }

    default R visitCreateStageCommand(CreateStageCommand createStageCommand, C context) {
        return visitCommand(createStageCommand, context);
    }

    default R visitDropStageCommand(DropStageCommand dropStageCommand, C context) {
        return visitCommand(dropStageCommand, context);
    }
}<|MERGE_RESOLUTION|>--- conflicted
+++ resolved
@@ -1001,13 +1001,12 @@
         return visitCommand(alterColumnStatsCommand, context);
     }
 
-<<<<<<< HEAD
     default R visitAdminCopyTabletCommand(AdminCopyTabletCommand adminCopyTabletCommand, C context) {
         return visitCommand(adminCopyTabletCommand, context);
-=======
+    }
+
     default R visitShowCreateRoutineLoadCommand(ShowCreateRoutineLoadCommand showCreateRoutineLoadCommand, C context) {
         return visitCommand(showCreateRoutineLoadCommand, context);
->>>>>>> e956872d
     }
 
     default R visitPauseRoutineLoadCommand(PauseRoutineLoadCommand routineLoadCommand, C context) {
