--- conflicted
+++ resolved
@@ -1006,10 +1006,10 @@
         return visitCommand(alterColumnStatsCommand, context);
     }
 
-<<<<<<< HEAD
     default R visitCancelAlterTable(CancelAlterTableCommand cancelAlterTableCommand, C context) {
         return visitCommand(cancelAlterTableCommand, context);
-=======
+    }
+
     default R visitAdminCancelRepairTableCommand(AdminCancelRepairTableCommand adminCancelRepairTableCommand,
                                                      C context) {
         return visitCommand(adminCancelRepairTableCommand, context);
@@ -1021,7 +1021,6 @@
 
     default R visitAdminSetReplicaStatusCommand(AdminSetReplicaStatusCommand adminSetReplicaStatusCommand, C context) {
         return visitCommand(adminSetReplicaStatusCommand, context);
->>>>>>> d22728c3
     }
 
     default R visitAdminCopyTabletCommand(AdminCopyTabletCommand adminCopyTabletCommand, C context) {
