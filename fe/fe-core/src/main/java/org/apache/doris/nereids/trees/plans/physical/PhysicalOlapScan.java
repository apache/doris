// Licensed to the Apache Software Foundation (ASF) under one
// or more contributor license agreements.  See the NOTICE file
// distributed with this work for additional information
// regarding copyright ownership.  The ASF licenses this file
// to you under the Apache License, Version 2.0 (the
// "License"); you may not use this file except in compliance
// with the License.  You may obtain a copy of the License at
//
//   http://www.apache.org/licenses/LICENSE-2.0
//
// Unless required by applicable law or agreed to in writing,
// software distributed under the License is distributed on an
// "AS IS" BASIS, WITHOUT WARRANTIES OR CONDITIONS OF ANY
// KIND, either express or implied.  See the License for the
// specific language governing permissions and limitations
// under the License.

package org.apache.doris.nereids.trees.plans.physical;

import org.apache.doris.catalog.OlapTable;
import org.apache.doris.nereids.memo.GroupExpression;
import org.apache.doris.nereids.properties.DistributionSpec;
import org.apache.doris.nereids.properties.LogicalProperties;
<<<<<<< HEAD
import org.apache.doris.nereids.rules.analysis.OlapScanNodeId;
import org.apache.doris.nereids.trees.plans.Plan;
=======
import org.apache.doris.nereids.properties.PhysicalProperties;
>>>>>>> f2923f91
import org.apache.doris.nereids.trees.plans.PlanType;
import org.apache.doris.nereids.trees.plans.visitor.PlanVisitor;
import org.apache.doris.nereids.util.Utils;

import com.google.common.annotations.VisibleForTesting;

import java.util.List;
import java.util.Objects;
import java.util.Optional;

/**
 * Physical olap scan plan.
 */
public class PhysicalOlapScan extends PhysicalRelation {

    public final OlapScanNodeId id;

    private final OlapTable olapTable;
    private final DistributionSpec distributionSpec;
    private final long selectedIndexId;
    private final List<Long> selectedTabletIds;
    private final List<Long> selectedPartitionIds;

    /**
     * Constructor for PhysicalOlapScan.
     */
    public PhysicalOlapScan(OlapScanNodeId id, OlapTable olapTable, List<String> qualifier, long selectedIndexId,
            List<Long> selectedTabletIds, List<Long> selectedPartitionIds, DistributionSpec distributionSpec,
            Optional<GroupExpression> groupExpression, LogicalProperties logicalProperties) {
        super(PlanType.PHYSICAL_OLAP_SCAN, qualifier, groupExpression, logicalProperties);
        this.id = id;
        this.olapTable = olapTable;
        this.selectedIndexId = selectedIndexId;
        this.selectedTabletIds = selectedTabletIds;
        this.selectedPartitionIds = selectedPartitionIds;
        this.distributionSpec = distributionSpec;
    }

    /**
     * used at some testcases.
     */
    @VisibleForTesting
    public PhysicalOlapScan(OlapTable olapTable, List<String> qualifier, long selectedIndexId,
            List<Long> selectedTabletIds, List<Long> selectedPartitionIds, DistributionSpec distributionSpec,
            Optional<GroupExpression> groupExpression, LogicalProperties logicalProperties) {
        super(PlanType.PHYSICAL_OLAP_SCAN, qualifier, groupExpression, logicalProperties);
        this.id = OlapScanNodeId.getId();
        this.olapTable = olapTable;
        this.selectedIndexId = selectedIndexId;
        this.selectedTabletIds = selectedTabletIds;
        this.selectedPartitionIds = selectedPartitionIds;
        this.distributionSpec = distributionSpec;
    }

    /**
     * Constructor for PhysicalOlapScan.
     */
    public PhysicalOlapScan(OlapTable olapTable, List<String> qualifier, long selectedIndexId,
            List<Long> selectedTabletId, List<Long> selectedPartitionId, DistributionSpec distributionSpec,
            Optional<GroupExpression> groupExpression, LogicalProperties logicalProperties,
            PhysicalProperties physicalProperties) {
        super(PlanType.PHYSICAL_OLAP_SCAN, qualifier, groupExpression, logicalProperties, physicalProperties);

        this.olapTable = olapTable;
        this.selectedIndexId = selectedIndexId;
        this.selectedTabletIds = selectedTabletId;
        this.selectedPartitionIds = selectedPartitionId;
        this.distributionSpec = distributionSpec;
    }

    public long getSelectedIndexId() {
        return selectedIndexId;
    }

    public List<Long> getSelectedTabletIds() {
        return selectedTabletIds;
    }

    public List<Long> getSelectedPartitionIds() {
        return selectedPartitionIds;
    }

    public OlapTable getTable() {
        return olapTable;
    }

    public DistributionSpec getDistributionSpec() {
        return distributionSpec;
    }

    @Override
    public String toString() {
        return Utils.toSqlString("PhysicalOlapScan",
                "qualified", Utils.qualifiedName(qualifier, olapTable.getName()),
                "output", getOutput()
        );
    }

    @Override
    public boolean equals(Object o) {
        if (this == o) {
            return true;
        }
        if (o == null || getClass() != o.getClass() || !super.equals(o)) {
            return false;
        }
        PhysicalOlapScan that = (PhysicalOlapScan) o;
        return selectedIndexId == that.selectedIndexId
                && Objects.equals(selectedTabletIds, that.selectedTabletIds)
                && Objects.equals(selectedPartitionIds, that.selectedPartitionIds)
                && Objects.equals(olapTable, that.olapTable);
    }

    @Override
    public int hashCode() {
        return Objects.hash(selectedIndexId, selectedPartitionIds, selectedTabletIds, olapTable);
    }

    @Override
    public <R, C> R accept(PlanVisitor<R, C> visitor, C context) {
        return visitor.visitPhysicalOlapScan(this, context);
    }

    @Override
<<<<<<< HEAD
    public Plan withGroupExpression(Optional<GroupExpression> groupExpression) {
        return new PhysicalOlapScan(id, olapTable, qualifier, selectedIndexId, selectedTabletIds,
                selectedPartitionIds, distributionSpec, groupExpression, logicalProperties);
    }

    @Override
    public Plan withLogicalProperties(Optional<LogicalProperties> logicalProperties) {
        return new PhysicalOlapScan(id, olapTable, qualifier, selectedIndexId, selectedTabletIds,
                selectedPartitionIds, distributionSpec, Optional.empty(), logicalProperties.get());
=======
    public PhysicalOlapScan withGroupExpression(Optional<GroupExpression> groupExpression) {
        return new PhysicalOlapScan(olapTable, qualifier, selectedIndexId, selectedTabletIds, selectedPartitionIds,
                distributionSpec, groupExpression, getLogicalProperties());
    }

    @Override
    public PhysicalOlapScan withLogicalProperties(Optional<LogicalProperties> logicalProperties) {
        return new PhysicalOlapScan(olapTable, qualifier, selectedIndexId, selectedTabletIds, selectedPartitionIds,
                distributionSpec, Optional.empty(), logicalProperties.get());
    }

    @Override
    public PhysicalOlapScan withPhysicalProperties(PhysicalProperties physicalProperties) {
        return new PhysicalOlapScan(olapTable, qualifier, selectedIndexId, selectedTabletIds, selectedPartitionIds,
                distributionSpec, Optional.empty(), getLogicalProperties(), physicalProperties);
>>>>>>> f2923f91
    }
}<|MERGE_RESOLUTION|>--- conflicted
+++ resolved
@@ -21,12 +21,9 @@
 import org.apache.doris.nereids.memo.GroupExpression;
 import org.apache.doris.nereids.properties.DistributionSpec;
 import org.apache.doris.nereids.properties.LogicalProperties;
-<<<<<<< HEAD
+import org.apache.doris.nereids.properties.PhysicalProperties;
 import org.apache.doris.nereids.rules.analysis.OlapScanNodeId;
 import org.apache.doris.nereids.trees.plans.Plan;
-=======
-import org.apache.doris.nereids.properties.PhysicalProperties;
->>>>>>> f2923f91
 import org.apache.doris.nereids.trees.plans.PlanType;
 import org.apache.doris.nereids.trees.plans.visitor.PlanVisitor;
 import org.apache.doris.nereids.util.Utils;
@@ -151,20 +148,12 @@
     }
 
     @Override
-<<<<<<< HEAD
+    public PhysicalOlapScan withGroupExpression(Optional<GroupExpression> groupExpression) {
+        return new PhysicalOlapScan(olapTable, qualifier, selectedIndexId, selectedTabletIds, selectedPartitionIds,
+                distributionSpec, groupExpression, getLogicalProperties());
     public Plan withGroupExpression(Optional<GroupExpression> groupExpression) {
         return new PhysicalOlapScan(id, olapTable, qualifier, selectedIndexId, selectedTabletIds,
                 selectedPartitionIds, distributionSpec, groupExpression, logicalProperties);
-    }
-
-    @Override
-    public Plan withLogicalProperties(Optional<LogicalProperties> logicalProperties) {
-        return new PhysicalOlapScan(id, olapTable, qualifier, selectedIndexId, selectedTabletIds,
-                selectedPartitionIds, distributionSpec, Optional.empty(), logicalProperties.get());
-=======
-    public PhysicalOlapScan withGroupExpression(Optional<GroupExpression> groupExpression) {
-        return new PhysicalOlapScan(olapTable, qualifier, selectedIndexId, selectedTabletIds, selectedPartitionIds,
-                distributionSpec, groupExpression, getLogicalProperties());
     }
 
     @Override
@@ -177,6 +166,8 @@
     public PhysicalOlapScan withPhysicalProperties(PhysicalProperties physicalProperties) {
         return new PhysicalOlapScan(olapTable, qualifier, selectedIndexId, selectedTabletIds, selectedPartitionIds,
                 distributionSpec, Optional.empty(), getLogicalProperties(), physicalProperties);
->>>>>>> f2923f91
+    public Plan withLogicalProperties(Optional<LogicalProperties> logicalProperties) {
+        return new PhysicalOlapScan(id, olapTable, qualifier, selectedIndexId, selectedTabletIds,
+                selectedPartitionIds, distributionSpec, Optional.empty(), logicalProperties.get());
     }
 }