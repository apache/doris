// Licensed to the Apache Software Foundation (ASF) under one
// or more contributor license agreements.  See the NOTICE file
// distributed with this work for additional information
// regarding copyright ownership.  The ASF licenses this file
// to you under the Apache License, Version 2.0 (the
// "License"); you may not use this file except in compliance
// with the License.  You may obtain a copy of the License at
//
//   http://www.apache.org/licenses/LICENSE-2.0
//
// Unless required by applicable law or agreed to in writing,
// software distributed under the License is distributed on an
// "AS IS" BASIS, WITHOUT WARRANTIES OR CONDITIONS OF ANY
// KIND, either express or implied.  See the License for the
// specific language governing permissions and limitations
// under the License.

package org.apache.doris.nereids.trees.plans.physical;

import org.apache.doris.catalog.OlapTable;
import org.apache.doris.nereids.memo.GroupExpression;
import org.apache.doris.nereids.properties.DistributionSpec;
import org.apache.doris.nereids.properties.LogicalProperties;
import org.apache.doris.nereids.properties.PhysicalProperties;
import org.apache.doris.nereids.trees.plans.PlanType;
import org.apache.doris.nereids.trees.plans.RelationId;
import org.apache.doris.nereids.trees.plans.visitor.PlanVisitor;
import org.apache.doris.nereids.util.Utils;

import java.util.List;
import java.util.Objects;
import java.util.Optional;

/**
 * Physical olap scan plan.
 */
public class PhysicalOlapScan extends PhysicalRelation {
    private final OlapTable olapTable;
    private final DistributionSpec distributionSpec;
    private final long selectedIndexId;
    private final List<Long> selectedTabletIds;
    private final List<Long> selectedPartitionIds;

    /**
     * Constructor for PhysicalOlapScan.
     */
    public PhysicalOlapScan(RelationId id, OlapTable olapTable, List<String> qualifier, long selectedIndexId,
            List<Long> selectedTabletIds, List<Long> selectedPartitionIds, DistributionSpec distributionSpec,
            Optional<GroupExpression> groupExpression, LogicalProperties logicalProperties) {
        super(id, PlanType.PHYSICAL_OLAP_SCAN, qualifier, groupExpression, logicalProperties);
        this.olapTable = olapTable;
        this.selectedIndexId = selectedIndexId;
        this.selectedTabletIds = selectedTabletIds;
        this.selectedPartitionIds = selectedPartitionIds;
        this.distributionSpec = distributionSpec;
    }

    /**
     * Constructor for PhysicalOlapScan.
     */
    public PhysicalOlapScan(RelationId id, OlapTable olapTable, List<String> qualifier, long selectedIndexId,
            List<Long> selectedTabletId, List<Long> selectedPartitionId, DistributionSpec distributionSpec,
            Optional<GroupExpression> groupExpression, LogicalProperties logicalProperties,
            PhysicalProperties physicalProperties) {
        super(id, PlanType.PHYSICAL_OLAP_SCAN, qualifier, groupExpression, logicalProperties, physicalProperties);

        this.olapTable = olapTable;
        this.selectedIndexId = selectedIndexId;
        this.selectedTabletIds = selectedTabletId;
        this.selectedPartitionIds = selectedPartitionId;
        this.distributionSpec = distributionSpec;
    }

    public long getSelectedIndexId() {
        return selectedIndexId;
    }

    public List<Long> getSelectedTabletIds() {
        return selectedTabletIds;
    }

    public List<Long> getSelectedPartitionIds() {
        return selectedPartitionIds;
    }

    @Override
    public OlapTable getTable() {
        return olapTable;
    }

    public DistributionSpec getDistributionSpec() {
        return distributionSpec;
    }

    @Override
    public String toString() {
        return Utils.toSqlString("PhysicalOlapScan",
                "qualified", Utils.qualifiedName(qualifier, olapTable.getName()),
                "output", getOutput()
        );
    }

    @Override
    public boolean equals(Object o) {
        if (this == o) {
            return true;
        }
<<<<<<< HEAD
        return o != null && getClass() == o.getClass() && super.equals(o);
=======
        if (o == null || getClass() != o.getClass() || !super.equals(o)) {
            return false;
        }
        PhysicalOlapScan that = ((PhysicalOlapScan) o);
        return Objects.equals(selectedIndexId, that.selectedIndexId)
                && Objects.equals(selectedTabletIds, that.selectedPartitionIds)
                && Objects.equals(selectedPartitionIds, that.selectedPartitionIds)
                && Objects.equals(olapTable, that.olapTable);
>>>>>>> 858e8234
    }

    @Override
    public int hashCode() {
        return Objects.hash(id, selectedIndexId, selectedPartitionIds, selectedTabletIds, olapTable);
    }

    @Override
    public <R, C> R accept(PlanVisitor<R, C> visitor, C context) {
        return visitor.visitPhysicalOlapScan(this, context);
    }

    @Override
    public PhysicalOlapScan withGroupExpression(Optional<GroupExpression> groupExpression) {
<<<<<<< HEAD
        return new PhysicalOlapScan(getId(), olapTable, qualifier, selectedIndexId, selectedTabletIds,
=======
        return new PhysicalOlapScan(id, olapTable, qualifier, selectedIndexId, selectedTabletIds,
>>>>>>> 858e8234
                selectedPartitionIds, distributionSpec, groupExpression, getLogicalProperties());
    }

    @Override
    public PhysicalOlapScan withLogicalProperties(Optional<LogicalProperties> logicalProperties) {
<<<<<<< HEAD
        return new PhysicalOlapScan(getId(), olapTable, qualifier, selectedIndexId, selectedTabletIds,
=======
        return new PhysicalOlapScan(id, olapTable, qualifier, selectedIndexId, selectedTabletIds,
>>>>>>> 858e8234
                selectedPartitionIds, distributionSpec, Optional.empty(), logicalProperties.get());
    }

    @Override
    public PhysicalOlapScan withPhysicalProperties(PhysicalProperties physicalProperties) {
<<<<<<< HEAD
        return new PhysicalOlapScan(getId(), olapTable, qualifier, selectedIndexId, selectedTabletIds,
=======
        return new PhysicalOlapScan(id, olapTable, qualifier, selectedIndexId, selectedTabletIds,
>>>>>>> 858e8234
                selectedPartitionIds, distributionSpec, Optional.empty(), getLogicalProperties(), physicalProperties);
    }
}<|MERGE_RESOLUTION|>--- conflicted
+++ resolved
@@ -105,9 +105,6 @@
         if (this == o) {
             return true;
         }
-<<<<<<< HEAD
-        return o != null && getClass() == o.getClass() && super.equals(o);
-=======
         if (o == null || getClass() != o.getClass() || !super.equals(o)) {
             return false;
         }
@@ -116,7 +113,6 @@
                 && Objects.equals(selectedTabletIds, that.selectedPartitionIds)
                 && Objects.equals(selectedPartitionIds, that.selectedPartitionIds)
                 && Objects.equals(olapTable, that.olapTable);
->>>>>>> 858e8234
     }
 
     @Override
@@ -131,31 +127,19 @@
 
     @Override
     public PhysicalOlapScan withGroupExpression(Optional<GroupExpression> groupExpression) {
-<<<<<<< HEAD
-        return new PhysicalOlapScan(getId(), olapTable, qualifier, selectedIndexId, selectedTabletIds,
-=======
         return new PhysicalOlapScan(id, olapTable, qualifier, selectedIndexId, selectedTabletIds,
->>>>>>> 858e8234
                 selectedPartitionIds, distributionSpec, groupExpression, getLogicalProperties());
     }
 
     @Override
     public PhysicalOlapScan withLogicalProperties(Optional<LogicalProperties> logicalProperties) {
-<<<<<<< HEAD
-        return new PhysicalOlapScan(getId(), olapTable, qualifier, selectedIndexId, selectedTabletIds,
-=======
         return new PhysicalOlapScan(id, olapTable, qualifier, selectedIndexId, selectedTabletIds,
->>>>>>> 858e8234
                 selectedPartitionIds, distributionSpec, Optional.empty(), logicalProperties.get());
     }
 
     @Override
     public PhysicalOlapScan withPhysicalProperties(PhysicalProperties physicalProperties) {
-<<<<<<< HEAD
-        return new PhysicalOlapScan(getId(), olapTable, qualifier, selectedIndexId, selectedTabletIds,
-=======
         return new PhysicalOlapScan(id, olapTable, qualifier, selectedIndexId, selectedTabletIds,
->>>>>>> 858e8234
                 selectedPartitionIds, distributionSpec, Optional.empty(), getLogicalProperties(), physicalProperties);
     }
 }