--- conflicted
+++ resolved
@@ -140,19 +140,16 @@
         if (selectedPartitionIds.size() != partitionCount) {
             partitions = " partitions(" + selectedPartitionIds.size() + "/" + partitionCount + ")";
         }
-<<<<<<< HEAD
         String rfV2 = "";
         if (!runtimeFiltersV2.isEmpty()) {
             rfV2 = runtimeFiltersV2.toString();
         }
-        return Utils.toSqlString("PhysicalOlapScan[" + table.getName() + index + partitions + "]"
-=======
+
         String operativeCol = "";
         if (!operativeSlots.isEmpty()) {
             operativeCol = " operativeSlots(" + operativeSlots + ")";
         }
         return Utils.toSqlString("PhysicalOlapScan[" + table.getName() + index + partitions + operativeCol + "]"
->>>>>>> 0fe6a842
                         + getGroupIdWithPrefix(),
                 "stats", statistics, "JRFs", jrfBuilder,
                 "RFV2", rfV2
