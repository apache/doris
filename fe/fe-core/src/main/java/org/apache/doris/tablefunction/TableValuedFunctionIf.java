// Licensed to the Apache Software Foundation (ASF) under one
// or more contributor license agreements.  See the NOTICE file
// distributed with this work for additional information
// regarding copyright ownership.  The ASF licenses this file
// to you under the Apache License, Version 2.0 (the
// "License"); you may not use this file except in compliance
// with the License.  You may obtain a copy of the License at
//
//   http://www.apache.org/licenses/LICENSE-2.0
//
// Unless required by applicable law or agreed to in writing,
// software distributed under the License is distributed on an
// "AS IS" BASIS, WITHOUT WARRANTIES OR CONDITIONS OF ANY
// KIND, either express or implied.  See the License for the
// specific language governing permissions and limitations
// under the License.

package org.apache.doris.tablefunction;

import org.apache.doris.analysis.TupleDescriptor;
import org.apache.doris.catalog.Column;
import org.apache.doris.catalog.FunctionGenTable;
import org.apache.doris.catalog.TableIf;
import org.apache.doris.common.AnalysisException;
import org.apache.doris.planner.PlanNodeId;
import org.apache.doris.planner.ScanNode;

import java.util.List;
import java.util.Map;

public abstract class TableValuedFunctionIf {
    private FunctionGenTable table = null;
    public static final String TVF_TABLE_PREFIX = "_table_valued_function_";

    public FunctionGenTable getTable() throws AnalysisException {
        if (table == null) {
            table = new FunctionGenTable(-1, getTableName(), TableIf.TableType.TABLE_VALUED_FUNCTION,
                    getTableColumns(), this);
        }
        return table;
    }

    // All table functions should be registered here
    public static TableValuedFunctionIf getTableFunction(String funcName, Map<String, String> params)
                                                        throws AnalysisException {
        switch (funcName.toLowerCase()) {
            case NumbersTableValuedFunction.NAME:
                return new NumbersTableValuedFunction(params);
            case S3TableValuedFunction.NAME:
                return new S3TableValuedFunction(params);
            case HdfsTableValuedFunction.NAME:
                return new HdfsTableValuedFunction(params);
            case HttpStreamTableValuedFunction.NAME:
                return new HttpStreamTableValuedFunction(params);
            case LocalTableValuedFunction.NAME:
                return new LocalTableValuedFunction(params);
            case IcebergTableValuedFunction.NAME:
                return new IcebergTableValuedFunction(params);
            case BackendsTableValuedFunction.NAME:
                return new BackendsTableValuedFunction(params);
            case FrontendsTableValuedFunction.NAME:
                return new FrontendsTableValuedFunction(params);
            case FrontendsDisksTableValuedFunction.NAME:
                return new FrontendsDisksTableValuedFunction(params);
            case WorkloadGroupsTableValuedFunction.NAME:
                return new WorkloadGroupsTableValuedFunction(params);
            case CatalogsTableValuedFunction.NAME:
                return new CatalogsTableValuedFunction(params);
            case GroupCommitTableValuedFunction.NAME:
                return new GroupCommitTableValuedFunction(params);
<<<<<<< HEAD
            case MaterializedViewsTableValuedFunction.NAME:
                return new MaterializedViewsTableValuedFunction(params);
=======
            case QueriesTableValuedFunction.NAME:
                return new QueriesTableValuedFunction(params);
>>>>>>> e69b8abb
            default:
                throw new AnalysisException("Could not find table function " + funcName);
        }
    }

    public abstract String getTableName();

    public abstract List<Column> getTableColumns() throws AnalysisException;

    public abstract ScanNode getScanNode(PlanNodeId id, TupleDescriptor desc);
}<|MERGE_RESOLUTION|>--- conflicted
+++ resolved
@@ -68,13 +68,10 @@
                 return new CatalogsTableValuedFunction(params);
             case GroupCommitTableValuedFunction.NAME:
                 return new GroupCommitTableValuedFunction(params);
-<<<<<<< HEAD
             case MaterializedViewsTableValuedFunction.NAME:
                 return new MaterializedViewsTableValuedFunction(params);
-=======
             case QueriesTableValuedFunction.NAME:
                 return new QueriesTableValuedFunction(params);
->>>>>>> e69b8abb
             default:
                 throw new AnalysisException("Could not find table function " + funcName);
         }
