// Licensed to the Apache Software Foundation (ASF) under one
// or more contributor license agreements.  See the NOTICE file
// distributed with this work for additional information
// regarding copyright ownership.  The ASF licenses this file
// to you under the Apache License, Version 2.0 (the
// "License"); you may not use this file except in compliance
// with the License.  You may obtain a copy of the License at
//
//   http://www.apache.org/licenses/LICENSE-2.0
//
// Unless required by applicable law or agreed to in writing,
// software distributed under the License is distributed on an
// "AS IS" BASIS, WITHOUT WARRANTIES OR CONDITIONS OF ANY
// KIND, either express or implied.  See the License for the
// specific language governing permissions and limitations
// under the License.

package org.apache.doris.tablefunction;

import org.apache.doris.analysis.TupleDescriptor;
import org.apache.doris.catalog.Column;
import org.apache.doris.catalog.FunctionGenTable;
import org.apache.doris.catalog.TableIf;
import org.apache.doris.common.AnalysisException;
import org.apache.doris.planner.PlanNodeId;
import org.apache.doris.planner.ScanNode;

import java.util.List;
import java.util.Map;

public abstract class TableValuedFunctionIf {
    private FunctionGenTable table = null;
    public static final String TVF_TABLE_PREFIX = "_table_valued_function_";

    public FunctionGenTable getTable() throws AnalysisException {
        if (table == null) {
            table = new FunctionGenTable(-1, getTableName(), TableIf.TableType.TABLE_VALUED_FUNCTION,
                    getTableColumns(), this);
        }
        return table;
    }

    // All table functions should be registered here
    public static TableValuedFunctionIf getTableFunction(String funcName, Map<String, String> params)
                                                        throws AnalysisException {
        switch (funcName.toLowerCase()) {
            case NumbersTableValuedFunction.NAME:
                return new NumbersTableValuedFunction(params);
            case S3TableValuedFunction.NAME:
                return new S3TableValuedFunction(params);
            case HdfsTableValuedFunction.NAME:
                return new HdfsTableValuedFunction(params);
            case HttpStreamTableValuedFunction.NAME:
                return new HttpStreamTableValuedFunction(params);
            case LocalTableValuedFunction.NAME:
                return new LocalTableValuedFunction(params);
            case IcebergTableValuedFunction.NAME:
                return new IcebergTableValuedFunction(params);
            case BackendsTableValuedFunction.NAME:
                return new BackendsTableValuedFunction(params);
            case FrontendsTableValuedFunction.NAME:
                return new FrontendsTableValuedFunction(params);
            case FrontendsDisksTableValuedFunction.NAME:
                return new FrontendsDisksTableValuedFunction(params);
            case CatalogsTableValuedFunction.NAME:
                return new CatalogsTableValuedFunction(params);
            case MvInfosTableValuedFunction.NAME:
                return new MvInfosTableValuedFunction(params);
            case JobsTableValuedFunction.NAME:
                return new JobsTableValuedFunction(params);
            case TasksTableValuedFunction.NAME:
                return new TasksTableValuedFunction(params);
            case GroupCommitTableValuedFunction.NAME:
                return new GroupCommitTableValuedFunction(params);
<<<<<<< HEAD
            case WorkloadSchedPolicyTableValuedFunction.NAME:
                return new WorkloadSchedPolicyTableValuedFunction(params);
            case CdcTableValuedFunction.NAME:
                // return new CdcTableValuedFunction(params);
                // use number tvf mock
                return new NumbersTableValuedFunction(params);
=======
            case QueryTableValueFunction.NAME:
                return QueryTableValueFunction.createQueryTableValueFunction(params);
>>>>>>> f77c53dc
            default:
                throw new AnalysisException("Could not find table function " + funcName);
        }
    }

    public abstract String getTableName();

    public abstract List<Column> getTableColumns() throws AnalysisException;

    public abstract ScanNode getScanNode(PlanNodeId id, TupleDescriptor desc);
}<|MERGE_RESOLUTION|>--- conflicted
+++ resolved
@@ -72,17 +72,14 @@
                 return new TasksTableValuedFunction(params);
             case GroupCommitTableValuedFunction.NAME:
                 return new GroupCommitTableValuedFunction(params);
-<<<<<<< HEAD
             case WorkloadSchedPolicyTableValuedFunction.NAME:
                 return new WorkloadSchedPolicyTableValuedFunction(params);
+            case QueryTableValueFunction.NAME:
+                return QueryTableValueFunction.createQueryTableValueFunction(params);
             case CdcTableValuedFunction.NAME:
                 // return new CdcTableValuedFunction(params);
                 // use number tvf mock
                 return new NumbersTableValuedFunction(params);
-=======
-            case QueryTableValueFunction.NAME:
-                return QueryTableValueFunction.createQueryTableValueFunction(params);
->>>>>>> f77c53dc
             default:
                 throw new AnalysisException("Could not find table function " + funcName);
         }
