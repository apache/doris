// Licensed to the Apache Software Foundation (ASF) under one
// or more contributor license agreements.  See the NOTICE file
// distributed with this work for additional information
// regarding copyright ownership.  The ASF licenses this file
// to you under the Apache License, Version 2.0 (the
// "License"); you may not use this file except in compliance
// with the License.  You may obtain a copy of the License at
//
//   http://www.apache.org/licenses/LICENSE-2.0
//
// Unless required by applicable law or agreed to in writing,
// software distributed under the License is distributed on an
// "AS IS" BASIS, WITHOUT WARRANTIES OR CONDITIONS OF ANY
// KIND, either express or implied.  See the License for the
// specific language governing permissions and limitations
// under the License.

package org.apache.doris.persist;

import java.lang.reflect.Field;
import java.lang.reflect.Modifier;

/**
 * Operation name and code mapping.
 **/
public class OperationType {
    // OP_LOCAL_EOF is only for local edit log, to indicate the end of a edit log run.
    public static final short OP_LOCAL_EOF = -1;
    public static final short OP_SAVE_NEXTID = 0;
    public static final short OP_CREATE_DB = 1;
    public static final short OP_DROP_DB = 2;
    public static final short OP_ALTER_DB = 3;
    public static final short OP_ERASE_DB = 4;
    public static final short OP_RECOVER_DB = 5;
    public static final short OP_RENAME_DB = 6;

    // 10~19 110~119 210~219 ...
    public static final short OP_CREATE_TABLE = 10;
    public static final short OP_DROP_TABLE = 11;
    public static final short OP_ADD_PARTITION = 12;
    public static final short OP_DROP_PARTITION = 13;
    public static final short OP_MODIFY_PARTITION = 14;
    public static final short OP_ERASE_TABLE = 15;
    public static final short OP_ERASE_PARTITION = 16;
    public static final short OP_RECOVER_TABLE = 17;
    public static final short OP_RECOVER_PARTITION = 18;
    public static final short OP_RENAME_TABLE = 19;
    public static final short OP_RENAME_PARTITION = 110;
    public static final short OP_RENAME_COLUMN = 115;
    public static final short OP_BACKUP_JOB = 116;
    public static final short OP_RESTORE_JOB = 117;
    public static final short OP_TRUNCATE_TABLE = 118;
    public static final short OP_MODIFY_VIEW_DEF = 119;
    public static final short OP_REPLACE_TEMP_PARTITION = 210;
    public static final short OP_BATCH_MODIFY_PARTITION = 211;
    public static final short OP_REPLACE_TABLE = 212;

    // 20~29 120~129 220~229 ...
    public static final short OP_START_ROLLUP = 20;
    public static final short OP_FINISH_ROLLUP = 21;
    public static final short OP_CANCEL_ROLLUP = 23;
    public static final short OP_DROP_ROLLUP = 24;
    public static final short OP_START_SCHEMA_CHANGE = 25;
    public static final short OP_FINISH_SCHEMA_CHANGE = 26;
    public static final short OP_CANCEL_SCHEMA_CHANGE = 27;
    public static final short OP_CLEAR_ROLLUP_INFO = 28;
    public static final short OP_FINISH_CONSISTENCY_CHECK = 29;
    public static final short OP_RENAME_ROLLUP = 120;
    public static final short OP_ALTER_JOB_V2 = 121;
    public static final short OP_MODIFY_DISTRIBUTION_TYPE = 122;
    public static final short OP_BATCH_ADD_ROLLUP = 123;
    public static final short OP_BATCH_DROP_ROLLUP = 124;
    public static final short OP_REMOVE_ALTER_JOB_V2 = 125;
    public static final short OP_MODIFY_COMMENT = 126;
    public static final short OP_MODIFY_TABLE_ENGINE = 127;

    //schema change for add and drop columns
    public static final short OP_MODIFY_TABLE_LIGHT_SCHEMA_CHANGE = 128;

    //schema change for add and drop inverted indices
    public static final short OP_MODIFY_TABLE_ADD_OR_DROP_INVERTED_INDICES = 220;
    public static final short OP_INVERTED_INDEX_JOB = 221;

    // 30~39 130~139 230~239 ...
    // load job for only hadoop load
    public static final short OP_LOAD_START = 30;
    public static final short OP_LOAD_ETL = 31;
    public static final short OP_LOAD_LOADING = 32;
    public static final short OP_LOAD_QUORUM = 33;
    public static final short OP_LOAD_DONE = 34;
    public static final short OP_LOAD_CANCEL = 35;
    public static final short OP_EXPORT_CREATE = 36;
    public static final short OP_EXPORT_UPDATE_STATE = 37;
    public static final short OP_CLEAN_LABEL = 38;

    @Deprecated
    public static final short OP_FINISH_SYNC_DELETE = 40;
    public static final short OP_FINISH_DELETE = 41;
    public static final short OP_ADD_REPLICA = 42;
    public static final short OP_DELETE_REPLICA = 43;
    @Deprecated
    public static final short OP_FINISH_ASYNC_DELETE = 44;
    public static final short OP_UPDATE_REPLICA = 45;
    @Deprecated
    public static final short OP_BACKEND_TABLETS_INFO = 46;
    public static final short OP_SET_REPLICA_STATUS = 47;
    public static final short OP_BACKEND_REPLICAS_INFO = 48;
    public static final short OP_SET_PARTITION_VERSION = 49;

    public static final short OP_ADD_BACKEND = 50;
    public static final short OP_DROP_BACKEND = 51;
    public static final short OP_BACKEND_STATE_CHANGE = 52;
    public static final short OP_START_DECOMMISSION_BACKEND = 53;
    public static final short OP_FINISH_DECOMMISSION_BACKEND = 54;
    public static final short OP_ADD_FRONTEND = 55;
    public static final short OP_ADD_FIRST_FRONTEND = 56;
    public static final short OP_REMOVE_FRONTEND = 57;
    public static final short OP_SET_LOAD_ERROR_HUB = 58;
    public static final short OP_HEARTBEAT = 59;
    public static final short OP_CREATE_USER = 62;
    public static final short OP_NEW_DROP_USER = 63;
    public static final short OP_GRANT_PRIV = 64;
    public static final short OP_REVOKE_PRIV = 65;
    public static final short OP_SET_PASSWORD = 66;
    public static final short OP_CREATE_ROLE = 67;
    public static final short OP_DROP_ROLE = 68;
    public static final short OP_UPDATE_USER_PROPERTY = 69;

    public static final short OP_TIMESTAMP = 70;
    public static final short OP_MASTER_INFO_CHANGE = 71;
    public static final short OP_META_VERSION = 72;
    @Deprecated
    // replaced by OP_GLOBAL_VARIABLE_V2
    public static final short OP_GLOBAL_VARIABLE = 73;

    @Deprecated
    // remove be removed in 3.0
    public static final short OP_CREATE_CLUSTER = 74;
    public static final short OP_DROP_CLUSTER = 75;
    public static final short OP_EXPAND_CLUSTER = 76;
    public static final short OP_MIGRATE_CLUSTER = 77;
    public static final short OP_LINK_CLUSTER = 78;
    public static final short OP_ENTER_CLUSTER = 79;
    public static final short OP_SHOW_CLUSTERS = 80;
    public static final short OP_UPDATE_DB = 82;
    public static final short OP_DROP_LINKDB = 83;
    public static final short OP_GLOBAL_VARIABLE_V2 = 84;

    public static final short OP_ADD_BROKER = 85;
    public static final short OP_DROP_BROKER = 86;
    public static final short OP_DROP_ALL_BROKER = 87;
    public static final short OP_UPDATE_CLUSTER_AND_BACKENDS = 88;
    public static final short OP_CREATE_REPOSITORY = 89;
    public static final short OP_DROP_REPOSITORY = 90;
    public static final short OP_MODIFY_BACKEND = 91;

    public static final short OP_MODIFY_FRONTEND = 92;

    //colocate table
    public static final short OP_COLOCATE_ADD_TABLE = 94;
    public static final short OP_COLOCATE_REMOVE_TABLE = 95;
    public static final short OP_COLOCATE_BACKENDS_PER_BUCKETSEQ = 96;
    public static final short OP_COLOCATE_MARK_UNSTABLE = 97;
    public static final short OP_COLOCATE_MARK_STABLE = 98;
    public static final short OP_MODIFY_TABLE_COLOCATE = 99;

    //real time load 100 -108
    public static final short OP_UPSERT_TRANSACTION_STATE = 100;
    @Deprecated
    // use OP_BATCH_REMOVE_TXNS_V2 instead
    public static final short OP_DELETE_TRANSACTION_STATE = 101;
    public static final short OP_FINISHING_ROLLUP = 102;
    public static final short OP_FINISHING_SCHEMA_CHANGE = 103;
    public static final short OP_SAVE_TRANSACTION_ID = 104;
    @Deprecated
    // use OP_BATCH_REMOVE_TXNS_V2 instead
    public static final short OP_BATCH_REMOVE_TXNS = 105;
    public static final short OP_BATCH_REMOVE_TXNS_V2 = 106;

    // routine load 110~120
    public static final short OP_ROUTINE_LOAD_JOB = 110;
    public static final short OP_ALTER_ROUTINE_LOAD_JOB = 111;

    // UDF 130-140
    public static final short OP_ADD_FUNCTION = 130;
    public static final short OP_DROP_FUNCTION = 131;
    public static final short OP_ADD_GLOBAL_FUNCTION = 132;
    public static final short OP_DROP_GLOBAL_FUNCTION = 133;

    // modify database/table/tablet/replica meta
    public static final short OP_SET_REPLICA_VERSION = 141;
    public static final short OP_COLOCATE_MOD_REPLICA_ALLOC = 142;

    // routine load 200
    public static final short OP_CREATE_ROUTINE_LOAD_JOB = 200;
    public static final short OP_CHANGE_ROUTINE_LOAD_JOB = 201;
    public static final short OP_REMOVE_ROUTINE_LOAD_JOB = 202;

    // load job v2 for broker load 230~250
    public static final short OP_CREATE_LOAD_JOB = 230;
    // this finish op include finished and cancelled
    public static final short OP_END_LOAD_JOB = 231;
    // update job info, used by spark load
    public static final short OP_UPDATE_LOAD_JOB = 232;
    // fetch stream load record
    public static final short OP_FETCH_STREAM_LOAD_RECORD = 233;
    // create sync job
    public static final short OP_CREATE_SYNC_JOB = 234;
    // update sync job state
    public static final short OP_UPDATE_SYNC_JOB_STATE = 235;

    // small files 251~260
    public static final short OP_CREATE_SMALL_FILE = 251;
    public static final short OP_DROP_SMALL_FILE = 252;
    public static final short OP_CREATE_ENCRYPTKEY = 253;
    public static final short OP_DROP_ENCRYPTKEY = 254;

    // dynamic partition 261~265
    public static final short OP_DYNAMIC_PARTITION = 261;

    // set table replication_num config 266
    public static final short OP_MODIFY_REPLICATION_NUM = 266;
    // set table in memory (confusion)
    // The actual opcode now represents
    // modify table properties: inMemory, StoragePolicy, IsBeingSynced, CompactionPolicy,
    // TimeSeriesCompactionFileCountThreshold, SeriesCompactionTimeThresholdSeconds,
    // SkipWriteIndexOnLoad, EnableSingleReplicaCompaction.
    public static final short OP_MODIFY_IN_MEMORY = 267;

    // set table default distribution bucket num
    public static final short OP_MODIFY_DISTRIBUTION_BUCKET_NUM = 268;

    // set table status
    public static final short OP_SET_TABLE_STATUS = 269;

    // plugin 270~275
    public static final short OP_INSTALL_PLUGIN = 270;

    public static final short OP_UNINSTALL_PLUGIN = 271;

    // resource 276~290
    public static final short OP_CREATE_RESOURCE = 276;
    public static final short OP_DROP_RESOURCE = 277;
    public static final short OP_ALTER_RESOURCE = 278;

    // alter external table
    public static final short OP_ALTER_EXTERNAL_TABLE_SCHEMA = 280;

    public static final short OP_SET_LDAP_PASSWORD = 290;

    // sql block rule 300-310
    public static final short OP_CREATE_SQL_BLOCK_RULE = 300;
    public static final short OP_ALTER_SQL_BLOCK_RULE = 301;
    public static final short OP_DROP_SQL_BLOCK_RULE = 302;

    // policy 310-320
    public static final short OP_CREATE_POLICY = 310;
    public static final short OP_DROP_POLICY = 311;
    public static final short OP_ALTER_STORAGE_POLICY = 312;

    // catalog 320-330
    public static final short OP_CREATE_CATALOG = 320;
    public static final short OP_DROP_CATALOG = 321;
    public static final short OP_ALTER_CATALOG_NAME = 322;
    public static final short OP_ALTER_CATALOG_PROPS = 323;
    public static final short OP_REFRESH_CATALOG = 324;
    public static final short OP_INIT_CATALOG = 325;
    public static final short OP_REFRESH_EXTERNAL_DB = 326;
    public static final short OP_INIT_EXTERNAL_DB = 327;
    public static final short OP_REFRESH_EXTERNAL_TABLE = 328;
    @Deprecated
    public static final short OP_INIT_EXTERNAL_TABLE = 329;

    // scheduler job and task 330-350
    public static final short OP_CREATE_MTMV_JOB = 330;
    public static final short OP_DROP_MTMV_JOB = 331;
    public static final short OP_CHANGE_MTMV_JOB = 332;

    public static final short OP_CREATE_MTMV_TASK = 340;
    public static final short OP_DROP_MTMV_TASK = 341;
    @Deprecated
    public static final short OP_CHANGE_MTMV_TASK = 342;

    public static final short OP_ALTER_MTMV_STMT = 345;

    public static final short OP_DROP_EXTERNAL_TABLE = 350;
    public static final short OP_DROP_EXTERNAL_DB = 351;
    public static final short OP_CREATE_EXTERNAL_TABLE = 352;
    public static final short OP_CREATE_EXTERNAL_DB = 353;
    public static final short OP_ADD_EXTERNAL_PARTITIONS = 354;
    public static final short OP_DROP_EXTERNAL_PARTITIONS = 355;
    public static final short OP_REFRESH_EXTERNAL_PARTITIONS = 356;

    public static final short OP_ALTER_USER = 400;
    // cooldown related
    public static final short OP_UPDATE_COOLDOWN_CONF = 401;
    public static final short OP_COOLDOWN_DELETE = 402;
    public static final short OP_ALTER_LIGHT_SCHEMA_CHANGE = 403;

    // workload group 410 ~ 419
    public static final short OP_CREATE_WORKLOAD_GROUP = 410;
    public static final short OP_DROP_WORKLOAD_GROUP = 411;
    public static final short OP_ALTER_WORKLOAD_GROUP = 412;

    // query stats 440 ~ 424
    public static final short OP_CLEAN_QUERY_STATS = 420;

    // update binlog config
    public static final short OP_UPDATE_BINLOG_CONFIG = 425;

    public static final short OP_CREATE_ANALYSIS_TASK = 430;

    public static final short OP_DELETE_ANALYSIS_TASK = 431;

    public static final short OP_CREATE_ANALYSIS_JOB = 432;

    public static final short OP_DELETE_ANALYSIS_JOB = 433;

    public static final short OP_ALTER_DATABASE_PROPERTY = 434;

    public static final short OP_GC_BINLOG = 435;

    public static final short OP_BARRIER = 436;

    // change an auto increment id for a column
    public static final short OP_UPDATE_AUTO_INCREMENT_ID = 437;

    // scheduler job
    public static final short OP_CREATE_SCHEDULER_JOB = 450;

    public static final short OP_UPDATE_SCHEDULER_JOB = 451;

    public static final short OP_DELETE_SCHEDULER_JOB = 452;

    public static final short OP_CREATE_SCHEDULER_TASK = 453;
    public static final short OP_DELETE_SCHEDULER_TASK = 454;

    public static final short OP_UPDATE_TABLE_STATS = 455;

    public static final short OP_PERSIST_AUTO_JOB = 456;

<<<<<<< HEAD
    public static final short OP_ALTER_CATALOG_COMMENT = 457;
=======
    public static final short OP_DELETE_TABLE_STATS = 457;
>>>>>>> 335804bb

    /**
     * Get opcode name by op code.
     **/
    public static String getOpName(short opCode) {
        try {
            Field[] fields = OperationType.class.getDeclaredFields();
            for (Field field : fields) {
                if (!Modifier.isStatic(field.getModifiers())) {
                    continue;
                }
                short s = field.getShort(null);
                if (s != opCode) {
                    continue;
                }
                return field.getName();
            }
        } catch (Exception e) {
            return "Not Found: " + e.getMessage();
        }
        return "Not Found";
    }

}<|MERGE_RESOLUTION|>--- conflicted
+++ resolved
@@ -339,11 +339,9 @@
 
     public static final short OP_PERSIST_AUTO_JOB = 456;
 
-<<<<<<< HEAD
-    public static final short OP_ALTER_CATALOG_COMMENT = 457;
-=======
     public static final short OP_DELETE_TABLE_STATS = 457;
->>>>>>> 335804bb
+
+    public static final short OP_ALTER_CATALOG_COMMENT = 458;
 
     /**
      * Get opcode name by op code.
