--- conflicted
+++ resolved
@@ -309,15 +309,8 @@
                 userIdentity = statement.getUserInfo();
             }
             EtlJobType etlJobType = EtlJobType.INSERT;
-<<<<<<< HEAD
-            if (!Config.enable_nereids_load) {
-=======
-            if (0 != jobId) {
-                etlJobType = EtlJobType.INSERT_JOB;
-            }
             // Do not register job if job id is -1.
             if (!Config.enable_nereids_load && jobId != -1) {
->>>>>>> 588c37bc
                 // just record for loadv2 here
                 ctx.getEnv().getLoadManager()
                         .recordFinishedLoadJob(labelName, txnId, database.getFullName(),
