--- conflicted
+++ resolved
@@ -102,10 +102,6 @@
             if (DebugPointUtil.isEnable("OlapInsertExecutor.beginTransaction.failed")) {
                 throw new BeginTransactionException("current running txns on db is larger than limit");
             }
-<<<<<<< HEAD
-
-=======
->>>>>>> 870a134e
             LoadJobSourceType loadJobSourceType = LoadJobSourceType.INSERT_STREAMING;
             StreamingInsertTask streamingInsertTask = Env.getCurrentEnv()
                     .getJobManager()
