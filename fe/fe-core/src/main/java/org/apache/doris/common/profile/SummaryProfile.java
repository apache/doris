// Licensed to the Apache Software Foundation (ASF) under one
// or more contributor license agreements.  See the NOTICE file
// distributed with this work for additional information
// regarding copyright ownership.  The ASF licenses this file
// to you under the Apache License, Version 2.0 (the
// "License"); you may not use this file except in compliance
// with the License.  You may obtain a copy of the License at
//
//   http://www.apache.org/licenses/LICENSE-2.0
//
// Unless required by applicable law or agreed to in writing,
// software distributed under the License is distributed on an
// "AS IS" BASIS, WITHOUT WARRANTIES OR CONDITIONS OF ANY
// KIND, either express or implied.  See the License for the
// specific language governing permissions and limitations
// under the License.

package org.apache.doris.common.profile;

import org.apache.doris.common.util.RuntimeProfile;
import org.apache.doris.common.util.TimeUtils;
import org.apache.doris.thrift.TUnit;

import com.google.common.collect.ImmutableList;
import com.google.common.collect.Maps;

import java.util.Map;

/**
 * SummaryProfile is part of a query profile.
 * It contains the summary information of a query.
 */
public class SummaryProfile {
    // Summary
    public static final String DORIS_VERSION = "Doris Version";
    public static final String PROFILE_ID = "Profile ID";
    public static final String TASK_TYPE = "Task Type";
    public static final String START_TIME = "Start Time";
    public static final String END_TIME = "End Time";
    public static final String TOTAL_TIME = "Total";
    public static final String TASK_STATE = "Task State";
    public static final String USER = "User";
    public static final String DEFAULT_DB = "Default Db";
    public static final String SQL_STATEMENT = "Sql Statement";
    public static final String IS_CACHED = "Is Cached";
    public static final String IS_NEREIDS = "Is Nereids";
    public static final String IS_PIPELINE = "Is Pipeline";
    public static final String TOTAL_INSTANCES_NUM = "Total Instances Num";
    public static final String INSTANCES_NUM_PER_BE = "Instances Num Per BE";
    public static final String PARALLEL_FRAGMENT_EXEC_INSTANCE = "Parallel Fragment Exec Instance Num";
    public static final String TRACE_ID = "Trace ID";

    // Execution  Summary
    public static final String ANALYSIS_TIME = "Analysis Time";
    public static final String PLAN_TIME = "Plan Time";
    public static final String SCHEDULE_TIME = "Schedule Time";
    public static final String FETCH_RESULT_TIME = "Fetch Result Time";
    public static final String WRITE_RESULT_TIME = "Write Result Time";
    public static final String WAIT_FETCH_RESULT_TIME = "Wait and Fetch Result Time";

<<<<<<< HEAD
    public static final ImmutableList<String> SUMMARY_KEYS = ImmutableList.of(PROFILE_ID, DORIS_VERSION, TASK_TYPE,
            START_TIME, END_TIME, TOTAL_TIME, TASK_STATE, USER, DEFAULT_DB, SQL_STATEMENT, IS_CACHED,
            TOTAL_INSTANCES_NUM, INSTANCES_NUM_PER_BE, PARALLEL_FRAGMENT_EXEC_INSTANCE, TRACE_ID);
=======
    public static final ImmutableList<String> SUMMARY_KEYS = ImmutableList.of(PROFILE_ID, TASK_TYPE,
            START_TIME, END_TIME, TOTAL_TIME, TASK_STATE, USER, DEFAULT_DB, SQL_STATEMENT, IS_NEREIDS, IS_PIPELINE,
            IS_CACHED, TOTAL_INSTANCES_NUM, INSTANCES_NUM_PER_BE, PARALLEL_FRAGMENT_EXEC_INSTANCE, TRACE_ID);
>>>>>>> e3651b64

    public static final ImmutableList<String> EXECUTION_SUMMARY_KEYS = ImmutableList.of(ANALYSIS_TIME, PLAN_TIME,
            SCHEDULE_TIME, FETCH_RESULT_TIME, WRITE_RESULT_TIME, WAIT_FETCH_RESULT_TIME);

    private RuntimeProfile summaryProfile;
    private RuntimeProfile executionSummaryProfile;

    // timestamp of query begin
    private long queryBeginTime = -1;
    // Analysis end time
    private long queryAnalysisFinishTime = -1;
    // Plan end time
    private long queryPlanFinishTime = -1;
    // Fragment schedule and send end time
    private long queryScheduleFinishTime = -1;
    // Query result fetch end time
    private long queryFetchResultFinishTime = -1;
    private long tempStarTime = -1;
    private long queryFetchResultConsumeTime = 0;
    private long queryWriteResultConsumeTime = 0;

    public SummaryProfile(RuntimeProfile rootProfile) {
        summaryProfile = new RuntimeProfile("Summary");
        executionSummaryProfile = new RuntimeProfile("Execution Summary");
        init();
        rootProfile.addChild(summaryProfile);
        rootProfile.addChild(executionSummaryProfile);
    }

    private void init() {
        for (String key : SUMMARY_KEYS) {
            summaryProfile.addInfoString(key, "N/A");
        }
        for (String key : EXECUTION_SUMMARY_KEYS) {
            executionSummaryProfile.addInfoString(key, "N/A");
        }
    }

    public void update(Map<String, String> summaryInfo) {
        updateSummaryProfile(summaryInfo);
        updateExecutionSummaryProfile();
    }

    private void updateSummaryProfile(Map<String, String> infos) {
        for (String key : infos.keySet()) {
            if (SUMMARY_KEYS.contains(key)) {
                summaryProfile.addInfoString(key, infos.get(key));
            }
        }
    }

    private void updateExecutionSummaryProfile() {
        executionSummaryProfile.addInfoString(ANALYSIS_TIME, getPrettyQueryAnalysisFinishTime());
        executionSummaryProfile.addInfoString(PLAN_TIME, getPrettyQueryPlanFinishTime());
        executionSummaryProfile.addInfoString(SCHEDULE_TIME, getPrettyQueryScheduleFinishTime());
        executionSummaryProfile.addInfoString(FETCH_RESULT_TIME,
                RuntimeProfile.printCounter(queryFetchResultConsumeTime, TUnit.TIME_MS));
        executionSummaryProfile.addInfoString(WRITE_RESULT_TIME,
                RuntimeProfile.printCounter(queryWriteResultConsumeTime, TUnit.TIME_MS));
        executionSummaryProfile.addInfoString(WAIT_FETCH_RESULT_TIME, getPrettyQueryFetchResultFinishTime());
    }

    public void setQueryBeginTime() {
        this.queryBeginTime = TimeUtils.getStartTimeMs();
    }

    public void setQueryAnalysisFinishTime() {
        this.queryAnalysisFinishTime = TimeUtils.getStartTimeMs();
    }

    public void setQueryPlanFinishTime() {
        this.queryPlanFinishTime = TimeUtils.getStartTimeMs();
    }

    public void setQueryScheduleFinishTime() {
        this.queryScheduleFinishTime = TimeUtils.getStartTimeMs();
    }

    public void setQueryFetchResultFinishTime() {
        this.queryFetchResultFinishTime = TimeUtils.getStartTimeMs();
    }

    public void setTempStartTime() {
        this.tempStarTime = TimeUtils.getStartTimeMs();
    }

    public void freshFetchResultConsumeTime() {
        this.queryFetchResultConsumeTime += TimeUtils.getStartTimeMs() - tempStarTime;
    }

    public void freshWriteResultConsumeTime() {
        this.queryWriteResultConsumeTime += TimeUtils.getStartTimeMs() - tempStarTime;
    }

    public long getQueryBeginTime() {
        return queryBeginTime;
    }

    public static class SummaryBuilder {
        private Map<String, String> map = Maps.newHashMap();

        public SummaryBuilder profileId(String val) {
            map.put(PROFILE_ID, val);
            return this;
        }

        public SummaryBuilder dorisVersion(String val) {
            map.put(DORIS_VERSION, val);
            return this;
        }

        public SummaryBuilder taskType(String val) {
            map.put(TASK_TYPE, val);
            return this;
        }

        public SummaryBuilder startTime(String val) {
            map.put(START_TIME, val);
            return this;
        }

        public SummaryBuilder endTime(String val) {
            map.put(END_TIME, val);
            return this;
        }

        public SummaryBuilder totalTime(String val) {
            map.put(TOTAL_TIME, val);
            return this;
        }

        public SummaryBuilder taskState(String val) {
            map.put(TASK_STATE, val);
            return this;
        }

        public SummaryBuilder user(String val) {
            map.put(USER, val);
            return this;
        }

        public SummaryBuilder defaultDb(String val) {
            map.put(DEFAULT_DB, val);
            return this;
        }

        public SummaryBuilder sqlStatement(String val) {
            map.put(SQL_STATEMENT, val);
            return this;
        }

        public SummaryBuilder isCached(String val) {
            map.put(IS_CACHED, val);
            return this;
        }

        public SummaryBuilder totalInstancesNum(String val) {
            map.put(TOTAL_INSTANCES_NUM, val);
            return this;
        }

        public SummaryBuilder instancesNumPerBe(String val) {
            map.put(INSTANCES_NUM_PER_BE, val);
            return this;
        }

        public SummaryBuilder parallelFragmentExecInstance(String val) {
            map.put(PARALLEL_FRAGMENT_EXEC_INSTANCE, val);
            return this;
        }

        public SummaryBuilder traceId(String val) {
            map.put(TRACE_ID, val);
            return this;
        }

        public SummaryBuilder isNereids(String isNereids) {
            map.put(IS_NEREIDS, isNereids);
            return this;
        }

        public SummaryBuilder isPipeline(String isPipeline) {
            map.put(IS_PIPELINE, isPipeline);
            return this;
        }

        public Map<String, String> build() {
            return map;
        }
    }

    private String getPrettyQueryAnalysisFinishTime() {
        if (queryBeginTime == -1 || queryAnalysisFinishTime == -1) {
            return "N/A";
        }
        return RuntimeProfile.printCounter(queryAnalysisFinishTime - queryBeginTime, TUnit.TIME_MS);
    }

    private String getPrettyQueryPlanFinishTime() {
        if (queryAnalysisFinishTime == -1 || queryPlanFinishTime == -1) {
            return "N/A";
        }
        return RuntimeProfile.printCounter(queryPlanFinishTime - queryAnalysisFinishTime, TUnit.TIME_MS);
    }

    private String getPrettyQueryScheduleFinishTime() {
        if (queryPlanFinishTime == -1 || queryScheduleFinishTime == -1) {
            return "N/A";
        }
        return RuntimeProfile.printCounter(queryScheduleFinishTime - queryPlanFinishTime, TUnit.TIME_MS);
    }

    private String getPrettyQueryFetchResultFinishTime() {
        if (queryScheduleFinishTime == -1 || queryFetchResultFinishTime == -1) {
            return "N/A";
        }
        return RuntimeProfile.printCounter(queryFetchResultFinishTime - queryScheduleFinishTime, TUnit.TIME_MS);
    }
}<|MERGE_RESOLUTION|>--- conflicted
+++ resolved
@@ -58,15 +58,9 @@
     public static final String WRITE_RESULT_TIME = "Write Result Time";
     public static final String WAIT_FETCH_RESULT_TIME = "Wait and Fetch Result Time";
 
-<<<<<<< HEAD
     public static final ImmutableList<String> SUMMARY_KEYS = ImmutableList.of(PROFILE_ID, DORIS_VERSION, TASK_TYPE,
             START_TIME, END_TIME, TOTAL_TIME, TASK_STATE, USER, DEFAULT_DB, SQL_STATEMENT, IS_CACHED,
             TOTAL_INSTANCES_NUM, INSTANCES_NUM_PER_BE, PARALLEL_FRAGMENT_EXEC_INSTANCE, TRACE_ID);
-=======
-    public static final ImmutableList<String> SUMMARY_KEYS = ImmutableList.of(PROFILE_ID, TASK_TYPE,
-            START_TIME, END_TIME, TOTAL_TIME, TASK_STATE, USER, DEFAULT_DB, SQL_STATEMENT, IS_NEREIDS, IS_PIPELINE,
-            IS_CACHED, TOTAL_INSTANCES_NUM, INSTANCES_NUM_PER_BE, PARALLEL_FRAGMENT_EXEC_INSTANCE, TRACE_ID);
->>>>>>> e3651b64
 
     public static final ImmutableList<String> EXECUTION_SUMMARY_KEYS = ImmutableList.of(ANALYSIS_TIME, PLAN_TIME,
             SCHEDULE_TIME, FETCH_RESULT_TIME, WRITE_RESULT_TIME, WAIT_FETCH_RESULT_TIME);
