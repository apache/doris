// Licensed to the Apache Software Foundation (ASF) under one
// or more contributor license agreements.  See the NOTICE file
// distributed with this work for additional information
// regarding copyright ownership.  The ASF licenses this file
// to you under the Apache License, Version 2.0 (the
// "License"); you may not use this file except in compliance
// with the License.  You may obtain a copy of the License at
//
//   http://www.apache.org/licenses/LICENSE-2.0
//
// Unless required by applicable law or agreed to in writing,
// software distributed under the License is distributed on an
// "AS IS" BASIS, WITHOUT WARRANTIES OR CONDITIONS OF ANY
// KIND, either express or implied.  See the License for the
// specific language governing permissions and limitations
// under the License.

package org.apache.doris.catalog;

import org.apache.doris.analysis.ArithmeticExpr;
import org.apache.doris.analysis.BinaryPredicate;
import org.apache.doris.analysis.CastExpr;
import org.apache.doris.analysis.CompoundPredicate;
import org.apache.doris.analysis.FunctionCallExpr;
import org.apache.doris.analysis.InPredicate;
import org.apache.doris.analysis.IsNullPredicate;
import org.apache.doris.analysis.LikePredicate;
import org.apache.doris.analysis.MatchPredicate;
import org.apache.doris.builtins.ScalarBuiltins;
import org.apache.doris.catalog.Function.NullableMode;
import org.apache.doris.qe.ConnectContext;
import org.apache.doris.qe.SessionVariable;

import com.google.common.base.Preconditions;
import com.google.common.collect.ImmutableMap;
import com.google.common.collect.ImmutableSet;
import com.google.common.collect.Lists;
import com.google.common.collect.Maps;
import org.apache.logging.log4j.LogManager;
import org.apache.logging.log4j.Logger;

import java.util.ArrayList;
import java.util.Arrays;
import java.util.Collections;
import java.util.HashMap;
import java.util.HashSet;
import java.util.List;
import java.util.Map;
import java.util.Map.Entry;
import java.util.Set;

public class FunctionSet<T> {
    private static final Logger LOG = LogManager.getLogger(FunctionSet.class);

    // All of the registered user functions. The key is the user facing name (e.g. "myUdf"),
    // and the values are all the overloaded variants (e.g. myUdf(double), myUdf(string))
    // This includes both UDFs and UDAs. Updates are made thread safe by synchronizing
    // on this map. Functions are sorted in a canonical order defined by
    // FunctionResolutionOrder.
    private final HashMap<String, List<Function>> vectorizedFunctions;
    private final HashMap<String, List<Function>> tableFunctions;
    // For most build-in functions, it will return NullLiteral when params contain NullLiteral.
    // But a few functions need to handle NullLiteral differently, such as "if". It need to add
    // an attribute to LiteralExpr to mark null and check the attribute to decide whether to
    // replace the result with NullLiteral when function finished. It leaves to be realized.
    // Functions in this set is defined in `gensrc/script/doris_builtins_functions.py`,
    // and will be built automatically.

    private ImmutableSet<String> nullResultWithOneNullParamFunctions;

    // Including now(), curdate(), etc..
    private ImmutableSet<String> nondeterministicFunctions;

    private HashSet<String> aggFunctionNames = new HashSet<>();

    private boolean inited = false;

    public FunctionSet() {
        vectorizedFunctions = Maps.newHashMap();
        tableFunctions = Maps.newHashMap();
    }

    public void init() {
        // Populate all aggregate builtins.
        initAggregateBuiltins();

        ArithmeticExpr.initBuiltins(this);
        BinaryPredicate.initBuiltins(this);
        CompoundPredicate.initBuiltins(this);
        CastExpr.initBuiltins(this);

        IsNullPredicate.initBuiltins(this);
        ScalarBuiltins.initBuiltins(this);
        LikePredicate.initBuiltins(this);
        MatchPredicate.initBuiltins(this);
        InPredicate.initBuiltins(this);
        AliasFunction.initBuiltins(this);

        // init table function
        initTableFunction();

        inited = true;
    }

    public void buildNullResultWithOneNullParamFunction(Set<String> funcNames) {
        ImmutableSet.Builder<String> setBuilder = new ImmutableSet.Builder<String>();
        for (String funcName : funcNames) {
            setBuilder.add(funcName);
        }
        this.nullResultWithOneNullParamFunctions = setBuilder.build();
    }

    public void buildNondeterministicFunctions(Set<String> funcNames) {
        ImmutableSet.Builder<String> setBuilder = new ImmutableSet.Builder<String>();
        for (String funcName : funcNames) {
            setBuilder.add(funcName);
        }
        this.nondeterministicFunctions = setBuilder.build();
    }

    public boolean isNondeterministicFunction(String funcName) {
        return nondeterministicFunctions.contains(funcName);
    }

    public boolean isNullResultWithOneNullParamFunctions(String funcName) {
        return nullResultWithOneNullParamFunctions.contains(funcName);
    }

    private static final Map<Type, Type> MULTI_DISTINCT_SUM_RETURN_TYPE =
             ImmutableMap.<Type, Type>builder()
                    .put(Type.TINYINT, Type.BIGINT)
                    .put(Type.SMALLINT, Type.BIGINT)
                    .put(Type.INT, Type.BIGINT)
                    .put(Type.BIGINT, Type.BIGINT)
                    .put(Type.FLOAT, Type.DOUBLE)
                    .put(Type.DOUBLE, Type.DOUBLE)
                    .put(Type.LARGEINT, Type.LARGEINT)
                    .put(Type.MAX_DECIMALV2_TYPE, Type.MAX_DECIMALV2_TYPE)
                    .put(Type.DECIMAL32, Type.DECIMAL32)
                    .put(Type.DECIMAL64, Type.DECIMAL64)
                    .put(Type.DECIMAL128, Type.DECIMAL128)
                    .build();

    private static final Map<Type, Type> STDDEV_RETTYPE_SYMBOL =
            ImmutableMap.<Type, Type>builder()
                    .put(Type.TINYINT, Type.DOUBLE)
                    .put(Type.SMALLINT, Type.DOUBLE)
                    .put(Type.INT, Type.DOUBLE)
                    .put(Type.BIGINT, Type.DOUBLE)
                    .put(Type.FLOAT, Type.DOUBLE)
                    .put(Type.DOUBLE, Type.DOUBLE)
                    .put(Type.MAX_DECIMALV2_TYPE, Type.MAX_DECIMALV2_TYPE)
                    .put(Type.DECIMAL32, Type.DECIMAL32)
                    .put(Type.DECIMAL64, Type.DECIMAL64)
                    .put(Type.DECIMAL128, Type.DECIMAL128)
                    .build();

    public static final Set<String> nonDeterministicFunctions =
            ImmutableSet.<String>builder()
                    .add("RAND")
                    .add("RANDOM")
                    .add("RANDOM_BYTES")
                    .add("CONNECTION_ID")
                    .add("DATABASE")
                    .add("USER")
                    .add("UUID")
                    .add("CURRENT_USER")
                    .add("UUID_NUMERIC")
                    .build();

    public static final Set<String> nonDeterministicTimeFunctions =
            ImmutableSet.<String>builder()
                    .add("NOW")
                    .add("CURDATE")
                    .add("CURRENT_DATE")
                    .add("UTC_TIMESTAMP")
                    .add("CURTIME")
                    .add("CURRENT_TIMESTAMP")
                    .add("CURRENT_TIME")
                    .add("UNIX_TIMESTAMP")
                    .add()
                    .build();

    private static final Map<Type, String> STDDEV_UPDATE_SYMBOL =
            ImmutableMap.<Type, String>builder()
                .put(Type.TINYINT,
                        "16knuth_var_updateIN9doris_udf10TinyIntValEEEvPNS2_15FunctionContextERKT_PNS2_9StringValE")
                .put(Type.SMALLINT,
                        "16knuth_var_updateIN9doris_udf11SmallIntValEEEvPNS2_15FunctionContextERKT_PNS2_9StringValE")
                .put(Type.INT,
                        "16knuth_var_updateIN9doris_udf6IntValEEEvPNS2_15FunctionContextERKT_PNS2_9StringValE")
                .put(Type.BIGINT,
                        "16knuth_var_updateIN9doris_udf9BigIntValEEEvPNS2_15FunctionContextERKT_PNS2_9StringValE")
                .put(Type.FLOAT,
                        "16knuth_var_updateIN9doris_udf8FloatValEEEvPNS2_15FunctionContextERKT_PNS2_9StringValE")
                .put(Type.DOUBLE,
                        "16knuth_var_updateIN9doris_udf9DoubleValEEEvPNS2_15FunctionContextERKT_PNS2_9StringValE")
                .put(Type.MAX_DECIMALV2_TYPE,
                        "16knuth_var_updateEPN9doris_udf15FunctionContextERKNS1_12DecimalV2ValEPNS1_9StringValE")
                .build();

    public static final String HLL_HASH = "hll_hash";
    public static final String HLL_UNION = "hll_union";
    public static final String HLL_UNION_AGG = "hll_union_agg";
    public static final String HLL_RAW_AGG = "hll_raw_agg";
    public static final String HLL_CARDINALITY = "hll_cardinality";
    public static final String HLL_FROM_BASE64 = "hll_from_base64";

    public static final String TO_BITMAP = "to_bitmap";
    public static final String TO_BITMAP_WITH_CHECK = "to_bitmap_with_check";
    public static final String BITMAP_HASH = "bitmap_hash";
    public static final String BITMAP_UNION = "bitmap_union";
    public static final String BITMAP_UNION_COUNT = "bitmap_union_count";
    public static final String BITMAP_UNION_INT = "bitmap_union_int";
    public static final String BITMAP_COUNT = "bitmap_count";
    public static final String INTERSECT_COUNT = "intersect_count";
    public static final String BITMAP_INTERSECT = "bitmap_intersect";
    public static final String ORTHOGONAL_BITMAP_INTERSECT = "orthogonal_bitmap_intersect";
    public static final String ORTHOGONAL_BITMAP_INTERSECT_COUNT = "orthogonal_bitmap_intersect_count";
    public static final String ORTHOGONAL_BITMAP_UNION_COUNT = "orthogonal_bitmap_union_count";
    public static final String APPROX_COUNT_DISTINCT = "approx_count_distinct";
    public static final String NDV = "ndv";
    public static final String ORTHOGONAL_BITMAP_EXPR_CALCULATE_COUNT = "orthogonal_bitmap_expr_calculate_count";
    public static final String ORTHOGONAL_BITMAP_EXPR_CALCULATE = "orthogonal_bitmap_expr_calculate";

    public static final String QUANTILE_UNION = "quantile_union";
    //TODO(weixiang): is quantile_percent can be replaced by approx_percentile?
    public static final String QUANTILE_PERCENT = "quantile_percent";
    public static final String TO_QUANTILE_STATE = "to_quantile_state";
    public static final String COLLECT_LIST = "collect_list";
    public static final String COLLECT_SET = "collect_set";
    public static final String HISTOGRAM = "histogram";
    public static final String HIST = "hist";
    public static final String MAP_AGG = "map_agg";

    public static final String BITMAP_AGG = "bitmap_agg";
    public static final String COUNT_BY_ENUM = "count_by_enum";

    private static final Map<Type, String> TOPN_UPDATE_SYMBOL =
            ImmutableMap.<Type, String>builder()
                    .put(Type.CHAR,
                            "_ZN5doris13TopNFunctions11topn_updateIN9doris_udf9StringValEEEvPNS2_15FunctionContextERKT_RKNS2_6IntValEPS3_")
                    .put(Type.VARCHAR,
                            "_ZN5doris13TopNFunctions11topn_updateIN9doris_udf9StringValEEEvPNS2_15FunctionContextERKT_RKNS2_6IntValEPS3_")
                    .put(Type.STRING,
                            "_ZN5doris13TopNFunctions11topn_updateIN9doris_udf9StringValEEEvPNS2_15FunctionContextERKT_RKNS2_6IntValEPS3_")
                    .build();

    public Function getFunction(Function desc, Function.CompareMode mode) {
        return getFunction(desc, mode, false);
    }

    public Function getFunction(Function desc, Function.CompareMode mode, boolean isTableFunction) {
        List<Function> fns;
        if (isTableFunction) {
            fns = tableFunctions.get(desc.functionName());
        } else {
            fns = vectorizedFunctions.get(desc.functionName());
        }
        if (fns == null) {
            return null;
        }

        List<Function> normalFunctions = Lists.newArrayList();
        List<Function> templateFunctions = Lists.newArrayList();
        List<Function> variadicTemplateFunctions = Lists.newArrayList();
        List<Function> inferenceFunctions = Lists.newArrayList();
        for (Function fn : fns) {
            if (fn.isInferenceFunction()) {
                inferenceFunctions.add(fn);
                continue;
            }
            if (fn.hasTemplateArg()) {
                if (!fn.hasVariadicTemplateArg()) {
                    templateFunctions.add(fn);
                } else {
                    variadicTemplateFunctions.add(fn);
                }
            } else {
                normalFunctions.add(fn);
            }
        }

        // try normal functions first
        Function fn = getFunction(desc, mode, normalFunctions);
        if (fn != null) {
            return fn;
        }

        // then specialize template functions and try them
        List<Function> specializedTemplateFunctions = Lists.newArrayList();
        for (Function f : templateFunctions) {
            f = specializeTemplateFunction(f, desc, false);
            if (f != null) {
                specializedTemplateFunctions.add(f);
            }
        }

        // try template function second
        fn = getFunction(desc, mode, specializedTemplateFunctions);
        if (fn != null) {
            return fn;
        }

        // then specialize variadic template function and try them
        List<Function> specializedVariadicTemplateFunctions = Lists.newArrayList();
        for (Function f : variadicTemplateFunctions) {
            f = specializeTemplateFunction(f, desc, true);
            if (f != null) {
                specializedVariadicTemplateFunctions.add(f);
            }
        }

        // try variadic template function third
        fn = getFunction(desc, mode, specializedVariadicTemplateFunctions);
        if (fn != null) {
            return fn;
        }

        List<Function> inferredFunctions = Lists.newArrayList();
        for (Function f : inferenceFunctions) {
            if (f.hasTemplateArg()) {
                f = specializeTemplateFunction(f, desc, f.hasVariadicTemplateArg());
            }
            if (f != null && (f = resolveInferenceFunction(f, desc)) != null) {
                inferredFunctions.add(f);
            }
        }

        // try inference function at last
        return getFunction(desc, mode, inferredFunctions);
    }

    private Function getFunction(Function desc, Function.CompareMode mode, List<Function> fns) {
        // First check for identical
        for (Function f : fns) {
            if (f.compare(desc, Function.CompareMode.IS_IDENTICAL)) {
                return f;
            }
        }
        if (mode == Function.CompareMode.IS_IDENTICAL) {
            return null;
        }

        // Next check for indistinguishable
        for (Function f : fns) {
            if (f.compare(desc, Function.CompareMode.IS_INDISTINGUISHABLE)) {
                return f;
            }
        }
        if (mode == Function.CompareMode.IS_INDISTINGUISHABLE) {
            return null;
        }

        // Next check for strict supertypes
        for (Function f : fns) {
            if (f.compare(desc, Function.CompareMode.IS_SUPERTYPE_OF) && isCastMatchAllowed(desc, f)) {
                return f;
            }
        }
        if (mode == Function.CompareMode.IS_SUPERTYPE_OF) {
            return null;
        }

        // Finally check for non-strict supertypes
        for (Function f : fns) {
            if (f.compare(desc, Function.CompareMode.IS_NONSTRICT_SUPERTYPE_OF) && isCastMatchAllowed(desc, f)) {
                return f;
            }
        }
        return null;
    }

    public Function specializeTemplateFunction(Function templateFunction, Function requestFunction, boolean isVariadic) {
        try {
            boolean hasTemplateType = false;
            if (LOG.isDebugEnabled()) {
                LOG.debug("templateFunction signature: {}, return type: {}",
                            templateFunction.signatureString(), templateFunction.getReturnType());
                if (LOG.isDebugEnabled()) {
                    LOG.debug("requestFunction signature: {}, return type: {}",
                                requestFunction.signatureString(), requestFunction.getReturnType());
                }
            }
            List<Type> newArgTypes = Lists.newArrayList();
            List<Type> newRetType = Lists.newArrayList();
            if (isVariadic) {
                Map<String, Integer> expandSizeMap = Maps.newHashMap();
                templateFunction.collectTemplateExpandSize(requestFunction.getArgs(), expandSizeMap);
                // expand the variadic template in arg types
                for (Type argType : templateFunction.getArgs()) {
                    if (argType.needExpandTemplateType()) {
                        newArgTypes.addAll(argType.expandVariadicTemplateType(expandSizeMap));
                    } else {
                        newArgTypes.add(argType);
                    }
                }

                // expand the variadic template in ret type
                if (templateFunction.getReturnType().needExpandTemplateType()) {
                    newRetType.addAll(templateFunction.getReturnType().expandVariadicTemplateType(expandSizeMap));
                    Preconditions.checkState(newRetType.size() == 1);
                } else {
                    newRetType.add(templateFunction.getReturnType());
                }
            } else {
                newArgTypes.addAll(Lists.newArrayList(templateFunction.getArgs()));
                newRetType.add(templateFunction.getReturnType());
            }
            Function specializedFunction = templateFunction;
            if (templateFunction instanceof ScalarFunction) {
                ScalarFunction f = (ScalarFunction) templateFunction;
                specializedFunction = new ScalarFunction(f.getFunctionName(), newArgTypes, newRetType.get(0), f.hasVarArgs(),
                        f.getSymbolName(), f.getBinaryType(), f.isUserVisible(), true, f.getNullableMode());
            } else {
                throw new TypeException(templateFunction
                                + " is not support for template since it's not a ScalarFunction");
            }
            ArrayList<Type> args = new ArrayList<>();
            Collections.addAll(args, specializedFunction.getArgs());
            Map<String, Type> specializedTypeMap = Maps.newHashMap();
            boolean enableDecimal256 = SessionVariable.getEnableDecimal256();
            int i = 0;
            for (; i < args.size(); i++) {
                if (args.get(i).hasTemplateType()) {
                    hasTemplateType = true;
                    // if args[i] is template type, and requestFunction.getArgs()[i] NULL_TYPE, we need call function
                    // deduce to get the specific type
                    Type deduceType = requestFunction.getArgs()[i];
                    if (requestFunction.getArgs()[i].isNull()
                            || (requestFunction.getArgs()[i] instanceof ArrayType
                            && ((ArrayType) requestFunction.getArgs()[i]).getItemType().isNull())
                            && FunctionTypeDeducers.DEDUCERS.containsKey(specializedFunction.functionName())) {
                        deduceType = FunctionTypeDeducers.deduce(specializedFunction.functionName(), i, requestFunction.getArgs());
                        args.set(i, args.get(i).specializeTemplateType(deduceType == null ? requestFunction.getArgs()[i]
                                : deduceType, specializedTypeMap, false, enableDecimal256));
                    } else {
                        args.set(i, args.get(i).specializeTemplateType(requestFunction.getArgs()[i],
                                specializedTypeMap, false, enableDecimal256));
                    }
                }
            }
            specializedFunction.setArgs(args);
            if (specializedFunction.getReturnType().hasTemplateType()) {
                hasTemplateType = true;
                specializedFunction.setReturnType(
                        specializedFunction.getReturnType().specializeTemplateType(
                        requestFunction.getReturnType(), specializedTypeMap, true, enableDecimal256));
            }
            if (LOG.isDebugEnabled()) {
                LOG.debug("specializedFunction signature: {}, return type: {}",
                            specializedFunction.signatureString(), specializedFunction.getReturnType());
            }
            return hasTemplateType ? specializedFunction : templateFunction;
        } catch (TypeException e) {
            if (inited && LOG.isDebugEnabled()) {
                LOG.debug("specializeTemplateFunction exception", e);
            }
            return null;
        }
    }

    public Function resolveInferenceFunction(Function inferenceFunction, Function requestFunction) {
        Type[] inputArgs = requestFunction.getArgs();
        Type[] inferArgs = inferenceFunction.getArgs();
        Type[] newTypes = Arrays.copyOf(inputArgs, inputArgs.length);
        for (int i = 0; i < inferArgs.length; ++i) {
            Type inferType = inferArgs[i];
            Type inputType = inputArgs[i];
            if (!inferType.isAnyType()) {
                newTypes[i] = inputType;
            }
        }
        Type newRetType = FunctionTypeDeducers.deduce(inferenceFunction.functionName(), 0, newTypes);
        if (newRetType != null && inferenceFunction instanceof ScalarFunction) {
            ScalarFunction f = (ScalarFunction) inferenceFunction;
            return new ScalarFunction(f.getFunctionName(), Lists.newArrayList(newTypes), newRetType, f.hasVarArgs(),
                    f.getSymbolName(), f.getBinaryType(), f.isUserVisible(), true, f.getNullableMode());
        }
        return null;
    }

    /**
     * There are essential differences in the implementation of some functions for different
     * types params, which should be prohibited.
     * @param desc
     * @param candicate
     * @return
     */
    public static boolean isCastMatchAllowed(Function desc, Function candicate) {
        final String functionName = desc.getFunctionName().getFunction();
        final Type[] descArgTypes = desc.getArgs();
        final Type[] candicateArgTypes = candicate.getArgs();
        if (!(descArgTypes[0] instanceof ScalarType)
                || !(candicateArgTypes[0] instanceof ScalarType)) {
            if (candicateArgTypes[0] instanceof ArrayType) {
                // match is exactly type. but for null type , with in array|map elem can not return true, because for
                // be will make null_type to uint8
                // so here meet null_type just make true as allowed, descArgTypes[0]).getItemType().isNull() is for
                // empty literal like: []|{}
                if (descArgTypes[0] instanceof ArrayType && ((ArrayType) descArgTypes[0]).getItemType().isNull()) {
                    return true;
                }
                return descArgTypes[0].matchesType(candicateArgTypes[0]);
            } else if (candicateArgTypes[0] instanceof MapType) {
                if (descArgTypes[0] instanceof MapType && ((MapType) descArgTypes[0]).getKeyType().isNull()
                        && ((MapType) descArgTypes[0]).getValueType().isNull()) {
                    return true;
                }
                return descArgTypes[0].matchesType(candicateArgTypes[0]);
            }
            return false;
        }
        final ScalarType descArgType = (ScalarType) descArgTypes[0];
        final ScalarType candicateArgType = (ScalarType) candicateArgTypes[0];
        if (functionName.equalsIgnoreCase("hex")
                || functionName.equalsIgnoreCase("greast")
                || functionName.equalsIgnoreCase("least")
                || functionName.equalsIgnoreCase("lead")
                || functionName.equalsIgnoreCase("lag")) {
            if (!descArgType.isStringType() && candicateArgType.isStringType()) {
                // The implementations of hex for string and int are different.
                return false;
            }
        }
        if (FunctionCallExpr.STRING_SEARCH_FUNCTION_SET.contains(desc.functionName())) {
            if (descArgTypes[1].isStringType() && candicateArgTypes[1].isArrayType()) {
                // The needles arg of search functions should not be allowed to cast from string.
                return false;
            }
        }
        // If set `roundPreciseDecimalV2Value`, only use decimalv3 as target type to execute round function
        if (ConnectContext.get() != null
                && ConnectContext.get().getSessionVariable().roundPreciseDecimalV2Value
                && FunctionCallExpr.ROUND_FUNCTION_SET.contains(desc.functionName())
                && descArgType.isDecimalV2()) {
            return candicateArgType.getPrimitiveType() == PrimitiveType.DECIMAL128;
        }
        if ((descArgType.isDecimalV3() && candicateArgType.isDecimalV2())
                || (descArgType.isDecimalV2() && candicateArgType.isDecimalV3())) {
            return false;
        }
        return true;
    }

    public Function getFunction(String signatureString, boolean vectorized) {
        for (List<Function> fns : vectorizedFunctions.values()) {
            for (Function f : fns) {
                if (f.signatureString().equals(signatureString)) {
                    return f;
                }
            }
        }
        return null;
    }

    private boolean addFunction(Function fn, boolean isBuiltin) {
        if (fn instanceof AggregateFunction) {
            aggFunctionNames.add(fn.functionName());
        }

        // TODO: add this to persistent store
        if (getFunction(fn, Function.CompareMode.IS_INDISTINGUISHABLE) != null) {
            return false;
        }
        List<Function> fns = vectorizedFunctions.get(fn.functionName());
        if (fns == null) {
            fns = Lists.newArrayList();
            vectorizedFunctions.put(fn.functionName(), fns);
        }
        fns.add(fn);
        return true;
    }

    /**
     * Add a builtin with the specified name and signatures to this db.
     */
    public void addScalarBuiltin(String fnName, String symbol, boolean userVisible,
                                 String prepareFnSymbol, String closeFnSymbol,
                                 Function.NullableMode nullableMode, Type retType,
                                 boolean varArgs, Type ... args) {
        ArrayList<Type> argsType = new ArrayList<Type>();
        for (Type type : args) {
            argsType.add(type);
        }
        addBuiltin(ScalarFunction.createBuiltin(
                fnName, retType, nullableMode, argsType, varArgs,
                symbol, prepareFnSymbol, closeFnSymbol, userVisible));
    }

    public void addScalarAndVectorizedBuiltin(String fnName, boolean userVisible,
            Function.NullableMode nullableMode, Type retType,
            boolean varArgs, Type ... args) {
        ArrayList<Type> argsType = new ArrayList<Type>();
        for (Type type : args) {
            argsType.add(type);
        }
        addBuiltinBothScalaAndVectorized(ScalarFunction.createBuiltin(
                fnName, retType, nullableMode, argsType, varArgs,
                "", "", "", userVisible));
    }

    /**
     * Adds a builtin to this database. The function must not already exist.
     */
    public void addBuiltin(Function fn) {
        addFunction(fn, true);
    }

    /**
     * Adds a function both in FunctionSet and VecFunctionSet to this database.
     * The function must not already exist and need to be not vectorized
     */
    public void addBuiltinBothScalaAndVectorized(Function fn) {
        if (getFunction(fn, Function.CompareMode.IS_INDISTINGUISHABLE) != null) {
            return;
        }

        // add vectorized function
        List<Function> vecFns = vectorizedFunctions.get(fn.functionName());
        if (vecFns == null) {
            vecFns = Lists.newArrayList();
            vectorizedFunctions.put(fn.functionName(), vecFns);
        }
        vecFns.add(fn);
    }


    public static final String COUNT = "count";
    public static final String WINDOW_FUNNEL = "window_funnel";

    public static final String RETENTION = "retention";

<<<<<<< HEAD
    public static final String REGR_SXX = "regr_sxx";

    public static final String REGR_SXY = "regr_sxy";

    public static final String REGR_SYY = "regr_syy";
=======
    public static final String REGR_INTERCEPT = "regr_intercept";

    public static final String REGR_SLOPE = "regr_slope";
>>>>>>> 5ca03008

    public static final String SEQUENCE_MATCH = "sequence_match";

    public static final String SEQUENCE_COUNT = "sequence_count";

    public static final String GROUP_UNIQ_ARRAY = "group_uniq_array";

    public static final String GROUP_ARRAY = "group_array";

    public static final String GROUP_ARRAY_INTERSECT = "group_array_intersect";

    public static final String ARRAY_AGG = "array_agg";

    public static final String SUM0 = "sum0";

    public static final String MULTI_DISTINCT_SUM0 = "multi_distinct_sum0";

    // Populate all the aggregate builtins in the catalog.
    // null symbols indicate the function does not need that step of the evaluation.
    // An empty symbol indicates a TODO for the BE to implement the function.
    private void initAggregateBuiltins() {

        // Type stringType[] = {Type.CHAR, Type.VARCHAR};
        // count(*)
        // vectorized
        addBuiltin(AggregateFunction.createBuiltin(FunctionSet.COUNT,
                new ArrayList<Type>(), Type.BIGINT, Type.BIGINT,
                "",
                "",
                "",
                null, null,
                "",
                null, false, true, true, true));

        // regr_intercept
        addBuiltin(AggregateFunction.createBuiltin(FunctionSet.REGR_INTERCEPT,
                Lists.newArrayList(Type.DOUBLE, Type.DOUBLE), Type.DOUBLE, Type.DOUBLE,
                "",
                "",
                "",
                null, null,
                "",
                null, false, false, false, true));
        // regr_slope
        addBuiltin(AggregateFunction.createBuiltin(FunctionSet.REGR_SLOPE,
                Lists.newArrayList(Type.DOUBLE, Type.DOUBLE), Type.DOUBLE, Type.DOUBLE,
                "",
                "",
                "",
                null, null,
                "",
                null, false, false, false, true));

        // count(array/map/struct)
        for (Type complexType : Lists.newArrayList(Type.ARRAY, Type.MAP, Type.GENERIC_STRUCT)) {
            addBuiltin(AggregateFunction.createBuiltin(FunctionSet.COUNT,
                    Lists.newArrayList(complexType), Type.BIGINT, Type.BIGINT,
                    "",
                    "",
                    "",
                    null, null,
                    "",
                    null, false, true, true, true));

            addBuiltin(AggregateFunction.createBuiltin(FunctionSet.COUNT,
                    Lists.newArrayList(complexType), Type.BIGINT, Type.BIGINT,
                    "",
                    "",
                    "",
                    null, null,
                    "",
                    null, false, true, true, true));
        }

        addBuiltin(AggregateFunction.createBuiltin(FunctionSet.REGR_SXX,
                        new ArrayList<Type>(), Type.DOUBLE, Type.DOUBLE,
                        "",
                        "",
                        "",
                        null, null,
                        "",
                        null, false, true, true, true));

        addBuiltin(AggregateFunction.createBuiltin(FunctionSet.REGR_SXY,
                        new ArrayList<Type>(), Type.DOUBLE, Type.DOUBLE,
                        "",
                        "",
                        "",
                        null, null,
                        "",
                        null, false, true, true, true));

        addBuiltin(AggregateFunction.createBuiltin(FunctionSet.REGR_SYY,
                        new ArrayList<Type>(), Type.DOUBLE, Type.DOUBLE,
                        "",
                        "",
                        "",
                        null, null,
                        "",
                        null, false, true, true, true));

        // Vectorization does not need symbol any more, we should clean it in the future.
        addBuiltin(AggregateFunction.createBuiltin(FunctionSet.WINDOW_FUNNEL,
                Lists.newArrayList(Type.BIGINT, Type.STRING, Type.DATETIME, Type.BOOLEAN),
                Type.INT,
                Type.VARCHAR,
                true,
                "",
                "",
                "",
                "",
                "",
                "",
                "",
                true, false, true, true));
        addBuiltin(AggregateFunction.createBuiltin(FunctionSet.WINDOW_FUNNEL,
                Lists.newArrayList(Type.BIGINT, Type.STRING, Type.DATETIMEV2, Type.BOOLEAN),
                Type.INT,
                Type.VARCHAR,
                true,
                "",
                "",
                "",
                "",
                "",
                "",
                "",
                true, false, true, true));

        // retention vectorization
        addBuiltin(AggregateFunction.createBuiltin(FunctionSet.RETENTION,
                Lists.newArrayList(Type.BOOLEAN),
                new ArrayType(Type.BOOLEAN),
                Type.VARCHAR,
                true,
                "",
                "",
                "",
                "",
                "",
                "",
                "",
                true, false, true, true));

        // sequenceMatch
        addBuiltin(AggregateFunction.createBuiltin(FunctionSet.SEQUENCE_MATCH,
                Lists.newArrayList(Type.STRING, Type.DATEV2, Type.BOOLEAN),
                Type.BOOLEAN,
                Type.VARCHAR,
                true,
                "",
                "",
                "",
                "",
                "",
                "",
                "",
                true, false, true, true));

        addBuiltin(AggregateFunction.createBuiltin(FunctionSet.SEQUENCE_MATCH,
                Lists.newArrayList(Type.STRING, Type.DATETIME, Type.BOOLEAN),
                Type.BOOLEAN,
                Type.VARCHAR,
                true,
                "",
                "",
                "",
                "",
                "",
                "",
                "",
                true, false, true, true));

        addBuiltin(AggregateFunction.createBuiltin(FunctionSet.SEQUENCE_MATCH,
                Lists.newArrayList(Type.STRING, Type.DATETIMEV2, Type.BOOLEAN),
                Type.BOOLEAN,
                Type.VARCHAR,
                true,
                "",
                "",
                "",
                "",
                "",
                "",
                "",
                true, false, true, true));

        // sequenceCount
        addBuiltin(AggregateFunction.createBuiltin(FunctionSet.SEQUENCE_COUNT,
                Lists.newArrayList(Type.STRING, Type.DATEV2, Type.BOOLEAN),
                Type.BIGINT,
                Type.VARCHAR,
                true,
                "",
                "",
                "",
                "",
                "",
                "",
                "",
                true, false, true, true));

        addBuiltin(AggregateFunction.createBuiltin(FunctionSet.SEQUENCE_COUNT,
                Lists.newArrayList(Type.STRING, Type.DATETIME, Type.BOOLEAN),
                Type.BIGINT,
                Type.VARCHAR,
                true,
                "",
                "",
                "",
                "",
                "",
                "",
                "",
                true, false, true, true));

        addBuiltin(AggregateFunction.createBuiltin(FunctionSet.SEQUENCE_COUNT,
                Lists.newArrayList(Type.STRING, Type.DATETIMEV2, Type.BOOLEAN),
                Type.BIGINT,
                Type.VARCHAR,
                true,
                "",
                "",
                "",
                "",
                "",
                "",
                "",
                true, false, true, true));

        addBuiltin(AggregateFunction.createBuiltin("hll_union_agg",
                        Lists.newArrayList(Type.HLL), Type.BIGINT, Type.VARCHAR,
                        "",
                        "",
                        "",
                        "",
                        "",
                        null,
                        "",
                        true, true, true, true));
        addBuiltin(AggregateFunction.createBuiltin(HLL_UNION,
                        Lists.newArrayList(Type.HLL), Type.HLL, Type.HLL,
                        "",
                        "",
                        "",
                        "",
                        "",
                        true, false, true, true));
        addBuiltin(AggregateFunction.createBuiltin("hll_raw_agg",
                        Lists.newArrayList(Type.HLL), Type.HLL, Type.HLL,
                        "",
                        "",
                        "",
                        "",
                        "",
                        true, false, true, true));

        for (Type t : Type.getTrivialTypes()) {
            if (t.isNull()) {
                continue; // NULL is handled through type promotion.
            }
            if (t.isScalarType(PrimitiveType.CHAR)) {
                continue; // promoted to STRING
            }
            // Count
            // vectorized
            addBuiltin(AggregateFunction.createBuiltin(FunctionSet.COUNT,
                    Lists.newArrayList(t), Type.BIGINT, Type.BIGINT,
                    "",
                    "",
                    "",
                    null, null,
                    "",
                    null, false, true, true, true));

            // count in multi distinct
            if (t.equals(Type.CHAR) || t.equals(Type.VARCHAR)) {
                // vectorized
                addBuiltin(AggregateFunction.createBuiltin("multi_distinct_count", Lists.newArrayList(t),
                        Type.BIGINT,
                        Type.VARCHAR,
                        "",
                        "",
                        "",
                        "",
                        null,
                        null,
                        "",
                        false, true, true, true));
            } else if (t.equals(Type.STRING)) {
                addBuiltin(AggregateFunction.createBuiltin("multi_distinct_count", Lists.newArrayList(t),
                        Type.BIGINT,
                        Type.STRING,
                        "",
                        "",
                        "",
                        "",
                        null,
                        null,
                        "",
                        false, true, true, true));
            } else if (t.equals(Type.TINYINT) || t.equals(Type.SMALLINT) || t.equals(Type.INT)
                    || t.equals(Type.BIGINT) || t.equals(Type.LARGEINT) || t.equals(Type.DOUBLE)) {
                // vectorized
                addBuiltin(AggregateFunction.createBuiltin("multi_distinct_count", Lists.newArrayList(t),
                        Type.BIGINT,
                        t,
                        "",
                        "",
                        "",
                        "",
                        null,
                        null,
                        "",
                        false, true, true, true));
            } else if (t.equals(Type.DATE) || t.equals(Type.DATETIME)) {
                // now we don't support datetime distinct
            } else if (t.equals(Type.MAX_DECIMALV2_TYPE)) {
                // vectorized
                addBuiltin(AggregateFunction.createBuiltin("multi_distinct_count", Lists.newArrayList(t),
                        Type.BIGINT,
                        Type.MAX_DECIMALV2_TYPE,
                        "",
                        "",
                        "",
                        "",
                        null,
                        null,
                        "",
                        false, true, true, true));
            } else if (t.equals(Type.DECIMAL32)) {
                // vectorized
                addBuiltin(AggregateFunction.createBuiltin("multi_distinct_count", Lists.newArrayList(t),
                        Type.BIGINT,
                        Type.DECIMAL32,
                        "",
                        "",
                        "",
                        "",
                        null,
                        null,
                        "",
                        false, true, true, true));
            } else if (t.equals(Type.DECIMAL64)) {
                // vectorized
                addBuiltin(AggregateFunction.createBuiltin("multi_distinct_count", Lists.newArrayList(t),
                        Type.BIGINT,
                        Type.DECIMAL64,
                        "",
                        "",
                        "",
                        "",
                        null,
                        null,
                        "",
                        false, true, true, true));
            } else if (t.equals(Type.DECIMAL128)) {
                // vectorized
                addBuiltin(AggregateFunction.createBuiltin("multi_distinct_count", Lists.newArrayList(t),
                        Type.BIGINT,
                        Type.DECIMAL128,
                        "",
                        "",
                        "",
                        "",
                        null,
                        null,
                        "",
                        false, true, true, true));
            }

            // sum in multi distinct
            if (t.equals(Type.BIGINT) || t.equals(Type.LARGEINT) || t.equals(Type.DOUBLE)) {
                addBuiltin(AggregateFunction.createBuiltin("multi_distinct_sum", Lists.newArrayList(t),
                        t,
                        t,
                        "",
                        "",
                        "",
                        "",
                        null,
                        null,
                        "",
                        false, true, false, true));
                addBuiltin(AggregateFunction.createBuiltin("multi_distinct_sum0", Lists.newArrayList(t),
                        t,
                        t,
                        "",
                        "",
                        "",
                        "",
                        null,
                        null,
                        "",
                        false, true, true, true));
            }  else if (t.equals(Type.MAX_DECIMALV2_TYPE)) {
                // vectorized
                addBuiltin(AggregateFunction.createBuiltin("multi_distinct_sum", Lists.newArrayList(t),
                        MULTI_DISTINCT_SUM_RETURN_TYPE.get(t),
                        Type.MAX_DECIMALV2_TYPE,
                        "",
                        "",
                        "",
                        "",
                        null,
                        null,
                        "",
                        false, true, false, true));
                addBuiltin(AggregateFunction.createBuiltin("multi_distinct_sum0", Lists.newArrayList(t),
                        MULTI_DISTINCT_SUM_RETURN_TYPE.get(t),
                        Type.MAX_DECIMALV2_TYPE,
                        "",
                        "",
                        "",
                        "",
                        null,
                        null,
                        "",
                        false, true, true, true));
            } else if (t.equals(Type.DECIMAL32)) {
                // vectorized
                addBuiltin(AggregateFunction.createBuiltin("multi_distinct_sum", Lists.newArrayList(t),
                        MULTI_DISTINCT_SUM_RETURN_TYPE.get(t),
                        Type.DECIMAL32,
                        "",
                        "",
                        "",
                        "",
                        null,
                        null,
                        "",
                        false, true, false, true));
                addBuiltin(AggregateFunction.createBuiltin("multi_distinct_sum0", Lists.newArrayList(t),
                        MULTI_DISTINCT_SUM_RETURN_TYPE.get(t),
                        Type.DECIMAL32,
                        "",
                        "",
                        "",
                        "",
                        null,
                        null,
                        "",
                        false, true, true, true));
            } else if (t.equals(Type.DECIMAL64)) {
                addBuiltin(AggregateFunction.createBuiltin("multi_distinct_sum", Lists.newArrayList(t),
                        MULTI_DISTINCT_SUM_RETURN_TYPE.get(t),
                        Type.DECIMAL64,
                        "",
                        "",
                        "",
                        "",
                        null,
                        null,
                        "",
                        false, true, false, true));
                addBuiltin(AggregateFunction.createBuiltin("multi_distinct_sum0", Lists.newArrayList(t),
                        MULTI_DISTINCT_SUM_RETURN_TYPE.get(t),
                        Type.DECIMAL64,
                        "",
                        "",
                        "",
                        "",
                        null,
                        null,
                        "",
                        false, true, true, true));
            } else if (t.equals(Type.DECIMAL128)) {
                addBuiltin(AggregateFunction.createBuiltin("multi_distinct_sum", Lists.newArrayList(t),
                        MULTI_DISTINCT_SUM_RETURN_TYPE.get(t),
                        Type.DECIMAL128,
                        "",
                        "",
                        "",
                        "",
                        null,
                        null,
                        "",
                        false, true, false, true));
                addBuiltin(AggregateFunction.createBuiltin("multi_distinct_sum0", Lists.newArrayList(t),
                        MULTI_DISTINCT_SUM_RETURN_TYPE.get(t),
                        Type.DECIMAL128,
                        "",
                        "",
                        "",
                        "",
                        null,
                        null,
                        "",
                        false, true, true, true));
            }
            // Min
            addBuiltin(AggregateFunction.createBuiltin("min",
                    Lists.newArrayList(t), t, t, "",
                    "",
                    "",
                    null, null,
                    null, null, true, true, false, true));

            // Max
            addBuiltin(AggregateFunction.createBuiltin("max",
                    Lists.newArrayList(t), t, t, "",
                    "",
                    "",
                    null, null,
                    null, null, true, true, false, true));

            // Any
            addBuiltin(AggregateFunction.createBuiltin("any", Lists.newArrayList(t), t, t, null, null, null, null, null,
                    null, null, true, false, false, true));
            // Any_Value
            addBuiltin(AggregateFunction.createBuiltin("any_value", Lists.newArrayList(t), t, t, null, null, null, null,
                    null, null, null, true, false, false, true));

            // vectorized
            for (Type kt : Type.getTrivialTypes()) {
                if (kt.isNull()) {
                    continue;
                }
                addBuiltin(AggregateFunction.createBuiltin("max_by", Lists.newArrayList(t, kt), t, Type.VARCHAR,
                        "", "", "", "", "", null, "",
                        true, true, false, true));
                addBuiltin(AggregateFunction.createBuiltin("min_by", Lists.newArrayList(t, kt), t, Type.VARCHAR,
                        "", "", "", "", "", null, "",
                        true, true, false, true));
            }

            // vectorized
            addBuiltin(AggregateFunction.createBuiltin("ndv", Lists.newArrayList(t), Type.BIGINT, Type.VARCHAR,
                            "",
                            "",
                            "",
                            "",
                            "",
                            true, true, true, true));

            // vectorized
            addBuiltin(AggregateFunction.createBuiltin("approx_count_distinct", Lists.newArrayList(t), Type.BIGINT,
                            Type.VARCHAR,
                            "",
                            "",
                            "",
                            "",
                            "",
                            true, true, true, true));

            // vectorized
            addBuiltin(AggregateFunction.createBuiltin(BITMAP_UNION_INT,
                    Lists.newArrayList(t), Type.BIGINT, t,
                    "",
                    "",
                    "",
                    "",
                    "",
                    true, false, true, true));

            // VEC_INTERSECT_COUNT
            addBuiltin(
                    AggregateFunction.createBuiltin(INTERSECT_COUNT, Lists.newArrayList(Type.BITMAP, t, t), Type.BIGINT,
                            Type.VARCHAR, true, "",
                            "", "",
                            "", null, null,
                            "", true, false, true, true));

            // TopN
            if (TOPN_UPDATE_SYMBOL.containsKey(t)) {
                // vectorized
                addBuiltin(AggregateFunction.createBuiltin("topn", Lists.newArrayList(t, Type.INT), Type.VARCHAR,
                        Type.VARCHAR,
                        "",
                        "",
                        "",
                        "",
                        "",
                        true, false, true, true));
                addBuiltin(AggregateFunction.createBuiltin("topn", Lists.newArrayList(t, Type.INT, Type.INT),
                        Type.VARCHAR, Type.VARCHAR,
                        "",
                        "",
                        "",
                        "",
                        "",
                        true, false, true, true));
            }

            if (!Type.JSONB.equals(t)) {
                for (Type valueType : Type.getMapSubTypes()) {
                    addBuiltin(AggregateFunction.createBuiltin(MAP_AGG, Lists.newArrayList(t, valueType),
                            new MapType(t, valueType),
                            Type.VARCHAR,
                            "", "", "", "", "", null, "",
                            true, true, false, true));
                }

                for (Type v : Type.getArraySubTypes()) {
                    addBuiltin(AggregateFunction.createBuiltin(MAP_AGG, Lists.newArrayList(t, new ArrayType(v)),
                            new MapType(t, new ArrayType(v)),
                            new MapType(t, new ArrayType(v)),
                            "", "", "", "", "", null, "",
                            true, true, false, true));
                }
            }

            if (STDDEV_UPDATE_SYMBOL.containsKey(t)) {
                //vec stddev stddev_samp stddev_pop
                addBuiltin(AggregateFunction.createBuiltin("stddev",
                        Lists.newArrayList(t), STDDEV_RETTYPE_SYMBOL.get(t), t,
                        "",
                        "",
                        "",
                        null, null, null,
                        "",
                        false, true, false, true));
                addBuiltin(AggregateFunction.createBuiltin("stddev_samp",
                        Lists.newArrayList(t), STDDEV_RETTYPE_SYMBOL.get(t), t,
                        "",
                        "",
                        "",
                        null, null, null,
                        "",
                        false, true, false, true));
                addBuiltin(AggregateFunction.createBuiltin("stddev_pop",
                        Lists.newArrayList(t), STDDEV_RETTYPE_SYMBOL.get(t), t,
                        "",
                        "",
                        "",
                        null, null, null,
                        "",
                        false, true, false, true));

                //vec: variance variance_samp var_samp variance_pop var_pop
                addBuiltin(AggregateFunction.createBuiltin("variance",
                        Lists.newArrayList(t), STDDEV_RETTYPE_SYMBOL.get(t), t,
                        "",
                        "",
                        "",
                        null, null, null,
                        "",
                        false, true, false, true));
                addBuiltin(AggregateFunction.createBuiltin("variance_pop",
                        Lists.newArrayList(t), STDDEV_RETTYPE_SYMBOL.get(t), t,
                        "",
                        "",
                        "",
                        null, null, null,
                        "",
                        false, true, false, true));
                addBuiltin(AggregateFunction.createBuiltin("var_pop",
                        Lists.newArrayList(t), STDDEV_RETTYPE_SYMBOL.get(t), t,
                        "",
                        "",
                        "",
                        null, null, null,
                        "",
                        false, true, false, true));
                addBuiltin(AggregateFunction.createBuiltin("variance_samp",
                        Lists.newArrayList(t), STDDEV_RETTYPE_SYMBOL.get(t), t,
                        "",
                        "",
                        "",
                        null, null, null,
                        "",
                        false, true, false, true));
                addBuiltin(AggregateFunction.createBuiltin("var_samp",
                        Lists.newArrayList(t), STDDEV_RETTYPE_SYMBOL.get(t), t,
                        "",
                        "",
                        "",
                        null, null, null,
                        "",
                        false, true, false, true));

                addBuiltin(AggregateFunction.createBuiltin("avg_weighted",
                        Lists.<Type>newArrayList(t, Type.DOUBLE), Type.DOUBLE, Type.DOUBLE,
                        "", "", "", "", "", "", "",
                        false, true, false, true));
            }
        }

        // Sum
        // functionName(String) -> returnsNonNullOnEmpty(Boolean)
        Map<String, Boolean> sumNames = ImmutableMap.of(
                "sum", false,
                "sum_distinct", false,
                "sum0", true
        );
        for (Entry<String, Boolean> nameWithReturn : sumNames.entrySet()) {
            addBuiltin(AggregateFunction.createBuiltin(nameWithReturn.getKey(),
                    Lists.<Type>newArrayList(Type.BOOLEAN), Type.BIGINT, Type.BIGINT, "",
                    "",
                    "",
                    null, null,
                    "",
                    null, false, true, nameWithReturn.getValue(), true));

            addBuiltin(AggregateFunction.createBuiltin(nameWithReturn.getKey(),
                    Lists.<Type>newArrayList(Type.TINYINT), Type.BIGINT, Type.BIGINT, "",
                    "",
                    "",
                    null, null,
                    "",
                    null, false, true, nameWithReturn.getValue(), true));
            addBuiltin(AggregateFunction.createBuiltin(nameWithReturn.getKey(),
                    Lists.<Type>newArrayList(Type.SMALLINT), Type.BIGINT, Type.BIGINT, "",
                    "",
                    "",
                    null, null,
                    "",
                    null, false, true, nameWithReturn.getValue(), true));
            addBuiltin(AggregateFunction.createBuiltin(nameWithReturn.getKey(),
                    Lists.<Type>newArrayList(Type.INT), Type.BIGINT, Type.BIGINT, "",
                    "",
                    "",
                    null, null,
                    "",
                    null, false, true, nameWithReturn.getValue(), true));
            addBuiltin(AggregateFunction.createBuiltin(nameWithReturn.getKey(),
                    Lists.<Type>newArrayList(Type.BIGINT), Type.BIGINT, Type.BIGINT, "",
                    "",
                    "",
                    null, null,
                    "",
                    null, false, true, nameWithReturn.getValue(), true));
            addBuiltin(AggregateFunction.createBuiltin(nameWithReturn.getKey(),
                    Lists.<Type>newArrayList(Type.DOUBLE), Type.DOUBLE, Type.DOUBLE, "",
                    "",
                    "",
                    null, null,
                    "",
                    null, false, true, nameWithReturn.getValue(), true));
            addBuiltin(AggregateFunction.createBuiltin(nameWithReturn.getKey(),
                    Lists.<Type>newArrayList(Type.MAX_DECIMALV2_TYPE), Type.MAX_DECIMALV2_TYPE, Type.MAX_DECIMALV2_TYPE, "",
                    "",
                    "",
                    null, null,
                    "",
                    null, false, true, nameWithReturn.getValue(), true));
            addBuiltin(AggregateFunction.createBuiltin(nameWithReturn.getKey(),
                    Lists.<Type>newArrayList(Type.DECIMAL32), ScalarType.DECIMAL128, Type.DECIMAL128, "",
                    "",
                    "",
                    null, null,
                    "",
                    null, false, true, nameWithReturn.getValue(), true));
            addBuiltin(AggregateFunction.createBuiltin(nameWithReturn.getKey(),
                    Lists.<Type>newArrayList(Type.DECIMAL64), Type.DECIMAL128, Type.DECIMAL128, "",
                    "",
                    "",
                    null, null,
                    "",
                    null, false, true, nameWithReturn.getValue(), true));
            addBuiltin(AggregateFunction.createBuiltin(nameWithReturn.getKey(),
                    Lists.<Type>newArrayList(Type.DECIMAL128), Type.DECIMAL128, Type.DECIMAL128, "",
                    "",
                    "",
                    null, null,
                    "",
                    null, false, true, nameWithReturn.getValue(), true));
            addBuiltin(AggregateFunction.createBuiltin(nameWithReturn.getKey(),
                    Lists.<Type>newArrayList(Type.LARGEINT), Type.LARGEINT, Type.LARGEINT, "",
                    "",
                    "",
                    null, null,
                    "",
                    null, false, true, nameWithReturn.getValue(), true));
        }

        Type[] types = {Type.SMALLINT, Type.TINYINT, Type.INT, Type.BIGINT, Type.FLOAT, Type.DOUBLE, Type.CHAR,
                Type.VARCHAR, Type.STRING};
        for (Type t : types) {
            //vec ORTHOGONAL_BITMAP_INTERSECT and ORTHOGONAL_BITMAP_INTERSECT_COUNT
            addBuiltin(
                    AggregateFunction.createBuiltin(ORTHOGONAL_BITMAP_INTERSECT, Lists.newArrayList(Type.BITMAP, t, t),
                            Type.BITMAP, Type.BITMAP, true, "", "", "", "", "", "", "", true, false, true, true));

            addBuiltin(AggregateFunction.createBuiltin(ORTHOGONAL_BITMAP_INTERSECT_COUNT,
                    Lists.newArrayList(Type.BITMAP, t, t), Type.BIGINT, Type.BITMAP, true, "", "", "", "", "", "", "",
                    true, false, true, true));
        }

        Type[] ntypes = {Type.CHAR, Type.VARCHAR, Type.STRING};
        for (Type t : ntypes) {
            //vec ORTHOGONAL_BITMAP_EXPR_CALCULATE and ORTHOGONAL_BITMAP_EXPR_CALCULATE_COUNT
            addBuiltin(
                    AggregateFunction.createBuiltin(ORTHOGONAL_BITMAP_EXPR_CALCULATE, Lists.newArrayList(Type.BITMAP, t, Type.STRING),
                            Type.BITMAP, Type.BITMAP, true, "", "", "", "", "", "", "", true, false, true, true));

            addBuiltin(AggregateFunction.createBuiltin(ORTHOGONAL_BITMAP_EXPR_CALCULATE_COUNT,
                    Lists.newArrayList(Type.BITMAP, t, Type.STRING), Type.BIGINT, Type.BITMAP, true, "", "", "", "", "", "", "",
                    true, false, true, true));
        }

        addBuiltin(AggregateFunction.createBuiltin(BITMAP_UNION, Lists.newArrayList(Type.BITMAP),
                Type.BITMAP,
                Type.BITMAP,
                "",
                "",
                "",
                "",
                "",
                true, false, true, true));
        addBuiltin(AggregateFunction.createBuiltin(BITMAP_UNION_COUNT, Lists.newArrayList(Type.BITMAP),
                Type.BIGINT,
                Type.BITMAP,
                "",
                "",
                "",
                "",
                "",
                null,
                "",
                true, true, true, true));
        // ORTHOGONAL_BITMAP_UNION_COUNT vectorized
        addBuiltin(AggregateFunction.createBuiltin(ORTHOGONAL_BITMAP_UNION_COUNT, Lists.newArrayList(Type.BITMAP),
                Type.BIGINT, Type.BITMAP, "", "", "", "", null, null, "", true, true, true, true));

        addBuiltin(AggregateFunction.createBuiltin(BITMAP_INTERSECT, Lists.newArrayList(Type.BITMAP),
                Type.BITMAP, Type.BITMAP,
                "",
                "",
                "",
                "",
                "",
                true, false, true, true));

        // vec group_bitmap_xor
        addBuiltin(AggregateFunction.createBuiltin("group_bitmap_xor", Lists.newArrayList(Type.BITMAP),
                Type.BITMAP, Type.BITMAP,
                "",
                "",
                "",
                "",
                "",
                true, false, true, true));
        //group_bit_function
        for (Type t : Type.getIntegerTypes()) {
            addBuiltin(AggregateFunction.createBuiltin("group_bit_or",
                    Lists.newArrayList(t), t, t, "", "", "", "", "",
                    false, true, false, true));
            addBuiltin(AggregateFunction.createBuiltin("group_bit_and",
                    Lists.newArrayList(t), t, t, "", "", "", "", "",
                    false, true, false, true));
            addBuiltin(AggregateFunction.createBuiltin("group_bit_xor",
                    Lists.newArrayList(t), t, t, "", "", "", "", "",
                    false, true, false, true));
            if (!t.equals(Type.LARGEINT)) {
                addBuiltin(
                        AggregateFunction.createBuiltin("bitmap_agg", Lists.newArrayList(t), Type.BITMAP, Type.BITMAP,
                                "",
                                "",
                                "",
                                "",
                                "",
                                true, false, true, true));
            }
        }

        addBuiltin(AggregateFunction.createBuiltin(QUANTILE_UNION, Lists.newArrayList(Type.QUANTILE_STATE),
                Type.QUANTILE_STATE,
                Type.QUANTILE_STATE,
                "",
                "",
                "",
                "",
                "",
                true, false, true, true));

        //vec percentile and percentile_approx
        addBuiltin(AggregateFunction.createBuiltin("percentile",
                        Lists.newArrayList(Type.BIGINT, Type.DOUBLE), Type.DOUBLE, Type.VARCHAR,
                        "",
                        "",
                        "",
                        "",
                        "",
                        false, true, false, true));

        addBuiltin(AggregateFunction.createBuiltin("percentile_approx",
                Lists.<Type>newArrayList(Type.DOUBLE, Type.DOUBLE), Type.DOUBLE, Type.VARCHAR,
                "",
                "",
                "",
                "",
                "",
                false, true, false, true));

        addBuiltin(AggregateFunction.createBuiltin("percentile_approx",
                Lists.<Type>newArrayList(Type.DOUBLE, Type.DOUBLE, Type.DOUBLE), Type.DOUBLE, Type.VARCHAR,
                "",
                "",
                "",
                "",
                "",
                false, true, false, true));

        addBuiltin(AggregateFunction.createBuiltin("percentile_array",
                Lists.newArrayList(Type.BIGINT, new ArrayType(Type.DOUBLE)), new ArrayType(Type.DOUBLE), Type.VARCHAR,
                "", "", "", "", "",
                false, true, false, true));

        // collect_list
        for (Type t : Type.getArraySubTypes()) {
            addBuiltin(AggregateFunction.createBuiltin(COLLECT_LIST, Lists.newArrayList(t), new ArrayType(t), t,
                    "", "", "", "", "", true, false, true, true));
            addBuiltin(AggregateFunction.createBuiltin(COLLECT_SET, Lists.newArrayList(t), new ArrayType(t), t,
                    "", "", "", "", "", true, false, true, true));
            addBuiltin(AggregateFunction.createBuiltin(COLLECT_LIST, Lists.newArrayList(t, Type.INT), new ArrayType(t), t,
                    "", "", "", "", "", true, false, true, true));
            addBuiltin(AggregateFunction.createBuiltin(COLLECT_SET, Lists.newArrayList(t, Type.INT), new ArrayType(t), t,
                    "", "", "", "", "", true, false, true, true));
            addBuiltin(
                    AggregateFunction.createBuiltin("topn_array", Lists.newArrayList(t, Type.INT), new ArrayType(t), t,
                            "", "", "", "", "", true, false, true, true));
            addBuiltin(
                    AggregateFunction
                            .createBuiltin("topn_array", Lists.newArrayList(t, Type.INT, Type.INT), new ArrayType(t), t,
                                    "", "", "", "", "", true, false, true, true));
            addBuiltin(
                    AggregateFunction
                            .createBuiltin("topn_weighted", Lists.newArrayList(t, Type.BIGINT, Type.INT),
                                    new ArrayType(t),
                                    t,
                                    "", "", "", "", "", true, false, true, true));
            addBuiltin(
                    AggregateFunction
                            .createBuiltin("topn_weighted", Lists.newArrayList(t, Type.BIGINT, Type.INT, Type.INT),
                                    new ArrayType(t), t,
                                    "", "", "", "", "", true, false, true, true));

            // histogram | hist
            addBuiltin(AggregateFunction.createBuiltin(HIST, Lists.newArrayList(t), Type.VARCHAR, t,
                    "", "", "", "", "", true, false, true, true));
            addBuiltin(AggregateFunction.createBuiltin(HISTOGRAM, Lists.newArrayList(t), Type.VARCHAR, t,
                    "", "", "", "", "", true, false, true, true));
            addBuiltin(AggregateFunction.createBuiltin(HIST, Lists.newArrayList(t, Type.INT), Type.VARCHAR, t,
                    "", "", "", "", "", true, false, true, true));
            addBuiltin(AggregateFunction.createBuiltin(HISTOGRAM, Lists.newArrayList(t, Type.INT), Type.VARCHAR, t,
                    "", "", "", "", "", true, false, true, true));
            addBuiltin(AggregateFunction.createBuiltin(HISTOGRAM, Lists.newArrayList(t, Type.DOUBLE, Type.INT),
                    Type.VARCHAR, t,
                    "", "", "", "", "", true, false, true, true));

            // group array
            addBuiltin(AggregateFunction.createBuiltin(GROUP_UNIQ_ARRAY, Lists.newArrayList(t), new ArrayType(t), t,
                    "", "", "", "", "", true, false, true, true));
            addBuiltin(
                    AggregateFunction.createBuiltin(GROUP_UNIQ_ARRAY, Lists.newArrayList(t, Type.INT), new ArrayType(t),
                            t, "", "", "", "", "", true, false, true, true));
            addBuiltin(AggregateFunction.createBuiltin(GROUP_ARRAY, Lists.newArrayList(t), new ArrayType(t), t,
                    "", "", "", "", "", true, false, true, true));
            addBuiltin(
                    AggregateFunction.createBuiltin(GROUP_ARRAY, Lists.newArrayList(t, Type.INT), new ArrayType(t),
                            t, "", "", "", "", "", true, false, true, true));
            addBuiltin(
                    AggregateFunction.createBuiltin(GROUP_ARRAY_INTERSECT, Lists.newArrayList(new ArrayType(t)),
                            new ArrayType(t), t, "", "", "", "", "", true, false, true, true));
            addBuiltin(AggregateFunction.createBuiltin(ARRAY_AGG, Lists.newArrayList(t), new ArrayType(t), t, "", "", "", "", "",
                    true, false, true, true));

            //first_value/last_value for array
            addBuiltin(AggregateFunction.createAnalyticBuiltin("first_value",
                    Lists.newArrayList(new ArrayType(t)), new ArrayType(t), Type.ARRAY,
                    "",
                    "",
                    null,
                    "",
                    "", true));

            addBuiltin(AggregateFunction.createAnalyticBuiltin("last_value",
                    Lists.newArrayList(new ArrayType(t)), new ArrayType(t), Type.ARRAY,
                    "",
                    "",
                    null,
                    "",
                    "", true));

            addBuiltin(AggregateFunction.createAnalyticBuiltin("first_value",
                    Lists.newArrayList(new ArrayType(t), Type.BOOLEAN), new ArrayType(t), Type.ARRAY,
                    "",
                    "",
                    null,
                    "",
                    "", true));

            addBuiltin(AggregateFunction.createAnalyticBuiltin("last_value",
                    Lists.newArrayList(new ArrayType(t), Type.BOOLEAN), new ArrayType(t), Type.ARRAY,
                    "",
                    "",
                    null,
                    "",
                    "", true));
        }

        // Avg
        // TODO: switch to CHAR(sizeof(AvgIntermediateType) when that becomes available

        // vectorized avg
        addBuiltin(AggregateFunction.createBuiltin("avg",
                Lists.<Type>newArrayList(Type.BOOLEAN), Type.DOUBLE, Type.TINYINT,
                "", "", "", "", "", "", "",
                false, true, false, true));
        addBuiltin(AggregateFunction.createBuiltin("avg",
                Lists.<Type>newArrayList(Type.TINYINT), Type.DOUBLE, Type.TINYINT,
                "", "", "", "", "", "", "",
                false, true, false, true));
        addBuiltin(AggregateFunction.createBuiltin("avg",
                Lists.<Type>newArrayList(Type.SMALLINT), Type.DOUBLE, Type.SMALLINT,
                "", "", "", "", "", "", "",
                false, true, false, true));
        addBuiltin(AggregateFunction.createBuiltin("avg",
                Lists.<Type>newArrayList(Type.INT), Type.DOUBLE, Type.INT,
                "", "", "", "", "", "", "",
                false, true, false, true));
        addBuiltin(AggregateFunction.createBuiltin("avg",
                Lists.<Type>newArrayList(Type.BIGINT), Type.DOUBLE, Type.BIGINT,
                "", "", "", "", "", "", "",
                false, true, false, true));
        addBuiltin(AggregateFunction.createBuiltin("avg",
                Lists.<Type>newArrayList(Type.LARGEINT), Type.DOUBLE, Type.LARGEINT,
                "", "", "", "", "", "", "",
                false, true, false, true));
        addBuiltin(AggregateFunction.createBuiltin("avg",
                Lists.<Type>newArrayList(Type.DOUBLE), Type.DOUBLE, Type.DOUBLE,
                "", "", "", "", "", "", "",
                false, true, false, true));
        addBuiltin(AggregateFunction.createBuiltin("avg",
                Lists.<Type>newArrayList(Type.MAX_DECIMALV2_TYPE), Type.MAX_DECIMALV2_TYPE, Type.MAX_DECIMALV2_TYPE,
                "", "", "", "", "", "", "",
                false, true, false, true));
        addBuiltin(AggregateFunction.createBuiltin("avg",
                Lists.<Type>newArrayList(Type.DECIMAL32), Type.DECIMAL128, Type.DECIMAL128,
                "", "", "", "", "", "", "",
                false, true, false, true));
        addBuiltin(AggregateFunction.createBuiltin("avg",
                Lists.<Type>newArrayList(Type.DECIMAL64), Type.DECIMAL128, Type.DECIMAL128,
                "", "", "", "", "", "", "",
                false, true, false, true));
        addBuiltin(AggregateFunction.createBuiltin("avg",
                Lists.<Type>newArrayList(Type.DECIMAL128), Type.DECIMAL128, Type.DECIMAL128,
                "", "", "", "", "", "", "",
                false, true, false, true));

        // Group_concat(string) vectorized
        addBuiltin(AggregateFunction.createBuiltin("group_concat", Lists.<Type>newArrayList(Type.VARCHAR), Type.VARCHAR,
                Type.VARCHAR, "", "", "", "", "", false, true, false, true));
        addBuiltin(AggregateFunction.createBuiltin("multi_distinct_group_concat", Lists.<Type>newArrayList(Type.VARCHAR), Type.VARCHAR,
                Type.VARCHAR, "", "", "", "", "", false, true, false, true));
        addBuiltin(AggregateFunction.createBuiltin("group_concat", Lists.<Type>newArrayList(Type.CHAR), Type.CHAR,
                Type.CHAR, "", "", "", "", "", false, true, false, true));
        addBuiltin(AggregateFunction.createBuiltin("multi_distinct_group_concat", Lists.<Type>newArrayList(Type.CHAR), Type.CHAR,
                Type.CHAR, "", "", "", "", "", false, true, false, true));
        addBuiltin(AggregateFunction.createBuiltin("group_concat", Lists.<Type>newArrayList(Type.STRING), Type.STRING,
                Type.STRING, "", "", "", "", "", false, true, false, true));
        addBuiltin(AggregateFunction.createBuiltin("multi_distinct_group_concat", Lists.<Type>newArrayList(Type.STRING), Type.STRING,
                Type.STRING, "", "", "", "", "", false, true, false, true));
        // Group_concat(string, string) vectorized
        addBuiltin(AggregateFunction.createBuiltin("group_concat", Lists.<Type>newArrayList(Type.VARCHAR, Type.VARCHAR),
                Type.VARCHAR, Type.VARCHAR, "", "", "", "", "", false, true, false, true));
        addBuiltin(AggregateFunction.createBuiltin("multi_distinct_group_concat", Lists.<Type>newArrayList(Type.VARCHAR, Type.VARCHAR),
                Type.VARCHAR, Type.VARCHAR, "", "", "", "", "", false, true, false, true));
        addBuiltin(AggregateFunction.createBuiltin("group_concat", Lists.<Type>newArrayList(Type.CHAR, Type.CHAR),
                Type.CHAR, Type.CHAR, "", "", "", "", "", false, true, false, true));
        addBuiltin(AggregateFunction.createBuiltin("multi_distinct_group_concat", Lists.<Type>newArrayList(Type.CHAR, Type.CHAR),
                Type.CHAR, Type.CHAR, "", "", "", "", "", false, true, false, true));
        addBuiltin(AggregateFunction.createBuiltin("group_concat", Lists.<Type>newArrayList(Type.STRING, Type.STRING),
                Type.STRING, Type.STRING, "", "", "", "", "", false, true, false, true));
        addBuiltin(AggregateFunction.createBuiltin("multi_distinct_group_concat", Lists.<Type>newArrayList(Type.STRING, Type.STRING),
                Type.STRING, Type.STRING, "", "", "", "", "", false, true, false, true));

        // analytic functions
        // Rank
        addBuiltin(AggregateFunction.createAnalyticBuiltin("rank",
                Lists.<Type>newArrayList(), Type.BIGINT, Type.VARCHAR,
                "",
                "",
                null,
                "",
                ""));
        // Percent Rank
        addBuiltin(AggregateFunction.createAnalyticBuiltin("percent_rank",
                Lists.<Type>newArrayList(), Type.DOUBLE, Type.VARCHAR,
                "",
                "",
                null,
                "",
                ""));
        // Dense rank
        addBuiltin(AggregateFunction.createAnalyticBuiltin("dense_rank",
                Lists.<Type>newArrayList(), Type.BIGINT, Type.VARCHAR,
                "",
                "",
                null,
                "",
                ""));
        //row_number
        addBuiltin(AggregateFunction.createAnalyticBuiltin("row_number",
                new ArrayList<Type>(), Type.BIGINT, Type.BIGINT,
                "",
                "",
                "",
                null, null));
        //ntile, we use rewrite sql for ntile, actually we don't really need this.
        addBuiltin(AggregateFunction.createAnalyticBuiltin("ntile",
                Collections.singletonList(Type.BIGINT), Type.BIGINT, Type.BIGINT, null, null, null, null, null));

        //vec Rank
        addBuiltin(AggregateFunction.createAnalyticBuiltin("rank",
                Lists.<Type>newArrayList(), Type.BIGINT, Type.VARCHAR,
                "",
                "",
                null,
                "",
                "", true));
        //vec Percent Rank
        addBuiltin(AggregateFunction.createAnalyticBuiltin("percent_rank",
                Lists.<Type>newArrayList(), Type.DOUBLE, Type.VARCHAR,
                "",
                "",
                null,
                "",
                "", true));
        //vec Dense rank
        addBuiltin(AggregateFunction.createAnalyticBuiltin("dense_rank",
                Lists.<Type>newArrayList(), Type.BIGINT, Type.VARCHAR,
                "",
                "",
                null,
                "",
                "", true));
        // vec cume_dist
        addBuiltin(AggregateFunction.createAnalyticBuiltin("cume_dist",
                Lists.<Type>newArrayList(), Type.DOUBLE, Type.VARCHAR,
                "",
                "",
                null,
                "",
                "", true));
        //vec row_number
        addBuiltin(AggregateFunction.createAnalyticBuiltin("row_number",
                new ArrayList<Type>(), Type.BIGINT, Type.BIGINT,
                "",
                "",
                "",
                null, null, true));
        //vec ntile
        addBuiltin(AggregateFunction.createAnalyticBuiltin("ntile",
                Collections.singletonList(Type.BIGINT), Type.BIGINT, Type.BIGINT, null, null, null, null, null, true));

        for (Type t : Type.getTrivialTypes()) {
            if (t.isNull()) {
                continue; // NULL is handled through type promotion.
            }
            if (t.isScalarType(PrimitiveType.CHAR)) {
                continue; // promoted to STRING
            }
            addBuiltin(AggregateFunction.createAnalyticBuiltin(
                    "first_value", Lists.newArrayList(t), t, t,
                    "",
                    "",
                    null,
                    "",
                    ""));

            addBuiltin(AggregateFunction.createAnalyticBuiltin(
                    "last_value", Lists.newArrayList(t), t, t,
                    "",
                    "",
                    "",
                    "",
                    ""));

            //vec first_value
            addBuiltin(AggregateFunction.createAnalyticBuiltin(
                    "first_value", Lists.newArrayList(t, Type.BOOLEAN), t, t,
                    "",
                    "",
                    null,
                    "",
                    "", true));
            // Implements FIRST_VALUE for some windows that require rewrites during planning.
            addBuiltin(AggregateFunction.createAnalyticBuiltin(
                    "first_value_rewrite", Lists.newArrayList(t, Type.BIGINT), t, t,
                    "",
                    "",
                    null,
                    "",
                    "",
                    false, false));
            //vec last_value
            addBuiltin(AggregateFunction.createAnalyticBuiltin(
                    "last_value", Lists.newArrayList(t, Type.BOOLEAN), t, t,
                    "",
                    "",
                    "",
                    "",
                    "", true));

            addBuiltin(AggregateFunction.createAnalyticBuiltin(
                    "lag", Lists.newArrayList(t, Type.BIGINT, t), t, t,
                    "",
                    "",
                    null, "", null));

            addBuiltin(AggregateFunction.createAnalyticBuiltin(
                    "lead", Lists.newArrayList(t, Type.BIGINT, t), t, t,
                    "",
                    "",
                    null, "", null));
            //vec
            addBuiltin(AggregateFunction.createAnalyticBuiltin(
                    "lag", Lists.newArrayList(t, Type.BIGINT, t), t, t,
                    "",
                    "",
                    null, null, null, true));
            addBuiltin(AggregateFunction.createAnalyticBuiltin(
                    "lead", Lists.newArrayList(t, Type.BIGINT, t), t, t,
                    "",
                    "",
                    null, null, null, true));

            // lead() and lag() the default offset and the default value should be
            // rewritten to call the overrides that take all parameters.
            addBuiltin(AggregateFunction.createAnalyticBuiltin(
                    "lag", Lists.newArrayList(t), t, t, false));
            addBuiltin(AggregateFunction.createAnalyticBuiltin(
                    "lag", Lists.newArrayList(t, Type.BIGINT), t, t, false));
            addBuiltin(AggregateFunction.createAnalyticBuiltin(
                    "lead", Lists.newArrayList(t), t, t, false));
            addBuiltin(AggregateFunction.createAnalyticBuiltin(
                    "lead", Lists.newArrayList(t, Type.BIGINT), t, t, false));
            addBuiltin(AggregateFunction.createAnalyticBuiltin(
                        "lag", Lists.newArrayList(t), t, t, true));
            addBuiltin(AggregateFunction.createAnalyticBuiltin(
                        "lag", Lists.newArrayList(t, Type.BIGINT), t, t, true));
            addBuiltin(AggregateFunction.createAnalyticBuiltin(
                        "lead", Lists.newArrayList(t), t, t, true));
            addBuiltin(AggregateFunction.createAnalyticBuiltin(
                        "lead", Lists.newArrayList(t, Type.BIGINT), t, t, true));
        }

        // count_by_enum
        addBuiltin(AggregateFunction.createBuiltin(COUNT_BY_ENUM,
                Lists.newArrayList(Type.STRING),
                Type.STRING,
                Type.STRING,
                true,
                "",
                "",
                "",
                "",
                "",
                "",
                "",
                false, true, false, true));

        // corr
        addBuiltin(AggregateFunction.createBuiltin("corr",
                Lists.<Type>newArrayList(Type.TINYINT, Type.TINYINT), Type.DOUBLE, Type.DOUBLE,
                "", "", "", "", "", "", "",
                false, false, false, true));
        addBuiltin(AggregateFunction.createBuiltin("corr",
                Lists.<Type>newArrayList(Type.SMALLINT, Type.SMALLINT), Type.DOUBLE, Type.DOUBLE,
                "", "", "", "", "", "", "",
                false, false, false, true));
        addBuiltin(AggregateFunction.createBuiltin("corr",
                Lists.<Type>newArrayList(Type.INT, Type.INT), Type.DOUBLE, Type.DOUBLE,
                "", "", "", "", "", "", "",
                false, false, false, true));
        addBuiltin(AggregateFunction.createBuiltin("corr",
                Lists.<Type>newArrayList(Type.BIGINT, Type.BIGINT), Type.DOUBLE, Type.DOUBLE,
                "", "", "", "", "", "", "",
                false, false, false, true));
        addBuiltin(AggregateFunction.createBuiltin("corr",
                Lists.<Type>newArrayList(Type.FLOAT, Type.FLOAT), Type.DOUBLE, Type.DOUBLE,
                "", "", "", "", "", "", "",
                false, false, false, true));
        addBuiltin(AggregateFunction.createBuiltin("corr",
                Lists.<Type>newArrayList(Type.DOUBLE, Type.DOUBLE), Type.DOUBLE, Type.DOUBLE,
                "", "", "", "", "", "", "",
                false, false, false, true));

        // covar
        addBuiltin(AggregateFunction.createBuiltin("covar",
                Lists.<Type>newArrayList(Type.TINYINT, Type.TINYINT), Type.DOUBLE, Type.DOUBLE,
                "", "", "", "", "", "", "",
                false, false, false, true));
        addBuiltin(AggregateFunction.createBuiltin("covar",
                Lists.<Type>newArrayList(Type.SMALLINT, Type.SMALLINT), Type.DOUBLE, Type.DOUBLE,
                "", "", "", "", "", "", "",
                false, false, false, true));
        addBuiltin(AggregateFunction.createBuiltin("covar",
                Lists.<Type>newArrayList(Type.INT, Type.INT), Type.DOUBLE, Type.DOUBLE,
                "", "", "", "", "", "", "",
                false, false, false, true));
        addBuiltin(AggregateFunction.createBuiltin("covar",
                Lists.<Type>newArrayList(Type.BIGINT, Type.BIGINT), Type.DOUBLE, Type.DOUBLE,
                "", "", "", "", "", "", "",
                false, false, false, true));
        addBuiltin(AggregateFunction.createBuiltin("covar",
                Lists.<Type>newArrayList(Type.FLOAT, Type.FLOAT), Type.DOUBLE, Type.DOUBLE,
                "", "", "", "", "", "", "",
                false, false, false, true));
        addBuiltin(AggregateFunction.createBuiltin("covar",
                Lists.<Type>newArrayList(Type.DOUBLE, Type.DOUBLE), Type.DOUBLE, Type.DOUBLE,
                "", "", "", "", "", "", "",
                false, false, false, true));

        addBuiltin(AggregateFunction.createBuiltin("covar_pop",
                Lists.<Type>newArrayList(Type.TINYINT, Type.TINYINT), Type.DOUBLE, Type.DOUBLE,
                "", "", "", "", "", "", "",
                false, false, false, true));
        addBuiltin(AggregateFunction.createBuiltin("covar_pop",
                Lists.<Type>newArrayList(Type.SMALLINT, Type.SMALLINT), Type.DOUBLE, Type.DOUBLE,
                "", "", "", "", "", "", "",
                false, false, false, true));
        addBuiltin(AggregateFunction.createBuiltin("covar_pop",
                Lists.<Type>newArrayList(Type.INT, Type.INT), Type.DOUBLE, Type.DOUBLE,
                "", "", "", "", "", "", "",
                false, false, false, true));
        addBuiltin(AggregateFunction.createBuiltin("covar_pop",
                Lists.<Type>newArrayList(Type.BIGINT, Type.BIGINT), Type.DOUBLE, Type.DOUBLE,
                "", "", "", "", "", "", "",
                false, false, false, true));
        addBuiltin(AggregateFunction.createBuiltin("covar_pop",
                Lists.<Type>newArrayList(Type.FLOAT, Type.FLOAT), Type.DOUBLE, Type.DOUBLE,
                "", "", "", "", "", "", "",
                false, false, false, true));
        addBuiltin(AggregateFunction.createBuiltin("covar_pop",
                Lists.<Type>newArrayList(Type.DOUBLE, Type.DOUBLE), Type.DOUBLE, Type.DOUBLE,
                "", "", "", "", "", "", "",
                false, false, false, true));

        // covar_samp
        addBuiltin(AggregateFunction.createBuiltin("covar_samp",
                Lists.<Type>newArrayList(Type.TINYINT, Type.TINYINT), Type.DOUBLE, Type.DOUBLE,
                "", "", "", "", "", "", "",
                false, false, false, true));
        addBuiltin(AggregateFunction.createBuiltin("covar_samp",
                Lists.<Type>newArrayList(Type.SMALLINT, Type.SMALLINT), Type.DOUBLE, Type.DOUBLE,
                "", "", "", "", "", "", "",
                false, false, false, true));
        addBuiltin(AggregateFunction.createBuiltin("covar_samp",
                Lists.<Type>newArrayList(Type.INT, Type.INT), Type.DOUBLE, Type.DOUBLE,
                "", "", "", "", "", "", "",
                false, false, false, true));
        addBuiltin(AggregateFunction.createBuiltin("covar_samp",
                Lists.<Type>newArrayList(Type.BIGINT, Type.BIGINT), Type.DOUBLE, Type.DOUBLE,
                "", "", "", "", "", "", "",
                false, false, false, true));
        addBuiltin(AggregateFunction.createBuiltin("covar_samp",
                Lists.<Type>newArrayList(Type.FLOAT, Type.FLOAT), Type.DOUBLE, Type.DOUBLE,
                "", "", "", "", "", "", "",
                false, false, false, true));
        addBuiltin(AggregateFunction.createBuiltin("covar_samp",
                Lists.<Type>newArrayList(Type.DOUBLE, Type.DOUBLE), Type.DOUBLE, Type.DOUBLE,
                "", "", "", "", "", "", "",
                false, false, false, true));


        List<String> skewnessAndKurtosis = Lists.newArrayList("skew", "skew_pop", "skewness", "kurt",
                "kurt_pop", "kurtosis");
        skewnessAndKurtosis.addAll(skewnessAndKurtosis);

        for (String name : skewnessAndKurtosis) {
            addBuiltin(AggregateFunction.createBuiltin(name,
                    Lists.<Type>newArrayList(Type.TINYINT), Type.DOUBLE, Type.DOUBLE,
                    "", "", "", "", "", "", "",
                    false, false, false, true));
            addBuiltin(AggregateFunction.createBuiltin(name,
                    Lists.<Type>newArrayList(Type.SMALLINT), Type.DOUBLE, Type.DOUBLE,
                    "", "", "", "", "", "", "",
                    false, false, false, true));
            addBuiltin(AggregateFunction.createBuiltin(name,
                    Lists.<Type>newArrayList(Type.INT), Type.DOUBLE, Type.DOUBLE,
                    "", "", "", "", "", "", "",
                    false, false, false, true));
            addBuiltin(AggregateFunction.createBuiltin(name,
                    Lists.<Type>newArrayList(Type.BIGINT), Type.DOUBLE, Type.DOUBLE,
                    "", "", "", "", "", "", "",
                    false, false, false, true));
            addBuiltin(AggregateFunction.createBuiltin(name,
                    Lists.<Type>newArrayList(Type.LARGEINT), Type.DOUBLE, Type.DOUBLE,
                    "", "", "", "", "", "", "",
                    false, false, false, true));
            addBuiltin(AggregateFunction.createBuiltin(name,
                    Lists.<Type>newArrayList(Type.FLOAT), Type.DOUBLE, Type.DOUBLE,
                    "", "", "", "", "", "", "",
                    false, false, false, true));
            addBuiltin(AggregateFunction.createBuiltin(name,
                    Lists.<Type>newArrayList(Type.DOUBLE), Type.DOUBLE, Type.DOUBLE,
                    "", "", "", "", "", "", "",
                    false, false, false, true));
        }
    }

    public Map<String, List<Function>> getVectorizedFunctions() {
        return ImmutableMap.copyOf(vectorizedFunctions);
    }

    public List<Function> getBulitinFunctions() {
        List<Function> builtinFunctions = Lists.newArrayList();
        for (Map.Entry<String, List<Function>> entry : vectorizedFunctions.entrySet()) {
            builtinFunctions.addAll(entry.getValue());
        }
        return builtinFunctions;
    }

    public List<Function> getAllFunctions() {
        List<Function> functions = Lists.newArrayList();
        vectorizedFunctions.forEach((k, v) -> functions.addAll(v));
        tableFunctions.forEach((k, v) -> functions.addAll(v));
        return functions;
    }

    public static final String EXPLODE_SPLIT = "explode_split";
    public static final String EXPLODE_BITMAP = "explode_bitmap";
    public static final String EXPLODE_JSON_ARRAY_INT = "explode_json_array_int";
    public static final String EXPLODE_JSON_ARRAY_DOUBLE = "explode_json_array_double";
    public static final String EXPLODE_JSON_ARRAY_STRING = "explode_json_array_string";
    public static final String EXPLODE_JSON_ARRAY_JSON = "explode_json_array_json";
    public static final String EXPLODE_NUMBERS = "explode_numbers";
    public static final String EXPLODE = "explode";

    private void addTableFunction(String name, Type retType, NullableMode nullableMode, ArrayList<Type> argTypes,
            boolean hasVarArgs, String symbol) {
        List<Function> functionList = tableFunctions.get(name);
        functionList.add(ScalarFunction.createBuiltin(name, retType, nullableMode, argTypes, hasVarArgs, symbol, null,
                null, true));
    }

    private void addTableFunctionWithCombinator(String name, Type retType, NullableMode nullableMode,
            ArrayList<Type> argTypes, boolean hasVarArgs, String symbol) {
        addTableFunction(name, retType, nullableMode, argTypes, hasVarArgs, symbol);
        addTableFunction(name + "_outer", retType, Function.NullableMode.ALWAYS_NULLABLE, argTypes, hasVarArgs, symbol);
    }

    private void initTableFunctionListWithCombinator(String name) {
        tableFunctions.put(name, Lists.newArrayList());
        tableFunctions.put(name + "_outer", Lists.newArrayList());
    }

    private void initTableFunction() {
        initTableFunctionListWithCombinator(EXPLODE_SPLIT);
        addTableFunctionWithCombinator(EXPLODE_SPLIT, Type.VARCHAR, Function.NullableMode.DEPEND_ON_ARGUMENT,
                Lists.newArrayList(Type.VARCHAR, Type.VARCHAR), false,
                "_ZN5doris19DummyTableFunctions13explode_splitEPN9doris_udf15FunctionContextERKNS1_9StringValES6_");

        initTableFunctionListWithCombinator(EXPLODE_BITMAP);
        addTableFunctionWithCombinator(EXPLODE_BITMAP, Type.BIGINT, Function.NullableMode.DEPEND_ON_ARGUMENT,
                Lists.newArrayList(Type.BITMAP), false,
                "_ZN5doris19DummyTableFunctions14explode_bitmapEPN9doris_udf15FunctionContextERKNS1_9StringValE");

        initTableFunctionListWithCombinator(EXPLODE_JSON_ARRAY_INT);
        addTableFunctionWithCombinator(EXPLODE_JSON_ARRAY_INT, Type.BIGINT, Function.NullableMode.DEPEND_ON_ARGUMENT,
                Lists.newArrayList(Type.VARCHAR), false,
                "_ZN5doris19DummyTableFunctions22explode_json_array_intEPN9doris_udf15FunctionContextERKNS1_9StringValE");

        initTableFunctionListWithCombinator(EXPLODE_JSON_ARRAY_DOUBLE);
        addTableFunctionWithCombinator(EXPLODE_JSON_ARRAY_DOUBLE, Type.DOUBLE, Function.NullableMode.DEPEND_ON_ARGUMENT,
                Lists.newArrayList(Type.VARCHAR), false,
                "_ZN5doris19DummyTableFunctions25explode_json_array_doubleEPN9doris_udf15FunctionContextERKNS1_9StringValE");

        initTableFunctionListWithCombinator(EXPLODE_JSON_ARRAY_STRING);
        addTableFunctionWithCombinator(EXPLODE_JSON_ARRAY_STRING, Type.VARCHAR,
                Function.NullableMode.DEPEND_ON_ARGUMENT, Lists.newArrayList(Type.VARCHAR), false,
                "_ZN5doris19DummyTableFunctions25explode_json_array_stringEPN9doris_udf15FunctionContextERKNS1_9StringValE");

        initTableFunctionListWithCombinator(EXPLODE_JSON_ARRAY_JSON);
        addTableFunctionWithCombinator(EXPLODE_JSON_ARRAY_JSON, Type.VARCHAR,
                Function.NullableMode.DEPEND_ON_ARGUMENT, Lists.newArrayList(Type.VARCHAR), false,
                "_ZN5doris19DummyTableFunctions25explode_json_array_jsonEPN9doris_udf15FunctionContextERKNS1_9StringValE");

        initTableFunctionListWithCombinator(EXPLODE_NUMBERS);
        addTableFunctionWithCombinator(EXPLODE_NUMBERS, Type.INT, Function.NullableMode.DEPEND_ON_ARGUMENT,
                Lists.newArrayList(Type.INT), false,
                "_ZN5doris19DummyTableFunctions22explode_numbersEPN9doris_udf15FunctionContextERKNS1_9IntValE");

        initTableFunctionListWithCombinator(EXPLODE);
        for (Type subType : Type.getArraySubTypes()) {
            addTableFunctionWithCombinator(EXPLODE, subType, Function.NullableMode.ALWAYS_NULLABLE,
                    Lists.newArrayList(new ArrayType(subType)), false,
                    "_ZN5doris19DummyTableFunctions7explodeEPN9doris_udf15FunctionContextERKNS1_13CollectionValE");
        }
        addTableFunctionWithCombinator(EXPLODE, Type.WILDCARD_DECIMAL, Function.NullableMode.ALWAYS_NULLABLE,
                Lists.newArrayList(new ArrayType(Type.WILDCARD_DECIMAL)), false,
                "_ZN5doris19DummyTableFunctions7explodeEPN9doris_udf15FunctionContextERKNS1_13CollectionValE");

    }

    public boolean isAggFunctionName(String name) {
        return aggFunctionNames.contains(name);
    }
}<|MERGE_RESOLUTION|>--- conflicted
+++ resolved
@@ -631,17 +631,15 @@
 
     public static final String RETENTION = "retention";
 
-<<<<<<< HEAD
+    public static final String REGR_INTERCEPT = "regr_intercept";
+
+    public static final String REGR_SLOPE = "regr_slope";
+
     public static final String REGR_SXX = "regr_sxx";
 
     public static final String REGR_SXY = "regr_sxy";
 
     public static final String REGR_SYY = "regr_syy";
-=======
-    public static final String REGR_INTERCEPT = "regr_intercept";
-
-    public static final String REGR_SLOPE = "regr_slope";
->>>>>>> 5ca03008
 
     public static final String SEQUENCE_MATCH = "sequence_match";
 
@@ -717,31 +715,31 @@
         }
 
         addBuiltin(AggregateFunction.createBuiltin(FunctionSet.REGR_SXX,
-                        new ArrayList<Type>(), Type.DOUBLE, Type.DOUBLE,
+                        Lists.newArrayList(Type.DOUBLE, Type.DOUBLE), Type.DOUBLE, Type.DOUBLE,
                         "",
                         "",
                         "",
                         null, null,
                         "",
-                        null, false, true, true, true));
+                        null, false, false, false, true));
 
         addBuiltin(AggregateFunction.createBuiltin(FunctionSet.REGR_SXY,
-                        new ArrayList<Type>(), Type.DOUBLE, Type.DOUBLE,
+                        Lists.newArrayList(Type.DOUBLE, Type.DOUBLE), Type.DOUBLE, Type.DOUBLE,
                         "",
                         "",
                         "",
                         null, null,
                         "",
-                        null, false, true, true, true));
+                        null, false, false, false, true));
 
         addBuiltin(AggregateFunction.createBuiltin(FunctionSet.REGR_SYY,
-                        new ArrayList<Type>(), Type.DOUBLE, Type.DOUBLE,
+                        Lists.newArrayList(Type.DOUBLE, Type.DOUBLE), Type.DOUBLE, Type.DOUBLE,
                         "",
                         "",
                         "",
                         null, null,
                         "",
-                        null, false, true, true, true));
+                        null, false, false, false, true));
 
         // Vectorization does not need symbol any more, we should clean it in the future.
         addBuiltin(AggregateFunction.createBuiltin(FunctionSet.WINDOW_FUNNEL,
