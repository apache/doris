--- conflicted
+++ resolved
@@ -1686,8 +1686,16 @@
                 "_ZN5doris15BitmapFunctions16bitmap_serializeEPN9doris_udf15FunctionContextERKNS1_9StringValE",
                 true, false, true));
 
-<<<<<<< HEAD
-        //Percentile
+        addBuiltin(AggregateFunction.createBuiltin(BITMAP_INTERSECT, Lists.newArrayList(Type.BITMAP),
+                Type.BITMAP, Type.BITMAP,
+                "",
+                "",
+                "",
+                "",
+                "",
+                true, false, true, true));
+      
+              //Percentile
         addBuiltin(AggregateFunction.createBuiltin("percentile",
                 Lists.newArrayList(Type.BIGINT, Type.DOUBLE), Type.DOUBLE, Type.VARCHAR,
                 prefix + "15percentile_initEPN9doris_udf15FunctionContextEPNS1_9StringValE",
@@ -1696,16 +1704,6 @@
                 prefix + "20percentile_serializeEPN9doris_udf15FunctionContextERKNS1_9StringValE",
                 prefix + "19percentile_finalizeEPN9doris_udf15FunctionContextERKNS1_9StringValE",
                 false, false, false));
-=======
-        addBuiltin(AggregateFunction.createBuiltin(BITMAP_INTERSECT, Lists.newArrayList(Type.BITMAP),
-                Type.BITMAP, Type.BITMAP,
-                "",
-                "",
-                "",
-                "",
-                "",
-                true, false, true, true));
->>>>>>> a7d620c3
 
         //PercentileApprox
         addBuiltin(AggregateFunction.createBuiltin("percentile_approx",
