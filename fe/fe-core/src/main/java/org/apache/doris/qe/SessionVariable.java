--- conflicted
+++ resolved
@@ -3932,15 +3932,13 @@
         tResult.setKeepCarriageReturn(keepCarriageReturn);
         tResult.setEnableAutoCreateWhenOverwrite(enableAutoCreateWhenOverwrite);
 
-<<<<<<< HEAD
         tResult.setEnableAdaptivePipelineTaskSerialReadOnLimit(enableAdaptivePipelineTaskSerialReadOnLimit);
         tResult.setAdaptivePipelineTaskSerialReadOnLimit(adaptivePipelineTaskSerialReadOnLimit);
-=======
+
         tResult.setOrcTinyStripeThresholdBytes(orcTinyStripeThresholdBytes);
         tResult.setOrcMaxMergeDistanceBytes(orcMaxMergeDistanceBytes);
         tResult.setOrcOnceMaxReadBytes(orcOnceMaxReadBytes);
 
->>>>>>> 91d95f63
         return tResult;
     }
 
