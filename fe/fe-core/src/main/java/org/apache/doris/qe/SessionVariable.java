// Licensed to the Apache Software Foundation (ASF) under one
// or more contributor license agreements.  See the NOTICE file
// distributed with this work for additional information
// regarding copyright ownership.  The ASF licenses this file
// to you under the Apache License, Version 2.0 (the
// "License"); you may not use this file except in compliance
// with the License.  You may obtain a copy of the License at
//
//   http://www.apache.org/licenses/LICENSE-2.0
//
// Unless required by applicable law or agreed to in writing,
// software distributed under the License is distributed on an
// "AS IS" BASIS, WITHOUT WARRANTIES OR CONDITIONS OF ANY
// KIND, either express or implied.  See the License for the
// specific language governing permissions and limitations
// under the License.

package org.apache.doris.qe;

import org.apache.doris.common.Config;
import org.apache.doris.common.io.Text;
import org.apache.doris.common.io.Writable;
import org.apache.doris.common.util.TimeUtils;
import org.apache.doris.nereids.metrics.Event;
import org.apache.doris.nereids.metrics.EventSwitchParser;
import org.apache.doris.qe.VariableMgr.VarAttr;
import org.apache.doris.thrift.TQueryOptions;
import org.apache.doris.thrift.TResourceLimit;

import com.google.common.base.Strings;
import com.google.common.collect.ImmutableSet;
import com.google.common.collect.Lists;
import org.apache.logging.log4j.LogManager;
import org.apache.logging.log4j.Logger;
import org.json.simple.JSONObject;
import org.json.simple.JSONValue;

import java.io.DataInput;
import java.io.DataOutput;
import java.io.IOException;
import java.io.Serializable;
import java.lang.reflect.Field;
import java.util.Arrays;
import java.util.HashMap;
import java.util.List;
import java.util.Locale;
import java.util.Map;
import java.util.Random;
import java.util.Set;

/**
 * System variable.
 **/
public class SessionVariable implements Serializable, Writable {
    public static final Logger LOG = LogManager.getLogger(SessionVariable.class);

    public static final String EXEC_MEM_LIMIT = "exec_mem_limit";
    public static final String QUERY_TIMEOUT = "query_timeout";
    public static final String ENABLE_PROFILE = "enable_profile";
    public static final String SQL_MODE = "sql_mode";
    public static final String RESOURCE_VARIABLE = "resource_group";
    public static final String AUTO_COMMIT = "autocommit";
    public static final String TX_ISOLATION = "tx_isolation";
    public static final String TX_READ_ONLY = "tx_read_only";
    public static final String TRANSACTION_READ_ONLY = "transaction_read_only";
    public static final String TRANSACTION_ISOLATION = "transaction_isolation";
    public static final String CHARACTER_SET_CLIENT = "character_set_client";
    public static final String CHARACTER_SET_CONNNECTION = "character_set_connection";
    public static final String CHARACTER_SET_RESULTS = "character_set_results";
    public static final String CHARACTER_SET_SERVER = "character_set_server";
    public static final String COLLATION_CONNECTION = "collation_connection";
    public static final String COLLATION_DATABASE = "collation_database";
    public static final String COLLATION_SERVER = "collation_server";
    public static final String SQL_AUTO_IS_NULL = "SQL_AUTO_IS_NULL";
    public static final String SQL_SELECT_LIMIT = "sql_select_limit";
    public static final String MAX_ALLOWED_PACKET = "max_allowed_packet";
    public static final String AUTO_INCREMENT_INCREMENT = "auto_increment_increment";
    public static final String QUERY_CACHE_TYPE = "query_cache_type";
    public static final String INTERACTIVE_TIMTOUT = "interactive_timeout";
    public static final String WAIT_TIMEOUT = "wait_timeout";
    public static final String NET_WRITE_TIMEOUT = "net_write_timeout";
    public static final String NET_READ_TIMEOUT = "net_read_timeout";
    public static final String TIME_ZONE = "time_zone";
    public static final String SQL_SAFE_UPDATES = "sql_safe_updates";
    public static final String NET_BUFFER_LENGTH = "net_buffer_length";
    public static final String CODEGEN_LEVEL = "codegen_level";
    // mem limit can't smaller than bufferpool's default page size
    public static final int MIN_EXEC_MEM_LIMIT = 2097152;
    public static final String BATCH_SIZE = "batch_size";
    public static final String DISABLE_STREAMING_PREAGGREGATIONS = "disable_streaming_preaggregations";
    public static final String DISABLE_COLOCATE_PLAN = "disable_colocate_plan";
    public static final String ENABLE_BUCKET_SHUFFLE_JOIN = "enable_bucket_shuffle_join";
    public static final String PARALLEL_FRAGMENT_EXEC_INSTANCE_NUM = "parallel_fragment_exec_instance_num";
    public static final String ENABLE_INSERT_STRICT = "enable_insert_strict";
    public static final String ENABLE_SPILLING = "enable_spilling";
    public static final String ENABLE_EXCHANGE_NODE_PARALLEL_MERGE = "enable_exchange_node_parallel_merge";
    public static final String PREFER_JOIN_METHOD = "prefer_join_method";

    public static final String ENABLE_FOLD_CONSTANT_BY_BE = "enable_fold_constant_by_be";
    public static final String ENABLE_ODBC_TRANSCATION = "enable_odbc_transcation";
    public static final String ENABLE_SQL_CACHE = "enable_sql_cache";
    public static final String ENABLE_PARTITION_CACHE = "enable_partition_cache";

    public static final String ENABLE_COST_BASED_JOIN_REORDER = "enable_cost_based_join_reorder";

    // if set to true, some of stmt will be forwarded to master FE to get result
    public static final String FORWARD_TO_MASTER = "forward_to_master";
    // user can set instance num after exchange, no need to be equal to nums of before exchange
    public static final String PARALLEL_EXCHANGE_INSTANCE_NUM = "parallel_exchange_instance_num";
    public static final String SHOW_HIDDEN_COLUMNS = "show_hidden_columns";
    public static final String USE_V2_ROLLUP = "use_v2_rollup";
    public static final String REWRITE_COUNT_DISTINCT_TO_BITMAP_HLL = "rewrite_count_distinct_to_bitmap_hll";
    public static final String EVENT_SCHEDULER = "event_scheduler";
    public static final String STORAGE_ENGINE = "storage_engine";
    // Compatible with datagrip mysql
    public static final String DEFAULT_STORAGE_ENGINE = "default_storage_engine";
    public static final String DEFAULT_TMP_STORAGE_ENGINE = "default_tmp_storage_engine";

    public static final String DIV_PRECISION_INCREMENT = "div_precision_increment";

    // see comment of `doris_max_scan_key_num` and `max_pushdown_conditions_per_column` in BE config
    public static final String MAX_SCAN_KEY_NUM = "max_scan_key_num";
    public static final String MAX_PUSHDOWN_CONDITIONS_PER_COLUMN = "max_pushdown_conditions_per_column";

    // when true, the partition column must be set to NOT NULL.
    public static final String ALLOW_PARTITION_COLUMN_NULLABLE = "allow_partition_column_nullable";

    // runtime filter run mode
    public static final String RUNTIME_FILTER_MODE = "runtime_filter_mode";
    // Size in bytes of Bloom Filters used for runtime filters. Actual size of filter will
    // be rounded up to the nearest power of two.
    public static final String RUNTIME_BLOOM_FILTER_SIZE = "runtime_bloom_filter_size";
    // Minimum runtime bloom filter size, in bytes
    public static final String RUNTIME_BLOOM_FILTER_MIN_SIZE = "runtime_bloom_filter_min_size";
    // Maximum runtime bloom filter size, in bytes
    public static final String RUNTIME_BLOOM_FILTER_MAX_SIZE = "runtime_bloom_filter_max_size";
    // Time in ms to wait until runtime filters are delivered.
    public static final String RUNTIME_FILTER_WAIT_TIME_MS = "runtime_filter_wait_time_ms";
    // Maximum number of bloom runtime filters allowed per query
    public static final String RUNTIME_FILTERS_MAX_NUM = "runtime_filters_max_num";
    // Runtime filter type used, For testing, Corresponds to TRuntimeFilterType
    public static final String RUNTIME_FILTER_TYPE = "runtime_filter_type";
    // if the right table is greater than this value in the hash join,  we will ignore IN filter
    public static final String RUNTIME_FILTER_MAX_IN_NUM = "runtime_filter_max_in_num";

    // max ms to wait transaction publish finish when exec insert stmt.
    public static final String INSERT_VISIBLE_TIMEOUT_MS = "insert_visible_timeout_ms";

    public static final String DELETE_WITHOUT_PARTITION = "delete_without_partition";

    // set the default parallelism for send batch when execute InsertStmt operation,
    // if the value for parallelism exceed `max_send_batch_parallelism_per_job` in BE config,
    // then the coordinator be will use the value of `max_send_batch_parallelism_per_job`
    public static final String SEND_BATCH_PARALLELISM = "send_batch_parallelism";

    // turn off all automatic join reorder algorithms
    public static final String DISABLE_JOIN_REORDER = "disable_join_reorder";

    public static final String ENABLE_INFER_PREDICATE = "enable_infer_predicate";

    public static final long DEFAULT_INSERT_VISIBLE_TIMEOUT_MS = 10_000;

    public static final String EXTRACT_WIDE_RANGE_EXPR = "extract_wide_range_expr";

    // If user set a very small value, use this value instead.
    public static final long MIN_INSERT_VISIBLE_TIMEOUT_MS = 1000;

    public static final String ENABLE_VECTORIZED_ENGINE = "enable_vectorized_engine";

    public static final String ENABLE_PIPELINE_ENGINE = "enable_pipeline_engine";

    public static final String ENABLE_SINGLE_DISTINCT_COLUMN_OPT = "enable_single_distinct_column_opt";

    public static final String CPU_RESOURCE_LIMIT = "cpu_resource_limit";

    public static final String ENABLE_PARALLEL_OUTFILE = "enable_parallel_outfile";

    public static final String SQL_QUOTE_SHOW_CREATE = "sql_quote_show_create";

    public static final String RETURN_OBJECT_DATA_AS_BINARY = "return_object_data_as_binary";

    public static final String BLOCK_ENCRYPTION_MODE = "block_encryption_mode";

    public static final String AUTO_BROADCAST_JOIN_THRESHOLD = "auto_broadcast_join_threshold";

    public static final String ENABLE_PROJECTION = "enable_projection";

    public static final String CHECK_OVERFLOW_FOR_DECIMAL = "check_overflow_for_decimal";

    public static final String TRIM_TAILING_SPACES_FOR_EXTERNAL_TABLE_QUERY
            = "trim_tailing_spaces_for_external_table_query";

    public static final String ENABLE_NEREIDS_PLANNER = "enable_nereids_planner";
    public static final String DISABLE_NEREIDS_RULES = "disable_nereids_rules";

    public static final String ENABLE_FALLBACK_TO_ORIGINAL_PLANNER = "enable_fallback_to_original_planner";

    public static final String ENABLE_NEREIDS_RUNTIME_FILTER = "enable_nereids_runtime_filter";

    public static final String BROADCAST_RIGHT_TABLE_SCALE_FACTOR = "broadcast_right_table_scale_factor";
    public static final String BROADCAST_ROW_COUNT_LIMIT = "broadcast_row_count_limit";

    // percentage of EXEC_MEM_LIMIT
    public static final String BROADCAST_HASHTABLE_MEM_LIMIT_PERCENTAGE = "broadcast_hashtable_mem_limit_percentage";

    public static final String REWRITE_OR_TO_IN_PREDICATE_THRESHOLD = "rewrite_or_to_in_predicate_threshold";

    public static final String NEREIDS_STAR_SCHEMA_SUPPORT = "nereids_star_schema_support";

    public static final String NEREIDS_CBO_PENALTY_FACTOR = "nereids_cbo_penalty_factor";
    public static final String ENABLE_NEREIDS_TRACE = "enable_nereids_trace";

    public static final String ENABLE_RUNTIME_FILTER_PRUNE =
            "enable_runtime_filter_prune";

    static final String SESSION_CONTEXT = "session_context";

    public static final String DEFAULT_ORDER_BY_LIMIT = "default_order_by_limit";

    public static final String ENABLE_SINGLE_REPLICA_INSERT = "enable_single_replica_insert";

    public static final String ENABLE_FUNCTION_PUSHDOWN = "enable_function_pushdown";

    public static final String FRAGMENT_TRANSMISSION_COMPRESSION_CODEC = "fragment_transmission_compression_codec";

    public static final String ENABLE_LOCAL_EXCHANGE = "enable_local_exchange";

    public static final String SKIP_STORAGE_ENGINE_MERGE = "skip_storage_engine_merge";

    public static final String SKIP_DELETE_PREDICATE = "skip_delete_predicate";

    public static final String SKIP_DELETE_SIGN = "skip_delete_sign";

    public static final String ENABLE_NEW_SHUFFLE_HASH_METHOD = "enable_new_shuffle_hash_method";

    public static final String ENABLE_PUSH_DOWN_NO_GROUP_AGG = "enable_push_down_no_group_agg";

    public static final String ENABLE_CBO_STATISTICS = "enable_cbo_statistics";

    public static final String ENABLE_ELIMINATE_SORT_NODE = "enable_eliminate_sort_node";

    public static final String NEREIDS_TRACE_EVENT_MODE = "nereids_trace_event_mode";

    public static final String INTERNAL_SESSION = "internal_session";

    public static final String PARTITIONED_HASH_JOIN_ROWS_THRESHOLD = "partitioned_hash_join_rows_threshold";

    public static final String ENABLE_SHARE_HASH_TABLE_FOR_BROADCAST_JOIN
            = "enable_share_hash_table_for_broadcast_join";

    // support unicode in label, table, column, common name check
    public static final String ENABLE_UNICODE_NAME_SUPPORT = "enable_unicode_name_support";

    public static final String REPEAT_MAX_NUM = "repeat_max_num";

    public static final String GROUP_CONCAT_MAX_LEN = "group_concat_max_len";

    public static final String EXTERNAL_SORT_BYTES_THRESHOLD = "external_sort_bytes_threshold";

    // session origin value
    public Map<Field, String> sessionOriginValue = new HashMap<Field, String>();
    // check stmt is or not [select /*+ SET_VAR(...)*/ ...]
    // if it is setStmt, we needn't collect session origin value
    public boolean isSingleSetVar = false;

    @VariableMgr.VarAttr(name = INSERT_VISIBLE_TIMEOUT_MS, needForward = true)
    public long insertVisibleTimeoutMs = DEFAULT_INSERT_VISIBLE_TIMEOUT_MS;

    // max memory used on every backend.
    @VariableMgr.VarAttr(name = EXEC_MEM_LIMIT)
    public long maxExecMemByte = 2147483648L;

    @VariableMgr.VarAttr(name = ENABLE_SPILLING)
    public boolean enableSpilling = false;

    @VariableMgr.VarAttr(name = ENABLE_EXCHANGE_NODE_PARALLEL_MERGE)
    public boolean enableExchangeNodeParallelMerge = false;

    // By default, the number of Limit items after OrderBy is changed from 65535 items
    // before v1.2.0 (not included), to return all items by default
    @VariableMgr.VarAttr(name = DEFAULT_ORDER_BY_LIMIT)
    public long defaultOrderByLimit = -1;

    // query timeout in second.
    @VariableMgr.VarAttr(name = QUERY_TIMEOUT)
    public int queryTimeoutS = 300;

    // if true, need report to coordinator when plan fragment execute successfully.
    @VariableMgr.VarAttr(name = ENABLE_PROFILE, needForward = true)
    public boolean enableProfile = false;

    // using hashset intead of group by + count can improve performance
    //        but may cause rpc failed when cluster has less BE
    // Whether this switch is turned on depends on the BE number
    @VariableMgr.VarAttr(name = ENABLE_SINGLE_DISTINCT_COLUMN_OPT)
    public boolean enableSingleDistinctColumnOpt = false;

    // Set sqlMode to empty string
    @VariableMgr.VarAttr(name = SQL_MODE, needForward = true)
    public long sqlMode = SqlModeHelper.MODE_DEFAULT;

    @VariableMgr.VarAttr(name = RESOURCE_VARIABLE)
    public String resourceGroup = "normal";

    // this is used to make mysql client happy
    @VariableMgr.VarAttr(name = AUTO_COMMIT)
    public boolean autoCommit = true;

    // this is used to make c3p0 library happy
    @VariableMgr.VarAttr(name = TX_ISOLATION)
    public String txIsolation = "REPEATABLE-READ";

    // this is used to make mysql client happy
    @VariableMgr.VarAttr(name = TX_READ_ONLY)
    public boolean txReadonly = false;

    // this is used to make mysql client happy
    @VariableMgr.VarAttr(name = TRANSACTION_READ_ONLY)
    public boolean transactionReadonly = false;

    // this is used to make mysql client happy
    @VariableMgr.VarAttr(name = TRANSACTION_ISOLATION)
    public String transactionIsolation = "REPEATABLE-READ";

    // this is used to make c3p0 library happy
    @VariableMgr.VarAttr(name = CHARACTER_SET_CLIENT)
    public String charsetClient = "utf8";
    @VariableMgr.VarAttr(name = CHARACTER_SET_CONNNECTION)
    public String charsetConnection = "utf8";
    @VariableMgr.VarAttr(name = CHARACTER_SET_RESULTS)
    public String charsetResults = "utf8";
    @VariableMgr.VarAttr(name = CHARACTER_SET_SERVER)
    public String charsetServer = "utf8";
    @VariableMgr.VarAttr(name = COLLATION_CONNECTION)
    public String collationConnection = "utf8_general_ci";
    @VariableMgr.VarAttr(name = COLLATION_DATABASE)
    public String collationDatabase = "utf8_general_ci";

    @VariableMgr.VarAttr(name = COLLATION_SERVER)
    public String collationServer = "utf8_general_ci";

    // this is used to make c3p0 library happy
    @VariableMgr.VarAttr(name = SQL_AUTO_IS_NULL)
    public boolean sqlAutoIsNull = false;

    @VariableMgr.VarAttr(name = SQL_SELECT_LIMIT)
    public long sqlSelectLimit = 9223372036854775807L;

    // this is used to make c3p0 library happy
    @VariableMgr.VarAttr(name = MAX_ALLOWED_PACKET)
    public int maxAllowedPacket = 1048576;

    @VariableMgr.VarAttr(name = AUTO_INCREMENT_INCREMENT)
    public int autoIncrementIncrement = 1;

    // this is used to make c3p0 library happy
    @VariableMgr.VarAttr(name = QUERY_CACHE_TYPE)
    public int queryCacheType = 0;

    // The number of seconds the server waits for activity on an interactive connection before closing it
    @VariableMgr.VarAttr(name = INTERACTIVE_TIMTOUT)
    public int interactiveTimeout = 3600;

    // The number of seconds the server waits for activity on a noninteractive connection before closing it.
    @VariableMgr.VarAttr(name = WAIT_TIMEOUT)
    public int waitTimeoutS = 28800;

    // The number of seconds to wait for a block to be written to a connection before aborting the write
    @VariableMgr.VarAttr(name = NET_WRITE_TIMEOUT)
    public int netWriteTimeout = 60;

    // The number of seconds to wait for a block to be written to a connection before aborting the write
    @VariableMgr.VarAttr(name = NET_READ_TIMEOUT)
    public int netReadTimeout = 60;

    // The current time zone
    @VariableMgr.VarAttr(name = TIME_ZONE, needForward = true)
    public String timeZone = TimeUtils.getSystemTimeZone().getID();

    @VariableMgr.VarAttr(name = PARALLEL_EXCHANGE_INSTANCE_NUM)
    public int exchangeInstanceParallel = -1;

    @VariableMgr.VarAttr(name = SQL_SAFE_UPDATES)
    public int sqlSafeUpdates = 0;

    // only
    @VariableMgr.VarAttr(name = NET_BUFFER_LENGTH, flag = VariableMgr.READ_ONLY)
    public int netBufferLength = 16384;

    // if true, need report to coordinator when plan fragment execute successfully.
    @VariableMgr.VarAttr(name = CODEGEN_LEVEL)
    public int codegenLevel = 0;

    // 1024 minus 16 + 16 bytes padding that in padding pod array
    @VariableMgr.VarAttr(name = BATCH_SIZE)
    public int batchSize = 992;

    @VariableMgr.VarAttr(name = DISABLE_STREAMING_PREAGGREGATIONS)
    public boolean disableStreamPreaggregations = false;

    @VariableMgr.VarAttr(name = DISABLE_COLOCATE_PLAN)
    public boolean disableColocatePlan = false;

    @VariableMgr.VarAttr(name = ENABLE_BUCKET_SHUFFLE_JOIN)
    public boolean enableBucketShuffleJoin = true;

    @VariableMgr.VarAttr(name = PREFER_JOIN_METHOD)
    public String preferJoinMethod = "broadcast";

    @VariableMgr.VarAttr(name = FRAGMENT_TRANSMISSION_COMPRESSION_CODEC)
    public String fragmentTransmissionCompressionCodec = "lz4";

    /*
     * the parallel exec instance num for one Fragment in one BE
     * 1 means disable this feature
     */
    @VariableMgr.VarAttr(name = PARALLEL_FRAGMENT_EXEC_INSTANCE_NUM)
    public int parallelExecInstanceNum = 1;

    @VariableMgr.VarAttr(name = ENABLE_INSERT_STRICT, needForward = true)
    public boolean enableInsertStrict = true;

    @VariableMgr.VarAttr(name = ENABLE_ODBC_TRANSCATION)
    public boolean enableOdbcTransaction = false;

    @VariableMgr.VarAttr(name = ENABLE_SQL_CACHE)
    public boolean enableSqlCache = false;

    @VariableMgr.VarAttr(name = ENABLE_PARTITION_CACHE)
    public boolean enablePartitionCache = false;

    @VariableMgr.VarAttr(name = FORWARD_TO_MASTER)
    public boolean forwardToMaster = true;

    @VariableMgr.VarAttr(name = USE_V2_ROLLUP)
    public boolean useV2Rollup = false;

    @VariableMgr.VarAttr(name = REWRITE_COUNT_DISTINCT_TO_BITMAP_HLL)
    public boolean rewriteCountDistinct = true;

    // compatible with some mysql client connect, say DataGrip of JetBrains
    @VariableMgr.VarAttr(name = EVENT_SCHEDULER)
    public String eventScheduler = "OFF";
    @VariableMgr.VarAttr(name = STORAGE_ENGINE)
    public String storageEngine = "olap";
    @VariableMgr.VarAttr(name = DEFAULT_STORAGE_ENGINE)
    public String defaultStorageEngine = "olap";
    @VariableMgr.VarAttr(name = DEFAULT_TMP_STORAGE_ENGINE)
    public String defaultTmpStorageEngine = "olap";
    @VariableMgr.VarAttr(name = DIV_PRECISION_INCREMENT)
    public int divPrecisionIncrement = 4;

    // -1 means unset, BE will use its config value
    @VariableMgr.VarAttr(name = MAX_SCAN_KEY_NUM)
    public int maxScanKeyNum = -1;
    @VariableMgr.VarAttr(name = MAX_PUSHDOWN_CONDITIONS_PER_COLUMN)
    public int maxPushdownConditionsPerColumn = -1;
    @VariableMgr.VarAttr(name = SHOW_HIDDEN_COLUMNS, flag = VariableMgr.SESSION_ONLY)
    public boolean showHiddenColumns = false;

    @VariableMgr.VarAttr(name = ALLOW_PARTITION_COLUMN_NULLABLE)
    public boolean allowPartitionColumnNullable = true;

    @VariableMgr.VarAttr(name = DELETE_WITHOUT_PARTITION, needForward = true)
    public boolean deleteWithoutPartition = false;

    @VariableMgr.VarAttr(name = SEND_BATCH_PARALLELISM, needForward = true)
    public int sendBatchParallelism = 1;

    @VariableMgr.VarAttr(name = EXTRACT_WIDE_RANGE_EXPR, needForward = true)
    public boolean extractWideRangeExpr = true;

    @VariableMgr.VarAttr(name = ENABLE_VECTORIZED_ENGINE)
    public boolean enableVectorizedEngine = true;

    @VariableMgr.VarAttr(name = ENABLE_PIPELINE_ENGINE)
    public boolean enablePipelineEngine = false;

    @VariableMgr.VarAttr(name = ENABLE_PARALLEL_OUTFILE)
    public boolean enableParallelOutfile = false;

    @VariableMgr.VarAttr(name = CPU_RESOURCE_LIMIT)
    public int cpuResourceLimit = -1;

    @VariableMgr.VarAttr(name = SQL_QUOTE_SHOW_CREATE)
    public boolean sqlQuoteShowCreate = true;

    @VariableMgr.VarAttr(name = TRIM_TAILING_SPACES_FOR_EXTERNAL_TABLE_QUERY, needForward = true)
    public boolean trimTailingSpacesForExternalTableQuery = false;


    // the maximum size in bytes for a table that will be broadcast to all be nodes
    // when performing a join, By setting this value to -1 broadcasting can be disabled.
    // Default value is 1Gto
    @VariableMgr.VarAttr(name = AUTO_BROADCAST_JOIN_THRESHOLD)
    public double autoBroadcastJoinThreshold = 0.8;

    @VariableMgr.VarAttr(name = ENABLE_COST_BASED_JOIN_REORDER)
    private boolean enableJoinReorderBasedCost = false;

    @VariableMgr.VarAttr(name = ENABLE_FOLD_CONSTANT_BY_BE)
    private boolean enableFoldConstantByBe = false;

    @VariableMgr.VarAttr(name = RUNTIME_FILTER_MODE)
    private String runtimeFilterMode = "GLOBAL";

    @VariableMgr.VarAttr(name = RUNTIME_BLOOM_FILTER_SIZE)
    private int runtimeBloomFilterSize = 2097152;

    @VariableMgr.VarAttr(name = RUNTIME_BLOOM_FILTER_MIN_SIZE)
    private int runtimeBloomFilterMinSize = 1048576;

    @VariableMgr.VarAttr(name = RUNTIME_BLOOM_FILTER_MAX_SIZE)
    private int runtimeBloomFilterMaxSize = 16777216;

    @VariableMgr.VarAttr(name = RUNTIME_FILTER_WAIT_TIME_MS)
    private int runtimeFilterWaitTimeMs = 1000;

    @VariableMgr.VarAttr(name = RUNTIME_FILTERS_MAX_NUM)
    private int runtimeFiltersMaxNum = 10;

    // Set runtimeFilterType to IN_OR_BLOOM filter
    @VariableMgr.VarAttr(name = RUNTIME_FILTER_TYPE)
    private int runtimeFilterType = 8;

    @VariableMgr.VarAttr(name = RUNTIME_FILTER_MAX_IN_NUM)
    private int runtimeFilterMaxInNum = 102400;

    @VariableMgr.VarAttr(name = DISABLE_JOIN_REORDER)
    private boolean disableJoinReorder = false;

    @VariableMgr.VarAttr(name = ENABLE_INFER_PREDICATE)
    private boolean enableInferPredicate = true;

    @VariableMgr.VarAttr(name = RETURN_OBJECT_DATA_AS_BINARY)
    private boolean returnObjectDataAsBinary = false;

    @VariableMgr.VarAttr(name = BLOCK_ENCRYPTION_MODE)
    private String blockEncryptionMode = "";


    @VariableMgr.VarAttr(name = ENABLE_PROJECTION)
    private boolean enableProjection = true;

    @VariableMgr.VarAttr(name = CHECK_OVERFLOW_FOR_DECIMAL)
    private boolean checkOverflowForDecimal = false;

    /**
     * as the new optimizer is not mature yet, use this var
     * to control whether to use new optimizer, remove it when
     * the new optimizer is fully developed. I hope that day
     * would be coming soon.
     */
    @VariableMgr.VarAttr(name = ENABLE_NEREIDS_PLANNER)
    private boolean enableNereidsPlanner = false;

    @VariableMgr.VarAttr(name = DISABLE_NEREIDS_RULES)
    private String disableNereidsRules = "";

    @VariableMgr.VarAttr(name = NEREIDS_STAR_SCHEMA_SUPPORT)
    private boolean nereidsStarSchemaSupport = true;

    @VariableMgr.VarAttr(name = REWRITE_OR_TO_IN_PREDICATE_THRESHOLD)
    private int rewriteOrToInPredicateThreshold = 2;

    @VariableMgr.VarAttr(name = NEREIDS_CBO_PENALTY_FACTOR)
    private double nereidsCboPenaltyFactor = 0.7;
    @VariableMgr.VarAttr(name = ENABLE_NEREIDS_TRACE)
    private boolean enableNereidsTrace = false;

    @VariableMgr.VarAttr(name = ENABLE_NEREIDS_RUNTIME_FILTER)
    private boolean enableNereidsRuntimeFilter = true;

    @VariableMgr.VarAttr(name = BROADCAST_RIGHT_TABLE_SCALE_FACTOR)
    private double broadcastRightTableScaleFactor = 10.0;

    @VariableMgr.VarAttr(name = BROADCAST_ROW_COUNT_LIMIT)
    private double broadcastRowCountLimit = 15000000;

    @VariableMgr.VarAttr(name = BROADCAST_HASHTABLE_MEM_LIMIT_PERCENTAGE)
    private double broadcastHashtableMemLimitPercentage = 0.2;

    @VariableMgr.VarAttr(name = ENABLE_RUNTIME_FILTER_PRUNE)
    public boolean enableRuntimeFilterPrune = false;

    /**
     * The client can pass some special information by setting this session variable in the format: "k1:v1;k2:v2".
     * For example, trace_id can be passed to trace the query request sent by the user.
     * set session_context="trace_id:1234565678";
     */
    @VariableMgr.VarAttr(name = SESSION_CONTEXT, needForward = true)
    public String sessionContext = "";

    @VariableMgr.VarAttr(name = ENABLE_SINGLE_REPLICA_INSERT, needForward = true)
    public boolean enableSingleReplicaInsert = false;

    @VariableMgr.VarAttr(name = ENABLE_FUNCTION_PUSHDOWN)
    public boolean enableFunctionPushdown;

    @VariableMgr.VarAttr(name = ENABLE_LOCAL_EXCHANGE)
    public boolean enableLocalExchange = true;

    /**
     * For debug purpose, don't merge unique key and agg key when reading data.
     */
    @VariableMgr.VarAttr(name = SKIP_STORAGE_ENGINE_MERGE)
    public boolean skipStorageEngineMerge = false;

    /**
     * For debug purpose, skip delete predicate when reading data.
     */
    @VariableMgr.VarAttr(name = SKIP_DELETE_PREDICATE)
    public boolean skipDeletePredicate = false;

    /**
     * For debug purpose, skip delete sign when reading data.
     */
    @VariableMgr.VarAttr(name = SKIP_DELETE_SIGN)
    public boolean skipDeleteSign = false;

    // This variable is used to avoid FE fallback to the original parser. When we execute SQL in regression tests
    // for nereids, fallback will cause the Doris return the correct result although the syntax is unsupported
    // in nereids for some mistaken modification. You should set it on the
    @VariableMgr.VarAttr(name = ENABLE_FALLBACK_TO_ORIGINAL_PLANNER)
    public boolean enableFallbackToOriginalPlanner = true;

    @VariableMgr.VarAttr(name = ENABLE_NEW_SHUFFLE_HASH_METHOD)
    public boolean enableNewShuffleHashMethod = true;

    @VariableMgr.VarAttr(name = ENABLE_PUSH_DOWN_NO_GROUP_AGG)
    public boolean enablePushDownNoGroupAgg = true;

    /**
     * The current statistics are only used for CBO test,
     * and are not available to users. (work in progress)
     */
    @VariableMgr.VarAttr(name = ENABLE_CBO_STATISTICS)
    public boolean enableCboStatistics = false;

    @VariableMgr.VarAttr(name = ENABLE_ELIMINATE_SORT_NODE)
    public boolean enableEliminateSortNode = true;

    @VariableMgr.VarAttr(name = INTERNAL_SESSION)
    public boolean internalSession = false;

    // Use partitioned hash join if build side row count >= the threshold . 0 - the threshold is not set.
    @VariableMgr.VarAttr(name = PARTITIONED_HASH_JOIN_ROWS_THRESHOLD)
    public int partitionedHashJoinRowsThreshold = 0;

    @VariableMgr.VarAttr(name = ENABLE_SHARE_HASH_TABLE_FOR_BROADCAST_JOIN)
    public boolean enableShareHashTableForBroadcastJoin = true;

<<<<<<< HEAD
    @VariableMgr.VarAttr(name = ENABLE_UNICODE_NAME_SUPPORT)
    public boolean enableUnicodeNameSupport = false;

    @VariableMgr.VarAttr(name = REPEAT_MAX_NUM)
=======
    @VariableMgr.VarAttr(name = REPEAT_MAX_NUM, needForward = true)
>>>>>>> d2364679
    public int repeatMaxNum = 10000;

    @VariableMgr.VarAttr(name = GROUP_CONCAT_MAX_LEN)
    public long groupConcatMaxLen = 2147483646;

    // If the memory consumption of sort node exceed this limit, will trigger spill to disk;
    // Set to 0 to disable; min: 128M
    public static final long MIN_EXTERNAL_SORT_BYTES_THRESHOLD = 134217728;
    @VariableMgr.VarAttr(name = EXTERNAL_SORT_BYTES_THRESHOLD, checker = "checkExternalSortBytesThreshold")
    public long externalSortBytesThreshold = 0;

    // If this fe is in fuzzy mode, then will use initFuzzyModeVariables to generate some variables,
    // not the default value set in the code.
    public void initFuzzyModeVariables() {
        Random random = new Random(System.currentTimeMillis());
        this.parallelExecInstanceNum = random.nextInt(8) + 1;
        this.enableLocalExchange = random.nextBoolean();
        // This will cause be dead loop, disable it first
        // this.disableJoinReorder = random.nextBoolean();
        this.disableStreamPreaggregations = random.nextBoolean();
        this.partitionedHashJoinRowsThreshold = random.nextBoolean() ? 8 : 1048576;
        this.enableShareHashTableForBroadcastJoin = random.nextBoolean();
        this.rewriteOrToInPredicateThreshold = random.nextInt(100) + 2;
        int randomInt = random.nextInt(4);
        switch (randomInt) {
            case 0:
                this.externalSortBytesThreshold = 0;
                break;
            case 1:
                this.externalSortBytesThreshold = 1;
                break;
            case 2:
                this.externalSortBytesThreshold = 1024 * 1024;
                break;
            default:
                this.externalSortBytesThreshold = 100 * 1024 * 1024 * 1024;
                break;
        }
    }

    /**
     * syntax:
     * all -> use all event
     * all except event_1, event_2, ..., event_n -> use all events excluding the event_1~n
     * event_1, event_2, ..., event_n -> use event_1~n
     */
    @VariableMgr.VarAttr(name = NEREIDS_TRACE_EVENT_MODE, checker = "checkNereidsTraceEventMode")
    public String nereidsTraceEventMode = "all";

    private Set<Class<? extends Event>> parsedNereidsEventMode = EventSwitchParser.parse(Lists.newArrayList("all"));

    public void setEnableNereidsTrace(boolean enableNereidsTrace) {
        this.enableNereidsTrace = enableNereidsTrace;
    }

    public void setNereidsTraceEventMode(String nereidsTraceEventMode) {
        checkNereidsTraceEventMode(nereidsTraceEventMode);
        this.nereidsTraceEventMode = nereidsTraceEventMode;
    }

    public void checkNereidsTraceEventMode(String nereidsTraceEventMode) {
        List<String> strings = EventSwitchParser.checkEventModeStringAndSplit(nereidsTraceEventMode);
        if (strings != null) {
            parsedNereidsEventMode = EventSwitchParser.parse(strings);
        }
        if (parsedNereidsEventMode == null) {
            throw new UnsupportedOperationException("nereids_trace_event_mode syntax error, please check");
        }
    }

    public Set<Class<? extends Event>> getParsedNereidsEventMode() {
        return parsedNereidsEventMode;
    }

    public String getBlockEncryptionMode() {
        return blockEncryptionMode;
    }

    public void setBlockEncryptionMode(String blockEncryptionMode) {
        this.blockEncryptionMode = blockEncryptionMode;
    }

    public void setRewriteOrToInPredicateThreshold(int threshold) {
        this.rewriteOrToInPredicateThreshold = threshold;
    }

    public int getRewriteOrToInPredicateThreshold() {
        return rewriteOrToInPredicateThreshold;
    }

    public long getMaxExecMemByte() {
        return maxExecMemByte;
    }

    public int getQueryTimeoutS() {
        return queryTimeoutS;
    }

    public boolean enableProfile() {
        return enableProfile;
    }

    public boolean enableSingleDistinctColumnOpt() {
        return enableSingleDistinctColumnOpt;
    }

    public int getWaitTimeoutS() {
        return waitTimeoutS;
    }

    public long getSqlMode() {
        return sqlMode;
    }

    public void setSqlMode(long sqlMode) {
        this.sqlMode = sqlMode;
    }

    public boolean isEnableJoinReorderBasedCost() {
        return enableJoinReorderBasedCost;
    }

    public boolean isAutoCommit() {
        return autoCommit;
    }

    public boolean isTxReadonly() {
        return txReadonly;
    }

    public boolean isTransactionReadonly() {
        return transactionReadonly;
    }

    public String getTransactionIsolation() {
        return transactionIsolation;
    }

    public String getTxIsolation() {
        return txIsolation;
    }

    public String getCharsetClient() {
        return charsetClient;
    }

    public String getCharsetConnection() {
        return charsetConnection;
    }

    public String getCharsetResults() {
        return charsetResults;
    }

    public String getCharsetServer() {
        return charsetServer;
    }

    public String getCollationConnection() {
        return collationConnection;
    }

    public String getCollationDatabase() {
        return collationDatabase;
    }

    public String getCollationServer() {
        return collationServer;
    }

    public boolean isSqlAutoIsNull() {
        return sqlAutoIsNull;
    }

    public long getSqlSelectLimit() {
        return sqlSelectLimit;
    }

    public int getMaxAllowedPacket() {
        return maxAllowedPacket;
    }

    public int getAutoIncrementIncrement() {
        return autoIncrementIncrement;
    }

    public int getQueryCacheType() {
        return queryCacheType;
    }

    public int getInteractiveTimeout() {
        return interactiveTimeout;
    }

    public int getNetWriteTimeout() {
        return netWriteTimeout;
    }

    public int getNetReadTimeout() {
        return netReadTimeout;
    }

    public String getTimeZone() {
        return timeZone;
    }

    public void setTimeZone(String timeZone) {
        this.timeZone = timeZone;
    }

    public int getSqlSafeUpdates() {
        return sqlSafeUpdates;
    }

    public int getNetBufferLength() {
        return netBufferLength;
    }

    public int getCodegenLevel() {
        return codegenLevel;
    }

    /**
     * setMaxExecMemByte.
     **/
    public void setMaxExecMemByte(long maxExecMemByte) {
        if (maxExecMemByte < MIN_EXEC_MEM_LIMIT) {
            this.maxExecMemByte = MIN_EXEC_MEM_LIMIT;
        } else {
            this.maxExecMemByte = maxExecMemByte;
        }
    }

    public boolean isSqlQuoteShowCreate() {
        return sqlQuoteShowCreate;
    }

    public void setSqlQuoteShowCreate(boolean sqlQuoteShowCreate) {
        this.sqlQuoteShowCreate = sqlQuoteShowCreate;
    }

    public void setQueryTimeoutS(int queryTimeoutS) {
        this.queryTimeoutS = queryTimeoutS;
    }

    public String getResourceGroup() {
        return resourceGroup;
    }

    public void setResourceGroup(String resourceGroup) {
        this.resourceGroup = resourceGroup;
    }

    public boolean isDisableColocatePlan() {
        return disableColocatePlan;
    }

    public boolean isEnableBucketShuffleJoin() {
        return enableBucketShuffleJoin;
    }

    public boolean isEnableOdbcTransaction() {
        return enableOdbcTransaction;
    }

    public String getPreferJoinMethod() {
        return preferJoinMethod;
    }

    public void setPreferJoinMethod(String preferJoinMethod) {
        this.preferJoinMethod = preferJoinMethod;
    }

    public boolean isEnableFoldConstantByBe() {
        return enableFoldConstantByBe;
    }

    public void setEnableFoldConstantByBe(boolean foldConstantByBe) {
        this.enableFoldConstantByBe = foldConstantByBe;
    }

    public int getParallelExecInstanceNum() {
        return parallelExecInstanceNum;
    }

    public int getExchangeInstanceParallel() {
        return exchangeInstanceParallel;
    }

    public boolean getEnableInsertStrict() {
        return enableInsertStrict;
    }

    public void setEnableInsertStrict(boolean enableInsertStrict) {
        this.enableInsertStrict = enableInsertStrict;
    }

    public boolean isEnableSqlCache() {
        return enableSqlCache;
    }

    public void setEnableSqlCache(boolean enableSqlCache) {
        this.enableSqlCache = enableSqlCache;
    }

    public boolean isEnablePartitionCache() {
        return enablePartitionCache;
    }

    public void setEnablePartitionCache(boolean enablePartitionCache) {
        this.enablePartitionCache = enablePartitionCache;
    }

    public int getPartitionedHashJoinRowsThreshold() {
        return partitionedHashJoinRowsThreshold;
    }

    public void setPartitionedHashJoinRowsThreshold(int threshold) {
        this.partitionedHashJoinRowsThreshold = threshold;
    }

    // Serialize to thrift object
    public boolean getForwardToMaster() {
        return forwardToMaster;
    }

    public boolean isUseV2Rollup() {
        return useV2Rollup;
    }

    // for unit test
    public void setUseV2Rollup(boolean useV2Rollup) {
        this.useV2Rollup = useV2Rollup;
    }

    public boolean isRewriteCountDistinct() {
        return rewriteCountDistinct;
    }

    public void setRewriteCountDistinct(boolean rewriteCountDistinct) {
        this.rewriteCountDistinct = rewriteCountDistinct;
    }

    public String getEventScheduler() {
        return eventScheduler;
    }

    public void setEventScheduler(String eventScheduler) {
        this.eventScheduler = eventScheduler;
    }

    public String getStorageEngine() {
        return storageEngine;
    }

    public void setStorageEngine(String storageEngine) {
        this.storageEngine = storageEngine;
    }

    public int getDivPrecisionIncrement() {
        return divPrecisionIncrement;
    }

    public int getMaxScanKeyNum() {
        return maxScanKeyNum;
    }

    public void setMaxScanKeyNum(int maxScanKeyNum) {
        this.maxScanKeyNum = maxScanKeyNum;
    }

    public int getMaxPushdownConditionsPerColumn() {
        return maxPushdownConditionsPerColumn;
    }

    public void setMaxPushdownConditionsPerColumn(int maxPushdownConditionsPerColumn) {
        this.maxPushdownConditionsPerColumn = maxPushdownConditionsPerColumn;
    }

    public double getBroadcastRightTableScaleFactor() {
        return broadcastRightTableScaleFactor;
    }

    public void setBroadcastRightTableScaleFactor(double broadcastRightTableScaleFactor) {
        this.broadcastRightTableScaleFactor = broadcastRightTableScaleFactor;
    }

    public double getBroadcastRowCountLimit() {
        return broadcastRowCountLimit;
    }

    public void setBroadcastRowCountLimit(double broadcastRowCountLimit) {
        this.broadcastRowCountLimit = broadcastRowCountLimit;
    }

    public double getBroadcastHashtableMemLimitPercentage() {
        return broadcastHashtableMemLimitPercentage;
    }

    public void setBroadcastHashtableMemLimitPercentage(double broadcastHashtableMemLimitPercentage) {
        this.broadcastHashtableMemLimitPercentage = broadcastHashtableMemLimitPercentage;
    }

    public boolean showHiddenColumns() {
        return showHiddenColumns;
    }

    public void setShowHiddenColumns(boolean showHiddenColumns) {
        this.showHiddenColumns = showHiddenColumns;
    }

    public boolean skipStorageEngineMerge() {
        return skipStorageEngineMerge;
    }

    public boolean skipDeleteSign() {
        return skipDeleteSign;
    }

    public boolean isAllowPartitionColumnNullable() {
        return allowPartitionColumnNullable;
    }

    public String getRuntimeFilterMode() {
        return runtimeFilterMode;
    }

    public void setRuntimeFilterMode(String runtimeFilterMode) {
        this.runtimeFilterMode = runtimeFilterMode;
    }

    public int getRuntimeBloomFilterSize() {
        return runtimeBloomFilterSize;
    }

    public void setRuntimeBloomFilterSize(int runtimeBloomFilterSize) {
        this.runtimeBloomFilterSize = runtimeBloomFilterSize;
    }

    public int getRuntimeBloomFilterMinSize() {
        return runtimeBloomFilterMinSize;
    }

    public void setRuntimeBloomFilterMinSize(int runtimeBloomFilterMinSize) {
        this.runtimeBloomFilterMinSize = runtimeBloomFilterMinSize;
    }

    public int getRuntimeBloomFilterMaxSize() {
        return runtimeBloomFilterMaxSize;
    }

    public void setRuntimeBloomFilterMaxSize(int runtimeBloomFilterMaxSize) {
        this.runtimeBloomFilterMaxSize = runtimeBloomFilterMaxSize;
    }

    public int getRuntimeFilterWaitTimeMs() {
        return runtimeFilterWaitTimeMs;
    }

    public void setRuntimeFilterWaitTimeMs(int runtimeFilterWaitTimeMs) {
        this.runtimeFilterWaitTimeMs = runtimeFilterWaitTimeMs;
    }

    public int getRuntimeFiltersMaxNum() {
        return runtimeFiltersMaxNum;
    }

    public void setRuntimeFiltersMaxNum(int runtimeFiltersMaxNum) {
        this.runtimeFiltersMaxNum = runtimeFiltersMaxNum;
    }

    public int getRuntimeFilterType() {
        return runtimeFilterType;
    }

    public void setRuntimeFilterType(int runtimeFilterType) {
        this.runtimeFilterType = runtimeFilterType;
    }

    public int getRuntimeFilterMaxInNum() {
        return runtimeFilterMaxInNum;
    }

    public void setRuntimeFilterMaxInNum(int runtimeFilterMaxInNum) {
        this.runtimeFilterMaxInNum = runtimeFilterMaxInNum;
    }

    public boolean enableVectorizedEngine() {
        return enableVectorizedEngine;
    }

    public void setEnableVectorizedEngine(boolean enableVectorizedEngine) {
        this.enableVectorizedEngine = enableVectorizedEngine;
    }

    public boolean enablePipelineEngine() {
        return enablePipelineEngine && enableVectorizedEngine;
    }

    public void setEnablePipelineEngine(boolean enablePipelineEngine) {
        this.enablePipelineEngine = enablePipelineEngine;
    }

    public boolean enablePushDownNoGroupAgg() {
        return enablePushDownNoGroupAgg;
    }

    public boolean getEnableFunctionPushdown() {
        return this.enableFunctionPushdown;
    }

    public boolean getEnableLocalExchange() {
        return enableLocalExchange;
    }

    public boolean getEnableCboStatistics() {
        return enableCboStatistics;
    }

    /**
     * getInsertVisibleTimeoutMs.
     **/
    public long getInsertVisibleTimeoutMs() {
        if (insertVisibleTimeoutMs < MIN_INSERT_VISIBLE_TIMEOUT_MS) {
            return MIN_INSERT_VISIBLE_TIMEOUT_MS;
        } else {
            return insertVisibleTimeoutMs;
        }
    }

    /**
     * setInsertVisibleTimeoutMs.
     **/
    public void setInsertVisibleTimeoutMs(long insertVisibleTimeoutMs) {
        if (insertVisibleTimeoutMs < MIN_INSERT_VISIBLE_TIMEOUT_MS) {
            this.insertVisibleTimeoutMs = MIN_INSERT_VISIBLE_TIMEOUT_MS;
        } else {
            this.insertVisibleTimeoutMs = insertVisibleTimeoutMs;
        }
    }

    public boolean getIsSingleSetVar() {
        return isSingleSetVar;
    }

    public void setIsSingleSetVar(boolean issinglesetvar) {
        this.isSingleSetVar = issinglesetvar;
    }

    public Map<Field, String> getSessionOriginValue() {
        return sessionOriginValue;
    }

    public void addSessionOriginValue(Field key, String value) {
        sessionOriginValue.put(key, value);
    }

    public void clearSessionOriginValue() {
        sessionOriginValue.clear();
    }

    public boolean isDeleteWithoutPartition() {
        return deleteWithoutPartition;
    }

    public boolean isExtractWideRangeExpr() {
        return extractWideRangeExpr;
    }

    public int getCpuResourceLimit() {
        return cpuResourceLimit;
    }

    public int getSendBatchParallelism() {
        return sendBatchParallelism;
    }

    public boolean isEnableParallelOutfile() {
        return enableParallelOutfile;
    }

    public boolean isDisableJoinReorder() {
        return disableJoinReorder;
    }

    public boolean isReturnObjectDataAsBinary() {
        return returnObjectDataAsBinary;
    }

    public void setReturnObjectDataAsBinary(boolean returnObjectDataAsBinary) {
        this.returnObjectDataAsBinary = returnObjectDataAsBinary;
    }

    public boolean isEnableInferPredicate() {
        return enableInferPredicate;
    }

    public void setEnableInferPredicate(boolean enableInferPredicate) {
        this.enableInferPredicate = enableInferPredicate;
    }

    public boolean isEnableProjection() {
        return enableProjection;
    }

    public boolean checkOverflowForDecimal() {
        return checkOverflowForDecimal;
    }

    public boolean isTrimTailingSpacesForExternalTableQuery() {
        return trimTailingSpacesForExternalTableQuery;
    }

    public void setTrimTailingSpacesForExternalTableQuery(boolean trimTailingSpacesForExternalTableQuery) {
        this.trimTailingSpacesForExternalTableQuery = trimTailingSpacesForExternalTableQuery;
    }

    public void setEnableJoinReorderBasedCost(boolean enableJoinReorderBasedCost) {
        this.enableJoinReorderBasedCost = enableJoinReorderBasedCost;
    }

    public void setDisableJoinReorder(boolean disableJoinReorder) {
        this.disableJoinReorder = disableJoinReorder;
    }

    /**
     * Nereids only support vectorized engine.
     *
     * @return true if both nereids and vectorized engine are enabled
     */
    public boolean isEnableNereidsPlanner() {
        return enableNereidsPlanner && enableVectorizedEngine;
    }

    public void setEnableNereidsPlanner(boolean enableNereidsPlanner) {
        this.enableNereidsPlanner = enableNereidsPlanner;
    }

    public Set<String> getDisableNereidsRules() {
        return Arrays.stream(disableNereidsRules.split(",[\\s]*"))
                .map(rule -> rule.toUpperCase(Locale.ROOT))
                .collect(ImmutableSet.toImmutableSet());
    }

    public void setDisableNereidsRules(String disableNereidsRules) {
        this.disableNereidsRules = disableNereidsRules;
    }

    public boolean isNereidsStarSchemaSupport() {
        return isEnableNereidsPlanner() && nereidsStarSchemaSupport;
    }

    public double getNereidsCboPenaltyFactor() {
        return nereidsCboPenaltyFactor;
    }

    public void setNereidsCboPenaltyFactor(double penaltyFactor) {
        this.nereidsCboPenaltyFactor = penaltyFactor;
    }

    public boolean isEnableNereidsTrace() {
        return isEnableNereidsPlanner() && enableNereidsTrace;
    }

    public boolean isEnableNereidsRuntimeFilter() {
        return enableNereidsRuntimeFilter;
    }

    public void setEnableNereidsRuntimeFilter(boolean enableNereidsRuntimeFilter) {
        this.enableNereidsRuntimeFilter = enableNereidsRuntimeFilter;
    }

    public boolean isEnableSingleReplicaInsert() {
        return enableSingleReplicaInsert;
    }

    public void setEnableSingleReplicaInsert(boolean enableSingleReplicaInsert) {
        this.enableSingleReplicaInsert = enableSingleReplicaInsert;
    }

    public boolean isEnableRuntimeFilterPrune() {
        return enableRuntimeFilterPrune;
    }

    public void setEnableRuntimeFilterPrune(boolean enableRuntimeFilterPrune) {
        this.enableRuntimeFilterPrune = enableRuntimeFilterPrune;
    }

    public void setFragmentTransmissionCompressionCodec(String codec) {
        this.fragmentTransmissionCompressionCodec = codec;
    }

    public boolean isEnableUnicodeNameSupport() {
        return enableUnicodeNameSupport;
    }

    public void setEnableUnicodeNameSupport(boolean enableUnicodeNameSupport) {
        this.enableUnicodeNameSupport = enableUnicodeNameSupport;
    }

    public void checkExternalSortBytesThreshold(String externalSortBytesThreshold) {
        long value = Long.valueOf(externalSortBytesThreshold);
        if (value > 0 && value < MIN_EXTERNAL_SORT_BYTES_THRESHOLD) {
            LOG.warn("external sort bytes threshold: {}, min: {}", value, MIN_EXTERNAL_SORT_BYTES_THRESHOLD);
            throw new UnsupportedOperationException("minimum value is " + MIN_EXTERNAL_SORT_BYTES_THRESHOLD);
        }
    }

    /**
     * Serialize to thrift object.
     * Used for rest api.
     */
    public TQueryOptions toThrift() {
        TQueryOptions tResult = new TQueryOptions();
        tResult.setMemLimit(maxExecMemByte);

        // TODO chenhao, reservation will be calculated by cost
        tResult.setMinReservation(0);
        tResult.setMaxReservation(maxExecMemByte);
        tResult.setInitialReservationTotalClaims(maxExecMemByte);
        tResult.setBufferPoolLimit(maxExecMemByte);

        tResult.setQueryTimeout(queryTimeoutS);
        tResult.setIsReportSuccess(enableProfile);
        tResult.setCodegenLevel(codegenLevel);
        tResult.setEnableVectorizedEngine(enableVectorizedEngine);
        tResult.setBeExecVersion(Config.be_exec_version);
        tResult.setEnablePipelineEngine(enablePipelineEngine);
        tResult.setReturnObjectDataAsBinary(returnObjectDataAsBinary);
        tResult.setTrimTailingSpacesForExternalTableQuery(trimTailingSpacesForExternalTableQuery);
        tResult.setEnableShareHashTableForBroadcastJoin(enableShareHashTableForBroadcastJoin);

        tResult.setBatchSize(batchSize);
        tResult.setDisableStreamPreaggregations(disableStreamPreaggregations);

        if (maxScanKeyNum > -1) {
            tResult.setMaxScanKeyNum(maxScanKeyNum);
        }
        if (maxPushdownConditionsPerColumn > -1) {
            tResult.setMaxPushdownConditionsPerColumn(maxPushdownConditionsPerColumn);
        }

        tResult.setEnableSpilling(enableSpilling);
        tResult.setEnableEnableExchangeNodeParallelMerge(enableExchangeNodeParallelMerge);

        tResult.setRuntimeFilterWaitTimeMs(runtimeFilterWaitTimeMs);
        tResult.setRuntimeFilterMaxInNum(runtimeFilterMaxInNum);

        if (cpuResourceLimit > 0) {
            TResourceLimit resourceLimit = new TResourceLimit();
            resourceLimit.setCpuLimit(cpuResourceLimit);
            tResult.setResourceLimit(resourceLimit);
        }

        tResult.setEnableFunctionPushdown(enableFunctionPushdown);
        tResult.setCheckOverflowForDecimal(checkOverflowForDecimal);
        tResult.setFragmentTransmissionCompressionCodec(fragmentTransmissionCompressionCodec);
        tResult.setEnableLocalExchange(enableLocalExchange);
        tResult.setEnableNewShuffleHashMethod(enableNewShuffleHashMethod);

        tResult.setSkipStorageEngineMerge(skipStorageEngineMerge);

        tResult.setSkipDeletePredicate(skipDeletePredicate);

        tResult.setPartitionedHashJoinRowsThreshold(partitionedHashJoinRowsThreshold);

        tResult.setRepeatMaxNum(repeatMaxNum);

        tResult.setExternalSortBytesThreshold(externalSortBytesThreshold);

        return tResult;
    }

    @Override
    public void write(DataOutput out) throws IOException {
        JSONObject root = new JSONObject();
        try {
            for (Field field : SessionVariable.class.getDeclaredFields()) {
                VarAttr attr = field.getAnnotation(VarAttr.class);
                if (attr == null) {
                    continue;
                }
                switch (field.getType().getSimpleName()) {
                    case "boolean":
                        root.put(attr.name(), (Boolean) field.get(this));
                        break;
                    case "int":
                        root.put(attr.name(), (Integer) field.get(this));
                        break;
                    case "long":
                        root.put(attr.name(), (Long) field.get(this));
                        break;
                    case "float":
                        root.put(attr.name(), (Float) field.get(this));
                        break;
                    case "double":
                        root.put(attr.name(), (Double) field.get(this));
                        break;
                    case "String":
                        root.put(attr.name(), (String) field.get(this));
                        break;
                    default:
                        // Unsupported type variable.
                        throw new IOException("invalid type: " + field.getType().getSimpleName());
                }
            }
        } catch (Exception e) {
            throw new IOException("failed to write session variable: " + e.getMessage());
        }
        Text.writeString(out, root.toString());
    }


    public void readFields(DataInput in) throws IOException {
        readFromJson(in);
    }

    private void readFromJson(DataInput in) throws IOException {
        String json = Text.readString(in);
        JSONObject root = (JSONObject) JSONValue.parse(json);
        try {
            for (Field field : SessionVariable.class.getDeclaredFields()) {
                VarAttr attr = field.getAnnotation(VarAttr.class);
                if (attr == null) {
                    continue;
                }

                if (!root.containsKey(attr.name())) {
                    continue;
                }

                switch (field.getType().getSimpleName()) {
                    case "boolean":
                        field.set(this, root.get(attr.name()));
                        break;
                    case "int":
                        // root.get(attr.name()) always return Long type, so need to convert it.
                        field.set(this, Integer.valueOf(root.get(attr.name()).toString()));
                        break;
                    case "long":
                        field.set(this, (Long) root.get(attr.name()));
                        break;
                    case "float":
                        field.set(this, root.get(attr.name()));
                        break;
                    case "double":
                        field.set(this, root.get(attr.name()));
                        break;
                    case "String":
                        field.set(this, root.get(attr.name()));
                        break;
                    default:
                        // Unsupported type variable.
                        throw new IOException("invalid type: " + field.getType().getSimpleName());
                }
            }
        } catch (Exception e) {
            throw new IOException("failed to read session variable: " + e.getMessage());
        }
    }

    /**
     * Get all variables which need to forward along with statement.
     **/
    public Map<String, String> getForwardVariables() {
        HashMap<String, String> map = new HashMap<String, String>();
        try {
            Field[] fields = SessionVariable.class.getDeclaredFields();
            for (Field f : fields) {
                VarAttr varAttr = f.getAnnotation(VarAttr.class);
                if (varAttr == null || !varAttr.needForward()) {
                    continue;
                }
                map.put(varAttr.name(), String.valueOf(f.get(this)));
            }
        } catch (IllegalAccessException e) {
            LOG.error("failed to get forward variables", e);
        }
        return map;
    }

    /**
     * Set forwardedSessionVariables for variables.
     **/
    public void setForwardedSessionVariables(Map<String, String> variables) {
        try {
            Field[] fields = SessionVariable.class.getFields();
            for (Field f : fields) {
                VarAttr varAttr = f.getAnnotation(VarAttr.class);
                if (varAttr == null || !varAttr.needForward()) {
                    continue;
                }
                String val = variables.get(varAttr.name());
                if (val == null) {
                    continue;
                }

                LOG.debug("set forward variable: {} = {}", varAttr.name(), val);

                // set config field
                switch (f.getType().getSimpleName()) {
                    case "short":
                        f.setShort(this, Short.parseShort(val));
                        break;
                    case "int":
                        f.setInt(this, Integer.parseInt(val));
                        break;
                    case "long":
                        f.setLong(this, Long.parseLong(val));
                        break;
                    case "double":
                        f.setDouble(this, Double.parseDouble(val));
                        break;
                    case "boolean":
                        f.setBoolean(this, Boolean.parseBoolean(val));
                        break;
                    case "String":
                        f.set(this, val);
                        break;
                    default:
                        throw new IllegalArgumentException("Unknown field type: " + f.getType().getSimpleName());
                }
            }
        } catch (IllegalAccessException e) {
            LOG.error("failed to set forward variables", e);
        }
    }

    /**
     * Set forwardedSessionVariables for queryOptions.
     **/
    public void setForwardedSessionVariables(TQueryOptions queryOptions) {
        if (queryOptions.isSetMemLimit()) {
            setMaxExecMemByte(queryOptions.getMemLimit());
        }
        if (queryOptions.isSetQueryTimeout()) {
            setQueryTimeoutS(queryOptions.getQueryTimeout());
        }
    }

    /**
     * Get all variables which need to be set in TQueryOptions.
     **/
    public TQueryOptions getQueryOptionVariables() {
        TQueryOptions queryOptions = new TQueryOptions();
        queryOptions.setMemLimit(maxExecMemByte);
        queryOptions.setQueryTimeout(queryTimeoutS);
        return queryOptions;
    }

    /**
     * The sessionContext is as follows:
     * "k1:v1;k2:v2;..."
     * Here we want to get value with key named "trace_id",
     * Return empty string is not found.
     *
     * @return
     */
    public String getTraceId() {
        if (Strings.isNullOrEmpty(sessionContext)) {
            return "";
        }
        String[] parts = sessionContext.split(";");
        for (String part : parts) {
            String[] innerParts = part.split(":");
            if (innerParts.length != 2) {
                continue;
            }
            if (innerParts[0].equals("trace_id")) {
                return innerParts[1];
            }
        }
        return "";
    }
}<|MERGE_RESOLUTION|>--- conflicted
+++ resolved
@@ -650,14 +650,11 @@
     @VariableMgr.VarAttr(name = ENABLE_SHARE_HASH_TABLE_FOR_BROADCAST_JOIN)
     public boolean enableShareHashTableForBroadcastJoin = true;
 
-<<<<<<< HEAD
     @VariableMgr.VarAttr(name = ENABLE_UNICODE_NAME_SUPPORT)
     public boolean enableUnicodeNameSupport = false;
 
-    @VariableMgr.VarAttr(name = REPEAT_MAX_NUM)
-=======
     @VariableMgr.VarAttr(name = REPEAT_MAX_NUM, needForward = true)
->>>>>>> d2364679
+
     public int repeatMaxNum = 10000;
 
     @VariableMgr.VarAttr(name = GROUP_CONCAT_MAX_LEN)
