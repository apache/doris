--- conflicted
+++ resolved
@@ -4933,7 +4933,6 @@
         tResult.setHnswBoundedQueue(hnswBoundedQueue);
         tResult.setMergeReadSliceSize(mergeReadSliceSizeBytes);
         tResult.setEnableExtendedRegex(enableExtendedRegex);
-<<<<<<< HEAD
         if (policyFileCacheQueryLimitPercent > 0) {
             tResult.setFileCacheQueryLimitPercent(policyFileCacheQueryLimitPercent);
         } else if (fileCacheQueryLimitPercent > 0) {
@@ -4942,12 +4941,10 @@
         } else {
             tResult.setFileCacheQueryLimitPercent(Config.file_cache_query_limit_percent_soft);
         }
-=======
 
         // Set Iceberg write target file size
         tResult.setIcebergWriteTargetFileSizeBytes(icebergWriteTargetFileSizeBytes);
 
->>>>>>> 3a0cc6a5
         return tResult;
     }
 
