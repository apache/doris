--- conflicted
+++ resolved
@@ -350,15 +350,13 @@
 
     public static final String EXTERNAL_TABLE_ANALYZE_PART_NUM = "external_table_analyze_part_num";
 
-<<<<<<< HEAD
     public static final String ENABLE_STRONG_CONSISTENCY = "enable_strong_consistency_read";
-=======
+
     public static final String CBO_CPU_WEIGHT = "cbo_cpu_weight";
 
     public static final String CBO_MEM_WEIGHT = "cbo_mem_weight";
 
     public static final String CBO_NET_WEIGHT = "cbo_net_weight";
->>>>>>> 96aa0e58
 
     public static final List<String> DEBUG_VARIABLES = ImmutableList.of(
             SKIP_DELETE_PREDICATE,
