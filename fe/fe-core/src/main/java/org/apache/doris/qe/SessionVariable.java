--- conflicted
+++ resolved
@@ -381,11 +381,9 @@
 
     public static final String ROUND_PRECISE_DECIMALV2_VALUE = "round_precise_decimalv2_value";
 
-<<<<<<< HEAD
     public static final String ENABLE_DELETE_SUB_PREDICATE_V2 = "enable_delete_sub_predicate_v2";
-=======
+
     public static final String JDBC_CLICKHOUSE_QUERY_FINAL = "jdbc_clickhouse_query_final";
->>>>>>> 820d328a
 
     public static final List<String> DEBUG_VARIABLES = ImmutableList.of(
             SKIP_DELETE_PREDICATE,
