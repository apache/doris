// Licensed to the Apache Software Foundation (ASF) under one
// or more contributor license agreements.  See the NOTICE file
// distributed with this work for additional information
// regarding copyright ownership.  The ASF licenses this file
// to you under the Apache License, Version 2.0 (the
// "License"); you may not use this file except in compliance
// with the License.  You may obtain a copy of the License at
//
//   http://www.apache.org/licenses/LICENSE-2.0
//
// Unless required by applicable law or agreed to in writing,
// software distributed under the License is distributed on an
// "AS IS" BASIS, WITHOUT WARRANTIES OR CONDITIONS OF ANY
// KIND, either express or implied.  See the License for the
// specific language governing permissions and limitations
// under the License.

package org.apache.doris.qe;

import org.apache.doris.common.Config;
import org.apache.doris.common.io.Text;
import org.apache.doris.common.io.Writable;
import org.apache.doris.common.util.TimeUtils;
import org.apache.doris.nereids.metrics.Event;
import org.apache.doris.nereids.metrics.EventSwitchParser;
import org.apache.doris.qe.VariableMgr.VarAttr;
import org.apache.doris.thrift.TQueryOptions;
import org.apache.doris.thrift.TResourceLimit;

import com.google.common.base.Strings;
import com.google.common.collect.ImmutableSet;
import com.google.common.collect.Lists;
import org.apache.logging.log4j.LogManager;
import org.apache.logging.log4j.Logger;
import org.json.simple.JSONObject;
import org.json.simple.JSONValue;

import java.io.DataInput;
import java.io.DataOutput;
import java.io.IOException;
import java.io.Serializable;
import java.lang.reflect.Field;
import java.util.Arrays;
import java.util.HashMap;
import java.util.List;
import java.util.Locale;
import java.util.Map;
import java.util.Random;
import java.util.Set;

/**
 * System variable.
 **/
public class SessionVariable implements Serializable, Writable {
    public static final Logger LOG = LogManager.getLogger(SessionVariable.class);

    public static final String EXEC_MEM_LIMIT = "exec_mem_limit";
    public static final String QUERY_TIMEOUT = "query_timeout";
    public static final String ENABLE_PROFILE = "enable_profile";
    public static final String SQL_MODE = "sql_mode";
    public static final String RESOURCE_VARIABLE = "resource_group";
    public static final String AUTO_COMMIT = "autocommit";
    public static final String TX_ISOLATION = "tx_isolation";
    public static final String TX_READ_ONLY = "tx_read_only";
    public static final String TRANSACTION_READ_ONLY = "transaction_read_only";
    public static final String TRANSACTION_ISOLATION = "transaction_isolation";
    public static final String CHARACTER_SET_CLIENT = "character_set_client";
    public static final String CHARACTER_SET_CONNNECTION = "character_set_connection";
    public static final String CHARACTER_SET_RESULTS = "character_set_results";
    public static final String CHARACTER_SET_SERVER = "character_set_server";
    public static final String COLLATION_CONNECTION = "collation_connection";
    public static final String COLLATION_DATABASE = "collation_database";
    public static final String COLLATION_SERVER = "collation_server";
    public static final String SQL_AUTO_IS_NULL = "SQL_AUTO_IS_NULL";
    public static final String SQL_SELECT_LIMIT = "sql_select_limit";
    public static final String MAX_ALLOWED_PACKET = "max_allowed_packet";
    public static final String AUTO_INCREMENT_INCREMENT = "auto_increment_increment";
    public static final String QUERY_CACHE_TYPE = "query_cache_type";
    public static final String INTERACTIVE_TIMTOUT = "interactive_timeout";
    public static final String WAIT_TIMEOUT = "wait_timeout";
    public static final String NET_WRITE_TIMEOUT = "net_write_timeout";
    public static final String NET_READ_TIMEOUT = "net_read_timeout";
    public static final String TIME_ZONE = "time_zone";
    public static final String SQL_SAFE_UPDATES = "sql_safe_updates";
    public static final String NET_BUFFER_LENGTH = "net_buffer_length";
    public static final String CODEGEN_LEVEL = "codegen_level";
    // mem limit can't smaller than bufferpool's default page size
    public static final int MIN_EXEC_MEM_LIMIT = 2097152;
    public static final String BATCH_SIZE = "batch_size";
    public static final String DISABLE_STREAMING_PREAGGREGATIONS = "disable_streaming_preaggregations";
    public static final String DISABLE_COLOCATE_PLAN = "disable_colocate_plan";
    public static final String ENABLE_BUCKET_SHUFFLE_JOIN = "enable_bucket_shuffle_join";
    public static final String PARALLEL_FRAGMENT_EXEC_INSTANCE_NUM = "parallel_fragment_exec_instance_num";
    public static final String ENABLE_INSERT_STRICT = "enable_insert_strict";
    public static final String ENABLE_SPILLING = "enable_spilling";
    public static final String ENABLE_EXCHANGE_NODE_PARALLEL_MERGE = "enable_exchange_node_parallel_merge";
    public static final String PREFER_JOIN_METHOD = "prefer_join_method";

    public static final String ENABLE_FOLD_CONSTANT_BY_BE = "enable_fold_constant_by_be";
    public static final String ENABLE_ODBC_TRANSCATION = "enable_odbc_transcation";
    public static final String ENABLE_SQL_CACHE = "enable_sql_cache";
    public static final String ENABLE_PARTITION_CACHE = "enable_partition_cache";

    public static final String ENABLE_COST_BASED_JOIN_REORDER = "enable_cost_based_join_reorder";

    // if set to true, some of stmt will be forwarded to master FE to get result
    public static final String FORWARD_TO_MASTER = "forward_to_master";
    // user can set instance num after exchange, no need to be equal to nums of before exchange
    public static final String PARALLEL_EXCHANGE_INSTANCE_NUM = "parallel_exchange_instance_num";
    public static final String SHOW_HIDDEN_COLUMNS = "show_hidden_columns";
    public static final String USE_V2_ROLLUP = "use_v2_rollup";
    public static final String REWRITE_COUNT_DISTINCT_TO_BITMAP_HLL = "rewrite_count_distinct_to_bitmap_hll";
    public static final String EVENT_SCHEDULER = "event_scheduler";
    public static final String STORAGE_ENGINE = "storage_engine";
    // Compatible with datagrip mysql
    public static final String DEFAULT_STORAGE_ENGINE = "default_storage_engine";
    public static final String DEFAULT_TMP_STORAGE_ENGINE = "default_tmp_storage_engine";

    public static final String DIV_PRECISION_INCREMENT = "div_precision_increment";

    // see comment of `doris_max_scan_key_num` and `max_pushdown_conditions_per_column` in BE config
    public static final String MAX_SCAN_KEY_NUM = "max_scan_key_num";
    public static final String MAX_PUSHDOWN_CONDITIONS_PER_COLUMN = "max_pushdown_conditions_per_column";

    // when true, the partition column must be set to NOT NULL.
    public static final String ALLOW_PARTITION_COLUMN_NULLABLE = "allow_partition_column_nullable";

    // runtime filter run mode
    public static final String RUNTIME_FILTER_MODE = "runtime_filter_mode";
    // Size in bytes of Bloom Filters used for runtime filters. Actual size of filter will
    // be rounded up to the nearest power of two.
    public static final String RUNTIME_BLOOM_FILTER_SIZE = "runtime_bloom_filter_size";
    // Minimum runtime bloom filter size, in bytes
    public static final String RUNTIME_BLOOM_FILTER_MIN_SIZE = "runtime_bloom_filter_min_size";
    // Maximum runtime bloom filter size, in bytes
    public static final String RUNTIME_BLOOM_FILTER_MAX_SIZE = "runtime_bloom_filter_max_size";
    // Time in ms to wait until runtime filters are delivered.
    public static final String RUNTIME_FILTER_WAIT_TIME_MS = "runtime_filter_wait_time_ms";
    // Maximum number of bloom runtime filters allowed per query
    public static final String RUNTIME_FILTERS_MAX_NUM = "runtime_filters_max_num";
    // Runtime filter type used, For testing, Corresponds to TRuntimeFilterType
    public static final String RUNTIME_FILTER_TYPE = "runtime_filter_type";
    // if the right table is greater than this value in the hash join,  we will ignore IN filter
    public static final String RUNTIME_FILTER_MAX_IN_NUM = "runtime_filter_max_in_num";

    // max ms to wait transaction publish finish when exec insert stmt.
    public static final String INSERT_VISIBLE_TIMEOUT_MS = "insert_visible_timeout_ms";

    public static final String DELETE_WITHOUT_PARTITION = "delete_without_partition";

    // set the default parallelism for send batch when execute InsertStmt operation,
    // if the value for parallelism exceed `max_send_batch_parallelism_per_job` in BE config,
    // then the coordinator be will use the value of `max_send_batch_parallelism_per_job`
    public static final String SEND_BATCH_PARALLELISM = "send_batch_parallelism";

    // turn off all automatic join reorder algorithms
    public static final String DISABLE_JOIN_REORDER = "disable_join_reorder";

    public static final String ENABLE_INFER_PREDICATE = "enable_infer_predicate";

    public static final long DEFAULT_INSERT_VISIBLE_TIMEOUT_MS = 10_000;

    public static final String EXTRACT_WIDE_RANGE_EXPR = "extract_wide_range_expr";

    public static final String PARTITION_PRUNE_ALGORITHM_VERSION = "partition_prune_algorithm_version";

    // If user set a very small value, use this value instead.
    public static final long MIN_INSERT_VISIBLE_TIMEOUT_MS = 1000;

    public static final String ENABLE_VECTORIZED_ENGINE = "enable_vectorized_engine";

    public static final String ENABLE_PIPELINE_ENGINE = "enable_pipeline_engine";

    public static final String ENABLE_SINGLE_DISTINCT_COLUMN_OPT = "enable_single_distinct_column_opt";

    public static final String CPU_RESOURCE_LIMIT = "cpu_resource_limit";

    public static final String ENABLE_PARALLEL_OUTFILE = "enable_parallel_outfile";

    public static final String ENABLE_LATERAL_VIEW = "enable_lateral_view";

    public static final String SQL_QUOTE_SHOW_CREATE = "sql_quote_show_create";

    public static final String RETURN_OBJECT_DATA_AS_BINARY = "return_object_data_as_binary";

    public static final String BLOCK_ENCRYPTION_MODE = "block_encryption_mode";

    public static final String AUTO_BROADCAST_JOIN_THRESHOLD = "auto_broadcast_join_threshold";

    public static final String ENABLE_PROJECTION = "enable_projection";

    public static final String TRIM_TAILING_SPACES_FOR_EXTERNAL_TABLE_QUERY
            = "trim_tailing_spaces_for_external_table_query";

    public static final String ENABLE_NEREIDS_PLANNER = "enable_nereids_planner";
    public static final String DISABLE_NEREIDS_RULES = "disable_nereids_rules";

    public static final String ENABLE_FALLBACK_TO_ORIGINAL_PLANNER = "enable_fallback_to_original_planner";

    public static final String ENABLE_NEREIDS_RUNTIME_FILTER = "enable_nereids_runtime_filter";

    public static final String BROADCAST_RIGHT_TABLE_SCALE_FACTOR = "broadcast_right_table_scale_factor";
    public static final String BROADCAST_ROW_COUNT_LIMIT = "broadcast_row_count_limit";

    // percentage of EXEC_MEM_LIMIT
    public static final String BROADCAST_HASHTABLE_MEM_LIMIT_PERCENTAGE = "broadcast_hashtable_mem_limit_percentage";

    public static final String COMPACT_EQUAL_TO_IN_PREDICATE_THRESHOLD = "compact_equal_to_in_predicate_threshold";

    public static final String NEREIDS_STAR_SCHEMA_SUPPORT = "nereids_star_schema_support";

    public static final String NEREIDS_CBO_PENALTY_FACTOR = "nereids_cbo_penalty_factor";
    public static final String ENABLE_NEREIDS_TRACE = "enable_nereids_trace";

    public static final String ENABLE_RUNTIME_FILTER_PRUNE =
            "enable_runtime_filter_prune";

    static final String SESSION_CONTEXT = "session_context";

    public static final String DEFAULT_ORDER_BY_LIMIT = "default_order_by_limit";

    public static final String ENABLE_SINGLE_REPLICA_INSERT = "enable_single_replica_insert";

    public static final String ENABLE_FUNCTION_PUSHDOWN = "enable_function_pushdown";

    public static final String FRAGMENT_TRANSMISSION_COMPRESSION_CODEC = "fragment_transmission_compression_codec";

    public static final String ENABLE_LOCAL_EXCHANGE = "enable_local_exchange";

    public static final String SKIP_STORAGE_ENGINE_MERGE = "skip_storage_engine_merge";

    public static final String SKIP_DELETE_PREDICATE = "skip_delete_predicate";

    public static final String SKIP_DELETE_SIGN = "skip_delete_sign";

    public static final String ENABLE_NEW_SHUFFLE_HASH_METHOD = "enable_new_shuffle_hash_method";

    public static final String ENABLE_PUSH_DOWN_NO_GROUP_AGG = "enable_push_down_no_group_agg";

    public static final String ENABLE_CBO_STATISTICS = "enable_cbo_statistics";

    public static final String ENABLE_ELIMINATE_SORT_NODE = "enable_eliminate_sort_node";

    public static final String NEREIDS_TRACE_EVENT_MODE = "nereids_trace_event_mode";

    public static final String INTERNAL_SESSION = "internal_session";

    public static final String PARTITIONED_HASH_JOIN_ROWS_THRESHOLD = "partitioned_hash_join_rows_threshold";

    public static final String ENABLE_SHARE_HASH_TABLE_FOR_BROADCAST_JOIN
            = "enable_share_hash_table_for_broadcast_join";

<<<<<<< HEAD
    // support unicode in label, table, column, common name check
    public static final String ENABLE_UNICODE_NAME_SUPPORT = "enable_unicode_name_support";
=======
    public static final String REPEAT_MAX_NUM = "repeat_max_num";

    public static final String GROUP_CONCAT_MAX_LEN = "group_concat_max_len";
>>>>>>> 777b0b94

    // session origin value
    public Map<Field, String> sessionOriginValue = new HashMap<Field, String>();
    // check stmt is or not [select /*+ SET_VAR(...)*/ ...]
    // if it is setStmt, we needn't collect session origin value
    public boolean isSingleSetVar = false;

    @VariableMgr.VarAttr(name = INSERT_VISIBLE_TIMEOUT_MS, needForward = true)
    public long insertVisibleTimeoutMs = DEFAULT_INSERT_VISIBLE_TIMEOUT_MS;

    // max memory used on every backend.
    @VariableMgr.VarAttr(name = EXEC_MEM_LIMIT)
    public long maxExecMemByte = 2147483648L;

    @VariableMgr.VarAttr(name = ENABLE_SPILLING)
    public boolean enableSpilling = false;

    @VariableMgr.VarAttr(name = ENABLE_EXCHANGE_NODE_PARALLEL_MERGE)
    public boolean enableExchangeNodeParallelMerge = false;

    // By default, the number of Limit items after OrderBy is changed from 65535 items
    // before v1.2.0 (not included), to return all items by default
    @VariableMgr.VarAttr(name = DEFAULT_ORDER_BY_LIMIT)
    public long defaultOrderByLimit = -1;

    // query timeout in second.
    @VariableMgr.VarAttr(name = QUERY_TIMEOUT)
    public int queryTimeoutS = 300;

    // if true, need report to coordinator when plan fragment execute successfully.
    @VariableMgr.VarAttr(name = ENABLE_PROFILE, needForward = true)
    public boolean enableProfile = false;

    // using hashset intead of group by + count can improve performance
    //        but may cause rpc failed when cluster has less BE
    // Whether this switch is turned on depends on the BE number
    @VariableMgr.VarAttr(name = ENABLE_SINGLE_DISTINCT_COLUMN_OPT)
    public boolean enableSingleDistinctColumnOpt = false;

    // Set sqlMode to empty string
    @VariableMgr.VarAttr(name = SQL_MODE, needForward = true)
    public long sqlMode = 0L;

    @VariableMgr.VarAttr(name = RESOURCE_VARIABLE)
    public String resourceGroup = "normal";

    // this is used to make mysql client happy
    @VariableMgr.VarAttr(name = AUTO_COMMIT)
    public boolean autoCommit = true;

    // this is used to make c3p0 library happy
    @VariableMgr.VarAttr(name = TX_ISOLATION)
    public String txIsolation = "REPEATABLE-READ";

    // this is used to make mysql client happy
    @VariableMgr.VarAttr(name = TX_READ_ONLY)
    public boolean txReadonly = false;

    // this is used to make mysql client happy
    @VariableMgr.VarAttr(name = TRANSACTION_READ_ONLY)
    public boolean transactionReadonly = false;

    // this is used to make mysql client happy
    @VariableMgr.VarAttr(name = TRANSACTION_ISOLATION)
    public String transactionIsolation = "REPEATABLE-READ";

    // this is used to make c3p0 library happy
    @VariableMgr.VarAttr(name = CHARACTER_SET_CLIENT)
    public String charsetClient = "utf8";
    @VariableMgr.VarAttr(name = CHARACTER_SET_CONNNECTION)
    public String charsetConnection = "utf8";
    @VariableMgr.VarAttr(name = CHARACTER_SET_RESULTS)
    public String charsetResults = "utf8";
    @VariableMgr.VarAttr(name = CHARACTER_SET_SERVER)
    public String charsetServer = "utf8";
    @VariableMgr.VarAttr(name = COLLATION_CONNECTION)
    public String collationConnection = "utf8_general_ci";
    @VariableMgr.VarAttr(name = COLLATION_DATABASE)
    public String collationDatabase = "utf8_general_ci";

    @VariableMgr.VarAttr(name = COLLATION_SERVER)
    public String collationServer = "utf8_general_ci";

    // this is used to make c3p0 library happy
    @VariableMgr.VarAttr(name = SQL_AUTO_IS_NULL)
    public boolean sqlAutoIsNull = false;

    @VariableMgr.VarAttr(name = SQL_SELECT_LIMIT)
    public long sqlSelectLimit = 9223372036854775807L;

    // this is used to make c3p0 library happy
    @VariableMgr.VarAttr(name = MAX_ALLOWED_PACKET)
    public int maxAllowedPacket = 1048576;

    @VariableMgr.VarAttr(name = AUTO_INCREMENT_INCREMENT)
    public int autoIncrementIncrement = 1;

    // this is used to make c3p0 library happy
    @VariableMgr.VarAttr(name = QUERY_CACHE_TYPE)
    public int queryCacheType = 0;

    // The number of seconds the server waits for activity on an interactive connection before closing it
    @VariableMgr.VarAttr(name = INTERACTIVE_TIMTOUT)
    public int interactiveTimeout = 3600;

    // The number of seconds the server waits for activity on a noninteractive connection before closing it.
    @VariableMgr.VarAttr(name = WAIT_TIMEOUT)
    public int waitTimeoutS = 28800;

    // The number of seconds to wait for a block to be written to a connection before aborting the write
    @VariableMgr.VarAttr(name = NET_WRITE_TIMEOUT)
    public int netWriteTimeout = 60;

    // The number of seconds to wait for a block to be written to a connection before aborting the write
    @VariableMgr.VarAttr(name = NET_READ_TIMEOUT)
    public int netReadTimeout = 60;

    // The current time zone
    @VariableMgr.VarAttr(name = TIME_ZONE, needForward = true)
    public String timeZone = TimeUtils.getSystemTimeZone().getID();

    @VariableMgr.VarAttr(name = PARALLEL_EXCHANGE_INSTANCE_NUM)
    public int exchangeInstanceParallel = -1;

    @VariableMgr.VarAttr(name = SQL_SAFE_UPDATES)
    public int sqlSafeUpdates = 0;

    // only
    @VariableMgr.VarAttr(name = NET_BUFFER_LENGTH, flag = VariableMgr.READ_ONLY)
    public int netBufferLength = 16384;

    // if true, need report to coordinator when plan fragment execute successfully.
    @VariableMgr.VarAttr(name = CODEGEN_LEVEL)
    public int codegenLevel = 0;

    // 1024 minus 16 + 16 bytes padding that in padding pod array
    @VariableMgr.VarAttr(name = BATCH_SIZE)
    public int batchSize = 992;

    @VariableMgr.VarAttr(name = DISABLE_STREAMING_PREAGGREGATIONS)
    public boolean disableStreamPreaggregations = false;

    @VariableMgr.VarAttr(name = DISABLE_COLOCATE_PLAN)
    public boolean disableColocatePlan = false;

    @VariableMgr.VarAttr(name = ENABLE_BUCKET_SHUFFLE_JOIN)
    public boolean enableBucketShuffleJoin = true;

    @VariableMgr.VarAttr(name = PREFER_JOIN_METHOD)
    public String preferJoinMethod = "broadcast";

    @VariableMgr.VarAttr(name = FRAGMENT_TRANSMISSION_COMPRESSION_CODEC)
    public String fragmentTransmissionCompressionCodec = "lz4";

    /*
     * the parallel exec instance num for one Fragment in one BE
     * 1 means disable this feature
     */
    @VariableMgr.VarAttr(name = PARALLEL_FRAGMENT_EXEC_INSTANCE_NUM)
    public int parallelExecInstanceNum = 1;

    @VariableMgr.VarAttr(name = ENABLE_INSERT_STRICT, needForward = true)
    public boolean enableInsertStrict = true;

    @VariableMgr.VarAttr(name = ENABLE_ODBC_TRANSCATION)
    public boolean enableOdbcTransaction = false;

    @VariableMgr.VarAttr(name = ENABLE_SQL_CACHE)
    public boolean enableSqlCache = false;

    @VariableMgr.VarAttr(name = ENABLE_PARTITION_CACHE)
    public boolean enablePartitionCache = false;

    @VariableMgr.VarAttr(name = FORWARD_TO_MASTER)
    public boolean forwardToMaster = true;

    @VariableMgr.VarAttr(name = USE_V2_ROLLUP)
    public boolean useV2Rollup = false;

    @VariableMgr.VarAttr(name = REWRITE_COUNT_DISTINCT_TO_BITMAP_HLL)
    public boolean rewriteCountDistinct = true;

    // compatible with some mysql client connect, say DataGrip of JetBrains
    @VariableMgr.VarAttr(name = EVENT_SCHEDULER)
    public String eventScheduler = "OFF";
    @VariableMgr.VarAttr(name = STORAGE_ENGINE)
    public String storageEngine = "olap";
    @VariableMgr.VarAttr(name = DEFAULT_STORAGE_ENGINE)
    public String defaultStorageEngine = "olap";
    @VariableMgr.VarAttr(name = DEFAULT_TMP_STORAGE_ENGINE)
    public String defaultTmpStorageEngine = "olap";
    @VariableMgr.VarAttr(name = DIV_PRECISION_INCREMENT)
    public int divPrecisionIncrement = 4;

    // -1 means unset, BE will use its config value
    @VariableMgr.VarAttr(name = MAX_SCAN_KEY_NUM)
    public int maxScanKeyNum = -1;
    @VariableMgr.VarAttr(name = MAX_PUSHDOWN_CONDITIONS_PER_COLUMN)
    public int maxPushdownConditionsPerColumn = -1;
    @VariableMgr.VarAttr(name = SHOW_HIDDEN_COLUMNS, flag = VariableMgr.SESSION_ONLY)
    public boolean showHiddenColumns = false;

    @VariableMgr.VarAttr(name = ALLOW_PARTITION_COLUMN_NULLABLE)
    public boolean allowPartitionColumnNullable = true;

    @VariableMgr.VarAttr(name = DELETE_WITHOUT_PARTITION, needForward = true)
    public boolean deleteWithoutPartition = false;

    @VariableMgr.VarAttr(name = SEND_BATCH_PARALLELISM, needForward = true)
    public int sendBatchParallelism = 1;

    @VariableMgr.VarAttr(name = EXTRACT_WIDE_RANGE_EXPR, needForward = true)
    public boolean extractWideRangeExpr = true;

    @VariableMgr.VarAttr(name = PARTITION_PRUNE_ALGORITHM_VERSION, needForward = true)
    public int partitionPruneAlgorithmVersion = 2;

    @VariableMgr.VarAttr(name = ENABLE_VECTORIZED_ENGINE)
    public boolean enableVectorizedEngine = true;

    @VariableMgr.VarAttr(name = ENABLE_PIPELINE_ENGINE)
    public boolean enablePipelineEngine = false;

    @VariableMgr.VarAttr(name = ENABLE_PARALLEL_OUTFILE)
    public boolean enableParallelOutfile = false;

    @VariableMgr.VarAttr(name = CPU_RESOURCE_LIMIT)
    public int cpuResourceLimit = -1;

    @VariableMgr.VarAttr(name = SQL_QUOTE_SHOW_CREATE)
    public boolean sqlQuoteShowCreate = true;

    @VariableMgr.VarAttr(name = TRIM_TAILING_SPACES_FOR_EXTERNAL_TABLE_QUERY, needForward = true)
    public boolean trimTailingSpacesForExternalTableQuery = false;


    // the maximum size in bytes for a table that will be broadcast to all be nodes
    // when performing a join, By setting this value to -1 broadcasting can be disabled.
    // Default value is 1Gto
    @VariableMgr.VarAttr(name = AUTO_BROADCAST_JOIN_THRESHOLD)
    public double autoBroadcastJoinThreshold = 0.8;

    @VariableMgr.VarAttr(name = ENABLE_COST_BASED_JOIN_REORDER)
    private boolean enableJoinReorderBasedCost = false;

    @VariableMgr.VarAttr(name = ENABLE_FOLD_CONSTANT_BY_BE)
    private boolean enableFoldConstantByBe = false;

    @VariableMgr.VarAttr(name = RUNTIME_FILTER_MODE)
    private String runtimeFilterMode = "GLOBAL";

    @VariableMgr.VarAttr(name = RUNTIME_BLOOM_FILTER_SIZE)
    private int runtimeBloomFilterSize = 2097152;

    @VariableMgr.VarAttr(name = RUNTIME_BLOOM_FILTER_MIN_SIZE)
    private int runtimeBloomFilterMinSize = 1048576;

    @VariableMgr.VarAttr(name = RUNTIME_BLOOM_FILTER_MAX_SIZE)
    private int runtimeBloomFilterMaxSize = 16777216;

    @VariableMgr.VarAttr(name = RUNTIME_FILTER_WAIT_TIME_MS)
    private int runtimeFilterWaitTimeMs = 1000;

    @VariableMgr.VarAttr(name = RUNTIME_FILTERS_MAX_NUM)
    private int runtimeFiltersMaxNum = 10;

    // Set runtimeFilterType to IN_OR_BLOOM filter
    @VariableMgr.VarAttr(name = RUNTIME_FILTER_TYPE)
    private int runtimeFilterType = 8;

    @VariableMgr.VarAttr(name = RUNTIME_FILTER_MAX_IN_NUM)
    private int runtimeFilterMaxInNum = 102400;

    @VariableMgr.VarAttr(name = DISABLE_JOIN_REORDER)
    private boolean disableJoinReorder = false;

    @VariableMgr.VarAttr(name = ENABLE_INFER_PREDICATE)
    private boolean enableInferPredicate = true;

    @VariableMgr.VarAttr(name = RETURN_OBJECT_DATA_AS_BINARY)
    private boolean returnObjectDataAsBinary = false;

    @VariableMgr.VarAttr(name = BLOCK_ENCRYPTION_MODE)
    private String blockEncryptionMode = "";


    @VariableMgr.VarAttr(name = ENABLE_PROJECTION)
    private boolean enableProjection = true;

    /**
     * as the new optimizer is not mature yet, use this var
     * to control whether to use new optimizer, remove it when
     * the new optimizer is fully developed. I hope that day
     * would be coming soon.
     */
    @VariableMgr.VarAttr(name = ENABLE_NEREIDS_PLANNER)
    private boolean enableNereidsPlanner = false;

    @VariableMgr.VarAttr(name = DISABLE_NEREIDS_RULES)
    private String disableNereidsRules = "";

    @VariableMgr.VarAttr(name = NEREIDS_STAR_SCHEMA_SUPPORT)
    private boolean nereidsStarSchemaSupport = true;

    @VariableMgr.VarAttr(name = COMPACT_EQUAL_TO_IN_PREDICATE_THRESHOLD)
    private int compactEqualToInPredicateThreshold = 2;

    @VariableMgr.VarAttr(name = NEREIDS_CBO_PENALTY_FACTOR)
    private double nereidsCboPenaltyFactor = 0.7;
    @VariableMgr.VarAttr(name = ENABLE_NEREIDS_TRACE)
    private boolean enableNereidsTrace = false;

    @VariableMgr.VarAttr(name = ENABLE_NEREIDS_RUNTIME_FILTER)
    private boolean enableNereidsRuntimeFilter = true;

    @VariableMgr.VarAttr(name = BROADCAST_RIGHT_TABLE_SCALE_FACTOR)
    private double broadcastRightTableScaleFactor = 10.0;

    @VariableMgr.VarAttr(name = BROADCAST_ROW_COUNT_LIMIT)
    private double broadcastRowCountLimit = 15000000;

    @VariableMgr.VarAttr(name = BROADCAST_HASHTABLE_MEM_LIMIT_PERCENTAGE)
    private double broadcastHashtableMemLimitPercentage = 0.2;

    @VariableMgr.VarAttr(name = ENABLE_RUNTIME_FILTER_PRUNE)
    public boolean enableRuntimeFilterPrune = false;

    /**
     * The client can pass some special information by setting this session variable in the format: "k1:v1;k2:v2".
     * For example, trace_id can be passed to trace the query request sent by the user.
     * set session_context="trace_id:1234565678";
     */
    @VariableMgr.VarAttr(name = SESSION_CONTEXT, needForward = true)
    public String sessionContext = "";

    @VariableMgr.VarAttr(name = ENABLE_SINGLE_REPLICA_INSERT, needForward = true)
    public boolean enableSingleReplicaInsert = false;

    @VariableMgr.VarAttr(name = ENABLE_FUNCTION_PUSHDOWN)
    public boolean enableFunctionPushdown;

    @VariableMgr.VarAttr(name = ENABLE_LOCAL_EXCHANGE)
    public boolean enableLocalExchange = true;

    /**
     * For debug purpose, don't merge unique key and agg key when reading data.
     */
    @VariableMgr.VarAttr(name = SKIP_STORAGE_ENGINE_MERGE)
    public boolean skipStorageEngineMerge = false;

    /**
     * For debug purpose, skip delete predicate when reading data.
     */
    @VariableMgr.VarAttr(name = SKIP_DELETE_PREDICATE)
    public boolean skipDeletePredicate = false;

    /**
     * For debug purpose, skip delete sign when reading data.
     */
    @VariableMgr.VarAttr(name = SKIP_DELETE_SIGN)
    public boolean skipDeleteSign = false;

    // This variable is used to avoid FE fallback to the original parser. When we execute SQL in regression tests
    // for nereids, fallback will cause the Doris return the correct result although the syntax is unsupported
    // in nereids for some mistaken modification. You should set it on the
    @VariableMgr.VarAttr(name = ENABLE_FALLBACK_TO_ORIGINAL_PLANNER)
    public boolean enableFallbackToOriginalPlanner = true;

    @VariableMgr.VarAttr(name = ENABLE_NEW_SHUFFLE_HASH_METHOD)
    public boolean enableNewShuffleHashMethod = true;

    @VariableMgr.VarAttr(name = ENABLE_PUSH_DOWN_NO_GROUP_AGG)
    public boolean enablePushDownNoGroupAgg = true;

    /**
     * The current statistics are only used for CBO test,
     * and are not available to users. (work in progress)
     */
    @VariableMgr.VarAttr(name = ENABLE_CBO_STATISTICS)
    public boolean enableCboStatistics = false;

    @VariableMgr.VarAttr(name = ENABLE_ELIMINATE_SORT_NODE)
    public boolean enableEliminateSortNode = true;

    @VariableMgr.VarAttr(name = INTERNAL_SESSION)
    public boolean internalSession = false;

    // Use partitioned hash join if build side row count >= the threshold . 0 - the threshold is not set.
    @VariableMgr.VarAttr(name = PARTITIONED_HASH_JOIN_ROWS_THRESHOLD)
    public int partitionedHashJoinRowsThreshold = 0;

    @VariableMgr.VarAttr(name = ENABLE_SHARE_HASH_TABLE_FOR_BROADCAST_JOIN)
    public boolean enableShareHashTableForBroadcastJoin = true;

<<<<<<< HEAD
    @VariableMgr.VarAttr(name = ENABLE_UNICODE_NAME_SUPPORT)
    public boolean enableUnicodeNameSupport = false;
=======
    @VariableMgr.VarAttr(name = REPEAT_MAX_NUM)
    public int repeatMaxNum = 10000;

    @VariableMgr.VarAttr(name = GROUP_CONCAT_MAX_LEN)
    public int groupConcatMaxLen = 2147483646;
>>>>>>> 777b0b94

    // If this fe is in fuzzy mode, then will use initFuzzyModeVariables to generate some variables,
    // not the default value set in the code.
    public void initFuzzyModeVariables() {
        Random random = new Random(System.currentTimeMillis());
        this.parallelExecInstanceNum = random.nextInt(8) + 1;
        this.enableLocalExchange = random.nextBoolean();
        // This will cause be dead loop, disable it first
        // this.disableJoinReorder = random.nextBoolean();
        this.disableStreamPreaggregations = random.nextBoolean();
        this.partitionedHashJoinRowsThreshold = random.nextBoolean() ? 8 : 1048576;
        this.enableShareHashTableForBroadcastJoin = random.nextBoolean();
    }

    /**
     * syntax:
     * all -> use all event
     * all except event_1, event_2, ..., event_n -> use all events excluding the event_1~n
     * event_1, event_2, ..., event_n -> use event_1~n
     */
    @VariableMgr.VarAttr(name = NEREIDS_TRACE_EVENT_MODE, checker = "checkNereidsTraceEventMode")
    public String nereidsTraceEventMode = "all";

    private Set<Class<? extends Event>> parsedNereidsEventMode = EventSwitchParser.parse(Lists.newArrayList("all"));

    public void setEnableNereidsTrace(boolean enableNereidsTrace) {
        this.enableNereidsTrace = enableNereidsTrace;
    }

    public void setNereidsTraceEventMode(String nereidsTraceEventMode) {
        checkNereidsTraceEventMode(nereidsTraceEventMode);
        this.nereidsTraceEventMode = nereidsTraceEventMode;
    }

    public void checkNereidsTraceEventMode(String nereidsTraceEventMode) {
        List<String> strings = EventSwitchParser.checkEventModeStringAndSplit(nereidsTraceEventMode);
        if (strings != null) {
            parsedNereidsEventMode = EventSwitchParser.parse(strings);
        }
        if (parsedNereidsEventMode == null) {
            throw new UnsupportedOperationException("nereids_trace_event_mode syntax error, please check");
        }
    }

    public Set<Class<? extends Event>> getParsedNereidsEventMode() {
        return parsedNereidsEventMode;
    }

    public String getBlockEncryptionMode() {
        return blockEncryptionMode;
    }

    public void setBlockEncryptionMode(String blockEncryptionMode) {
        this.blockEncryptionMode = blockEncryptionMode;
    }

    public void setCompactEqualToInPredicateThreshold(int threshold) {
        this.compactEqualToInPredicateThreshold = threshold;
    }

    public int getCompactEqualToInPredicateThreshold() {
        return compactEqualToInPredicateThreshold;
    }

    public long getMaxExecMemByte() {
        return maxExecMemByte;
    }

    public int getQueryTimeoutS() {
        return queryTimeoutS;
    }

    public boolean enableProfile() {
        return enableProfile;
    }

    public boolean enableSingleDistinctColumnOpt() {
        return enableSingleDistinctColumnOpt;
    }

    public int getWaitTimeoutS() {
        return waitTimeoutS;
    }

    public long getSqlMode() {
        return sqlMode;
    }

    public void setSqlMode(long sqlMode) {
        this.sqlMode = sqlMode;
    }

    public boolean isEnableJoinReorderBasedCost() {
        return enableJoinReorderBasedCost;
    }

    public boolean isAutoCommit() {
        return autoCommit;
    }

    public boolean isTxReadonly() {
        return txReadonly;
    }

    public boolean isTransactionReadonly() {
        return transactionReadonly;
    }

    public String getTransactionIsolation() {
        return transactionIsolation;
    }

    public String getTxIsolation() {
        return txIsolation;
    }

    public String getCharsetClient() {
        return charsetClient;
    }

    public String getCharsetConnection() {
        return charsetConnection;
    }

    public String getCharsetResults() {
        return charsetResults;
    }

    public String getCharsetServer() {
        return charsetServer;
    }

    public String getCollationConnection() {
        return collationConnection;
    }

    public String getCollationDatabase() {
        return collationDatabase;
    }

    public String getCollationServer() {
        return collationServer;
    }

    public boolean isSqlAutoIsNull() {
        return sqlAutoIsNull;
    }

    public long getSqlSelectLimit() {
        return sqlSelectLimit;
    }

    public int getMaxAllowedPacket() {
        return maxAllowedPacket;
    }

    public int getAutoIncrementIncrement() {
        return autoIncrementIncrement;
    }

    public int getQueryCacheType() {
        return queryCacheType;
    }

    public int getInteractiveTimeout() {
        return interactiveTimeout;
    }

    public int getNetWriteTimeout() {
        return netWriteTimeout;
    }

    public int getNetReadTimeout() {
        return netReadTimeout;
    }

    public String getTimeZone() {
        return timeZone;
    }

    public void setTimeZone(String timeZone) {
        this.timeZone = timeZone;
    }

    public int getSqlSafeUpdates() {
        return sqlSafeUpdates;
    }

    public int getNetBufferLength() {
        return netBufferLength;
    }

    public int getCodegenLevel() {
        return codegenLevel;
    }

    /**
     * setMaxExecMemByte.
     **/
    public void setMaxExecMemByte(long maxExecMemByte) {
        if (maxExecMemByte < MIN_EXEC_MEM_LIMIT) {
            this.maxExecMemByte = MIN_EXEC_MEM_LIMIT;
        } else {
            this.maxExecMemByte = maxExecMemByte;
        }
    }

    public boolean isSqlQuoteShowCreate() {
        return sqlQuoteShowCreate;
    }

    public void setSqlQuoteShowCreate(boolean sqlQuoteShowCreate) {
        this.sqlQuoteShowCreate = sqlQuoteShowCreate;
    }

    public void setQueryTimeoutS(int queryTimeoutS) {
        this.queryTimeoutS = queryTimeoutS;
    }

    public String getResourceGroup() {
        return resourceGroup;
    }

    public void setResourceGroup(String resourceGroup) {
        this.resourceGroup = resourceGroup;
    }

    public boolean isDisableColocatePlan() {
        return disableColocatePlan;
    }

    public boolean isEnableBucketShuffleJoin() {
        return enableBucketShuffleJoin;
    }

    public boolean isEnableOdbcTransaction() {
        return enableOdbcTransaction;
    }

    public String getPreferJoinMethod() {
        return preferJoinMethod;
    }

    public void setPreferJoinMethod(String preferJoinMethod) {
        this.preferJoinMethod = preferJoinMethod;
    }

    public boolean isEnableFoldConstantByBe() {
        return enableFoldConstantByBe;
    }

    public void setEnableFoldConstantByBe(boolean foldConstantByBe) {
        this.enableFoldConstantByBe = foldConstantByBe;
    }

    public int getParallelExecInstanceNum() {
        return parallelExecInstanceNum;
    }

    public int getExchangeInstanceParallel() {
        return exchangeInstanceParallel;
    }

    public boolean getEnableInsertStrict() {
        return enableInsertStrict;
    }

    public void setEnableInsertStrict(boolean enableInsertStrict) {
        this.enableInsertStrict = enableInsertStrict;
    }

    public boolean isEnableSqlCache() {
        return enableSqlCache;
    }

    public void setEnableSqlCache(boolean enableSqlCache) {
        this.enableSqlCache = enableSqlCache;
    }

    public boolean isEnablePartitionCache() {
        return enablePartitionCache;
    }

    public void setEnablePartitionCache(boolean enablePartitionCache) {
        this.enablePartitionCache = enablePartitionCache;
    }

    public int getPartitionedHashJoinRowsThreshold() {
        return partitionedHashJoinRowsThreshold;
    }

    public void setPartitionedHashJoinRowsThreshold(int threshold) {
        this.partitionedHashJoinRowsThreshold = threshold;
    }

    // Serialize to thrift object
    public boolean getForwardToMaster() {
        return forwardToMaster;
    }

    public boolean isUseV2Rollup() {
        return useV2Rollup;
    }

    // for unit test
    public void setUseV2Rollup(boolean useV2Rollup) {
        this.useV2Rollup = useV2Rollup;
    }

    public boolean isRewriteCountDistinct() {
        return rewriteCountDistinct;
    }

    public void setRewriteCountDistinct(boolean rewriteCountDistinct) {
        this.rewriteCountDistinct = rewriteCountDistinct;
    }

    public String getEventScheduler() {
        return eventScheduler;
    }

    public void setEventScheduler(String eventScheduler) {
        this.eventScheduler = eventScheduler;
    }

    public String getStorageEngine() {
        return storageEngine;
    }

    public void setStorageEngine(String storageEngine) {
        this.storageEngine = storageEngine;
    }

    public int getDivPrecisionIncrement() {
        return divPrecisionIncrement;
    }

    public int getMaxScanKeyNum() {
        return maxScanKeyNum;
    }

    public void setMaxScanKeyNum(int maxScanKeyNum) {
        this.maxScanKeyNum = maxScanKeyNum;
    }

    public int getMaxPushdownConditionsPerColumn() {
        return maxPushdownConditionsPerColumn;
    }

    public void setMaxPushdownConditionsPerColumn(int maxPushdownConditionsPerColumn) {
        this.maxPushdownConditionsPerColumn = maxPushdownConditionsPerColumn;
    }

    public double getBroadcastRightTableScaleFactor() {
        return broadcastRightTableScaleFactor;
    }

    public void setBroadcastRightTableScaleFactor(double broadcastRightTableScaleFactor) {
        this.broadcastRightTableScaleFactor = broadcastRightTableScaleFactor;
    }

    public double getBroadcastRowCountLimit() {
        return broadcastRowCountLimit;
    }

    public void setBroadcastRowCountLimit(double broadcastRowCountLimit) {
        this.broadcastRowCountLimit = broadcastRowCountLimit;
    }

    public double getBroadcastHashtableMemLimitPercentage() {
        return broadcastHashtableMemLimitPercentage;
    }

    public void setBroadcastHashtableMemLimitPercentage(double broadcastHashtableMemLimitPercentage) {
        this.broadcastHashtableMemLimitPercentage = broadcastHashtableMemLimitPercentage;
    }

    public boolean showHiddenColumns() {
        return showHiddenColumns;
    }

    public void setShowHiddenColumns(boolean showHiddenColumns) {
        this.showHiddenColumns = showHiddenColumns;
    }

    public boolean skipStorageEngineMerge() {
        return skipStorageEngineMerge;
    }

    public boolean skipDeleteSign() {
        return skipDeleteSign;
    }

    public boolean isAllowPartitionColumnNullable() {
        return allowPartitionColumnNullable;
    }

    public String getRuntimeFilterMode() {
        return runtimeFilterMode;
    }

    public void setRuntimeFilterMode(String runtimeFilterMode) {
        this.runtimeFilterMode = runtimeFilterMode;
    }

    public int getRuntimeBloomFilterSize() {
        return runtimeBloomFilterSize;
    }

    public void setRuntimeBloomFilterSize(int runtimeBloomFilterSize) {
        this.runtimeBloomFilterSize = runtimeBloomFilterSize;
    }

    public int getRuntimeBloomFilterMinSize() {
        return runtimeBloomFilterMinSize;
    }

    public void setRuntimeBloomFilterMinSize(int runtimeBloomFilterMinSize) {
        this.runtimeBloomFilterMinSize = runtimeBloomFilterMinSize;
    }

    public int getRuntimeBloomFilterMaxSize() {
        return runtimeBloomFilterMaxSize;
    }

    public void setRuntimeBloomFilterMaxSize(int runtimeBloomFilterMaxSize) {
        this.runtimeBloomFilterMaxSize = runtimeBloomFilterMaxSize;
    }

    public int getRuntimeFilterWaitTimeMs() {
        return runtimeFilterWaitTimeMs;
    }

    public void setRuntimeFilterWaitTimeMs(int runtimeFilterWaitTimeMs) {
        this.runtimeFilterWaitTimeMs = runtimeFilterWaitTimeMs;
    }

    public int getRuntimeFiltersMaxNum() {
        return runtimeFiltersMaxNum;
    }

    public void setRuntimeFiltersMaxNum(int runtimeFiltersMaxNum) {
        this.runtimeFiltersMaxNum = runtimeFiltersMaxNum;
    }

    public int getRuntimeFilterType() {
        return runtimeFilterType;
    }

    public void setRuntimeFilterType(int runtimeFilterType) {
        this.runtimeFilterType = runtimeFilterType;
    }

    public int getRuntimeFilterMaxInNum() {
        return runtimeFilterMaxInNum;
    }

    public void setRuntimeFilterMaxInNum(int runtimeFilterMaxInNum) {
        this.runtimeFilterMaxInNum = runtimeFilterMaxInNum;
    }

    public boolean enableVectorizedEngine() {
        return enableVectorizedEngine;
    }

    public void setEnableVectorizedEngine(boolean enableVectorizedEngine) {
        this.enableVectorizedEngine = enableVectorizedEngine;
    }

    public boolean enablePipelineEngine() {
        return enablePipelineEngine && enableVectorizedEngine;
    }

    public void setEnablePipelineEngine(boolean enablePipelineEngine) {
        this.enablePipelineEngine = enablePipelineEngine;
    }

    public boolean enablePushDownNoGroupAgg() {
        return enablePushDownNoGroupAgg;
    }

    public boolean getEnableFunctionPushdown() {
        return this.enableFunctionPushdown;
    }

    public boolean getEnableLocalExchange() {
        return enableLocalExchange;
    }

    public boolean getEnableCboStatistics() {
        return enableCboStatistics;
    }

    /**
     * getInsertVisibleTimeoutMs.
     **/
    public long getInsertVisibleTimeoutMs() {
        if (insertVisibleTimeoutMs < MIN_INSERT_VISIBLE_TIMEOUT_MS) {
            return MIN_INSERT_VISIBLE_TIMEOUT_MS;
        } else {
            return insertVisibleTimeoutMs;
        }
    }

    /**
     * setInsertVisibleTimeoutMs.
     **/
    public void setInsertVisibleTimeoutMs(long insertVisibleTimeoutMs) {
        if (insertVisibleTimeoutMs < MIN_INSERT_VISIBLE_TIMEOUT_MS) {
            this.insertVisibleTimeoutMs = MIN_INSERT_VISIBLE_TIMEOUT_MS;
        } else {
            this.insertVisibleTimeoutMs = insertVisibleTimeoutMs;
        }
    }

    public boolean getIsSingleSetVar() {
        return isSingleSetVar;
    }

    public void setIsSingleSetVar(boolean issinglesetvar) {
        this.isSingleSetVar = issinglesetvar;
    }

    public Map<Field, String> getSessionOriginValue() {
        return sessionOriginValue;
    }

    public void addSessionOriginValue(Field key, String value) {
        sessionOriginValue.put(key, value);
    }

    public void clearSessionOriginValue() {
        sessionOriginValue.clear();
    }

    public boolean isDeleteWithoutPartition() {
        return deleteWithoutPartition;
    }

    public boolean isExtractWideRangeExpr() {
        return extractWideRangeExpr;
    }

    public int getPartitionPruneAlgorithmVersion() {
        return partitionPruneAlgorithmVersion;
    }

    public int getCpuResourceLimit() {
        return cpuResourceLimit;
    }

    public int getSendBatchParallelism() {
        return sendBatchParallelism;
    }

    public boolean isEnableParallelOutfile() {
        return enableParallelOutfile;
    }

    public boolean isDisableJoinReorder() {
        return disableJoinReorder;
    }

    public boolean isReturnObjectDataAsBinary() {
        return returnObjectDataAsBinary;
    }

    public void setReturnObjectDataAsBinary(boolean returnObjectDataAsBinary) {
        this.returnObjectDataAsBinary = returnObjectDataAsBinary;
    }

    public boolean isEnableInferPredicate() {
        return enableInferPredicate;
    }

    public void setEnableInferPredicate(boolean enableInferPredicate) {
        this.enableInferPredicate = enableInferPredicate;
    }

    public boolean isEnableProjection() {
        return enableProjection;
    }

    public boolean isTrimTailingSpacesForExternalTableQuery() {
        return trimTailingSpacesForExternalTableQuery;
    }

    public void setTrimTailingSpacesForExternalTableQuery(boolean trimTailingSpacesForExternalTableQuery) {
        this.trimTailingSpacesForExternalTableQuery = trimTailingSpacesForExternalTableQuery;
    }

    public void setEnableJoinReorderBasedCost(boolean enableJoinReorderBasedCost) {
        this.enableJoinReorderBasedCost = enableJoinReorderBasedCost;
    }

    public void setDisableJoinReorder(boolean disableJoinReorder) {
        this.disableJoinReorder = disableJoinReorder;
    }

    /**
     * Nereids only support vectorized engine.
     *
     * @return true if both nereids and vectorized engine are enabled
     */
    public boolean isEnableNereidsPlanner() {
        return enableNereidsPlanner && enableVectorizedEngine;
    }

    public void setEnableNereidsPlanner(boolean enableNereidsPlanner) {
        this.enableNereidsPlanner = enableNereidsPlanner;
    }

    public Set<String> getDisableNereidsRules() {
        return Arrays.stream(disableNereidsRules.split(",[\\s]*"))
                .map(rule -> rule.toUpperCase(Locale.ROOT))
                .collect(ImmutableSet.toImmutableSet());
    }

    public void setDisableNereidsRules(String disableNereidsRules) {
        this.disableNereidsRules = disableNereidsRules;
    }

    public boolean isNereidsStarSchemaSupport() {
        return isEnableNereidsPlanner() && nereidsStarSchemaSupport;
    }

    public double getNereidsCboPenaltyFactor() {
        return nereidsCboPenaltyFactor;
    }

    public void setNereidsCboPenaltyFactor(double penaltyFactor) {
        this.nereidsCboPenaltyFactor = penaltyFactor;
    }

    public boolean isEnableNereidsTrace() {
        return isEnableNereidsPlanner() && enableNereidsTrace;
    }

    public boolean isEnableNereidsRuntimeFilter() {
        return enableNereidsRuntimeFilter;
    }

    public void setEnableNereidsRuntimeFilter(boolean enableNereidsRuntimeFilter) {
        this.enableNereidsRuntimeFilter = enableNereidsRuntimeFilter;
    }

    public boolean isEnableSingleReplicaInsert() {
        return enableSingleReplicaInsert;
    }

    public void setEnableSingleReplicaInsert(boolean enableSingleReplicaInsert) {
        this.enableSingleReplicaInsert = enableSingleReplicaInsert;
    }

    public boolean isEnableRuntimeFilterPrune() {
        return enableRuntimeFilterPrune;
    }

    public void setEnableRuntimeFilterPrune(boolean enableRuntimeFilterPrune) {
        this.enableRuntimeFilterPrune = enableRuntimeFilterPrune;
    }

    public void setFragmentTransmissionCompressionCodec(String codec) {
        this.fragmentTransmissionCompressionCodec = codec;
    }

    public boolean isEnableUnicodeNameSupport() {
        return enableUnicodeNameSupport;
    }

    public void setEnableUnicodeNameSupport(boolean enableUnicodeNameSupport) {
        this.enableUnicodeNameSupport = enableUnicodeNameSupport;
    }

    /**
     * Serialize to thrift object.
     * Used for rest api.
     */
    public TQueryOptions toThrift() {
        TQueryOptions tResult = new TQueryOptions();
        tResult.setMemLimit(maxExecMemByte);

        // TODO chenhao, reservation will be calculated by cost
        tResult.setMinReservation(0);
        tResult.setMaxReservation(maxExecMemByte);
        tResult.setInitialReservationTotalClaims(maxExecMemByte);
        tResult.setBufferPoolLimit(maxExecMemByte);

        tResult.setQueryTimeout(queryTimeoutS);
        tResult.setIsReportSuccess(enableProfile);
        tResult.setCodegenLevel(codegenLevel);
        tResult.setEnableVectorizedEngine(enableVectorizedEngine);
        tResult.setBeExecVersion(Config.be_exec_version);
        tResult.setEnablePipelineEngine(enablePipelineEngine);
        tResult.setReturnObjectDataAsBinary(returnObjectDataAsBinary);
        tResult.setTrimTailingSpacesForExternalTableQuery(trimTailingSpacesForExternalTableQuery);
        tResult.setEnableShareHashTableForBroadcastJoin(enableShareHashTableForBroadcastJoin);

        tResult.setBatchSize(batchSize);
        tResult.setDisableStreamPreaggregations(disableStreamPreaggregations);

        if (maxScanKeyNum > -1) {
            tResult.setMaxScanKeyNum(maxScanKeyNum);
        }
        if (maxPushdownConditionsPerColumn > -1) {
            tResult.setMaxPushdownConditionsPerColumn(maxPushdownConditionsPerColumn);
        }

        tResult.setEnableSpilling(enableSpilling);
        tResult.setEnableEnableExchangeNodeParallelMerge(enableExchangeNodeParallelMerge);

        tResult.setRuntimeFilterWaitTimeMs(runtimeFilterWaitTimeMs);
        tResult.setRuntimeFilterMaxInNum(runtimeFilterMaxInNum);

        if (cpuResourceLimit > 0) {
            TResourceLimit resourceLimit = new TResourceLimit();
            resourceLimit.setCpuLimit(cpuResourceLimit);
            tResult.setResourceLimit(resourceLimit);
        }

        tResult.setEnableFunctionPushdown(enableFunctionPushdown);
        tResult.setFragmentTransmissionCompressionCodec(fragmentTransmissionCompressionCodec);
        tResult.setEnableLocalExchange(enableLocalExchange);
        tResult.setEnableNewShuffleHashMethod(enableNewShuffleHashMethod);

        tResult.setSkipStorageEngineMerge(skipStorageEngineMerge);

        tResult.setSkipDeletePredicate(skipDeletePredicate);

        tResult.setPartitionedHashJoinRowsThreshold(partitionedHashJoinRowsThreshold);

        tResult.setRepeatMaxNum(repeatMaxNum);

        return tResult;
    }

    @Override
    public void write(DataOutput out) throws IOException {
        JSONObject root = new JSONObject();
        try {
            for (Field field : SessionVariable.class.getDeclaredFields()) {
                VarAttr attr = field.getAnnotation(VarAttr.class);
                if (attr == null) {
                    continue;
                }
                switch (field.getType().getSimpleName()) {
                    case "boolean":
                        root.put(attr.name(), (Boolean) field.get(this));
                        break;
                    case "int":
                        root.put(attr.name(), (Integer) field.get(this));
                        break;
                    case "long":
                        root.put(attr.name(), (Long) field.get(this));
                        break;
                    case "float":
                        root.put(attr.name(), (Float) field.get(this));
                        break;
                    case "double":
                        root.put(attr.name(), (Double) field.get(this));
                        break;
                    case "String":
                        root.put(attr.name(), (String) field.get(this));
                        break;
                    default:
                        // Unsupported type variable.
                        throw new IOException("invalid type: " + field.getType().getSimpleName());
                }
            }
        } catch (Exception e) {
            throw new IOException("failed to write session variable: " + e.getMessage());
        }
        Text.writeString(out, root.toString());
    }


    public void readFields(DataInput in) throws IOException {
        readFromJson(in);
    }

    private void readFromJson(DataInput in) throws IOException {
        String json = Text.readString(in);
        JSONObject root = (JSONObject) JSONValue.parse(json);
        try {
            for (Field field : SessionVariable.class.getDeclaredFields()) {
                VarAttr attr = field.getAnnotation(VarAttr.class);
                if (attr == null) {
                    continue;
                }

                if (!root.containsKey(attr.name())) {
                    continue;
                }

                switch (field.getType().getSimpleName()) {
                    case "boolean":
                        field.set(this, root.get(attr.name()));
                        break;
                    case "int":
                        // root.get(attr.name()) always return Long type, so need to convert it.
                        field.set(this, Integer.valueOf(root.get(attr.name()).toString()));
                        break;
                    case "long":
                        field.set(this, (Long) root.get(attr.name()));
                        break;
                    case "float":
                        field.set(this, root.get(attr.name()));
                        break;
                    case "double":
                        field.set(this, root.get(attr.name()));
                        break;
                    case "String":
                        field.set(this, root.get(attr.name()));
                        break;
                    default:
                        // Unsupported type variable.
                        throw new IOException("invalid type: " + field.getType().getSimpleName());
                }
            }
        } catch (Exception e) {
            throw new IOException("failed to read session variable: " + e.getMessage());
        }
    }

    /**
     * Get all variables which need to forward along with statement.
     **/
    public Map<String, String> getForwardVariables() {
        HashMap<String, String> map = new HashMap<String, String>();
        try {
            Field[] fields = SessionVariable.class.getDeclaredFields();
            for (Field f : fields) {
                VarAttr varAttr = f.getAnnotation(VarAttr.class);
                if (varAttr == null || !varAttr.needForward()) {
                    continue;
                }
                map.put(varAttr.name(), String.valueOf(f.get(this)));
            }
        } catch (IllegalAccessException e) {
            LOG.error("failed to get forward variables", e);
        }
        return map;
    }

    /**
     * Set forwardedSessionVariables for variables.
     **/
    public void setForwardedSessionVariables(Map<String, String> variables) {
        try {
            Field[] fields = SessionVariable.class.getFields();
            for (Field f : fields) {
                VarAttr varAttr = f.getAnnotation(VarAttr.class);
                if (varAttr == null || !varAttr.needForward()) {
                    continue;
                }
                String val = variables.get(varAttr.name());
                if (val == null) {
                    continue;
                }

                LOG.debug("set forward variable: {} = {}", varAttr.name(), val);

                // set config field
                switch (f.getType().getSimpleName()) {
                    case "short":
                        f.setShort(this, Short.parseShort(val));
                        break;
                    case "int":
                        f.setInt(this, Integer.parseInt(val));
                        break;
                    case "long":
                        f.setLong(this, Long.parseLong(val));
                        break;
                    case "double":
                        f.setDouble(this, Double.parseDouble(val));
                        break;
                    case "boolean":
                        f.setBoolean(this, Boolean.parseBoolean(val));
                        break;
                    case "String":
                        f.set(this, val);
                        break;
                    default:
                        throw new IllegalArgumentException("Unknown field type: " + f.getType().getSimpleName());
                }
            }
        } catch (IllegalAccessException e) {
            LOG.error("failed to set forward variables", e);
        }
    }

    /**
     * Set forwardedSessionVariables for queryOptions.
     **/
    public void setForwardedSessionVariables(TQueryOptions queryOptions) {
        if (queryOptions.isSetMemLimit()) {
            setMaxExecMemByte(queryOptions.getMemLimit());
        }
        if (queryOptions.isSetQueryTimeout()) {
            setQueryTimeoutS(queryOptions.getQueryTimeout());
        }
    }

    /**
     * Get all variables which need to be set in TQueryOptions.
     **/
    public TQueryOptions getQueryOptionVariables() {
        TQueryOptions queryOptions = new TQueryOptions();
        queryOptions.setMemLimit(maxExecMemByte);
        queryOptions.setQueryTimeout(queryTimeoutS);
        return queryOptions;
    }

    /**
     * The sessionContext is as follows:
     * "k1:v1;k2:v2;..."
     * Here we want to get value with key named "trace_id",
     * Return empty string is not found.
     *
     * @return
     */
    public String getTraceId() {
        if (Strings.isNullOrEmpty(sessionContext)) {
            return "";
        }
        String[] parts = sessionContext.split(";");
        for (String part : parts) {
            String[] innerParts = part.split(":");
            if (innerParts.length != 2) {
                continue;
            }
            if (innerParts[0].equals("trace_id")) {
                return innerParts[1];
            }
        }
        return "";
    }
}<|MERGE_RESOLUTION|>--- conflicted
+++ resolved
@@ -250,14 +250,12 @@
     public static final String ENABLE_SHARE_HASH_TABLE_FOR_BROADCAST_JOIN
             = "enable_share_hash_table_for_broadcast_join";
 
-<<<<<<< HEAD
     // support unicode in label, table, column, common name check
     public static final String ENABLE_UNICODE_NAME_SUPPORT = "enable_unicode_name_support";
-=======
+
     public static final String REPEAT_MAX_NUM = "repeat_max_num";
 
     public static final String GROUP_CONCAT_MAX_LEN = "group_concat_max_len";
->>>>>>> 777b0b94
 
     // session origin value
     public Map<Field, String> sessionOriginValue = new HashMap<Field, String>();
@@ -652,16 +650,14 @@
     @VariableMgr.VarAttr(name = ENABLE_SHARE_HASH_TABLE_FOR_BROADCAST_JOIN)
     public boolean enableShareHashTableForBroadcastJoin = true;
 
-<<<<<<< HEAD
     @VariableMgr.VarAttr(name = ENABLE_UNICODE_NAME_SUPPORT)
     public boolean enableUnicodeNameSupport = false;
-=======
+
     @VariableMgr.VarAttr(name = REPEAT_MAX_NUM)
     public int repeatMaxNum = 10000;
 
     @VariableMgr.VarAttr(name = GROUP_CONCAT_MAX_LEN)
     public int groupConcatMaxLen = 2147483646;
->>>>>>> 777b0b94
 
     // If this fe is in fuzzy mode, then will use initFuzzyModeVariables to generate some variables,
     // not the default value set in the code.
