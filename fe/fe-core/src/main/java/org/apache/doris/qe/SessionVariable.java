// Licensed to the Apache Software Foundation (ASF) under one
// or more contributor license agreements.  See the NOTICE file
// distributed with this work for additional information
// regarding copyright ownership.  The ASF licenses this file
// to you under the Apache License, Version 2.0 (the
// "License"); you may not use this file except in compliance
// with the License.  You may obtain a copy of the License at
//
//   http://www.apache.org/licenses/LICENSE-2.0
//
// Unless required by applicable law or agreed to in writing,
// software distributed under the License is distributed on an
// "AS IS" BASIS, WITHOUT WARRANTIES OR CONDITIONS OF ANY
// KIND, either express or implied.  See the License for the
// specific language governing permissions and limitations
// under the License.

package org.apache.doris.qe;

import org.apache.doris.analysis.SetVar;
import org.apache.doris.analysis.StatementBase;
import org.apache.doris.analysis.StringLiteral;
import org.apache.doris.catalog.Env;
import org.apache.doris.common.Config;
import org.apache.doris.common.DdlException;
import org.apache.doris.common.VariableAnnotation;
import org.apache.doris.common.io.Text;
import org.apache.doris.common.io.Writable;
import org.apache.doris.common.util.TimeUtils;
import org.apache.doris.nereids.StatementContext;
import org.apache.doris.nereids.analyzer.UnboundResultSink;
import org.apache.doris.nereids.glue.LogicalPlanAdapter;
import org.apache.doris.nereids.metrics.Event;
import org.apache.doris.nereids.metrics.EventSwitchParser;
import org.apache.doris.nereids.parser.Dialect;
import org.apache.doris.nereids.rules.RuleType;
import org.apache.doris.nereids.trees.plans.logical.LogicalPlan;
import org.apache.doris.planner.GroupCommitBlockSink;
import org.apache.doris.qe.VariableMgr.VarAttr;
import org.apache.doris.thrift.TGroupCommitMode;
import org.apache.doris.thrift.TQueryOptions;
import org.apache.doris.thrift.TResourceLimit;
import org.apache.doris.thrift.TRuntimeFilterType;
import org.apache.doris.thrift.TSerdeDialect;

import com.google.common.base.Joiner;
import com.google.common.base.Strings;
import com.google.common.collect.ImmutableList;
import com.google.common.collect.ImmutableSet;
import com.google.common.collect.Lists;
import com.google.common.collect.Sets;
import org.apache.commons.lang3.StringUtils;
import org.apache.logging.log4j.LogManager;
import org.apache.logging.log4j.Logger;
import org.apache.thrift.TConfiguration;
import org.json.simple.JSONObject;
import org.json.simple.JSONValue;

import java.io.DataInput;
import java.io.DataOutput;
import java.io.IOException;
import java.io.Serializable;
import java.lang.reflect.Field;
import java.security.InvalidParameterException;
import java.security.SecureRandom;
import java.time.format.DateTimeFormatter;
import java.time.format.DateTimeParseException;
import java.util.Arrays;
import java.util.BitSet;
import java.util.HashMap;
import java.util.List;
import java.util.Locale;
import java.util.Map;
import java.util.Random;
import java.util.Set;
import java.util.concurrent.TimeUnit;


/**
 * System variable.
 **/
public class SessionVariable implements Serializable, Writable {
    public static final Logger LOG = LogManager.getLogger(SessionVariable.class);

    public static final String EXEC_MEM_LIMIT = "exec_mem_limit";
    public static final String LOCAL_EXCHANGE_FREE_BLOCKS_LIMIT = "local_exchange_free_blocks_limit";
    public static final String SCAN_QUEUE_MEM_LIMIT = "scan_queue_mem_limit";
    public static final String NUM_SCANNER_THREADS = "num_scanner_threads";
    public static final String SCANNER_SCALE_UP_RATIO = "scanner_scale_up_ratio";
    public static final String QUERY_TIMEOUT = "query_timeout";
    public static final String ANALYZE_TIMEOUT = "analyze_timeout";

    public static final String INTERNAL_CACHE_HOT_SPOT_TIMEOUT = "cache_hot_spot_insert_timeout_second";

    public static final String MAX_EXECUTION_TIME = "max_execution_time";
    public static final String INSERT_TIMEOUT = "insert_timeout";
    public static final String ENABLE_PROFILE = "enable_profile";
    public static final String AUTO_PROFILE_THRESHOLD_MS = "auto_profile_threshold_ms";
    public static final String SQL_MODE = "sql_mode";
    public static final String WORKLOAD_VARIABLE = "workload_group";
    public static final String RESOURCE_VARIABLE = "resource_group";
    public static final String AUTO_COMMIT = "autocommit";
    public static final String TX_ISOLATION = "tx_isolation";
    public static final String TX_READ_ONLY = "tx_read_only";
    public static final String TRANSACTION_READ_ONLY = "transaction_read_only";
    public static final String TRANSACTION_ISOLATION = "transaction_isolation";
    public static final String CHARACTER_SET_CLIENT = "character_set_client";
    public static final String CHARACTER_SET_CONNNECTION = "character_set_connection";
    public static final String CHARACTER_SET_RESULTS = "character_set_results";
    public static final String CHARACTER_SET_SERVER = "character_set_server";
    public static final String COLLATION_CONNECTION = "collation_connection";
    public static final String COLLATION_DATABASE = "collation_database";
    public static final String COLLATION_SERVER = "collation_server";
    public static final String SQL_AUTO_IS_NULL = "sql_auto_is_null";
    public static final String SQL_SELECT_LIMIT = "sql_select_limit";
    public static final String MAX_ALLOWED_PACKET = "max_allowed_packet";
    public static final String AUTO_INCREMENT_INCREMENT = "auto_increment_increment";
    public static final String QUERY_CACHE_TYPE = "query_cache_type";
    public static final String INTERACTIVE_TIMTOUT = "interactive_timeout";
    public static final String WAIT_TIMEOUT = "wait_timeout";
    public static final String NET_WRITE_TIMEOUT = "net_write_timeout";
    public static final String NET_READ_TIMEOUT = "net_read_timeout";
    public static final String TIME_ZONE = "time_zone";
    public static final String SQL_SAFE_UPDATES = "sql_safe_updates";
    public static final String NET_BUFFER_LENGTH = "net_buffer_length";
    public static final String CODEGEN_LEVEL = "codegen_level";
    public static final String HAVE_QUERY_CACHE =  "have_query_cache";
    // mem limit can't smaller than bufferpool's default page size
    public static final int MIN_EXEC_MEM_LIMIT = 2097152;
    public static final String BATCH_SIZE = "batch_size";
    public static final String BROKER_LOAD_BATCH_SIZE = "broker_load_batch_size";
    public static final String DISABLE_STREAMING_PREAGGREGATIONS = "disable_streaming_preaggregations";
    public static final String ENABLE_DISTINCT_STREAMING_AGGREGATION = "enable_distinct_streaming_aggregation";
    public static final String DISABLE_COLOCATE_PLAN = "disable_colocate_plan";
    public static final String ENABLE_BUCKET_SHUFFLE_JOIN = "enable_bucket_shuffle_join";
    public static final String PARALLEL_FRAGMENT_EXEC_INSTANCE_NUM = "parallel_fragment_exec_instance_num";
    public static final String PARALLEL_PIPELINE_TASK_NUM = "parallel_pipeline_task_num";
    public static final String PROFILE_LEVEL = "profile_level";
    public static final String MAX_INSTANCE_NUM = "max_instance_num";
    public static final String ENABLE_INSERT_STRICT = "enable_insert_strict";
    public static final String INSERT_MAX_FILTER_RATIO = "insert_max_filter_ratio";

    public static final String ENABLE_SERVER_SIDE_PREPARED_STATEMENT = "enable_server_side_prepared_statement";
    public static final String MAX_PREPARED_STMT_COUNT = "max_prepared_stmt_count";
    public static final String PREFER_JOIN_METHOD = "prefer_join_method";

    public static final String ENABLE_FOLD_CONSTANT_BY_BE = "enable_fold_constant_by_be";
    public static final String DEBUG_SKIP_FOLD_CONSTANT = "debug_skip_fold_constant";

    public static final String ENABLE_REWRITE_ELEMENT_AT_TO_SLOT = "enable_rewrite_element_at_to_slot";
    public static final String ENABLE_ODBC_TRANSCATION = "enable_odbc_transcation";
    public static final String ENABLE_SQL_CACHE = "enable_sql_cache";
    public static final String ENABLE_QUERY_CACHE = "enable_query_cache";
    public static final String QUERY_CACHE_FORCE_REFRESH = "query_cache_force_refresh";
    public static final String QUERY_CACHE_ENTRY_MAX_BYTES = "query_cache_entry_max_bytes";
    public static final String QUERY_CACHE_ENTRY_MAX_ROWS = "query_cache_entry_max_rows";

    public static final String ENABLE_COST_BASED_JOIN_REORDER = "enable_cost_based_join_reorder";

    // if set to true, some of stmt will be forwarded to master FE to get result
    public static final String FORWARD_TO_MASTER = "forward_to_master";
    // user can set instance num after exchange, no need to be equal to nums of before exchange
    public static final String PARALLEL_EXCHANGE_INSTANCE_NUM = "parallel_exchange_instance_num";
    public static final String SHOW_HIDDEN_COLUMNS = "show_hidden_columns";
    public static final String USE_V2_ROLLUP = "use_v2_rollup";
    public static final String REWRITE_COUNT_DISTINCT_TO_BITMAP_HLL = "rewrite_count_distinct_to_bitmap_hll";
    public static final String EVENT_SCHEDULER = "event_scheduler";
    public static final String STORAGE_ENGINE = "storage_engine";
    // Compatible with datagrip mysql
    public static final String DEFAULT_STORAGE_ENGINE = "default_storage_engine";
    public static final String DEFAULT_TMP_STORAGE_ENGINE = "default_tmp_storage_engine";

    // Compatible with  mysql
    public static final String PROFILLING = "profiling";

    public static final String DIV_PRECISION_INCREMENT = "div_precision_increment";

    // see comment of `doris_max_scan_key_num` and `max_pushdown_conditions_per_column` in BE config
    public static final String MAX_SCAN_KEY_NUM = "max_scan_key_num";
    public static final String MAX_PUSHDOWN_CONDITIONS_PER_COLUMN = "max_pushdown_conditions_per_column";

    // when true, the partition column must be set to NOT NULL.
    public static final String ALLOW_PARTITION_COLUMN_NULLABLE = "allow_partition_column_nullable";

    public static final String FORCE_SORT_ALGORITHM = "force_sort_algorithm";

    // runtime filter run mode
    public static final String RUNTIME_FILTER_MODE = "runtime_filter_mode";
    // Size in bytes of Bloom Filters used for runtime filters. Actual size of filter will
    // be rounded up to the nearest power of two.
    public static final String RUNTIME_BLOOM_FILTER_SIZE = "runtime_bloom_filter_size";
    // Minimum runtime bloom filter size, in bytes
    public static final String RUNTIME_BLOOM_FILTER_MIN_SIZE = "runtime_bloom_filter_min_size";
    // Maximum runtime bloom filter size, in bytes
    public static final String RUNTIME_BLOOM_FILTER_MAX_SIZE = "runtime_bloom_filter_max_size";
    public static final String USE_RF_DEFAULT = "use_rf_default";
    // Time in ms to wait until runtime filters are delivered.
    public static final String RUNTIME_FILTER_WAIT_TIME_MS = "runtime_filter_wait_time_ms";
    public static final String runtime_filter_wait_infinitely = "runtime_filter_wait_infinitely";

    // Maximum number of bloom runtime filters allowed per query
    public static final String RUNTIME_FILTERS_MAX_NUM = "runtime_filters_max_num";
    // Runtime filter type used, For testing, Corresponds to TRuntimeFilterType
    public static final String RUNTIME_FILTER_TYPE = "runtime_filter_type";
    // if the right table is greater than this value in the hash join,  we will ignore IN filter
    public static final String RUNTIME_FILTER_MAX_IN_NUM = "runtime_filter_max_in_num";

    public static final String ENABLE_SYNC_RUNTIME_FILTER_SIZE = "enable_sync_runtime_filter_size";

    public static final String ENABLE_PARALLEL_RESULT_SINK = "enable_parallel_result_sink";

    public static final String HIVE_TEXT_COMPRESSION = "hive_text_compression";

    public static final String READ_CSV_EMPTY_LINE_AS_NULL = "read_csv_empty_line_as_null";

    public static final String BE_NUMBER_FOR_TEST = "be_number_for_test";

    // max ms to wait transaction publish finish when exec insert stmt.
    public static final String INSERT_VISIBLE_TIMEOUT_MS = "insert_visible_timeout_ms";

    public static final String DELETE_WITHOUT_PARTITION = "delete_without_partition";

    public static final String ENABLE_VARIANT_ACCESS_IN_ORIGINAL_PLANNER = "enable_variant_access_in_original_planner";

    // set the default parallelism for send batch when execute InsertStmt operation,
    // if the value for parallelism exceed `max_send_batch_parallelism_per_job` in BE config,
    // then the coordinator be will use the value of `max_send_batch_parallelism_per_job`
    public static final String SEND_BATCH_PARALLELISM = "send_batch_parallelism";

    // turn off all automatic join reorder algorithms
    public static final String DISABLE_JOIN_REORDER = "disable_join_reorder";

    public static final String MAX_JOIN_NUMBER_OF_REORDER = "max_join_number_of_reorder";

    public static final String ENABLE_NEREIDS_DML = "enable_nereids_dml";
    public static final String ENABLE_NEREIDS_DML_WITH_PIPELINE = "enable_nereids_dml_with_pipeline";
    public static final String ENABLE_STRICT_CONSISTENCY_DML = "enable_strict_consistency_dml";

    public static final String ENABLE_BUSHY_TREE = "enable_bushy_tree";

    public static final String MAX_JOIN_NUMBER_BUSHY_TREE = "max_join_number_bushy_tree";
    public static final String ENABLE_PARTITION_TOPN = "enable_partition_topn";
    public static final String PARTITION_TOPN_MAX_PARTITIONS = "partition_topn_max_partitions";
    public static final String PARTITION_TOPN_PER_PARTITION_ROWS = "partition_topn_pre_partition_rows";

    public static final String GLOBAL_PARTITION_TOPN_THRESHOLD = "global_partition_topn_threshold";

    public static final String ENABLE_INFER_PREDICATE = "enable_infer_predicate";

    public static final long DEFAULT_INSERT_VISIBLE_TIMEOUT_MS = 10_000;

    public static final String ENABLE_VECTORIZED_ENGINE = "enable_vectorized_engine";

    public static final String EXTRACT_WIDE_RANGE_EXPR = "extract_wide_range_expr";

    // If user set a very small value, use this value instead.
    public static final long MIN_INSERT_VISIBLE_TIMEOUT_MS = 1000;

    public static final String ENABLE_PIPELINE_ENGINE = "enable_pipeline_engine";

    public static final String ENABLE_PIPELINE_X_ENGINE = "enable_pipeline_x_engine";

    public static final String ENABLE_SHARED_SCAN = "enable_shared_scan";

    public static final String IGNORE_STORAGE_DATA_DISTRIBUTION = "ignore_storage_data_distribution";

    public static final String USE_SERIAL_EXCHANGE = "use_serial_exchange";

    public static final String ENABLE_PARALLEL_SCAN = "enable_parallel_scan";

    // Limit the max count of scanners to prevent generate too many scanners.
    public static final String PARALLEL_SCAN_MAX_SCANNERS_COUNT = "parallel_scan_max_scanners_count";

    // Avoid splitting small segments, each scanner should scan `parallel_scan_min_rows_per_scanner` rows.
    public static final String PARALLEL_SCAN_MIN_ROWS_PER_SCANNER = "parallel_scan_min_rows_per_scanner";

    public static final String ENABLE_LOCAL_SHUFFLE = "enable_local_shuffle";

    public static final String FORCE_TO_LOCAL_SHUFFLE = "force_to_local_shuffle";

    public static final String ENABLE_LOCAL_MERGE_SORT = "enable_local_merge_sort";

    public static final String ENABLE_AGG_STATE = "enable_agg_state";

    public static final String ENABLE_RPC_OPT_FOR_PIPELINE = "enable_rpc_opt_for_pipeline";

    public static final String ENABLE_SINGLE_DISTINCT_COLUMN_OPT = "enable_single_distinct_column_opt";

    public static final String CPU_RESOURCE_LIMIT = "cpu_resource_limit";

    public static final String CLOUD_ENABLE_MULTI_CLUSTER_SYNC_LOAD = "enable_multi_cluster_sync_load";

    public static final String ENABLE_PARALLEL_OUTFILE = "enable_parallel_outfile";

    public static final String SQL_QUOTE_SHOW_CREATE = "sql_quote_show_create";

    public static final String RETURN_OBJECT_DATA_AS_BINARY = "return_object_data_as_binary";

    public static final String BLOCK_ENCRYPTION_MODE = "block_encryption_mode";

    public static final String AUTO_BROADCAST_JOIN_THRESHOLD = "auto_broadcast_join_threshold";

    public static final String PARALLEL_PREPARE_THRESHOLD = "parallel_prepare_threshold";

    public static final String ENABLE_PROJECTION = "enable_projection";

    public static final String ENABLE_SHORT_CIRCUIT_QUERY = "enable_short_circuit_query";

    public static final String ENABLE_SHORT_CIRCUIT_QUERY_ACCESS_COLUMN_STORE
                    = "enable_short_circuit_query_access_column_store";

    public static final String CHECK_OVERFLOW_FOR_DECIMAL = "check_overflow_for_decimal";

    public static final String DECIMAL_OVERFLOW_SCALE = "decimal_overflow_scale";

    public static final String TRIM_TAILING_SPACES_FOR_EXTERNAL_TABLE_QUERY
            = "trim_tailing_spaces_for_external_table_query";

    public static final String ENABLE_DPHYP_OPTIMIZER = "enable_dphyp_optimizer";
    public static final String DPHYPER_LIMIT = "dphyper_limit";
    public static final String ENABLE_LEFT_ZIG_ZAG = "enable_left_zig_zag";
    public static final String NTH_OPTIMIZED_PLAN = "nth_optimized_plan";

    public static final String ENABLE_NEREIDS_PLANNER = "enable_nereids_planner";
    public static final String ENABLE_NEREIDS_DISTRIBUTE_PLANNER = "enable_nereids_distribute_planner";
    public static final String DISABLE_NEREIDS_RULES = "disable_nereids_rules";
    public static final String ENABLE_NEREIDS_RULES = "enable_nereids_rules";
    public static final String ENABLE_NEW_COST_MODEL = "enable_new_cost_model";
    public static final String ENABLE_FALLBACK_TO_ORIGINAL_PLANNER = "enable_fallback_to_original_planner";
    public static final String ENABLE_NEREIDS_TIMEOUT = "enable_nereids_timeout";
    public static final String NEREIDS_TIMEOUT_SECOND = "nereids_timeout_second";

    public static final String FORBID_UNKNOWN_COLUMN_STATS = "forbid_unknown_col_stats";
    public static final String BROADCAST_RIGHT_TABLE_SCALE_FACTOR = "broadcast_right_table_scale_factor";
    public static final String LEFT_SEMI_OR_ANTI_PROBE_FACTOR = "left_semi_or_anti_probe_factor";
    public static final String BROADCAST_ROW_COUNT_LIMIT = "broadcast_row_count_limit";

    // percentage of EXEC_MEM_LIMIT
    public static final String BROADCAST_HASHTABLE_MEM_LIMIT_PERCENTAGE = "broadcast_hashtable_mem_limit_percentage";

    public static final String REWRITE_OR_TO_IN_PREDICATE_THRESHOLD = "rewrite_or_to_in_predicate_threshold";

    public static final String NEREIDS_STAR_SCHEMA_SUPPORT = "nereids_star_schema_support";

    public static final String NEREIDS_CBO_PENALTY_FACTOR = "nereids_cbo_penalty_factor";
    public static final String ENABLE_NEREIDS_TRACE = "enable_nereids_trace";
    public static final String ENABLE_EXPR_TRACE = "enable_expr_trace";

    public static final String ENABLE_DPHYP_TRACE = "enable_dphyp_trace";

    public static final String ENABLE_FOLD_NONDETERMINISTIC_FN = "enable_fold_nondeterministic_fn";

    public static final String ENABLE_RUNTIME_FILTER_PRUNE =
            "enable_runtime_filter_prune";

    static final String SESSION_CONTEXT = "session_context";

    public static final String DEFAULT_ORDER_BY_LIMIT = "default_order_by_limit";

    public static final String ENABLE_SINGLE_REPLICA_INSERT = "enable_single_replica_insert";

    public static final String ENABLE_FUNCTION_PUSHDOWN = "enable_function_pushdown";

    public static final String ENABLE_EXT_FUNC_PRED_PUSHDOWN = "enable_ext_func_pred_pushdown";

    public static final String ENABLE_COMMON_EXPR_PUSHDOWN = "enable_common_expr_pushdown";

    public static final String FRAGMENT_TRANSMISSION_COMPRESSION_CODEC = "fragment_transmission_compression_codec";

    public static final String ENABLE_LOCAL_EXCHANGE = "enable_local_exchange";

    public static final String SKIP_STORAGE_ENGINE_MERGE = "skip_storage_engine_merge";

    public static final String SKIP_DELETE_PREDICATE = "skip_delete_predicate";

    public static final String SKIP_DELETE_SIGN = "skip_delete_sign";

    public static final String SKIP_DELETE_BITMAP = "skip_delete_bitmap";

    public static final String SKIP_MISSING_VERSION = "skip_missing_version";

    public static final String SKIP_BAD_TABLET = "skip_bad_tablet";

    public static final String ENABLE_PUSH_DOWN_NO_GROUP_AGG = "enable_push_down_no_group_agg";

    public static final String ENABLE_CBO_STATISTICS = "enable_cbo_statistics";

    public static final String ENABLE_SAVE_STATISTICS_SYNC_JOB = "enable_save_statistics_sync_job";

    public static final String ENABLE_ELIMINATE_SORT_NODE = "enable_eliminate_sort_node";

    public static final String NEREIDS_TRACE_EVENT_MODE = "nereids_trace_event_mode";

    public static final String INTERNAL_SESSION = "internal_session";

    public static final String PARTITIONED_HASH_JOIN_ROWS_THRESHOLD = "partitioned_hash_join_rows_threshold";
    public static final String PARTITIONED_HASH_AGG_ROWS_THRESHOLD = "partitioned_hash_agg_rows_threshold";

    public static final String PARTITION_PRUNING_EXPAND_THRESHOLD = "partition_pruning_expand_threshold";

    public static final String ENABLE_SHARE_HASH_TABLE_FOR_BROADCAST_JOIN
            = "enable_share_hash_table_for_broadcast_join";

    // Optimize when probe side has no data for some hash join types
    public static final String ENABLE_HASH_JOIN_EARLY_START_PROBE = "enable_hash_join_early_start_probe";

    // support unicode in label, table, column, common name check
    public static final String ENABLE_UNICODE_NAME_SUPPORT = "enable_unicode_name_support";

    public static final String GROUP_CONCAT_MAX_LEN = "group_concat_max_len";

    public static final String ENABLE_TWO_PHASE_READ_OPT = "enable_two_phase_read_opt";
    public static final String TOPN_OPT_LIMIT_THRESHOLD = "topn_opt_limit_threshold";
    public static final String TOPN_FILTER_LIMIT_THRESHOLD = "topn_filter_limit_threshold";
    public static final String ENABLE_SNAPSHOT_POINT_QUERY = "enable_snapshot_point_query";

    public static final String ENABLE_FILE_CACHE = "enable_file_cache";

    public static final String DISABLE_FILE_CACHE = "disable_file_cache";

    public static final String FILE_CACHE_BASE_PATH = "file_cache_base_path";

    public static final String ENABLE_INVERTED_INDEX_QUERY = "enable_inverted_index_query";

    public static final String ENABLE_COMMON_EXPR_PUSHDOWN_FOR_INVERTED_INDEX
            = "enable_common_expr_pushdown_for_inverted_index";

    public static final String ENABLE_PUSHDOWN_COUNT_ON_INDEX = "enable_count_on_index_pushdown";
    public static final String ENABLE_NO_NEED_READ_DATA_OPT = "enable_no_need_read_data_opt";

    public static final String GROUP_BY_AND_HAVING_USE_ALIAS_FIRST = "group_by_and_having_use_alias_first";
    public static final String DROP_TABLE_IF_CTAS_FAILED = "drop_table_if_ctas_failed";

    public static final String MAX_TABLE_COUNT_USE_CASCADES_JOIN_REORDER = "max_table_count_use_cascades_join_reorder";
    public static final int MIN_JOIN_REORDER_TABLE_COUNT = 2;

    public static final String JOIN_REORDER_TIME_LIMIT = "join_order_time_limit";
    public static final String SHOW_USER_DEFAULT_ROLE = "show_user_default_role";

    public static final String ENABLE_PAGE_CACHE = "enable_page_cache";

    public static final String MINIDUMP_PATH = "minidump_path";

    public static final String TRACE_NEREIDS = "trace_nereids";

    public static final String PLAN_NEREIDS_DUMP = "plan_nereids_dump";

    public static final String DUMP_NEREIDS_MEMO = "dump_nereids_memo";

    // fix replica to query. If num = 1, query the smallest replica, if 2 is the second smallest replica.
    public static final String USE_FIX_REPLICA = "use_fix_replica";

    public static final String DRY_RUN_QUERY = "dry_run_query";

    // Split size for ExternalFileScanNode. Default value 0 means use the block size of HDFS/S3.
    public static final String FILE_SPLIT_SIZE = "file_split_size";

    public static final String NUM_PARTITIONS_IN_BATCH_MODE = "num_partitions_in_batch_mode";

    public static final String FETCH_SPLITS_MAX_WAIT_TIME = "fetch_splits_max_wait_time_ms";

    /**
     * use insert stmt as the unified backend for all loads
     */
    public static final String ENABLE_UNIFIED_LOAD = "enable_unified_load";

    public static final String ENABLE_ORDERED_SCAN_RANGE_LOCATIONS = "enable_ordered_scan_range_locations";

    public static final String ENABLE_PARQUET_LAZY_MAT = "enable_parquet_lazy_materialization";

    public static final String ENABLE_ORC_LAZY_MAT = "enable_orc_lazy_materialization";

    public static final String ENABLE_PARQUET_FILTER_BY_MIN_MAX = "enable_parquet_filter_by_min_max";

    public static final String ENABLE_ORC_FILTER_BY_MIN_MAX = "enable_orc_filter_by_min_max";

    public static final String INLINE_CTE_REFERENCED_THRESHOLD = "inline_cte_referenced_threshold";

    public static final String ENABLE_CTE_MATERIALIZE = "enable_cte_materialize";

    public static final String ENABLE_SCAN_RUN_SERIAL = "enable_scan_node_run_serial";

    public static final String ENABLE_ANALYZE_COMPLEX_TYPE_COLUMN = "enable_analyze_complex_type_column";

    public static final String EXTERNAL_TABLE_ANALYZE_PART_NUM = "external_table_analyze_part_num";

    public static final String ENABLE_STRONG_CONSISTENCY = "enable_strong_consistency_read";

    public static final String GROUP_COMMIT = "group_commit";

    public static final String ENABLE_PREPARED_STMT_AUDIT_LOG = "enable_prepared_stmt_audit_log";

    public static final String PARALLEL_SYNC_ANALYZE_TASK_NUM = "parallel_sync_analyze_task_num";

    public static final String TRUNCATE_CHAR_OR_VARCHAR_COLUMNS = "truncate_char_or_varchar_columns";

    public static final String CBO_CPU_WEIGHT = "cbo_cpu_weight";

    public static final String CBO_MEM_WEIGHT = "cbo_mem_weight";

    public static final String CBO_NET_WEIGHT = "cbo_net_weight";

    public static final String ROUND_PRECISE_DECIMALV2_VALUE = "round_precise_decimalv2_value";

    public static final String ENABLE_DELETE_SUB_PREDICATE_V2 = "enable_delete_sub_predicate_v2";

    public static final String JDBC_CLICKHOUSE_QUERY_FINAL = "jdbc_clickhouse_query_final";

    public static final String ENABLE_JDBC_ORACLE_NULL_PREDICATE_PUSH_DOWN
            = "enable_jdbc_oracle_null_predicate_push_down";

    public static final String ENABLE_JDBC_CAST_PREDICATE_PUSH_DOWN = "enable_jdbc_cast_predicate_push_down";

    public static final String ENABLE_MEMTABLE_ON_SINK_NODE =
            "enable_memtable_on_sink_node";

    public static final String LOAD_STREAM_PER_NODE = "load_stream_per_node";

    public static final String ENABLE_UNIQUE_KEY_PARTIAL_UPDATE = "enable_unique_key_partial_update";

    public static final String INVERTED_INDEX_CONJUNCTION_OPT_THRESHOLD = "inverted_index_conjunction_opt_threshold";
    public static final String INVERTED_INDEX_MAX_EXPANSIONS = "inverted_index_max_expansions";

    public static final String INVERTED_INDEX_SKIP_THRESHOLD = "inverted_index_skip_threshold";

    public static final String AUTO_ANALYZE_START_TIME = "auto_analyze_start_time";

    public static final String AUTO_ANALYZE_END_TIME = "auto_analyze_end_time";

    public static final String SQL_DIALECT = "sql_dialect";

    public static final String SERDE_DIALECT = "serde_dialect";

    public static final String EXPAND_RUNTIME_FILTER_BY_INNER_JION = "expand_runtime_filter_by_inner_join";

    public static final String TEST_QUERY_CACHE_HIT = "test_query_cache_hit";

    public static final String ENABLE_AUTO_ANALYZE = "enable_auto_analyze";

    public static final String FORCE_SAMPLE_ANALYZE = "force_sample_analyze";

    public static final String ENABLE_AUTO_ANALYZE_INTERNAL_CATALOG = "enable_auto_analyze_internal_catalog";

    public static final String ENABLE_PARTITION_ANALYZE = "enable_partition_analyze";

    public static final String AUTO_ANALYZE_TABLE_WIDTH_THRESHOLD = "auto_analyze_table_width_threshold";

    public static final String ENABLE_DECIMAL256 = "enable_decimal256";

    public static final String STATS_INSERT_MERGE_ITEM_COUNT = "stats_insert_merge_item_count";

    public static final String HUGE_TABLE_DEFAULT_SAMPLE_ROWS = "huge_table_default_sample_rows";
    public static final String HUGE_TABLE_LOWER_BOUND_SIZE_IN_BYTES = "huge_table_lower_bound_size_in_bytes";

    // for spill to disk
    public static final String EXTERNAL_SORT_BYTES_THRESHOLD = "external_sort_bytes_threshold";
    public static final String EXTERNAL_AGG_PARTITION_BITS = "external_agg_partition_bits";
    public static final String SPILL_STREAMING_AGG_MEM_LIMIT = "spill_streaming_agg_mem_limit";
    public static final String MIN_REVOCABLE_MEM = "min_revocable_mem";
    public static final String ENABLE_JOIN_SPILL = "enable_join_spill";
    public static final String ENABLE_SORT_SPILL = "enable_sort_spill";
    public static final String ENABLE_AGG_SPILL = "enable_agg_spill";
    public static final String ENABLE_FORCE_SPILL = "enable_force_spill";
    public static final String DATA_QUEUE_MAX_BLOCKS = "data_queue_max_blocks";

    public static final String GENERATE_STATS_FACTOR = "generate_stats_factor";

    public static final String HUGE_TABLE_AUTO_ANALYZE_INTERVAL_IN_MILLIS
            = "huge_table_auto_analyze_interval_in_millis";

    public static final String EXTERNAL_TABLE_AUTO_ANALYZE_INTERVAL_IN_MILLIS
            = "external_table_auto_analyze_interval_in_millis";

    public static final String TABLE_STATS_HEALTH_THRESHOLD
            = "table_stats_health_threshold";

    public static final String ENABLE_MATERIALIZED_VIEW_REWRITE
            = "enable_materialized_view_rewrite";

    public static final String ENABLE_DML_MATERIALIZED_VIEW_REWRITE
            = "enable_dml_materialized_view_rewrite";

    public static final String ENABLE_DML_MATERIALIZED_VIEW_REWRITE_WHEN_BASE_TABLE_UNAWARENESS
            = "enable_dml_materialized_view_rewrite_when_base_table_unawareness";

    public static final String ALLOW_MODIFY_MATERIALIZED_VIEW_DATA
            = "allow_modify_materialized_view_data";

    public static final String ENABLE_MATERIALIZED_VIEW_REWRITE_WHEN_BASE_TABLE_UNAWARENESS
            = "materialized_view_rewrite_enable_contain_external_table";

    public static final String MATERIALIZED_VIEW_REWRITE_SUCCESS_CANDIDATE_NUM
            = "materialized_view_rewrite_success_candidate_num";

    public static final String ENABLE_MATERIALIZED_VIEW_UNION_REWRITE
            = "enable_materialized_view_union_rewrite";

    public static final String ENABLE_MATERIALIZED_VIEW_NEST_REWRITE
            = "enable_materialized_view_nest_rewrite";

    public static final String ENABLE_SYNC_MV_COST_BASED_REWRITE
            = "enable_sync_mv_cost_based_rewrite";

    public static final String MATERIALIZED_VIEW_RELATION_MAPPING_MAX_COUNT
            = "materialized_view_relation_mapping_max_count";

    public static final String CREATE_TABLE_PARTITION_MAX_NUM
            = "create_table_partition_max_num";

    public static final String ENABLE_PUSHDOWN_MINMAX_ON_UNIQUE = "enable_pushdown_minmax_on_unique";

    public static final String HIVE_PARQUET_USE_COLUMN_NAMES = "hive_parquet_use_column_names";

    public static final String HIVE_ORC_USE_COLUMN_NAMES = "hive_orc_use_column_names";

    public static final String KEEP_CARRIAGE_RETURN = "keep_carriage_return";

    public static final String ENABLE_PUSHDOWN_STRING_MINMAX = "enable_pushdown_string_minmax";

    // When set use fix replica = true, the fixed replica maybe bad, try to use the health one if
    // this session variable is set to true.
    public static final String FALLBACK_OTHER_REPLICA_WHEN_FIXED_CORRUPT = "fallback_other_replica_when_fixed_corrupt";

    public static final String WAIT_FULL_BLOCK_SCHEDULE_TIMES = "wait_full_block_schedule_times";

    public static final String DESCRIBE_EXTEND_VARIANT_COLUMN = "describe_extend_variant_column";

    public static final String FORCE_JNI_SCANNER = "force_jni_scanner";

    public static final String ENABLE_COUNT_PUSH_DOWN_FOR_EXTERNAL_TABLE = "enable_count_push_down_for_external_table";

    public static final String SHOW_ALL_FE_CONNECTION = "show_all_fe_connection";

    public static final String MAX_MSG_SIZE_OF_RESULT_RECEIVER = "max_msg_size_of_result_receiver";

    public static final String BYPASS_WORKLOAD_GROUP = "bypass_workload_group";

    public static final String MAX_COLUMN_READER_NUM = "max_column_reader_num";

    public static final String USE_MAX_LENGTH_OF_VARCHAR_IN_CTAS = "use_max_length_of_varchar_in_ctas";

    public static final String ENABLE_ES_PARALLEL_SCROLL = "enable_es_parallel_scroll";

    public static final List<String> DEBUG_VARIABLES = ImmutableList.of(
            SKIP_DELETE_PREDICATE,
            SKIP_DELETE_BITMAP,
            SKIP_DELETE_SIGN,
            SKIP_STORAGE_ENGINE_MERGE,
            SHOW_HIDDEN_COLUMNS
    );

    public static final String ENABLE_STATS = "enable_stats";

    public static final String LIMIT_ROWS_FOR_SINGLE_INSTANCE = "limit_rows_for_single_instance";

    public static final String FETCH_REMOTE_SCHEMA_TIMEOUT_SECONDS = "fetch_remote_schema_timeout_seconds";

    public static final String MAX_FETCH_REMOTE_TABLET_COUNT = "max_fetch_remote_schema_tablet_count";

    // CLOUD_VARIABLES_BEGIN
    public static final String CLOUD_CLUSTER = "cloud_cluster";
    public static final String DISABLE_EMPTY_PARTITION_PRUNE = "disable_empty_partition_prune";
    // CLOUD_VARIABLES_BEGIN

    public static final String ENABLE_MATCH_WITHOUT_INVERTED_INDEX = "enable_match_without_inverted_index";
    public static final String ENABLE_FALLBACK_ON_MISSING_INVERTED_INDEX = "enable_fallback_on_missing_inverted_index";

    public static final String REQUIRE_SEQUENCE_IN_INSERT = "require_sequence_in_insert";

    public static final String SKIP_CHECKING_ACID_VERSION_FILE = "skip_checking_acid_version_file";

    public static final String ENABLE_COOLDOWN_REPLICA_AFFINITY =
            "enable_cooldown_replica_affinity";
    /**
     * If set false, user couldn't submit analyze SQL and FE won't allocate any related resources.
     */
    @VariableMgr.VarAttr(name = ENABLE_STATS)
    public  boolean enableStats = true;

    // session origin value
    public Map<SessionVariableField, String> sessionOriginValue = new HashMap<>();
    // check stmt is or not [select /*+ SET_VAR(...)*/ ...]
    // if it is setStmt, we needn't collect session origin value
    public boolean isSingleSetVar = false;

    @VariableMgr.VarAttr(name = EXPAND_RUNTIME_FILTER_BY_INNER_JION)
    public boolean expandRuntimeFilterByInnerJoin = true;

    @VariableMgr.VarAttr(name = "enable_aggregate_cse", needForward = true)
    public boolean enableAggregateCse = true;

    @VariableMgr.VarAttr(name = JDBC_CLICKHOUSE_QUERY_FINAL, needForward = true,
            description = {"是否在查询 ClickHouse JDBC 外部表时，对查询 SQL 添加 FINAL 关键字。",
                    "Whether to add the FINAL keyword to the query SQL when querying ClickHouse JDBC external tables."})
    public boolean jdbcClickhouseQueryFinal = false;

    @VariableMgr.VarAttr(name = ENABLE_JDBC_ORACLE_NULL_PREDICATE_PUSH_DOWN, needForward = true,
            description = {"是否允许将 NULL 谓词下推到 Oracle JDBC 外部表。",
                    "Whether to allow NULL predicates to be pushed down to Oracle JDBC external tables."})
    public boolean enableJdbcOracleNullPredicatePushDown = false;

    @VariableMgr.VarAttr(name = ENABLE_JDBC_CAST_PREDICATE_PUSH_DOWN, needForward = true,
            description = {"是否允许将带有 CAST 表达式的谓词下推到 JDBC 外部表。",
                    "Whether to allow predicates with CAST expressions to be pushed down to JDBC external tables."})
    public boolean enableJdbcCastPredicatePushDown = false;

    @VariableMgr.VarAttr(name = ROUND_PRECISE_DECIMALV2_VALUE)
    public boolean roundPreciseDecimalV2Value = false;

    @VariableMgr.VarAttr(name = INSERT_VISIBLE_TIMEOUT_MS, needForward = true)
    public long insertVisibleTimeoutMs = DEFAULT_INSERT_VISIBLE_TIMEOUT_MS;

    // max memory used on every backend.
    @VariableMgr.VarAttr(name = EXEC_MEM_LIMIT)
    public long maxExecMemByte = 2147483648L;

    @VariableMgr.VarAttr(name = SCAN_QUEUE_MEM_LIMIT,
            description = {"每个 Scan Instance 的 block queue 能够保存多少字节的 block",
                    "How many bytes of block can be saved in the block queue of each Scan Instance"})
    // 100MB
    public long maxScanQueueMemByte = 2147483648L / 20;

    @VariableMgr.VarAttr(name = NUM_SCANNER_THREADS, needForward = true, description = {
            "ScanNode扫描数据的最大并发，默认为0，采用BE的doris_scanner_thread_pool_thread_num",
            "The max threads to read data of ScanNode, "
                    + "default 0, use doris_scanner_thread_pool_thread_num in be.conf"
    })
    public int numScannerThreads = 0;

    @VariableMgr.VarAttr(name = LOCAL_EXCHANGE_FREE_BLOCKS_LIMIT)
    public int localExchangeFreeBlocksLimit = 4;

    @VariableMgr.VarAttr(name = SCANNER_SCALE_UP_RATIO, needForward = true, description = {
            "ScanNode自适应的增加扫描并发，最大允许增长的并发倍率，默认为0，关闭该功能",
            "The max multiple of increasing the concurrency of scanners adaptively, "
                    + "default 0, turn off scaling up"
    })
    public double scannerScaleUpRatio = 0;

    // By default, the number of Limit items after OrderBy is changed from 65535 items
    // before v1.2.0 (not included), to return all items by default
    @VariableMgr.VarAttr(name = DEFAULT_ORDER_BY_LIMIT)
    private long defaultOrderByLimit = -1;

    // query timeout in second.
    @VariableMgr.VarAttr(name = QUERY_TIMEOUT, checker = "checkQueryTimeoutValid", setter = "setQueryTimeoutS")
    private int queryTimeoutS = 900;

    // query timeout in second.
    @VariableMgr.VarAttr(name = ANALYZE_TIMEOUT, flag = VariableMgr.GLOBAL, needForward = true)
    public int analyzeTimeoutS = 43200;

    // insert timeout in second
    @VariableMgr.VarAttr(name = INTERNAL_CACHE_HOT_SPOT_TIMEOUT, flag = VariableMgr.GLOBAL, needForward = true)
    public int cacheHotSpotTimeoutS = 300;

    // The global max_execution_time value provides the default for the session value for new connections.
    // The session value applies to SELECT executions executed within the session that include
    // no MAX_EXECUTION_TIME(N) optimizer hint or for which N is 0.
    // https://dev.mysql.com/doc/refman/5.7/en/server-system-variables.html
    // So that it is == query timeout in doris
    @VariableMgr.VarAttr(name = MAX_EXECUTION_TIME, checker = "checkMaxExecutionTimeMSValid",
                        setter = "setMaxExecutionTimeMS")
    public int maxExecutionTimeMS = 900000;

    @VariableMgr.VarAttr(name = INSERT_TIMEOUT)
    public int insertTimeoutS = 14400;

    // if true, need report to coordinator when plan fragment execute successfully.
    @VariableMgr.VarAttr(name = ENABLE_PROFILE, needForward = true)
    public boolean enableProfile = false;

    // When enable_profile is true, profile of queries that costs more than autoProfileThresholdMs
    // will be stored to disk.
    @VariableMgr.VarAttr(name = AUTO_PROFILE_THRESHOLD_MS, needForward = true)
    public int autoProfileThresholdMs = -1;

    @VariableMgr.VarAttr(name = "runtime_filter_prune_for_external")
    public boolean runtimeFilterPruneForExternal = true;

    @VariableMgr.VarAttr(name = "runtime_filter_jump_threshold")
    public int runtimeFilterJumpThreshold = 2;

    // using hashset instead of group by + count can improve performance
    //        but may cause rpc failed when cluster has less BE
    // Whether this switch is turned on depends on the BE number
    @VariableMgr.VarAttr(name = ENABLE_SINGLE_DISTINCT_COLUMN_OPT)
    public boolean enableSingleDistinctColumnOpt = false;

    // Set sqlMode to empty string
    @VariableMgr.VarAttr(name = SQL_MODE, needForward = true)
    public long sqlMode = SqlModeHelper.MODE_DEFAULT;

    @VariableMgr.VarAttr(name = WORKLOAD_VARIABLE, needForward = true)
    public String workloadGroup = "";

    @VariableMgr.VarAttr(name = BYPASS_WORKLOAD_GROUP, needForward = true, description = {
            "查询是否绕开WorkloadGroup的限制，目前仅支持绕开查询排队的逻辑",
            "whether bypass workload group's limitation, currently only support bypass query queue"})
    public boolean bypassWorkloadGroup = false;

    @VariableMgr.VarAttr(name = MAX_COLUMN_READER_NUM)
    public int maxColumnReaderNum = 20000;

    @VariableMgr.VarAttr(name = RESOURCE_VARIABLE)
    public String resourceGroup = "";

    // this is used to make mysql client happy
    // autocommit is actually a boolean value, but @@autocommit is type of BIGINT.
    // So we need to set convertBoolToLongMethod to make "select @@autocommit" happy.
    @VariableMgr.VarAttr(name = AUTO_COMMIT, convertBoolToLongMethod = "convertBoolToLong")
    public boolean autoCommit = true;

    // this is used to make c3p0 library happy
    @VariableMgr.VarAttr(name = TX_ISOLATION)
    public String txIsolation = "REPEATABLE-READ";

    // this is used to make mysql client happy
    @VariableMgr.VarAttr(name = TX_READ_ONLY)
    public boolean txReadonly = false;

    // this is used to make mysql client happy
    @VariableMgr.VarAttr(name = TRANSACTION_READ_ONLY)
    public boolean transactionReadonly = false;

    // this is used to make mysql client happy
    @VariableMgr.VarAttr(name = TRANSACTION_ISOLATION)
    public String transactionIsolation = "REPEATABLE-READ";

    // this is used to make c3p0 library happy
    @VariableMgr.VarAttr(name = CHARACTER_SET_CLIENT)
    public String charsetClient = "utf8mb4";
    @VariableMgr.VarAttr(name = CHARACTER_SET_CONNNECTION)
    public String charsetConnection = "utf8mb4";
    @VariableMgr.VarAttr(name = CHARACTER_SET_RESULTS)
    public String charsetResults = "utf8mb4";
    @VariableMgr.VarAttr(name = CHARACTER_SET_SERVER)
    public String charsetServer = "utf8mb4";
    @VariableMgr.VarAttr(name = COLLATION_CONNECTION)
    public String collationConnection = "utf8mb4_0900_bin";
    @VariableMgr.VarAttr(name = COLLATION_DATABASE)
    public String collationDatabase = "utf8mb4_0900_bin";

    @VariableMgr.VarAttr(name = COLLATION_SERVER)
    public String collationServer = "utf8mb4_0900_bin";

    // this is used to make c3p0 library happy
    @VariableMgr.VarAttr(name = SQL_AUTO_IS_NULL)
    public boolean sqlAutoIsNull = false;

    @VariableMgr.VarAttr(name = SQL_SELECT_LIMIT)
    private long sqlSelectLimit = Long.MAX_VALUE;

    // this is used to make c3p0 library happy
    @VariableMgr.VarAttr(name = MAX_ALLOWED_PACKET)
    public int maxAllowedPacket = 16777216;

    @VariableMgr.VarAttr(name = AUTO_INCREMENT_INCREMENT)
    public int autoIncrementIncrement = 1;

    // this is used to make c3p0 library happy
    @VariableMgr.VarAttr(name = QUERY_CACHE_TYPE)
    public int queryCacheType = 0;

    // The number of seconds the server waits for activity on an interactive connection before closing it
    @VariableMgr.VarAttr(name = INTERACTIVE_TIMTOUT)
    public int interactiveTimeout = 3600;

    // The number of seconds the server waits for activity on a noninteractive connection before closing it.
    @VariableMgr.VarAttr(name = WAIT_TIMEOUT)
    public int waitTimeoutS = 28800;

    // The number of seconds to wait for a block to be written to a connection before aborting the write
    @VariableMgr.VarAttr(name = NET_WRITE_TIMEOUT)
    public int netWriteTimeout = 600;

    // The number of seconds to wait for a block to be written to a connection before aborting the write
    @VariableMgr.VarAttr(name = NET_READ_TIMEOUT)
    public int netReadTimeout = 600;

    // The current time zone
    @VariableMgr.VarAttr(name = TIME_ZONE, needForward = true)
    public String timeZone = TimeUtils.getSystemTimeZone().getID();

    @VariableMgr.VarAttr(name = PARALLEL_EXCHANGE_INSTANCE_NUM)
    public int exchangeInstanceParallel = 100;

    @VariableMgr.VarAttr(name = SQL_SAFE_UPDATES)
    public int sqlSafeUpdates = 0;

    // only
    @VariableMgr.VarAttr(name = NET_BUFFER_LENGTH, flag = VariableMgr.READ_ONLY)
    public int netBufferLength = 16384;

    // if true, need report to coordinator when plan fragment execute successfully.
    @VariableMgr.VarAttr(name = CODEGEN_LEVEL)
    public int codegenLevel = 0;

    @VariableMgr.VarAttr(name = HAVE_QUERY_CACHE, flag = VariableMgr.READ_ONLY)
    public boolean haveQueryCache = false;

    // 4096 minus 16 + 16 bytes padding that in padding pod array
    @VariableMgr.VarAttr(name = BATCH_SIZE, fuzzy = true, checker = "checkBatchSize")
    public int batchSize = 4064;

    // 16352 + 16 + 16 = 16384
    @VariableMgr.VarAttr(name = BROKER_LOAD_BATCH_SIZE, fuzzy = true, checker = "checkBatchSize")
    public int brokerLoadBatchSize = 16352;

    @VariableMgr.VarAttr(name = DISABLE_STREAMING_PREAGGREGATIONS, fuzzy = true)
    public boolean disableStreamPreaggregations = false;

    @VariableMgr.VarAttr(name = ENABLE_DISTINCT_STREAMING_AGGREGATION, fuzzy = true)
    public boolean enableDistinctStreamingAggregation = true;

    @VariableMgr.VarAttr(name = DISABLE_COLOCATE_PLAN)
    public boolean disableColocatePlan = false;

    @VariableMgr.VarAttr(name = ENABLE_BUCKET_SHUFFLE_JOIN, varType = VariableAnnotation.EXPERIMENTAL_ONLINE)
    public boolean enableBucketShuffleJoin = true;

    /**
     * explode function row count enlarge factor.
     */
    @VariableMgr.VarAttr(name = GENERATE_STATS_FACTOR, checker = "checkGenerateStatsFactor",
            setter = "setGenerateStatsFactor")
    public int generateStatsFactor = 5;

    @VariableMgr.VarAttr(name = PREFER_JOIN_METHOD)
    public String preferJoinMethod = "broadcast";

    @VariableMgr.VarAttr(name = FRAGMENT_TRANSMISSION_COMPRESSION_CODEC)
    public String fragmentTransmissionCompressionCodec = "none";

    // whether sync load to other cluster
    @VariableMgr.VarAttr(name = CLOUD_ENABLE_MULTI_CLUSTER_SYNC_LOAD, needForward = true)
    public static boolean cloudEnableMultiClusterSyncLoad = false;

    /*
     * the parallel exec instance num for one Fragment in one BE
     * 1 means disable this feature
     */
    @VariableMgr.VarAttr(name = PARALLEL_FRAGMENT_EXEC_INSTANCE_NUM, needForward = true, fuzzy = true,
                        setter = "setFragmentInstanceNum")
    public int parallelExecInstanceNum = 8;

    @VariableMgr.VarAttr(name = PARALLEL_PIPELINE_TASK_NUM, fuzzy = true, needForward = true,
                        setter = "setPipelineTaskNum")
    public int parallelPipelineTaskNum = 0;


    public enum IgnoreSplitType {
        NONE,
        IGNORE_JNI,
        IGNORE_NATIVE
    }

    public static final String IGNORE_SPLIT_TYPE = "ignore_split_type";
    @VariableMgr.VarAttr(name = IGNORE_SPLIT_TYPE,
            checker = "checkIgnoreSplitType",
            options = {"NONE", "IGNORE_JNI", "IGNORE_NATIVE"},
            description = {"忽略指定类型的split", "Ignore splits of the specified type"})
    public String ignoreSplitType = IgnoreSplitType.NONE.toString();

    public static final String USE_CONSISTENT_HASHING_FOR_EXTERNAL_SCAN = "use_consistent_hash_for_external_scan";
    @VariableMgr.VarAttr(name = USE_CONSISTENT_HASHING_FOR_EXTERNAL_SCAN,
            description = {"对外表采用一致性hash的方式做split的分发",
                    "Use consistent hashing to split the appearance for external scan"})
    public boolean useConsistentHashForExternalScan = false;

    @VariableMgr.VarAttr(name = PROFILE_LEVEL, fuzzy = true)
    public int profileLevel = 1;

    @VariableMgr.VarAttr(name = MAX_INSTANCE_NUM)
    public int maxInstanceNum = 64;

    @VariableMgr.VarAttr(name = ENABLE_INSERT_STRICT, needForward = true)
    public boolean enableInsertStrict = true;

    @VariableMgr.VarAttr(name = INSERT_MAX_FILTER_RATIO, needForward = true)
    public double insertMaxFilterRatio = 1.0;

    @VariableMgr.VarAttr(name = ENABLE_ODBC_TRANSCATION)
    public boolean enableOdbcTransaction = false;

    @VariableMgr.VarAttr(name = ENABLE_SCAN_RUN_SERIAL,  description = {
            "是否开启ScanNode串行读，以避免limit较小的情况下的读放大，可以提高查询的并发能力",
            "Whether to enable ScanNode serial reading to avoid read amplification in cases of small limits"
                + "which can improve query concurrency. default is false."})
    public boolean enableScanRunSerial = false;

    @VariableMgr.VarAttr(name = ENABLE_SQL_CACHE)
    public boolean enableSqlCache = false;

    @VariableMgr.VarAttr(name = ENABLE_QUERY_CACHE)
    public boolean enableQueryCache = false;

    @VarAttr(name = QUERY_CACHE_FORCE_REFRESH)
    private boolean queryCacheForceRefresh = false;

    @VarAttr(name = QUERY_CACHE_ENTRY_MAX_BYTES)
    private long queryCacheEntryMaxBytes = 5242880;

    @VarAttr(name = QUERY_CACHE_ENTRY_MAX_ROWS)
    private long queryCacheEntryMaxRows = 500000;

    @VariableMgr.VarAttr(name = FORWARD_TO_MASTER)
    public boolean forwardToMaster = true;

    @VariableMgr.VarAttr(name = USE_V2_ROLLUP)
    public boolean useV2Rollup = false;

    @VariableMgr.VarAttr(name = REWRITE_COUNT_DISTINCT_TO_BITMAP_HLL)
    public boolean rewriteCountDistinct = true;

    // compatible with some mysql client connect, say DataGrip of JetBrains
    @VariableMgr.VarAttr(name = EVENT_SCHEDULER)
    public String eventScheduler = "OFF";
    @VariableMgr.VarAttr(name = STORAGE_ENGINE)
    public String storageEngine = "olap";
    @VariableMgr.VarAttr(name = DEFAULT_STORAGE_ENGINE)
    public String defaultStorageEngine = "olap";
    @VariableMgr.VarAttr(name = DEFAULT_TMP_STORAGE_ENGINE)
    public String defaultTmpStorageEngine = "olap";

    @VariableMgr.VarAttr(name = MAX_SCAN_KEY_NUM)
    public int maxScanKeyNum = 48;
    @VariableMgr.VarAttr(name = MAX_PUSHDOWN_CONDITIONS_PER_COLUMN)
    public int maxPushdownConditionsPerColumn = 1024;
    @VariableMgr.VarAttr(name = SHOW_HIDDEN_COLUMNS, flag = VariableMgr.SESSION_ONLY)
    public boolean showHiddenColumns = false;

    @VariableMgr.VarAttr(name = ALLOW_PARTITION_COLUMN_NULLABLE, description = {
            "是否允许 NULLABLE 列作为 PARTITION 列。开启后，RANGE PARTITION 允许 NULLABLE PARTITION 列"
                    + "（LIST PARTITION当前不支持）。默认开。",
            "Whether to allow NULLABLE columns as PARTITION columns. When ON, RANGE PARTITION allows "
                    + "NULLABLE PARTITION columns (LIST PARTITION is not supported currently). ON by default." })
    public boolean allowPartitionColumnNullable = true;

    @VariableMgr.VarAttr(name = DELETE_WITHOUT_PARTITION, needForward = true)
    public boolean deleteWithoutPartition = false;

    @VariableMgr.VarAttr(name = SEND_BATCH_PARALLELISM, needForward = true)
    public int sendBatchParallelism = 1;

    @VariableMgr.VarAttr(name = ENABLE_VARIANT_ACCESS_IN_ORIGINAL_PLANNER)
    public boolean enableVariantAccessInOriginalPlanner = false;

    @VariableMgr.VarAttr(name = EXTRACT_WIDE_RANGE_EXPR, needForward = true)
    public boolean extractWideRangeExpr = true;

    @VariableMgr.VarAttr(name = ENABLE_NEREIDS_DML, varType = VariableAnnotation.REMOVED)
    public boolean enableNereidsDML = true;

    @VariableMgr.VarAttr(name = ENABLE_NEREIDS_DML_WITH_PIPELINE,
            varType = VariableAnnotation.REMOVED, description = { "在新优化器中，使用pipeline引擎执行DML",
                    "execute DML with pipeline engine in Nereids" })
    public boolean enableNereidsDmlWithPipeline = true;

    @VariableMgr.VarAttr(name = ENABLE_STRICT_CONSISTENCY_DML, needForward = true)
    public boolean enableStrictConsistencyDml = true;

    @VariableMgr.VarAttr(name = ENABLE_VECTORIZED_ENGINE, varType = VariableAnnotation.REMOVED)
    public boolean enableVectorizedEngine = true;

    @VariableMgr.VarAttr(name = ENABLE_PIPELINE_ENGINE, fuzzy = true, needForward = true,
            varType = VariableAnnotation.REMOVED)
    private boolean enablePipelineEngine = true;

    @VariableMgr.VarAttr(name = ENABLE_PIPELINE_X_ENGINE, fuzzy = false, varType = VariableAnnotation.REMOVED)
    private boolean enablePipelineXEngine = true;

    @VariableMgr.VarAttr(name = ENABLE_SHARED_SCAN, fuzzy = false, varType = VariableAnnotation.EXPERIMENTAL,
            needForward = true)
    private boolean enableSharedScan = false;

    @VariableMgr.VarAttr(name = ENABLE_PARALLEL_SCAN, fuzzy = true, varType = VariableAnnotation.EXPERIMENTAL,
            needForward = true)
    private boolean enableParallelScan = true;

    @VariableMgr.VarAttr(name = PARALLEL_SCAN_MAX_SCANNERS_COUNT, fuzzy = true,
            varType = VariableAnnotation.EXPERIMENTAL, needForward = true)
    private int parallelScanMaxScannersCount = 48;

    @VariableMgr.VarAttr(name = PARALLEL_SCAN_MIN_ROWS_PER_SCANNER, fuzzy = true,
            varType = VariableAnnotation.EXPERIMENTAL, needForward = true)
    private long parallelScanMinRowsPerScanner = 2097152; // 16K

    @VariableMgr.VarAttr(name = IGNORE_STORAGE_DATA_DISTRIBUTION, fuzzy = false,
            varType = VariableAnnotation.EXPERIMENTAL, needForward = true)
    private boolean ignoreStorageDataDistribution = true;

    @VariableMgr.VarAttr(name = USE_SERIAL_EXCHANGE, fuzzy = true,
            varType = VariableAnnotation.EXPERIMENTAL, needForward = true)
    private boolean useSerialExchange = false;

    @VariableMgr.VarAttr(
            name = ENABLE_LOCAL_SHUFFLE, fuzzy = false, varType = VariableAnnotation.EXPERIMENTAL,
            description = {"是否在pipelineX引擎上开启local shuffle优化",
                    "Whether to enable local shuffle on pipelineX engine."})
    private boolean enableLocalShuffle = true;

    @VariableMgr.VarAttr(
                name = FORCE_TO_LOCAL_SHUFFLE, fuzzy = false, varType = VariableAnnotation.EXPERIMENTAL,
                description = {"是否在pipelineX引擎上强制开启local shuffle优化",
                        "Whether to force to local shuffle on pipelineX engine."})
    private boolean forceToLocalShuffle = false;

    @VariableMgr.VarAttr(name = ENABLE_LOCAL_MERGE_SORT)
    private boolean enableLocalMergeSort = true;

    @VariableMgr.VarAttr(name = ENABLE_AGG_STATE, fuzzy = false, varType = VariableAnnotation.EXPERIMENTAL,
            needForward = true)
    public boolean enableAggState = false;

    @VariableMgr.VarAttr(name = ENABLE_PARALLEL_OUTFILE)
    public boolean enableParallelOutfile = false;

    @VariableMgr.VarAttr(name = CPU_RESOURCE_LIMIT)
    public int cpuResourceLimit = -1;

    @VariableMgr.VarAttr(name = SQL_QUOTE_SHOW_CREATE)
    public boolean sqlQuoteShowCreate = true;

    @VariableMgr.VarAttr(name = TRIM_TAILING_SPACES_FOR_EXTERNAL_TABLE_QUERY, needForward = true)
    public boolean trimTailingSpacesForExternalTableQuery = false;

    // the maximum size in bytes for a table that will be broadcast to all be nodes
    // when performing a join, By setting this value to -1 broadcasting can be disabled.
    // Default value is 1Gto
    @VariableMgr.VarAttr(name = AUTO_BROADCAST_JOIN_THRESHOLD)
    public double autoBroadcastJoinThreshold = 0.8;

    @VariableMgr.VarAttr(name = PARALLEL_PREPARE_THRESHOLD, fuzzy = true)
    public int parallelPrepareThreshold = 32;

    @VariableMgr.VarAttr(name = ENABLE_COST_BASED_JOIN_REORDER)
    private boolean enableJoinReorderBasedCost = false;

    @VariableMgr.VarAttr(name = ENABLE_FOLD_CONSTANT_BY_BE, fuzzy = true)
    public boolean enableFoldConstantByBe = false;
    @VariableMgr.VarAttr(name = DEBUG_SKIP_FOLD_CONSTANT)
    public boolean debugSkipFoldConstant = false;

    @VariableMgr.VarAttr(name = ENABLE_REWRITE_ELEMENT_AT_TO_SLOT, fuzzy = true)
    private boolean enableRewriteElementAtToSlot = true;

    @VariableMgr.VarAttr(name = FORCE_SORT_ALGORITHM, needForward = true, description = { "强制指定SortNode的排序算法",
            "Force the sort algorithm of SortNode to be specified" })
    public String forceSortAlgorithm = "";

    @VariableMgr.VarAttr(name = RUNTIME_FILTER_MODE, needForward = true)
    private String runtimeFilterMode = "GLOBAL";

    @VariableMgr.VarAttr(name = RUNTIME_BLOOM_FILTER_SIZE, needForward = true)
    private int runtimeBloomFilterSize = 2097152;

    @VariableMgr.VarAttr(name = RUNTIME_BLOOM_FILTER_MIN_SIZE, needForward = true)
    private int runtimeBloomFilterMinSize = 1048576;

    @VariableMgr.VarAttr(name = RUNTIME_BLOOM_FILTER_MAX_SIZE, needForward = true)
    private int runtimeBloomFilterMaxSize = 16777216;

    @VariableMgr.VarAttr(name = RUNTIME_FILTER_WAIT_TIME_MS, needForward = true)
    private int runtimeFilterWaitTimeMs = 1000;

    @VariableMgr.VarAttr(name = runtime_filter_wait_infinitely, needForward = true)
    private boolean runtimeFilterWaitInfinitely = false;

    @VariableMgr.VarAttr(name = RUNTIME_FILTERS_MAX_NUM, needForward = true)
    private int runtimeFiltersMaxNum = 10;

    // Set runtimeFilterType to IN_OR_BLOOM filter
    @VariableMgr.VarAttr(name = RUNTIME_FILTER_TYPE, fuzzy = true, needForward = true)
    private int runtimeFilterType = 12;

    @VariableMgr.VarAttr(name = RUNTIME_FILTER_MAX_IN_NUM, needForward = true)
    private int runtimeFilterMaxInNum = 1024;

    @VariableMgr.VarAttr(name = ENABLE_SYNC_RUNTIME_FILTER_SIZE, needForward = true)
    private boolean enableSyncRuntimeFilterSize = true;

    @VariableMgr.VarAttr(name = ENABLE_PARALLEL_RESULT_SINK, needForward = true, fuzzy = true)
    private boolean enableParallelResultSink = true;

    @VariableMgr.VarAttr(name = "sort_phase_num", fuzzy = true, needForward = true,
            description = {"如设置为1，则只生成1阶段sort，设置为2，则只生成2阶段sort，设置其它值，优化器根据代价选择sort类型",
                    "set the number of sort phases 1 or 2. if set other value, let cbo decide the sort type"})
    public int sortPhaseNum = 0;

    @VariableMgr.VarAttr(name = HIVE_TEXT_COMPRESSION, needForward = true)
    private String hiveTextCompression = "plain";

    @VariableMgr.VarAttr(name = READ_CSV_EMPTY_LINE_AS_NULL, needForward = true,
            description = {"在读取csv文件时是否读取csv的空行为null",
                    "Determine whether to read empty rows in CSV files as NULL when reading CSV files."})
    public boolean readCsvEmptyLineAsNull = false;

    @VariableMgr.VarAttr(name = USE_RF_DEFAULT)
    public boolean useRuntimeFilterDefaultSize = false;

    @VariableMgr.VarAttr(name = WAIT_FULL_BLOCK_SCHEDULE_TIMES)
    public int waitFullBlockScheduleTimes = 2;

    public int getBeNumberForTest() {
        return beNumberForTest;
    }

    @VariableMgr.VarAttr(name = DESCRIBE_EXTEND_VARIANT_COLUMN, needForward = true)
    public boolean enableDescribeExtendVariantColumn = false;

    @VariableMgr.VarAttr(name = PROFILLING)
    public boolean profiling = false;

    public void setBeNumberForTest(int beNumberForTest) {
        this.beNumberForTest = beNumberForTest;
    }

    @VariableMgr.VarAttr(name = BE_NUMBER_FOR_TEST)
    private int beNumberForTest = -1;

    public double getCboCpuWeight() {
        return cboCpuWeight;
    }

    public void setCboCpuWeight(double cboCpuWeight) {
        this.cboCpuWeight = cboCpuWeight;
    }

    public double getCboMemWeight() {
        return cboMemWeight;
    }

    public void setCboMemWeight(double cboMemWeight) {
        this.cboMemWeight = cboMemWeight;
    }

    public double getCboNetWeight() {
        return cboNetWeight;
    }

    public void setCboNetWeight(double cboNetWeight) {
        this.cboNetWeight = cboNetWeight;
    }

    @VariableMgr.VarAttr(name = CBO_CPU_WEIGHT)
    private double cboCpuWeight = 1.0;

    @VariableMgr.VarAttr(name = CBO_MEM_WEIGHT)
    private double cboMemWeight = 1.0;

    @VariableMgr.VarAttr(name = CBO_NET_WEIGHT)
    private double cboNetWeight = 1.5;

    @VariableMgr.VarAttr(name = DISABLE_JOIN_REORDER)
    private boolean disableJoinReorder = false;

    @VariableMgr.VarAttr(name = MAX_JOIN_NUMBER_OF_REORDER)
    private int maxJoinNumberOfReorder = 63;

    @VariableMgr.VarAttr(name = ENABLE_BUSHY_TREE, needForward = true)
    private boolean enableBushyTree = false;

    public int getMaxJoinNumBushyTree() {
        return maxJoinNumBushyTree;
    }

    public void setMaxJoinNumBushyTree(int maxJoinNumBushyTree) {
        this.maxJoinNumBushyTree = maxJoinNumBushyTree;
    }

    public int getMaxJoinNumberOfReorder() {
        return maxJoinNumberOfReorder;
    }

    public void setMaxJoinNumberOfReorder(int maxJoinNumberOfReorder) {
        this.maxJoinNumberOfReorder = maxJoinNumberOfReorder;
    }

    @VariableMgr.VarAttr(name = MAX_JOIN_NUMBER_BUSHY_TREE)
    private int maxJoinNumBushyTree = 8;

    @VariableMgr.VarAttr(name = ENABLE_PARTITION_TOPN)
    private boolean enablePartitionTopN = true;

    @VariableMgr.VarAttr(name = PARTITION_TOPN_MAX_PARTITIONS, needForward = true, description = {
            "这个阈值决定了partition_topn计算时的最大分区数量，超过这个阈值后且输入总行数少于预估总量，剩余的数据将直接透传给下一个算子",
            "This threshold determines how many partitions will be allocated for window function get topn."
                    + " if this threshold is exceeded and input rows less than the estimated total rows, the remaining"
                    + " data will be pass through to other node directly."
    })
    private int partitionTopNMaxPartitions = 1024;

    @VariableMgr.VarAttr(name = PARTITION_TOPN_PER_PARTITION_ROWS, needForward = true, description = {
            "这个数值用于partition_topn预估每个分区的行数，用来计算所有分区的预估数据总量，决定是否能透传下一个算子",
            "This value is used for partition_topn to estimate the number of rows in each partition, to calculate "
            + " the estimated total amount of data for all partitions, and to determine whether the next operator "
            + " can be passed transparently."
    })
    private int partitionTopNPerPartitionRows = 1000;

    @VariableMgr.VarAttr(name = GLOBAL_PARTITION_TOPN_THRESHOLD)
    private double globalPartitionTopNThreshold = 100;

    @VariableMgr.VarAttr(name = ENABLE_INFER_PREDICATE)
    private boolean enableInferPredicate = true;

    @VariableMgr.VarAttr(name = RETURN_OBJECT_DATA_AS_BINARY)
    private boolean returnObjectDataAsBinary = false;

    @VariableMgr.VarAttr(name = BLOCK_ENCRYPTION_MODE)
    private String blockEncryptionMode = "";

    @VariableMgr.VarAttr(name = ENABLE_PROJECTION)
    private boolean enableProjection = true;

    @VariableMgr.VarAttr(name = ENABLE_SHORT_CIRCUIT_QUERY)
    private boolean enableShortCircuitQuery = true;

    @VariableMgr.VarAttr(name = ENABLE_SHORT_CIRCUIT_QUERY_ACCESS_COLUMN_STORE)
    private boolean enableShortCircuitQueryAcessColumnStore = true;

    @VariableMgr.VarAttr(name = CHECK_OVERFLOW_FOR_DECIMAL)
    private boolean checkOverflowForDecimal = true;

    @VariableMgr.VarAttr(name = DECIMAL_OVERFLOW_SCALE, needForward = true, description = {
            "当decimal数值计算结果精度溢出时，计算结果最多可保留的小数位数", "When the precision of the result of"
            + " a decimal numerical calculation overflows,"
            + "the maximum number of decimal scale that the result can be retained"
    })
    public int decimalOverflowScale = 6;

    @VariableMgr.VarAttr(name = ENABLE_DPHYP_OPTIMIZER)
    public boolean enableDPHypOptimizer = false;

    /**
     * This variable is used to select n-th optimized plan in memo.
     * It can allow us select different plans for the same SQL statement
     * and these plans can be used to evaluate the cost model.
     */
    @VariableMgr.VarAttr(name = NTH_OPTIMIZED_PLAN)
    private int nthOptimizedPlan = 1;

    @VariableMgr.VarAttr(name = LIMIT_ROWS_FOR_SINGLE_INSTANCE,
            description = {"当一个 ScanNode 上没有过滤条件，且 limit 值小于这个阈值时，"
                    + "系统会将这个算子的并发度调整为1，以减少简单查询的扇出",
                    "When a ScanNode has no filter conditions and the limit value is less than this threshold, "
                            + "the system will adjust the concurrency of this operator to 1 "
                            + "to reduce the fan-out of simple queries"})
    public long limitRowsForSingleInstance = 10000;

    public boolean isEnableLeftZigZag() {
        return enableLeftZigZag;
    }

    public void setEnableLeftZigZag(boolean enableLeftZigZag) {
        this.enableLeftZigZag = enableLeftZigZag;
    }

    @VariableMgr.VarAttr(name = ENABLE_LEFT_ZIG_ZAG)
    private boolean enableLeftZigZag = false;

    /**
     * as the new optimizer is not mature yet, use this var
     * to control whether to use new optimizer, remove it when
     * the new optimizer is fully developed. I hope that day
     * would be coming soon.
     */
    @VariableMgr.VarAttr(name = ENABLE_NEREIDS_PLANNER, needForward = true, varType = VariableAnnotation.REMOVED)
    private boolean enableNereidsPlanner = true;

    @VariableMgr.VarAttr(name = DISABLE_NEREIDS_RULES, needForward = true)
    private String disableNereidsRules = "";

    @VariableMgr.VarAttr(name = ENABLE_NEREIDS_RULES, needForward = true)
    public String enableNereidsRules = "";

    @VariableMgr.VarAttr(name = ENABLE_NEW_COST_MODEL, needForward = true)
    private boolean enableNewCostModel = false;

    @VariableMgr.VarAttr(name = "filter_cost_factor", needForward = true)
    public double filterCostFactor = 0.0001;

    @VariableMgr.VarAttr(name = NEREIDS_STAR_SCHEMA_SUPPORT)
    private boolean nereidsStarSchemaSupport = true;

    @VariableMgr.VarAttr(name = ENABLE_NEREIDS_DISTRIBUTE_PLANNER, needForward = true,
            fuzzy = false, varType = VariableAnnotation.EXPERIMENTAL, description = {
                "使用新的nereids的分布式规划器的开关，这个分布式规划器可以规划出一些更高效的查询计划，比如在某些情况下，"
                        + "可以把左表shuffle到右表去做bucket shuffle join",
                "The switch to use new DistributedPlanner of nereids, this planner can planning some "
                        + "more efficient query plans, e.g. in certain situations, shuffle left side to "
                        + "right side to do bucket shuffle join"
            }
    )
    private boolean enableNereidsDistributePlanner = false;

    @VariableMgr.VarAttr(name = REWRITE_OR_TO_IN_PREDICATE_THRESHOLD, fuzzy = true)
    private int rewriteOrToInPredicateThreshold = 2;

    @VariableMgr.VarAttr(name = "push_topn_to_agg", fuzzy = false, needForward = true)
    public boolean pushTopnToAgg = true;

    @VariableMgr.VarAttr(name = NEREIDS_CBO_PENALTY_FACTOR, needForward = true)
    private double nereidsCboPenaltyFactor = 0.7;

    @VariableMgr.VarAttr(name = ENABLE_NEREIDS_TRACE)
    private boolean enableNereidsTrace = false;

    @VariableMgr.VarAttr(name = ENABLE_EXPR_TRACE)
    private boolean enableExprTrace = false;

    @VariableMgr.VarAttr(name = ENABLE_DPHYP_TRACE, needForward = true)
    public boolean enableDpHypTrace = false;

    @VariableMgr.VarAttr(name = BROADCAST_RIGHT_TABLE_SCALE_FACTOR)
    private double broadcastRightTableScaleFactor = 0.0;

    @VariableMgr.VarAttr(name = LEFT_SEMI_OR_ANTI_PROBE_FACTOR)
    private double leftSemiOrAntiProbeFactor = 0.05;

    @VariableMgr.VarAttr(name = BROADCAST_ROW_COUNT_LIMIT, needForward = true)
    private double broadcastRowCountLimit = 30000000;

    @VariableMgr.VarAttr(name = BROADCAST_HASHTABLE_MEM_LIMIT_PERCENTAGE, needForward = true)
    private double broadcastHashtableMemLimitPercentage = 0.2;

    @VariableMgr.VarAttr(name = ENABLE_RUNTIME_FILTER_PRUNE, needForward = true)
    public boolean enableRuntimeFilterPrune = true;

    /**
     * The client can pass some special information by setting this session variable in the format: "k1:v1;k2:v2".
     * For example, trace_id can be passed to trace the query request sent by the user.
     * set session_context="trace_id:1234565678";
     */
    @VariableMgr.VarAttr(name = SESSION_CONTEXT, needForward = true)
    public String sessionContext = "";

    @VariableMgr.VarAttr(name = ENABLE_SINGLE_REPLICA_INSERT,
            needForward = true, varType = VariableAnnotation.EXPERIMENTAL)
    public boolean enableSingleReplicaInsert = false;

    @VariableMgr.VarAttr(name = ENABLE_FUNCTION_PUSHDOWN, fuzzy = true)
    public boolean enableFunctionPushdown = false;

    @VariableMgr.VarAttr(name = ENABLE_EXT_FUNC_PRED_PUSHDOWN, needForward = true,
            description = {"启用外部表（如通过ODBC或JDBC访问的表）查询中谓词的函数下推",
                    "Enable function pushdown for predicates in queries to external tables "
                    + "(such as tables accessed via ODBC or JDBC)"})
    public boolean enableExtFuncPredPushdown = true;

    @VariableMgr.VarAttr(name = FORBID_UNKNOWN_COLUMN_STATS)
    public boolean forbidUnknownColStats = false;

    @VariableMgr.VarAttr(name = ENABLE_COMMON_EXPR_PUSHDOWN, fuzzy = true)
    public boolean enableCommonExprPushdown = true;

    @VariableMgr.VarAttr(name = ENABLE_LOCAL_EXCHANGE, fuzzy = true, varType = VariableAnnotation.DEPRECATED)
    public boolean enableLocalExchange = true;

    /**
     * For debug purpose, don't merge unique key and agg key when reading data.
     */
    @VariableMgr.VarAttr(name = SKIP_STORAGE_ENGINE_MERGE)
    public boolean skipStorageEngineMerge = false;

    /**
     * For debug purpose, skip delete predicate when reading data.
     */
    @VariableMgr.VarAttr(name = SKIP_DELETE_PREDICATE)
    public boolean skipDeletePredicate = false;

    /**
     * For debug purpose, skip delete sign when reading data.
     */
    @VariableMgr.VarAttr(name = SKIP_DELETE_SIGN)
    public boolean skipDeleteSign = false;

    /**
     * For debug purpose, skip delete bitmap when reading data.
     */
    @VariableMgr.VarAttr(name = SKIP_DELETE_BITMAP)
    public boolean skipDeleteBitmap = false;

    // This variable replace the original FE config `recover_with_skip_missing_version`.
    // In some scenarios, all replicas of tablet are having missing versions, and the tablet is unable to recover.
    // This config can control the behavior of query. When it is set to `true`, the query will ignore the
    // visible version recorded in FE partition, use the replica version. If the replica on BE has missing versions,
    // the query will directly skip this missing version, and only return the data of the existing versions.
    // Besides, the query will always try to select the one with the highest lastSuccessVersion among all surviving
    // BE replicas, so as to recover as much data as possible.
    // You should only open it in the emergency scenarios mentioned above, only used for temporary recovery queries.
    // This variable conflicts with the use_fix_replica variable, when the use_fix_replica variable is not -1,
    // this variable will not work.
    @VariableMgr.VarAttr(name = SKIP_MISSING_VERSION)
    public boolean skipMissingVersion = false;

    // This variable is used to control whether to skip the bad tablet.
    // In some scenarios, user has a huge amount of data and only a single replica was specified when creating
    // the table, if one of the tablet is damaged, the table will not be able to be select. If the user does not care
    // about the integrity of the data, they can use this variable to temporarily skip the bad tablet for querying and
    // load the remaining data into a new table.
    @VariableMgr.VarAttr(name = SKIP_BAD_TABLET)
    public boolean skipBadTablet = false;

    // This variable is used to avoid FE fallback to the original parser. When we execute SQL in regression tests
    // for nereids, fallback will cause the Doris return the correct result although the syntax is unsupported
    // in nereids for some mistaken modification. You should set it on the
    @VariableMgr.VarAttr(name = ENABLE_FALLBACK_TO_ORIGINAL_PLANNER, varType = VariableAnnotation.REMOVED)
    public boolean enableFallbackToOriginalPlanner = false;

    @VariableMgr.VarAttr(name = ENABLE_NEREIDS_TIMEOUT, needForward = true)
    public boolean enableNereidsTimeout = true;

    @VariableMgr.VarAttr(name = "nereids_timeout_second", needForward = true)
    public int nereidsTimeoutSecond = 30;

    @VariableMgr.VarAttr(name = ENABLE_PUSH_DOWN_NO_GROUP_AGG)
    public boolean enablePushDownNoGroupAgg = true;

    /**
     * The current statistics are only used for CBO test,
     * and are not available to users. (work in progress)
     */
    @VariableMgr.VarAttr(name = ENABLE_CBO_STATISTICS)
    public boolean enableCboStatistics = false;

    @VariableMgr.VarAttr(name = ENABLE_ELIMINATE_SORT_NODE)
    public boolean enableEliminateSortNode = true;

    @VariableMgr.VarAttr(name = INTERNAL_SESSION)
    public boolean internalSession = false;

    // Use partitioned hash join if build side row count >= the threshold . 0 - the threshold is not set.
    @VariableMgr.VarAttr(name = PARTITIONED_HASH_JOIN_ROWS_THRESHOLD, fuzzy = true)
    public int partitionedHashJoinRowsThreshold = 0;

    // Use partitioned hash join if build side row count >= the threshold . 0 - the threshold is not set.
    @VariableMgr.VarAttr(name = PARTITIONED_HASH_AGG_ROWS_THRESHOLD, fuzzy = true)
    public int partitionedHashAggRowsThreshold = 0;

    @VariableMgr.VarAttr(name = PARTITION_PRUNING_EXPAND_THRESHOLD, fuzzy = true)
    public int partitionPruningExpandThreshold = 10;

    @VariableMgr.VarAttr(name = ENABLE_SHARE_HASH_TABLE_FOR_BROADCAST_JOIN, fuzzy = true)
    public boolean enableShareHashTableForBroadcastJoin = true;

    @VariableMgr.VarAttr(name = ENABLE_HASH_JOIN_EARLY_START_PROBE, fuzzy = false)
    public boolean enableHashJoinEarlyStartProbe = false;

    @VariableMgr.VarAttr(name = ENABLE_UNICODE_NAME_SUPPORT, needForward = true)
    public boolean enableUnicodeNameSupport = false;

    @VariableMgr.VarAttr(name = GROUP_CONCAT_MAX_LEN)
    public long groupConcatMaxLen = 2147483646;

    // Whether enable two phase read optimization
    // 1. read related rowids along with necessary column data
    // 2. spawn fetch RPC to other nodes to get related data by sorted rowids
    @VariableMgr.VarAttr(name = ENABLE_TWO_PHASE_READ_OPT, fuzzy = true)
    public boolean enableTwoPhaseReadOpt = true;
    @VariableMgr.VarAttr(name = TOPN_OPT_LIMIT_THRESHOLD)
    public long topnOptLimitThreshold = 1024;
    @VariableMgr.VarAttr(name = TOPN_FILTER_LIMIT_THRESHOLD)
    public long topnFilterLimitThreshold = 10240000;
    @VariableMgr.VarAttr(name = ENABLE_SNAPSHOT_POINT_QUERY)
    public boolean enableSnapshotPointQuery = true;

    @VariableMgr.VarAttr(name = ENABLE_SERVER_SIDE_PREPARED_STATEMENT, needForward = true, description = {
            "是否启用开启服务端prepared statement", "Set whether to enable server side prepared statement."})
    public boolean enableServeSidePreparedStatement = true;

    @VariableMgr.VarAttr(name = MAX_PREPARED_STMT_COUNT,  flag = VariableMgr.GLOBAL,
            needForward = true, description = {
                "服务端prepared statement最大个数", "the maximum prepared statements server holds."})
    public int maxPreparedStmtCount = 100000;

    // Default value is false, which means the group by and having clause
    // should first use column name not alias. According to mysql.
    @VariableMgr.VarAttr(name = GROUP_BY_AND_HAVING_USE_ALIAS_FIRST, varType = VariableAnnotation.DEPRECATED)
    public boolean groupByAndHavingUseAliasFirst = false;

    // Whether disable block file cache. Block cache only works when FE's query options sets disableFileCache false
    // along with BE's config `enable_file_cache` true
    @VariableMgr.VarAttr(name = DISABLE_FILE_CACHE, needForward = true)
    public boolean disableFileCache = false;

    // Whether enable block file cache. Only take effect when BE config item enable_file_cache is true.
    @VariableMgr.VarAttr(name = ENABLE_FILE_CACHE, needForward = true, description = {
            "是否启用file cache。该变量只有在be.conf中enable_file_cache=true时才有效，"
                    + "如果be.conf中enable_file_cache=false，该BE节点的file cache处于禁用状态。",
            "Set wether to use file cache. This variable takes effect only if the BE config enable_file_cache=true. "
                    + "The cache is not used when BE config enable_file_cache=false."})
    public boolean enableFileCache = false;

    // Specify base path for file cache, or chose a random path.
    @VariableMgr.VarAttr(name = FILE_CACHE_BASE_PATH, needForward = true, description = {
            "指定block file cache在BE上的存储路径，默认 'random'，随机选择BE配置的存储路径。",
            "Specify the storage path of the block file cache on BE, default 'random', "
                    + "and randomly select the storage path configured by BE."})
    public String fileCacheBasePath = "random";

    // Whether enable query with inverted index.
    @VariableMgr.VarAttr(name = ENABLE_INVERTED_INDEX_QUERY, needForward = true, description = {
            "是否启用inverted index query。", "Set whether to use inverted index query."})
    public boolean enableInvertedIndexQuery = true;

    // Whether enable query expr with inverted index.
    @VariableMgr.VarAttr(name = ENABLE_COMMON_EXPR_PUSHDOWN_FOR_INVERTED_INDEX, fuzzy = true, needForward = true,
            description = {"是否启用表达式上使用 inverted index。", "Set whether to use inverted index query for expr."})
    public boolean enableCommonExpPushDownForInvertedIndex = true;

    // Whether enable pushdown count agg to scan node when using inverted index match.
    @VariableMgr.VarAttr(name = ENABLE_PUSHDOWN_COUNT_ON_INDEX, needForward = true, description = {
            "是否启用count_on_index pushdown。", "Set whether to pushdown count_on_index."})
    public boolean enablePushDownCountOnIndex = true;

    // Whether enable no need read data opt in segment_iterator.
    @VariableMgr.VarAttr(name = ENABLE_NO_NEED_READ_DATA_OPT, needForward = true, description = {
            "是否启用no_need_read_data opt。", "Set whether to enable no_need_read_data opt."})
    public boolean enableNoNeedReadDataOpt = true;

    // Whether enable pushdown minmax to scan node of unique table.
    @VariableMgr.VarAttr(name = ENABLE_PUSHDOWN_MINMAX_ON_UNIQUE, needForward = true, description = {
        "是否启用pushdown minmax on unique table。", "Set whether to pushdown minmax on unique table."})
    public boolean enablePushDownMinMaxOnUnique = false;

    // Whether enable push down string type minmax to scan node.
    @VariableMgr.VarAttr(name = ENABLE_PUSHDOWN_STRING_MINMAX, needForward = true, description = {
        "是否启用string类型min max下推。", "Set whether to enable push down string type minmax."})
    public boolean enablePushDownStringMinMax = false;

    // Whether drop table when create table as select insert data appear error.
    @VariableMgr.VarAttr(name = DROP_TABLE_IF_CTAS_FAILED, needForward = true)
    public boolean dropTableIfCtasFailed = true;

    @VariableMgr.VarAttr(name = MAX_TABLE_COUNT_USE_CASCADES_JOIN_REORDER, needForward = true)
    public int maxTableCountUseCascadesJoinReorder = 10;

    @VariableMgr.VarAttr(name = JOIN_REORDER_TIME_LIMIT, needForward = true)
    public long joinReorderTimeLimit = 1000;

    // If this is true, the result of `show roles` will return all user default role
    @VariableMgr.VarAttr(name = SHOW_USER_DEFAULT_ROLE, needForward = true)
    public boolean showUserDefaultRole = false;

    // Default value is -1, which means not fix replica
    @VariableMgr.VarAttr(name = USE_FIX_REPLICA)
    public int useFixReplica = -1;

    @VariableMgr.VarAttr(name = DUMP_NEREIDS_MEMO)
    public boolean dumpNereidsMemo = false;

    @VariableMgr.VarAttr(name = "memo_max_group_expression_size")
    public int memoMaxGroupExpressionSize = 10000;

    @VariableMgr.VarAttr(name = DPHYPER_LIMIT)
    public int dphyperLimit = 1000;


    @VariableMgr.VarAttr(
            name = ENABLE_PAGE_CACHE,
            description = {"控制是否启用page cache。默认为 true。",
                "Controls whether to use page cache. "
                    + "The default value is true."},
            needForward = true)
    public boolean enablePageCache = true;

    @VariableMgr.VarAttr(name = ENABLE_FOLD_NONDETERMINISTIC_FN)
    public boolean enableFoldNondeterministicFn = false;

    @VariableMgr.VarAttr(name = TRACE_NEREIDS)
    public boolean traceNereids = false;

    @VariableMgr.VarAttr(name = PLAN_NEREIDS_DUMP)
    public boolean planNereidsDump = false;

    // If set to true, all query will be executed without returning result
    @VariableMgr.VarAttr(name = DRY_RUN_QUERY, needForward = true)
    public boolean dryRunQuery = false;

    @VariableMgr.VarAttr(name = FILE_SPLIT_SIZE, needForward = true)
    public long fileSplitSize = 0;

    @VariableMgr.VarAttr(
            name = NUM_PARTITIONS_IN_BATCH_MODE,
            description = {"如果分区数量超过阈值，BE将通过batch方式获取scan ranges",
                    "If the number of partitions exceeds the threshold, scan ranges will be got through batch mode."},
            needForward = true)
    public int numPartitionsInBatchMode = 1024;

    @VariableMgr.VarAttr(
            name = FETCH_SPLITS_MAX_WAIT_TIME,
            description = {"batch方式中BE获取splits的最大等待时间",
                    "The max wait time of getting splits in batch mode."},
            needForward = true)
    public long fetchSplitsMaxWaitTime = 4000;

    @VariableMgr.VarAttr(
            name = ENABLE_PARQUET_LAZY_MAT,
            description = {"控制 parquet reader 是否启用延迟物化技术。默认为 true。",
                    "Controls whether to use lazy materialization technology in parquet reader. "
                            + "The default value is true."},
            needForward = true)
    public boolean enableParquetLazyMat = true;

    @VariableMgr.VarAttr(
            name = ENABLE_ORC_LAZY_MAT,
            description = {"控制 orc reader 是否启用延迟物化技术。默认为 true。",
                    "Controls whether to use lazy materialization technology in orc reader. "
                            + "The default value is true."},
            needForward = true)
    public boolean enableOrcLazyMat = true;


    @VariableMgr.VarAttr(
            name = ENABLE_PARQUET_FILTER_BY_MIN_MAX,
            description = {"控制 parquet reader 是否启用 min-max 值过滤。默认为 true。",
                    "Controls whether to filter by min-max values in parquet reader. "
                            + "The default value is true."},
            needForward = true)
    public boolean enableParquetFilterByMinMax = true;


    @VariableMgr.VarAttr(
            name = ENABLE_ORC_FILTER_BY_MIN_MAX,
            description = {"控制 orc reader 是否启用 min-max 值过滤。默认为 true。",
                    "Controls whether to filter by min-max values in orc reader. "
                            + "The default value is true."},
            needForward = true)
    public boolean enableOrcFilterByMinMax = true;

    @VariableMgr.VarAttr(
            name = EXTERNAL_TABLE_ANALYZE_PART_NUM,
            description = {"收集外表统计信息行数时选取的采样分区数，默认-1表示全部分区",
                    "Number of sample partition for collecting external table line number, "
                            + "default -1 means all partitions"},
            needForward = false)
    public int externalTableAnalyzePartNum = -1;

    @VariableMgr.VarAttr(name = INLINE_CTE_REFERENCED_THRESHOLD)
    public int inlineCTEReferencedThreshold = 1;

    @VariableMgr.VarAttr(name = ENABLE_CTE_MATERIALIZE)
    public boolean enableCTEMaterialize = true;

    @VariableMgr.VarAttr(name = ENABLE_ORDERED_SCAN_RANGE_LOCATIONS)
    public boolean enableOrderedScanRangeLocations = false;

    @VariableMgr.VarAttr(name = ENABLE_ANALYZE_COMPLEX_TYPE_COLUMN)
    public boolean enableAnalyzeComplexTypeColumn = false;

    @VariableMgr.VarAttr(name = ENABLE_STRONG_CONSISTENCY, description = {"用以开启强一致读。Doris 默认支持同一个会话内的"
            + "强一致性，即同一个会话内对数据的变更操作是实时可见的。如需要会话间的强一致读，则需将此变量设置为true。",
            "Used to enable strong consistent reading. By default, Doris supports strong consistency "
                    + "within the same session, that is, changes to data within the same session are visible in "
                    + "real time. If you want strong consistent reads between sessions, set this variable to true. "
    })
    public boolean enableStrongConsistencyRead = false;

    @VariableMgr.VarAttr(name = PARALLEL_SYNC_ANALYZE_TASK_NUM)
    public int parallelSyncAnalyzeTaskNum = 2;

    @VariableMgr.VarAttr(name = ENABLE_DELETE_SUB_PREDICATE_V2, fuzzy = true, needForward = true)
    public boolean enableDeleteSubPredicateV2 = true;

    @VariableMgr.VarAttr(name = TRUNCATE_CHAR_OR_VARCHAR_COLUMNS,
            description = {"是否按照表的 schema 来截断 char 或者 varchar 列。默认为 false。\n"
                    + "因为外表会存在表的 schema 中 char 或者 varchar 列的最大长度和底层 parquet 或者 orc 文件中的 schema 不一致"
                    + "的情况。此时开启改选项，会按照表的 schema 中的最大长度进行截断。",
                    "Whether to truncate char or varchar columns according to the table's schema. "
                            + "The default is false.\n"
                    + "Because the maximum length of the char or varchar column in the schema of the table"
                            + " is inconsistent with the schema in the underlying parquet or orc file."
                    + " At this time, if the option is turned on, it will be truncated according to the maximum length"
                            + " in the schema of the table."},
            needForward = true)
    public boolean truncateCharOrVarcharColumns = false;

    @VariableMgr.VarAttr(name = ENABLE_MEMTABLE_ON_SINK_NODE, needForward = true)
    public boolean enableMemtableOnSinkNode = true;

    @VariableMgr.VarAttr(name = LOAD_STREAM_PER_NODE)
    public int loadStreamPerNode = 2;

    @VariableMgr.VarAttr(name = GROUP_COMMIT, needForward = true)
    public String groupCommit = "off_mode";

    @VariableMgr.VarAttr(name = ENABLE_PREPARED_STMT_AUDIT_LOG, needForward = true)
    public boolean enablePreparedStmtAuditLog = false;

    @VariableMgr.VarAttr(name = INVERTED_INDEX_CONJUNCTION_OPT_THRESHOLD,
            description = {"在match_all中求取多个倒排索引的交集时,如果最大的倒排索引中的总数是最小倒排索引中的总数的整数倍,"
                    + "则使用跳表来优化交集操作。",
                    "When intersecting multiple inverted indexes in match_all,"
                    + " if the maximum total count of the largest inverted index"
                    + " is a multiple of the minimum total count of the smallest inverted index,"
                    + " use a skiplist to optimize the intersection."})
    public int invertedIndexConjunctionOptThreshold = 1000;

    @VariableMgr.VarAttr(name = INVERTED_INDEX_MAX_EXPANSIONS,
            description = {"这个参数用来限制查询时扩展的词项（terms）的数量，以此来控制查询的性能",
                    "This parameter is used to limit the number of term expansions during a query,"
                    + " thereby controlling query performance"})
    public int invertedIndexMaxExpansions = 50;

    @VariableMgr.VarAttr(name = INVERTED_INDEX_SKIP_THRESHOLD,
            description = {"在倒排索引中如果预估命中量占比总量超过百分比阈值，则跳过索引直接进行匹配。",
                    "In the inverted index,"
                            + " if the estimated hit ratio exceeds the percentage threshold of the total amount, "
                            + " then skip the index and proceed directly to matching."})
    public int invertedIndexSkipThreshold = 50;

    @VariableMgr.VarAttr(name = SQL_DIALECT, needForward = true, checker = "checkSqlDialect",
            description = {"解析sql使用的方言", "The dialect used to parse sql."})
    public String sqlDialect = "doris";

    @VariableMgr.VarAttr(name = SERDE_DIALECT, needForward = true, checker = "checkSerdeDialect",
            description = {"返回给 MySQL 客户端时各数据类型的输出格式方言",
                    "The output format dialect of each data type returned to the MySQL client."},
            options = {"doris", "presto", "trino"})
    public String serdeDialect = "doris";

    @VariableMgr.VarAttr(name = ENABLE_UNIQUE_KEY_PARTIAL_UPDATE, needForward = true)
    public boolean enableUniqueKeyPartialUpdate = false;

    @VariableMgr.VarAttr(name = TEST_QUERY_CACHE_HIT, description = {
            "用于测试查询缓存是否命中，如果未命中指定类型的缓存，则会报错",
            "Used to test whether the query cache is hit. "
                    + "If the specified type of cache is not hit, an error will be reported."},
            options = {"none", "sql_cache", "partition_cache"})
    public String testQueryCacheHit = "none";

    @VariableMgr.VarAttr(name = ENABLE_AUTO_ANALYZE,
            description = {"该参数控制是否开启自动收集", "Set false to disable auto analyze"},
            flag = VariableMgr.GLOBAL)
    public boolean enableAutoAnalyze = true;

    @VariableMgr.VarAttr(name = FORCE_SAMPLE_ANALYZE, needForward = true,
            description = {"是否将 full analyze 自动转换成 sample analyze", "Set true to force sample analyze"},
            flag = VariableMgr.GLOBAL)
    public boolean forceSampleAnalyze = Config.force_sample_analyze;

    @VariableMgr.VarAttr(name = ENABLE_AUTO_ANALYZE_INTERNAL_CATALOG,
            description = {"临时参数，收否自动收集所有内表", "Temp variable， enable to auto collect all OlapTable."},
            flag = VariableMgr.GLOBAL)
    public boolean enableAutoAnalyzeInternalCatalog = true;

    @VariableMgr.VarAttr(name = ENABLE_PARTITION_ANALYZE,
            description = {"临时参数，收否收集分区级别统计信息", "Temp variable， enable to collect partition level statistics."},
            flag = VariableMgr.GLOBAL)
    public boolean enablePartitionAnalyze = false;

    @VariableMgr.VarAttr(name = AUTO_ANALYZE_TABLE_WIDTH_THRESHOLD,
            description = {"参与自动收集的最大表宽度，列数多于这个参数的表不参与自动收集",
                "Maximum table width to enable auto analyze, "
                    + "table with more columns than this value will not be auto analyzed."},
            flag = VariableMgr.GLOBAL)
    public int autoAnalyzeTableWidthThreshold = 100;

    @VariableMgr.VarAttr(name = AUTO_ANALYZE_START_TIME, needForward = true, checker = "checkAnalyzeTimeFormat",
            description = {"该参数定义自动ANALYZE例程的开始时间",
                    "This parameter defines the start time for the automatic ANALYZE routine."},
            flag = VariableMgr.GLOBAL)
    public String autoAnalyzeStartTime = "00:00:00";

    @VariableMgr.VarAttr(name = AUTO_ANALYZE_END_TIME, needForward = true, checker = "checkAnalyzeTimeFormat",
            description = {"该参数定义自动ANALYZE例程的结束时间",
                    "This parameter defines the end time for the automatic ANALYZE routine."},
            flag = VariableMgr.GLOBAL)
    public String autoAnalyzeEndTime = "23:59:59";

    @VariableMgr.VarAttr(name = IGNORE_RUNTIME_FILTER_IDS,
            description = {"在IGNORE_RUNTIME_FILTER_IDS列表中的runtime filter将不会被生成",
                    "the runtime filter id in IGNORE_RUNTIME_FILTER_IDS list will not be generated"})

    public String ignoreRuntimeFilterIds = "";

    @VariableMgr.VarAttr(name = STATS_INSERT_MERGE_ITEM_COUNT, flag = VariableMgr.GLOBAL, description = {
            "控制统计信息相关INSERT攒批数量", "Controls the batch size for stats INSERT merging."
    }
    )
    public int statsInsertMergeItemCount = 200;

    @VariableMgr.VarAttr(name = HUGE_TABLE_DEFAULT_SAMPLE_ROWS, flag = VariableMgr.GLOBAL, description = {
            "定义开启开启大表自动sample后，对大表的采样比例",
            "This defines the number of sample percent for large tables when automatic sampling for"
                    + "large tables is enabled"

    })
    public long hugeTableDefaultSampleRows = 4194304;


    @VariableMgr.VarAttr(name = HUGE_TABLE_LOWER_BOUND_SIZE_IN_BYTES, flag = VariableMgr.GLOBAL,
            description = {
                    "大小超过该值的表将会自动通过采样收集统计信息",
                    "This defines the lower size bound for large tables. "
                            + "When enable_auto_sample is enabled, tables"
                            + "larger than this value will automatically collect "
                            + "statistics through sampling"})
    public long hugeTableLowerBoundSizeInBytes = 0;

    @VariableMgr.VarAttr(name = HUGE_TABLE_AUTO_ANALYZE_INTERVAL_IN_MILLIS, flag = VariableMgr.GLOBAL,
            description = {"控制对大表的自动ANALYZE的最小时间间隔，"
                    + "在该时间间隔内大小超过huge_table_lower_bound_size_in_bytes的表仅ANALYZE一次",
                    "This controls the minimum time interval for automatic ANALYZE on large tables."
                            + "Within this interval,"
                            + "tables larger than huge_table_lower_bound_size_in_bytes are analyzed only once."})
    public long hugeTableAutoAnalyzeIntervalInMillis = TimeUnit.HOURS.toMillis(0);

    @VariableMgr.VarAttr(name = EXTERNAL_TABLE_AUTO_ANALYZE_INTERVAL_IN_MILLIS, flag = VariableMgr.GLOBAL,
            description = {"控制对外表的自动ANALYZE的最小时间间隔，在该时间间隔内的外表仅ANALYZE一次",
                    "This controls the minimum time interval for automatic ANALYZE on external tables."
                        + "Within this interval, external tables are analyzed only once."})
    public long externalTableAutoAnalyzeIntervalInMillis = TimeUnit.HOURS.toMillis(24);

    @VariableMgr.VarAttr(name = TABLE_STATS_HEALTH_THRESHOLD, flag = VariableMgr.GLOBAL,
            description = {"取值在0-100之间，当自上次统计信息收集操作之后"
                    + "数据更新量达到 (100 - table_stats_health_threshold)% ，认为该表的统计信息已过时",
                    "The value should be between 0 and 100. When the data update quantity "
                            + "exceeds (100 - table_stats_health_threshold)% since the last "
                            + "statistics collection operation, the statistics for this table are"
                            + "considered outdated."})
    public int tableStatsHealthThreshold = 60;

    @VariableMgr.VarAttr(name = ENABLE_MATERIALIZED_VIEW_REWRITE, needForward = true,
            description = {"是否开启基于结构信息的物化视图透明改写",
                    "Whether to enable materialized view rewriting based on struct info"})
    public boolean enableMaterializedViewRewrite = true;

    @VariableMgr.VarAttr(name = ALLOW_MODIFY_MATERIALIZED_VIEW_DATA, needForward = true,
            description = {"是否允许修改物化视图的数据",
                    "Is it allowed to modify the data of the materialized view"})
    public boolean allowModifyMaterializedViewData = false;

    @VariableMgr.VarAttr(name = ENABLE_MATERIALIZED_VIEW_REWRITE_WHEN_BASE_TABLE_UNAWARENESS,
            needForward = true,
            description = {"查询时，当物化视图存在无法实时感知数据的外表时，是否开启基于结构信息的物化视图透明改写",
                    ""})
    public boolean enableMaterializedViewRewriteWhenBaseTableUnawareness = false;
    @VariableMgr.VarAttr(name = MATERIALIZED_VIEW_REWRITE_SUCCESS_CANDIDATE_NUM, needForward = true,
            description = {"异步物化视图透明改写成功的结果集合，允许参与到CBO候选的最大数量",
                    "The max candidate num which participate in CBO when using asynchronous materialized views"})
    public int materializedViewRewriteSuccessCandidateNum = 3;

    @VariableMgr.VarAttr(name = ENABLE_DML_MATERIALIZED_VIEW_REWRITE, needForward = true,
            description = {"DML 时, 是否开启基于结构信息的物化视图透明改写",
                    "Whether to enable materialized view rewriting based on struct info"})
    public boolean enableDmlMaterializedViewRewrite = true;

    @VariableMgr.VarAttr(name = ENABLE_DML_MATERIALIZED_VIEW_REWRITE_WHEN_BASE_TABLE_UNAWARENESS,
            needForward = true,
            description = {"DML 时，当物化视图存在无法实时感知数据的外表时，是否开启基于结构信息的物化视图透明改写",
                    ""})
    public boolean enableDmlMaterializedViewRewriteWhenBaseTableUnawareness = false;

    @VariableMgr.VarAttr(name = MATERIALIZED_VIEW_RELATION_MAPPING_MAX_COUNT, needForward = true,
            description = {"透明改写过程中，relation mapping最大允许数量，如果超过，进行截取",
                    "During transparent rewriting, relation mapping specifies the maximum allowed number. "
                            + "If the number exceeds the allowed number, the number is intercepted"})
    public int materializedViewRelationMappingMaxCount = 8;

    @VariableMgr.VarAttr(name = ENABLE_MATERIALIZED_VIEW_UNION_REWRITE, needForward = true,
            description = {"当物化视图不足以提供查询的全部数据时，是否允许基表和物化视图 union 来响应查询",
                    "When the materialized view is not enough to provide all the data for the query, "
                            + "whether to allow the union of the base table and the materialized view to "
                            + "respond to the query"}, varType = VariableAnnotation.REMOVED)
    public boolean enableMaterializedViewUnionRewrite = true;

    @VariableMgr.VarAttr(name = ENABLE_MATERIALIZED_VIEW_NEST_REWRITE, needForward = true,
            description = {"是否允许嵌套物化视图改写",
                    "Whether enable materialized view nest rewrite"})
    public boolean enableMaterializedViewNestRewrite = false;

    @VariableMgr.VarAttr(name = ENABLE_SYNC_MV_COST_BASED_REWRITE, needForward = true,
            description = {"是否允许基于代价改写同步物化视图",
                    "Whether enable cost based rewrite for sync mv"})
    public boolean enableSyncMvCostBasedRewrite = true;

    @VariableMgr.VarAttr(name = CREATE_TABLE_PARTITION_MAX_NUM, needForward = true,
            description = {"建表时创建分区的最大数量",
                    "The maximum number of partitions created during table creation"})
    public int createTablePartitionMaxNum = 10000;


    @VariableMgr.VarAttr(name = HIVE_PARQUET_USE_COLUMN_NAMES,
            description = {"默认情况下按名称访问 Parquet 列。将此属性设置为“false”可按 Hive 表定义中的序号位置访问列。",
                    "Access Parquet columns by name by default. Set this property to `false` to access columns "
                            + "by their ordinal position in the Hive table definition."})
    public boolean hiveParquetUseColumnNames = true;


    @VariableMgr.VarAttr(name = HIVE_ORC_USE_COLUMN_NAMES,
            description = {"默认情况下按名称访问 Orc 列。将此属性设置为“false”可按 Hive 表定义中的序号位置访问列。",
                    "Access Parquet columns by name by default. Set this property to `false` to access columns "
                            + "by their ordinal position in the Hive table definition."})
    public boolean hiveOrcUseColumnNames = true;

    @VariableMgr.VarAttr(name = KEEP_CARRIAGE_RETURN,
            description = {"在同时处理\r和\r\n作为CSV的行分隔符时，是否保留\r",
                    "When processing both \\n and \\r\\n as CSV line separators, should \\r be retained?"})
    public boolean keepCarriageReturn = false;


    @VariableMgr.VarAttr(name = FORCE_JNI_SCANNER,
            description = {"强制使用jni方式读取外表", "Force the use of jni mode to read external table"})
    private boolean forceJniScanner = false;

    @VariableMgr.VarAttr(name = ENABLE_COUNT_PUSH_DOWN_FOR_EXTERNAL_TABLE,
            description = {"对外表启用 count(*) 下推优化", "enable count(*) pushdown optimization for external table"})
    private boolean enableCountPushDownForExternalTable = true;

    public static final String IGNORE_RUNTIME_FILTER_IDS = "ignore_runtime_filter_ids";

    public Set<Integer> getIgnoredRuntimeFilterIds() {
        Set<Integer> ids = Sets.newLinkedHashSet();
        if (ignoreRuntimeFilterIds.isEmpty()) {
            return ImmutableSet.of();
        }
        for (String v : ignoreRuntimeFilterIds.split(",[\\s]*")) {
            int res = -1;
            if (!v.isEmpty()) {
                boolean isNumber = true;
                for (int i = 0; i < v.length(); ++i) {
                    char c = v.charAt(i);
                    if (c < '0' || c > '9') {
                        isNumber = false;
                        break;
                    }
                }
                if (isNumber) {
                    try {
                        res = Integer.parseInt(v);
                    } catch (Throwable t) {
                        // ignore
                    }
                }

            }
            ids.add(res);
        }
        return ids;
    }

    public void setIgnoreRuntimeFilterIds(String ignoreRuntimeFilterIds) {
        this.ignoreRuntimeFilterIds = ignoreRuntimeFilterIds;
    }

    public static final String IGNORE_SHAPE_NODE = "ignore_shape_nodes";

    public static final String ENABLE_SEGMENT_CACHE = "enable_segment_cache";

    public Set<String> getIgnoreShapePlanNodes() {
        return Arrays.stream(ignoreShapePlanNodes.split(",[\\s]*")).collect(ImmutableSet.toImmutableSet());
    }

    public void setIgnoreShapePlanNodes(String ignoreShapePlanNodes) {
        this.ignoreShapePlanNodes = ignoreShapePlanNodes;
    }

    @VariableMgr.VarAttr(name = IGNORE_SHAPE_NODE,
            description = {"'explain shape plan' 命令中忽略的PlanNode 类型",
                    "the plan node type which is ignored in 'explain shape plan' command"})
    public String ignoreShapePlanNodes = "";

    @VariableMgr.VarAttr(name = ENABLE_DECIMAL256, needForward = true, description = { "控制是否在计算过程中使用Decimal256类型",
            "Set to true to enable Decimal256 type" })
    public boolean enableDecimal256 = false;

    @VariableMgr.VarAttr(name = FALLBACK_OTHER_REPLICA_WHEN_FIXED_CORRUPT, needForward = true,
            description = { "当开启use_fix_replica时遇到故障，是否漂移到其他健康的副本",
                "use other health replica when the use_fix_replica meet error" })
    public boolean fallbackOtherReplicaWhenFixedCorrupt = false;

    @VariableMgr.VarAttr(name = SHOW_ALL_FE_CONNECTION,
            description = {"when it's true show processlist statement list all fe's connection",
                    "当变量为true时，show processlist命令展示所有fe的连接"})
    public boolean showAllFeConnection = false;

    @VariableMgr.VarAttr(name = MAX_MSG_SIZE_OF_RESULT_RECEIVER,
            description = {"Max message size during result deserialization, change this if you meet error"
                    + " like \"MaxMessageSize reached\"",
                    "用于控制结果反序列化时 thrift 字段的最大值，当遇到类似\"MaxMessageSize reached\"这样的错误时可以考虑修改该参数"})
    public int maxMsgSizeOfResultReceiver = TConfiguration.DEFAULT_MAX_MESSAGE_SIZE;


    // CLOUD_VARIABLES_BEGIN
    @VariableMgr.VarAttr(name = CLOUD_CLUSTER)
    public String cloudCluster = "";
    @VariableMgr.VarAttr(name = DISABLE_EMPTY_PARTITION_PRUNE)
    public boolean disableEmptyPartitionPrune = false;
    // CLOUD_VARIABLES_END

    // for spill to disk
    @VariableMgr.VarAttr(name = MIN_REVOCABLE_MEM, fuzzy = true)
    public long minRevocableMem = 32 * 1024 * 1024;

    // fetch remote schema rpc timeout
    @VariableMgr.VarAttr(name = FETCH_REMOTE_SCHEMA_TIMEOUT_SECONDS, fuzzy = true)
    public long fetchRemoteSchemaTimeoutSeconds = 120;
    // max tablet count for fetch remote schema
    @VariableMgr.VarAttr(name = MAX_FETCH_REMOTE_TABLET_COUNT, fuzzy = true)
    public int maxFetchRemoteTabletCount = 512;

    @VariableMgr.VarAttr(
            name = ENABLE_JOIN_SPILL,
            description = {"控制是否启用join算子落盘。默认为 false。",
                    "Controls whether to enable spill to disk of join operation. "
                            + "The default value is false."},
            needForward = true, fuzzy = true)
    public boolean enableJoinSpill = false;

    @VariableMgr.VarAttr(
            name = ENABLE_SORT_SPILL,
            description = {"控制是否启用排序算子落盘。默认为 false。",
                    "Controls whether to enable spill to disk of sort operation. "
                            + "The default value is false."},
            needForward = true, fuzzy = true)
    public boolean enableSortSpill = false;

    @VariableMgr.VarAttr(
            name = ENABLE_AGG_SPILL,
            description = {"控制是否启用聚合算子落盘。默认为 false。",
                    "Controls whether to enable spill to disk of aggregation operation. "
                            + "The default value is false."},
            needForward = true, fuzzy = true)
    public boolean enableAggSpill = false;

    @VariableMgr.VarAttr(
            name = ENABLE_FORCE_SPILL,
            description = {"控制是否开启强制落盘（即使在内存足够的情况），默认为 false。",
                    "Controls whether enable force spill."
            },
            needForward = true, fuzzy = true
    )
    public boolean enableForceSpill = false;

    @VariableMgr.VarAttr(
            name = DATA_QUEUE_MAX_BLOCKS,
            description = {"DataQueue 中每个子队列允许最大的 block 个数",
                    "Max blocks in DataQueue."},
            needForward = true, fuzzy = true)
    public long dataQueueMaxBlocks = 1;

    // If the memory consumption of sort node exceed this limit, will trigger spill to disk;
    // Set to 0 to disable; min: 128M
    public static final long MIN_EXTERNAL_SORT_BYTES_THRESHOLD = 2097152;
    @VariableMgr.VarAttr(name = EXTERNAL_SORT_BYTES_THRESHOLD,
            checker = "checkExternalSortBytesThreshold", varType = VariableAnnotation.DEPRECATED)
    public long externalSortBytesThreshold = 0;

    // The memory limit of streaming agg when spilling is enabled
    // NOTE: streaming agg operator will not spill to disk.
    @VariableMgr.VarAttr(name = SPILL_STREAMING_AGG_MEM_LIMIT, fuzzy = true)
    public long spillStreamingAggMemLimit = 268435456; //256MB

    public static final int MIN_EXTERNAL_AGG_PARTITION_BITS = 4;
    public static final int MAX_EXTERNAL_AGG_PARTITION_BITS = 20;
    @VariableMgr.VarAttr(name = EXTERNAL_AGG_PARTITION_BITS,
            checker = "checkExternalAggPartitionBits", fuzzy = true)
    public int externalAggPartitionBits = 5; // means that the hash table will be partitioned into 32 blocks.

    @VariableMgr.VarAttr(name = USE_MAX_LENGTH_OF_VARCHAR_IN_CTAS, needForward = true, description = {
            "在CTAS中，如果 CHAR / VARCHAR 列不来自于源表，是否是将这一列的长度设置为 MAX，即65533。默认为 true。",
            "In CTAS (Create Table As Select), if CHAR/VARCHAR columns do not originate from the source table,"
                    + " whether to set the length of such a column to MAX, which is 65533. The default is true."
    })
    public boolean useMaxLengthOfVarcharInCtas = true;

    // Whether enable segment cache. Segment cache only works when FE's query options sets enableSegmentCache true
    // along with BE's config `disable_segment_cache` false
    @VariableMgr.VarAttr(name = ENABLE_SEGMENT_CACHE, needForward = true)
    public boolean enableSegmentCache = true;

    /**
     * When enabling shard scroll, FE will plan scan ranges by shards of ES indices.
     * Otherwise, FE will plan a single query to ES.
     */
    @VariableMgr.VarAttr(name = ENABLE_ES_PARALLEL_SCROLL, description = {
        "ES catalog 是否开启 shard 级别并发的 scroll 请求，默认开启。",
        "Whether to enable shard-level parallel scroll requests for ES catalog, enabled by default."
    })
    public boolean enableESParallelScroll = true;

    @VariableMgr.VarAttr(name = ENABLE_MATCH_WITHOUT_INVERTED_INDEX, description = {
        "开启无索引match查询功能，建议正式环境保持开启",
        "Enable no-index match query functionality."
                + " it is recommended to keep this enabled in the production environment."
    })
    public boolean enableMatchWithoutInvertedIndex = true;

    @VariableMgr.VarAttr(name = ENABLE_FALLBACK_ON_MISSING_INVERTED_INDEX, description = {
        "开启后在没有找到索引的情况下直接查询报错，建议正式环境保持开启",
        "After enabling, it will directly query and report an error if no index is found."
                + " It is recommended to keep this enabled in the production environment."
    })
    public boolean enableFallbackOnMissingInvertedIndex = true;

    @VariableMgr.VarAttr(name = REQUIRE_SEQUENCE_IN_INSERT, needForward = true, description = {
            "该变量用于控制，使用了sequence列的unique key表，insert into操作是否要求必须提供每一行的sequence列的值",
            "This variable controls whether the INSERT INTO operation on unique key tables with a sequence"
                    + " column requires a sequence column to be provided for each row"
    })
    public boolean requireSequenceInInsert = true;


    @VariableMgr.VarAttr(name = SKIP_CHECKING_ACID_VERSION_FILE, needForward = true, description = {
            "跳过检查 transactional hive 版本文件 '_orc_acid_version.'",
            "Skip checking transactional hive version file '_orc_acid_version.'"
    })
    public boolean skipCheckingAcidVersionFile = false;

    @VariableMgr.VarAttr(name = ENABLE_COOLDOWN_REPLICA_AFFINITY, needForward = true)
    public boolean enableCooldownReplicaAffinity = true;

    public void setEnableEsParallelScroll(boolean enableESParallelScroll) {
        this.enableESParallelScroll = enableESParallelScroll;
    }

    public boolean isEnableESParallelScroll() {
        return enableESParallelScroll;
    }

    public boolean isEnableJoinSpill() {
        return enableJoinSpill;
    }

    public void setEnableJoinSpill(boolean enableJoinSpill) {
        this.enableJoinSpill = enableJoinSpill;
    }

    public boolean isEnableSortSpill() {
        return enableSortSpill;
    }

    // If this fe is in fuzzy mode, then will use initFuzzyModeVariables to generate some variables,
    // not the default value set in the code.
    @SuppressWarnings("checkstyle:Indentation")
    public void initFuzzyModeVariables() {
        Random random = new SecureRandom();
        this.parallelExecInstanceNum = random.nextInt(8) + 1;
        this.parallelPipelineTaskNum = random.nextInt(8);
        this.parallelPrepareThreshold = random.nextInt(32) + 1;
        this.enableCommonExprPushdown = random.nextBoolean();
        this.enableLocalExchange = random.nextBoolean();
        this.useSerialExchange = random.nextBoolean();
        // This will cause be dead loop, disable it first
        // this.disableJoinReorder = random.nextBoolean();
        this.enableCommonExpPushDownForInvertedIndex = random.nextBoolean();
        this.disableStreamPreaggregations = random.nextBoolean();
        this.partitionedHashJoinRowsThreshold = random.nextBoolean() ? 8 : 1048576;
        this.partitionedHashAggRowsThreshold = random.nextBoolean() ? 8 : 1048576;
        this.enableShareHashTableForBroadcastJoin = random.nextBoolean();
        // this.enableHashJoinEarlyStartProbe = random.nextBoolean();
        this.enableParallelResultSink = random.nextBoolean();
        int randomInt = random.nextInt(4);
        if (randomInt % 2 == 0) {
            this.rewriteOrToInPredicateThreshold = 100000;
            this.enableFunctionPushdown = false;
            this.enableDeleteSubPredicateV2 = false;
            this.topnOptLimitThreshold = 0;
            this.enableSyncRuntimeFilterSize = true;
        } else {
            this.rewriteOrToInPredicateThreshold = 2;
            this.enableFunctionPushdown = true;
            this.enableDeleteSubPredicateV2 = true;
            this.topnOptLimitThreshold = 1024;
            this.enableSyncRuntimeFilterSize = false;
        }

        /*
        switch (randomInt) {
            case 0:
                this.externalSortBytesThreshold = 0;
                this.externalAggBytesThreshold = 0;
                break;
            case 1:
                this.externalSortBytesThreshold = 1;
                this.externalAggBytesThreshold = 1;
                this.externalAggPartitionBits = 6;
                break;
            case 2:
                this.externalSortBytesThreshold = 1024 * 1024;
                this.externalAggBytesThreshold = 1024 * 1024;
                this.externalAggPartitionBits = 8;
                break;
            default:
                this.externalSortBytesThreshold = 100 * 1024 * 1024 * 1024;
                this.externalAggBytesThreshold = 100 * 1024 * 1024 * 1024;
                this.externalAggPartitionBits = 4;
                break;
        }
        */
        // pull_request_id default value is 0. When it is 0, use default (global) session variable.
        if (Config.pull_request_id > 0) {
            switch (Config.pull_request_id % 4) {
                case 0:
                    this.runtimeFilterType |= TRuntimeFilterType.BITMAP.getValue();
                    break;
                case 1:
                    this.runtimeFilterType |= TRuntimeFilterType.BITMAP.getValue();
                    break;
                case 2:
                    this.runtimeFilterType &= ~TRuntimeFilterType.BITMAP.getValue();
                    break;
                case 3:
                    this.runtimeFilterType &= ~TRuntimeFilterType.BITMAP.getValue();
                    break;
                default:
                    break;
            }

            switch (Config.pull_request_id % 3) {
                case 0:
                    this.fragmentTransmissionCompressionCodec = "snappy";
                    this.runtimeFilterWaitTimeMs = 10;
                    break;
                case 1:
                    this.fragmentTransmissionCompressionCodec = "lz4";
                    break;
                default:
                    this.fragmentTransmissionCompressionCodec = "none";
            }

            this.runtimeFilterType = 1 << randomInt;
            this.enableParallelScan = Config.pull_request_id % 2 == 0 ? randomInt % 2 == 0 : randomInt % 1 == 0;
            switch (randomInt) {
                case 0:
                    this.parallelScanMaxScannersCount = 32;
                    this.parallelScanMinRowsPerScanner = 64;
                    this.runtimeFilterMaxInNum = 10;
                    break;
                case 1:
                    this.parallelScanMaxScannersCount = 16;
                    this.parallelScanMinRowsPerScanner = 128;
                    this.runtimeFilterMaxInNum = 0;
                    break;
                case 2:
                    this.parallelScanMaxScannersCount = 8;
                    this.parallelScanMinRowsPerScanner = 256;
                    break;
                case 3:
                default:
                    break;
            }
        }

        if (Config.fuzzy_test_type.equals("p0")) {
            if (Config.pull_request_id > 0) {
                if (Config.pull_request_id % 2 == 1) {
                    this.batchSize = 4064;
                    this.enableFoldConstantByBe = true;
                } else {
                    this.batchSize = 1024;
                    this.enableFoldConstantByBe = false;
                }
            }
        }

        // set random 1, 10, 100, 1000, 10000
        this.topnOptLimitThreshold = (int) Math.pow(10, random.nextInt(5));

        // for spill to disk
        /*
        // disable fuzzy spill for now since it's in progress of refactoring
        if (Config.pull_request_id > 10000) {
            if (Config.pull_request_id % 2 == 0) {
                this.enableJoinSpill = true;
                this.enableSortSpill = true;
                this.enableAggSpill = true;

                randomInt = random.nextInt(4);
                switch (randomInt) {
                    case 0:
                        this.minRevocableMem = 0;
                        break;
                    case 1:
                        this.minRevocableMem = 1;
                        break;
                    case 2:
                        this.minRevocableMem = 1024 * 1024;
                        break;
                    default:
                        this.minRevocableMem = 100L * 1024 * 1024 * 1024;
                        break;
                }
            } else {
                this.enableJoinSpill = false;
                this.enableSortSpill = false;
                this.enableAggSpill = false;
            }
        }
        */
    }

    public String printFuzzyVariables() {
        if (!Config.use_fuzzy_session_variable) {
            return "";
        }
        List<String> res = Lists.newArrayList();
        for (Field field : SessionVariable.class.getDeclaredFields()) {
            VarAttr attr = field.getAnnotation(VarAttr.class);
            if (attr == null || !attr.fuzzy()) {
                continue;
            }
            field.setAccessible(true);
            try {
                Object val = field.get(this);
                res.add(attr.name() + "=" + val.toString());
            } catch (IllegalAccessException e) {
                LOG.warn("failed to get fuzzy session variable {}", attr.name(), e);
            }
        }
        return Joiner.on(",").join(res);
    }

    /**
     * syntax:
     * all -> use all event
     * all except event_1, event_2, ..., event_n -> use all events excluding the event_1~n
     * event_1, event_2, ..., event_n -> use event_1~n
     */
    @VariableMgr.VarAttr(name = NEREIDS_TRACE_EVENT_MODE, checker = "checkNereidsTraceEventMode")
    public String nereidsTraceEventMode = "all";

    private Set<Class<? extends Event>> parsedNereidsEventMode = EventSwitchParser.parse(Lists.newArrayList("all"));

    public boolean isInDebugMode() {
        return showHiddenColumns || skipDeleteBitmap || skipDeletePredicate || skipDeleteSign || skipStorageEngineMerge;
    }

    public String printDebugModeVariables() {
        List<String> res = Lists.newArrayList();
        for (Field field : SessionVariable.class.getDeclaredFields()) {
            VarAttr attr = field.getAnnotation(VarAttr.class);
            if (attr == null) {
                continue;
            }
            boolean shouldPrint = false;
            for (String debugVariable : DEBUG_VARIABLES) {
                if (attr.name().equalsIgnoreCase(debugVariable)) {
                    shouldPrint = true;
                    break;
                }
            }
            if (shouldPrint) {
                field.setAccessible(true);
                try {
                    Object val = field.get(this);
                    res.add(attr.name() + "=" + val.toString());
                } catch (IllegalAccessException e) {
                    LOG.warn("failed to get debug mode session variable {}", attr.name(), e);
                }
            }
        }
        return Joiner.on(",").join(res);
    }

    public void setEnableNereidsTrace(boolean enableNereidsTrace) {
        this.enableNereidsTrace = enableNereidsTrace;
    }

    public void setNereidsTraceEventMode(String nereidsTraceEventMode) {
        checkNereidsTraceEventMode(nereidsTraceEventMode);
        this.nereidsTraceEventMode = nereidsTraceEventMode;
    }

    public void checkNereidsTraceEventMode(String nereidsTraceEventMode) {
        List<String> strings = EventSwitchParser.checkEventModeStringAndSplit(nereidsTraceEventMode);
        if (strings != null) {
            parsedNereidsEventMode = EventSwitchParser.parse(strings);
        }
        if (parsedNereidsEventMode == null) {
            throw new UnsupportedOperationException("nereids_trace_event_mode syntax error, please check");
        }
    }

    public Set<Class<? extends Event>> getParsedNereidsEventMode() {
        return parsedNereidsEventMode;
    }

    public String getBlockEncryptionMode() {
        return blockEncryptionMode;
    }

    public void setBlockEncryptionMode(String blockEncryptionMode) {
        this.blockEncryptionMode = blockEncryptionMode;
    }

    public void setRewriteOrToInPredicateThreshold(int threshold) {
        this.rewriteOrToInPredicateThreshold = threshold;
    }

    public int getRewriteOrToInPredicateThreshold() {
        return rewriteOrToInPredicateThreshold;
    }

    public long getMaxExecMemByte() {
        return maxExecMemByte;
    }

    public long getMaxScanQueueExecMemByte() {
        return maxScanQueueMemByte;
    }

    public int getNumScannerThreads() {
        return numScannerThreads;
    }

    public double getScannerScaleUpRatio() {
        return scannerScaleUpRatio;
    }

    public int getQueryTimeoutS() {
        return queryTimeoutS;
    }

    public int getAnalyzeTimeoutS() {
        return analyzeTimeoutS;
    }

    public void setEnableTwoPhaseReadOpt(boolean enable) {
        enableTwoPhaseReadOpt = enable;
    }

    public int getMaxExecutionTimeMS() {
        return maxExecutionTimeMS;
    }

    public int getInsertTimeoutS() {
        return insertTimeoutS;
    }


    public void setInsertTimeoutS(int insertTimeoutS) {
        this.insertTimeoutS = insertTimeoutS;
    }

    public boolean enableProfile() {
        return enableProfile;
    }

    public int getAutoProfileThresholdMs() {
        return this.autoProfileThresholdMs;
    }

    public boolean enableSingleDistinctColumnOpt() {
        return enableSingleDistinctColumnOpt;
    }

    public int getWaitTimeoutS() {
        return waitTimeoutS;
    }

    public long getSqlMode() {
        return sqlMode;
    }

    public void setSqlMode(long sqlMode) {
        this.sqlMode = sqlMode;
    }

    public boolean isEnableJoinReorderBasedCost() {
        return enableJoinReorderBasedCost;
    }

    public boolean enableMultiClusterSyncLoad() {
        return cloudEnableMultiClusterSyncLoad;
    }

    public void setEnableMultiClusterSyncLoad(boolean cloudEnableMultiClusterSyncLoad) {
        this.cloudEnableMultiClusterSyncLoad = cloudEnableMultiClusterSyncLoad;
    }

    public boolean isTxReadonly() {
        return txReadonly;
    }

    public boolean isTransactionReadonly() {
        return transactionReadonly;
    }

    public String getTransactionIsolation() {
        return transactionIsolation;
    }

    public String getTxIsolation() {
        return txIsolation;
    }

    public String getCharsetClient() {
        return charsetClient;
    }

    public String getCharsetConnection() {
        return charsetConnection;
    }

    public String getCharsetResults() {
        return charsetResults;
    }

    public String getCharsetServer() {
        return charsetServer;
    }

    public String getCollationConnection() {
        return collationConnection;
    }

    public String getCollationDatabase() {
        return collationDatabase;
    }

    public String getCollationServer() {
        return collationServer;
    }

    public boolean isSqlAutoIsNull() {
        return sqlAutoIsNull;
    }

    public long getSqlSelectLimit() {
        if (sqlSelectLimit < 0 || sqlSelectLimit >= Long.MAX_VALUE) {
            return -1;
        }
        return sqlSelectLimit;
    }

    public long getDefaultOrderByLimit() {
        return defaultOrderByLimit;
    }

    public int getMaxAllowedPacket() {
        return maxAllowedPacket;
    }

    public int getAutoIncrementIncrement() {
        return autoIncrementIncrement;
    }

    public int getQueryCacheType() {
        return queryCacheType;
    }

    public int getInteractiveTimeout() {
        return interactiveTimeout;
    }

    public int getNetWriteTimeout() {
        return netWriteTimeout;
    }

    public int getNetReadTimeout() {
        return netReadTimeout;
    }

    public String getTimeZone() {
        return timeZone;
    }

    public void setTimeZone(String timeZone) {
        this.timeZone = timeZone;
    }

    public int getSqlSafeUpdates() {
        return sqlSafeUpdates;
    }

    public int getNetBufferLength() {
        return netBufferLength;
    }

    public int getCodegenLevel() {
        return codegenLevel;
    }

    public boolean getHaveQueryCache() {
        return haveQueryCache;
    }

    /**
     * setMaxExecMemByte.
     **/
    public void setMaxExecMemByte(long maxExecMemByte) {
        if (maxExecMemByte < MIN_EXEC_MEM_LIMIT) {
            this.maxExecMemByte = MIN_EXEC_MEM_LIMIT;
        } else {
            this.maxExecMemByte = maxExecMemByte;
        }
    }

    public void setMaxScanQueueMemByte(long scanQueueMemByte) {
        this.maxScanQueueMemByte = scanQueueMemByte;
    }

    public void setNumScannerThreads(int numScannerThreads) {
        this.numScannerThreads = numScannerThreads;
    }

    public void setScannerScaleUpRatio(double scannerScaleUpRatio) {
        this.scannerScaleUpRatio = scannerScaleUpRatio;
    }

    public boolean isSqlQuoteShowCreate() {
        return sqlQuoteShowCreate;
    }

    public void setSqlQuoteShowCreate(boolean sqlQuoteShowCreate) {
        this.sqlQuoteShowCreate = sqlQuoteShowCreate;
    }

    public void setQueryTimeoutS(int queryTimeoutS) {
        if (queryTimeoutS <= 0) {
            LOG.warn("Setting invalid query timeout", new RuntimeException(""));
        }
        this.queryTimeoutS = queryTimeoutS;
    }

    // This method will be called by VariableMgr.replayGlobalVariableV2
    // We dont want any potential exception is thrown during replay oplog
    // so we do not check its validation. Here potential excaption
    // will become real in cases where user set global query timeout 0 before
    // upgrading to this version.
    public void setQueryTimeoutS(String queryTimeoutS) {
        int newQueryTimeoutS = Integer.valueOf(queryTimeoutS);
        if (newQueryTimeoutS <= 0) {
            LOG.warn("Invalid query timeout: {}", newQueryTimeoutS, new RuntimeException(""));
        }
        this.queryTimeoutS = newQueryTimeoutS;
    }

    public void setAnalyzeTimeoutS(int analyzeTimeoutS) {
        this.analyzeTimeoutS = analyzeTimeoutS;
    }

    public void setMaxExecutionTimeMS(int maxExecutionTimeMS) {
        this.maxExecutionTimeMS = maxExecutionTimeMS;
        this.queryTimeoutS = this.maxExecutionTimeMS / 1000;
        if (queryTimeoutS <= 0) {
            LOG.warn("Invalid query timeout: {}", queryTimeoutS, new RuntimeException(""));
        }
    }

    public void setMaxExecutionTimeMS(String maxExecutionTimeMS) {
        this.maxExecutionTimeMS = Integer.valueOf(maxExecutionTimeMS);
        this.queryTimeoutS = this.maxExecutionTimeMS / 1000;
        if (queryTimeoutS <= 0) {
            LOG.warn("Invalid query timeout: {}", queryTimeoutS, new RuntimeException(""));
        }
    }

    public void setPipelineTaskNum(String value) throws Exception {
        int val = checkFieldValue(PARALLEL_PIPELINE_TASK_NUM, 0, value);
        this.parallelPipelineTaskNum = val;
    }

    public void setFragmentInstanceNum(String value) throws Exception {
        int val = checkFieldValue(PARALLEL_FRAGMENT_EXEC_INSTANCE_NUM, 1, value);
        this.parallelExecInstanceNum = val;
    }

    private int checkFieldValue(String variableName, int minValue, String value) throws Exception {
        int val = Integer.valueOf(value);
        if (val < minValue) {
            throw new Exception(
                    variableName + " value should greater than or equal " + String.valueOf(minValue)
                            + ", you set value is: " + value);
        }
        return val;
    }

    public String getWorkloadGroup() {
        return workloadGroup;
    }

    public void setWorkloadGroup(String workloadGroup) {
        this.workloadGroup = workloadGroup;
    }

    public boolean getBypassWorkloadGroup() {
        return this.bypassWorkloadGroup;
    }

    public int getMaxColumnReaderNum() {
        return this.maxColumnReaderNum;
    }

    public String getResourceGroup() {
        return resourceGroup;
    }

    public void setResourceGroup(String resourceGroup) {
        this.resourceGroup = resourceGroup;
    }

    public boolean isDisableFileCache() {
        return Config.isCloudMode() ? disableFileCache : false;
    }

    public void setDisableFileCache(boolean disableFileCache) {
        this.disableFileCache = disableFileCache;
    }

    public boolean isDisableColocatePlan() {
        return disableColocatePlan;
    }

    public boolean isEnableBucketShuffleJoin() {
        return enableBucketShuffleJoin;
    }

    public boolean isEnableOdbcTransaction() {
        return enableOdbcTransaction;
    }

    public String getPreferJoinMethod() {
        return preferJoinMethod;
    }

    public void setPreferJoinMethod(String preferJoinMethod) {
        this.preferJoinMethod = preferJoinMethod;
    }

    public boolean isEnableFoldConstantByBe() {
        return enableFoldConstantByBe;
    }

    public boolean isDebugSkipFoldConstant() {
        return debugSkipFoldConstant;
    }

    public boolean isEnableRewriteElementAtToSlot() {
        return enableRewriteElementAtToSlot;
    }

    public void setEnableRewriteElementAtToSlot(boolean rewriteElementAtToSlot) {
        enableRewriteElementAtToSlot = rewriteElementAtToSlot;
    }

    public void setEnableFoldConstantByBe(boolean foldConstantByBe) {
        this.enableFoldConstantByBe = foldConstantByBe;
    }

    public void setDebugSkipFoldConstant(boolean debugSkipFoldConstant) {
        this.debugSkipFoldConstant = debugSkipFoldConstant;
    }

    public int getParallelExecInstanceNum() {
        ConnectContext connectContext = ConnectContext.get();
        if (connectContext != null && connectContext.getEnv() != null && connectContext.getEnv().getAuth() != null) {
            int userParallelExecInstanceNum = connectContext.getEnv().getAuth()
                    .getParallelFragmentExecInstanceNum(connectContext.getQualifiedUser());
            if (userParallelExecInstanceNum > 0) {
                return userParallelExecInstanceNum;
            }
        }
        if (parallelPipelineTaskNum == 0) {
            int size = Env.getCurrentSystemInfo().getMinPipelineExecutorSize();
            int autoInstance = (size + 1) / 2;
            return Math.min(autoInstance, maxInstanceNum);
        } else {
            return parallelPipelineTaskNum;
        }
    }

    public int getExchangeInstanceParallel() {
        return exchangeInstanceParallel;
    }

    public boolean getEnableInsertStrict() {
        return enableInsertStrict;
    }

    public void setEnableInsertStrict(boolean enableInsertStrict) {
        this.enableInsertStrict = enableInsertStrict;
    }

    public double getInsertMaxFilterRatio() {
        return insertMaxFilterRatio;
    }

    public void setInsertMaxFilterRatio(double maxFilterRatio) {
        this.insertMaxFilterRatio = maxFilterRatio;
    }

    public boolean isEnableSqlCache() {
        return enableSqlCache;
    }

    public void setEnableSqlCache(boolean enableSqlCache) {
        this.enableSqlCache = enableSqlCache;
    }

    public boolean getEnableQueryCache() {
        return enableQueryCache;
    }

    public void setEnableQueryCache(boolean enableQueryCache) {
        this.enableQueryCache = enableQueryCache;
    }

    public boolean isQueryCacheForceRefresh() {
        return queryCacheForceRefresh;
    }

    public void setQueryCacheForceRefresh(boolean queryCacheForceRefresh) {
        this.queryCacheForceRefresh = queryCacheForceRefresh;
    }

    public long getQueryCacheEntryMaxBytes() {
        return queryCacheEntryMaxBytes;
    }

    public void setQueryCacheEntryMaxBytes(long queryCacheEntryMaxBytes) {
        this.queryCacheEntryMaxBytes = queryCacheEntryMaxBytes;
    }

    public long getQueryCacheEntryMaxRows() {
        return queryCacheEntryMaxRows;
    }

    public void setQueryCacheEntryMaxRows(long queryCacheEntryMaxRows) {
        this.queryCacheEntryMaxRows = queryCacheEntryMaxRows;
    }

    public int getPartitionedHashJoinRowsThreshold() {
        return partitionedHashJoinRowsThreshold;
    }

    public void setPartitionedHashJoinRowsThreshold(int threshold) {
        this.partitionedHashJoinRowsThreshold = threshold;
    }

    // Serialize to thrift object
    public boolean getForwardToMaster() {
        return forwardToMaster;
    }

    public boolean isUseV2Rollup() {
        return useV2Rollup;
    }

    // for unit test
    public void setUseV2Rollup(boolean useV2Rollup) {
        this.useV2Rollup = useV2Rollup;
    }

    public boolean isRewriteCountDistinct() {
        return rewriteCountDistinct;
    }

    public void setRewriteCountDistinct(boolean rewriteCountDistinct) {
        this.rewriteCountDistinct = rewriteCountDistinct;
    }

    public String getEventScheduler() {
        return eventScheduler;
    }

    public void setEventScheduler(String eventScheduler) {
        this.eventScheduler = eventScheduler;
    }

    public String getStorageEngine() {
        return storageEngine;
    }

    public void setStorageEngine(String storageEngine) {
        this.storageEngine = storageEngine;
    }

    public int getMaxPushdownConditionsPerColumn() {
        return maxPushdownConditionsPerColumn;
    }

    public void setMaxPushdownConditionsPerColumn(int maxPushdownConditionsPerColumn) {
        this.maxPushdownConditionsPerColumn = maxPushdownConditionsPerColumn;
    }

    public double getBroadcastRightTableScaleFactor() {
        return broadcastRightTableScaleFactor;
    }

    public void setBroadcastRightTableScaleFactor(double broadcastRightTableScaleFactor) {
        this.broadcastRightTableScaleFactor = broadcastRightTableScaleFactor;
    }

    public double getLeftSemiOrAntiProbeFactor() {
        return leftSemiOrAntiProbeFactor;
    }

    public void setLeftSemiOrAntiProbeFactor(double leftSemiOrAntiProbeFactor) {
        this.leftSemiOrAntiProbeFactor = leftSemiOrAntiProbeFactor;
    }

    public double getBroadcastRowCountLimit() {
        return broadcastRowCountLimit;
    }

    public void setBroadcastRowCountLimit(double broadcastRowCountLimit) {
        this.broadcastRowCountLimit = broadcastRowCountLimit;
    }

    public double getBroadcastHashtableMemLimitPercentage() {
        return broadcastHashtableMemLimitPercentage;
    }

    public void setBroadcastHashtableMemLimitPercentage(double broadcastHashtableMemLimitPercentage) {
        this.broadcastHashtableMemLimitPercentage = broadcastHashtableMemLimitPercentage;
    }

    public boolean showHiddenColumns() {
        return showHiddenColumns;
    }

    public void setShowHiddenColumns(boolean showHiddenColumns) {
        this.showHiddenColumns = showHiddenColumns;
    }

    public boolean isEnableScanRunSerial() {
        return enableScanRunSerial;
    }

    public boolean skipStorageEngineMerge() {
        return skipStorageEngineMerge;
    }

    public boolean skipDeleteSign() {
        return skipDeleteSign;
    }

    public boolean isAllowPartitionColumnNullable() {
        return allowPartitionColumnNullable;
    }

    public String getRuntimeFilterMode() {
        return runtimeFilterMode;
    }

    public void setRuntimeFilterMode(String runtimeFilterMode) {
        this.runtimeFilterMode = runtimeFilterMode;
    }

    public int getRuntimeBloomFilterSize() {
        return runtimeBloomFilterSize;
    }

    public void setRuntimeBloomFilterSize(int runtimeBloomFilterSize) {
        this.runtimeBloomFilterSize = runtimeBloomFilterSize;
    }

    public int getRuntimeBloomFilterMinSize() {
        return runtimeBloomFilterMinSize;
    }

    public void setRuntimeBloomFilterMinSize(int runtimeBloomFilterMinSize) {
        this.runtimeBloomFilterMinSize = runtimeBloomFilterMinSize;
    }

    public int getRuntimeBloomFilterMaxSize() {
        return runtimeBloomFilterMaxSize;
    }

    public void setRuntimeBloomFilterMaxSize(int runtimeBloomFilterMaxSize) {
        this.runtimeBloomFilterMaxSize = runtimeBloomFilterMaxSize;
    }

    public int getRuntimeFilterWaitTimeMs() {
        return runtimeFilterWaitTimeMs;
    }

    public void setRuntimeFilterWaitTimeMs(int runtimeFilterWaitTimeMs) {
        this.runtimeFilterWaitTimeMs = runtimeFilterWaitTimeMs;
    }

    public int getRuntimeFiltersMaxNum() {
        return runtimeFiltersMaxNum;
    }

    public void setRuntimeFiltersMaxNum(int runtimeFiltersMaxNum) {
        this.runtimeFiltersMaxNum = runtimeFiltersMaxNum;
    }

    public int getRuntimeFilterType() {
        return runtimeFilterType;
    }

    public boolean allowedRuntimeFilterType(TRuntimeFilterType type) {
        return (runtimeFilterType & type.getValue()) != 0;
    }

    public boolean isRuntimeFilterTypeEnabled(TRuntimeFilterType type) {
        return (runtimeFilterType & type.getValue()) == type.getValue();
    }

    public void setRuntimeFilterType(int runtimeFilterType) {
        this.runtimeFilterType = runtimeFilterType;
    }

    public int getRuntimeFilterMaxInNum() {
        return runtimeFilterMaxInNum;
    }

    public void setRuntimeFilterMaxInNum(int runtimeFilterMaxInNum) {
        this.runtimeFilterMaxInNum = runtimeFilterMaxInNum;
    }

    public void setEnableLocalShuffle(boolean enableLocalShuffle) {
        this.enableLocalShuffle = enableLocalShuffle;
    }

    public boolean enablePushDownNoGroupAgg() {
        return enablePushDownNoGroupAgg;
    }

    public boolean getEnableFunctionPushdown() {
        return this.enableFunctionPushdown;
    }

    public boolean getForbidUnknownColStats() {
        return forbidUnknownColStats;
    }

    public void setForbidUnknownColStats(boolean forbid) {
        forbidUnknownColStats = forbid;
    }

    public boolean getEnableLocalExchange() {
        return enableLocalExchange;
    }

    public boolean getEnableCboStatistics() {
        return enableCboStatistics;
    }

    public long getFileSplitSize() {
        return fileSplitSize;
    }

    public void setFileSplitSize(long fileSplitSize) {
        this.fileSplitSize = fileSplitSize;
    }

    public int getNumPartitionsInBatchMode() {
        return numPartitionsInBatchMode;
    }

    public void setNumSplitsInBatchMode(int numPartitionsInBatchMode) {
        this.numPartitionsInBatchMode = numPartitionsInBatchMode;
    }

    public long getFetchSplitsMaxWaitTime() {
        return fetchSplitsMaxWaitTime;
    }

    public void setFetchSplitsMaxWaitTime(long fetchSplitsMaxWaitTime) {
        this.fetchSplitsMaxWaitTime = fetchSplitsMaxWaitTime;
    }

    public boolean isEnableParquetLazyMat() {
        return enableParquetLazyMat;
    }

    public void setEnableParquetLazyMat(boolean enableParquetLazyMat) {
        this.enableParquetLazyMat = enableParquetLazyMat;
    }

    public boolean isEnableOrcLazyMat() {
        return enableOrcLazyMat;
    }

    public void setEnableOrcLazyMat(boolean enableOrcLazyMat) {
        this.enableOrcLazyMat = enableOrcLazyMat;
    }

    public boolean isEnableParquetFilterByMinMax() {
        return enableParquetFilterByMinMax;
    }

    public void setEnableParquetFilterByMinMax(boolean enableParquetFilterByMinMax) {
        this.enableParquetFilterByMinMax = enableParquetFilterByMinMax;
    }

    public boolean isEnableOrcFilterByMinMax() {
        return enableOrcFilterByMinMax;
    }

    public void setEnableOrcFilterByMinMax(boolean enableOrcFilterByMinMax) {
        this.enableOrcFilterByMinMax = enableOrcFilterByMinMax;
    }

    public String getSqlDialect() {
        return sqlDialect;
    }

    public int getWaitFullBlockScheduleTimes() {
        return waitFullBlockScheduleTimes;
    }

    public Dialect getSqlParseDialect() {
        return Dialect.getByName(sqlDialect);
    }

    public void setSqlDialect(String sqlDialect) {
        this.sqlDialect = sqlDialect == null ? null : sqlDialect.toLowerCase();
    }

    /**
     * getInsertVisibleTimeoutMs.
     **/
    public long getInsertVisibleTimeoutMs() {
        if (insertVisibleTimeoutMs < MIN_INSERT_VISIBLE_TIMEOUT_MS) {
            return MIN_INSERT_VISIBLE_TIMEOUT_MS;
        } else {
            return insertVisibleTimeoutMs;
        }
    }

    /**
     * setInsertVisibleTimeoutMs.
     **/
    public void setInsertVisibleTimeoutMs(long insertVisibleTimeoutMs) {
        if (insertVisibleTimeoutMs < MIN_INSERT_VISIBLE_TIMEOUT_MS) {
            this.insertVisibleTimeoutMs = MIN_INSERT_VISIBLE_TIMEOUT_MS;
        } else {
            this.insertVisibleTimeoutMs = insertVisibleTimeoutMs;
        }
    }

    public boolean getIsSingleSetVar() {
        return isSingleSetVar;
    }

    public void setIsSingleSetVar(boolean issinglesetvar) {
        this.isSingleSetVar = issinglesetvar;
    }

    public Map<SessionVariableField, String> getSessionOriginValue() {
        return sessionOriginValue;
    }

    public void addSessionOriginValue(SessionVariableField key, String value) {
        if (sessionOriginValue.containsKey(key)) {
            // If we already set the origin value, just skip the reset.
            return;
        }
        sessionOriginValue.put(key, value);
    }

    public void clearSessionOriginValue() {
        sessionOriginValue.clear();
    }

    public boolean isDeleteWithoutPartition() {
        return deleteWithoutPartition;
    }

    public boolean isExtractWideRangeExpr() {
        return extractWideRangeExpr;
    }

    public boolean isGroupByAndHavingUseAliasFirst() {
        return groupByAndHavingUseAliasFirst;
    }

    public int getCpuResourceLimit() {
        return cpuResourceLimit;
    }

    public int getSendBatchParallelism() {
        return sendBatchParallelism;
    }

    public boolean isEnableParallelOutfile() {
        return enableParallelOutfile;
    }

    public boolean isDisableJoinReorder() {
        return disableJoinReorder;
    }

    public boolean isEnableBushyTree() {
        return enableBushyTree;
    }

    public void setEnableBushyTree(boolean enableBushyTree) {
        this.enableBushyTree = enableBushyTree;
    }

    public boolean isEnablePartitionTopN() {
        return enablePartitionTopN;
    }

    public void setEnablePartitionTopN(boolean enablePartitionTopN) {
        this.enablePartitionTopN = enablePartitionTopN;
    }

    public double getGlobalPartitionTopNThreshold() {
        return globalPartitionTopNThreshold;
    }

    public void setGlobalPartitionTopnThreshold(int threshold) {
        this.globalPartitionTopNThreshold = threshold;
    }

    public boolean isEnableFoldNondeterministicFn() {
        return enableFoldNondeterministicFn;
    }

    public void setEnableFoldNondeterministicFn(boolean enableFoldNondeterministicFn) {
        this.enableFoldNondeterministicFn = enableFoldNondeterministicFn;
    }

    public boolean isReturnObjectDataAsBinary() {
        return returnObjectDataAsBinary;
    }

    public void setReturnObjectDataAsBinary(boolean returnObjectDataAsBinary) {
        this.returnObjectDataAsBinary = returnObjectDataAsBinary;
    }

    public boolean isEnableInferPredicate() {
        return enableInferPredicate;
    }

    public void setEnableInferPredicate(boolean enableInferPredicate) {
        this.enableInferPredicate = enableInferPredicate;
    }

    public boolean isEnableProjection() {
        return enableProjection;
    }

    public boolean isEnableShortCircuitQuery() {
        return enableShortCircuitQuery;
    }

    public boolean checkOverflowForDecimal() {
        return checkOverflowForDecimal;
    }

    public boolean isTrimTailingSpacesForExternalTableQuery() {
        return trimTailingSpacesForExternalTableQuery;
    }

    public void setTrimTailingSpacesForExternalTableQuery(boolean trimTailingSpacesForExternalTableQuery) {
        this.trimTailingSpacesForExternalTableQuery = trimTailingSpacesForExternalTableQuery;
    }

    public void setEnableJoinReorderBasedCost(boolean enableJoinReorderBasedCost) {
        this.enableJoinReorderBasedCost = enableJoinReorderBasedCost;
    }

    public void setDisableJoinReorder(boolean disableJoinReorder) {
        this.disableJoinReorder = disableJoinReorder;
    }

    public boolean isEnablePushDownMinMaxOnUnique() {
        return enablePushDownMinMaxOnUnique;
    }

    public void setEnablePushDownMinMaxOnUnique(boolean enablePushDownMinMaxOnUnique) {
        this.enablePushDownMinMaxOnUnique = enablePushDownMinMaxOnUnique;
    }

    public boolean isEnablePushDownStringMinMax() {
        return enablePushDownStringMinMax;
    }

    /** canUseNereidsDistributePlanner */
    public static boolean canUseNereidsDistributePlanner() {
        // TODO: support cloud mode
        if (Config.isCloudMode()) {
            return false;
        }
        ConnectContext connectContext = ConnectContext.get();
        if (connectContext == null) {
            return false;
        }
        StatementContext statementContext = connectContext.getStatementContext();
        if (statementContext == null) {
            return false;
        }
        StatementBase parsedStatement = statementContext.getParsedStatement();
        if (!(parsedStatement instanceof LogicalPlanAdapter)) {
            return false;
        }
        LogicalPlan logicalPlan = ((LogicalPlanAdapter) parsedStatement).getLogicalPlan();
        SessionVariable sessionVariable = connectContext.getSessionVariable();
        // TODO: support other sink
        if (logicalPlan instanceof UnboundResultSink && sessionVariable.enableNereidsDistributePlanner) {
            return true;
        }
        return false;
    }

    public boolean isEnableNereidsDistributePlanner() {
        return enableNereidsDistributePlanner;
    }

    public void setEnableNereidsDistributePlanner(boolean enableNereidsDistributePlanner) {
        this.enableNereidsDistributePlanner = enableNereidsDistributePlanner;
    }

    public int getNthOptimizedPlan() {
        return nthOptimizedPlan;
    }

    public Set<String> getDisableNereidsRuleNames() {
        String checkPrivilege = RuleType.CHECK_PRIVILEGES.name();
        String checkRowPolicy = RuleType.CHECK_ROW_POLICY.name();
        return Arrays.stream(disableNereidsRules.split(","))
                .map(rule -> rule.trim().toUpperCase(Locale.ROOT))
                .filter(rule -> !rule.isEmpty()
                        && !StringUtils.equalsIgnoreCase(rule, checkPrivilege)
                        && !StringUtils.equalsIgnoreCase(rule, checkRowPolicy))
                .collect(ImmutableSet.toImmutableSet());
    }

    public BitSet getDisableNereidsRules() {
        BitSet bitSet = new BitSet();
        for (String ruleName : disableNereidsRules.split(",")) {
            ruleName = ruleName.trim().toUpperCase(Locale.ROOT);
            if (ruleName.isEmpty()) {
                continue;
            }
            RuleType ruleType = RuleType.valueOf(ruleName);
            if (ruleType == RuleType.CHECK_PRIVILEGES || ruleType == RuleType.CHECK_ROW_POLICY) {
                continue;
            }
            bitSet.set(ruleType.type());
        }
        return bitSet;
    }

    public Set<Integer> getEnableNereidsRules() {
        return Arrays.stream(enableNereidsRules.split(",[\\s]*"))
                .filter(rule -> !rule.isEmpty())
                .map(rule -> rule.toUpperCase(Locale.ROOT))
                .map(rule -> RuleType.valueOf(rule).type())
                .collect(ImmutableSet.toImmutableSet());
    }

    public void setEnableNewCostModel(boolean enable) {
        this.enableNewCostModel = enable;
    }

    public boolean getEnableNewCostModel() {
        return this.enableNewCostModel;
    }

    public void setDisableNereidsRules(String disableNereidsRules) {
        this.disableNereidsRules = disableNereidsRules;
    }

    public double getNereidsCboPenaltyFactor() {
        return nereidsCboPenaltyFactor;
    }

    public void setNereidsCboPenaltyFactor(double penaltyFactor) {
        this.nereidsCboPenaltyFactor = penaltyFactor;
    }

    public boolean isEnableNereidsTrace() {
        return enableNereidsTrace;
    }

    public void setEnableExprTrace(boolean enableExprTrace) {
        this.enableExprTrace = enableExprTrace;
    }

    public boolean isEnableExprTrace() {
        return enableExprTrace;
    }



    public boolean isEnableSingleReplicaInsert() {
        return enableSingleReplicaInsert;
    }

    public void setEnableSingleReplicaInsert(boolean enableSingleReplicaInsert) {
        this.enableSingleReplicaInsert = enableSingleReplicaInsert;
    }

    public boolean isEnableMemtableOnSinkNode() {
        return enableMemtableOnSinkNode;
    }

    public void setEnableMemtableOnSinkNode(boolean enableMemtableOnSinkNode) {
        this.enableMemtableOnSinkNode = enableMemtableOnSinkNode;
    }

    public boolean isEnableRuntimeFilterPrune() {
        return enableRuntimeFilterPrune;
    }

    public void setEnableRuntimeFilterPrune(boolean enableRuntimeFilterPrune) {
        this.enableRuntimeFilterPrune = enableRuntimeFilterPrune;
    }

    public void setFragmentTransmissionCompressionCodec(String codec) {
        this.fragmentTransmissionCompressionCodec = codec;
    }

    public boolean isEnableUnicodeNameSupport() {
        return enableUnicodeNameSupport;
    }

    public void setEnableUnicodeNameSupport(boolean enableUnicodeNameSupport) {
        this.enableUnicodeNameSupport = enableUnicodeNameSupport;
    }

    public boolean isKeepCarriageReturn() {
        return keepCarriageReturn;
    }

    public void setKeepCarriageReturn(boolean keepCarriageReturn) {
        this.keepCarriageReturn = keepCarriageReturn;
    }

    public boolean isDropTableIfCtasFailed() {
        return dropTableIfCtasFailed;
    }

    public void checkExternalSortBytesThreshold(String externalSortBytesThreshold) {
        long value = Long.valueOf(externalSortBytesThreshold);
        if (value > 0 && value < MIN_EXTERNAL_SORT_BYTES_THRESHOLD) {
            LOG.warn("external sort bytes threshold: {}, min: {}", value, MIN_EXTERNAL_SORT_BYTES_THRESHOLD);
            throw new UnsupportedOperationException("minimum value is " + MIN_EXTERNAL_SORT_BYTES_THRESHOLD);
        }
    }

    public void checkExternalAggPartitionBits(String externalAggPartitionBits) {
        int value = Integer.valueOf(externalAggPartitionBits);
        if (value < MIN_EXTERNAL_AGG_PARTITION_BITS || value > MAX_EXTERNAL_AGG_PARTITION_BITS) {
            LOG.warn("external agg bytes threshold: {}, min: {}, max: {}",
                    value, MIN_EXTERNAL_AGG_PARTITION_BITS, MAX_EXTERNAL_AGG_PARTITION_BITS);
            throw new UnsupportedOperationException("min value is " + MIN_EXTERNAL_AGG_PARTITION_BITS + " max value is "
                    + MAX_EXTERNAL_AGG_PARTITION_BITS);
        }
    }

    public void checkQueryTimeoutValid(String newQueryTimeout) {
        int value = Integer.valueOf(newQueryTimeout);
        if (value <= 0) {
            UnsupportedOperationException exception =
                    new UnsupportedOperationException(
                        "query_timeout can not be set to " + newQueryTimeout + ", it must be greater than 0");
            LOG.warn("Check query_timeout failed", exception);
            throw exception;
        }
    }

    public void checkMaxExecutionTimeMSValid(String newValue) {
        int value = Integer.valueOf(newValue);
        if (value < 1000) {
            UnsupportedOperationException exception =
                    new UnsupportedOperationException(
                        "max_execution_time can not be set to " + newValue
                        + ", it must be greater or equal to 1000, the time unit is millisecond");
            LOG.warn("Check max_execution_time failed", exception);
            throw exception;
        }
    }

    public long convertBoolToLong(Boolean val) {
        return val ? 1 : 0;
    }

    public boolean isEnableFileCache() {
        return enableFileCache;
    }

    public void setEnableFileCache(boolean enableFileCache) {
        this.enableFileCache = enableFileCache;
    }

    public String getFileCacheBasePath() {
        return fileCacheBasePath;
    }

    public void setFileCacheBasePath(String basePath) {
        this.fileCacheBasePath = basePath;
    }

    public boolean isEnableInvertedIndexQuery() {
        return enableInvertedIndexQuery;
    }

    public void setEnableInvertedIndexQuery(boolean enableInvertedIndexQuery) {
        this.enableInvertedIndexQuery = enableInvertedIndexQuery;
    }


    public boolean isEnableCommonExprPushdownForInvertedIndex() {
        return enableCommonExpPushDownForInvertedIndex;
    }


    public void setEnableCommonExprPushdownForInvertedIndex(boolean enableCommonExpPushDownForInvertedIndex) {
        this.enableCommonExpPushDownForInvertedIndex = enableCommonExpPushDownForInvertedIndex;
    }

    public boolean isEnablePushDownCountOnIndex() {
        return enablePushDownCountOnIndex;
    }

    public void setEnablePushDownCountOnIndex(boolean enablePushDownCountOnIndex) {
        this.enablePushDownCountOnIndex = enablePushDownCountOnIndex;
    }

    public boolean isEnableNoNeedReadDataOpt() {
        return enableNoNeedReadDataOpt;
    }

    public void setEnableNoNeedReadDataOpt(boolean enableNoNeedReadDataOpt) {
        this.enableNoNeedReadDataOpt = enableNoNeedReadDataOpt;
    }

    public int getMaxTableCountUseCascadesJoinReorder() {
        return this.maxTableCountUseCascadesJoinReorder;
    }

    public void setMaxTableCountUseCascadesJoinReorder(int maxTableCountUseCascadesJoinReorder) {
        this.maxTableCountUseCascadesJoinReorder =
                maxTableCountUseCascadesJoinReorder < MIN_JOIN_REORDER_TABLE_COUNT
                        ? MIN_JOIN_REORDER_TABLE_COUNT
                        : maxTableCountUseCascadesJoinReorder;
    }

    public boolean isShowUserDefaultRole() {
        return showUserDefaultRole;
    }

    public int getExternalTableAnalyzePartNum() {
        return externalTableAnalyzePartNum;
    }

    public boolean isTruncateCharOrVarcharColumns() {
        return truncateCharOrVarcharColumns;
    }

    public void setTruncateCharOrVarcharColumns(boolean truncateCharOrVarcharColumns) {
        this.truncateCharOrVarcharColumns = truncateCharOrVarcharColumns;
    }

    public boolean isEnableUniqueKeyPartialUpdate() {
        return enableUniqueKeyPartialUpdate;
    }

    public void setEnableUniqueKeyPartialUpdate(boolean enableUniqueKeyPartialUpdate) {
        this.enableUniqueKeyPartialUpdate = enableUniqueKeyPartialUpdate;
    }

    public int getLoadStreamPerNode() {
        return loadStreamPerNode;
    }

    public void setLoadStreamPerNode(int loadStreamPerNode) {
        this.loadStreamPerNode = loadStreamPerNode;
    }

    public void setEnableSegmentCache(boolean value) {
        this.enableSegmentCache = value;
    }

    public boolean isEnableSegmentCache() {
        return this.enableSegmentCache;
    }

    public void setRequireSequenceInInsert(boolean value) {
        this.requireSequenceInInsert = value;
    }

    public boolean isRequireSequenceInInsert() {
        return this.requireSequenceInInsert;
    }

    /**
     * Serialize to thrift object.
     * Used for rest api.
     */
    public TQueryOptions toThrift() {
        TQueryOptions tResult = new TQueryOptions();
        tResult.setMemLimit(maxExecMemByte);
        tResult.setLocalExchangeFreeBlocksLimit(localExchangeFreeBlocksLimit);
        tResult.setScanQueueMemLimit(maxScanQueueMemByte);
        tResult.setNumScannerThreads(numScannerThreads);
        tResult.setScannerScaleUpRatio(scannerScaleUpRatio);
        tResult.setMaxColumnReaderNum(maxColumnReaderNum);
        tResult.setParallelPrepareThreshold(parallelPrepareThreshold);

        // TODO chenhao, reservation will be calculated by cost
        tResult.setMinReservation(0);
        tResult.setMaxReservation(maxExecMemByte);
        tResult.setInitialReservationTotalClaims(maxExecMemByte);
        tResult.setBufferPoolLimit(maxExecMemByte);

        tResult.setQueryTimeout(queryTimeoutS);
        tResult.setEnableProfile(enableProfile);
        if (enableProfile) {
            // If enable profile == true, then also set report success to true
            // be need report success to start report thread. But it is very tricky
            // we should modify BE in the future.
            tResult.setIsReportSuccess(true);
        }
        tResult.setCodegenLevel(codegenLevel);
        tResult.setBeExecVersion(Config.be_exec_version);
        tResult.setEnableLocalShuffle(enableLocalShuffle);
        tResult.setParallelInstance(getParallelExecInstanceNum());
        tResult.setReturnObjectDataAsBinary(returnObjectDataAsBinary);
        tResult.setTrimTailingSpacesForExternalTableQuery(trimTailingSpacesForExternalTableQuery);
        tResult.setEnableShareHashTableForBroadcastJoin(enableShareHashTableForBroadcastJoin);
        tResult.setEnableHashJoinEarlyStartProbe(enableHashJoinEarlyStartProbe);

        tResult.setBatchSize(batchSize);
        tResult.setDisableStreamPreaggregations(disableStreamPreaggregations);
        tResult.setEnableDistinctStreamingAggregation(enableDistinctStreamingAggregation);
        tResult.setPartitionTopnMaxPartitions(partitionTopNMaxPartitions);
        tResult.setPartitionTopnPrePartitionRows(partitionTopNPerPartitionRows);

        if (maxScanKeyNum > 0) {
            tResult.setMaxScanKeyNum(maxScanKeyNum);
        } else {
            // for old version default value
            tResult.setMaxScanKeyNum(48);
        }
        if (maxPushdownConditionsPerColumn > 0) {
            tResult.setMaxPushdownConditionsPerColumn(maxPushdownConditionsPerColumn);
        } else {
            // for old version default value
            tResult.setMaxPushdownConditionsPerColumn(1024);
        }

        tResult.setRuntimeFilterWaitTimeMs(runtimeFilterWaitTimeMs);
        tResult.setRuntimeFilterMaxInNum(runtimeFilterMaxInNum);
        tResult.setRuntimeBloomFilterMinSize(runtimeBloomFilterMinSize);
        tResult.setRuntimeFilterWaitInfinitely(runtimeFilterWaitInfinitely);

        if (cpuResourceLimit > 0) {
            TResourceLimit resourceLimit = new TResourceLimit();
            resourceLimit.setCpuLimit(cpuResourceLimit);
            tResult.setResourceLimit(resourceLimit);
        }

        tResult.setEnableFunctionPushdown(enableFunctionPushdown);
        tResult.setEnableCommonExprPushdown(enableCommonExprPushdown);
        tResult.setCheckOverflowForDecimal(checkOverflowForDecimal);
        tResult.setFragmentTransmissionCompressionCodec(fragmentTransmissionCompressionCodec.trim().toLowerCase());
        tResult.setEnableLocalExchange(enableLocalExchange);

        tResult.setSkipStorageEngineMerge(skipStorageEngineMerge);

        tResult.setSkipDeletePredicate(skipDeletePredicate);

        tResult.setSkipDeleteBitmap(skipDeleteBitmap);

        tResult.setPartitionedHashJoinRowsThreshold(partitionedHashJoinRowsThreshold);
        tResult.setPartitionedHashAggRowsThreshold(partitionedHashAggRowsThreshold);

        tResult.setExternalSortBytesThreshold(externalSortBytesThreshold);

        tResult.setExternalAggBytesThreshold(0); // disable for now

        tResult.setSpillStreamingAggMemLimit(spillStreamingAggMemLimit);

        tResult.setEnableFileCache(enableFileCache);

        tResult.setEnablePageCache(enablePageCache);

        tResult.setFileCacheBasePath(fileCacheBasePath);

        tResult.setEnableInvertedIndexQuery(enableInvertedIndexQuery);
        tResult.setEnableCommonExprPushdownForInvertedIndex(enableCommonExpPushDownForInvertedIndex);
        tResult.setEnableNoNeedReadDataOpt(enableNoNeedReadDataOpt);

        if (dryRunQuery) {
            tResult.setDryRunQuery(true);
        }

        tResult.setEnableParquetLazyMat(enableParquetLazyMat);
        tResult.setEnableOrcLazyMat(enableOrcLazyMat);
        tResult.setEnableParquetFilterByMinMax(enableParquetFilterByMinMax);
        tResult.setEnableOrcFilterByMinMax(enableOrcFilterByMinMax);

        tResult.setEnableDeleteSubPredicateV2(enableDeleteSubPredicateV2);
        tResult.setTruncateCharOrVarcharColumns(truncateCharOrVarcharColumns);
        tResult.setEnableMemtableOnSinkNode(enableMemtableOnSinkNode);

        tResult.setInvertedIndexConjunctionOptThreshold(invertedIndexConjunctionOptThreshold);
        tResult.setInvertedIndexMaxExpansions(invertedIndexMaxExpansions);

        tResult.setEnableDecimal256(getEnableDecimal256());

        tResult.setSkipMissingVersion(skipMissingVersion);

        tResult.setInvertedIndexSkipThreshold(invertedIndexSkipThreshold);

        tResult.setEnableParallelScan(enableParallelScan);
        tResult.setParallelScanMaxScannersCount(parallelScanMaxScannersCount);
        tResult.setParallelScanMinRowsPerScanner(parallelScanMinRowsPerScanner);
        tResult.setSkipBadTablet(skipBadTablet);
        tResult.setDisableFileCache(disableFileCache);
        tResult.setEnableJoinSpill(enableJoinSpill);
        tResult.setEnableSortSpill(enableSortSpill);
        tResult.setEnableAggSpill(enableAggSpill);
        tResult.setEnableForceSpill(enableForceSpill);
        tResult.setMinRevocableMem(minRevocableMem);
        tResult.setDataQueueMaxBlocks(dataQueueMaxBlocks);

        tResult.setEnableLocalMergeSort(enableLocalMergeSort);
        tResult.setEnableParallelResultSink(enableParallelResultSink);
        tResult.setEnableShortCircuitQueryAccessColumnStore(enableShortCircuitQueryAcessColumnStore);
        tResult.setReadCsvEmptyLineAsNull(readCsvEmptyLineAsNull);
        tResult.setSerdeDialect(getSerdeDialect());

        tResult.setEnableMatchWithoutInvertedIndex(enableMatchWithoutInvertedIndex);
        tResult.setEnableFallbackOnMissingInvertedIndex(enableFallbackOnMissingInvertedIndex);

        tResult.setEnableSegmentCache(enableSegmentCache);
        tResult.setHiveOrcUseColumnNames(hiveOrcUseColumnNames);
        tResult.setHiveParquetUseColumnNames(hiveParquetUseColumnNames);
        tResult.setKeepCarriageReturn(keepCarriageReturn);
        return tResult;
    }

    public JSONObject toJson() throws IOException {
        JSONObject root = new JSONObject();
        try {
            for (Field field : SessionVariable.class.getDeclaredFields()) {
                VarAttr attr = field.getAnnotation(VarAttr.class);
                if (attr == null) {
                    continue;
                }
                switch (field.getType().getSimpleName()) {
                    case "boolean":
                        root.put(attr.name(), (Boolean) field.get(this));
                        break;
                    case "int":
                        root.put(attr.name(), (Integer) field.get(this));
                        break;
                    case "long":
                        root.put(attr.name(), (Long) field.get(this));
                        break;
                    case "float":
                        root.put(attr.name(), (Float) field.get(this));
                        break;
                    case "double":
                        root.put(attr.name(), (Double) field.get(this));
                        break;
                    case "String":
                        root.put(attr.name(), (String) field.get(this));
                        break;
                    default:
                        // Unsupported type variable.
                        throw new IOException("invalid type: " + field.getType().getSimpleName());
                }
            }
        } catch (Exception e) {
            throw new IOException("failed to write session variable: " + e.getMessage());
        }
        return root;
    }

    @Override
    public void write(DataOutput out) throws IOException {
        JSONObject root = toJson();
        Text.writeString(out, root.toString());
    }


    public void readFields(DataInput in) throws IOException {
        String json = Text.readString(in);
        readFromJson(json);
    }

    public void readFromJson(String json) throws IOException {
        JSONObject root = (JSONObject) JSONValue.parse(json);
        try {
            for (Field field : SessionVariable.class.getDeclaredFields()) {
                VarAttr attr = field.getAnnotation(VarAttr.class);
                if (attr == null) {
                    continue;
                }

                if (!root.containsKey(attr.name())) {
                    continue;
                }

                switch (field.getType().getSimpleName()) {
                    case "boolean":
                        field.set(this, root.get(attr.name()));
                        break;
                    case "int":
                        // root.get(attr.name()) always return Long type, so need to convert it.
                        field.set(this, Integer.valueOf(root.get(attr.name()).toString()));
                        break;
                    case "long":
                        field.set(this, (Long) root.get(attr.name()));
                        break;
                    case "float":
                        field.set(this, root.get(attr.name()));
                        break;
                    case "double":
                        field.set(this, root.get(attr.name()));
                        break;
                    case "String":
                        field.set(this, root.get(attr.name()));
                        break;
                    default:
                        // Unsupported type variable.
                        throw new IOException("invalid type: " + field.getType().getSimpleName());
                }
            }
        } catch (Exception e) {
            throw new IOException("failed to read session variable: " + e.getMessage());
        }
    }

    /**
     * Get all variables which need to forward along with statement.
     **/
    public Map<String, String> getForwardVariables() {
        HashMap<String, String> map = new HashMap<String, String>();
        try {
            Field[] fields = SessionVariable.class.getDeclaredFields();
            for (Field f : fields) {
                VarAttr varAttr = f.getAnnotation(VarAttr.class);
                if (varAttr == null || !varAttr.needForward()) {
                    continue;
                }
                map.put(varAttr.name(), String.valueOf(f.get(this)));
            }
        } catch (IllegalAccessException e) {
            LOG.error("failed to get forward variables", e);
        }
        return map;
    }

    /**
     * Set forwardedSessionVariables for variables.
     **/
    public void setForwardedSessionVariables(Map<String, String> variables) {
        try {
            Field[] fields = SessionVariable.class.getDeclaredFields();
            for (Field f : fields) {
                f.setAccessible(true);
                VarAttr varAttr = f.getAnnotation(VarAttr.class);
                if (varAttr == null || !varAttr.needForward()) {
                    continue;
                }
                String val = variables.get(varAttr.name());
                if (val == null) {
                    continue;
                }

                if (LOG.isDebugEnabled()) {
                    LOG.debug("set forward variable: {} = {}", varAttr.name(), val);
                }

                // set config field
                switch (f.getType().getSimpleName()) {
                    case "short":
                        f.setShort(this, Short.parseShort(val));
                        break;
                    case "int":
                        f.setInt(this, Integer.parseInt(val));
                        break;
                    case "long":
                        f.setLong(this, Long.parseLong(val));
                        break;
                    case "double":
                        f.setDouble(this, Double.parseDouble(val));
                        break;
                    case "boolean":
                        f.setBoolean(this, Boolean.parseBoolean(val));
                        break;
                    case "String":
                        f.set(this, val);
                        break;
                    default:
                        throw new IllegalArgumentException("Unknown field type: " + f.getType().getSimpleName());
                }
            }
        } catch (IllegalAccessException e) {
            LOG.error("failed to set forward variables", e);
        }
    }

    /**
     * Set forwardedSessionVariables for queryOptions.
     **/
    public void setForwardedSessionVariables(TQueryOptions queryOptions) {
        if (queryOptions.isSetMemLimit()) {
            setMaxExecMemByte(queryOptions.getMemLimit());
        }
        if (queryOptions.isSetQueryTimeout()) {
            setQueryTimeoutS(queryOptions.getQueryTimeout());
        }
        if (queryOptions.isSetInsertTimeout()) {
            setInsertTimeoutS(queryOptions.getInsertTimeout());
        }
        if (queryOptions.isSetAnalyzeTimeout()) {
            setAnalyzeTimeoutS(queryOptions.getAnalyzeTimeout());
        }
    }

    /**
     * Get all variables which need to be set in TQueryOptions.
     **/
    public TQueryOptions getQueryOptionVariables() {
        TQueryOptions queryOptions = new TQueryOptions();
        queryOptions.setMemLimit(maxExecMemByte);
        queryOptions.setScanQueueMemLimit(maxScanQueueMemByte);
        queryOptions.setNumScannerThreads(numScannerThreads);
        queryOptions.setScannerScaleUpRatio(scannerScaleUpRatio);
        queryOptions.setQueryTimeout(queryTimeoutS);
        queryOptions.setInsertTimeout(insertTimeoutS);
        queryOptions.setAnalyzeTimeout(analyzeTimeoutS);
        queryOptions.setBeExecVersion(Config.be_exec_version);
        return queryOptions;
    }

    /**
     * The sessionContext is as follows:
     * "k1:v1;k2:v2;..."
     * Here we want to get value with key named "trace_id",
     * Return empty string is not found.
     *
     * @return
     */
    public String getTraceId() {
        if (Strings.isNullOrEmpty(sessionContext)) {
            return "";
        }
        String[] parts = sessionContext.split(";");
        for (String part : parts) {
            String[] innerParts = part.split(":");
            if (innerParts.length != 2) {
                continue;
            }
            if (innerParts[0].equals("trace_id")) {
                return innerParts[1];
            }
        }
        return "";
    }

    public boolean isTraceNereids() {
        return traceNereids;
    }

    public void setTraceNereids(boolean traceNereids) {
        this.traceNereids = traceNereids;
    }

    public boolean isPlayNereidsDump() {
        return planNereidsDump;
    }

    public void setPlanNereidsDump(boolean planNereidsDump) {
        this.planNereidsDump = planNereidsDump;
    }

    public boolean isDumpNereidsMemo() {
        return dumpNereidsMemo;
    }

    public void setDumpNereidsMemo(boolean dumpNereidsMemo) {
        this.dumpNereidsMemo = dumpNereidsMemo;
    }

    public boolean isEnableStrictConsistencyDml() {
        return this.enableStrictConsistencyDml;
    }

    public void setEnableStrictConsistencyDml(boolean value) {
        this.enableStrictConsistencyDml = value;
    }

    public void disableStrictConsistencyDmlOnce() throws DdlException {
        if (!enableStrictConsistencyDml) {
            return;
        }
        setIsSingleSetVar(true);
        VariableMgr.setVar(this,
                new SetVar(SessionVariable.ENABLE_STRICT_CONSISTENCY_DML, new StringLiteral("false")));
    }

    public void disableConstantFoldingByBEOnce() throws DdlException {
        if (!enableFoldConstantByBe) {
            return;
        }
        setIsSingleSetVar(true);
        VariableMgr.setVar(this,
                new SetVar(SessionVariable.ENABLE_FOLD_CONSTANT_BY_BE, new StringLiteral("false")));
    }

    public void disableNereidsJoinReorderOnce() throws DdlException {
        setIsSingleSetVar(true);
        VariableMgr.setVar(this, new SetVar(SessionVariable.DISABLE_JOIN_REORDER, new StringLiteral("true")));
    }

    // return number of variables by given variable annotation
    public int getVariableNumByVariableAnnotation(VariableAnnotation type) {
        int num = 0;
        Field[] fields = SessionVariable.class.getDeclaredFields();
        for (Field f : fields) {
            VarAttr varAttr = f.getAnnotation(VarAttr.class);
            if (varAttr == null) {
                continue;
            }
            if (varAttr.varType() == type) {
                ++num;
            }
        }
        return num;
    }

    public boolean getEnableSharedScan() {
        return enableSharedScan;
    }

    public void setEnableSharedScan(boolean value) {
        enableSharedScan = value;
    }

    public boolean getEnableParallelScan() {
        return enableParallelScan;
    }

    public boolean enableParallelResultSink() {
        return enableParallelResultSink;
    }

    public void setParallelResultSink(Boolean enableParallelResultSink) {
        this.enableParallelResultSink   = enableParallelResultSink;
    }

    public String hiveTextCompression() {
        if (hiveTextCompression.equals("uncompressed")) {
            // This is for compatibility.
            return "plain";
        }
        return hiveTextCompression;
    }

    public void setHiveTextCompression(String hiveTextCompression) {
        this.hiveTextCompression = hiveTextCompression;
    }

    public boolean enableSyncRuntimeFilterSize() {
        return enableSyncRuntimeFilterSize;
    }

    public static boolean enableAggState() {
        ConnectContext connectContext = ConnectContext.get();
        if (connectContext == null) {
            return true;
        }
        return connectContext.getSessionVariable().enableAggState;
    }

    public static boolean getEnableDecimal256() {
        ConnectContext connectContext = ConnectContext.get();
        if (connectContext == null) {
            return false;
        }
        SessionVariable sessionVariable = connectContext.getSessionVariable();
        return connectContext.getState().isNereids() && sessionVariable.isEnableDecimal256();
    }

    public boolean isEnableDecimal256() {
        return enableDecimal256;
    }

    public void checkAnalyzeTimeFormat(String time) {
        try {
            DateTimeFormatter timeFormatter = DateTimeFormatter.ofPattern("HH:mm:ss");
            timeFormatter.parse(time);
        } catch (DateTimeParseException e) {
            LOG.warn("Parse analyze start/end time format fail", e);
            throw new UnsupportedOperationException("Expect format: HH:mm:ss");
        }
    }

    public void checkGenerateStatsFactor(String generateStatsFactor) {
        int value = Integer.valueOf(generateStatsFactor);
        if (value <= 0) {
            UnsupportedOperationException exception =
                    new UnsupportedOperationException("Generate stats factor " + value + " should greater than 0");
            LOG.warn("Check generate stats factor failed", exception);
            throw exception;
        }
    }

    public void setGenerateStatsFactor(int factor) {
        this.generateStatsFactor = factor;
        if (factor <= 0) {
            LOG.warn("Invalid generate stats factor: {}", factor, new RuntimeException(""));
        }
    }

    public void setGenerateStatsFactor(String factor) {
        this.generateStatsFactor = Integer.valueOf(factor);
        if (generateStatsFactor <= 0) {
            LOG.warn("Invalid generate stats factor: {}", generateStatsFactor, new RuntimeException(""));
        }
    }

    public boolean getEnableDescribeExtendVariantColumn() {
        return enableDescribeExtendVariantColumn;
    }

    public void setEnableDescribeExtendVariantColumn(boolean enableDescribeExtendVariantColumn) {
        this.enableDescribeExtendVariantColumn = enableDescribeExtendVariantColumn;
    }

    public static boolean enableDescribeExtendVariantColumn() {
        ConnectContext connectContext = ConnectContext.get();
        if (connectContext == null) {
            return false;
        }
        return connectContext.getSessionVariable().enableDescribeExtendVariantColumn;
    }

    public int getProfileLevel() {
        return this.profileLevel;
    }

    public void checkSqlDialect(String sqlDialect) {
        if (StringUtils.isEmpty(sqlDialect)) {
            LOG.warn("sqlDialect value is empty");
            throw new UnsupportedOperationException("sqlDialect value is empty");
        }
        if (Arrays.stream(Dialect.values())
                .noneMatch(dialect -> dialect.getDialectName().equalsIgnoreCase(sqlDialect))) {
            LOG.warn("sqlDialect value is invalid, the invalid value is {}", sqlDialect);
            throw new UnsupportedOperationException("sqlDialect value is invalid, the invalid value is " + sqlDialect);
        }
    }

    public void checkSerdeDialect(String serdeDialect) {
        if (StringUtils.isEmpty(serdeDialect)) {
            LOG.warn("serdeDialect value is empty");
            throw new UnsupportedOperationException("serdeDialect value is empty");
        }

        if (!serdeDialect.equalsIgnoreCase("doris") && !serdeDialect.equalsIgnoreCase("presto")
                && !serdeDialect.equalsIgnoreCase("trino")) {
            LOG.warn("serdeDialect value is invalid, the invalid value is {}", serdeDialect);
            throw new UnsupportedOperationException(
                    "sqlDialect value is invalid, the invalid value is " + serdeDialect);
        }
    }

    public void checkBatchSize(String batchSize) {
        Long batchSizeValue = Long.valueOf(batchSize);
        if (batchSizeValue < 1 || batchSizeValue > 65535) {
            throw new InvalidParameterException("batch_size should be between 1 and 65535)");
        }
    }

    public boolean isEnableInsertGroupCommit() {
        return Config.wait_internal_group_commit_finish
                || GroupCommitBlockSink.parseGroupCommit(groupCommit) == TGroupCommitMode.ASYNC_MODE
                || GroupCommitBlockSink.parseGroupCommit(groupCommit) == TGroupCommitMode.SYNC_MODE;
    }

    public String getGroupCommit() {
        if (Config.wait_internal_group_commit_finish) {
            return "sync_mode";
        }
        return groupCommit;
    }

    public boolean isEnablePreparedStmtAuditLog() {
        return enablePreparedStmtAuditLog;
    }

    public boolean isEnableMaterializedViewRewrite() {
        return enableMaterializedViewRewrite;
    }

    public void setEnableMaterializedViewRewrite(boolean enableMaterializedViewRewrite) {
        this.enableMaterializedViewRewrite = enableMaterializedViewRewrite;
    }

    public boolean isEnableDmlMaterializedViewRewrite() {
        return enableDmlMaterializedViewRewrite;
    }

    public boolean isEnableDmlMaterializedViewRewriteWhenBaseTableUnawareness() {
        return enableDmlMaterializedViewRewriteWhenBaseTableUnawareness;
    }


    public boolean isAllowModifyMaterializedViewData() {
        return allowModifyMaterializedViewData;
    }

    public boolean isEnableMaterializedViewRewriteWhenBaseTableUnawareness() {
        return enableMaterializedViewRewriteWhenBaseTableUnawareness;
    }

    public int getMaterializedViewRewriteSuccessCandidateNum() {
        return materializedViewRewriteSuccessCandidateNum;
    }

    public boolean isEnableMaterializedViewUnionRewrite() {
        return enableMaterializedViewUnionRewrite;
    }

    public boolean isEnableMaterializedViewNestRewrite() {
        return enableMaterializedViewNestRewrite;
    }

    public boolean isEnableSyncMvCostBasedRewrite() {
        return enableSyncMvCostBasedRewrite;
    }

    public void setEnableSyncMvCostBasedRewrite(boolean enableSyncMvCostBasedRewrite) {
        this.enableSyncMvCostBasedRewrite = enableSyncMvCostBasedRewrite;
    }

    public int getMaterializedViewRelationMappingMaxCount() {
        return materializedViewRelationMappingMaxCount;
    }

    public int getCreateTablePartitionMaxNum() {
        return createTablePartitionMaxNum;
    }

    public boolean isIgnoreStorageDataDistribution() {
        return ignoreStorageDataDistribution && enableLocalShuffle && enableNereidsPlanner;
    }

    public void setIgnoreStorageDataDistribution(boolean ignoreStorageDataDistribution) {
        this.ignoreStorageDataDistribution = ignoreStorageDataDistribution;
    }

    // CLOUD_VARIABLES_BEGIN
    public String getCloudCluster() {
        return cloudCluster;
    }

    public String setCloudCluster(String cloudCluster) {
        return this.cloudCluster = cloudCluster;
    }

    public boolean getDisableEmptyPartitionPrune() {
        return disableEmptyPartitionPrune;
    }

    public void setDisableEmptyPartitionPrune(boolean val) {
        disableEmptyPartitionPrune = val;
    }
    // CLOUD_VARIABLES_END

    public boolean isForceJniScanner() {
        return forceJniScanner;
    }

    public String getIgnoreSplitType() {
        return ignoreSplitType;
    }

    public void checkIgnoreSplitType(String value) {
        try {
            IgnoreSplitType.valueOf(value);
        } catch (Exception e) {
            throw new UnsupportedOperationException("We only support `NONE`, `IGNORE_JNI` and `IGNORE_NATIVE`");
        }
    }

    public boolean getUseConsistentHashForExternalScan() {
        return useConsistentHashForExternalScan;
    }

    public void setForceJniScanner(boolean force) {
        forceJniScanner = force;
    }

    public boolean isEnableCountPushDownForExternalTable() {
        return enableCountPushDownForExternalTable;
    }

    public boolean isForceToLocalShuffle() {
        return enableLocalShuffle && forceToLocalShuffle && enableNereidsPlanner;
    }

    public void setForceToLocalShuffle(boolean forceToLocalShuffle) {
        this.forceToLocalShuffle = forceToLocalShuffle;
    }

    public boolean getShowAllFeConnection() {
        return this.showAllFeConnection;
    }

    public int getMaxMsgSizeOfResultReceiver() {
        return this.maxMsgSizeOfResultReceiver;
    }

    public TSerdeDialect getSerdeDialect() {
        switch (serdeDialect) {
            case "doris":
                return TSerdeDialect.DORIS;
            case "presto":
            case "trino":
                return TSerdeDialect.PRESTO;
            default:
                throw new IllegalArgumentException("Unknown serde dialect: " + serdeDialect);
        }
    }

<<<<<<< HEAD
    public boolean isEnableCooldownReplicaAffinity() {
        return enableCooldownReplicaAffinity;
=======
    public boolean isUseSerialExchange() {
        return useSerialExchange && getEnableLocalExchange();
>>>>>>> 37efa964
    }
}<|MERGE_RESOLUTION|>--- conflicted
+++ resolved
@@ -4415,12 +4415,11 @@
         }
     }
 
-<<<<<<< HEAD
+    public boolean isUseSerialExchange() {
+        return useSerialExchange && getEnableLocalExchange();
+    }
+
     public boolean isEnableCooldownReplicaAffinity() {
         return enableCooldownReplicaAffinity;
-=======
-    public boolean isUseSerialExchange() {
-        return useSerialExchange && getEnableLocalExchange();
->>>>>>> 37efa964
     }
 }