// Licensed to the Apache Software Foundation (ASF) under one
// or more contributor license agreements.  See the NOTICE file
// distributed with this work for additional information
// regarding copyright ownership.  The ASF licenses this file
// to you under the Apache License, Version 2.0 (the
// "License"); you may not use this file except in compliance
// with the License.  You may obtain a copy of the License at
//
//   http://www.apache.org/licenses/LICENSE-2.0
//
// Unless required by applicable law or agreed to in writing,
// software distributed under the License is distributed on an
// "AS IS" BASIS, WITHOUT WARRANTIES OR CONDITIONS OF ANY
// KIND, either express or implied.  See the License for the
// specific language governing permissions and limitations
// under the License.

package org.apache.doris.qe;

import org.apache.doris.common.Config;
import org.apache.doris.common.io.Text;
import org.apache.doris.common.io.Writable;
import org.apache.doris.common.util.TimeUtils;
import org.apache.doris.nereids.metrics.Event;
import org.apache.doris.nereids.metrics.EventSwitchParser;
import org.apache.doris.qe.VariableMgr.VarAttr;
import org.apache.doris.thrift.TQueryOptions;
import org.apache.doris.thrift.TResourceLimit;

import com.google.common.base.Joiner;
import com.google.common.base.Strings;
import com.google.common.collect.ImmutableSet;
import com.google.common.collect.Lists;
import org.apache.logging.log4j.LogManager;
import org.apache.logging.log4j.Logger;
import org.json.simple.JSONObject;
import org.json.simple.JSONValue;

import java.io.DataInput;
import java.io.DataOutput;
import java.io.IOException;
import java.io.Serializable;
import java.lang.reflect.Field;
import java.util.Arrays;
import java.util.HashMap;
import java.util.List;
import java.util.Locale;
import java.util.Map;
import java.util.Random;
import java.util.Set;

/**
 * System variable.
 **/
public class SessionVariable implements Serializable, Writable {
    public static final Logger LOG = LogManager.getLogger(SessionVariable.class);

    public static final String EXEC_MEM_LIMIT = "exec_mem_limit";
    public static final String QUERY_TIMEOUT = "query_timeout";
    public static final String INSERT_TIMEOUT = "insert_timeout";
    public static final String ENABLE_PROFILE = "enable_profile";
    public static final String SQL_MODE = "sql_mode";
    public static final String RESOURCE_VARIABLE = "resource_group";
    public static final String AUTO_COMMIT = "autocommit";
    public static final String TX_ISOLATION = "tx_isolation";
    public static final String TX_READ_ONLY = "tx_read_only";
    public static final String TRANSACTION_READ_ONLY = "transaction_read_only";
    public static final String TRANSACTION_ISOLATION = "transaction_isolation";
    public static final String CHARACTER_SET_CLIENT = "character_set_client";
    public static final String CHARACTER_SET_CONNNECTION = "character_set_connection";
    public static final String CHARACTER_SET_RESULTS = "character_set_results";
    public static final String CHARACTER_SET_SERVER = "character_set_server";
    public static final String COLLATION_CONNECTION = "collation_connection";
    public static final String COLLATION_DATABASE = "collation_database";
    public static final String COLLATION_SERVER = "collation_server";
    public static final String SQL_AUTO_IS_NULL = "SQL_AUTO_IS_NULL";
    public static final String SQL_SELECT_LIMIT = "sql_select_limit";
    public static final String MAX_ALLOWED_PACKET = "max_allowed_packet";
    public static final String AUTO_INCREMENT_INCREMENT = "auto_increment_increment";
    public static final String QUERY_CACHE_TYPE = "query_cache_type";
    public static final String INTERACTIVE_TIMTOUT = "interactive_timeout";
    public static final String WAIT_TIMEOUT = "wait_timeout";
    public static final String NET_WRITE_TIMEOUT = "net_write_timeout";
    public static final String NET_READ_TIMEOUT = "net_read_timeout";
    public static final String TIME_ZONE = "time_zone";
    public static final String SQL_SAFE_UPDATES = "sql_safe_updates";
    public static final String NET_BUFFER_LENGTH = "net_buffer_length";
    public static final String CODEGEN_LEVEL = "codegen_level";
    // mem limit can't smaller than bufferpool's default page size
    public static final int MIN_EXEC_MEM_LIMIT = 2097152;
    public static final String BATCH_SIZE = "batch_size";
    public static final String DISABLE_STREAMING_PREAGGREGATIONS = "disable_streaming_preaggregations";
    public static final String DISABLE_COLOCATE_PLAN = "disable_colocate_plan";
    public static final String ENABLE_BUCKET_SHUFFLE_JOIN = "enable_bucket_shuffle_join";
    public static final String PARALLEL_FRAGMENT_EXEC_INSTANCE_NUM = "parallel_fragment_exec_instance_num";
    public static final String ENABLE_INSERT_STRICT = "enable_insert_strict";
    public static final String ENABLE_SPILLING = "enable_spilling";
    public static final String ENABLE_EXCHANGE_NODE_PARALLEL_MERGE = "enable_exchange_node_parallel_merge";
    public static final String PREFER_JOIN_METHOD = "prefer_join_method";

    public static final String ENABLE_FOLD_CONSTANT_BY_BE = "enable_fold_constant_by_be";
    public static final String ENABLE_ODBC_TRANSCATION = "enable_odbc_transcation";
    public static final String ENABLE_SQL_CACHE = "enable_sql_cache";
    public static final String ENABLE_PARTITION_CACHE = "enable_partition_cache";

    public static final String ENABLE_COST_BASED_JOIN_REORDER = "enable_cost_based_join_reorder";

    // if set to true, some of stmt will be forwarded to master FE to get result
    public static final String FORWARD_TO_MASTER = "forward_to_master";
    // user can set instance num after exchange, no need to be equal to nums of before exchange
    public static final String PARALLEL_EXCHANGE_INSTANCE_NUM = "parallel_exchange_instance_num";
    public static final String SHOW_HIDDEN_COLUMNS = "show_hidden_columns";
    public static final String USE_V2_ROLLUP = "use_v2_rollup";
    public static final String REWRITE_COUNT_DISTINCT_TO_BITMAP_HLL = "rewrite_count_distinct_to_bitmap_hll";
    public static final String EVENT_SCHEDULER = "event_scheduler";
    public static final String STORAGE_ENGINE = "storage_engine";
    // Compatible with datagrip mysql
    public static final String DEFAULT_STORAGE_ENGINE = "default_storage_engine";
    public static final String DEFAULT_TMP_STORAGE_ENGINE = "default_tmp_storage_engine";

    public static final String DIV_PRECISION_INCREMENT = "div_precision_increment";

    // see comment of `doris_max_scan_key_num` and `max_pushdown_conditions_per_column` in BE config
    public static final String MAX_SCAN_KEY_NUM = "max_scan_key_num";
    public static final String MAX_PUSHDOWN_CONDITIONS_PER_COLUMN = "max_pushdown_conditions_per_column";

    // when true, the partition column must be set to NOT NULL.
    public static final String ALLOW_PARTITION_COLUMN_NULLABLE = "allow_partition_column_nullable";

    // runtime filter run mode
    public static final String RUNTIME_FILTER_MODE = "runtime_filter_mode";
    // Size in bytes of Bloom Filters used for runtime filters. Actual size of filter will
    // be rounded up to the nearest power of two.
    public static final String RUNTIME_BLOOM_FILTER_SIZE = "runtime_bloom_filter_size";
    // Minimum runtime bloom filter size, in bytes
    public static final String RUNTIME_BLOOM_FILTER_MIN_SIZE = "runtime_bloom_filter_min_size";
    // Maximum runtime bloom filter size, in bytes
    public static final String RUNTIME_BLOOM_FILTER_MAX_SIZE = "runtime_bloom_filter_max_size";
    // Time in ms to wait until runtime filters are delivered.
    public static final String RUNTIME_FILTER_WAIT_TIME_MS = "runtime_filter_wait_time_ms";
    // Maximum number of bloom runtime filters allowed per query
    public static final String RUNTIME_FILTERS_MAX_NUM = "runtime_filters_max_num";
    // Runtime filter type used, For testing, Corresponds to TRuntimeFilterType
    public static final String RUNTIME_FILTER_TYPE = "runtime_filter_type";
    // if the right table is greater than this value in the hash join,  we will ignore IN filter
    public static final String RUNTIME_FILTER_MAX_IN_NUM = "runtime_filter_max_in_num";

    // max ms to wait transaction publish finish when exec insert stmt.
    public static final String INSERT_VISIBLE_TIMEOUT_MS = "insert_visible_timeout_ms";

    public static final String DELETE_WITHOUT_PARTITION = "delete_without_partition";

    // set the default parallelism for send batch when execute InsertStmt operation,
    // if the value for parallelism exceed `max_send_batch_parallelism_per_job` in BE config,
    // then the coordinator be will use the value of `max_send_batch_parallelism_per_job`
    public static final String SEND_BATCH_PARALLELISM = "send_batch_parallelism";

    // turn off all automatic join reorder algorithms
    public static final String DISABLE_JOIN_REORDER = "disable_join_reorder";

    public static final String ENABLE_INFER_PREDICATE = "enable_infer_predicate";

    public static final long DEFAULT_INSERT_VISIBLE_TIMEOUT_MS = 10_000;

    public static final String EXTRACT_WIDE_RANGE_EXPR = "extract_wide_range_expr";

    // If user set a very small value, use this value instead.
    public static final long MIN_INSERT_VISIBLE_TIMEOUT_MS = 1000;

    public static final String ENABLE_VECTORIZED_ENGINE = "enable_vectorized_engine";

    public static final String ENABLE_PIPELINE_ENGINE = "enable_pipeline_engine";

    public static final String ENABLE_SINGLE_DISTINCT_COLUMN_OPT = "enable_single_distinct_column_opt";

    public static final String CPU_RESOURCE_LIMIT = "cpu_resource_limit";

    public static final String ENABLE_PARALLEL_OUTFILE = "enable_parallel_outfile";

    public static final String SQL_QUOTE_SHOW_CREATE = "sql_quote_show_create";

    public static final String RETURN_OBJECT_DATA_AS_BINARY = "return_object_data_as_binary";

    public static final String BLOCK_ENCRYPTION_MODE = "block_encryption_mode";

    public static final String AUTO_BROADCAST_JOIN_THRESHOLD = "auto_broadcast_join_threshold";

    public static final String ENABLE_PROJECTION = "enable_projection";

    public static final String CHECK_OVERFLOW_FOR_DECIMAL = "check_overflow_for_decimal";

    public static final String TRIM_TAILING_SPACES_FOR_EXTERNAL_TABLE_QUERY
            = "trim_tailing_spaces_for_external_table_query";

    public static final String ENABLE_DPHYP_OPTIMIZER = "enable_dphyp_optimizer";

    public static final String ENABLE_NEREIDS_PLANNER = "enable_nereids_planner";
    public static final String DISABLE_NEREIDS_RULES = "disable_nereids_rules";

    public static final String ENABLE_FALLBACK_TO_ORIGINAL_PLANNER = "enable_fallback_to_original_planner";

    public static final String ENABLE_NEREIDS_RUNTIME_FILTER = "enable_nereids_runtime_filter";

    public static final String BROADCAST_RIGHT_TABLE_SCALE_FACTOR = "broadcast_right_table_scale_factor";
    public static final String BROADCAST_ROW_COUNT_LIMIT = "broadcast_row_count_limit";

    // percentage of EXEC_MEM_LIMIT
    public static final String BROADCAST_HASHTABLE_MEM_LIMIT_PERCENTAGE = "broadcast_hashtable_mem_limit_percentage";

    public static final String REWRITE_OR_TO_IN_PREDICATE_THRESHOLD = "rewrite_or_to_in_predicate_threshold";

    public static final String NEREIDS_STAR_SCHEMA_SUPPORT = "nereids_star_schema_support";

    public static final String NEREIDS_CBO_PENALTY_FACTOR = "nereids_cbo_penalty_factor";
    public static final String ENABLE_NEREIDS_TRACE = "enable_nereids_trace";

    public static final String ENABLE_RUNTIME_FILTER_PRUNE =
            "enable_runtime_filter_prune";

    static final String SESSION_CONTEXT = "session_context";

    public static final String DEFAULT_ORDER_BY_LIMIT = "default_order_by_limit";

    public static final String ENABLE_SINGLE_REPLICA_INSERT = "enable_single_replica_insert";

    public static final String ENABLE_FUNCTION_PUSHDOWN = "enable_function_pushdown";

    public static final String FRAGMENT_TRANSMISSION_COMPRESSION_CODEC = "fragment_transmission_compression_codec";

    public static final String ENABLE_LOCAL_EXCHANGE = "enable_local_exchange";

    public static final String SKIP_STORAGE_ENGINE_MERGE = "skip_storage_engine_merge";

    public static final String SKIP_DELETE_PREDICATE = "skip_delete_predicate";

    public static final String SKIP_DELETE_SIGN = "skip_delete_sign";

    public static final String ENABLE_NEW_SHUFFLE_HASH_METHOD = "enable_new_shuffle_hash_method";

    public static final String ENABLE_PUSH_DOWN_NO_GROUP_AGG = "enable_push_down_no_group_agg";

    public static final String ENABLE_CBO_STATISTICS = "enable_cbo_statistics";

    public static final String ENABLE_ELIMINATE_SORT_NODE = "enable_eliminate_sort_node";

    public static final String NEREIDS_TRACE_EVENT_MODE = "nereids_trace_event_mode";

    public static final String INTERNAL_SESSION = "internal_session";

    public static final String PARTITIONED_HASH_JOIN_ROWS_THRESHOLD = "partitioned_hash_join_rows_threshold";
    public static final String PARTITIONED_HASH_AGG_ROWS_THRESHOLD = "partitioned_hash_agg_rows_threshold";

    public static final String ENABLE_SHARE_HASH_TABLE_FOR_BROADCAST_JOIN
            = "enable_share_hash_table_for_broadcast_join";

    // support unicode in label, table, column, common name check
    public static final String ENABLE_UNICODE_NAME_SUPPORT = "enable_unicode_name_support";

    public static final String REPEAT_MAX_NUM = "repeat_max_num";

    public static final String GROUP_CONCAT_MAX_LEN = "group_concat_max_len";

    public static final String EXTERNAL_SORT_BYTES_THRESHOLD = "external_sort_bytes_threshold";

    public static final String ENABLE_TWO_PHASE_READ_OPT = "enable_two_phase_read_opt";
    public static final String TOPN_OPT_LIMIT_THRESHOLD = "topn_opt_limit_threshold";

    public static final String ENABLE_FILE_CACHE = "enable_file_cache";

    public static final String GROUP_BY_AND_HAVING_USE_ALIAS_FIRST = "group_by_and_having_use_alias_first";
    public static final String DROP_TABLE_IF_CTAS_FAILED = "drop_table_if_ctas_failed";

    // session origin value
    public Map<Field, String> sessionOriginValue = new HashMap<Field, String>();
    // check stmt is or not [select /*+ SET_VAR(...)*/ ...]
    // if it is setStmt, we needn't collect session origin value
    public boolean isSingleSetVar = false;

    @VariableMgr.VarAttr(name = INSERT_VISIBLE_TIMEOUT_MS, needForward = true)
    public long insertVisibleTimeoutMs = DEFAULT_INSERT_VISIBLE_TIMEOUT_MS;

    // max memory used on every backend.
    @VariableMgr.VarAttr(name = EXEC_MEM_LIMIT)
    public long maxExecMemByte = 2147483648L;

    @VariableMgr.VarAttr(name = ENABLE_SPILLING)
    public boolean enableSpilling = false;

    @VariableMgr.VarAttr(name = ENABLE_EXCHANGE_NODE_PARALLEL_MERGE)
    public boolean enableExchangeNodeParallelMerge = false;

    // By default, the number of Limit items after OrderBy is changed from 65535 items
    // before v1.2.0 (not included), to return all items by default
    @VariableMgr.VarAttr(name = DEFAULT_ORDER_BY_LIMIT)
    public long defaultOrderByLimit = -1;

    // query timeout in second.
    @VariableMgr.VarAttr(name = QUERY_TIMEOUT)
    public int queryTimeoutS = 300;

    @VariableMgr.VarAttr(name = INSERT_TIMEOUT)
    public int insertTimeoutS = 14400;

    // if true, need report to coordinator when plan fragment execute successfully.
    @VariableMgr.VarAttr(name = ENABLE_PROFILE, needForward = true)
    public boolean enableProfile = false;

    // using hashset intead of group by + count can improve performance
    //        but may cause rpc failed when cluster has less BE
    // Whether this switch is turned on depends on the BE number
    @VariableMgr.VarAttr(name = ENABLE_SINGLE_DISTINCT_COLUMN_OPT)
    public boolean enableSingleDistinctColumnOpt = false;

    // Set sqlMode to empty string
    @VariableMgr.VarAttr(name = SQL_MODE, needForward = true)
    public long sqlMode = SqlModeHelper.MODE_DEFAULT;

    @VariableMgr.VarAttr(name = RESOURCE_VARIABLE)
    public String resourceGroup = "normal";

    // this is used to make mysql client happy
    @VariableMgr.VarAttr(name = AUTO_COMMIT)
    public boolean autoCommit = true;

    // this is used to make c3p0 library happy
    @VariableMgr.VarAttr(name = TX_ISOLATION)
    public String txIsolation = "REPEATABLE-READ";

    // this is used to make mysql client happy
    @VariableMgr.VarAttr(name = TX_READ_ONLY)
    public boolean txReadonly = false;

    // this is used to make mysql client happy
    @VariableMgr.VarAttr(name = TRANSACTION_READ_ONLY)
    public boolean transactionReadonly = false;

    // this is used to make mysql client happy
    @VariableMgr.VarAttr(name = TRANSACTION_ISOLATION)
    public String transactionIsolation = "REPEATABLE-READ";

    // this is used to make c3p0 library happy
    @VariableMgr.VarAttr(name = CHARACTER_SET_CLIENT)
    public String charsetClient = "utf8";
    @VariableMgr.VarAttr(name = CHARACTER_SET_CONNNECTION)
    public String charsetConnection = "utf8";
    @VariableMgr.VarAttr(name = CHARACTER_SET_RESULTS)
    public String charsetResults = "utf8";
    @VariableMgr.VarAttr(name = CHARACTER_SET_SERVER)
    public String charsetServer = "utf8";
    @VariableMgr.VarAttr(name = COLLATION_CONNECTION)
    public String collationConnection = "utf8_general_ci";
    @VariableMgr.VarAttr(name = COLLATION_DATABASE)
    public String collationDatabase = "utf8_general_ci";

    @VariableMgr.VarAttr(name = COLLATION_SERVER)
    public String collationServer = "utf8_general_ci";

    // this is used to make c3p0 library happy
    @VariableMgr.VarAttr(name = SQL_AUTO_IS_NULL)
    public boolean sqlAutoIsNull = false;

    @VariableMgr.VarAttr(name = SQL_SELECT_LIMIT)
    public long sqlSelectLimit = 9223372036854775807L;

    // this is used to make c3p0 library happy
    @VariableMgr.VarAttr(name = MAX_ALLOWED_PACKET)
    public int maxAllowedPacket = 1048576;

    @VariableMgr.VarAttr(name = AUTO_INCREMENT_INCREMENT)
    public int autoIncrementIncrement = 1;

    // this is used to make c3p0 library happy
    @VariableMgr.VarAttr(name = QUERY_CACHE_TYPE)
    public int queryCacheType = 0;

    // The number of seconds the server waits for activity on an interactive connection before closing it
    @VariableMgr.VarAttr(name = INTERACTIVE_TIMTOUT)
    public int interactiveTimeout = 3600;

    // The number of seconds the server waits for activity on a noninteractive connection before closing it.
    @VariableMgr.VarAttr(name = WAIT_TIMEOUT)
    public int waitTimeoutS = 28800;

    // The number of seconds to wait for a block to be written to a connection before aborting the write
    @VariableMgr.VarAttr(name = NET_WRITE_TIMEOUT)
    public int netWriteTimeout = 60;

    // The number of seconds to wait for a block to be written to a connection before aborting the write
    @VariableMgr.VarAttr(name = NET_READ_TIMEOUT)
    public int netReadTimeout = 60;

    // The current time zone
    @VariableMgr.VarAttr(name = TIME_ZONE, needForward = true)
    public String timeZone = TimeUtils.getSystemTimeZone().getID();

    @VariableMgr.VarAttr(name = PARALLEL_EXCHANGE_INSTANCE_NUM)
    public int exchangeInstanceParallel = -1;

    @VariableMgr.VarAttr(name = SQL_SAFE_UPDATES)
    public int sqlSafeUpdates = 0;

    // only
    @VariableMgr.VarAttr(name = NET_BUFFER_LENGTH, flag = VariableMgr.READ_ONLY)
    public int netBufferLength = 16384;

    // if true, need report to coordinator when plan fragment execute successfully.
    @VariableMgr.VarAttr(name = CODEGEN_LEVEL)
    public int codegenLevel = 0;

    // 4096 minus 16 + 16 bytes padding that in padding pod array
    @VariableMgr.VarAttr(name = BATCH_SIZE)
    public int batchSize = 4064;

    @VariableMgr.VarAttr(name = DISABLE_STREAMING_PREAGGREGATIONS, fuzzy = true)
    public boolean disableStreamPreaggregations = false;

    @VariableMgr.VarAttr(name = DISABLE_COLOCATE_PLAN)
    public boolean disableColocatePlan = false;

    @VariableMgr.VarAttr(name = ENABLE_BUCKET_SHUFFLE_JOIN)
    public boolean enableBucketShuffleJoin = true;

    @VariableMgr.VarAttr(name = PREFER_JOIN_METHOD)
    public String preferJoinMethod = "broadcast";

    @VariableMgr.VarAttr(name = FRAGMENT_TRANSMISSION_COMPRESSION_CODEC)
    public String fragmentTransmissionCompressionCodec = "lz4";

    /*
     * the parallel exec instance num for one Fragment in one BE
     * 1 means disable this feature
     */
    @VariableMgr.VarAttr(name = PARALLEL_FRAGMENT_EXEC_INSTANCE_NUM, fuzzy = true)
    public int parallelExecInstanceNum = 1;

    @VariableMgr.VarAttr(name = ENABLE_INSERT_STRICT, needForward = true)
    public boolean enableInsertStrict = true;

    @VariableMgr.VarAttr(name = ENABLE_ODBC_TRANSCATION)
    public boolean enableOdbcTransaction = false;

    @VariableMgr.VarAttr(name = ENABLE_SQL_CACHE)
    public boolean enableSqlCache = false;

    @VariableMgr.VarAttr(name = ENABLE_PARTITION_CACHE)
    public boolean enablePartitionCache = false;

    @VariableMgr.VarAttr(name = FORWARD_TO_MASTER)
    public boolean forwardToMaster = true;

    @VariableMgr.VarAttr(name = USE_V2_ROLLUP)
    public boolean useV2Rollup = false;

    @VariableMgr.VarAttr(name = REWRITE_COUNT_DISTINCT_TO_BITMAP_HLL)
    public boolean rewriteCountDistinct = true;

    // compatible with some mysql client connect, say DataGrip of JetBrains
    @VariableMgr.VarAttr(name = EVENT_SCHEDULER)
    public String eventScheduler = "OFF";
    @VariableMgr.VarAttr(name = STORAGE_ENGINE)
    public String storageEngine = "olap";
    @VariableMgr.VarAttr(name = DEFAULT_STORAGE_ENGINE)
    public String defaultStorageEngine = "olap";
    @VariableMgr.VarAttr(name = DEFAULT_TMP_STORAGE_ENGINE)
    public String defaultTmpStorageEngine = "olap";
    @VariableMgr.VarAttr(name = DIV_PRECISION_INCREMENT)
    public int divPrecisionIncrement = 4;

    // -1 means unset, BE will use its config value
    @VariableMgr.VarAttr(name = MAX_SCAN_KEY_NUM)
    public int maxScanKeyNum = -1;
    @VariableMgr.VarAttr(name = MAX_PUSHDOWN_CONDITIONS_PER_COLUMN)
    public int maxPushdownConditionsPerColumn = -1;
    @VariableMgr.VarAttr(name = SHOW_HIDDEN_COLUMNS, flag = VariableMgr.SESSION_ONLY)
    public boolean showHiddenColumns = false;

    @VariableMgr.VarAttr(name = ALLOW_PARTITION_COLUMN_NULLABLE)
    public boolean allowPartitionColumnNullable = true;

    @VariableMgr.VarAttr(name = DELETE_WITHOUT_PARTITION, needForward = true)
    public boolean deleteWithoutPartition = false;

    @VariableMgr.VarAttr(name = SEND_BATCH_PARALLELISM, needForward = true)
    public int sendBatchParallelism = 1;

    @VariableMgr.VarAttr(name = EXTRACT_WIDE_RANGE_EXPR, needForward = true)
    public boolean extractWideRangeExpr = true;

    @VariableMgr.VarAttr(name = ENABLE_VECTORIZED_ENGINE)
    public boolean enableVectorizedEngine = true;

    @VariableMgr.VarAttr(name = ENABLE_PIPELINE_ENGINE, fuzzy = true)
    public boolean enablePipelineEngine = false;

    @VariableMgr.VarAttr(name = ENABLE_PARALLEL_OUTFILE)
    public boolean enableParallelOutfile = false;

    @VariableMgr.VarAttr(name = CPU_RESOURCE_LIMIT)
    public int cpuResourceLimit = -1;

    @VariableMgr.VarAttr(name = SQL_QUOTE_SHOW_CREATE)
    public boolean sqlQuoteShowCreate = true;

    @VariableMgr.VarAttr(name = TRIM_TAILING_SPACES_FOR_EXTERNAL_TABLE_QUERY, needForward = true)
    public boolean trimTailingSpacesForExternalTableQuery = false;


    // the maximum size in bytes for a table that will be broadcast to all be nodes
    // when performing a join, By setting this value to -1 broadcasting can be disabled.
    // Default value is 1Gto
    @VariableMgr.VarAttr(name = AUTO_BROADCAST_JOIN_THRESHOLD)
    public double autoBroadcastJoinThreshold = 0.8;

    @VariableMgr.VarAttr(name = ENABLE_COST_BASED_JOIN_REORDER)
    private boolean enableJoinReorderBasedCost = false;

    @VariableMgr.VarAttr(name = ENABLE_FOLD_CONSTANT_BY_BE, fuzzy = true)
    private boolean enableFoldConstantByBe = false;

    @VariableMgr.VarAttr(name = RUNTIME_FILTER_MODE)
    private String runtimeFilterMode = "GLOBAL";

    @VariableMgr.VarAttr(name = RUNTIME_BLOOM_FILTER_SIZE)
    private int runtimeBloomFilterSize = 2097152;

    @VariableMgr.VarAttr(name = RUNTIME_BLOOM_FILTER_MIN_SIZE)
    private int runtimeBloomFilterMinSize = 1048576;

    @VariableMgr.VarAttr(name = RUNTIME_BLOOM_FILTER_MAX_SIZE)
    private int runtimeBloomFilterMaxSize = 16777216;

    @VariableMgr.VarAttr(name = RUNTIME_FILTER_WAIT_TIME_MS)
    private int runtimeFilterWaitTimeMs = 1000;

    @VariableMgr.VarAttr(name = RUNTIME_FILTERS_MAX_NUM)
    private int runtimeFiltersMaxNum = 10;

    // Set runtimeFilterType to IN_OR_BLOOM filter
    @VariableMgr.VarAttr(name = RUNTIME_FILTER_TYPE)
    private int runtimeFilterType = 8;

    @VariableMgr.VarAttr(name = RUNTIME_FILTER_MAX_IN_NUM)
    private int runtimeFilterMaxInNum = 102400;

    @VariableMgr.VarAttr(name = DISABLE_JOIN_REORDER)
    private boolean disableJoinReorder = false;

    @VariableMgr.VarAttr(name = ENABLE_INFER_PREDICATE)
    private boolean enableInferPredicate = true;

    @VariableMgr.VarAttr(name = RETURN_OBJECT_DATA_AS_BINARY)
    private boolean returnObjectDataAsBinary = false;

    @VariableMgr.VarAttr(name = BLOCK_ENCRYPTION_MODE)
    private String blockEncryptionMode = "";


    @VariableMgr.VarAttr(name = ENABLE_PROJECTION)
    private boolean enableProjection = true;

    @VariableMgr.VarAttr(name = CHECK_OVERFLOW_FOR_DECIMAL)
    private boolean checkOverflowForDecimal = false;

    @VariableMgr.VarAttr(name = ENABLE_DPHYP_OPTIMIZER)
    private boolean enableDPHypOptimizer = false;
    /**
     * as the new optimizer is not mature yet, use this var
     * to control whether to use new optimizer, remove it when
     * the new optimizer is fully developed. I hope that day
     * would be coming soon.
     */
    @VariableMgr.VarAttr(name = ENABLE_NEREIDS_PLANNER)
    private boolean enableNereidsPlanner = false;

    @VariableMgr.VarAttr(name = DISABLE_NEREIDS_RULES)
    private String disableNereidsRules = "";

    @VariableMgr.VarAttr(name = NEREIDS_STAR_SCHEMA_SUPPORT)
    private boolean nereidsStarSchemaSupport = true;

    @VariableMgr.VarAttr(name = REWRITE_OR_TO_IN_PREDICATE_THRESHOLD, fuzzy = true)
    private int rewriteOrToInPredicateThreshold = 2;

    @VariableMgr.VarAttr(name = NEREIDS_CBO_PENALTY_FACTOR)
    private double nereidsCboPenaltyFactor = 0.7;
    @VariableMgr.VarAttr(name = ENABLE_NEREIDS_TRACE)
    private boolean enableNereidsTrace = false;

    @VariableMgr.VarAttr(name = ENABLE_NEREIDS_RUNTIME_FILTER)
    private boolean enableNereidsRuntimeFilter = true;

    @VariableMgr.VarAttr(name = BROADCAST_RIGHT_TABLE_SCALE_FACTOR)
    private double broadcastRightTableScaleFactor = 10.0;

    @VariableMgr.VarAttr(name = BROADCAST_ROW_COUNT_LIMIT)
    private double broadcastRowCountLimit = 15000000;

    @VariableMgr.VarAttr(name = BROADCAST_HASHTABLE_MEM_LIMIT_PERCENTAGE)
    private double broadcastHashtableMemLimitPercentage = 0.2;

    @VariableMgr.VarAttr(name = ENABLE_RUNTIME_FILTER_PRUNE)
    public boolean enableRuntimeFilterPrune = false;

    /**
     * The client can pass some special information by setting this session variable in the format: "k1:v1;k2:v2".
     * For example, trace_id can be passed to trace the query request sent by the user.
     * set session_context="trace_id:1234565678";
     */
    @VariableMgr.VarAttr(name = SESSION_CONTEXT, needForward = true)
    public String sessionContext = "";

    @VariableMgr.VarAttr(name = ENABLE_SINGLE_REPLICA_INSERT, needForward = true)
    public boolean enableSingleReplicaInsert = false;

    @VariableMgr.VarAttr(name = ENABLE_FUNCTION_PUSHDOWN)
    public boolean enableFunctionPushdown;

    @VariableMgr.VarAttr(name = ENABLE_LOCAL_EXCHANGE, fuzzy = true)
    public boolean enableLocalExchange = true;

    /**
     * For debug purpose, don't merge unique key and agg key when reading data.
     */
    @VariableMgr.VarAttr(name = SKIP_STORAGE_ENGINE_MERGE)
    public boolean skipStorageEngineMerge = false;

    /**
     * For debug purpose, skip delete predicate when reading data.
     */
    @VariableMgr.VarAttr(name = SKIP_DELETE_PREDICATE)
    public boolean skipDeletePredicate = false;

    /**
     * For debug purpose, skip delete sign when reading data.
     */
    @VariableMgr.VarAttr(name = SKIP_DELETE_SIGN)
    public boolean skipDeleteSign = false;

    // This variable is used to avoid FE fallback to the original parser. When we execute SQL in regression tests
    // for nereids, fallback will cause the Doris return the correct result although the syntax is unsupported
    // in nereids for some mistaken modification. You should set it on the
    @VariableMgr.VarAttr(name = ENABLE_FALLBACK_TO_ORIGINAL_PLANNER)
    public boolean enableFallbackToOriginalPlanner = true;

    @VariableMgr.VarAttr(name = ENABLE_NEW_SHUFFLE_HASH_METHOD)
    public boolean enableNewShuffleHashMethod = true;

    @VariableMgr.VarAttr(name = ENABLE_PUSH_DOWN_NO_GROUP_AGG)
    public boolean enablePushDownNoGroupAgg = true;

    /**
     * The current statistics are only used for CBO test,
     * and are not available to users. (work in progress)
     */
    @VariableMgr.VarAttr(name = ENABLE_CBO_STATISTICS)
    public boolean enableCboStatistics = false;

    @VariableMgr.VarAttr(name = ENABLE_ELIMINATE_SORT_NODE)
    public boolean enableEliminateSortNode = true;

    @VariableMgr.VarAttr(name = INTERNAL_SESSION)
    public boolean internalSession = false;

    // Use partitioned hash join if build side row count >= the threshold . 0 - the threshold is not set.
    @VariableMgr.VarAttr(name = PARTITIONED_HASH_JOIN_ROWS_THRESHOLD, fuzzy = true)
    public int partitionedHashJoinRowsThreshold = 0;

    // Use partitioned hash join if build side row count >= the threshold . 0 - the threshold is not set.
    @VariableMgr.VarAttr(name = PARTITIONED_HASH_AGG_ROWS_THRESHOLD, fuzzy = true)
    public int partitionedHashAggRowsThreshold = 0;

    @VariableMgr.VarAttr(name = ENABLE_SHARE_HASH_TABLE_FOR_BROADCAST_JOIN, fuzzy = true)
    public boolean enableShareHashTableForBroadcastJoin = true;

    @VariableMgr.VarAttr(name = ENABLE_UNICODE_NAME_SUPPORT)
    public boolean enableUnicodeNameSupport = false;

    @VariableMgr.VarAttr(name = REPEAT_MAX_NUM, needForward = true)

    public int repeatMaxNum = 10000;

    @VariableMgr.VarAttr(name = GROUP_CONCAT_MAX_LEN)
    public long groupConcatMaxLen = 2147483646;

    // If the memory consumption of sort node exceed this limit, will trigger spill to disk;
    // Set to 0 to disable; min: 128M
    public static final long MIN_EXTERNAL_SORT_BYTES_THRESHOLD = 134217728;
    @VariableMgr.VarAttr(name = EXTERNAL_SORT_BYTES_THRESHOLD,
            checker = "checkExternalSortBytesThreshold", fuzzy = true)
    public long externalSortBytesThreshold = 0;

    // Whether enable two phase read optimization
    // 1. read related rowids along with necessary column data
    // 2. spawn fetch RPC to other nodes to get related data by sorted rowids
    @VariableMgr.VarAttr(name = ENABLE_TWO_PHASE_READ_OPT, fuzzy = true)
    public boolean enableTwoPhaseReadOpt = true;
    @VariableMgr.VarAttr(name = TOPN_OPT_LIMIT_THRESHOLD)
    public long topnOptLimitThreshold = 1024;

    // Default value is false, which means the group by and having clause
    // should first use column name not alias. According to mysql.
    @VariableMgr.VarAttr(name = GROUP_BY_AND_HAVING_USE_ALIAS_FIRST)
    public boolean groupByAndHavingUseAliasFirst = false;

    // Whether enable block file cache. Only take effect when BE config item enable_file_cache is true.
    @VariableMgr.VarAttr(name = ENABLE_FILE_CACHE, needForward = true)
    public boolean enableFileCache = true;

    // Whether drop table when create table as select insert data appear error.
    @VariableMgr.VarAttr(name = DROP_TABLE_IF_CTAS_FAILED, needForward = true)
    public boolean dropTableIfCtasFailed = true;

    // If this fe is in fuzzy mode, then will use initFuzzyModeVariables to generate some variables,
    // not the default value set in the code.
    public void initFuzzyModeVariables() {
        Random random = new Random(System.currentTimeMillis());
        this.parallelExecInstanceNum = random.nextInt(8) + 1;
        this.enableLocalExchange = random.nextBoolean();
        // This will cause be dead loop, disable it first
        // this.disableJoinReorder = random.nextBoolean();
        this.disableStreamPreaggregations = random.nextBoolean();
        this.partitionedHashJoinRowsThreshold = random.nextBoolean() ? 8 : 1048576;
        this.partitionedHashAggRowsThreshold = random.nextBoolean() ? 8 : 1048576;
        this.enableShareHashTableForBroadcastJoin = random.nextBoolean();
        int randomInt = random.nextInt(4);
        if (randomInt % 2 == 0) {
            this.rewriteOrToInPredicateThreshold = 100000;
        } else {
            this.rewriteOrToInPredicateThreshold = 2;
        }
        switch (randomInt) {
            case 0:
                this.externalSortBytesThreshold = 0;
                break;
            case 1:
                this.externalSortBytesThreshold = 1;
                break;
            case 2:
                this.externalSortBytesThreshold = 1024 * 1024;
                break;
            default:
                this.externalSortBytesThreshold = 100 * 1024 * 1024 * 1024;
                break;
        }
        // pull_request_id default value is 0
        if (Config.pull_request_id % 2 == 1) {
            // this.enablePipelineEngine = true;
            // this.enableFoldConstantByBe = true;
            // this.enableTwoPhaseReadOpt = false;
        } else {
            // this.enablePipelineEngine = false;
            // this.enableFoldConstantByBe = false;
            // this.enableTwoPhaseReadOpt = true;
        }

        // set random 1, 10, 100, 1000, 10000
        this.topnOptLimitThreshold = 10 ^ (random.nextInt(5));
    }

    public String printFuzzyVariables() {
        if (!Config.use_fuzzy_session_variable) {
            return "";
        }
        List<String> res = Lists.newArrayList();
        for (Field field : SessionVariable.class.getDeclaredFields()) {
            VarAttr attr = field.getAnnotation(VarAttr.class);
            if (attr == null || !attr.fuzzy()) {
                continue;
            }
            field.setAccessible(true);
            try {
                Object val = field.get(this);
                res.add(attr.name() + "=" + val.toString());
            } catch (IllegalAccessException e) {
                LOG.warn("failed to get fuzzy session variable {}", attr.name(), e);
            }
        }
        return Joiner.on(",").join(res);
    }

    /**
     * syntax:
     * all -> use all event
     * all except event_1, event_2, ..., event_n -> use all events excluding the event_1~n
     * event_1, event_2, ..., event_n -> use event_1~n
     */
    @VariableMgr.VarAttr(name = NEREIDS_TRACE_EVENT_MODE, checker = "checkNereidsTraceEventMode")
    public String nereidsTraceEventMode = "all";

    private Set<Class<? extends Event>> parsedNereidsEventMode = EventSwitchParser.parse(Lists.newArrayList("all"));

    public void setEnableNereidsTrace(boolean enableNereidsTrace) {
        this.enableNereidsTrace = enableNereidsTrace;
    }

    public void setNereidsTraceEventMode(String nereidsTraceEventMode) {
        checkNereidsTraceEventMode(nereidsTraceEventMode);
        this.nereidsTraceEventMode = nereidsTraceEventMode;
    }

    public void checkNereidsTraceEventMode(String nereidsTraceEventMode) {
        List<String> strings = EventSwitchParser.checkEventModeStringAndSplit(nereidsTraceEventMode);
        if (strings != null) {
            parsedNereidsEventMode = EventSwitchParser.parse(strings);
        }
        if (parsedNereidsEventMode == null) {
            throw new UnsupportedOperationException("nereids_trace_event_mode syntax error, please check");
        }
    }

    public Set<Class<? extends Event>> getParsedNereidsEventMode() {
        return parsedNereidsEventMode;
    }

    public String getBlockEncryptionMode() {
        return blockEncryptionMode;
    }

    public void setBlockEncryptionMode(String blockEncryptionMode) {
        this.blockEncryptionMode = blockEncryptionMode;
    }

    public void setRewriteOrToInPredicateThreshold(int threshold) {
        this.rewriteOrToInPredicateThreshold = threshold;
    }

    public int getRewriteOrToInPredicateThreshold() {
        return rewriteOrToInPredicateThreshold;
    }

    public long getMaxExecMemByte() {
        return maxExecMemByte;
    }

    public int getQueryTimeoutS() {
        return queryTimeoutS;
    }

    public int getInsertTimeoutS() {
        return insertTimeoutS;
    }

    public void setInsertTimeoutS(int insertTimeoutS) {
        this.insertTimeoutS = insertTimeoutS;
    }

    public boolean enableProfile() {
        return enableProfile;
    }

    public boolean enableSingleDistinctColumnOpt() {
        return enableSingleDistinctColumnOpt;
    }

    public int getWaitTimeoutS() {
        return waitTimeoutS;
    }

    public long getSqlMode() {
        return sqlMode;
    }

    public void setSqlMode(long sqlMode) {
        this.sqlMode = sqlMode;
    }

    public boolean isEnableJoinReorderBasedCost() {
        return enableJoinReorderBasedCost;
    }

    public boolean isAutoCommit() {
        return autoCommit;
    }

    public boolean isTxReadonly() {
        return txReadonly;
    }

    public boolean isTransactionReadonly() {
        return transactionReadonly;
    }

    public String getTransactionIsolation() {
        return transactionIsolation;
    }

    public String getTxIsolation() {
        return txIsolation;
    }

    public String getCharsetClient() {
        return charsetClient;
    }

    public String getCharsetConnection() {
        return charsetConnection;
    }

    public String getCharsetResults() {
        return charsetResults;
    }

    public String getCharsetServer() {
        return charsetServer;
    }

    public String getCollationConnection() {
        return collationConnection;
    }

    public String getCollationDatabase() {
        return collationDatabase;
    }

    public String getCollationServer() {
        return collationServer;
    }

    public boolean isSqlAutoIsNull() {
        return sqlAutoIsNull;
    }

    public long getSqlSelectLimit() {
        return sqlSelectLimit;
    }

    public int getMaxAllowedPacket() {
        return maxAllowedPacket;
    }

    public int getAutoIncrementIncrement() {
        return autoIncrementIncrement;
    }

    public int getQueryCacheType() {
        return queryCacheType;
    }

    public int getInteractiveTimeout() {
        return interactiveTimeout;
    }

    public int getNetWriteTimeout() {
        return netWriteTimeout;
    }

    public int getNetReadTimeout() {
        return netReadTimeout;
    }

    public String getTimeZone() {
        return timeZone;
    }

    public void setTimeZone(String timeZone) {
        this.timeZone = timeZone;
    }

    public int getSqlSafeUpdates() {
        return sqlSafeUpdates;
    }

    public int getNetBufferLength() {
        return netBufferLength;
    }

    public int getCodegenLevel() {
        return codegenLevel;
    }

    /**
     * setMaxExecMemByte.
     **/
    public void setMaxExecMemByte(long maxExecMemByte) {
        if (maxExecMemByte < MIN_EXEC_MEM_LIMIT) {
            this.maxExecMemByte = MIN_EXEC_MEM_LIMIT;
        } else {
            this.maxExecMemByte = maxExecMemByte;
        }
    }

    public boolean isSqlQuoteShowCreate() {
        return sqlQuoteShowCreate;
    }

    public void setSqlQuoteShowCreate(boolean sqlQuoteShowCreate) {
        this.sqlQuoteShowCreate = sqlQuoteShowCreate;
    }

    public void setQueryTimeoutS(int queryTimeoutS) {
        this.queryTimeoutS = queryTimeoutS;
    }

    public String getResourceGroup() {
        return resourceGroup;
    }

    public void setResourceGroup(String resourceGroup) {
        this.resourceGroup = resourceGroup;
    }

    public boolean isDisableColocatePlan() {
        return disableColocatePlan;
    }

    public boolean isEnableBucketShuffleJoin() {
        return enableBucketShuffleJoin;
    }

    public boolean isEnableOdbcTransaction() {
        return enableOdbcTransaction;
    }

    public String getPreferJoinMethod() {
        return preferJoinMethod;
    }

    public void setPreferJoinMethod(String preferJoinMethod) {
        this.preferJoinMethod = preferJoinMethod;
    }

    public boolean isEnableFoldConstantByBe() {
        return enableFoldConstantByBe;
    }

    public void setEnableFoldConstantByBe(boolean foldConstantByBe) {
        this.enableFoldConstantByBe = foldConstantByBe;
    }

    public int getParallelExecInstanceNum() {
        return parallelExecInstanceNum;
    }

    public int getExchangeInstanceParallel() {
        return exchangeInstanceParallel;
    }

    public boolean getEnableInsertStrict() {
        return enableInsertStrict;
    }

    public void setEnableInsertStrict(boolean enableInsertStrict) {
        this.enableInsertStrict = enableInsertStrict;
    }

    public boolean isEnableSqlCache() {
        return enableSqlCache;
    }

    public void setEnableSqlCache(boolean enableSqlCache) {
        this.enableSqlCache = enableSqlCache;
    }

    public boolean isEnablePartitionCache() {
        return enablePartitionCache;
    }

    public void setEnablePartitionCache(boolean enablePartitionCache) {
        this.enablePartitionCache = enablePartitionCache;
    }

    public int getPartitionedHashJoinRowsThreshold() {
        return partitionedHashJoinRowsThreshold;
    }

    public void setPartitionedHashJoinRowsThreshold(int threshold) {
        this.partitionedHashJoinRowsThreshold = threshold;
    }

    // Serialize to thrift object
    public boolean getForwardToMaster() {
        return forwardToMaster;
    }

    public boolean isUseV2Rollup() {
        return useV2Rollup;
    }

    // for unit test
    public void setUseV2Rollup(boolean useV2Rollup) {
        this.useV2Rollup = useV2Rollup;
    }

    public boolean isRewriteCountDistinct() {
        return rewriteCountDistinct;
    }

    public void setRewriteCountDistinct(boolean rewriteCountDistinct) {
        this.rewriteCountDistinct = rewriteCountDistinct;
    }

    public String getEventScheduler() {
        return eventScheduler;
    }

    public void setEventScheduler(String eventScheduler) {
        this.eventScheduler = eventScheduler;
    }

    public String getStorageEngine() {
        return storageEngine;
    }

    public void setStorageEngine(String storageEngine) {
        this.storageEngine = storageEngine;
    }

    public int getDivPrecisionIncrement() {
        return divPrecisionIncrement;
    }

    public int getMaxScanKeyNum() {
        return maxScanKeyNum;
    }

    public void setMaxScanKeyNum(int maxScanKeyNum) {
        this.maxScanKeyNum = maxScanKeyNum;
    }

    public int getMaxPushdownConditionsPerColumn() {
        return maxPushdownConditionsPerColumn;
    }

    public void setMaxPushdownConditionsPerColumn(int maxPushdownConditionsPerColumn) {
        this.maxPushdownConditionsPerColumn = maxPushdownConditionsPerColumn;
    }

    public double getBroadcastRightTableScaleFactor() {
        return broadcastRightTableScaleFactor;
    }

    public void setBroadcastRightTableScaleFactor(double broadcastRightTableScaleFactor) {
        this.broadcastRightTableScaleFactor = broadcastRightTableScaleFactor;
    }

    public double getBroadcastRowCountLimit() {
        return broadcastRowCountLimit;
    }

    public void setBroadcastRowCountLimit(double broadcastRowCountLimit) {
        this.broadcastRowCountLimit = broadcastRowCountLimit;
    }

    public double getBroadcastHashtableMemLimitPercentage() {
        return broadcastHashtableMemLimitPercentage;
    }

    public void setBroadcastHashtableMemLimitPercentage(double broadcastHashtableMemLimitPercentage) {
        this.broadcastHashtableMemLimitPercentage = broadcastHashtableMemLimitPercentage;
    }

    public boolean showHiddenColumns() {
        return showHiddenColumns;
    }

    public void setShowHiddenColumns(boolean showHiddenColumns) {
        this.showHiddenColumns = showHiddenColumns;
    }

    public boolean skipStorageEngineMerge() {
        return skipStorageEngineMerge;
    }

    public boolean skipDeleteSign() {
        return skipDeleteSign;
    }

    public boolean isAllowPartitionColumnNullable() {
        return allowPartitionColumnNullable;
    }

    public String getRuntimeFilterMode() {
        return runtimeFilterMode;
    }

    public void setRuntimeFilterMode(String runtimeFilterMode) {
        this.runtimeFilterMode = runtimeFilterMode;
    }

    public int getRuntimeBloomFilterSize() {
        return runtimeBloomFilterSize;
    }

    public void setRuntimeBloomFilterSize(int runtimeBloomFilterSize) {
        this.runtimeBloomFilterSize = runtimeBloomFilterSize;
    }

    public int getRuntimeBloomFilterMinSize() {
        return runtimeBloomFilterMinSize;
    }

    public void setRuntimeBloomFilterMinSize(int runtimeBloomFilterMinSize) {
        this.runtimeBloomFilterMinSize = runtimeBloomFilterMinSize;
    }

    public int getRuntimeBloomFilterMaxSize() {
        return runtimeBloomFilterMaxSize;
    }

    public void setRuntimeBloomFilterMaxSize(int runtimeBloomFilterMaxSize) {
        this.runtimeBloomFilterMaxSize = runtimeBloomFilterMaxSize;
    }

    public int getRuntimeFilterWaitTimeMs() {
        return runtimeFilterWaitTimeMs;
    }

    public void setRuntimeFilterWaitTimeMs(int runtimeFilterWaitTimeMs) {
        this.runtimeFilterWaitTimeMs = runtimeFilterWaitTimeMs;
    }

    public int getRuntimeFiltersMaxNum() {
        return runtimeFiltersMaxNum;
    }

    public void setRuntimeFiltersMaxNum(int runtimeFiltersMaxNum) {
        this.runtimeFiltersMaxNum = runtimeFiltersMaxNum;
    }

    public int getRuntimeFilterType() {
        return runtimeFilterType;
    }

    public void setRuntimeFilterType(int runtimeFilterType) {
        this.runtimeFilterType = runtimeFilterType;
    }

    public int getRuntimeFilterMaxInNum() {
        return runtimeFilterMaxInNum;
    }

    public void setRuntimeFilterMaxInNum(int runtimeFilterMaxInNum) {
        this.runtimeFilterMaxInNum = runtimeFilterMaxInNum;
    }

    public boolean enableVectorizedEngine() {
        return enableVectorizedEngine;
    }

    public void setEnableVectorizedEngine(boolean enableVectorizedEngine) {
        this.enableVectorizedEngine = enableVectorizedEngine;
    }

    public boolean enablePipelineEngine() {
        return enablePipelineEngine;
    }

    public void setEnablePipelineEngine(boolean enablePipelineEngine) {
        this.enablePipelineEngine = enablePipelineEngine;
    }

    public boolean enablePushDownNoGroupAgg() {
        return enablePushDownNoGroupAgg;
    }

    public boolean getEnableFunctionPushdown() {
        return this.enableFunctionPushdown;
    }

    public boolean getEnableLocalExchange() {
        return enableLocalExchange;
    }

    public boolean getEnableCboStatistics() {
        return enableCboStatistics;
    }

    /**
     * getInsertVisibleTimeoutMs.
     **/
    public long getInsertVisibleTimeoutMs() {
        if (insertVisibleTimeoutMs < MIN_INSERT_VISIBLE_TIMEOUT_MS) {
            return MIN_INSERT_VISIBLE_TIMEOUT_MS;
        } else {
            return insertVisibleTimeoutMs;
        }
    }

    /**
     * setInsertVisibleTimeoutMs.
     **/
    public void setInsertVisibleTimeoutMs(long insertVisibleTimeoutMs) {
        if (insertVisibleTimeoutMs < MIN_INSERT_VISIBLE_TIMEOUT_MS) {
            this.insertVisibleTimeoutMs = MIN_INSERT_VISIBLE_TIMEOUT_MS;
        } else {
            this.insertVisibleTimeoutMs = insertVisibleTimeoutMs;
        }
    }

    public boolean getIsSingleSetVar() {
        return isSingleSetVar;
    }

    public void setIsSingleSetVar(boolean issinglesetvar) {
        this.isSingleSetVar = issinglesetvar;
    }

    public Map<Field, String> getSessionOriginValue() {
        return sessionOriginValue;
    }

    public void addSessionOriginValue(Field key, String value) {
        sessionOriginValue.put(key, value);
    }

    public void clearSessionOriginValue() {
        sessionOriginValue.clear();
    }

    public boolean isDeleteWithoutPartition() {
        return deleteWithoutPartition;
    }

    public boolean isExtractWideRangeExpr() {
        return extractWideRangeExpr;
    }

    public boolean isGroupByAndHavingUseAliasFirst() {
        return groupByAndHavingUseAliasFirst;
    }

    public int getCpuResourceLimit() {
        return cpuResourceLimit;
    }

    public int getSendBatchParallelism() {
        return sendBatchParallelism;
    }

    public boolean isEnableParallelOutfile() {
        return enableParallelOutfile;
    }

    public boolean isDisableJoinReorder() {
        return disableJoinReorder;
    }

    public boolean isReturnObjectDataAsBinary() {
        return returnObjectDataAsBinary;
    }

    public void setReturnObjectDataAsBinary(boolean returnObjectDataAsBinary) {
        this.returnObjectDataAsBinary = returnObjectDataAsBinary;
    }

    public boolean isEnableInferPredicate() {
        return enableInferPredicate;
    }

    public void setEnableInferPredicate(boolean enableInferPredicate) {
        this.enableInferPredicate = enableInferPredicate;
    }

    public boolean isEnableProjection() {
        return enableProjection;
    }

    public boolean checkOverflowForDecimal() {
        return checkOverflowForDecimal;
    }

    public boolean isTrimTailingSpacesForExternalTableQuery() {
        return trimTailingSpacesForExternalTableQuery;
    }

    public void setTrimTailingSpacesForExternalTableQuery(boolean trimTailingSpacesForExternalTableQuery) {
        this.trimTailingSpacesForExternalTableQuery = trimTailingSpacesForExternalTableQuery;
    }

    public void setEnableJoinReorderBasedCost(boolean enableJoinReorderBasedCost) {
        this.enableJoinReorderBasedCost = enableJoinReorderBasedCost;
    }

    public void setDisableJoinReorder(boolean disableJoinReorder) {
        this.disableJoinReorder = disableJoinReorder;
    }

    /**
     * Nereids only support vectorized engine.
     *
     * @return true if both nereids and vectorized engine are enabled
     */
    public boolean isEnableNereidsPlanner() {
        return enableNereidsPlanner;
    }

    public void setEnableNereidsPlanner(boolean enableNereidsPlanner) {
        this.enableNereidsPlanner = enableNereidsPlanner;
    }

    public boolean isEnableDPHypOptimizer() {
        return isEnableNereidsPlanner() && enableDPHypOptimizer;
    }

    public void setEnableDphypOptimizer(boolean enableDPHypOptimizer) {
        this.enableDPHypOptimizer = enableDPHypOptimizer;
    }

    public Set<String> getDisableNereidsRules() {
        return Arrays.stream(disableNereidsRules.split(",[\\s]*"))
                .map(rule -> rule.toUpperCase(Locale.ROOT))
                .collect(ImmutableSet.toImmutableSet());
    }

    public void setDisableNereidsRules(String disableNereidsRules) {
        this.disableNereidsRules = disableNereidsRules;
    }

    public boolean isNereidsStarSchemaSupport() {
        return isEnableNereidsPlanner() && nereidsStarSchemaSupport;
    }

    public double getNereidsCboPenaltyFactor() {
        return nereidsCboPenaltyFactor;
    }

    public void setNereidsCboPenaltyFactor(double penaltyFactor) {
        this.nereidsCboPenaltyFactor = penaltyFactor;
    }

    public boolean isEnableNereidsTrace() {
        return isEnableNereidsPlanner() && enableNereidsTrace;
    }

    public boolean isEnableNereidsRuntimeFilter() {
        return enableNereidsRuntimeFilter;
    }

    public void setEnableNereidsRuntimeFilter(boolean enableNereidsRuntimeFilter) {
        this.enableNereidsRuntimeFilter = enableNereidsRuntimeFilter;
    }

    public boolean isEnableSingleReplicaInsert() {
        return enableSingleReplicaInsert;
    }

    public void setEnableSingleReplicaInsert(boolean enableSingleReplicaInsert) {
        this.enableSingleReplicaInsert = enableSingleReplicaInsert;
    }

    public boolean isEnableRuntimeFilterPrune() {
        return enableRuntimeFilterPrune;
    }

    public void setEnableRuntimeFilterPrune(boolean enableRuntimeFilterPrune) {
        this.enableRuntimeFilterPrune = enableRuntimeFilterPrune;
    }

    public void setFragmentTransmissionCompressionCodec(String codec) {
        this.fragmentTransmissionCompressionCodec = codec;
    }

<<<<<<< HEAD
    public boolean isEnableUnicodeNameSupport() {
        return enableUnicodeNameSupport;
    }

    public void setEnableUnicodeNameSupport(boolean enableUnicodeNameSupport) {
        this.enableUnicodeNameSupport = enableUnicodeNameSupport;
=======
    public boolean isDropTableIfCtasFailed() {
        return dropTableIfCtasFailed;
>>>>>>> 69d3878d
    }

    public void checkExternalSortBytesThreshold(String externalSortBytesThreshold) {
        long value = Long.valueOf(externalSortBytesThreshold);
        if (value > 0 && value < MIN_EXTERNAL_SORT_BYTES_THRESHOLD) {
            LOG.warn("external sort bytes threshold: {}, min: {}", value, MIN_EXTERNAL_SORT_BYTES_THRESHOLD);
            throw new UnsupportedOperationException("minimum value is " + MIN_EXTERNAL_SORT_BYTES_THRESHOLD);
        }
    }

    public boolean isEnableFileCache() {
        return enableFileCache;
    }

    public void setEnableFileCache(boolean enableFileCache) {
        this.enableFileCache = enableFileCache;
    }

    /**
     * Serialize to thrift object.
     * Used for rest api.
     */
    public TQueryOptions toThrift() {
        TQueryOptions tResult = new TQueryOptions();
        tResult.setMemLimit(maxExecMemByte);

        // TODO chenhao, reservation will be calculated by cost
        tResult.setMinReservation(0);
        tResult.setMaxReservation(maxExecMemByte);
        tResult.setInitialReservationTotalClaims(maxExecMemByte);
        tResult.setBufferPoolLimit(maxExecMemByte);

        tResult.setQueryTimeout(queryTimeoutS);
        tResult.setIsReportSuccess(enableProfile);
        tResult.setCodegenLevel(codegenLevel);
        tResult.setBeExecVersion(Config.be_exec_version);
        tResult.setEnablePipelineEngine(enablePipelineEngine);
        tResult.setReturnObjectDataAsBinary(returnObjectDataAsBinary);
        tResult.setTrimTailingSpacesForExternalTableQuery(trimTailingSpacesForExternalTableQuery);
        tResult.setEnableShareHashTableForBroadcastJoin(enableShareHashTableForBroadcastJoin);

        tResult.setBatchSize(batchSize);
        tResult.setDisableStreamPreaggregations(disableStreamPreaggregations);

        if (maxScanKeyNum > -1) {
            tResult.setMaxScanKeyNum(maxScanKeyNum);
        }
        if (maxPushdownConditionsPerColumn > -1) {
            tResult.setMaxPushdownConditionsPerColumn(maxPushdownConditionsPerColumn);
        }

        tResult.setEnableSpilling(enableSpilling);
        tResult.setEnableEnableExchangeNodeParallelMerge(enableExchangeNodeParallelMerge);

        tResult.setRuntimeFilterWaitTimeMs(runtimeFilterWaitTimeMs);
        tResult.setRuntimeFilterMaxInNum(runtimeFilterMaxInNum);

        if (cpuResourceLimit > 0) {
            TResourceLimit resourceLimit = new TResourceLimit();
            resourceLimit.setCpuLimit(cpuResourceLimit);
            tResult.setResourceLimit(resourceLimit);
        }

        tResult.setEnableFunctionPushdown(enableFunctionPushdown);
        tResult.setCheckOverflowForDecimal(checkOverflowForDecimal);
        tResult.setFragmentTransmissionCompressionCodec(fragmentTransmissionCompressionCodec);
        tResult.setEnableLocalExchange(enableLocalExchange);
        tResult.setEnableNewShuffleHashMethod(enableNewShuffleHashMethod);

        tResult.setSkipStorageEngineMerge(skipStorageEngineMerge);

        tResult.setSkipDeletePredicate(skipDeletePredicate);

        tResult.setPartitionedHashJoinRowsThreshold(partitionedHashJoinRowsThreshold);
        tResult.setPartitionedHashAggRowsThreshold(partitionedHashAggRowsThreshold);

        tResult.setRepeatMaxNum(repeatMaxNum);

        tResult.setExternalSortBytesThreshold(externalSortBytesThreshold);

        tResult.setEnableFileCache(enableFileCache);

        return tResult;
    }

    @Override
    public void write(DataOutput out) throws IOException {
        JSONObject root = new JSONObject();
        try {
            for (Field field : SessionVariable.class.getDeclaredFields()) {
                VarAttr attr = field.getAnnotation(VarAttr.class);
                if (attr == null) {
                    continue;
                }
                switch (field.getType().getSimpleName()) {
                    case "boolean":
                        root.put(attr.name(), (Boolean) field.get(this));
                        break;
                    case "int":
                        root.put(attr.name(), (Integer) field.get(this));
                        break;
                    case "long":
                        root.put(attr.name(), (Long) field.get(this));
                        break;
                    case "float":
                        root.put(attr.name(), (Float) field.get(this));
                        break;
                    case "double":
                        root.put(attr.name(), (Double) field.get(this));
                        break;
                    case "String":
                        root.put(attr.name(), (String) field.get(this));
                        break;
                    default:
                        // Unsupported type variable.
                        throw new IOException("invalid type: " + field.getType().getSimpleName());
                }
            }
        } catch (Exception e) {
            throw new IOException("failed to write session variable: " + e.getMessage());
        }
        Text.writeString(out, root.toString());
    }


    public void readFields(DataInput in) throws IOException {
        readFromJson(in);
    }

    private void readFromJson(DataInput in) throws IOException {
        String json = Text.readString(in);
        JSONObject root = (JSONObject) JSONValue.parse(json);
        try {
            for (Field field : SessionVariable.class.getDeclaredFields()) {
                VarAttr attr = field.getAnnotation(VarAttr.class);
                if (attr == null) {
                    continue;
                }

                if (!root.containsKey(attr.name())) {
                    continue;
                }

                switch (field.getType().getSimpleName()) {
                    case "boolean":
                        field.set(this, root.get(attr.name()));
                        break;
                    case "int":
                        // root.get(attr.name()) always return Long type, so need to convert it.
                        field.set(this, Integer.valueOf(root.get(attr.name()).toString()));
                        break;
                    case "long":
                        field.set(this, (Long) root.get(attr.name()));
                        break;
                    case "float":
                        field.set(this, root.get(attr.name()));
                        break;
                    case "double":
                        field.set(this, root.get(attr.name()));
                        break;
                    case "String":
                        field.set(this, root.get(attr.name()));
                        break;
                    default:
                        // Unsupported type variable.
                        throw new IOException("invalid type: " + field.getType().getSimpleName());
                }
            }
        } catch (Exception e) {
            throw new IOException("failed to read session variable: " + e.getMessage());
        }
    }

    /**
     * Get all variables which need to forward along with statement.
     **/
    public Map<String, String> getForwardVariables() {
        HashMap<String, String> map = new HashMap<String, String>();
        try {
            Field[] fields = SessionVariable.class.getDeclaredFields();
            for (Field f : fields) {
                VarAttr varAttr = f.getAnnotation(VarAttr.class);
                if (varAttr == null || !varAttr.needForward()) {
                    continue;
                }
                map.put(varAttr.name(), String.valueOf(f.get(this)));
            }
        } catch (IllegalAccessException e) {
            LOG.error("failed to get forward variables", e);
        }
        return map;
    }

    /**
     * Set forwardedSessionVariables for variables.
     **/
    public void setForwardedSessionVariables(Map<String, String> variables) {
        try {
            Field[] fields = SessionVariable.class.getFields();
            for (Field f : fields) {
                VarAttr varAttr = f.getAnnotation(VarAttr.class);
                if (varAttr == null || !varAttr.needForward()) {
                    continue;
                }
                String val = variables.get(varAttr.name());
                if (val == null) {
                    continue;
                }

                LOG.debug("set forward variable: {} = {}", varAttr.name(), val);

                // set config field
                switch (f.getType().getSimpleName()) {
                    case "short":
                        f.setShort(this, Short.parseShort(val));
                        break;
                    case "int":
                        f.setInt(this, Integer.parseInt(val));
                        break;
                    case "long":
                        f.setLong(this, Long.parseLong(val));
                        break;
                    case "double":
                        f.setDouble(this, Double.parseDouble(val));
                        break;
                    case "boolean":
                        f.setBoolean(this, Boolean.parseBoolean(val));
                        break;
                    case "String":
                        f.set(this, val);
                        break;
                    default:
                        throw new IllegalArgumentException("Unknown field type: " + f.getType().getSimpleName());
                }
            }
        } catch (IllegalAccessException e) {
            LOG.error("failed to set forward variables", e);
        }
    }

    /**
     * Set forwardedSessionVariables for queryOptions.
     **/
    public void setForwardedSessionVariables(TQueryOptions queryOptions) {
        if (queryOptions.isSetMemLimit()) {
            setMaxExecMemByte(queryOptions.getMemLimit());
        }
        if (queryOptions.isSetQueryTimeout()) {
            setQueryTimeoutS(queryOptions.getQueryTimeout());
        }
        if (queryOptions.isSetInsertTimeout()) {
            setInsertTimeoutS(queryOptions.getInsertTimeout());
        }
    }

    /**
     * Get all variables which need to be set in TQueryOptions.
     **/
    public TQueryOptions getQueryOptionVariables() {
        TQueryOptions queryOptions = new TQueryOptions();
        queryOptions.setMemLimit(maxExecMemByte);
        queryOptions.setQueryTimeout(queryTimeoutS);
        return queryOptions;
    }

    /**
     * The sessionContext is as follows:
     * "k1:v1;k2:v2;..."
     * Here we want to get value with key named "trace_id",
     * Return empty string is not found.
     *
     * @return
     */
    public String getTraceId() {
        if (Strings.isNullOrEmpty(sessionContext)) {
            return "";
        }
        String[] parts = sessionContext.split(";");
        for (String part : parts) {
            String[] innerParts = part.split(":");
            if (innerParts.length != 2) {
                continue;
            }
            if (innerParts[0].equals("trace_id")) {
                return innerParts[1];
            }
        }
        return "";
    }
}<|MERGE_RESOLUTION|>--- conflicted
+++ resolved
@@ -1450,17 +1450,15 @@
         this.fragmentTransmissionCompressionCodec = codec;
     }
 
-<<<<<<< HEAD
     public boolean isEnableUnicodeNameSupport() {
         return enableUnicodeNameSupport;
     }
 
     public void setEnableUnicodeNameSupport(boolean enableUnicodeNameSupport) {
         this.enableUnicodeNameSupport = enableUnicodeNameSupport;
-=======
+
     public boolean isDropTableIfCtasFailed() {
         return dropTableIfCtasFailed;
->>>>>>> 69d3878d
     }
 
     public void checkExternalSortBytesThreshold(String externalSortBytesThreshold) {
