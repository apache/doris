// Licensed to the Apache Software Foundation (ASF) under one
// or more contributor license agreements.  See the NOTICE file
// distributed with this work for additional information
// regarding copyright ownership.  The ASF licenses this file
// to you under the Apache License, Version 2.0 (the
// "License"); you may not use this file except in compliance
// with the License.  You may obtain a copy of the License at
//
//   http://www.apache.org/licenses/LICENSE-2.0
//
// Unless required by applicable law or agreed to in writing,
// software distributed under the License is distributed on an
// "AS IS" BASIS, WITHOUT WARRANTIES OR CONDITIONS OF ANY
// KIND, either express or implied.  See the License for the
// specific language governing permissions and limitations
// under the License.

package org.apache.doris.qe;

import org.apache.doris.analysis.SetVar;
import org.apache.doris.analysis.StringLiteral;
import org.apache.doris.catalog.Env;
import org.apache.doris.common.Config;
import org.apache.doris.common.DdlException;
import org.apache.doris.common.VariableAnnotation;
import org.apache.doris.common.io.Text;
import org.apache.doris.common.io.Writable;
import org.apache.doris.common.util.TimeUtils;
import org.apache.doris.nereids.metrics.Event;
import org.apache.doris.nereids.metrics.EventSwitchParser;
import org.apache.doris.nereids.parser.ParseDialect;
import org.apache.doris.nereids.parser.ParseDialect.Dialect;
import org.apache.doris.nereids.rules.RuleType;
import org.apache.doris.qe.VariableMgr.VarAttr;
import org.apache.doris.thrift.TQueryOptions;
import org.apache.doris.thrift.TResourceLimit;
import org.apache.doris.thrift.TRuntimeFilterType;

import com.google.common.base.Joiner;
import com.google.common.base.Strings;
import com.google.common.collect.ImmutableList;
import com.google.common.collect.ImmutableSet;
import com.google.common.collect.Lists;
import org.apache.commons.lang3.StringUtils;
import org.apache.logging.log4j.LogManager;
import org.apache.logging.log4j.Logger;
import org.json.simple.JSONObject;
import org.json.simple.JSONValue;

import java.io.DataInput;
import java.io.DataOutput;
import java.io.IOException;
import java.io.Serializable;
import java.lang.reflect.Field;
import java.security.SecureRandom;
import java.time.format.DateTimeFormatter;
import java.time.format.DateTimeParseException;
import java.util.Arrays;
import java.util.HashMap;
import java.util.List;
import java.util.Locale;
import java.util.Map;
import java.util.Random;
import java.util.Set;
import java.util.concurrent.TimeUnit;

/**
 * System variable.
 **/
public class SessionVariable implements Serializable, Writable {
    public static final Logger LOG = LogManager.getLogger(SessionVariable.class);

    public static final String EXEC_MEM_LIMIT = "exec_mem_limit";
    public static final String SCAN_QUEUE_MEM_LIMIT = "scan_queue_mem_limit";
    public static final String QUERY_TIMEOUT = "query_timeout";
    public static final String ANALYZE_TIMEOUT = "analyze_timeout";

    public static final String MAX_EXECUTION_TIME = "max_execution_time";
    public static final String INSERT_TIMEOUT = "insert_timeout";
    public static final String ENABLE_PROFILE = "enable_profile";
    public static final String SQL_MODE = "sql_mode";
    public static final String WORKLOAD_VARIABLE = "workload_group";
    public static final String RESOURCE_VARIABLE = "resource_group";
    public static final String AUTO_COMMIT = "autocommit";
    public static final String TX_ISOLATION = "tx_isolation";
    public static final String TX_READ_ONLY = "tx_read_only";
    public static final String TRANSACTION_READ_ONLY = "transaction_read_only";
    public static final String TRANSACTION_ISOLATION = "transaction_isolation";
    public static final String CHARACTER_SET_CLIENT = "character_set_client";
    public static final String CHARACTER_SET_CONNNECTION = "character_set_connection";
    public static final String CHARACTER_SET_RESULTS = "character_set_results";
    public static final String CHARACTER_SET_SERVER = "character_set_server";
    public static final String COLLATION_CONNECTION = "collation_connection";
    public static final String COLLATION_DATABASE = "collation_database";
    public static final String COLLATION_SERVER = "collation_server";
    public static final String SQL_AUTO_IS_NULL = "SQL_AUTO_IS_NULL";
    public static final String SQL_SELECT_LIMIT = "sql_select_limit";
    public static final String MAX_ALLOWED_PACKET = "max_allowed_packet";
    public static final String AUTO_INCREMENT_INCREMENT = "auto_increment_increment";
    public static final String QUERY_CACHE_TYPE = "query_cache_type";
    public static final String INTERACTIVE_TIMTOUT = "interactive_timeout";
    public static final String WAIT_TIMEOUT = "wait_timeout";
    public static final String NET_WRITE_TIMEOUT = "net_write_timeout";
    public static final String NET_READ_TIMEOUT = "net_read_timeout";
    public static final String TIME_ZONE = "time_zone";
    public static final String SQL_SAFE_UPDATES = "sql_safe_updates";
    public static final String NET_BUFFER_LENGTH = "net_buffer_length";
    public static final String CODEGEN_LEVEL = "codegen_level";
    public static final String HAVE_QUERY_CACHE =  "have_query_cache";
    // mem limit can't smaller than bufferpool's default page size
    public static final int MIN_EXEC_MEM_LIMIT = 2097152;
    public static final String BATCH_SIZE = "batch_size";
    public static final String DISABLE_STREAMING_PREAGGREGATIONS = "disable_streaming_preaggregations";
    public static final String DISABLE_COLOCATE_PLAN = "disable_colocate_plan";
    public static final String ENABLE_COLOCATE_SCAN = "enable_colocate_scan";
    public static final String ENABLE_BUCKET_SHUFFLE_JOIN = "enable_bucket_shuffle_join";
    public static final String PARALLEL_FRAGMENT_EXEC_INSTANCE_NUM = "parallel_fragment_exec_instance_num";
    public static final String PARALLEL_PIPELINE_TASK_NUM = "parallel_pipeline_task_num";
    public static final String PROFILE_LEVEL = "profile_level";
    public static final String MAX_INSTANCE_NUM = "max_instance_num";
    public static final String ENABLE_INSERT_STRICT = "enable_insert_strict";
    public static final String ENABLE_SPILLING = "enable_spilling";
    public static final String ENABLE_EXCHANGE_NODE_PARALLEL_MERGE = "enable_exchange_node_parallel_merge";
    public static final String PREFER_JOIN_METHOD = "prefer_join_method";

    public static final String ENABLE_FOLD_CONSTANT_BY_BE = "enable_fold_constant_by_be";
    public static final String ENABLE_ODBC_TRANSCATION = "enable_odbc_transcation";
    public static final String ENABLE_SQL_CACHE = "enable_sql_cache";
    public static final String ENABLE_PARTITION_CACHE = "enable_partition_cache";

    public static final String ENABLE_COST_BASED_JOIN_REORDER = "enable_cost_based_join_reorder";

    // if set to true, some of stmt will be forwarded to master FE to get result
    public static final String FORWARD_TO_MASTER = "forward_to_master";
    // user can set instance num after exchange, no need to be equal to nums of before exchange
    public static final String PARALLEL_EXCHANGE_INSTANCE_NUM = "parallel_exchange_instance_num";
    public static final String SHOW_HIDDEN_COLUMNS = "show_hidden_columns";
    public static final String USE_V2_ROLLUP = "use_v2_rollup";
    public static final String REWRITE_COUNT_DISTINCT_TO_BITMAP_HLL = "rewrite_count_distinct_to_bitmap_hll";
    public static final String EVENT_SCHEDULER = "event_scheduler";
    public static final String STORAGE_ENGINE = "storage_engine";
    // Compatible with datagrip mysql
    public static final String DEFAULT_STORAGE_ENGINE = "default_storage_engine";
    public static final String DEFAULT_TMP_STORAGE_ENGINE = "default_tmp_storage_engine";

    // Compatible with  mysql
    public static final String PROFILLING = "profiling";

    public static final String DIV_PRECISION_INCREMENT = "div_precision_increment";

    // see comment of `doris_max_scan_key_num` and `max_pushdown_conditions_per_column` in BE config
    public static final String MAX_SCAN_KEY_NUM = "max_scan_key_num";
    public static final String MAX_PUSHDOWN_CONDITIONS_PER_COLUMN = "max_pushdown_conditions_per_column";

    // when true, the partition column must be set to NOT NULL.
    public static final String ALLOW_PARTITION_COLUMN_NULLABLE = "allow_partition_column_nullable";

    // runtime filter run mode
    public static final String RUNTIME_FILTER_MODE = "runtime_filter_mode";
    // Size in bytes of Bloom Filters used for runtime filters. Actual size of filter will
    // be rounded up to the nearest power of two.
    public static final String RUNTIME_BLOOM_FILTER_SIZE = "runtime_bloom_filter_size";
    // Minimum runtime bloom filter size, in bytes
    public static final String RUNTIME_BLOOM_FILTER_MIN_SIZE = "runtime_bloom_filter_min_size";
    // Maximum runtime bloom filter size, in bytes
    public static final String RUNTIME_BLOOM_FILTER_MAX_SIZE = "runtime_bloom_filter_max_size";
    public static final String USE_RF_DEFAULT = "use_rf_default";
    // Time in ms to wait until runtime filters are delivered.
    public static final String RUNTIME_FILTER_WAIT_TIME_MS = "runtime_filter_wait_time_ms";
    // Maximum number of bloom runtime filters allowed per query
    public static final String RUNTIME_FILTERS_MAX_NUM = "runtime_filters_max_num";
    // Runtime filter type used, For testing, Corresponds to TRuntimeFilterType
    public static final String RUNTIME_FILTER_TYPE = "runtime_filter_type";
    // if the right table is greater than this value in the hash join,  we will ignore IN filter
    public static final String RUNTIME_FILTER_MAX_IN_NUM = "runtime_filter_max_in_num";

    public static final String BE_NUMBER_FOR_TEST = "be_number_for_test";

    // max ms to wait transaction publish finish when exec insert stmt.
    public static final String INSERT_VISIBLE_TIMEOUT_MS = "insert_visible_timeout_ms";

    public static final String DELETE_WITHOUT_PARTITION = "delete_without_partition";

    // set the default parallelism for send batch when execute InsertStmt operation,
    // if the value for parallelism exceed `max_send_batch_parallelism_per_job` in BE config,
    // then the coordinator be will use the value of `max_send_batch_parallelism_per_job`
    public static final String SEND_BATCH_PARALLELISM = "send_batch_parallelism";

    // turn off all automatic join reorder algorithms
    public static final String DISABLE_JOIN_REORDER = "disable_join_reorder";

    public static final String MAX_JOIN_NUMBER_OF_REORDER = "max_join_number_of_reorder";

    public static final String ENABLE_NEREIDS_DML = "enable_nereids_dml";
    public static final String ENABLE_STRICT_CONSISTENCY_DML = "enable_strict_consistency_dml";

    public static final String ENABLE_BUSHY_TREE = "enable_bushy_tree";

    public static final String MAX_JOIN_NUMBER_BUSHY_TREE = "max_join_number_bushy_tree";
    public static final String ENABLE_PARTITION_TOPN = "enable_partition_topn";

    public static final String ENABLE_INFER_PREDICATE = "enable_infer_predicate";

    public static final long DEFAULT_INSERT_VISIBLE_TIMEOUT_MS = 10_000;

    public static final String ENABLE_VECTORIZED_ENGINE = "enable_vectorized_engine";

    public static final String EXTRACT_WIDE_RANGE_EXPR = "extract_wide_range_expr";

    // If user set a very small value, use this value instead.
    public static final long MIN_INSERT_VISIBLE_TIMEOUT_MS = 1000;

    public static final String ENABLE_PIPELINE_ENGINE = "enable_pipeline_engine";

    public static final String ENABLE_PIPELINE_X_ENGINE = "enable_pipeline_x_engine";

    public static final String ENABLE_SHARED_SCAN = "enable_shared_scan";

    public static final String ENABLE_LOCAL_SHUFFLE = "enable_local_shuffle";

    public static final String ENABLE_AGG_STATE = "enable_agg_state";

    public static final String ENABLE_RPC_OPT_FOR_PIPELINE = "enable_rpc_opt_for_pipeline";

    public static final String ENABLE_SINGLE_DISTINCT_COLUMN_OPT = "enable_single_distinct_column_opt";

    public static final String CPU_RESOURCE_LIMIT = "cpu_resource_limit";

    public static final String ENABLE_PARALLEL_OUTFILE = "enable_parallel_outfile";

    public static final String SQL_QUOTE_SHOW_CREATE = "sql_quote_show_create";

    public static final String RETURN_OBJECT_DATA_AS_BINARY = "return_object_data_as_binary";

    public static final String BLOCK_ENCRYPTION_MODE = "block_encryption_mode";

    public static final String AUTO_BROADCAST_JOIN_THRESHOLD = "auto_broadcast_join_threshold";

    public static final String ENABLE_PROJECTION = "enable_projection";

    public static final String CHECK_OVERFLOW_FOR_DECIMAL = "check_overflow_for_decimal";

    public static final String TRIM_TAILING_SPACES_FOR_EXTERNAL_TABLE_QUERY
            = "trim_tailing_spaces_for_external_table_query";

    public static final String ENABLE_DPHYP_OPTIMIZER = "enable_dphyp_optimizer";

    public static final String ENABLE_LEFT_ZIG_ZAG = "enable_left_zig_zag";
    public static final String NTH_OPTIMIZED_PLAN = "nth_optimized_plan";

    public static final String ENABLE_NEREIDS_PLANNER = "enable_nereids_planner";
    public static final String DISABLE_NEREIDS_RULES = "disable_nereids_rules";
    public static final String ENABLE_NEW_COST_MODEL = "enable_new_cost_model";
    public static final String ENABLE_FALLBACK_TO_ORIGINAL_PLANNER = "enable_fallback_to_original_planner";
    public static final String ENABLE_NEREIDS_TIMEOUT = "enable_nereids_timeout";

    public static final String FORBID_UNKNOWN_COLUMN_STATS = "forbid_unknown_col_stats";
    public static final String BROADCAST_RIGHT_TABLE_SCALE_FACTOR = "broadcast_right_table_scale_factor";
    public static final String BROADCAST_ROW_COUNT_LIMIT = "broadcast_row_count_limit";

    // percentage of EXEC_MEM_LIMIT
    public static final String BROADCAST_HASHTABLE_MEM_LIMIT_PERCENTAGE = "broadcast_hashtable_mem_limit_percentage";

    public static final String REWRITE_OR_TO_IN_PREDICATE_THRESHOLD = "rewrite_or_to_in_predicate_threshold";

    public static final String NEREIDS_STAR_SCHEMA_SUPPORT = "nereids_star_schema_support";

    public static final String NEREIDS_CBO_PENALTY_FACTOR = "nereids_cbo_penalty_factor";
    public static final String ENABLE_NEREIDS_TRACE = "enable_nereids_trace";

    public static final String ENABLE_DPHYP_TRACE = "enable_dphyp_trace";

    public static final String ENABLE_FOLD_NONDETERMINISTIC_FN = "enable_fold_nondeterministic_fn";

    public static final String ENABLE_RUNTIME_FILTER_PRUNE =
            "enable_runtime_filter_prune";

    static final String SESSION_CONTEXT = "session_context";

    public static final String DEFAULT_ORDER_BY_LIMIT = "default_order_by_limit";

    public static final String ENABLE_SINGLE_REPLICA_INSERT = "enable_single_replica_insert";

    public static final String ENABLE_FUNCTION_PUSHDOWN = "enable_function_pushdown";

    public static final String ENABLE_COMMON_EXPR_PUSHDOWN = "enable_common_expr_pushdown";

    public static final String FRAGMENT_TRANSMISSION_COMPRESSION_CODEC = "fragment_transmission_compression_codec";

    public static final String ENABLE_LOCAL_EXCHANGE = "enable_local_exchange";

    public static final String SKIP_STORAGE_ENGINE_MERGE = "skip_storage_engine_merge";

    public static final String SKIP_DELETE_PREDICATE = "skip_delete_predicate";

    public static final String SKIP_DELETE_SIGN = "skip_delete_sign";

    public static final String SKIP_DELETE_BITMAP = "skip_delete_bitmap";

    public static final String SKIP_MISSING_VERSION = "skip_missing_version";

    public static final String ENABLE_PUSH_DOWN_NO_GROUP_AGG = "enable_push_down_no_group_agg";

    public static final String ENABLE_CBO_STATISTICS = "enable_cbo_statistics";

    public static final String ENABLE_SAVE_STATISTICS_SYNC_JOB = "enable_save_statistics_sync_job";

    public static final String ENABLE_ELIMINATE_SORT_NODE = "enable_eliminate_sort_node";

    public static final String NEREIDS_TRACE_EVENT_MODE = "nereids_trace_event_mode";

    public static final String INTERNAL_SESSION = "internal_session";

    public static final String PARTITIONED_HASH_JOIN_ROWS_THRESHOLD = "partitioned_hash_join_rows_threshold";
    public static final String PARTITIONED_HASH_AGG_ROWS_THRESHOLD = "partitioned_hash_agg_rows_threshold";

    public static final String PARTITION_PRUNING_EXPAND_THRESHOLD = "partition_pruning_expand_threshold";

    public static final String ENABLE_SHARE_HASH_TABLE_FOR_BROADCAST_JOIN
            = "enable_share_hash_table_for_broadcast_join";

    // Optimize when probe side has no data for some hash join types
    public static final String ENABLE_HASH_JOIN_EARLY_START_PROBE = "enable_hash_join_early_start_probe";

    // support unicode in label, table, column, common name check
    public static final String ENABLE_UNICODE_NAME_SUPPORT = "enable_unicode_name_support";

    public static final String REPEAT_MAX_NUM = "repeat_max_num";

    public static final String GROUP_CONCAT_MAX_LEN = "group_concat_max_len";

    public static final String EXTERNAL_SORT_BYTES_THRESHOLD = "external_sort_bytes_threshold";
    public static final String EXTERNAL_AGG_BYTES_THRESHOLD = "external_agg_bytes_threshold";
    public static final String EXTERNAL_AGG_PARTITION_BITS = "external_agg_partition_bits";

    public static final String ENABLE_TWO_PHASE_READ_OPT = "enable_two_phase_read_opt";
    public static final String TOPN_OPT_LIMIT_THRESHOLD = "topn_opt_limit_threshold";

    public static final String ENABLE_FILE_CACHE = "enable_file_cache";

    public static final String FILE_CACHE_BASE_PATH = "file_cache_base_path";

    public static final String ENABLE_INVERTED_INDEX_QUERY = "enable_inverted_index_query";

    public static final String ENABLE_PUSHDOWN_COUNT_ON_INDEX = "enable_count_on_index_pushdown";

    public static final String GROUP_BY_AND_HAVING_USE_ALIAS_FIRST = "group_by_and_having_use_alias_first";
    public static final String DROP_TABLE_IF_CTAS_FAILED = "drop_table_if_ctas_failed";

    public static final String MAX_TABLE_COUNT_USE_CASCADES_JOIN_REORDER = "max_table_count_use_cascades_join_reorder";
    public static final int MIN_JOIN_REORDER_TABLE_COUNT = 2;

    public static final String JOIN_REORDER_TIME_LIMIT = "join_order_time_limit";
    public static final String SHOW_USER_DEFAULT_ROLE = "show_user_default_role";

    public static final String ENABLE_MINIDUMP = "enable_minidump";

    public static final String ENABLE_PAGE_CACHE = "enable_page_cache";

    public static final String MINIDUMP_PATH = "minidump_path";

    public static final String TRACE_NEREIDS = "trace_nereids";

    public static final String PLAN_NEREIDS_DUMP = "plan_nereids_dump";

    public static final String DUMP_NEREIDS_MEMO = "dump_nereids_memo";

    // fix replica to query. If num = 1, query the smallest replica, if 2 is the second smallest replica.
    public static final String USE_FIX_REPLICA = "use_fix_replica";

    public static final String DRY_RUN_QUERY = "dry_run_query";

    // Split size for ExternalFileScanNode. Default value 0 means use the block size of HDFS/S3.
    public static final String FILE_SPLIT_SIZE = "file_split_size";

    /**
     * use insert stmt as the unified backend for all loads
     */
    public static final String ENABLE_UNIFIED_LOAD = "enable_unified_load";

    public static final String ENABLE_PARQUET_LAZY_MAT = "enable_parquet_lazy_materialization";

    public static final String ENABLE_ORC_LAZY_MAT = "enable_orc_lazy_materialization";

    public static final String INLINE_CTE_REFERENCED_THRESHOLD = "inline_cte_referenced_threshold";

    public static final String ENABLE_CTE_MATERIALIZE = "enable_cte_materialize";

    public static final String ENABLE_SCAN_RUN_SERIAL = "enable_scan_node_run_serial";

    public static final String ENABLE_ANALYZE_COMPLEX_TYPE_COLUMN = "enable_analyze_complex_type_column";

    public static final String EXTERNAL_TABLE_ANALYZE_PART_NUM = "external_table_analyze_part_num";

    public static final String ENABLE_STRONG_CONSISTENCY = "enable_strong_consistency_read";
    public static final String ENABLE_INSERT_GROUP_COMMIT = "enable_insert_group_commit";

    public static final String PARALLEL_SYNC_ANALYZE_TASK_NUM = "parallel_sync_analyze_task_num";

    public static final String TRUNCATE_CHAR_OR_VARCHAR_COLUMNS = "truncate_char_or_varchar_columns";

    public static final String CBO_CPU_WEIGHT = "cbo_cpu_weight";

    public static final String CBO_MEM_WEIGHT = "cbo_mem_weight";

    public static final String CBO_NET_WEIGHT = "cbo_net_weight";

    public static final String ROUND_PRECISE_DECIMALV2_VALUE = "round_precise_decimalv2_value";

    public static final String ENABLE_DELETE_SUB_PREDICATE_V2 = "enable_delete_sub_predicate_v2";

    public static final String JDBC_CLICKHOUSE_QUERY_FINAL = "jdbc_clickhouse_query_final";

    public static final String ENABLE_MEMTABLE_ON_SINK_NODE =
            "enable_memtable_on_sink_node";

    public static final String LOAD_STREAM_PER_NODE = "load_stream_per_node";

    public static final String ENABLE_UNIQUE_KEY_PARTIAL_UPDATE = "enable_unique_key_partial_update";

    public static final String INVERTED_INDEX_CONJUNCTION_OPT_THRESHOLD = "inverted_index_conjunction_opt_threshold";

    public static final String FULL_AUTO_ANALYZE_START_TIME = "full_auto_analyze_start_time";

    public static final String FULL_AUTO_ANALYZE_END_TIME = "full_auto_analyze_end_time";

    public static final String SQL_DIALECT = "sql_dialect";

    public static final String EXPAND_RUNTIME_FILTER_BY_INNER_JION = "expand_runtime_filter_by_inner_join";

    public static final String TEST_QUERY_CACHE_HIT = "test_query_cache_hit";

    public static final String ENABLE_FULL_AUTO_ANALYZE = "enable_full_auto_analyze";

    public static final String FASTER_FLOAT_CONVERT = "faster_float_convert";

    public static final String ENABLE_DECIMAL256 = "enable_decimal256";

<<<<<<< HEAD
    public static final String ENABLE_EXTERNAL_MV_REWRITE = "enable_external_mv_rewrite";
    public static final String ENABLE_MV_REWRITE = "enable_mv_rewrite";
=======
    public static final String STATS_INSERT_MERGE_ITEM_COUNT = "stats_insert_merge_item_count";

    public static final String HUGE_TABLE_DEFAULT_SAMPLE_ROWS = "huge_table_default_sample_rows";
    public static final String HUGE_TABLE_LOWER_BOUND_SIZE_IN_BYTES = "huge_table_lower_bound_size_in_bytes";

    public static final String HUGE_TABLE_AUTO_ANALYZE_INTERVAL_IN_MILLIS
            = "huge_table_auto_analyze_interval_in_millis";

    public static final String TABLE_STATS_HEALTH_THRESHOLD
            = "table_stats_health_threshold";
>>>>>>> 6f82c798

    public static final List<String> DEBUG_VARIABLES = ImmutableList.of(
            SKIP_DELETE_PREDICATE,
            SKIP_DELETE_BITMAP,
            SKIP_DELETE_SIGN,
            SKIP_STORAGE_ENGINE_MERGE,
            SHOW_HIDDEN_COLUMNS
    );

    public static final String ENABLE_STATS = "enable_stats";
    /**
     * If set false, user couldn't submit analyze SQL and FE won't allocate any related resources.
     */
    @VariableMgr.VarAttr(name = ENABLE_STATS)
    public  boolean enableStats = true;

    // session origin value
    public Map<Field, String> sessionOriginValue = new HashMap<Field, String>();
    // check stmt is or not [select /*+ SET_VAR(...)*/ ...]
    // if it is setStmt, we needn't collect session origin value
    public boolean isSingleSetVar = false;

    @VariableMgr.VarAttr(name = EXPAND_RUNTIME_FILTER_BY_INNER_JION)
    public boolean expandRuntimeFilterByInnerJoin = false;

    @VariableMgr.VarAttr(name = JDBC_CLICKHOUSE_QUERY_FINAL)
    public boolean jdbcClickhouseQueryFinal = false;

    @VariableMgr.VarAttr(name = ROUND_PRECISE_DECIMALV2_VALUE)
    public boolean roundPreciseDecimalV2Value = false;

    @VariableMgr.VarAttr(name = INSERT_VISIBLE_TIMEOUT_MS, needForward = true)
    public long insertVisibleTimeoutMs = DEFAULT_INSERT_VISIBLE_TIMEOUT_MS;

    // max memory used on every backend.
    @VariableMgr.VarAttr(name = EXEC_MEM_LIMIT)
    public long maxExecMemByte = 2147483648L;

    @VariableMgr.VarAttr(name = SCAN_QUEUE_MEM_LIMIT)
    public long maxScanQueueMemByte = 2147483648L / 20;

    @VariableMgr.VarAttr(name = ENABLE_SPILLING)
    public boolean enableSpilling = false;

    @VariableMgr.VarAttr(name = ENABLE_EXCHANGE_NODE_PARALLEL_MERGE)
    public boolean enableExchangeNodeParallelMerge = false;

    // By default, the number of Limit items after OrderBy is changed from 65535 items
    // before v1.2.0 (not included), to return all items by default
    @VariableMgr.VarAttr(name = DEFAULT_ORDER_BY_LIMIT)
    private long defaultOrderByLimit = -1;

    // query timeout in second.
    @VariableMgr.VarAttr(name = QUERY_TIMEOUT)
    public int queryTimeoutS = 900;

    // query timeout in second.
    @VariableMgr.VarAttr(name = ANALYZE_TIMEOUT, flag = VariableMgr.GLOBAL, needForward = true)
    public int analyzeTimeoutS = 43200;

    // The global max_execution_time value provides the default for the session value for new connections.
    // The session value applies to SELECT executions executed within the session that include
    // no MAX_EXECUTION_TIME(N) optimizer hint or for which N is 0.
    // https://dev.mysql.com/doc/refman/5.7/en/server-system-variables.html
    // So that it is == query timeout in doris
    @VariableMgr.VarAttr(name = MAX_EXECUTION_TIME, fuzzy = true, setter = "setMaxExecutionTimeMS")
    public int maxExecutionTimeMS = -1;

    @VariableMgr.VarAttr(name = INSERT_TIMEOUT)
    public int insertTimeoutS = 14400;

    // if true, need report to coordinator when plan fragment execute successfully.
    @VariableMgr.VarAttr(name = ENABLE_PROFILE, needForward = true)
    public boolean enableProfile = false;

    // using hashset instead of group by + count can improve performance
    //        but may cause rpc failed when cluster has less BE
    // Whether this switch is turned on depends on the BE number
    @VariableMgr.VarAttr(name = ENABLE_SINGLE_DISTINCT_COLUMN_OPT)
    public boolean enableSingleDistinctColumnOpt = false;

    // Set sqlMode to empty string
    @VariableMgr.VarAttr(name = SQL_MODE, needForward = true)
    public long sqlMode = SqlModeHelper.MODE_DEFAULT;

    @VariableMgr.VarAttr(name = WORKLOAD_VARIABLE)
    public String workloadGroup = "";

    @VariableMgr.VarAttr(name = RESOURCE_VARIABLE)
    public String resourceGroup = "";

    // this is used to make mysql client happy
    @VariableMgr.VarAttr(name = AUTO_COMMIT)
    public boolean autoCommit = true;

    // this is used to make c3p0 library happy
    @VariableMgr.VarAttr(name = TX_ISOLATION)
    public String txIsolation = "REPEATABLE-READ";

    // this is used to make mysql client happy
    @VariableMgr.VarAttr(name = TX_READ_ONLY)
    public boolean txReadonly = false;

    // this is used to make mysql client happy
    @VariableMgr.VarAttr(name = TRANSACTION_READ_ONLY)
    public boolean transactionReadonly = false;

    // this is used to make mysql client happy
    @VariableMgr.VarAttr(name = TRANSACTION_ISOLATION)
    public String transactionIsolation = "REPEATABLE-READ";

    // this is used to make c3p0 library happy
    @VariableMgr.VarAttr(name = CHARACTER_SET_CLIENT)
    public String charsetClient = "utf8";
    @VariableMgr.VarAttr(name = CHARACTER_SET_CONNNECTION)
    public String charsetConnection = "utf8";
    @VariableMgr.VarAttr(name = CHARACTER_SET_RESULTS)
    public String charsetResults = "utf8";
    @VariableMgr.VarAttr(name = CHARACTER_SET_SERVER)
    public String charsetServer = "utf8";
    @VariableMgr.VarAttr(name = COLLATION_CONNECTION)
    public String collationConnection = "utf8_general_ci";
    @VariableMgr.VarAttr(name = COLLATION_DATABASE)
    public String collationDatabase = "utf8_general_ci";

    @VariableMgr.VarAttr(name = COLLATION_SERVER)
    public String collationServer = "utf8_general_ci";

    // this is used to make c3p0 library happy
    @VariableMgr.VarAttr(name = SQL_AUTO_IS_NULL)
    public boolean sqlAutoIsNull = false;

    @VariableMgr.VarAttr(name = SQL_SELECT_LIMIT)
    private long sqlSelectLimit = Long.MAX_VALUE;

    // this is used to make c3p0 library happy
    @VariableMgr.VarAttr(name = MAX_ALLOWED_PACKET)
    public int maxAllowedPacket = 1048576;

    @VariableMgr.VarAttr(name = AUTO_INCREMENT_INCREMENT)
    public int autoIncrementIncrement = 1;

    // this is used to make c3p0 library happy
    @VariableMgr.VarAttr(name = QUERY_CACHE_TYPE)
    public int queryCacheType = 0;

    // The number of seconds the server waits for activity on an interactive connection before closing it
    @VariableMgr.VarAttr(name = INTERACTIVE_TIMTOUT)
    public int interactiveTimeout = 3600;

    // The number of seconds the server waits for activity on a noninteractive connection before closing it.
    @VariableMgr.VarAttr(name = WAIT_TIMEOUT)
    public int waitTimeoutS = 28800;

    // The number of seconds to wait for a block to be written to a connection before aborting the write
    @VariableMgr.VarAttr(name = NET_WRITE_TIMEOUT)
    public int netWriteTimeout = 60;

    // The number of seconds to wait for a block to be written to a connection before aborting the write
    @VariableMgr.VarAttr(name = NET_READ_TIMEOUT)
    public int netReadTimeout = 60;

    // The current time zone
    @VariableMgr.VarAttr(name = TIME_ZONE, needForward = true)
    public String timeZone = TimeUtils.getSystemTimeZone().getID();

    @VariableMgr.VarAttr(name = PARALLEL_EXCHANGE_INSTANCE_NUM)
    public int exchangeInstanceParallel = -1;

    @VariableMgr.VarAttr(name = SQL_SAFE_UPDATES)
    public int sqlSafeUpdates = 0;

    // only
    @VariableMgr.VarAttr(name = NET_BUFFER_LENGTH, flag = VariableMgr.READ_ONLY)
    public int netBufferLength = 16384;

    // if true, need report to coordinator when plan fragment execute successfully.
    @VariableMgr.VarAttr(name = CODEGEN_LEVEL)
    public int codegenLevel = 0;

    @VariableMgr.VarAttr(name = HAVE_QUERY_CACHE, flag = VariableMgr.READ_ONLY)
    public boolean haveQueryCache = false;

    // 4096 minus 16 + 16 bytes padding that in padding pod array
    @VariableMgr.VarAttr(name = BATCH_SIZE, fuzzy = true)
    public int batchSize = 4064;

    @VariableMgr.VarAttr(name = DISABLE_STREAMING_PREAGGREGATIONS, fuzzy = true)
    public boolean disableStreamPreaggregations = false;

    @VariableMgr.VarAttr(name = DISABLE_COLOCATE_PLAN)
    public boolean disableColocatePlan = false;

    @VariableMgr.VarAttr(name = ENABLE_COLOCATE_SCAN)
    public boolean enableColocateScan = false;

    @VariableMgr.VarAttr(name = ENABLE_BUCKET_SHUFFLE_JOIN, varType = VariableAnnotation.EXPERIMENTAL_ONLINE)
    public boolean enableBucketShuffleJoin = true;

    @VariableMgr.VarAttr(name = PREFER_JOIN_METHOD)
    public String preferJoinMethod = "broadcast";

    @VariableMgr.VarAttr(name = FRAGMENT_TRANSMISSION_COMPRESSION_CODEC)
    public String fragmentTransmissionCompressionCodec = "lz4";

    /*
     * the parallel exec instance num for one Fragment in one BE
     * 1 means disable this feature
     */
    @VariableMgr.VarAttr(name = PARALLEL_FRAGMENT_EXEC_INSTANCE_NUM, needForward = true, fuzzy = true)
    public int parallelExecInstanceNum = 1;

    @VariableMgr.VarAttr(name = PARALLEL_PIPELINE_TASK_NUM, fuzzy = true, needForward = true)
    public int parallelPipelineTaskNum = 0;

    @VariableMgr.VarAttr(name = PROFILE_LEVEL, fuzzy = true)
    public int profileLevel = 3;

    @VariableMgr.VarAttr(name = MAX_INSTANCE_NUM)
    public int maxInstanceNum = 64;

    @VariableMgr.VarAttr(name = ENABLE_INSERT_STRICT, needForward = true)
    public boolean enableInsertStrict = true;

    @VariableMgr.VarAttr(name = ENABLE_ODBC_TRANSCATION)
    public boolean enableOdbcTransaction = false;

    @VariableMgr.VarAttr(name = ENABLE_SCAN_RUN_SERIAL,  description = {
            "是否开启ScanNode串行读，以避免limit较小的情况下的读放大，可以提高查询的并发能力",
            "Whether to enable ScanNode serial reading to avoid read amplification in cases of small limits"
                + "which can improve query concurrency. default is false."})
    public boolean enableScanRunSerial = false;

    @VariableMgr.VarAttr(name = ENABLE_SQL_CACHE)
    public boolean enableSqlCache = false;

    @VariableMgr.VarAttr(name = ENABLE_PARTITION_CACHE)
    public boolean enablePartitionCache = false;

    @VariableMgr.VarAttr(name = FORWARD_TO_MASTER)
    public boolean forwardToMaster = true;

    @VariableMgr.VarAttr(name = USE_V2_ROLLUP)
    public boolean useV2Rollup = false;

    @VariableMgr.VarAttr(name = REWRITE_COUNT_DISTINCT_TO_BITMAP_HLL)
    public boolean rewriteCountDistinct = true;

    // compatible with some mysql client connect, say DataGrip of JetBrains
    @VariableMgr.VarAttr(name = EVENT_SCHEDULER)
    public String eventScheduler = "OFF";
    @VariableMgr.VarAttr(name = STORAGE_ENGINE)
    public String storageEngine = "olap";
    @VariableMgr.VarAttr(name = DEFAULT_STORAGE_ENGINE)
    public String defaultStorageEngine = "olap";
    @VariableMgr.VarAttr(name = DEFAULT_TMP_STORAGE_ENGINE)
    public String defaultTmpStorageEngine = "olap";
    @VariableMgr.VarAttr(name = DIV_PRECISION_INCREMENT)
    public int divPrecisionIncrement = 4;

    // -1 means unset, BE will use its config value
    @VariableMgr.VarAttr(name = MAX_SCAN_KEY_NUM)
    public int maxScanKeyNum = -1;
    @VariableMgr.VarAttr(name = MAX_PUSHDOWN_CONDITIONS_PER_COLUMN)
    public int maxPushdownConditionsPerColumn = -1;
    @VariableMgr.VarAttr(name = SHOW_HIDDEN_COLUMNS, flag = VariableMgr.SESSION_ONLY)
    public boolean showHiddenColumns = false;

    @VariableMgr.VarAttr(name = ALLOW_PARTITION_COLUMN_NULLABLE)
    public boolean allowPartitionColumnNullable = true;

    @VariableMgr.VarAttr(name = DELETE_WITHOUT_PARTITION, needForward = true)
    public boolean deleteWithoutPartition = false;

    @VariableMgr.VarAttr(name = SEND_BATCH_PARALLELISM, needForward = true)
    public int sendBatchParallelism = 1;

    @VariableMgr.VarAttr(name = EXTRACT_WIDE_RANGE_EXPR, needForward = true)
    public boolean extractWideRangeExpr = true;

    @VariableMgr.VarAttr(name = ENABLE_NEREIDS_DML, needForward = true)
    public boolean enableNereidsDML = true;

    @VariableMgr.VarAttr(name = ENABLE_STRICT_CONSISTENCY_DML, needForward = true)
    public boolean enableStrictConsistencyDml = false;

    @VariableMgr.VarAttr(name = ENABLE_VECTORIZED_ENGINE, varType = VariableAnnotation.EXPERIMENTAL_ONLINE)
    public boolean enableVectorizedEngine = true;

    @VariableMgr.VarAttr(name = ENABLE_PIPELINE_ENGINE, fuzzy = true, needForward = true,
            varType = VariableAnnotation.EXPERIMENTAL)
    private boolean enablePipelineEngine = true;

    @VariableMgr.VarAttr(name = ENABLE_PIPELINE_X_ENGINE, fuzzy = false, varType = VariableAnnotation.EXPERIMENTAL)
    private boolean enablePipelineXEngine = false;

    @VariableMgr.VarAttr(name = ENABLE_SHARED_SCAN, fuzzy = false, varType = VariableAnnotation.EXPERIMENTAL,
            needForward = true)
    private boolean enableSharedScan = false;

    @VariableMgr.VarAttr(name = ENABLE_LOCAL_SHUFFLE, fuzzy = false, varType = VariableAnnotation.EXPERIMENTAL)
    private boolean enableLocalShuffle = false;

    @VariableMgr.VarAttr(name = ENABLE_AGG_STATE, fuzzy = false, varType = VariableAnnotation.EXPERIMENTAL)
    public boolean enableAggState = false;

    @VariableMgr.VarAttr(name = ENABLE_PARALLEL_OUTFILE)
    public boolean enableParallelOutfile = false;

    @VariableMgr.VarAttr(name = CPU_RESOURCE_LIMIT)
    public int cpuResourceLimit = -1;

    @VariableMgr.VarAttr(name = SQL_QUOTE_SHOW_CREATE)
    public boolean sqlQuoteShowCreate = true;

    @VariableMgr.VarAttr(name = TRIM_TAILING_SPACES_FOR_EXTERNAL_TABLE_QUERY, needForward = true)
    public boolean trimTailingSpacesForExternalTableQuery = false;

    @VariableMgr.VarAttr(name = ENABLE_EXTERNAL_MV_REWRITE, needForward = true)
    public boolean enableExternalMvRewrite = false;

    @VariableMgr.VarAttr(name = ENABLE_MV_REWRITE, needForward = true)
    public boolean enableMvRewrite = false;

    // the maximum size in bytes for a table that will be broadcast to all be nodes
    // when performing a join, By setting this value to -1 broadcasting can be disabled.
    // Default value is 1Gto
    @VariableMgr.VarAttr(name = AUTO_BROADCAST_JOIN_THRESHOLD)
    public double autoBroadcastJoinThreshold = 0.8;

    @VariableMgr.VarAttr(name = ENABLE_COST_BASED_JOIN_REORDER)
    private boolean enableJoinReorderBasedCost = false;

    @VariableMgr.VarAttr(name = ENABLE_FOLD_CONSTANT_BY_BE, fuzzy = true)
    private boolean enableFoldConstantByBe = false;

    @VariableMgr.VarAttr(name = RUNTIME_FILTER_MODE, needForward = true)
    private String runtimeFilterMode = "GLOBAL";

    @VariableMgr.VarAttr(name = RUNTIME_BLOOM_FILTER_SIZE, needForward = true)
    private int runtimeBloomFilterSize = 2097152;

    @VariableMgr.VarAttr(name = RUNTIME_BLOOM_FILTER_MIN_SIZE, needForward = true)
    private int runtimeBloomFilterMinSize = 1048576;

    @VariableMgr.VarAttr(name = RUNTIME_BLOOM_FILTER_MAX_SIZE, needForward = true)
    private int runtimeBloomFilterMaxSize = 16777216;

    @VariableMgr.VarAttr(name = RUNTIME_FILTER_WAIT_TIME_MS, needForward = true)
    private int runtimeFilterWaitTimeMs = 1000;

    @VariableMgr.VarAttr(name = RUNTIME_FILTERS_MAX_NUM, needForward = true)
    private int runtimeFiltersMaxNum = 10;

    // Set runtimeFilterType to IN_OR_BLOOM filter
    @VariableMgr.VarAttr(name = RUNTIME_FILTER_TYPE, fuzzy = true, needForward = true)
    private int runtimeFilterType = 8;

    @VariableMgr.VarAttr(name = RUNTIME_FILTER_MAX_IN_NUM, needForward = true)
    private int runtimeFilterMaxInNum = 1024;

    @VariableMgr.VarAttr(name = USE_RF_DEFAULT)
    public boolean useRuntimeFilterDefaultSize = false;

    public int getBeNumberForTest() {
        return beNumberForTest;
    }

    @VariableMgr.VarAttr(name = PROFILLING)
    public boolean profiling = false;

    public void setBeNumberForTest(int beNumberForTest) {
        this.beNumberForTest = beNumberForTest;
    }

    @VariableMgr.VarAttr(name = BE_NUMBER_FOR_TEST)
    private int beNumberForTest = -1;

    public double getCboCpuWeight() {
        return cboCpuWeight;
    }

    public void setCboCpuWeight(double cboCpuWeight) {
        this.cboCpuWeight = cboCpuWeight;
    }

    public double getCboMemWeight() {
        return cboMemWeight;
    }

    public void setCboMemWeight(double cboMemWeight) {
        this.cboMemWeight = cboMemWeight;
    }

    public double getCboNetWeight() {
        return cboNetWeight;
    }

    public void setCboNetWeight(double cboNetWeight) {
        this.cboNetWeight = cboNetWeight;
    }

    @VariableMgr.VarAttr(name = CBO_CPU_WEIGHT)
    private double cboCpuWeight = 1.0;

    @VariableMgr.VarAttr(name = CBO_MEM_WEIGHT)
    private double cboMemWeight = 1.0;

    @VariableMgr.VarAttr(name = CBO_NET_WEIGHT)
    private double cboNetWeight = 1.5;

    @VariableMgr.VarAttr(name = DISABLE_JOIN_REORDER)
    private boolean disableJoinReorder = false;

    @VariableMgr.VarAttr(name = MAX_JOIN_NUMBER_OF_REORDER)
    private int maxJoinNumberOfReorder = 63;

    @VariableMgr.VarAttr(name = ENABLE_BUSHY_TREE, needForward = true)
    private boolean enableBushyTree = false;

    public int getMaxJoinNumBushyTree() {
        return maxJoinNumBushyTree;
    }

    public void setMaxJoinNumBushyTree(int maxJoinNumBushyTree) {
        this.maxJoinNumBushyTree = maxJoinNumBushyTree;
    }

    public int getMaxJoinNumberOfReorder() {
        return maxJoinNumberOfReorder;
    }

    public void setMaxJoinNumberOfReorder(int maxJoinNumberOfReorder) {
        this.maxJoinNumberOfReorder = maxJoinNumberOfReorder;
    }


    @VariableMgr.VarAttr(name = MAX_JOIN_NUMBER_BUSHY_TREE)
    private int maxJoinNumBushyTree = 8;

    @VariableMgr.VarAttr(name = ENABLE_PARTITION_TOPN)
    private boolean enablePartitionTopN = true;

    @VariableMgr.VarAttr(name = ENABLE_INFER_PREDICATE)
    private boolean enableInferPredicate = true;

    @VariableMgr.VarAttr(name = RETURN_OBJECT_DATA_AS_BINARY)
    private boolean returnObjectDataAsBinary = false;

    @VariableMgr.VarAttr(name = BLOCK_ENCRYPTION_MODE)
    private String blockEncryptionMode = "";

    @VariableMgr.VarAttr(name = ENABLE_PROJECTION)
    private boolean enableProjection = true;

    @VariableMgr.VarAttr(name = CHECK_OVERFLOW_FOR_DECIMAL)
    private boolean checkOverflowForDecimal = false;

    @VariableMgr.VarAttr(name = ENABLE_DPHYP_OPTIMIZER)
    public boolean enableDPHypOptimizer = false;

    /**
     * This variable is used to select n-th optimized plan in memo.
     * It can allow us select different plans for the same SQL statement
     * and these plans can be used to evaluate the cost model.
     */
    @VariableMgr.VarAttr(name = NTH_OPTIMIZED_PLAN)
    private int nthOptimizedPlan = 1;

    public boolean isEnableLeftZigZag() {
        return enableLeftZigZag;
    }

    public void setEnableLeftZigZag(boolean enableLeftZigZag) {
        this.enableLeftZigZag = enableLeftZigZag;
    }

    @VariableMgr.VarAttr(name = ENABLE_LEFT_ZIG_ZAG)
    private boolean enableLeftZigZag = false;

    /**
     * as the new optimizer is not mature yet, use this var
     * to control whether to use new optimizer, remove it when
     * the new optimizer is fully developed. I hope that day
     * would be coming soon.
     */
    @VariableMgr.VarAttr(name = ENABLE_NEREIDS_PLANNER, needForward = true,
            fuzzy = true, varType = VariableAnnotation.EXPERIMENTAL)
    private boolean enableNereidsPlanner = true;

    @VariableMgr.VarAttr(name = DISABLE_NEREIDS_RULES, needForward = true)
    private String disableNereidsRules = "";

    @VariableMgr.VarAttr(name = ENABLE_NEW_COST_MODEL, needForward = true)
    private boolean enableNewCostModel = false;

    @VariableMgr.VarAttr(name = NEREIDS_STAR_SCHEMA_SUPPORT)
    private boolean nereidsStarSchemaSupport = true;

    @VariableMgr.VarAttr(name = REWRITE_OR_TO_IN_PREDICATE_THRESHOLD, fuzzy = true)
    private int rewriteOrToInPredicateThreshold = 2;

    @VariableMgr.VarAttr(name = NEREIDS_CBO_PENALTY_FACTOR, needForward = true)
    private double nereidsCboPenaltyFactor = 0.7;

    @VariableMgr.VarAttr(name = ENABLE_NEREIDS_TRACE)
    private boolean enableNereidsTrace = false;

    @VariableMgr.VarAttr(name = ENABLE_DPHYP_TRACE, needForward = true)
    public boolean enableDpHypTrace = false;

    @VariableMgr.VarAttr(name = BROADCAST_RIGHT_TABLE_SCALE_FACTOR)
    private double broadcastRightTableScaleFactor = 0.0;

    @VariableMgr.VarAttr(name = BROADCAST_ROW_COUNT_LIMIT, needForward = true)
    private double broadcastRowCountLimit = 30000000;

    @VariableMgr.VarAttr(name = BROADCAST_HASHTABLE_MEM_LIMIT_PERCENTAGE, needForward = true)
    private double broadcastHashtableMemLimitPercentage = 0.2;

    @VariableMgr.VarAttr(name = ENABLE_RUNTIME_FILTER_PRUNE, needForward = true)
    public boolean enableRuntimeFilterPrune = true;

    /**
     * The client can pass some special information by setting this session variable in the format: "k1:v1;k2:v2".
     * For example, trace_id can be passed to trace the query request sent by the user.
     * set session_context="trace_id:1234565678";
     */
    @VariableMgr.VarAttr(name = SESSION_CONTEXT, needForward = true)
    public String sessionContext = "";

    @VariableMgr.VarAttr(name = ENABLE_SINGLE_REPLICA_INSERT,
            needForward = true, varType = VariableAnnotation.EXPERIMENTAL)
    public boolean enableSingleReplicaInsert = false;

    @VariableMgr.VarAttr(name = ENABLE_FUNCTION_PUSHDOWN, fuzzy = true)
    public boolean enableFunctionPushdown = false;

    @VariableMgr.VarAttr(name = FORBID_UNKNOWN_COLUMN_STATS)
    public boolean forbidUnknownColStats = false;

    @VariableMgr.VarAttr(name = ENABLE_COMMON_EXPR_PUSHDOWN, fuzzy = true)
    public boolean enableCommonExprPushdown = true;

    @VariableMgr.VarAttr(name = ENABLE_LOCAL_EXCHANGE, fuzzy = true, varType = VariableAnnotation.DEPRECATED)
    public boolean enableLocalExchange = true;

    /**
     * For debug purpose, don't merge unique key and agg key when reading data.
     */
    @VariableMgr.VarAttr(name = SKIP_STORAGE_ENGINE_MERGE)
    public boolean skipStorageEngineMerge = false;

    /**
     * For debug purpose, skip delete predicate when reading data.
     */
    @VariableMgr.VarAttr(name = SKIP_DELETE_PREDICATE)
    public boolean skipDeletePredicate = false;

    /**
     * For debug purpose, skip delete sign when reading data.
     */
    @VariableMgr.VarAttr(name = SKIP_DELETE_SIGN)
    public boolean skipDeleteSign = false;

    /**
     * For debug purpose, skip delete bitmap when reading data.
     */
    @VariableMgr.VarAttr(name = SKIP_DELETE_BITMAP)
    public boolean skipDeleteBitmap = false;

    // This variable replace the original FE config `recover_with_skip_missing_version`.
    // In some scenarios, all replicas of tablet are having missing versions, and the tablet is unable to recover.
    // This config can control the behavior of query. When it is set to `true`, the query will ignore the
    // visible version recorded in FE partition, use the replica version. If the replica on BE has missing versions,
    // the query will directly skip this missing version, and only return the data of the existing versions.
    // Besides, the query will always try to select the one with the highest lastSuccessVersion among all surviving
    // BE replicas, so as to recover as much data as possible.
    // You should only open it in the emergency scenarios mentioned above, only used for temporary recovery queries.
    // This variable conflicts with the use_fix_replica variable, when the use_fix_replica variable is not -1,
    // this variable will not work.
    @VariableMgr.VarAttr(name = SKIP_MISSING_VERSION)
    public boolean skipMissingVersion = false;

    // This variable is used to avoid FE fallback to the original parser. When we execute SQL in regression tests
    // for nereids, fallback will cause the Doris return the correct result although the syntax is unsupported
    // in nereids for some mistaken modification. You should set it on the
    @VariableMgr.VarAttr(name = ENABLE_FALLBACK_TO_ORIGINAL_PLANNER, needForward = true)
    public boolean enableFallbackToOriginalPlanner = true;

    @VariableMgr.VarAttr(name = ENABLE_NEREIDS_TIMEOUT, needForward = true)
    public boolean enableNereidsTimeout = true;

    @VariableMgr.VarAttr(name = ENABLE_PUSH_DOWN_NO_GROUP_AGG)
    public boolean enablePushDownNoGroupAgg = true;

    /**
     * The current statistics are only used for CBO test,
     * and are not available to users. (work in progress)
     */
    @VariableMgr.VarAttr(name = ENABLE_CBO_STATISTICS)
    public boolean enableCboStatistics = false;

    @VariableMgr.VarAttr(name = ENABLE_ELIMINATE_SORT_NODE)
    public boolean enableEliminateSortNode = true;

    @VariableMgr.VarAttr(name = INTERNAL_SESSION)
    public boolean internalSession = false;

    // Use partitioned hash join if build side row count >= the threshold . 0 - the threshold is not set.
    @VariableMgr.VarAttr(name = PARTITIONED_HASH_JOIN_ROWS_THRESHOLD, fuzzy = true)
    public int partitionedHashJoinRowsThreshold = 0;

    // Use partitioned hash join if build side row count >= the threshold . 0 - the threshold is not set.
    @VariableMgr.VarAttr(name = PARTITIONED_HASH_AGG_ROWS_THRESHOLD, fuzzy = true)
    public int partitionedHashAggRowsThreshold = 0;

    @VariableMgr.VarAttr(name = PARTITION_PRUNING_EXPAND_THRESHOLD, fuzzy = true)
    public int partitionPruningExpandThreshold = 10;

    @VariableMgr.VarAttr(name = ENABLE_SHARE_HASH_TABLE_FOR_BROADCAST_JOIN, fuzzy = true)
    public boolean enableShareHashTableForBroadcastJoin = true;

    @VariableMgr.VarAttr(name = ENABLE_HASH_JOIN_EARLY_START_PROBE, fuzzy = false)
    public boolean enableHashJoinEarlyStartProbe = false;

    @VariableMgr.VarAttr(name = ENABLE_UNICODE_NAME_SUPPORT)
    public boolean enableUnicodeNameSupport = false;

    @VariableMgr.VarAttr(name = REPEAT_MAX_NUM, needForward = true)
    public int repeatMaxNum = 10000;

    @VariableMgr.VarAttr(name = GROUP_CONCAT_MAX_LEN)
    public long groupConcatMaxLen = 2147483646;

    // If the memory consumption of sort node exceed this limit, will trigger spill to disk;
    // Set to 0 to disable; min: 128M
    public static final long MIN_EXTERNAL_SORT_BYTES_THRESHOLD = 134217728;
    @VariableMgr.VarAttr(name = EXTERNAL_SORT_BYTES_THRESHOLD,
            checker = "checkExternalSortBytesThreshold", fuzzy = true)
    public long externalSortBytesThreshold = 0;

    // Set to 0 to disable; min: 128M
    public static final long MIN_EXTERNAL_AGG_BYTES_THRESHOLD = 134217728;
    @VariableMgr.VarAttr(name = EXTERNAL_AGG_BYTES_THRESHOLD,
            checker = "checkExternalAggBytesThreshold", fuzzy = true)
    public long externalAggBytesThreshold = 0;

    public static final int MIN_EXTERNAL_AGG_PARTITION_BITS = 4;
    public static final int MAX_EXTERNAL_AGG_PARTITION_BITS = 8;
    @VariableMgr.VarAttr(name = EXTERNAL_AGG_PARTITION_BITS,
            checker = "checkExternalAggPartitionBits", fuzzy = true)
    public int externalAggPartitionBits = 8; // means that the hash table will be partitioned into 256 blocks.

    // Whether enable two phase read optimization
    // 1. read related rowids along with necessary column data
    // 2. spawn fetch RPC to other nodes to get related data by sorted rowids
    @VariableMgr.VarAttr(name = ENABLE_TWO_PHASE_READ_OPT, fuzzy = true)
    public boolean enableTwoPhaseReadOpt = true;
    @VariableMgr.VarAttr(name = TOPN_OPT_LIMIT_THRESHOLD)
    public long topnOptLimitThreshold = 1024;

    // Default value is false, which means the group by and having clause
    // should first use column name not alias. According to mysql.
    @VariableMgr.VarAttr(name = GROUP_BY_AND_HAVING_USE_ALIAS_FIRST)
    public boolean groupByAndHavingUseAliasFirst = false;

    // Whether enable block file cache. Only take effect when BE config item enable_file_cache is true.
    @VariableMgr.VarAttr(name = ENABLE_FILE_CACHE, needForward = true, description = {
            "是否启用file cache。该变量只有在be.conf中enable_file_cache=true时才有效，"
                    + "如果be.conf中enable_file_cache=false，该BE节点的file cache处于禁用状态。",
            "Set wether to use file cache. This variable takes effect only if the BE config enable_file_cache=true. "
                    + "The cache is not used when BE config enable_file_cache=false."})
    public boolean enableFileCache = false;

    // Specify base path for file cache, or chose a random path.
    @VariableMgr.VarAttr(name = FILE_CACHE_BASE_PATH, needForward = true, description = {
            "指定block file cache在BE上的存储路径，默认 'random'，随机选择BE配置的存储路径。",
            "Specify the storage path of the block file cache on BE, default 'random', "
                    + "and randomly select the storage path configured by BE."})
    public String fileCacheBasePath = "random";

    // Whether enable query with inverted index.
    @VariableMgr.VarAttr(name = ENABLE_INVERTED_INDEX_QUERY, needForward = true, description = {
            "是否启用inverted index query。", "Set whether to use inverted index query."})
    public boolean enableInvertedIndexQuery = true;

    // Whether enable pushdown count agg to scan node when using inverted index match.
    @VariableMgr.VarAttr(name = ENABLE_PUSHDOWN_COUNT_ON_INDEX, needForward = true, description = {
            "是否启用count_on_index pushdown。", "Set whether to pushdown count_on_index."})
    public boolean enablePushDownCountOnIndex = true;

    // Whether drop table when create table as select insert data appear error.
    @VariableMgr.VarAttr(name = DROP_TABLE_IF_CTAS_FAILED, needForward = true)
    public boolean dropTableIfCtasFailed = true;

    @VariableMgr.VarAttr(name = MAX_TABLE_COUNT_USE_CASCADES_JOIN_REORDER, needForward = true)
    public int maxTableCountUseCascadesJoinReorder = 10;

    @VariableMgr.VarAttr(name = JOIN_REORDER_TIME_LIMIT, needForward = true)
    public long joinReorderTimeLimit = 1000;

    // If this is true, the result of `show roles` will return all user default role
    @VariableMgr.VarAttr(name = SHOW_USER_DEFAULT_ROLE, needForward = true)
    public boolean showUserDefaultRole = false;

    // Default value is -1, which means not fix replica
    @VariableMgr.VarAttr(name = USE_FIX_REPLICA)
    public int useFixReplica = -1;

    @VariableMgr.VarAttr(name = DUMP_NEREIDS_MEMO)
    public boolean dumpNereidsMemo = false;

    @VariableMgr.VarAttr(name = "memo_max_group_expression_size")
    public int memoMaxGroupExpressionSize = 10000;

    @VariableMgr.VarAttr(name = ENABLE_MINIDUMP)
    public boolean enableMinidump = false;


    @VariableMgr.VarAttr(
            name = ENABLE_PAGE_CACHE,
            description = {"控制是否启用page cache。默认为 true。",
                "Controls whether to use page cache. "
                    + "The default value is true."},
            needForward = true)
    public boolean enablePageCache = true;

    @VariableMgr.VarAttr(name = ENABLE_FOLD_NONDETERMINISTIC_FN)
    public boolean enableFoldNondeterministicFn = false;

    @VariableMgr.VarAttr(name = MINIDUMP_PATH)
    public String minidumpPath = "";

    @VariableMgr.VarAttr(name = TRACE_NEREIDS)
    public boolean traceNereids = false;

    @VariableMgr.VarAttr(name = PLAN_NEREIDS_DUMP)
    public boolean planNereidsDump = false;

    // If set to true, all query will be executed without returning result
    @VariableMgr.VarAttr(name = DRY_RUN_QUERY, needForward = true)
    public boolean dryRunQuery = false;

    @VariableMgr.VarAttr(name = FILE_SPLIT_SIZE, needForward = true)
    public long fileSplitSize = 0;

    /**
     * determine should we enable unified load (use insert stmt as the backend for all load)
     */
    @VariableMgr.VarAttr(name = ENABLE_UNIFIED_LOAD, needForward = true)
    public boolean enableUnifiedLoad = false;

    @VariableMgr.VarAttr(
            name = ENABLE_PARQUET_LAZY_MAT,
            description = {"控制 parquet reader 是否启用延迟物化技术。默认为 true。",
                    "Controls whether to use lazy materialization technology in parquet reader. "
                            + "The default value is true."},
            needForward = true)
    public boolean enableParquetLazyMat = true;

    @VariableMgr.VarAttr(
            name = ENABLE_ORC_LAZY_MAT,
            description = {"控制 orc reader 是否启用延迟物化技术。默认为 true。",
                    "Controls whether to use lazy materialization technology in orc reader. "
                            + "The default value is true."},
            needForward = true)
    public boolean enableOrcLazyMat = true;

    @VariableMgr.VarAttr(
            name = EXTERNAL_TABLE_ANALYZE_PART_NUM,
            description = {"收集外表统计信息行数时选取的采样分区数，默认-1表示全部分区",
                    "Number of sample partition for collecting external table line number, "
                            + "default -1 means all partitions"},
            needForward = false)
    public int externalTableAnalyzePartNum = -1;

    @VariableMgr.VarAttr(name = INLINE_CTE_REFERENCED_THRESHOLD)
    public int inlineCTEReferencedThreshold = 1;

    @VariableMgr.VarAttr(name = ENABLE_CTE_MATERIALIZE)
    public boolean enableCTEMaterialize = true;

    @VariableMgr.VarAttr(name = ENABLE_ANALYZE_COMPLEX_TYPE_COLUMN)
    public boolean enableAnalyzeComplexTypeColumn = false;

    @VariableMgr.VarAttr(name = ENABLE_STRONG_CONSISTENCY, description = {"用以开启强一致读。Doris 默认支持同一个会话内的"
            + "强一致性，即同一个会话内对数据的变更操作是实时可见的。如需要会话间的强一致读，则需将此变量设置为true。",
            "Used to enable strong consistent reading. By default, Doris supports strong consistency "
                    + "within the same session, that is, changes to data within the same session are visible in "
                    + "real time. If you want strong consistent reads between sessions, set this variable to true. "
    })
    public boolean enableStrongConsistencyRead = false;

    @VariableMgr.VarAttr(name = PARALLEL_SYNC_ANALYZE_TASK_NUM)
    public int parallelSyncAnalyzeTaskNum = 2;

    @VariableMgr.VarAttr(name = ENABLE_DELETE_SUB_PREDICATE_V2, fuzzy = true, needForward = true)
    public boolean enableDeleteSubPredicateV2 = true;

    @VariableMgr.VarAttr(name = TRUNCATE_CHAR_OR_VARCHAR_COLUMNS,
            description = {"是否按照表的 schema 来截断 char 或者 varchar 列。默认为 false。\n"
                    + "因为外表会存在表的 schema 中 char 或者 varchar 列的最大长度和底层 parquet 或者 orc 文件中的 schema 不一致"
                    + "的情况。此时开启改选项，会按照表的 schema 中的最大长度进行截断。",
                    "Whether to truncate char or varchar columns according to the table's schema. "
                            + "The default is false.\n"
                    + "Because the maximum length of the char or varchar column in the schema of the table"
                            + " is inconsistent with the schema in the underlying parquet or orc file."
                    + " At this time, if the option is turned on, it will be truncated according to the maximum length"
                            + " in the schema of the table."},
            needForward = true)
    public boolean truncateCharOrVarcharColumns = false;

    @VariableMgr.VarAttr(name = ENABLE_MEMTABLE_ON_SINK_NODE, needForward = true)
    public boolean enableMemtableOnSinkNode = false;

    @VariableMgr.VarAttr(name = LOAD_STREAM_PER_NODE)
    public int loadStreamPerNode = 20;

    @VariableMgr.VarAttr(name = ENABLE_INSERT_GROUP_COMMIT)
    public boolean enableInsertGroupCommit = false;

    @VariableMgr.VarAttr(name = INVERTED_INDEX_CONJUNCTION_OPT_THRESHOLD,
            description = {"在match_all中求取多个倒排索引的交集时,如果最大的倒排索引中的总数是最小倒排索引中的总数的整数倍,"
                    + "则使用跳表来优化交集操作。",
                    "When intersecting multiple inverted indexes in match_all,"
                    + " if the maximum total count of the largest inverted index"
                    + " is a multiple of the minimum total count of the smallest inverted index,"
                    + " use a skiplist to optimize the intersection."})
    public int invertedIndexConjunctionOptThreshold = 1000;

    @VariableMgr.VarAttr(name = FULL_AUTO_ANALYZE_START_TIME, needForward = true, checker = "checkAnalyzeTimeFormat",
            description = {"该参数定义自动ANALYZE例程的开始时间",
                    "This parameter defines the start time for the automatic ANALYZE routine."},
            flag = VariableMgr.GLOBAL)
    public String fullAutoAnalyzeStartTime = "00:00:00";

    @VariableMgr.VarAttr(name = FULL_AUTO_ANALYZE_END_TIME, needForward = true, checker = "checkAnalyzeTimeFormat",
            description = {"该参数定义自动ANALYZE例程的结束时间",
                    "This parameter defines the end time for the automatic ANALYZE routine."},
            flag = VariableMgr.GLOBAL)
    public String fullAutoAnalyzeEndTime = "23:59:59";

    @VariableMgr.VarAttr(name = SQL_DIALECT, needForward = true, checker = "checkSqlDialect",
            description = {"解析sql使用的方言", "The dialect used to parse sql."})
    public String sqlDialect = "doris";

    @VariableMgr.VarAttr(name = ENABLE_UNIQUE_KEY_PARTIAL_UPDATE, needForward = true)
    public boolean enableUniqueKeyPartialUpdate = false;

    @VariableMgr.VarAttr(name = TEST_QUERY_CACHE_HIT, description = {
            "用于测试查询缓存是否命中，如果未命中指定类型的缓存，则会报错",
            "Used to test whether the query cache is hit. "
                    + "If the specified type of cache is not hit, an error will be reported."},
            options = {"none", "sql_cache", "partition_cache"})
    public String testQueryCacheHit = "none";

    @VariableMgr.VarAttr(name = ENABLE_FULL_AUTO_ANALYZE,
            description = {"该参数控制是否开启自动收集", "Set false to disable auto analyze"},
            flag = VariableMgr.GLOBAL)
    public boolean enableFullAutoAnalyze = true;

    @VariableMgr.VarAttr(name = FASTER_FLOAT_CONVERT,
            description = {"是否启用更快的浮点数转换算法，注意会影响输出格式", "Set true to enable faster float pointer number convert"})
    public boolean fasterFloatConvert = false;

    @VariableMgr.VarAttr(name = IGNORE_RUNTIME_FILTER_IDS,
            description = {"在IGNORE_RUNTIME_FILTER_IDS列表中的runtime filter将不会被生成",
                    "the runtime filter id in IGNORE_RUNTIME_FILTER_IDS list will not be generated"})

    public String ignoreRuntimeFilterIds = "";

    @VariableMgr.VarAttr(name = STATS_INSERT_MERGE_ITEM_COUNT, flag = VariableMgr.GLOBAL, description = {
            "控制统计信息相关INSERT攒批数量", "Controls the batch size for stats INSERT merging."
    }
    )
    public int statsInsertMergeItemCount = 200;

    @VariableMgr.VarAttr(name = HUGE_TABLE_DEFAULT_SAMPLE_ROWS, flag = VariableMgr.GLOBAL, description = {
            "定义开启开启大表自动sample后，对大表的采样比例",
            "This defines the number of sample percent for large tables when automatic sampling for"
                    + "large tables is enabled"

    })
    public long hugeTableDefaultSampleRows = 4194304;


    @VariableMgr.VarAttr(name = HUGE_TABLE_LOWER_BOUND_SIZE_IN_BYTES, flag = VariableMgr.GLOBAL,
            description = {
                    "大小超过该值的表将会自动通过采样收集统计信息",
                    "This defines the lower size bound for large tables. "
                            + "When enable_auto_sample is enabled, tables"
                            + "larger than this value will automatically collect "
                            + "statistics through sampling"})
    public long hugeTableLowerBoundSizeInBytes = 5L * 1024 * 1024 * 1024;

    @VariableMgr.VarAttr(name = HUGE_TABLE_AUTO_ANALYZE_INTERVAL_IN_MILLIS, flag = VariableMgr.GLOBAL,
            description = {"控制对大表的自动ANALYZE的最小时间间隔，"
                    + "在该时间间隔内大小超过huge_table_lower_bound_size_in_bytes的表仅ANALYZE一次",
                    "This controls the minimum time interval for automatic ANALYZE on large tables."
                            + "Within this interval,"
                            + "tables larger than huge_table_lower_bound_size_in_bytes are analyzed only once."})
    public long hugeTableAutoAnalyzeIntervalInMillis = TimeUnit.HOURS.toMillis(12);

    @VariableMgr.VarAttr(name = TABLE_STATS_HEALTH_THRESHOLD, flag = VariableMgr.GLOBAL,
            description = {"取值在0-100之间，当自上次统计信息收集操作之后"
                    + "数据更新量达到 (100 - table_stats_health_threshold)% ，认为该表的统计信息已过时",
                    "The value should be between 0 and 100. When the data update quantity "
                            + "exceeds (100 - table_stats_health_threshold)% since the last "
                            + "statistics collection operation, the statistics for this table are"
                            + "considered outdated."})
    public int tableStatsHealthThreshold = 60;

    public static final String IGNORE_RUNTIME_FILTER_IDS = "ignore_runtime_filter_ids";

    public Set<Integer> getIgnoredRuntimeFilterIds() {
        return Arrays.stream(ignoreRuntimeFilterIds.split(",[\\s]*"))
                .map(v -> {
                    int res = -1;
                    try {
                        res = Integer.valueOf(v);
                    } catch (Exception e) {
                        //ignore it
                    }
                    return res;
                }).collect(ImmutableSet.toImmutableSet());
    }

    public void setIgnoreRuntimeFilterIds(String ignoreRuntimeFilterIds) {
        this.ignoreRuntimeFilterIds = ignoreRuntimeFilterIds;
    }

    public static final String IGNORE_SHAPE_NODE = "ignore_shape_nodes";

    public Set<String> getIgnoreShapePlanNodes() {
        return Arrays.stream(ignoreShapePlanNodes.split(",[\\s]*")).collect(ImmutableSet.toImmutableSet());
    }

    public void setIgnoreShapePlanNodes(String ignoreShapePlanNodes) {
        this.ignoreShapePlanNodes = ignoreShapePlanNodes;
    }

    @VariableMgr.VarAttr(name = IGNORE_SHAPE_NODE,
            description = {"'explain shape plan' 命令中忽略的PlanNode 类型",
                    "the plan node type which is ignored in 'explain shape plan' command"})
    public String ignoreShapePlanNodes = "";

    @VariableMgr.VarAttr(name = ENABLE_DECIMAL256, needForward = true, description = { "控制是否在计算过程中使用Decimal256类型",
            "Set to true to enable Decimal256 type" })
    public boolean enableDecimal256 = false;

    // If this fe is in fuzzy mode, then will use initFuzzyModeVariables to generate some variables,
    // not the default value set in the code.
    public void initFuzzyModeVariables() {
        Random random = new SecureRandom();
        this.parallelExecInstanceNum = random.nextInt(8) + 1;
        this.parallelPipelineTaskNum = random.nextInt(8);
        this.enableCommonExprPushdown = random.nextBoolean();
        this.enableLocalExchange = random.nextBoolean();
        // This will cause be dead loop, disable it first
        // this.disableJoinReorder = random.nextBoolean();
        this.disableStreamPreaggregations = random.nextBoolean();
        this.partitionedHashJoinRowsThreshold = random.nextBoolean() ? 8 : 1048576;
        this.partitionedHashAggRowsThreshold = random.nextBoolean() ? 8 : 1048576;
        this.enableShareHashTableForBroadcastJoin = random.nextBoolean();
        // this.enableHashJoinEarlyStartProbe = random.nextBoolean();
        int randomInt = random.nextInt(4);
        if (randomInt % 2 == 0) {
            this.rewriteOrToInPredicateThreshold = 100000;
            this.enableFunctionPushdown = false;
            this.enableDeleteSubPredicateV2 = false;
        } else {
            this.rewriteOrToInPredicateThreshold = 2;
            this.enableFunctionPushdown = true;
            this.enableDeleteSubPredicateV2 = true;
        }
        this.runtimeFilterType = 1 << randomInt;
        /*
        switch (randomInt) {
            case 0:
                this.externalSortBytesThreshold = 0;
                this.externalAggBytesThreshold = 0;
                break;
            case 1:
                this.externalSortBytesThreshold = 1;
                this.externalAggBytesThreshold = 1;
                this.externalAggPartitionBits = 6;
                break;
            case 2:
                this.externalSortBytesThreshold = 1024 * 1024;
                this.externalAggBytesThreshold = 1024 * 1024;
                this.externalAggPartitionBits = 8;
                break;
            default:
                this.externalSortBytesThreshold = 100 * 1024 * 1024 * 1024;
                this.externalAggBytesThreshold = 100 * 1024 * 1024 * 1024;
                this.externalAggPartitionBits = 4;
                break;
        }
        */
        // pull_request_id default value is 0. When it is 0, use default (global) session variable.
        if (Config.pull_request_id > 0) {
            this.enablePipelineEngine = true;
            this.enableNereidsPlanner = true;

            switch (Config.pull_request_id % 4) {
                case 0:
                    this.runtimeFilterType |= TRuntimeFilterType.BITMAP.getValue();
                    break;
                case 1:
                    this.runtimeFilterType |= TRuntimeFilterType.BITMAP.getValue();
                    break;
                case 2:
                    this.runtimeFilterType &= ~TRuntimeFilterType.BITMAP.getValue();
                    break;
                case 3:
                    this.runtimeFilterType &= ~TRuntimeFilterType.BITMAP.getValue();
                    break;
                default:
                    break;
            }
        }

        if (Config.fuzzy_test_type.equals("p0")) {
            if (Config.pull_request_id > 0) {
                if (Config.pull_request_id % 2 == 1) {
                    this.batchSize = 4064;
                } else {
                    this.batchSize = 50;
                }
            }
        }

        // set random 1, 10, 100, 1000, 10000
        // this.topnOptLimitThreshold = (int) Math.pow(10, random.nextInt(5));
        // Now P0 test have some failed cese about topn, but can't reproduce at local
        // So set this threshold to 0 temporary.
        this.topnOptLimitThreshold = 0;
    }

    public String printFuzzyVariables() {
        if (!Config.use_fuzzy_session_variable) {
            return "";
        }
        List<String> res = Lists.newArrayList();
        for (Field field : SessionVariable.class.getDeclaredFields()) {
            VarAttr attr = field.getAnnotation(VarAttr.class);
            if (attr == null || !attr.fuzzy()) {
                continue;
            }
            field.setAccessible(true);
            try {
                Object val = field.get(this);
                res.add(attr.name() + "=" + val.toString());
            } catch (IllegalAccessException e) {
                LOG.warn("failed to get fuzzy session variable {}", attr.name(), e);
            }
        }
        return Joiner.on(",").join(res);
    }

    /**
     * syntax:
     * all -> use all event
     * all except event_1, event_2, ..., event_n -> use all events excluding the event_1~n
     * event_1, event_2, ..., event_n -> use event_1~n
     */
    @VariableMgr.VarAttr(name = NEREIDS_TRACE_EVENT_MODE, checker = "checkNereidsTraceEventMode")
    public String nereidsTraceEventMode = "all";

    private Set<Class<? extends Event>> parsedNereidsEventMode = EventSwitchParser.parse(Lists.newArrayList("all"));

    public boolean isInDebugMode() {
        return showHiddenColumns || skipDeleteBitmap || skipDeletePredicate || skipDeleteSign || skipStorageEngineMerge;
    }

    public void setEnableNereidsTrace(boolean enableNereidsTrace) {
        this.enableNereidsTrace = enableNereidsTrace;
    }

    public void setNereidsTraceEventMode(String nereidsTraceEventMode) {
        checkNereidsTraceEventMode(nereidsTraceEventMode);
        this.nereidsTraceEventMode = nereidsTraceEventMode;
    }

    public void checkNereidsTraceEventMode(String nereidsTraceEventMode) {
        List<String> strings = EventSwitchParser.checkEventModeStringAndSplit(nereidsTraceEventMode);
        if (strings != null) {
            parsedNereidsEventMode = EventSwitchParser.parse(strings);
        }
        if (parsedNereidsEventMode == null) {
            throw new UnsupportedOperationException("nereids_trace_event_mode syntax error, please check");
        }
    }

    public Set<Class<? extends Event>> getParsedNereidsEventMode() {
        return parsedNereidsEventMode;
    }

    public String getBlockEncryptionMode() {
        return blockEncryptionMode;
    }

    public void setBlockEncryptionMode(String blockEncryptionMode) {
        this.blockEncryptionMode = blockEncryptionMode;
    }

    public void setRewriteOrToInPredicateThreshold(int threshold) {
        this.rewriteOrToInPredicateThreshold = threshold;
    }

    public int getRewriteOrToInPredicateThreshold() {
        return rewriteOrToInPredicateThreshold;
    }

    public long getMaxExecMemByte() {
        return maxExecMemByte;
    }

    public long getMaxScanQueueExecMemByte() {
        return maxScanQueueMemByte;
    }

    public int getQueryTimeoutS() {
        return queryTimeoutS;
    }

    public int getAnalyzeTimeoutS() {
        return analyzeTimeoutS;
    }

    public void setEnableTwoPhaseReadOpt(boolean enable) {
        enableTwoPhaseReadOpt = enable;
    }

    public int getMaxExecutionTimeMS() {
        return maxExecutionTimeMS;
    }

    public int getInsertTimeoutS() {
        return insertTimeoutS;
    }


    public void setInsertTimeoutS(int insertTimeoutS) {
        this.insertTimeoutS = insertTimeoutS;
    }

    public boolean enableProfile() {
        return enableProfile;
    }

    public boolean enableSingleDistinctColumnOpt() {
        return enableSingleDistinctColumnOpt;
    }

    public int getWaitTimeoutS() {
        return waitTimeoutS;
    }

    public long getSqlMode() {
        return sqlMode;
    }

    public void setSqlMode(long sqlMode) {
        this.sqlMode = sqlMode;
    }

    public boolean isEnableJoinReorderBasedCost() {
        return enableJoinReorderBasedCost;
    }

    public boolean isAutoCommit() {
        return autoCommit;
    }

    public boolean isTxReadonly() {
        return txReadonly;
    }

    public boolean isTransactionReadonly() {
        return transactionReadonly;
    }

    public String getTransactionIsolation() {
        return transactionIsolation;
    }

    public String getTxIsolation() {
        return txIsolation;
    }

    public String getCharsetClient() {
        return charsetClient;
    }

    public String getCharsetConnection() {
        return charsetConnection;
    }

    public String getCharsetResults() {
        return charsetResults;
    }

    public String getCharsetServer() {
        return charsetServer;
    }

    public String getCollationConnection() {
        return collationConnection;
    }

    public String getCollationDatabase() {
        return collationDatabase;
    }

    public String getCollationServer() {
        return collationServer;
    }

    public boolean isSqlAutoIsNull() {
        return sqlAutoIsNull;
    }

    public long getSqlSelectLimit() {
        if (sqlSelectLimit < 0 || sqlSelectLimit >= Long.MAX_VALUE) {
            return -1;
        }
        return sqlSelectLimit;
    }

    public long getDefaultOrderByLimit() {
        return defaultOrderByLimit;
    }

    public int getMaxAllowedPacket() {
        return maxAllowedPacket;
    }

    public int getAutoIncrementIncrement() {
        return autoIncrementIncrement;
    }

    public int getQueryCacheType() {
        return queryCacheType;
    }

    public int getInteractiveTimeout() {
        return interactiveTimeout;
    }

    public int getNetWriteTimeout() {
        return netWriteTimeout;
    }

    public int getNetReadTimeout() {
        return netReadTimeout;
    }

    public String getTimeZone() {
        return timeZone;
    }

    public void setTimeZone(String timeZone) {
        this.timeZone = timeZone;
    }

    public int getSqlSafeUpdates() {
        return sqlSafeUpdates;
    }

    public int getNetBufferLength() {
        return netBufferLength;
    }

    public int getCodegenLevel() {
        return codegenLevel;
    }

    public boolean getHaveQueryCache() {
        return haveQueryCache;
    }

    /**
     * setMaxExecMemByte.
     **/
    public void setMaxExecMemByte(long maxExecMemByte) {
        if (maxExecMemByte < MIN_EXEC_MEM_LIMIT) {
            this.maxExecMemByte = MIN_EXEC_MEM_LIMIT;
        } else {
            this.maxExecMemByte = maxExecMemByte;
        }
    }

    public void setMaxScanQueueMemByte(long scanQueueMemByte) {
        this.maxScanQueueMemByte = Math.min(scanQueueMemByte, maxExecMemByte / 2);
    }

    public boolean isSqlQuoteShowCreate() {
        return sqlQuoteShowCreate;
    }

    public void setSqlQuoteShowCreate(boolean sqlQuoteShowCreate) {
        this.sqlQuoteShowCreate = sqlQuoteShowCreate;
    }

    public void setQueryTimeoutS(int queryTimeoutS) {
        this.queryTimeoutS = queryTimeoutS;
    }

    public void setAnalyzeTimeoutS(int analyzeTimeoutS) {
        this.analyzeTimeoutS = analyzeTimeoutS;
    }

    public void setMaxExecutionTimeMS(int maxExecutionTimeMS) {
        this.maxExecutionTimeMS = maxExecutionTimeMS;
        this.queryTimeoutS = this.maxExecutionTimeMS / 1000;
    }

    public void setMaxExecutionTimeMS(String maxExecutionTimeMS) {
        this.maxExecutionTimeMS = Integer.valueOf(maxExecutionTimeMS);
        this.queryTimeoutS = this.maxExecutionTimeMS / 1000;
    }

    public String getWorkloadGroup() {
        return workloadGroup;
    }

    public void setWorkloadGroup(String workloadGroup) {
        this.workloadGroup = workloadGroup;
    }

    public String getResourceGroup() {
        return resourceGroup;
    }

    public void setResourceGroup(String resourceGroup) {
        this.resourceGroup = resourceGroup;
    }

    public boolean isDisableColocatePlan() {
        return disableColocatePlan;
    }

    public boolean enableColocateScan() {
        return enableColocateScan;
    }

    public boolean isEnableBucketShuffleJoin() {
        return enableBucketShuffleJoin;
    }

    public boolean isEnableOdbcTransaction() {
        return enableOdbcTransaction;
    }

    public String getPreferJoinMethod() {
        return preferJoinMethod;
    }

    public void setPreferJoinMethod(String preferJoinMethod) {
        this.preferJoinMethod = preferJoinMethod;
    }

    public boolean isEnableFoldConstantByBe() {
        return enableFoldConstantByBe;
    }

    public boolean isEnableNereidsDML() {
        return enableNereidsDML;
    }

    public void setEnableFoldConstantByBe(boolean foldConstantByBe) {
        this.enableFoldConstantByBe = foldConstantByBe;
    }

    public int getParallelExecInstanceNum() {
        if (getEnablePipelineEngine() && parallelPipelineTaskNum == 0) {
            int size = Env.getCurrentSystemInfo().getMinPipelineExecutorSize();
            int autoInstance = (size + 1) / 2;
            return Math.min(autoInstance, maxInstanceNum);
        } else if (getEnablePipelineEngine()) {
            return parallelPipelineTaskNum;
        } else {
            return parallelExecInstanceNum;
        }
    }

    public int getExchangeInstanceParallel() {
        return exchangeInstanceParallel;
    }

    public boolean getEnableInsertStrict() {
        return enableInsertStrict;
    }

    public void setEnableInsertStrict(boolean enableInsertStrict) {
        this.enableInsertStrict = enableInsertStrict;
    }

    public boolean isEnableSqlCache() {
        return enableSqlCache;
    }

    public void setEnableSqlCache(boolean enableSqlCache) {
        this.enableSqlCache = enableSqlCache;
    }

    public boolean isEnablePartitionCache() {
        return enablePartitionCache;
    }

    public void setEnablePartitionCache(boolean enablePartitionCache) {
        this.enablePartitionCache = enablePartitionCache;
    }

    public int getPartitionedHashJoinRowsThreshold() {
        return partitionedHashJoinRowsThreshold;
    }

    public void setPartitionedHashJoinRowsThreshold(int threshold) {
        this.partitionedHashJoinRowsThreshold = threshold;
    }

    // Serialize to thrift object
    public boolean getForwardToMaster() {
        return forwardToMaster;
    }

    public boolean isUseV2Rollup() {
        return useV2Rollup;
    }

    // for unit test
    public void setUseV2Rollup(boolean useV2Rollup) {
        this.useV2Rollup = useV2Rollup;
    }

    public boolean isRewriteCountDistinct() {
        return rewriteCountDistinct;
    }

    public void setRewriteCountDistinct(boolean rewriteCountDistinct) {
        this.rewriteCountDistinct = rewriteCountDistinct;
    }

    public String getEventScheduler() {
        return eventScheduler;
    }

    public void setEventScheduler(String eventScheduler) {
        this.eventScheduler = eventScheduler;
    }

    public String getStorageEngine() {
        return storageEngine;
    }

    public void setStorageEngine(String storageEngine) {
        this.storageEngine = storageEngine;
    }

    public int getDivPrecisionIncrement() {
        return divPrecisionIncrement;
    }

    public int getMaxScanKeyNum() {
        return maxScanKeyNum;
    }

    public void setMaxScanKeyNum(int maxScanKeyNum) {
        this.maxScanKeyNum = maxScanKeyNum;
    }

    public int getMaxPushdownConditionsPerColumn() {
        return maxPushdownConditionsPerColumn;
    }

    public void setMaxPushdownConditionsPerColumn(int maxPushdownConditionsPerColumn) {
        this.maxPushdownConditionsPerColumn = maxPushdownConditionsPerColumn;
    }

    public double getBroadcastRightTableScaleFactor() {
        return broadcastRightTableScaleFactor;
    }

    public void setBroadcastRightTableScaleFactor(double broadcastRightTableScaleFactor) {
        this.broadcastRightTableScaleFactor = broadcastRightTableScaleFactor;
    }

    public double getBroadcastRowCountLimit() {
        return broadcastRowCountLimit;
    }

    public void setBroadcastRowCountLimit(double broadcastRowCountLimit) {
        this.broadcastRowCountLimit = broadcastRowCountLimit;
    }

    public double getBroadcastHashtableMemLimitPercentage() {
        return broadcastHashtableMemLimitPercentage;
    }

    public void setBroadcastHashtableMemLimitPercentage(double broadcastHashtableMemLimitPercentage) {
        this.broadcastHashtableMemLimitPercentage = broadcastHashtableMemLimitPercentage;
    }

    public boolean showHiddenColumns() {
        return showHiddenColumns;
    }

    public void setShowHiddenColumns(boolean showHiddenColumns) {
        this.showHiddenColumns = showHiddenColumns;
    }

    public boolean isEnableScanRunSerial() {
        return enableScanRunSerial;
    }

    public boolean skipStorageEngineMerge() {
        return skipStorageEngineMerge;
    }

    public boolean skipDeleteSign() {
        return skipDeleteSign;
    }

    public boolean isAllowPartitionColumnNullable() {
        return allowPartitionColumnNullable;
    }

    public String getRuntimeFilterMode() {
        return runtimeFilterMode;
    }

    public void setRuntimeFilterMode(String runtimeFilterMode) {
        this.runtimeFilterMode = runtimeFilterMode;
    }

    public int getRuntimeBloomFilterSize() {
        return runtimeBloomFilterSize;
    }

    public void setRuntimeBloomFilterSize(int runtimeBloomFilterSize) {
        this.runtimeBloomFilterSize = runtimeBloomFilterSize;
    }

    public int getRuntimeBloomFilterMinSize() {
        return runtimeBloomFilterMinSize;
    }

    public void setRuntimeBloomFilterMinSize(int runtimeBloomFilterMinSize) {
        this.runtimeBloomFilterMinSize = runtimeBloomFilterMinSize;
    }

    public int getRuntimeBloomFilterMaxSize() {
        return runtimeBloomFilterMaxSize;
    }

    public void setRuntimeBloomFilterMaxSize(int runtimeBloomFilterMaxSize) {
        this.runtimeBloomFilterMaxSize = runtimeBloomFilterMaxSize;
    }

    public int getRuntimeFilterWaitTimeMs() {
        return runtimeFilterWaitTimeMs;
    }

    public void setRuntimeFilterWaitTimeMs(int runtimeFilterWaitTimeMs) {
        this.runtimeFilterWaitTimeMs = runtimeFilterWaitTimeMs;
    }

    public int getRuntimeFiltersMaxNum() {
        return runtimeFiltersMaxNum;
    }

    public void setRuntimeFiltersMaxNum(int runtimeFiltersMaxNum) {
        this.runtimeFiltersMaxNum = runtimeFiltersMaxNum;
    }

    public int getRuntimeFilterType() {
        return runtimeFilterType;
    }

    public boolean isRuntimeFilterTypeEnabled(TRuntimeFilterType type) {
        return (runtimeFilterType & type.getValue()) == type.getValue();
    }

    public void setRuntimeFilterType(int runtimeFilterType) {
        this.runtimeFilterType = runtimeFilterType;
    }

    public int getRuntimeFilterMaxInNum() {
        return runtimeFilterMaxInNum;
    }

    public void setRuntimeFilterMaxInNum(int runtimeFilterMaxInNum) {
        this.runtimeFilterMaxInNum = runtimeFilterMaxInNum;
    }

    public void setEnablePipelineEngine(boolean enablePipelineEngine) {
        this.enablePipelineEngine = enablePipelineEngine;
    }

    public void setEnablePipelineXEngine(boolean enablePipelineXEngine) {
        this.enablePipelineXEngine = enablePipelineXEngine;
    }

    public void setEnableLocalShuffle(boolean enableLocalShuffle) {
        this.enableLocalShuffle = enableLocalShuffle;
    }

    public boolean enablePushDownNoGroupAgg() {
        return enablePushDownNoGroupAgg;
    }

    public boolean getEnableFunctionPushdown() {
        return this.enableFunctionPushdown;
    }

    public boolean getForbidUnknownColStats() {
        return forbidUnknownColStats;
    }

    public void setForbidUnownColStats(boolean forbid) {
        forbidUnknownColStats = forbid;
    }

    public boolean getEnableLocalExchange() {
        return enableLocalExchange;
    }

    public boolean getEnableCboStatistics() {
        return enableCboStatistics;
    }

    public long getFileSplitSize() {
        return fileSplitSize;
    }

    public void setFileSplitSize(long fileSplitSize) {
        this.fileSplitSize = fileSplitSize;
    }

    public boolean isEnableParquetLazyMat() {
        return enableParquetLazyMat;
    }

    public void setEnableParquetLazyMat(boolean enableParquetLazyMat) {
        this.enableParquetLazyMat = enableParquetLazyMat;
    }

    public boolean isEnableOrcLazyMat() {
        return enableOrcLazyMat;
    }

    public void setEnableOrcLazyMat(boolean enableOrcLazyMat) {
        this.enableOrcLazyMat = enableOrcLazyMat;
    }

    public String getSqlDialect() {
        return sqlDialect;
    }

    public ParseDialect.Dialect getSqlParseDialect() {
        return ParseDialect.Dialect.getByName(sqlDialect);
    }

    public void setSqlDialect(String sqlDialect) {
        this.sqlDialect = sqlDialect == null ? null : sqlDialect.toLowerCase();
    }

    /**
     * getInsertVisibleTimeoutMs.
     **/
    public long getInsertVisibleTimeoutMs() {
        if (insertVisibleTimeoutMs < MIN_INSERT_VISIBLE_TIMEOUT_MS) {
            return MIN_INSERT_VISIBLE_TIMEOUT_MS;
        } else {
            return insertVisibleTimeoutMs;
        }
    }

    /**
     * setInsertVisibleTimeoutMs.
     **/
    public void setInsertVisibleTimeoutMs(long insertVisibleTimeoutMs) {
        if (insertVisibleTimeoutMs < MIN_INSERT_VISIBLE_TIMEOUT_MS) {
            this.insertVisibleTimeoutMs = MIN_INSERT_VISIBLE_TIMEOUT_MS;
        } else {
            this.insertVisibleTimeoutMs = insertVisibleTimeoutMs;
        }
    }

    public boolean getIsSingleSetVar() {
        return isSingleSetVar;
    }

    public void setIsSingleSetVar(boolean issinglesetvar) {
        this.isSingleSetVar = issinglesetvar;
    }

    public Map<Field, String> getSessionOriginValue() {
        return sessionOriginValue;
    }

    public void addSessionOriginValue(Field key, String value) {
        if (sessionOriginValue.containsKey(key)) {
            // If we already set the origin value, just skip the reset.
            return;
        }
        sessionOriginValue.put(key, value);
    }

    public void clearSessionOriginValue() {
        sessionOriginValue.clear();
    }

    public boolean isDeleteWithoutPartition() {
        return deleteWithoutPartition;
    }

    public boolean isExtractWideRangeExpr() {
        return extractWideRangeExpr;
    }

    public boolean isGroupByAndHavingUseAliasFirst() {
        return groupByAndHavingUseAliasFirst;
    }

    public int getCpuResourceLimit() {
        return cpuResourceLimit;
    }

    public int getSendBatchParallelism() {
        return sendBatchParallelism;
    }

    public boolean isEnableParallelOutfile() {
        return enableParallelOutfile;
    }

    public boolean isDisableJoinReorder() {
        return disableJoinReorder;
    }

    public boolean isEnableBushyTree() {
        return enableBushyTree;
    }

    public void setEnableBushyTree(boolean enableBushyTree) {
        this.enableBushyTree = enableBushyTree;
    }

    public boolean isEnablePartitionTopN() {
        return enablePartitionTopN;
    }

    public void setEnablePartitionTopN(boolean enablePartitionTopN) {
        this.enablePartitionTopN = enablePartitionTopN;
    }

    public boolean isEnableFoldNondeterministicFn() {
        return enableFoldNondeterministicFn;
    }

    public void setEnableFoldNondeterministicFn(boolean enableFoldNondeterministicFn) {
        this.enableFoldNondeterministicFn = enableFoldNondeterministicFn;
    }

    public boolean isReturnObjectDataAsBinary() {
        return returnObjectDataAsBinary;
    }

    public void setReturnObjectDataAsBinary(boolean returnObjectDataAsBinary) {
        this.returnObjectDataAsBinary = returnObjectDataAsBinary;
    }

    public boolean isEnableInferPredicate() {
        return enableInferPredicate;
    }

    public void setEnableInferPredicate(boolean enableInferPredicate) {
        this.enableInferPredicate = enableInferPredicate;
    }

    public boolean isEnableProjection() {
        return enableProjection;
    }

    public boolean checkOverflowForDecimal() {
        return checkOverflowForDecimal;
    }

    public boolean isTrimTailingSpacesForExternalTableQuery() {
        return trimTailingSpacesForExternalTableQuery;
    }

    public void setTrimTailingSpacesForExternalTableQuery(boolean trimTailingSpacesForExternalTableQuery) {
        this.trimTailingSpacesForExternalTableQuery = trimTailingSpacesForExternalTableQuery;
    }

    public void setEnableJoinReorderBasedCost(boolean enableJoinReorderBasedCost) {
        this.enableJoinReorderBasedCost = enableJoinReorderBasedCost;
    }

    public void setDisableJoinReorder(boolean disableJoinReorder) {
        this.disableJoinReorder = disableJoinReorder;
    }

    /**
     * Nereids only support vectorized engine.
     *
     * @return true if both nereids and vectorized engine are enabled
     */
    public boolean isEnableNereidsPlanner() {
        return enableNereidsPlanner;
    }

    public void setEnableNereidsPlanner(boolean enableNereidsPlanner) {
        this.enableNereidsPlanner = enableNereidsPlanner;
    }

    public int getNthOptimizedPlan() {
        return nthOptimizedPlan;
    }

    public Set<String> getDisableNereidsRuleNames() {
        return Arrays.stream(disableNereidsRules.split(",[\\s]*"))
                .map(rule -> rule.toUpperCase(Locale.ROOT))
                .collect(ImmutableSet.toImmutableSet());
    }

    public Set<Integer> getDisableNereidsRules() {
        return Arrays.stream(disableNereidsRules.split(",[\\s]*"))
                .filter(rule -> !rule.isEmpty())
                .map(rule -> rule.toUpperCase(Locale.ROOT))
                .map(rule -> RuleType.valueOf(rule).type())
                .collect(ImmutableSet.toImmutableSet());
    }

    public void setEnableNewCostModel(boolean enable) {
        this.enableNewCostModel = enable;
    }

    public boolean getEnableNewCostModel() {
        return this.enableNewCostModel;
    }

    public void setDisableNereidsRules(String disableNereidsRules) {
        this.disableNereidsRules = disableNereidsRules;
    }

    public double getNereidsCboPenaltyFactor() {
        return nereidsCboPenaltyFactor;
    }

    public void setNereidsCboPenaltyFactor(double penaltyFactor) {
        this.nereidsCboPenaltyFactor = penaltyFactor;
    }

    public boolean isEnableNereidsTrace() {
        return isEnableNereidsPlanner() && enableNereidsTrace;
    }

    public boolean isEnableSingleReplicaInsert() {
        return enableSingleReplicaInsert;
    }

    public void setEnableSingleReplicaInsert(boolean enableSingleReplicaInsert) {
        this.enableSingleReplicaInsert = enableSingleReplicaInsert;
    }

    public boolean isEnableRuntimeFilterPrune() {
        return enableRuntimeFilterPrune;
    }

    public void setEnableRuntimeFilterPrune(boolean enableRuntimeFilterPrune) {
        this.enableRuntimeFilterPrune = enableRuntimeFilterPrune;
    }

    public void setFragmentTransmissionCompressionCodec(String codec) {
        this.fragmentTransmissionCompressionCodec = codec;
    }

    public boolean isEnableUnicodeNameSupport() {
        return enableUnicodeNameSupport;
    }

    public void setEnableUnicodeNameSupport(boolean enableUnicodeNameSupport) {
        this.enableUnicodeNameSupport = enableUnicodeNameSupport;
    }

    public boolean isDropTableIfCtasFailed() {
        return dropTableIfCtasFailed;
    }

    public void checkExternalSortBytesThreshold(String externalSortBytesThreshold) {
        long value = Long.valueOf(externalSortBytesThreshold);
        if (value > 0 && value < MIN_EXTERNAL_SORT_BYTES_THRESHOLD) {
            LOG.warn("external sort bytes threshold: {}, min: {}", value, MIN_EXTERNAL_SORT_BYTES_THRESHOLD);
            throw new UnsupportedOperationException("minimum value is " + MIN_EXTERNAL_SORT_BYTES_THRESHOLD);
        }
    }

    public void checkExternalAggBytesThreshold(String externalAggBytesThreshold) {
        long value = Long.valueOf(externalAggBytesThreshold);
        if (value > 0 && value < MIN_EXTERNAL_AGG_BYTES_THRESHOLD) {
            LOG.warn("external agg bytes threshold: {}, min: {}", value, MIN_EXTERNAL_AGG_BYTES_THRESHOLD);
            throw new UnsupportedOperationException("minimum value is " + MIN_EXTERNAL_AGG_BYTES_THRESHOLD);
        }
    }

    public void checkExternalAggPartitionBits(String externalAggPartitionBits) {
        int value = Integer.valueOf(externalAggPartitionBits);
        if (value < MIN_EXTERNAL_AGG_PARTITION_BITS || value > MAX_EXTERNAL_AGG_PARTITION_BITS) {
            LOG.warn("external agg bytes threshold: {}, min: {}, max: {}",
                    value, MIN_EXTERNAL_AGG_PARTITION_BITS, MAX_EXTERNAL_AGG_PARTITION_BITS);
            throw new UnsupportedOperationException("min value is " + MIN_EXTERNAL_AGG_PARTITION_BITS + " max value is "
                    + MAX_EXTERNAL_AGG_PARTITION_BITS);
        }
    }

    public boolean isEnableFileCache() {
        return enableFileCache;
    }

    public void setEnableFileCache(boolean enableFileCache) {
        this.enableFileCache = enableFileCache;
    }

    public String getFileCacheBasePath() {
        return fileCacheBasePath;
    }

    public void setFileCacheBasePath(String basePath) {
        this.fileCacheBasePath = basePath;
    }

    public boolean isEnableInvertedIndexQuery() {
        return enableInvertedIndexQuery;
    }

    public void setEnableInvertedIndexQuery(boolean enableInvertedIndexQuery) {
        this.enableInvertedIndexQuery = enableInvertedIndexQuery;
    }

    public boolean isEnablePushDownCountOnIndex() {
        return enablePushDownCountOnIndex;
    }

    public void setEnablePushDownCountOnIndex(boolean enablePushDownCountOnIndex) {
        this.enablePushDownCountOnIndex = enablePushDownCountOnIndex;
    }

    public int getMaxTableCountUseCascadesJoinReorder() {
        return this.maxTableCountUseCascadesJoinReorder;
    }

    public void setMaxTableCountUseCascadesJoinReorder(int maxTableCountUseCascadesJoinReorder) {
        this.maxTableCountUseCascadesJoinReorder =
                maxTableCountUseCascadesJoinReorder < MIN_JOIN_REORDER_TABLE_COUNT
                        ? MIN_JOIN_REORDER_TABLE_COUNT
                        : maxTableCountUseCascadesJoinReorder;
    }

    public boolean isEnableExternalMvRewrite() {
        return enableExternalMvRewrite;
    }

    public void setEnableExternalMvRewrite(boolean enableExternalMvRewrite) {
        this.enableExternalMvRewrite = enableExternalMvRewrite;
    }

    public boolean isEnableMvRewrite() {
        return enableMvRewrite;
    }

    public void setEnableMvRewrite(boolean enableMvRewrite) {
        this.enableMvRewrite = enableMvRewrite;
    }

    public boolean isShowUserDefaultRole() {
        return showUserDefaultRole;
    }

    public int getExternalTableAnalyzePartNum() {
        return externalTableAnalyzePartNum;
    }

    public boolean isTruncateCharOrVarcharColumns() {
        return truncateCharOrVarcharColumns;
    }

    public void setTruncateCharOrVarcharColumns(boolean truncateCharOrVarcharColumns) {
        this.truncateCharOrVarcharColumns = truncateCharOrVarcharColumns;
    }

    public boolean isEnableUniqueKeyPartialUpdate() {
        return enableUniqueKeyPartialUpdate;
    }

    public void setEnableUniqueKeyPartialUpdate(boolean enableUniqueKeyPartialUpdate) {
        this.enableUniqueKeyPartialUpdate = enableUniqueKeyPartialUpdate;
    }

    public int getLoadStreamPerNode() {
        return loadStreamPerNode;
    }

    public void setLoadStreamPerNode(int loadStreamPerNode) {
        this.loadStreamPerNode = loadStreamPerNode;
    }

    /**
     * Serialize to thrift object.
     * Used for rest api.
     */
    public TQueryOptions toThrift() {
        TQueryOptions tResult = new TQueryOptions();
        tResult.setMemLimit(maxExecMemByte);
        tResult.setScanQueueMemLimit(Math.min(maxScanQueueMemByte, maxExecMemByte / 20));

        // TODO chenhao, reservation will be calculated by cost
        tResult.setMinReservation(0);
        tResult.setMaxReservation(maxExecMemByte);
        tResult.setInitialReservationTotalClaims(maxExecMemByte);
        tResult.setBufferPoolLimit(maxExecMemByte);

        tResult.setQueryTimeout(queryTimeoutS);
        tResult.setEnableProfile(enableProfile);
        if (enableProfile) {
            // If enable profile == true, then also set report success to true
            // be need report success to start report thread. But it is very tricky
            // we should modify BE in the future.
            tResult.setIsReportSuccess(true);
        }
        tResult.setCodegenLevel(codegenLevel);
        tResult.setBeExecVersion(Config.be_exec_version);
        tResult.setEnablePipelineEngine(enablePipelineEngine);
        tResult.setEnablePipelineXEngine(enablePipelineXEngine);
        tResult.setEnableLocalShuffle(enableLocalShuffle);
        tResult.setParallelInstance(getParallelExecInstanceNum());
        tResult.setReturnObjectDataAsBinary(returnObjectDataAsBinary);
        tResult.setTrimTailingSpacesForExternalTableQuery(trimTailingSpacesForExternalTableQuery);
        tResult.setEnableShareHashTableForBroadcastJoin(enableShareHashTableForBroadcastJoin);
        tResult.setEnableHashJoinEarlyStartProbe(enableHashJoinEarlyStartProbe);

        tResult.setBatchSize(batchSize);
        tResult.setDisableStreamPreaggregations(disableStreamPreaggregations);

        if (maxScanKeyNum > -1) {
            tResult.setMaxScanKeyNum(maxScanKeyNum);
        }
        if (maxPushdownConditionsPerColumn > -1) {
            tResult.setMaxPushdownConditionsPerColumn(maxPushdownConditionsPerColumn);
        }

        tResult.setEnableSpilling(enableSpilling);
        tResult.setEnableEnableExchangeNodeParallelMerge(enableExchangeNodeParallelMerge);

        tResult.setRuntimeFilterWaitTimeMs(runtimeFilterWaitTimeMs);
        tResult.setRuntimeFilterMaxInNum(runtimeFilterMaxInNum);

        if (cpuResourceLimit > 0) {
            TResourceLimit resourceLimit = new TResourceLimit();
            resourceLimit.setCpuLimit(cpuResourceLimit);
            tResult.setResourceLimit(resourceLimit);
        }

        tResult.setEnableFunctionPushdown(enableFunctionPushdown);
        tResult.setEnableCommonExprPushdown(enableCommonExprPushdown);
        tResult.setCheckOverflowForDecimal(checkOverflowForDecimal);
        tResult.setFragmentTransmissionCompressionCodec(fragmentTransmissionCompressionCodec);
        tResult.setEnableLocalExchange(enableLocalExchange);

        tResult.setSkipStorageEngineMerge(skipStorageEngineMerge);

        tResult.setSkipDeletePredicate(skipDeletePredicate);

        tResult.setSkipDeleteBitmap(skipDeleteBitmap);

        tResult.setPartitionedHashJoinRowsThreshold(partitionedHashJoinRowsThreshold);
        tResult.setPartitionedHashAggRowsThreshold(partitionedHashAggRowsThreshold);

        tResult.setRepeatMaxNum(repeatMaxNum);

        tResult.setExternalSortBytesThreshold(0); // disable for now

        tResult.setExternalAggBytesThreshold(0); // disable for now

        tResult.setExternalAggPartitionBits(externalAggPartitionBits);

        tResult.setEnableFileCache(enableFileCache);

        tResult.setEnablePageCache(enablePageCache);

        tResult.setFileCacheBasePath(fileCacheBasePath);

        tResult.setEnableInvertedIndexQuery(enableInvertedIndexQuery);

        if (dryRunQuery) {
            tResult.setDryRunQuery(true);
        }

        tResult.setEnableParquetLazyMat(enableParquetLazyMat);
        tResult.setEnableOrcLazyMat(enableOrcLazyMat);

        tResult.setEnableDeleteSubPredicateV2(enableDeleteSubPredicateV2);
        tResult.setTruncateCharOrVarcharColumns(truncateCharOrVarcharColumns);
        tResult.setEnableMemtableOnSinkNode(enableMemtableOnSinkNode);

        tResult.setInvertedIndexConjunctionOptThreshold(invertedIndexConjunctionOptThreshold);

        tResult.setFasterFloatConvert(fasterFloatConvert);

        tResult.setEnableDecimal256(enableNereidsPlanner && enableDecimal256);

        tResult.setSkipMissingVersion(skipMissingVersion);

        return tResult;
    }

    public JSONObject toJson() throws IOException {
        JSONObject root = new JSONObject();
        try {
            for (Field field : SessionVariable.class.getDeclaredFields()) {
                VarAttr attr = field.getAnnotation(VarAttr.class);
                if (attr == null) {
                    continue;
                }
                switch (field.getType().getSimpleName()) {
                    case "boolean":
                        root.put(attr.name(), (Boolean) field.get(this));
                        break;
                    case "int":
                        root.put(attr.name(), (Integer) field.get(this));
                        break;
                    case "long":
                        root.put(attr.name(), (Long) field.get(this));
                        break;
                    case "float":
                        root.put(attr.name(), (Float) field.get(this));
                        break;
                    case "double":
                        root.put(attr.name(), (Double) field.get(this));
                        break;
                    case "String":
                        root.put(attr.name(), (String) field.get(this));
                        break;
                    default:
                        // Unsupported type variable.
                        throw new IOException("invalid type: " + field.getType().getSimpleName());
                }
            }
        } catch (Exception e) {
            throw new IOException("failed to write session variable: " + e.getMessage());
        }
        return root;
    }

    @Override
    public void write(DataOutput out) throws IOException {
        JSONObject root = toJson();
        Text.writeString(out, root.toString());
    }


    public void readFields(DataInput in) throws IOException {
        String json = Text.readString(in);
        readFromJson(json);
    }

    public void readFromJson(String json) throws IOException {
        JSONObject root = (JSONObject) JSONValue.parse(json);
        try {
            for (Field field : SessionVariable.class.getDeclaredFields()) {
                VarAttr attr = field.getAnnotation(VarAttr.class);
                if (attr == null) {
                    continue;
                }

                if (!root.containsKey(attr.name())) {
                    continue;
                }

                switch (field.getType().getSimpleName()) {
                    case "boolean":
                        field.set(this, root.get(attr.name()));
                        break;
                    case "int":
                        // root.get(attr.name()) always return Long type, so need to convert it.
                        field.set(this, Integer.valueOf(root.get(attr.name()).toString()));
                        break;
                    case "long":
                        field.set(this, (Long) root.get(attr.name()));
                        break;
                    case "float":
                        field.set(this, root.get(attr.name()));
                        break;
                    case "double":
                        field.set(this, root.get(attr.name()));
                        break;
                    case "String":
                        field.set(this, root.get(attr.name()));
                        break;
                    default:
                        // Unsupported type variable.
                        throw new IOException("invalid type: " + field.getType().getSimpleName());
                }
            }
        } catch (Exception e) {
            throw new IOException("failed to read session variable: " + e.getMessage());
        }
    }

    /**
     * Get all variables which need to forward along with statement.
     **/
    public Map<String, String> getForwardVariables() {
        HashMap<String, String> map = new HashMap<String, String>();
        try {
            Field[] fields = SessionVariable.class.getDeclaredFields();
            for (Field f : fields) {
                VarAttr varAttr = f.getAnnotation(VarAttr.class);
                if (varAttr == null || !varAttr.needForward()) {
                    continue;
                }
                map.put(varAttr.name(), String.valueOf(f.get(this)));
            }
        } catch (IllegalAccessException e) {
            LOG.error("failed to get forward variables", e);
        }
        return map;
    }

    /**
     * Set forwardedSessionVariables for variables.
     **/
    public void setForwardedSessionVariables(Map<String, String> variables) {
        try {
            Field[] fields = SessionVariable.class.getFields();
            for (Field f : fields) {
                VarAttr varAttr = f.getAnnotation(VarAttr.class);
                if (varAttr == null || !varAttr.needForward()) {
                    continue;
                }
                String val = variables.get(varAttr.name());
                if (val == null) {
                    continue;
                }

                LOG.debug("set forward variable: {} = {}", varAttr.name(), val);

                // set config field
                switch (f.getType().getSimpleName()) {
                    case "short":
                        f.setShort(this, Short.parseShort(val));
                        break;
                    case "int":
                        f.setInt(this, Integer.parseInt(val));
                        break;
                    case "long":
                        f.setLong(this, Long.parseLong(val));
                        break;
                    case "double":
                        f.setDouble(this, Double.parseDouble(val));
                        break;
                    case "boolean":
                        f.setBoolean(this, Boolean.parseBoolean(val));
                        break;
                    case "String":
                        f.set(this, val);
                        break;
                    default:
                        throw new IllegalArgumentException("Unknown field type: " + f.getType().getSimpleName());
                }
            }
        } catch (IllegalAccessException e) {
            LOG.error("failed to set forward variables", e);
        }
    }

    /**
     * Set forwardedSessionVariables for queryOptions.
     **/
    public void setForwardedSessionVariables(TQueryOptions queryOptions) {
        if (queryOptions.isSetMemLimit()) {
            setMaxExecMemByte(queryOptions.getMemLimit());
        }
        if (queryOptions.isSetQueryTimeout()) {
            setQueryTimeoutS(queryOptions.getQueryTimeout());
        }
        if (queryOptions.isSetInsertTimeout()) {
            setInsertTimeoutS(queryOptions.getInsertTimeout());
        }
        if (queryOptions.isSetAnalyzeTimeout()) {
            setAnalyzeTimeoutS(queryOptions.getAnalyzeTimeout());
        }
    }

    /**
     * Get all variables which need to be set in TQueryOptions.
     **/
    public TQueryOptions getQueryOptionVariables() {
        TQueryOptions queryOptions = new TQueryOptions();
        queryOptions.setMemLimit(maxExecMemByte);
        queryOptions.setScanQueueMemLimit(Math.min(maxScanQueueMemByte, maxExecMemByte / 20));
        queryOptions.setQueryTimeout(queryTimeoutS);
        queryOptions.setInsertTimeout(insertTimeoutS);
        queryOptions.setAnalyzeTimeout(analyzeTimeoutS);
        return queryOptions;
    }

    /**
     * The sessionContext is as follows:
     * "k1:v1;k2:v2;..."
     * Here we want to get value with key named "trace_id",
     * Return empty string is not found.
     *
     * @return
     */
    public String getTraceId() {
        if (Strings.isNullOrEmpty(sessionContext)) {
            return "";
        }
        String[] parts = sessionContext.split(";");
        for (String part : parts) {
            String[] innerParts = part.split(":");
            if (innerParts.length != 2) {
                continue;
            }
            if (innerParts[0].equals("trace_id")) {
                return innerParts[1];
            }
        }
        return "";
    }

    public boolean isEnableMinidump() {
        return enableMinidump;
    }

    public void setEnableMinidump(boolean enableMinidump) {
        this.enableMinidump = enableMinidump;
    }

    public String getMinidumpPath() {
        return minidumpPath;
    }

    public void setMinidumpPath(String minidumpPath) {
        this.minidumpPath = minidumpPath;
    }

    public boolean isTraceNereids() {
        return traceNereids;
    }

    public void setTraceNereids(boolean traceNereids) {
        this.traceNereids = traceNereids;
    }

    public boolean isPlayNereidsDump() {
        return planNereidsDump;
    }

    public void setPlanNereidsDump(boolean planNereidsDump) {
        this.planNereidsDump = planNereidsDump;
    }

    public boolean isDumpNereidsMemo() {
        return dumpNereidsMemo;
    }

    public void setDumpNereidsMemo(boolean dumpNereidsMemo) {
        this.dumpNereidsMemo = dumpNereidsMemo;
    }

    public void enableFallbackToOriginalPlannerOnce() throws DdlException {
        if (enableFallbackToOriginalPlanner) {
            return;
        }
        setIsSingleSetVar(true);
        VariableMgr.setVar(this,
                new SetVar(SessionVariable.ENABLE_FALLBACK_TO_ORIGINAL_PLANNER, new StringLiteral("true")));
    }

    public void disableNereidsPlannerOnce() throws DdlException {
        if (!enableNereidsPlanner) {
            return;
        }
        setIsSingleSetVar(true);
        VariableMgr.setVar(this, new SetVar(SessionVariable.ENABLE_NEREIDS_PLANNER, new StringLiteral("false")));
    }

    public void disableNereidsJoinReorderOnce() throws DdlException {
        if (!enableNereidsPlanner) {
            return;
        }
        setIsSingleSetVar(true);
        VariableMgr.setVar(this, new SetVar(SessionVariable.DISABLE_JOIN_REORDER, new StringLiteral("true")));
    }

    // return number of variables by given variable annotation
    public int getVariableNumByVariableAnnotation(VariableAnnotation type) {
        int num = 0;
        Field[] fields = SessionVariable.class.getDeclaredFields();
        for (Field f : fields) {
            VarAttr varAttr = f.getAnnotation(VarAttr.class);
            if (varAttr == null) {
                continue;
            }
            if (varAttr.varType() == type) {
                ++num;
            }
        }
        return num;
    }

    public boolean isEnableUnifiedLoad() {
        return enableUnifiedLoad;
    }

    public boolean getEnablePipelineEngine() {
        return enablePipelineEngine || enablePipelineXEngine;
    }

    public boolean getEnableSharedScan() {
        return enableSharedScan;
    }

    public boolean getEnablePipelineXEngine() {
        return enablePipelineXEngine;
    }

    public static boolean enablePipelineEngine() {
        ConnectContext connectContext = ConnectContext.get();
        if (connectContext == null) {
            return false;
        }
        return connectContext.getSessionVariable().enablePipelineEngine
                || connectContext.getSessionVariable().enablePipelineXEngine;
    }

    public static boolean enableAggState() {
        ConnectContext connectContext = ConnectContext.get();
        if (connectContext == null) {
            return true;
        }
        return connectContext.getSessionVariable().enableAggState;
    }

    public static boolean getEnableDecimal256() {
        ConnectContext connectContext = ConnectContext.get();
        if (connectContext == null) {
            return false;
        }
        SessionVariable sessionVariable = connectContext.getSessionVariable();
        return sessionVariable.isEnableNereidsPlanner() && sessionVariable.isEnableDecimal256();
    }

    public boolean isEnableDecimal256() {
        return enableDecimal256;
    }

    public void checkAnalyzeTimeFormat(String time) {
        try {
            DateTimeFormatter timeFormatter = DateTimeFormatter.ofPattern("HH:mm:ss");
            timeFormatter.parse(time);
        } catch (DateTimeParseException e) {
            LOG.warn("Parse analyze start/end time format fail", e);
            throw new UnsupportedOperationException("Expect format: HH:mm:ss");
        }
    }

    public int getProfileLevel() {
        return this.profileLevel;
    }

    public boolean fasterFloatConvert() {
        return this.fasterFloatConvert;
    }

    public void checkSqlDialect(String sqlDialect) {
        if (StringUtils.isEmpty(sqlDialect)) {
            LOG.warn("sqlDialect value is empty");
            throw new UnsupportedOperationException("sqlDialect value is empty");
        }
        if (Arrays.stream(Dialect.values())
                .noneMatch(dialect -> dialect.getDialectName().equalsIgnoreCase(sqlDialect))) {
            LOG.warn("sqlDialect value is invalid, the invalid value is {}", sqlDialect);
            throw new UnsupportedOperationException("sqlDialect value is invalid, the invalid value is " + sqlDialect);
        }
    }

    public boolean isEnableInsertGroupCommit() {
        return enableInsertGroupCommit || Config.wait_internal_group_commit_finish;
    }
}<|MERGE_RESOLUTION|>--- conflicted
+++ resolved
@@ -436,10 +436,8 @@
 
     public static final String ENABLE_DECIMAL256 = "enable_decimal256";
 
-<<<<<<< HEAD
     public static final String ENABLE_EXTERNAL_MV_REWRITE = "enable_external_mv_rewrite";
     public static final String ENABLE_MV_REWRITE = "enable_mv_rewrite";
-=======
     public static final String STATS_INSERT_MERGE_ITEM_COUNT = "stats_insert_merge_item_count";
 
     public static final String HUGE_TABLE_DEFAULT_SAMPLE_ROWS = "huge_table_default_sample_rows";
@@ -450,7 +448,6 @@
 
     public static final String TABLE_STATS_HEALTH_THRESHOLD
             = "table_stats_health_threshold";
->>>>>>> 6f82c798
 
     public static final List<String> DEBUG_VARIABLES = ImmutableList.of(
             SKIP_DELETE_PREDICATE,
