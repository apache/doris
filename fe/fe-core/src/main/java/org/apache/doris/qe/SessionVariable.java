// Licensed to the Apache Software Foundation (ASF) under one
// or more contributor license agreements.  See the NOTICE file
// distributed with this work for additional information
// regarding copyright ownership.  The ASF licenses this file
// to you under the Apache License, Version 2.0 (the
// "License"); you may not use this file except in compliance
// with the License.  You may obtain a copy of the License at
//
//   http://www.apache.org/licenses/LICENSE-2.0
//
// Unless required by applicable law or agreed to in writing,
// software distributed under the License is distributed on an
// "AS IS" BASIS, WITHOUT WARRANTIES OR CONDITIONS OF ANY
// KIND, either express or implied.  See the License for the
// specific language governing permissions and limitations
// under the License.

package org.apache.doris.qe;

import org.apache.doris.analysis.SetVar;
import org.apache.doris.analysis.StatementBase;
import org.apache.doris.analysis.StringLiteral;
import org.apache.doris.catalog.Env;
import org.apache.doris.common.Config;
import org.apache.doris.common.DdlException;
import org.apache.doris.common.VariableAnnotation;
import org.apache.doris.common.io.Text;
import org.apache.doris.common.io.Writable;
import org.apache.doris.common.util.TimeUtils;
import org.apache.doris.common.util.Util;
import org.apache.doris.nereids.StatementContext;
import org.apache.doris.nereids.analyzer.UnboundResultSink;
import org.apache.doris.nereids.glue.LogicalPlanAdapter;
import org.apache.doris.nereids.metrics.Event;
import org.apache.doris.nereids.metrics.EventSwitchParser;
import org.apache.doris.nereids.parser.Dialect;
import org.apache.doris.nereids.rules.RuleType;
import org.apache.doris.nereids.rules.exploration.mv.PreMaterializedViewRewriter.PreRewriteStrategy;
import org.apache.doris.nereids.rules.expression.ExpressionRuleType;
import org.apache.doris.nereids.trees.plans.commands.insert.InsertIntoTableCommand;
import org.apache.doris.nereids.trees.plans.logical.LogicalFileSink;
import org.apache.doris.nereids.trees.plans.logical.LogicalPlan;
import org.apache.doris.planner.GroupCommitBlockSink;
import org.apache.doris.qe.VariableMgr.VarAttr;
import org.apache.doris.thrift.TGroupCommitMode;
import org.apache.doris.thrift.TPartialUpdateNewRowPolicy;
import org.apache.doris.thrift.TQueryOptions;
import org.apache.doris.thrift.TResourceLimit;
import org.apache.doris.thrift.TRuntimeFilterType;
import org.apache.doris.thrift.TSerdeDialect;

import com.google.common.base.Joiner;
import com.google.common.base.Strings;
import com.google.common.collect.ImmutableList;
import com.google.common.collect.ImmutableSet;
import com.google.common.collect.Lists;
import com.google.common.collect.Sets;
import org.apache.commons.lang3.StringUtils;
import org.apache.logging.log4j.LogManager;
import org.apache.logging.log4j.Logger;
import org.apache.thrift.TConfiguration;
import org.json.simple.JSONObject;
import org.json.simple.JSONValue;

import java.io.DataInput;
import java.io.DataOutput;
import java.io.IOException;
import java.io.Serializable;
import java.lang.reflect.Field;
import java.security.InvalidParameterException;
import java.security.SecureRandom;
import java.time.format.DateTimeFormatter;
import java.time.format.DateTimeParseException;
import java.util.Arrays;
import java.util.BitSet;
import java.util.HashMap;
import java.util.List;
import java.util.Locale;
import java.util.Map;
import java.util.Random;
import java.util.Set;
import java.util.concurrent.TimeUnit;
import java.util.function.BiConsumer;


/**
 * System variable.
 **/
public class SessionVariable implements Serializable, Writable {
    public static final Logger LOG = LogManager.getLogger(SessionVariable.class);

    public static final List<Field> affectQueryResultFields;
    public static final String EXEC_MEM_LIMIT = "exec_mem_limit";
    public static final String LOCAL_EXCHANGE_FREE_BLOCKS_LIMIT = "local_exchange_free_blocks_limit";
    public static final String SCAN_QUEUE_MEM_LIMIT = "scan_queue_mem_limit";
    public static final String NUM_SCANNER_THREADS = "num_scanner_threads";
    public static final String MIN_SCANNER_CONCURRENCY = "min_scanner_concurrnency";
    public static final String MIN_SCAN_SCHEDULER_CONCURRENCY = "min_scan_scheduler_concurrency";
    public static final String QUERY_TIMEOUT = "query_timeout";
    public static final String ANALYZE_TIMEOUT = "analyze_timeout";

    public static final String INTERNAL_CACHE_HOT_SPOT_TIMEOUT = "cache_hot_spot_insert_timeout_second";

    public static final String MAX_EXECUTION_TIME = "max_execution_time";
    public static final String INSERT_TIMEOUT = "insert_timeout";
    public static final String ENABLE_PROFILE = "enable_profile";
    public static final String RPC_VERBOSE_PROFILE_MAX_INSTANCE_COUNT = "rpc_verbose_profile_max_instance_count";
    public static final String AUTO_PROFILE_THRESHOLD_MS = "auto_profile_threshold_ms";
    public static final String SQL_MODE = "sql_mode";
    public static final String WORKLOAD_VARIABLE = "workload_group";
    public static final String RESOURCE_VARIABLE = "resource_group";
    public static final String AUTO_COMMIT = "autocommit";
    public static final String TX_ISOLATION = "tx_isolation";
    public static final String TX_READ_ONLY = "tx_read_only";
    public static final String TRANSACTION_READ_ONLY = "transaction_read_only";
    public static final String TRANSACTION_ISOLATION = "transaction_isolation";
    public static final String CHARACTER_SET_CLIENT = "character_set_client";
    public static final String CHARACTER_SET_CONNNECTION = "character_set_connection";
    public static final String CHARACTER_SET_RESULTS = "character_set_results";
    public static final String CHARACTER_SET_SERVER = "character_set_server";
    public static final String COLLATION_CONNECTION = "collation_connection";
    public static final String COLLATION_DATABASE = "collation_database";
    public static final String COLLATION_SERVER = "collation_server";
    public static final String SQL_AUTO_IS_NULL = "sql_auto_is_null";
    public static final String SQL_SELECT_LIMIT = "sql_select_limit";
    public static final String MAX_ALLOWED_PACKET = "max_allowed_packet";
    public static final String AUTO_INCREMENT_INCREMENT = "auto_increment_increment";
    public static final String QUERY_CACHE_TYPE = "query_cache_type";
    public static final String INTERACTIVE_TIMTOUT = "interactive_timeout";
    public static final String WAIT_TIMEOUT = "wait_timeout";
    public static final String NET_WRITE_TIMEOUT = "net_write_timeout";
    public static final String NET_READ_TIMEOUT = "net_read_timeout";
    public static final String TIME_ZONE = "time_zone";
    public static final String LC_TIME_NAMES = "lc_time_names";
    private static final ImmutableSet<String> SUPPORTED_LC_TIME_NAMES = ImmutableSet.of(
            "ar_AE", "ar_BH", "ar_JO", "ar_SA", "ar_SY", "be_BY",
            "bg_BG", "ca_ES", "cs_CZ", "da_DK", "de_AT", "de_DE",
            "en_US", "es_ES", "et_EE", "eu_ES", "fi_FI", "fo_FO",
            "fr_FR", "gl_ES", "gu_IN", "he_IL", "hi_IN", "hr_HR",
            "hu_HU", "id_ID", "is_IS", "it_CH", "ja_JP", "ko_KR",
            "lt_LT", "lv_LV", "mk_MK", "mn_MN", "ms_MY", "nb_NO",
            "nl_NL", "pl_PL", "pt_BR", "pt_PT", "ro_RO", "ru_RU",
            "ru_UA", "sk_SK", "sl_SI", "sq_AL", "sr_RS", "sv_SE",
            "ta_IN", "te_IN", "th_TH", "tr_TR", "uk_UA", "ur_PK",
            "vi_VN", "zh_CN", "zh_TW", "ar_DZ", "ar_EG", "ar_IN",
            "ar_IQ", "ar_KW", "ar_LB", "ar_LY", "ar_MA", "ar_OM",
            "ar_QA", "ar_SD", "ar_TN", "ar_YE", "de_BE", "de_CH",
            "de_LU", "en_AU", "en_CA", "en_GB", "en_IN", "en_NZ",
            "en_PH", "en_ZA", "en_ZW", "es_AR", "es_BO", "es_CL",
            "es_CO", "es_CR", "es_DO", "es_EC", "es_GT", "es_HN",
            "es_MX", "es_NI", "es_PA", "es_PE", "es_PR", "es_PY",
            "es_SV", "es_US", "es_UY", "es_VE", "fr_BE", "fr_CA",
            "fr_CH", "fr_LU", "it_IT", "nl_BE", "no_NO", "sv_FI",
            "zh_HK", "el_GR", "rm_CH"
    );

    public static final String SQL_SAFE_UPDATES = "sql_safe_updates";
    public static final String NET_BUFFER_LENGTH = "net_buffer_length";
    public static final String HAVE_QUERY_CACHE =  "have_query_cache";
    // mem limit can't smaller than bufferpool's default page size
    public static final int MIN_EXEC_MEM_LIMIT = 2097152;
    public static final String BATCH_SIZE = "batch_size";
    public static final String BROKER_LOAD_BATCH_SIZE = "broker_load_batch_size";
    public static final String DISABLE_STREAMING_PREAGGREGATIONS = "disable_streaming_preaggregations";
    public static final String ENABLE_DISTINCT_STREAMING_AGGREGATION = "enable_distinct_streaming_aggregation";
    public static final String DISABLE_COLOCATE_PLAN = "disable_colocate_plan";
    public static final String ENABLE_BUCKET_SHUFFLE_JOIN = "enable_bucket_shuffle_join";
    public static final String PARALLEL_FRAGMENT_EXEC_INSTANCE_NUM = "parallel_fragment_exec_instance_num";
    public static final String PARALLEL_PIPELINE_TASK_NUM = "parallel_pipeline_task_num";
    public static final String PROFILE_LEVEL = "profile_level";
    public static final String MAX_INSTANCE_NUM = "max_instance_num";
    public static final String DML_PLAN_RETRY_TIMES = "DML_PLAN_RETRY_TIMES";
    public static final String ENABLE_INSERT_STRICT = "enable_insert_strict";
    public static final String ENABLE_INSERT_VALUE_AUTO_CAST = "enable_insert_value_auto_cast";
    public static final String INSERT_MAX_FILTER_RATIO = "insert_max_filter_ratio";

    public static final String ENABLE_SERVER_SIDE_PREPARED_STATEMENT = "enable_server_side_prepared_statement";
    public static final String MAX_PREPARED_STMT_COUNT = "max_prepared_stmt_count";
    public static final String ENABLE_GROUP_COMMIT_FULL_PREPARE = "enable_group_commit_full_prepare";
    public static final String PREFER_JOIN_METHOD = "prefer_join_method";

    public static final String ENABLE_FOLD_CONSTANT_BY_BE = "enable_fold_constant_by_be";
    public static final String DEBUG_SKIP_FOLD_CONSTANT = "debug_skip_fold_constant";

    public static final String ENABLE_REWRITE_ELEMENT_AT_TO_SLOT = "enable_rewrite_element_at_to_slot";
    public static final String ENABLE_ODBC_TRANSCATION = "enable_odbc_transcation";
    public static final String ENABLE_BINARY_SEARCH_FILTERING_PARTITIONS = "enable_binary_search_filtering_partitions";
    public static final String SKIP_PRUNE_PREDICATE = "skip_prune_predicate";
    public static final String ENABLE_SQL_CACHE = "enable_sql_cache";
    public static final String ENABLE_HIVE_SQL_CACHE = "enable_hive_sql_cache";
    public static final String ENABLE_QUERY_CACHE = "enable_query_cache";
    public static final String QUERY_CACHE_FORCE_REFRESH = "query_cache_force_refresh";
    public static final String QUERY_CACHE_ENTRY_MAX_BYTES = "query_cache_entry_max_bytes";
    public static final String QUERY_CACHE_ENTRY_MAX_ROWS = "query_cache_entry_max_rows";
    public static final String ENABLE_CONDITION_CACHE = "enable_condition_cache";

    public static final String ENABLE_COST_BASED_JOIN_REORDER = "enable_cost_based_join_reorder";

    // if set to true, some of stmt will be forwarded to master FE to get result
    public static final String FORWARD_TO_MASTER = "forward_to_master";
    // user can set instance num after exchange, no need to be equal to nums of before exchange
    public static final String PARALLEL_EXCHANGE_INSTANCE_NUM = "parallel_exchange_instance_num";
    public static final String SHOW_HIDDEN_COLUMNS = "show_hidden_columns";
    public static final String USE_V2_ROLLUP = "use_v2_rollup";
    public static final String REWRITE_COUNT_DISTINCT_TO_BITMAP_HLL = "rewrite_count_distinct_to_bitmap_hll";
    public static final String EVENT_SCHEDULER = "event_scheduler";
    public static final String STORAGE_ENGINE = "storage_engine";
    // Compatible with datagrip mysql
    public static final String DEFAULT_STORAGE_ENGINE = "default_storage_engine";
    public static final String DEFAULT_TMP_STORAGE_ENGINE = "default_tmp_storage_engine";

    // Compatible with  mysql
    public static final String PROFILLING = "profiling";

    public static final String DIV_PRECISION_INCREMENT = "div_precision_increment";

    // see comment of `doris_max_scan_key_num` and `max_pushdown_conditions_per_column` in BE config
    public static final String MAX_SCAN_KEY_NUM = "max_scan_key_num";
    public static final String MAX_PUSHDOWN_CONDITIONS_PER_COLUMN = "max_pushdown_conditions_per_column";

    // when true, the partition column must be set to NOT NULL.
    public static final String ALLOW_PARTITION_COLUMN_NULLABLE = "allow_partition_column_nullable";

    public static final String FORCE_SORT_ALGORITHM = "force_sort_algorithm";
    public static final String FULL_SORT_MAX_BUFFERED_BYTES = "full_sort_max_buffered_bytes";

    // runtime filter run mode
    public static final String RUNTIME_FILTER_MODE = "runtime_filter_mode";
    // Size in bytes of Bloom Filters used for runtime filters. Actual size of filter will
    // be rounded up to the nearest power of two.
    public static final String RUNTIME_BLOOM_FILTER_SIZE = "runtime_bloom_filter_size";
    // Minimum runtime bloom filter size, in bytes
    public static final String RUNTIME_BLOOM_FILTER_MIN_SIZE = "runtime_bloom_filter_min_size";
    // Maximum runtime bloom filter size, in bytes
    public static final String RUNTIME_BLOOM_FILTER_MAX_SIZE = "runtime_bloom_filter_max_size";
    public static final String USE_RF_DEFAULT = "use_rf_default";
    // Time in ms to wait until runtime filters are delivered.
    public static final String RUNTIME_FILTER_WAIT_TIME_MS = "runtime_filter_wait_time_ms";
    public static final String runtime_filter_wait_infinitely = "runtime_filter_wait_infinitely";

    // Maximum number of bloom runtime filters allowed per query
    public static final String RUNTIME_FILTERS_MAX_NUM = "runtime_filters_max_num";
    // Runtime filter type used, For testing, Corresponds to TRuntimeFilterType
    public static final String RUNTIME_FILTER_TYPE = "runtime_filter_type";
    // if the right table is greater than this value in the hash join,  we will ignore IN filter
    public static final String RUNTIME_FILTER_MAX_IN_NUM = "runtime_filter_max_in_num";

    public static final String ENABLE_SYNC_RUNTIME_FILTER_SIZE = "enable_sync_runtime_filter_size";

    public static final String ENABLE_PARALLEL_RESULT_SINK = "enable_parallel_result_sink";

    public static final String HIVE_TEXT_COMPRESSION = "hive_text_compression";

    public static final String READ_CSV_EMPTY_LINE_AS_NULL = "read_csv_empty_line_as_null";

    public static final String BE_NUMBER_FOR_TEST = "be_number_for_test";

    // max ms to wait transaction publish finish when exec insert stmt.
    public static final String INSERT_VISIBLE_TIMEOUT_MS = "insert_visible_timeout_ms";

    public static final String DELETE_WITHOUT_PARTITION = "delete_without_partition";

    public static final String ENABLE_VARIANT_ACCESS_IN_ORIGINAL_PLANNER = "enable_variant_access_in_original_planner";

    // set the default parallelism for send batch when execute InsertStmt operation,
    // if the value for parallelism exceed `max_send_batch_parallelism_per_job` in BE config,
    // then the coordinator be will use the value of `max_send_batch_parallelism_per_job`
    public static final String SEND_BATCH_PARALLELISM = "send_batch_parallelism";

    // turn off all automatic join reorder algorithms
    public static final String DISABLE_JOIN_REORDER = "disable_join_reorder";

    public static final String MAX_JOIN_NUMBER_OF_REORDER = "max_join_number_of_reorder";

    public static final String ENABLE_NEREIDS_DML = "enable_nereids_dml";
    public static final String ENABLE_NEREIDS_DML_WITH_PIPELINE = "enable_nereids_dml_with_pipeline";
    public static final String ENABLE_STRICT_CONSISTENCY_DML = "enable_strict_consistency_dml";

    public static final String ENABLE_BUSHY_TREE = "enable_bushy_tree";

    public static final String MAX_JOIN_NUMBER_BUSHY_TREE = "max_join_number_bushy_tree";
    public static final String ENABLE_PARTITION_TOPN = "enable_partition_topn";
    public static final String PARTITION_TOPN_MAX_PARTITIONS = "partition_topn_max_partitions";
    public static final String PARTITION_TOPN_PER_PARTITION_ROWS = "partition_topn_pre_partition_rows";

    public static final String GLOBAL_PARTITION_TOPN_THRESHOLD = "global_partition_topn_threshold";

    public static final String ENABLE_INFER_PREDICATE = "enable_infer_predicate";

    public static final long DEFAULT_INSERT_VISIBLE_TIMEOUT_MS = 60_000;

    public static final String ENABLE_VECTORIZED_ENGINE = "enable_vectorized_engine";

    public static final String EXTRACT_WIDE_RANGE_EXPR = "extract_wide_range_expr";

    // If user set a very small value, use this value instead.
    public static final long MIN_INSERT_VISIBLE_TIMEOUT_MS = 1000;

    public static final String ENABLE_PIPELINE_ENGINE = "enable_pipeline_engine";

    public static final String ENABLE_PIPELINE_X_ENGINE = "enable_pipeline_x_engine";

    public static final String ENABLE_SHARED_SCAN = "enable_shared_scan";

    public static final String IGNORE_STORAGE_DATA_DISTRIBUTION = "ignore_storage_data_distribution";

    public static final String USE_SERIAL_EXCHANGE = "use_serial_exchange";

    public static final String ENABLE_PARALLEL_SCAN = "enable_parallel_scan";

    // Force the number of scanners to equal the number of segments in OLAP scan when parallel scan is enabled.
    public static final String OPTIMIZE_INDEX_SCAN_PARALLELISM =
            "optimize_index_scan_parallelism";

    // Limit the max count of scanners to prevent generate too many scanners.
    public static final String PARALLEL_SCAN_MAX_SCANNERS_COUNT = "parallel_scan_max_scanners_count";

    // Avoid splitting small segments, each scanner should scan `parallel_scan_min_rows_per_scanner` rows.
    public static final String PARALLEL_SCAN_MIN_ROWS_PER_SCANNER = "parallel_scan_min_rows_per_scanner";

    public static final String ENABLE_LOCAL_SHUFFLE = "enable_local_shuffle";

    public static final String FORCE_TO_LOCAL_SHUFFLE = "force_to_local_shuffle";

    public static final String ENABLE_LOCAL_MERGE_SORT = "enable_local_merge_sort";

    public static final String ENABLE_SHARED_EXCHANGE_SINK_BUFFER = "enable_shared_exchange_sink_buffer";

    public static final String ENABLE_AGG_STATE = "enable_agg_state";

    public static final String ENABLE_RPC_OPT_FOR_PIPELINE = "enable_rpc_opt_for_pipeline";

    public static final String ENABLE_SINGLE_DISTINCT_COLUMN_OPT = "enable_single_distinct_column_opt";

    public static final String CPU_RESOURCE_LIMIT = "cpu_resource_limit";

    public static final String CLOUD_ENABLE_MULTI_CLUSTER_SYNC_LOAD = "enable_multi_cluster_sync_load";

    public static final String ENABLE_PARALLEL_OUTFILE = "enable_parallel_outfile";

    public static final String SQL_QUOTE_SHOW_CREATE = "sql_quote_show_create";

    public static final String RETURN_OBJECT_DATA_AS_BINARY = "return_object_data_as_binary";

    public static final String BLOCK_ENCRYPTION_MODE = "block_encryption_mode";

    public static final String AUTO_BROADCAST_JOIN_THRESHOLD = "auto_broadcast_join_threshold";

    public static final String PARALLEL_PREPARE_THRESHOLD = "parallel_prepare_threshold";

    public static final String ENABLE_PROJECTION = "enable_projection";

    public static final String ENABLE_SHORT_CIRCUIT_QUERY = "enable_short_circuit_query";

    public static final String ENABLE_SHORT_CIRCUIT_QUERY_ACCESS_COLUMN_STORE
                    = "enable_short_circuit_query_access_column_store";

    public static final String CHECK_OVERFLOW_FOR_DECIMAL = "check_overflow_for_decimal";

    public static final String DECIMAL_OVERFLOW_SCALE = "decimal_overflow_scale";

    public static final String TRIM_TAILING_SPACES_FOR_EXTERNAL_TABLE_QUERY
            = "trim_tailing_spaces_for_external_table_query";

    public static final String ENABLE_DPHYP_OPTIMIZER = "enable_dphyp_optimizer";
    public static final String DPHYPER_LIMIT = "dphyper_limit";
    public static final String ENABLE_LEFT_ZIG_ZAG = "enable_left_zig_zag";
    public static final String ENABLE_HBO_OPTIMIZATION = "enable_hbo_optimization";
    public static final String ENABLE_HBO_INFO_COLLECTION = "enable_hbo_info_collection";
    public static final String ENABLE_HBO_NONSTRICT_MATCHING_MODE = "enable_hbo_nonstrict_matching_mode";
    public static final String HBO_RFSAFE_THRESHOLD = "hbo_rfsafe_threshold";
    public static final String HBO_ROW_MATCHING_THRESHOLD = "hbo_row_matching_threshold";
    public static final String HBO_SKEW_RATIO_THRESHOLD = "hbo_skew_ratio_threshold";
    public static final String NTH_OPTIMIZED_PLAN = "nth_optimized_plan";

    public static final String ENABLE_NEREIDS_PLANNER = "enable_nereids_planner";
    public static final String ENABLE_NEREIDS_DISTRIBUTE_PLANNER = "enable_nereids_distribute_planner";
    public static final String DISABLE_NEREIDS_RULES = "disable_nereids_rules";
    public static final String ENABLE_NEREIDS_RULES = "enable_nereids_rules";
    public static final String ENABLE_VISITOR_REWRITER_DEPTH_THRESHOLD = "enable_visitor_rewriter_depth_threshold";
    public static final String DISABLE_NEREIDS_EXPRESSION_RULES = "disable_nereids_expression_rules";
    public static final String ENABLE_FALLBACK_TO_ORIGINAL_PLANNER = "enable_fallback_to_original_planner";
    public static final String ENABLE_NEREIDS_TIMEOUT = "enable_nereids_timeout";
    public static final String NEREIDS_TIMEOUT_SECOND = "nereids_timeout_second";

    public static final String FORBID_UNKNOWN_COLUMN_STATS = "forbid_unknown_col_stats";
    public static final String BROADCAST_RIGHT_TABLE_SCALE_FACTOR = "broadcast_right_table_scale_factor";
    public static final String LEFT_SEMI_OR_ANTI_PROBE_FACTOR = "left_semi_or_anti_probe_factor";
    public static final String BROADCAST_ROW_COUNT_LIMIT = "broadcast_row_count_limit";

    // percentage of EXEC_MEM_LIMIT
    public static final String BROADCAST_HASHTABLE_MEM_LIMIT_PERCENTAGE = "broadcast_hashtable_mem_limit_percentage";

    public static final String REWRITE_OR_TO_IN_PREDICATE_THRESHOLD = "rewrite_or_to_in_predicate_threshold";

    public static final String NEREIDS_STAR_SCHEMA_SUPPORT = "nereids_star_schema_support";

    public static final String NEREIDS_CBO_PENALTY_FACTOR = "nereids_cbo_penalty_factor";
    public static final String ENABLE_NEREIDS_TRACE = "enable_nereids_trace";
    public static final String ENABLE_EXPR_TRACE = "enable_expr_trace";

    public static final String ENABLE_DPHYP_TRACE = "enable_dphyp_trace";

    public static final String ENABLE_FOLD_NONDETERMINISTIC_FN = "enable_fold_nondeterministic_fn";

    public static final String ENABLE_RUNTIME_FILTER_PRUNE =
            "enable_runtime_filter_prune";

    public static final String ENABLE_RUNTIME_FILTER_PARTITION_PRUNE =
            "enable_runtime_filter_partition_prune";

    static final String SESSION_CONTEXT = "session_context";

    public static final String DEFAULT_ORDER_BY_LIMIT = "default_order_by_limit";

    public static final String ENABLE_SINGLE_REPLICA_INSERT = "enable_single_replica_insert";

    public static final String SHUFFLED_AGG_NODE_IDS = "shuffled_agg_node_ids";

    public static final String ENABLE_FAST_ANALYZE_INSERT_INTO_VALUES = "enable_fast_analyze_into_values";

    public static final String ENABLE_FUNCTION_PUSHDOWN = "enable_function_pushdown";

    public static final String ENABLE_EXT_FUNC_PRED_PUSHDOWN = "enable_ext_func_pred_pushdown";

    public static final String ENABLE_COMMON_EXPR_PUSHDOWN = "enable_common_expr_pushdown";

    public static final String FRAGMENT_TRANSMISSION_COMPRESSION_CODEC = "fragment_transmission_compression_codec";

    public static final String ENABLE_LOCAL_EXCHANGE = "enable_local_exchange";

    public static final String SKIP_STORAGE_ENGINE_MERGE = "skip_storage_engine_merge";

    public static final String SKIP_DELETE_PREDICATE = "skip_delete_predicate";

    public static final String SKIP_DELETE_SIGN = "skip_delete_sign";

    public static final String SKIP_DELETE_BITMAP = "skip_delete_bitmap";

    public static final String SKIP_MISSING_VERSION = "skip_missing_version";

    public static final String SKIP_BAD_TABLET = "skip_bad_tablet";

    public static final String ENABLE_PUSH_DOWN_NO_GROUP_AGG = "enable_push_down_no_group_agg";

    public static final String ENABLE_CBO_STATISTICS = "enable_cbo_statistics";

    public static final String ENABLE_SAVE_STATISTICS_SYNC_JOB = "enable_save_statistics_sync_job";

    public static final String ENABLE_ELIMINATE_SORT_NODE = "enable_eliminate_sort_node";

    public static final String NEREIDS_TRACE_EVENT_MODE = "nereids_trace_event_mode";

    public static final String PARTITION_PRUNING_EXPAND_THRESHOLD = "partition_pruning_expand_threshold";

    public static final String ENABLE_SHARE_HASH_TABLE_FOR_BROADCAST_JOIN
            = "enable_share_hash_table_for_broadcast_join";

    // support unicode in label, table, column, common name check
    public static final String ENABLE_UNICODE_NAME_SUPPORT = "enable_unicode_name_support";

    public static final String GROUP_CONCAT_MAX_LEN = "group_concat_max_len";
    public static final String USE_ONE_PHASE_AGG_FOR_GROUP_CONCAT_WITH_ORDER
            = "use_one_phase_agg_for_group_concat_with_order";

    public static final String ENABLE_TWO_PHASE_READ_OPT = "enable_two_phase_read_opt";
    public static final String TOPN_OPT_LIMIT_THRESHOLD = "topn_opt_limit_threshold";
    public static final String TOPN_FILTER_RATIO = "topn_filter_ratio";
    public static final String ENABLE_SNAPSHOT_POINT_QUERY = "enable_snapshot_point_query";

    public static final String ENABLE_FILE_CACHE = "enable_file_cache";

    public static final String DISABLE_FILE_CACHE = "disable_file_cache";

    public static final String FILE_CACHE_QUERY_LIMIT_PERCENT = "file_cache_query_limit_percent";

    public static final String POLICY_FILE_CACHE_QUERY_LIMIT_PERCENT = "policy_file_cache_query_limit_percent";

    public static final String FILE_CACHE_BASE_PATH = "file_cache_base_path";

    public static final String ENABLE_INVERTED_INDEX_QUERY = "enable_inverted_index_query";

    public static final String ENABLE_COMMON_EXPR_PUSHDOWN_FOR_INVERTED_INDEX
            = "enable_common_expr_pushdown_for_inverted_index";

    public static final String ENABLE_PUSHDOWN_COUNT_ON_INDEX = "enable_count_on_index_pushdown";
    public static final String ENABLE_NO_NEED_READ_DATA_OPT = "enable_no_need_read_data_opt";

    public static final String GROUP_BY_AND_HAVING_USE_ALIAS_FIRST = "group_by_and_having_use_alias_first";
    public static final String DROP_TABLE_IF_CTAS_FAILED = "drop_table_if_ctas_failed";

    public static final String MAX_TABLE_COUNT_USE_CASCADES_JOIN_REORDER = "max_table_count_use_cascades_join_reorder";
    public static final int MIN_JOIN_REORDER_TABLE_COUNT = 2;

    public static final String JOIN_REORDER_TIME_LIMIT = "join_order_time_limit";
    public static final String SHOW_USER_DEFAULT_ROLE = "show_user_default_role";

    public static final String ENABLE_PAGE_CACHE = "enable_page_cache";

    public static final String MINIDUMP_PATH = "minidump_path";

    public static final String TRACE_NEREIDS = "trace_nereids";

    public static final String PLAN_NEREIDS_DUMP = "plan_nereids_dump";

    public static final String DUMP_NEREIDS_MEMO = "dump_nereids_memo";

    // fix replica to query. If num = 1, query the smallest replica, if 2 is the second smallest replica.
    public static final String USE_FIX_REPLICA = "use_fix_replica";

    public static final String DRY_RUN_QUERY = "dry_run_query";

    // Split size for ExternalFileScanNode. Default value 0 means use the block size of HDFS/S3.
    public static final String FILE_SPLIT_SIZE = "file_split_size";

    public static final String NUM_PARTITIONS_IN_BATCH_MODE = "num_partitions_in_batch_mode";

    public static final String NUM_FILES_IN_BATCH_MODE = "num_files_in_batch_mode";

    public static final String FETCH_SPLITS_MAX_WAIT_TIME = "fetch_splits_max_wait_time_ms";

    /**
     * use insert stmt as the unified backend for all loads
     */
    public static final String ENABLE_UNIFIED_LOAD = "enable_unified_load";

    public static final String ENABLE_ORDERED_SCAN_RANGE_LOCATIONS = "enable_ordered_scan_range_locations";

    public static final String ENABLE_PARQUET_LAZY_MAT = "enable_parquet_lazy_materialization";

    public static final String ENABLE_ORC_LAZY_MAT = "enable_orc_lazy_materialization";

    public static final String ORC_TINY_STRIPE_THRESHOLD_BYTES = "orc_tiny_stripe_threshold_bytes";

    public static final String ORC_ONCE_MAX_READ_BYTES = "orc_once_max_read_bytes";

    public static final String ORC_MAX_MERGE_DISTANCE_BYTES = "orc_max_merge_distance_bytes";

    public static final String ENABLE_PARQUET_FILTER_BY_MIN_MAX = "enable_parquet_filter_by_min_max";

    public static final String ENABLE_ORC_FILTER_BY_MIN_MAX = "enable_orc_filter_by_min_max";

    public static final String CHECK_ORC_INIT_SARGS_SUCCESS = "check_orc_init_sargs_success";

    public static final String INLINE_CTE_REFERENCED_THRESHOLD = "inline_cte_referenced_threshold";

    public static final String ENABLE_CTE_MATERIALIZE = "enable_cte_materialize";

    public static final String ENABLE_ANALYZE_COMPLEX_TYPE_COLUMN = "enable_analyze_complex_type_column";

    public static final String EXTERNAL_TABLE_ANALYZE_PART_NUM = "external_table_analyze_part_num";

    public static final String ENABLE_STRONG_CONSISTENCY = "enable_strong_consistency_read";

    public static final String GROUP_COMMIT = "group_commit";

    public static final String ENABLE_PREPARED_STMT_AUDIT_LOG = "enable_prepared_stmt_audit_log";

    public static final String PARALLEL_SYNC_ANALYZE_TASK_NUM = "parallel_sync_analyze_task_num";

    public static final String TRUNCATE_CHAR_OR_VARCHAR_COLUMNS = "truncate_char_or_varchar_columns";

    public static final String CBO_CPU_WEIGHT = "cbo_cpu_weight";

    public static final String CBO_MEM_WEIGHT = "cbo_mem_weight";

    public static final String CBO_NET_WEIGHT = "cbo_net_weight";

    public static final String ROUND_PRECISE_DECIMALV2_VALUE = "round_precise_decimalv2_value";

    public static final String JDBC_CLICKHOUSE_QUERY_FINAL = "jdbc_clickhouse_query_final";

    public static final String ENABLE_JDBC_ORACLE_NULL_PREDICATE_PUSH_DOWN
            = "enable_jdbc_oracle_null_predicate_push_down";

    public static final String ENABLE_JDBC_CAST_PREDICATE_PUSH_DOWN = "enable_jdbc_cast_predicate_push_down";

    public static final String ENABLE_MEMTABLE_ON_SINK_NODE =
            "enable_memtable_on_sink_node";

    public static final String LOAD_STREAM_PER_NODE = "load_stream_per_node";

    public static final String ENABLE_UNIQUE_KEY_PARTIAL_UPDATE = "enable_unique_key_partial_update";

    public static final String PARTIAL_UPDATE_NEW_KEY_BEHAVIOR = "partial_update_new_key_behavior";

    public static final String INVERTED_INDEX_CONJUNCTION_OPT_THRESHOLD = "inverted_index_conjunction_opt_threshold";
    public static final String INVERTED_INDEX_MAX_EXPANSIONS = "inverted_index_max_expansions";

    public static final String INVERTED_INDEX_SKIP_THRESHOLD = "inverted_index_skip_threshold";
    // compatible read for inverted index between x86 and arm,
    // used for cross-platform (x86/arm) inverted index compatibility
    // may removed in the future
    public static final String INVERTED_INDEX_COMPATIBLE_READ = "inverted_index_compatible_read";

    public static final String AUTO_ANALYZE_START_TIME = "auto_analyze_start_time";

    public static final String AUTO_ANALYZE_END_TIME = "auto_analyze_end_time";

    public static final String SQL_DIALECT = "sql_dialect";

    public static final String RETRY_ORIGIN_SQL_ON_CONVERT_FAIL = "retry_origin_sql_on_convert_fail";

    public static final String SERDE_DIALECT = "serde_dialect";

    public static final String EXPAND_RUNTIME_FILTER_BY_INNER_JION = "expand_runtime_filter_by_inner_join";

    public static final String TEST_QUERY_CACHE_HIT = "test_query_cache_hit";

    public static final String ENABLE_AUTO_ANALYZE = "enable_auto_analyze";

    public static final String FORCE_SAMPLE_ANALYZE = "force_sample_analyze";

    public static final String ENABLE_AUTO_ANALYZE_INTERNAL_CATALOG = "enable_auto_analyze_internal_catalog";

    public static final String ENABLE_PARTITION_ANALYZE = "enable_partition_analyze";

    public static final String AUTO_ANALYZE_TABLE_WIDTH_THRESHOLD = "auto_analyze_table_width_threshold";

    public static final String ENABLE_DECIMAL256 = "enable_decimal256";

    public static final String STATS_INSERT_MERGE_ITEM_COUNT = "stats_insert_merge_item_count";

    public static final String HUGE_TABLE_DEFAULT_SAMPLE_ROWS = "huge_table_default_sample_rows";
    public static final String HUGE_TABLE_LOWER_BOUND_SIZE_IN_BYTES = "huge_table_lower_bound_size_in_bytes";
    public static final String PARTITION_SAMPLE_COUNT = "partition_sample_count";
    public static final String PARTITION_SAMPLE_ROW_COUNT = "partition_sample_row_count";
    public static final String FETCH_HIVE_ROW_COUNT_SYNC = "fetch_hive_row_count_sync";

    // for spill to disk
    public static final String ENABLE_SPILL = "enable_spill";
    public static final String ENABLE_FORCE_SPILL = "enable_force_spill";
    public static final String ENABLE_RESERVE_MEMORY = "enable_reserve_memory";
    public static final String SPILL_MIN_REVOCABLE_MEM = "spill_min_revocable_mem";
    public static final String SPILL_SORT_MEM_LIMIT = "spill_sort_mem_limit";
    // spill_sort_batch_bytes controls the memory size of a sindle block data of spill sort.
    public static final String SPILL_SORT_BATCH_BYTES = "spill_sort_batch_bytes";
    public static final String SPILL_AGGREGATION_PARTITION_COUNT = "spill_aggregation_partition_count";
    public static final String SPILL_STREAMING_AGG_MEM_LIMIT = "spill_streaming_agg_mem_limit";
    public static final String SPILL_HASH_JOIN_PARTITION_COUNT = "spill_hash_join_partition_count";
    public static final String SPILL_REVOCABLE_MEMORY_HIGH_WATERMARK_PERCENT =
            "spill_revocable_memory_high_watermark_percent";
    public static final String DATA_QUEUE_MAX_BLOCKS = "data_queue_max_blocks";
    public static final String LOW_MEMORY_MODE_BUFFER_LIMIT = "low_memory_mode_buffer_limit";
    public static final String DUMP_HEAP_PROFILE_WHEN_MEM_LIMIT_EXCEEDED = "dump_heap_profile_when_mem_limit_exceeded";

    public static final String ENABLE_FUZZY_BLOCKABLE_TASK = "enable_fuzzy_blockable_task";

    public static final String GENERATE_STATS_FACTOR = "generate_stats_factor";

    public static final String HUGE_TABLE_AUTO_ANALYZE_INTERVAL_IN_MILLIS
            = "huge_table_auto_analyze_interval_in_millis";

    public static final String EXTERNAL_TABLE_AUTO_ANALYZE_INTERVAL_IN_MILLIS
            = "external_table_auto_analyze_interval_in_millis";

    public static final String TABLE_STATS_HEALTH_THRESHOLD
            = "table_stats_health_threshold";

    public static final String ENABLE_MATERIALIZED_VIEW_REWRITE
            = "enable_materialized_view_rewrite";

    public static final String PRE_MATERIALIZED_VIEW_REWRITE_STRATEGY
            = "pre_materialized_view_rewrite_strategy";

    public static final String ENABLE_DML_MATERIALIZED_VIEW_REWRITE
            = "enable_dml_materialized_view_rewrite";

    public static final String ENABLE_DML_MATERIALIZED_VIEW_REWRITE_WHEN_BASE_TABLE_UNAWARENESS
            = "enable_dml_materialized_view_rewrite_when_base_table_unawareness";

    public static final String ALLOW_MODIFY_MATERIALIZED_VIEW_DATA
            = "allow_modify_materialized_view_data";

    public static final String ENABLE_MATERIALIZED_VIEW_REWRITE_WHEN_BASE_TABLE_UNAWARENESS
            = "materialized_view_rewrite_enable_contain_external_table";

    public static final String MATERIALIZED_VIEW_REWRITE_SUCCESS_CANDIDATE_NUM
            = "materialized_view_rewrite_success_candidate_num";

    public static final String ENABLE_MATERIALIZED_VIEW_UNION_REWRITE
            = "enable_materialized_view_union_rewrite";

    public static final String ENABLE_MATERIALIZED_VIEW_NEST_REWRITE
            = "enable_materialized_view_nest_rewrite";

    public static final String ENABLE_SYNC_MV_COST_BASED_REWRITE
            = "enable_sync_mv_cost_based_rewrite";

    public static final String MATERIALIZED_VIEW_REWRITE_DURATION_THRESHOLD_MS
            = "materialized_view_rewrite_duration_threshold_ms";

    public static final String MATERIALIZED_VIEW_RELATION_MAPPING_MAX_COUNT
            = "materialized_view_relation_mapping_max_count";

    public static final String CREATE_TABLE_PARTITION_MAX_NUM
            = "create_table_partition_max_num";

    public static final String ENABLE_PUSHDOWN_MINMAX_ON_UNIQUE = "enable_pushdown_minmax_on_unique";

    public static final String HIVE_PARQUET_USE_COLUMN_NAMES = "hive_parquet_use_column_names";

    public static final String HIVE_ORC_USE_COLUMN_NAMES = "hive_orc_use_column_names";

    public static final String KEEP_CARRIAGE_RETURN = "keep_carriage_return";

    public static final String ENABLE_PUSHDOWN_STRING_MINMAX = "enable_pushdown_string_minmax";

    // When set use fix replica = true, the fixed replica maybe bad, try to use the health one if
    // this session variable is set to true.
    public static final String FALLBACK_OTHER_REPLICA_WHEN_FIXED_CORRUPT = "fallback_other_replica_when_fixed_corrupt";

    public static final String DESCRIBE_EXTEND_VARIANT_COLUMN = "describe_extend_variant_column";

    public static final String FORCE_JNI_SCANNER = "force_jni_scanner";

    public static final String ENABLE_COUNT_PUSH_DOWN_FOR_EXTERNAL_TABLE = "enable_count_push_down_for_external_table";

    public static final String FETCH_ALL_FE_FOR_SYSTEM_TABLE = "fetch_all_fe_for_system_table";

    public static final String MAX_MSG_SIZE_OF_RESULT_RECEIVER = "max_msg_size_of_result_receiver";

    public static final String BYPASS_WORKLOAD_GROUP = "bypass_workload_group";

    public static final String QUERY_SLOT_COUNT = "query_slot_count";

    public static final String MAX_COLUMN_READER_NUM = "max_column_reader_num";

    public static final String USE_MAX_LENGTH_OF_VARCHAR_IN_CTAS = "use_max_length_of_varchar_in_ctas";

    public static final String ENABLE_ES_PARALLEL_SCROLL = "enable_es_parallel_scroll";

    public static final String EXCHANGE_MULTI_BLOCKS_BYTE_SIZE = "exchange_multi_blocks_byte_size";

    public static final String SKIP_CHECKING_ACID_VERSION_FILE = "skip_checking_acid_version_file";

    public static final String ENABLE_EXTENDED_REGEX = "enable_extended_regex";

    // NOTE: if you want to add some debug variables, please disable sql cache in `CacheAnalyzer.commonCacheCondition`,
    //       and set affectQueryResult=true
    public static final List<String> DEBUG_VARIABLES = ImmutableList.of(
            DRY_RUN_QUERY,
            SKIP_DELETE_PREDICATE,
            SKIP_DELETE_BITMAP,
            SKIP_DELETE_SIGN,
            SKIP_STORAGE_ENGINE_MERGE,
            SKIP_MISSING_VERSION,
            SKIP_BAD_TABLET,
            SHOW_HIDDEN_COLUMNS
    );

    public static final String ENABLE_STATS = "enable_stats";

    public static final String LIMIT_ROWS_FOR_SINGLE_INSTANCE = "limit_rows_for_single_instance";

    public static final String FETCH_REMOTE_SCHEMA_TIMEOUT_SECONDS = "fetch_remote_schema_timeout_seconds";

    public static final String MAX_FETCH_REMOTE_TABLET_COUNT = "max_fetch_remote_schema_tablet_count";

    public static final String DISABLE_INVERTED_INDEX_V1_FOR_VARIANT = "disable_inverted_index_v1_for_variant";

    // enable variant flatten nested as session variable, default is false,
    // which means do not flatten nested when create table
    public static final String ENABLE_VARIANT_FLATTEN_NESTED = "enable_variant_flatten_nested";

    // CLOUD_VARIABLES_BEGIN
    public static final String CLOUD_CLUSTER = "cloud_cluster";
    public static final String COMPUTE_GROUP = "compute_group";
    public static final String DISABLE_EMPTY_PARTITION_PRUNE = "disable_empty_partition_prune";
    public static final String CLOUD_PARTITION_VERSION_CACHE_TTL_MS =
            "cloud_partition_version_cache_ttl_ms";
    // CLOUD_VARIABLES_BEGIN

    public static final String ENABLE_MATCH_WITHOUT_INVERTED_INDEX = "enable_match_without_inverted_index";
    public static final String ENABLE_FALLBACK_ON_MISSING_INVERTED_INDEX = "enable_fallback_on_missing_inverted_index";
    public static final String ENABLE_INVERTED_INDEX_SEARCHER_CACHE = "enable_inverted_index_searcher_cache";
    public static final String ENABLE_INVERTED_INDEX_QUERY_CACHE = "enable_inverted_index_query_cache";

    public static final String IN_LIST_VALUE_COUNT_THRESHOLD = "in_list_value_count_threshold";

    public static final String ENABLE_ADAPTIVE_PIPELINE_TASK_SERIAL_READ_ON_LIMIT =
                                    "enable_adaptive_pipeline_task_serial_read_on_limit";
    public static final String ADAPTIVE_PIPELINE_TASK_SERIAL_READ_ON_LIMIT =
                                    "adaptive_pipeline_task_serial_read_on_limit";
    public static final String REQUIRE_SEQUENCE_IN_INSERT = "require_sequence_in_insert";

    public static final String MINIMUM_OPERATOR_MEMORY_REQUIRED_KB = "minimum_operator_memory_required_kb";

    public static final String ENABLE_PHRASE_QUERY_SEQUENYIAL_OPT = "enable_phrase_query_sequential_opt";

    public static final String ENABLE_COOLDOWN_REPLICA_AFFINITY =
            "enable_cooldown_replica_affinity";

    public static final String READ_HIVE_JSON_IN_ONE_COLUMN = "read_hive_json_in_one_column";

    /**
     * Inserting overwrite for auto partition table allows creating partition for
     * datas which cannot find partition to overwrite.
     */
    public static final String ENABLE_AUTO_CREATE_WHEN_OVERWRITE = "enable_auto_create_when_overwrite";

    public static final String ENABLE_TEXT_VALIDATE_UTF8 = "enable_text_validate_utf8";

    public static final String ENABLE_SQL_CONVERTOR_FEATURES = "enable_sql_convertor_features";

    public static final String ENABLE_SCHEMA_SCAN_FROM_MASTER_FE = "enable_schema_scan_from_master_fe";

    public static final String SHOW_COLUMN_COMMENT_IN_DESCRIBE = "show_column_comment_in_describe";

    public static final String SQL_CONVERTOR_CONFIG = "sql_convertor_config";

    public static final String PREFER_UDF_OVER_BUILTIN = "prefer_udf_over_builtin";
    public static final String ENABLE_ADD_INDEX_FOR_NEW_DATA = "enable_add_index_for_new_data";

    public static final String SKEW_REWRITE_JOIN_SALT_EXPLODE_FACTOR = "skew_rewrite_join_salt_explode_factor";

    public static final String SKEW_REWRITE_AGG_BUCKET_NUM = "skew_rewrite_agg_bucket_num";

    public static final String HOT_VALUE_COLLECT_COUNT = "hot_value_collect_count";
    @VariableMgr.VarAttr(name = HOT_VALUE_COLLECT_COUNT, needForward = true,
                description = {"列统计信息收集时，收集占比排名前 HOT_VALUE_COLLECT_COUNT 的值作为 hot value",
                        "When collecting column statistics, collect the top values ranked by their "
                                + "proportion as hot values, up to HOT_VALUE_COLLECT_COUNT."})
    public int hotValueCollectCount = 10; // Select the values that account for at least 10% of the column

    public void setHotValueCollectCount(int count) {
        this.hotValueCollectCount = count;
    }

    public static int getHotValueCollectCount() {
        if (ConnectContext.get() != null) {
            if (ConnectContext.get().getState().isInternal()) {
                return 0;
            } else {
                return ConnectContext.get().getSessionVariable().hotValueCollectCount;
            }
        } else {
            return Integer.parseInt(VariableMgr.getDefaultValue(HOT_VALUE_COLLECT_COUNT));
        }
    }

    public static final String SKEW_VALUE_THRESHOLD = "skew_value_threshold";


    @VariableMgr.VarAttr(name = SKEW_VALUE_THRESHOLD, needForward = true,
                description = {"当列中某个特定值的出现次数大于等于（rowCount/ndv）× skewValueThreshold 时，该值即被视为热点值",
                        "When the occurrence of a value in a column is greater than "
                                + "skewValueThreshold tmies of average occurences "
                                + "(occurrences >= skewValueThreshold * rowCount / ndv), "
                                + "the value is regarded as hot value"})
    private double skewValueThreshold = 10;

    public void setSkewValueThreshold(int threshold) {
        this.skewValueThreshold = threshold;
    }

    public static double getSkewValueThreshold() {
        if (ConnectContext.get() != null) {
            return ConnectContext.get().getSessionVariable().skewValueThreshold;
        } else {
            return Double.parseDouble(VariableMgr.getDefaultValue(SKEW_VALUE_THRESHOLD));
        }
    }

    public static final String HOT_VALUE_THRESHOLD = "hot_value_threshold";
    @VariableMgr.VarAttr(name = HOT_VALUE_THRESHOLD, needForward = true,
            description = {"hot value 在列中出现的最小比例",
                    "The minimum ratio of occurrences of a hot value in a column"})
    private double hotValueThreshold = 0.10d;

    public void setHotValueThreshold(double threshold) {
        this.hotValueThreshold = threshold;
    }

    public static double getHotValueThreshold() {
        if (ConnectContext.get() != null) {
            if (ConnectContext.get().getState().isInternal()) {
                return 0.1;
            } else {
                return ConnectContext.get().getSessionVariable().hotValueThreshold;
            }
        } else {
            return Double.parseDouble(VariableMgr.getDefaultValue(HOT_VALUE_THRESHOLD));
        }
    }

    public static final String ENABLE_STRICT_CAST = "enable_strict_cast";

    public static final String DEFAULT_AI_RESOURCE = "default_ai_resource";
    public static final String HNSW_EF_SEARCH = "hnsw_ef_search";
    public static final String HNSW_CHECK_RELATIVE_DISTANCE = "hnsw_check_relative_distance";
    public static final String HNSW_BOUNDED_QUEUE = "hnsw_bounded_queue";

    public static final String DEFAULT_VARIANT_MAX_SUBCOLUMNS_COUNT = "default_variant_max_subcolumns_count";

    public static final String DEFAULT_VARIANT_ENABLE_TYPED_PATHS_TO_SPARSE =
                                                            "default_variant_enable_typed_paths_to_sparse";

    public static final String DEFAULT_VARIANT_MAX_SPARSE_COLUMN_STATISTICS_SIZE =
                                                            "default_variant_max_sparse_column_statistics_size";
    public static final String DEFAULT_VARIANT_SPARSE_HASH_SHARD_COUNT = "default_variant_sparse_hash_shard_count";
    public static final String MULTI_DISTINCT_STRATEGY = "multi_distinct_strategy";
    public static final String AGG_PHASE = "agg_phase";

    public static final String MERGE_IO_READ_SLICE_SIZE_BYTES = "merge_io_read_slice_size_bytes";

    public static final String ENABLE_PREFER_CACHED_ROWSET = "enable_prefer_cached_rowset";
    public static final String QUERY_FRESHNESS_TOLERANCE_MS = "query_freshness_tolerance_ms";

    static {
        affectQueryResultFields = Arrays.stream(SessionVariable.class.getDeclaredFields())
                .filter(f -> {
                    VarAttr varAttr = f.getAnnotation(VarAttr.class);
                    if (varAttr == null) {
                        return false;
                    }
                    f.setAccessible(true);
                    return varAttr.affectQueryResult();
                }).collect(ImmutableList.toImmutableList());
    }

    /**
     * If set false, user couldn't submit analyze SQL and FE won't allocate any related resources.
     */
    @VariableMgr.VarAttr(name = ENABLE_STATS)
    public boolean enableStats = true;

    // session origin value
    public Map<SessionVariableField, String> sessionOriginValue = new HashMap<>();
    // check stmt is or not [select /*+ SET_VAR(...)*/ ...]
    // if it is setStmt, we needn't collect session origin value
    public boolean isSingleSetVar = false;

    @VariableMgr.VarAttr(name = EXPAND_RUNTIME_FILTER_BY_INNER_JION)
    public boolean expandRuntimeFilterByInnerJoin = true;

    @VariableMgr.VarAttr(name = "enable_aggregate_cse", needForward = true)
    public boolean enableAggregateCse = true;

    // Experimental: enable pushing down virtual slots (common sub-expressions) into OlapScan.
    // When false (default), the optimizer rule PushDownVirtualColumnsIntoOlapScan will not apply.
    @VariableMgr.VarAttr(name = "enable_virtual_slot_for_cse", needForward = true,
            varType = VariableAnnotation.EXPERIMENTAL,
            description = {"是否启用将公共子表达式作为虚拟列下推到 OlapScan（实验特性）",
                    "Enable pushing common sub-expressions as virtual columns into OlapScan (experimental)"})
    public boolean experimentalEnableVirtualSlotForCse = false;

    @VariableMgr.VarAttr(name = JDBC_CLICKHOUSE_QUERY_FINAL, needForward = true,
            description = {"是否在查询 ClickHouse JDBC 外部表时，对查询 SQL 添加 FINAL 关键字。",
                    "Whether to add the FINAL keyword to the query SQL when querying ClickHouse JDBC external tables."})
    public boolean jdbcClickhouseQueryFinal = false;

    @VariableMgr.VarAttr(name = ENABLE_JDBC_ORACLE_NULL_PREDICATE_PUSH_DOWN, needForward = true,
            description = {"是否允许将 NULL 谓词下推到 Oracle JDBC 外部表。",
                    "Whether to allow NULL predicates to be pushed down to Oracle JDBC external tables."})
    public boolean enableJdbcOracleNullPredicatePushDown = false;

    @VariableMgr.VarAttr(name = ENABLE_JDBC_CAST_PREDICATE_PUSH_DOWN, needForward = true,
            description = {"是否允许将带有 CAST 表达式的谓词下推到 JDBC 外部表。",
                    "Whether to allow predicates with CAST expressions to be pushed down to JDBC external tables."})
    public boolean enableJdbcCastPredicatePushDown = true;

    @VariableMgr.VarAttr(name = ROUND_PRECISE_DECIMALV2_VALUE, affectQueryResult = true)
    public boolean roundPreciseDecimalV2Value = false;

    @VariableMgr.VarAttr(name = INSERT_VISIBLE_TIMEOUT_MS, needForward = true)
    public long insertVisibleTimeoutMs = DEFAULT_INSERT_VISIBLE_TIMEOUT_MS;

    // max memory used on every backend. Default value to 100G.
    @VariableMgr.VarAttr(name = EXEC_MEM_LIMIT, needForward = true)
    public long maxExecMemByte = 100147483648L;

    @VariableMgr.VarAttr(name = SCAN_QUEUE_MEM_LIMIT, needForward = true,
            description = {"每个 Scan Instance 的 block queue 能够保存多少字节的 block",
                    "How many bytes of block can be saved in the block queue of each Scan Instance"})
    // 100MB
    public long maxScanQueueMemByte = 2147483648L / 20;

    @VariableMgr.VarAttr(name = NUM_SCANNER_THREADS, needForward = true, description = {
            "ScanNode 扫描数据的最大并发，默认为 0，采用 BE 的 doris_scanner_thread_pool_thread_num",
            "The max threads to read data of ScanNode, "
                    + "default 0, use doris_scanner_thread_pool_thread_num in be.conf"
    })
    public int numScannerThreads = 0;

    @VariableMgr.VarAttr(name = LOCAL_EXCHANGE_FREE_BLOCKS_LIMIT)
    public int localExchangeFreeBlocksLimit = 4;

    @VariableMgr.VarAttr(name = MIN_SCANNER_CONCURRENCY, needForward = true, description = {
        "Scanner 的最小并发度，默认为 1", "The min concurrency of Scanner, default 1"
    })
    public int minScannerConcurrency = 1;

    @VariableMgr.VarAttr(name = MIN_SCAN_SCHEDULER_CONCURRENCY, needForward = true, description = {
        "ScanScheduler 的最小并发度，默认值 0 表示使用 Scan 线程池线程数量的两倍", "The min concurrency of ScanScheduler, "
            + "default 0 means use twice the number of Scan thread pool threads"
    })
    public int minScanSchedulerConcurrency = 0;

    // By default, the number of Limit items after OrderBy is changed from 65535 items
    // before v1.2.0 (not included), to return all items by default
    @VariableMgr.VarAttr(name = DEFAULT_ORDER_BY_LIMIT, affectQueryResult = true)
    private long defaultOrderByLimit = -1;

    // query timeout in second.
    @VariableMgr.VarAttr(name = QUERY_TIMEOUT, needForward = true,
            checker = "checkQueryTimeoutValid", setter = "setQueryTimeoutS")
    private int queryTimeoutS = 900;

    // query timeout in second.
    @VariableMgr.VarAttr(name = ANALYZE_TIMEOUT, flag = VariableMgr.GLOBAL, needForward = true)
    public int analyzeTimeoutS = 43200;

    // insert timeout in second
    @VariableMgr.VarAttr(name = INTERNAL_CACHE_HOT_SPOT_TIMEOUT, flag = VariableMgr.GLOBAL, needForward = true)
    public int cacheHotSpotTimeoutS = 300;

    // The global max_execution_time value provides the default for the session value for new connections.
    // The session value applies to SELECT executions executed within the session that include
    // no MAX_EXECUTION_TIME(N) optimizer hint or for which N is 0.
    // https://dev.mysql.com/doc/refman/5.7/en/server-system-variables.html
    // So that it is == query timeout in doris
    @VariableMgr.VarAttr(name = MAX_EXECUTION_TIME, checker = "checkMaxExecutionTimeMSValid",
                        setter = "setMaxExecutionTimeMS")
    public int maxExecutionTimeMS = 900000;

    @VariableMgr.VarAttr(name = INSERT_TIMEOUT, needForward = true)
    public int insertTimeoutS = 14400;

    // if true, need report to coordinator when plan fragment execute successfully.
    @VariableMgr.VarAttr(name = ENABLE_PROFILE, needForward = true)
    public boolean enableProfile = false;

    @VariableMgr.VarAttr(name = RPC_VERBOSE_PROFILE_MAX_INSTANCE_COUNT, needForward = true)
    public int rpcVerboseProfileMaxInstanceCount = 5;

    // When enable_profile is true, profile of queries that costs more than autoProfileThresholdMs
    // will be stored to disk.
    @VariableMgr.VarAttr(name = AUTO_PROFILE_THRESHOLD_MS, needForward = true)
    public int autoProfileThresholdMs = -1;

    @VariableMgr.VarAttr(name = "runtime_filter_prune_for_external", fuzzy = true)
    public boolean runtimeFilterPruneForExternal = true;

    @VariableMgr.VarAttr(name = "runtime_filter_jump_threshold")
    public int runtimeFilterJumpThreshold = 2;

    // using hashset instead of group by + count can improve performance
    //        but may cause rpc failed when cluster has less BE
    // Whether this switch is turned on depends on the BE number
    @VariableMgr.VarAttr(name = ENABLE_SINGLE_DISTINCT_COLUMN_OPT)
    public boolean enableSingleDistinctColumnOpt = false;

    // Set sqlMode to empty string
    @VariableMgr.VarAttr(name = SQL_MODE, needForward = true, affectQueryResult = true)
    public long sqlMode = SqlModeHelper.MODE_ONLY_FULL_GROUP_BY;

    @VariableMgr.VarAttr(name = WORKLOAD_VARIABLE, needForward = true)
    public String workloadGroup = "";

    @VariableMgr.VarAttr(name = BYPASS_WORKLOAD_GROUP, needForward = true, description = {
            "查询是否绕开 WorkloadGroup 的限制，目前仅支持绕开查询排队的逻辑",
            "whether bypass workload group's limitation, currently only support bypass query queue"})
    public boolean bypassWorkloadGroup = false;

    @VariableMgr.VarAttr(name = QUERY_SLOT_COUNT, needForward = true, checker = "checkQuerySlotCount",
            description = {
                "每个查询占用的 slot 的数量，workload group 的 query slot 的总数等于设置的最大并发数",
                "Number of slots occupied by each query, the total number of query slots "
                        + "of the workload group equals the maximum number of concurrent requests"})
    public int wgQuerySlotCount = 1;

    public void checkQuerySlotCount(String slotCnt) {
        Long slotCount = Long.valueOf(slotCnt);
        if (slotCount < 1 || slotCount > 1025) {
            throw new InvalidParameterException("query_slot_count should be between 1 and 1024)");
        }
    }

    @VariableMgr.VarAttr(name = MAX_COLUMN_READER_NUM)
    public int maxColumnReaderNum = 20000;

    @VariableMgr.VarAttr(name = RESOURCE_VARIABLE)
    public String resourceGroup = "";

    // this is used to make mysql client happy
    // autocommit is actually a boolean value, but @@autocommit is type of BIGINT.
    // So we need to set convertBoolToLongMethod to make "select @@autocommit" happy.
    @VariableMgr.VarAttr(name = AUTO_COMMIT, convertBoolToLongMethod = "convertBoolToLong")
    public boolean autoCommit = true;

    // this is used to make c3p0 library happy
    @VariableMgr.VarAttr(name = TX_ISOLATION)
    public String txIsolation = "REPEATABLE-READ";

    // this is used to make mysql client happy
    @VariableMgr.VarAttr(name = TX_READ_ONLY)
    public boolean txReadonly = false;

    // this is used to make mysql client happy
    @VariableMgr.VarAttr(name = TRANSACTION_READ_ONLY)
    public boolean transactionReadonly = false;

    // this is used to make mysql client happy
    @VariableMgr.VarAttr(name = TRANSACTION_ISOLATION)
    public String transactionIsolation = "REPEATABLE-READ";

    // this is used to make c3p0 library happy
    @VariableMgr.VarAttr(name = CHARACTER_SET_CLIENT)
    public String charsetClient = "utf8mb4";
    @VariableMgr.VarAttr(name = CHARACTER_SET_CONNNECTION)
    public String charsetConnection = "utf8mb4";
    @VariableMgr.VarAttr(name = CHARACTER_SET_RESULTS)
    public String charsetResults = "utf8mb4";
    @VariableMgr.VarAttr(name = CHARACTER_SET_SERVER)
    public String charsetServer = "utf8mb4";
    @VariableMgr.VarAttr(name = COLLATION_CONNECTION)
    public String collationConnection = "utf8mb4_0900_bin";
    @VariableMgr.VarAttr(name = COLLATION_DATABASE)
    public String collationDatabase = "utf8mb4_0900_bin";

    @VariableMgr.VarAttr(name = COLLATION_SERVER)
    public String collationServer = "utf8mb4_0900_bin";

    // this is used to make c3p0 library happy
    @VariableMgr.VarAttr(name = SQL_AUTO_IS_NULL)
    public boolean sqlAutoIsNull = false;

    @VariableMgr.VarAttr(name = SQL_SELECT_LIMIT, needForward = true, affectQueryResult = true)
    private long sqlSelectLimit = Long.MAX_VALUE;

    // this is used to make c3p0 library happy
    @VariableMgr.VarAttr(name = MAX_ALLOWED_PACKET)
    public int maxAllowedPacket = 16777216;

    @VariableMgr.VarAttr(name = AUTO_INCREMENT_INCREMENT)
    public int autoIncrementIncrement = 1;

    // this is used to make c3p0 library happy
    @VariableMgr.VarAttr(name = QUERY_CACHE_TYPE)
    public int queryCacheType = 0;

    // The number of seconds the server waits for activity on an interactive connection before closing it
    @VariableMgr.VarAttr(name = INTERACTIVE_TIMTOUT)
    public int interactiveTimeout = 3600;

    // The number of seconds the server waits for activity on a noninteractive connection before closing it.
    @VariableMgr.VarAttr(name = WAIT_TIMEOUT)
    public int waitTimeoutS = 28800;

    // The number of seconds to wait for a block to be written to a connection before aborting the write
    @VariableMgr.VarAttr(name = NET_WRITE_TIMEOUT)
    public int netWriteTimeout = 600;

    // The number of seconds to wait for a block to be written to a connection before aborting the write
    @VariableMgr.VarAttr(name = NET_READ_TIMEOUT)
    public int netReadTimeout = 600;

    // The current time zone
    @VariableMgr.VarAttr(name = TIME_ZONE, needForward = true, affectQueryResult = true)
    public String timeZone = TimeUtils.getSystemTimeZone().getID();

    @VariableMgr.VarAttr(name = LC_TIME_NAMES, needForward = true, affectQueryResult = true,
            setter = "setLcTimeNames")
    public String lcTimeNames = "en_US";

    @VariableMgr.VarAttr(name = PARALLEL_EXCHANGE_INSTANCE_NUM)
    public int exchangeInstanceParallel = 100;

    @VariableMgr.VarAttr(name = SQL_SAFE_UPDATES)
    public int sqlSafeUpdates = 0;

    // only
    @VariableMgr.VarAttr(name = NET_BUFFER_LENGTH, flag = VariableMgr.READ_ONLY)
    public int netBufferLength = 16384;

    @VariableMgr.VarAttr(name = HAVE_QUERY_CACHE, flag = VariableMgr.READ_ONLY)
    public boolean haveQueryCache = false;

    // 4096 minus 16 + 16 bytes padding that in padding pod array
    @VariableMgr.VarAttr(name = BATCH_SIZE, fuzzy = true, checker = "checkBatchSize", needForward = true)
    public int batchSize = 4064;

    // 16352 + 16 + 16 = 16384
    @VariableMgr.VarAttr(name = BROKER_LOAD_BATCH_SIZE, fuzzy = true, checker = "checkBatchSize")
    public int brokerLoadBatchSize = 16352;

    @VariableMgr.VarAttr(name = DISABLE_STREAMING_PREAGGREGATIONS, fuzzy = true)
    public boolean disableStreamPreaggregations = false;

    @VariableMgr.VarAttr(name = ENABLE_DISTINCT_STREAMING_AGGREGATION, fuzzy = true)
    public boolean enableDistinctStreamingAggregation = true;

    @VariableMgr.VarAttr(name = DISABLE_COLOCATE_PLAN)
    public boolean disableColocatePlan = false;

    @VariableMgr.VarAttr(name = ENABLE_BUCKET_SHUFFLE_JOIN, varType = VariableAnnotation.EXPERIMENTAL_ONLINE)
    public boolean enableBucketShuffleJoin = true;

    /**
     * explode function row count enlarge factor.
     */
    @VariableMgr.VarAttr(name = GENERATE_STATS_FACTOR, checker = "checkGenerateStatsFactor",
            setter = "setGenerateStatsFactor")
    public int generateStatsFactor = 5;

    @VariableMgr.VarAttr(name = PREFER_JOIN_METHOD)
    public String preferJoinMethod = "broadcast";

    @VariableMgr.VarAttr(name = FRAGMENT_TRANSMISSION_COMPRESSION_CODEC)
    public String fragmentTransmissionCompressionCodec = "none";

    // whether sync load to other cluster
    @VariableMgr.VarAttr(name = CLOUD_ENABLE_MULTI_CLUSTER_SYNC_LOAD, needForward = true)
    public static boolean cloudEnableMultiClusterSyncLoad = false;

    /*
     * the parallel exec instance num for one Fragment in one BE
     * 1 means disable this feature
     */
    @VariableMgr.VarAttr(name = PARALLEL_FRAGMENT_EXEC_INSTANCE_NUM, needForward = true, fuzzy = false,
                        setter = "setFragmentInstanceNum", varType = VariableAnnotation.DEPRECATED)
    public int parallelExecInstanceNum = 8;

    @VariableMgr.VarAttr(name = PARALLEL_PIPELINE_TASK_NUM, fuzzy = true, needForward = true,
                        setter = "setPipelineTaskNum")
    public int parallelPipelineTaskNum = 0;


    public enum IgnoreSplitType {
        NONE,
        IGNORE_JNI,
        IGNORE_NATIVE
    }

    public static final String IGNORE_SPLIT_TYPE = "ignore_split_type";
    @VariableMgr.VarAttr(name = IGNORE_SPLIT_TYPE,
            checker = "checkIgnoreSplitType",
            options = {"NONE", "IGNORE_JNI", "IGNORE_NATIVE"},
            description = {"忽略指定类型的 split", "Ignore splits of the specified type"})
    public String ignoreSplitType = IgnoreSplitType.NONE.toString();

    public static final String USE_CONSISTENT_HASHING_FOR_EXTERNAL_SCAN = "use_consistent_hash_for_external_scan";
    @VariableMgr.VarAttr(name = USE_CONSISTENT_HASHING_FOR_EXTERNAL_SCAN,
            description = {"对外表采用一致性 hash 的方式做 split 的分发",
                    "Use consistent hashing to split the appearance for external scan"})
    public boolean useConsistentHashForExternalScan = false;

    @VariableMgr.VarAttr(name = PROFILE_LEVEL, fuzzy = false,
            setter = "setProfileLevel", checker = "checkProfileLevel",
            description = { "查询 profile 的级别，1 表示只收集 MergedProfile 级别的 Counter，2 表示打印详细信息，"
                            + "3 表示打开一些可能导致性能回退的 Counter", "The level of query profile, "
                            + "1 means only collect Counter of MergedProfile, 2 means print detailed information,"
                            + " 3 means open some Counters that may cause performance degradation"})
    public int profileLevel = 1;

    @VariableMgr.VarAttr(name = MAX_INSTANCE_NUM)
    public int maxInstanceNum = 64;

    @VariableMgr.VarAttr(name = DML_PLAN_RETRY_TIMES, needForward = true, description = {
            "写入规划的最大重试次数。为了避免死锁，写入规划时采用了分阶段加锁。当在两次加锁中间，表结构发生变更时，会尝试重新规划。"
                    + "此变量限制重新规划的最大尝试次数。",
            "Maximum retry attempts for write planning. To avoid deadlocks, "
                    + "phased locking is adopted during write planning. "
                    + "When changes occur to the table structure between two locking phases, "
                    + "re-planning will be attempted. "
                    + "This variable limits the maximum number of retry attempts for re-planning."
    })
    public int dmlPlanRetryTimes = 3;

    @VariableMgr.VarAttr(name = ENABLE_INSERT_STRICT, needForward = true)
    public boolean enableInsertStrict = true;

    @VariableMgr.VarAttr(name = ENABLE_INSERT_VALUE_AUTO_CAST, needForward = true, description = {
            "INSERT VALUE 语句是否自动类型转换。当前只针对长字符串自动截短。默认开。",
            "INSERT VALUE statement whether to automatically type cast. Only use for truncate long string. "
                    + "ON by default."
    })
    public boolean enableInsertValueAutoCast = true;

    @VariableMgr.VarAttr(name = INSERT_MAX_FILTER_RATIO, needForward = true)
    public double insertMaxFilterRatio = 1.0;

    @VariableMgr.VarAttr(name = ENABLE_ODBC_TRANSCATION)
    public boolean enableOdbcTransaction = false;

    @VariableMgr.VarAttr(
            name = ENABLE_BINARY_SEARCH_FILTERING_PARTITIONS,
            fuzzy = true,
            description = {
                "是否允许使用二分查找算法去过滤分区。默认开。",
                "Whether to allow use binary search algorithm to filter partitions. ON by default."
            }
    )
    public boolean enableBinarySearchFilteringPartitions = true;

    @VariableMgr.VarAttr(name = SKIP_PRUNE_PREDICATE, fuzzy = true,
            description = {
                    "是否跳过“在分区裁剪后删除恒真谓词”的优化。默认为OFF（即执行此优化）。",
                    "Skips the removal of always-true predicates after partition pruning. "
                            + "Defaults to OFF (optimization is active)."
            }
    )
    public boolean skipPrunePredicate = false;


    @VariableMgr.VarAttr(name = ENABLE_SQL_CACHE, fuzzy = true)
    public boolean enableSqlCache = true;

    @VariableMgr.VarAttr(name = ENABLE_HIVE_SQL_CACHE, fuzzy = false)
    public boolean enableHiveSqlCache = false;

    @VariableMgr.VarAttr(name = ENABLE_QUERY_CACHE)
    public boolean enableQueryCache = false;

    @VarAttr(name = QUERY_CACHE_FORCE_REFRESH)
    private boolean queryCacheForceRefresh = false;

    @VarAttr(name = QUERY_CACHE_ENTRY_MAX_BYTES)
    private long queryCacheEntryMaxBytes = 5242880;

    @VarAttr(name = QUERY_CACHE_ENTRY_MAX_ROWS)
    private long queryCacheEntryMaxRows = 500000;

    @VariableMgr.VarAttr(name = ENABLE_CONDITION_CACHE)
    public boolean enableConditionCache = true;

    @VariableMgr.VarAttr(name = FORWARD_TO_MASTER)
    public boolean forwardToMaster = true;

    @VariableMgr.VarAttr(name = USE_V2_ROLLUP)
    public boolean useV2Rollup = false;

    @VariableMgr.VarAttr(name = REWRITE_COUNT_DISTINCT_TO_BITMAP_HLL)
    public boolean rewriteCountDistinct = true;

    // compatible with some mysql client connect, say DataGrip of JetBrains
    @VariableMgr.VarAttr(name = EVENT_SCHEDULER)
    public String eventScheduler = "OFF";
    @VariableMgr.VarAttr(name = STORAGE_ENGINE)
    public String storageEngine = "olap";
    @VariableMgr.VarAttr(name = DEFAULT_STORAGE_ENGINE)
    public String defaultStorageEngine = "olap";
    @VariableMgr.VarAttr(name = DEFAULT_TMP_STORAGE_ENGINE)
    public String defaultTmpStorageEngine = "olap";

    @VariableMgr.VarAttr(name = MAX_SCAN_KEY_NUM)
    public int maxScanKeyNum = 48;
    @VariableMgr.VarAttr(name = MAX_PUSHDOWN_CONDITIONS_PER_COLUMN)
    public int maxPushdownConditionsPerColumn = 1024;
    @VariableMgr.VarAttr(
            name = SHOW_HIDDEN_COLUMNS,
            flag = VariableMgr.SESSION_ONLY,
            needForward = true,
            affectQueryResult = true
    )
    public boolean showHiddenColumns = false;

    @VariableMgr.VarAttr(name = ALLOW_PARTITION_COLUMN_NULLABLE, description = {
            "是否允许 NULLABLE 列作为 PARTITION 列。开启后，RANGE PARTITION 允许 NULLABLE PARTITION 列"
                    + "（LIST PARTITION 当前不支持）。默认开。",
            "Whether to allow NULLABLE columns as PARTITION columns. When ON, RANGE PARTITION allows "
                    + "NULLABLE PARTITION columns (LIST PARTITION is not supported currently). ON by default." })
    public boolean allowPartitionColumnNullable = true;

    @VariableMgr.VarAttr(name = DELETE_WITHOUT_PARTITION, needForward = true)
    public boolean deleteWithoutPartition = false;

    @VariableMgr.VarAttr(name = SEND_BATCH_PARALLELISM, needForward = true)
    public int sendBatchParallelism = 1;

    @VariableMgr.VarAttr(name = ENABLE_VARIANT_ACCESS_IN_ORIGINAL_PLANNER)
    public boolean enableVariantAccessInOriginalPlanner = false;

    @VariableMgr.VarAttr(name = EXTRACT_WIDE_RANGE_EXPR, needForward = true)
    public boolean extractWideRangeExpr = true;

    @VariableMgr.VarAttr(name = ENABLE_NEREIDS_DML, varType = VariableAnnotation.REMOVED)
    public boolean enableNereidsDML = true;

    @VariableMgr.VarAttr(name = ENABLE_NEREIDS_DML_WITH_PIPELINE,
            varType = VariableAnnotation.REMOVED, description = { "在新优化器中，使用 pipeline 引擎执行 DML",
                    "execute DML with pipeline engine in Nereids" })
    public boolean enableNereidsDmlWithPipeline = true;

    @VariableMgr.VarAttr(name = ENABLE_STRICT_CONSISTENCY_DML, needForward = true)
    public boolean enableStrictConsistencyDml = true;

    @VariableMgr.VarAttr(name = ENABLE_VECTORIZED_ENGINE, varType = VariableAnnotation.REMOVED)
    public boolean enableVectorizedEngine = true;

    @VariableMgr.VarAttr(name = ENABLE_PIPELINE_ENGINE, fuzzy = false, needForward = true,
            varType = VariableAnnotation.REMOVED, setter = "setEnablePipelineEngine")
    private boolean enablePipelineEngine = true;

    @VariableMgr.VarAttr(name = ENABLE_PIPELINE_X_ENGINE, fuzzy = false, varType = VariableAnnotation.REMOVED,
            setter = "setEnablePipelineXEngine")
    private boolean enablePipelineXEngine = true;

    @VariableMgr.VarAttr(name = ENABLE_SHARED_SCAN, fuzzy = false, varType = VariableAnnotation.EXPERIMENTAL,
            needForward = true)
    private boolean enableSharedScan = false;

    @VariableMgr.VarAttr(name = ENABLE_PARALLEL_SCAN, fuzzy = true, varType = VariableAnnotation.EXPERIMENTAL,
            needForward = true)
    private boolean enableParallelScan = true;

    @VariableMgr.VarAttr(name = OPTIMIZE_INDEX_SCAN_PARALLELISM,
            needForward = true,
            description = {"优化索引扫描时的 Scan 并行度，该优化目前只对 ann topn 查询生效",
                "Optimize the Scan parallelism when indexing, this optimization only works for ann topn queries."})
    private boolean optimizeIndexScanParallelism = true;

    @VariableMgr.VarAttr(name = PARALLEL_SCAN_MAX_SCANNERS_COUNT, fuzzy = true,
            varType = VariableAnnotation.EXPERIMENTAL, needForward = true)
    private int parallelScanMaxScannersCount = 0;

    @VariableMgr.VarAttr(name = PARALLEL_SCAN_MIN_ROWS_PER_SCANNER, fuzzy = true,
            varType = VariableAnnotation.EXPERIMENTAL, needForward = true)
    private long parallelScanMinRowsPerScanner = 2097152; // 2M

    @VariableMgr.VarAttr(name = IGNORE_STORAGE_DATA_DISTRIBUTION, fuzzy = false,
            varType = VariableAnnotation.EXPERIMENTAL, needForward = true)
    private boolean ignoreStorageDataDistribution = true;

    @VariableMgr.VarAttr(name = USE_SERIAL_EXCHANGE, fuzzy = true,
            varType = VariableAnnotation.EXPERIMENTAL, needForward = true)
    private boolean useSerialExchange = false;

    @VariableMgr.VarAttr(
            name = ENABLE_LOCAL_SHUFFLE, fuzzy = false, varType = VariableAnnotation.EXPERIMENTAL,
            description = {"是否在 pipelineX 引擎上开启 local shuffle 优化",
                    "Whether to enable local shuffle on pipelineX engine."})
    private boolean enableLocalShuffle = true;

    @VariableMgr.VarAttr(
                name = FORCE_TO_LOCAL_SHUFFLE, fuzzy = false, varType = VariableAnnotation.EXPERIMENTAL,
                description = {"是否在 pipelineX 引擎上强制开启 local shuffle 优化",
                        "Whether to force to local shuffle on pipelineX engine."})
    private boolean forceToLocalShuffle = false;

    @VariableMgr.VarAttr(name = ENABLE_LOCAL_MERGE_SORT)
    private boolean enableLocalMergeSort = true;

    @VariableMgr.VarAttr(name = ENABLE_SHARED_EXCHANGE_SINK_BUFFER, fuzzy = true)
    private boolean enableSharedExchangeSinkBuffer = true;

    @VariableMgr.VarAttr(name = ENABLE_AGG_STATE, fuzzy = false, varType = VariableAnnotation.EXPERIMENTAL,
            needForward = true)
    public boolean enableAggState = false;

    @VariableMgr.VarAttr(name = ENABLE_PARALLEL_OUTFILE)
    public boolean enableParallelOutfile = false;

    @VariableMgr.VarAttr(name = CPU_RESOURCE_LIMIT)
    public int cpuResourceLimit = -1;

    @VariableMgr.VarAttr(name = SQL_QUOTE_SHOW_CREATE)
    public boolean sqlQuoteShowCreate = true;

    @VariableMgr.VarAttr(name = TRIM_TAILING_SPACES_FOR_EXTERNAL_TABLE_QUERY, needForward = true)
    public boolean trimTailingSpacesForExternalTableQuery = false;

    // the maximum size in bytes for a table that will be broadcast to all be nodes
    // when performing a join, By setting this value to -1 broadcasting can be disabled.
    // Default value is 1Gto
    @VariableMgr.VarAttr(name = AUTO_BROADCAST_JOIN_THRESHOLD)
    public double autoBroadcastJoinThreshold = 0.8;

    @VariableMgr.VarAttr(name = PARALLEL_PREPARE_THRESHOLD, fuzzy = true)
    public int parallelPrepareThreshold = 32;

    @VariableMgr.VarAttr(name = READ_HIVE_JSON_IN_ONE_COLUMN,
            description = {"在读取 hive json 的时候，由于存在一些不支持的 json 格式，我们默认会报错。为了让用户使用体验更好，"
                    + "当该变量为 true 的时候，将一整行 json 读取到第一列中，用户可以自行选择对一整行 json 进行处理，例如 JSON_PARSE。"
                    + "需要表的第一列的数据类型为 string.",
                    "When reading hive json, we will report an error by default because there are some unsupported "
                    + "json formats. In order to provide users with a better experience, when this variable is true,"
                    + "a whole line of json is read into the first column. Users can choose to process a whole line"
                    + "of json, such as JSON_PARSE. The data type of the first column of the table needs to"
                    + "be string."})
    private boolean readHiveJsonInOneColumn = false;

    @VariableMgr.VarAttr(name = ENABLE_COST_BASED_JOIN_REORDER)
    private boolean enableJoinReorderBasedCost = false;

    @VariableMgr.VarAttr(name = ENABLE_FOLD_CONSTANT_BY_BE, fuzzy = true)
    public boolean enableFoldConstantByBe = false;
    @VariableMgr.VarAttr(name = DEBUG_SKIP_FOLD_CONSTANT)
    public boolean debugSkipFoldConstant = false;

    @VariableMgr.VarAttr(name = ENABLE_REWRITE_ELEMENT_AT_TO_SLOT, fuzzy = true)
    private boolean enableRewriteElementAtToSlot = true;

    @VariableMgr.VarAttr(name = FORCE_SORT_ALGORITHM, needForward = true, description = { "强制指定 SortNode 的排序算法",
            "Force the sort algorithm of SortNode to be specified" })
    public String forceSortAlgorithm = "";

    @VariableMgr.VarAttr(name = FULL_SORT_MAX_BUFFERED_BYTES, needForward = true,
            setter = "setFullSortMaxBufferedBytes")
    public long fullSortMaxBufferedBytes = 64L * 1024L * 1024L;

    @VariableMgr.VarAttr(name = "ignore_runtime_filter_error", needForward = true, description = { "在 rf 遇到错误的时候忽略该 rf",
            "Ignore the rf when it encounters an error" })
    public boolean ignoreRuntimeFilterError = false;


    @VariableMgr.VarAttr(name = RUNTIME_FILTER_MODE, needForward = true)
    private String runtimeFilterMode = "GLOBAL";

    @VariableMgr.VarAttr(name = RUNTIME_BLOOM_FILTER_SIZE, needForward = true)
    private int runtimeBloomFilterSize = 2097152;

    @VariableMgr.VarAttr(name = RUNTIME_BLOOM_FILTER_MIN_SIZE, needForward = true)
    private int runtimeBloomFilterMinSize = 1048576;

    @VariableMgr.VarAttr(name = RUNTIME_BLOOM_FILTER_MAX_SIZE, needForward = true)
    private int runtimeBloomFilterMaxSize = 67108864;

    @VariableMgr.VarAttr(name = RUNTIME_FILTER_WAIT_TIME_MS, needForward = true)
    private int runtimeFilterWaitTimeMs = 1000;

    @VariableMgr.VarAttr(name = runtime_filter_wait_infinitely, fuzzy = true, needForward = true)
    private boolean runtimeFilterWaitInfinitely = false;

    @VariableMgr.VarAttr(name = RUNTIME_FILTERS_MAX_NUM, needForward = true)
    private int runtimeFiltersMaxNum = 10;

    // Set runtimeFilterType to IN_OR_BLOOM filter
    @VariableMgr.VarAttr(name = RUNTIME_FILTER_TYPE, fuzzy = true, needForward = true)
    private int runtimeFilterType = 12;

    @VariableMgr.VarAttr(name = RUNTIME_FILTER_MAX_IN_NUM, needForward = true, fuzzy = true)
    private int runtimeFilterMaxInNum = 40960;

    @VariableMgr.VarAttr(name = ENABLE_SYNC_RUNTIME_FILTER_SIZE, needForward = true, fuzzy = true)
    private boolean enableSyncRuntimeFilterSize = true;

    @VariableMgr.VarAttr(name = "runtime_filter_max_build_row_count", needForward = true, fuzzy = false)
    public long runtimeFilterMaxBuildRowCount = 64L * 1024L * 1024L;

    @VariableMgr.VarAttr(name = ENABLE_PARALLEL_RESULT_SINK, needForward = true, fuzzy = true)
    private boolean enableParallelResultSink = true;

    @VariableMgr.VarAttr(name = "sort_phase_num", fuzzy = true, needForward = true,
            description = {"如设置为 1，则只生成 1 阶段 sort，设置为 2，则只生成 2 阶段 sort，设置其它值，优化器根据代价选择 sort 类型",
                    "set the number of sort phases 1 or 2. if set other value, let cbo decide the sort type"})
    public int sortPhaseNum = 0;

    @VariableMgr.VarAttr(name = HIVE_TEXT_COMPRESSION, fuzzy = true, needForward = true)
    private String hiveTextCompression = "plain";

    @VariableMgr.VarAttr(name = READ_CSV_EMPTY_LINE_AS_NULL, needForward = true,
            description = {"在读取 csv 文件时是否读取 csv 的空行为 null",
                    "Determine whether to read empty rows in CSV files as NULL when reading CSV files."})
    public boolean readCsvEmptyLineAsNull = false;

    @VariableMgr.VarAttr(name = USE_RF_DEFAULT)
    public boolean useRuntimeFilterDefaultSize = false;

    @VariableMgr.VarAttr(name = "topn_lazy_materialization_threshold", needForward = true,
            fuzzy = false,
            varType = VariableAnnotation.EXPERIMENTAL)
    public int topNLazyMaterializationThreshold = 1024;

    public boolean enableTopnLazyMaterialization() {
        return ConnectContext.get() != null
                && ConnectContext.get().getSessionVariable().topNLazyMaterializationThreshold > 0;
    }

    public static int getTopNLazyMaterializationThreshold() {
        if (ConnectContext.get() != null) {
            return ConnectContext.get().getSessionVariable().topNLazyMaterializationThreshold;
        } else {
            return VariableMgr.getDefaultSessionVariable().topNLazyMaterializationThreshold;
        }
    }

    @VariableMgr.VarAttr(name = DISABLE_INVERTED_INDEX_V1_FOR_VARIANT, needForward = true)
    private boolean disableInvertedIndexV1ForVaraint = true;

    @VariableMgr.VarAttr(name = ENABLE_VARIANT_FLATTEN_NESTED, needForward = true)
    private boolean enableVariantFlattenNested = false;

    public int getBeNumberForTest() {
        return beNumberForTest;
    }

    @VariableMgr.VarAttr(name = DESCRIBE_EXTEND_VARIANT_COLUMN, needForward = true)
    public boolean enableDescribeExtendVariantColumn = false;

    @VariableMgr.VarAttr(name = PROFILLING)
    public boolean profiling = false;

    public void setBeNumberForTest(int beNumberForTest) {
        this.beNumberForTest = beNumberForTest;
    }

    @VariableMgr.VarAttr(name = BE_NUMBER_FOR_TEST)
    private int beNumberForTest = -1;

    public double getCboCpuWeight() {
        return cboCpuWeight;
    }

    public void setCboCpuWeight(double cboCpuWeight) {
        this.cboCpuWeight = cboCpuWeight;
    }

    public double getCboMemWeight() {
        return cboMemWeight;
    }

    public void setCboMemWeight(double cboMemWeight) {
        this.cboMemWeight = cboMemWeight;
    }

    public double getCboNetWeight() {
        return cboNetWeight;
    }

    public void setCboNetWeight(double cboNetWeight) {
        this.cboNetWeight = cboNetWeight;
    }

    @VariableMgr.VarAttr(name = "enable_init_join_order")
    public boolean enableInitJoinOrder = true;

    @VariableMgr.VarAttr(name = CBO_CPU_WEIGHT)
    private double cboCpuWeight = 1.0;

    @VariableMgr.VarAttr(name = CBO_MEM_WEIGHT)
    private double cboMemWeight = 1.0;

    @VariableMgr.VarAttr(name = CBO_NET_WEIGHT)
    private double cboNetWeight = 1.5;

    @VariableMgr.VarAttr(name = DISABLE_JOIN_REORDER)
    private boolean disableJoinReorder = false;

    @VariableMgr.VarAttr(name = MAX_JOIN_NUMBER_OF_REORDER)
    private int maxJoinNumberOfReorder = 63;

    @VariableMgr.VarAttr(name = ENABLE_BUSHY_TREE, needForward = true)
    private boolean enableBushyTree = false;

    public int getMaxJoinNumBushyTree() {
        return maxJoinNumBushyTree;
    }

    public void setMaxJoinNumBushyTree(int maxJoinNumBushyTree) {
        this.maxJoinNumBushyTree = maxJoinNumBushyTree;
    }

    public int getMaxJoinNumberOfReorder() {
        return maxJoinNumberOfReorder;
    }

    public void setMaxJoinNumberOfReorder(int maxJoinNumberOfReorder) {
        this.maxJoinNumberOfReorder = maxJoinNumberOfReorder;
    }

    @VariableMgr.VarAttr(name = MAX_JOIN_NUMBER_BUSHY_TREE)
    private int maxJoinNumBushyTree = 8;

    @VariableMgr.VarAttr(name = ENABLE_PARTITION_TOPN)
    private boolean enablePartitionTopN = true;

    @VariableMgr.VarAttr(name = PARTITION_TOPN_MAX_PARTITIONS, needForward = true, description = {
            "这个阈值决定了 partition_topn 计算时的最大分区数量，超过这个阈值后且输入总行数少于预估总量，剩余的数据将直接透传给下一个算子",
            "This threshold determines how many partitions will be allocated for window function get topn."
                    + " if this threshold is exceeded and input rows less than the estimated total rows, the remaining"
                    + " data will be pass through to other node directly."
    })
    private int partitionTopNMaxPartitions = 1024;

    @VariableMgr.VarAttr(name = PARTITION_TOPN_PER_PARTITION_ROWS, needForward = true, description = {
            "这个数值用于 partition_topn 预估每个分区的行数，用来计算所有分区的预估数据总量，决定是否能透传下一个算子",
            "This value is used for partition_topn to estimate the number of rows in each partition, to calculate "
            + " the estimated total amount of data for all partitions, and to determine whether the next operator "
            + " can be passed transparently."
    })
    private int partitionTopNPerPartitionRows = 1000;

    @VariableMgr.VarAttr(name = GLOBAL_PARTITION_TOPN_THRESHOLD)
    private double globalPartitionTopNThreshold = 100;

    @VariableMgr.VarAttr(name = ENABLE_INFER_PREDICATE)
    private boolean enableInferPredicate = true;

    @VariableMgr.VarAttr(name = RETURN_OBJECT_DATA_AS_BINARY)
    private boolean returnObjectDataAsBinary = false;

    @VariableMgr.VarAttr(name = BLOCK_ENCRYPTION_MODE, affectQueryResult = true)
    private String blockEncryptionMode = "";

    @VariableMgr.VarAttr(name = ENABLE_PROJECTION)
    private boolean enableProjection = true;

    @VariableMgr.VarAttr(name = ENABLE_SHORT_CIRCUIT_QUERY)
    private boolean enableShortCircuitQuery = true;

    @VariableMgr.VarAttr(name = ENABLE_SHORT_CIRCUIT_QUERY_ACCESS_COLUMN_STORE)
    private boolean enableShortCircuitQueryAcessColumnStore = true;

    @VariableMgr.VarAttr(name = CHECK_OVERFLOW_FOR_DECIMAL, affectQueryResult = true)
    private boolean checkOverflowForDecimal = true;

    @VariableMgr.VarAttr(name = DECIMAL_OVERFLOW_SCALE, needForward = true, affectQueryResult = true, description = {
            "当 decimal 数值计算结果精度溢出时，计算结果最多可保留的小数位数", "When the precision of the result of"
            + " a decimal numerical calculation overflows,"
            + "the maximum number of decimal scale that the result can be retained"
    })
    public int decimalOverflowScale = 6;

    @VariableMgr.VarAttr(name = ENABLE_DPHYP_OPTIMIZER)
    public boolean enableDPHypOptimizer = false;

    /**
     * This variable is used to select n-th optimized plan in memo.
     * It can allow us select different plans for the same SQL statement
     * and these plans can be used to evaluate the cost model.
     */
    @VariableMgr.VarAttr(name = NTH_OPTIMIZED_PLAN)
    private int nthOptimizedPlan = 1;

    @VariableMgr.VarAttr(name = LIMIT_ROWS_FOR_SINGLE_INSTANCE,
            description = {"当一个 ScanNode 上没有过滤条件，且 limit 值小于这个阈值时，"
                    + "系统会将这个算子的并发度调整为 1，以减少简单查询的扇出",
                    "When a ScanNode has no filter conditions and the limit value is less than this threshold, "
                            + "the system will adjust the concurrency of this operator to 1 "
                            + "to reduce the fan-out of simple queries"})
    public long limitRowsForSingleInstance = 10000;

    public boolean isEnableLeftZigZag() {
        return enableLeftZigZag;
    }

    public void setEnableLeftZigZag(boolean enableLeftZigZag) {
        this.enableLeftZigZag = enableLeftZigZag;
    }

    @VariableMgr.VarAttr(name = ENABLE_LEFT_ZIG_ZAG)
    private boolean enableLeftZigZag = false;

    public boolean isEnableHboOptimization() {
        return enableHboOptimization;
    }

    public double getHboRfSafeThreshold() {
        return hboRfSafeThreshold;
    }

    public double getHboRowMatchingThreshold() {
        return hboRowMatchingThreshold;
    }

    public int getHboSkewRatioThreshold() {
        return hboSkewRatioThreshold;
    }

    @VariableMgr.VarAttr(name = ENABLE_HBO_OPTIMIZATION)
    private boolean enableHboOptimization = false;

    public boolean isEnableHboInfoCollection() {
        return enableHboInfoCollection;
    }

    public boolean isEnableHboNonStrictMatchingMode() {
        return enableHboNonStrictMatchingMode;
    }

    @VariableMgr.VarAttr(name = ENABLE_HBO_INFO_COLLECTION, flag = VariableMgr.GLOBAL)
    private boolean enableHboInfoCollection = false;

    @VariableMgr.VarAttr(name = ENABLE_HBO_NONSTRICT_MATCHING_MODE)
    private boolean enableHboNonStrictMatchingMode = false;

    @VariableMgr.VarAttr(name = HBO_RFSAFE_THRESHOLD, needForward = true)
    private double hboRfSafeThreshold = 0.5;

    @VariableMgr.VarAttr(name = HBO_ROW_MATCHING_THRESHOLD, needForward = true)
    private double hboRowMatchingThreshold = 0.1;

    @VariableMgr.VarAttr(name = HBO_SKEW_RATIO_THRESHOLD, needForward = true)
    private int hboSkewRatioThreshold = 5;

    /**
     * as the new optimizer is not mature yet, use this var
     * to control whether to use new optimizer, remove it when
     * the new optimizer is fully developed. I hope that day
     * would be coming soon.
     */
    @VariableMgr.VarAttr(name = ENABLE_NEREIDS_PLANNER, needForward = true, varType = VariableAnnotation.REMOVED)
    private boolean enableNereidsPlanner = true;

    @VariableMgr.VarAttr(name = DISABLE_NEREIDS_RULES, needForward = true)
    private String disableNereidsRules = "";

    @VariableMgr.VarAttr(name = ENABLE_NEREIDS_RULES, needForward = true)
    public String enableNereidsRules = "";

    @VariableMgr.VarAttr(name = ENABLE_VISITOR_REWRITER_DEPTH_THRESHOLD, needForward = true, description = {
            "当查询计划的深度小于或等于这个阈值时，使用 visitor rewriter 去加速改写，否则使用 stack rewriter 去改写，"
                    + "防止 StackOverflowError",
            "When the depth of the query plan is less than or equal to this threshold, use visitor rewriter to "
                    + "speed up rewriting, otherwise use stack rewriter to rewrite to prevent StackOverflowError"
    })
    public int enableVisitorRewriterDepthThreshold = 100;

    @VariableMgr.VarAttr(name = DISABLE_NEREIDS_EXPRESSION_RULES, needForward = true,
            setter = "setDisableNereidsExpressionRules")
    private String disableNereidsExpressionRules = "";

    private BitSet disableNereidsExpressionRuleSet = new BitSet();

    @VariableMgr.VarAttr(name = "filter_cost_factor", needForward = true)
    public double filterCostFactor = 0.0001;

    @VariableMgr.VarAttr(name = NEREIDS_STAR_SCHEMA_SUPPORT)
    private boolean nereidsStarSchemaSupport = true;

    @VariableMgr.VarAttr(name = ENABLE_NEREIDS_DISTRIBUTE_PLANNER, needForward = true,
            fuzzy = false, varType = VariableAnnotation.EXPERIMENTAL, description = {
                "使用新的 nereids 的分布式规划器的开关，这个分布式规划器可以规划出一些更高效的查询计划，比如在某些情况下，"
                        + "可以把左表 shuffle 到右表去做 bucket shuffle join",
                "The switch to use new DistributedPlanner of nereids, this planner can planning some "
                        + "more efficient query plans, e.g. in certain situations, shuffle left side to "
                        + "right side to do bucket shuffle join"
            }
    )
    private boolean enableNereidsDistributePlanner = true;

    @VariableMgr.VarAttr(name = REWRITE_OR_TO_IN_PREDICATE_THRESHOLD, fuzzy = true)
    private int rewriteOrToInPredicateThreshold = 2;

    @VariableMgr.VarAttr(name = "push_topn_to_agg", fuzzy = false, needForward = true)
    public boolean pushTopnToAgg = true;

    @VariableMgr.VarAttr(name = NEREIDS_CBO_PENALTY_FACTOR, needForward = true)
    private double nereidsCboPenaltyFactor = 0.7;

    @VariableMgr.VarAttr(name = ENABLE_NEREIDS_TRACE)
    private boolean enableNereidsTrace = false;

    @VariableMgr.VarAttr(name = ENABLE_EXPR_TRACE)
    private boolean enableExprTrace = false;

    @VariableMgr.VarAttr(name = ENABLE_DPHYP_TRACE, needForward = true)
    public boolean enableDpHypTrace = false;

    @VariableMgr.VarAttr(name = BROADCAST_RIGHT_TABLE_SCALE_FACTOR)
    private double broadcastRightTableScaleFactor = 0.0;

    @VariableMgr.VarAttr(name = LEFT_SEMI_OR_ANTI_PROBE_FACTOR)
    private double leftSemiOrAntiProbeFactor = 0.05;

    @VariableMgr.VarAttr(name = BROADCAST_ROW_COUNT_LIMIT, needForward = true)
    private double broadcastRowCountLimit = 30_000_000;

    @VariableMgr.VarAttr(name = BROADCAST_HASHTABLE_MEM_LIMIT_PERCENTAGE, needForward = true)
    private double broadcastHashtableMemLimitPercentage = 0.2;

    @VariableMgr.VarAttr(name = ENABLE_RUNTIME_FILTER_PRUNE, needForward = true, fuzzy = true)
    public boolean enableRuntimeFilterPrune = true;

    @VariableMgr.VarAttr(name = ENABLE_RUNTIME_FILTER_PARTITION_PRUNE, needForward = true, fuzzy = true)
    public boolean enableRuntimeFilterPartitionPrune = true;

    /**
     * The client can pass some special information by setting this session variable in the format: "k1:v1;k2:v2".
     * For example, trace_id can be passed to trace the query request sent by the user.
     * set session_context="trace_id:1234565678";
     */
    @VariableMgr.VarAttr(name = SESSION_CONTEXT, needForward = true)
    public String sessionContext = "";

    @VariableMgr.VarAttr(name = ENABLE_SINGLE_REPLICA_INSERT,
            needForward = true, varType = VariableAnnotation.EXPERIMENTAL)
    public boolean enableSingleReplicaInsert = false;

    @VariableMgr.VarAttr(name = SHUFFLED_AGG_NODE_IDS,
            needForward = true, varType = VariableAnnotation.EXPERIMENTAL)
    public String shuffledAggNodeIds = "";

    @VariableMgr.VarAttr(
            name = ENABLE_FAST_ANALYZE_INSERT_INTO_VALUES, fuzzy = true,
            description = {
                    "跳过大部分的优化规则，快速分析 insert into values 语句",
                    "Skip most optimization rules and quickly analyze insert into values statements"
            }
    )
    private boolean enableFastAnalyzeInsertIntoValues = true;

    @VariableMgr.VarAttr(name = ENABLE_FUNCTION_PUSHDOWN, fuzzy = true)
    public boolean enableFunctionPushdown = false;

    @VariableMgr.VarAttr(name = ENABLE_EXT_FUNC_PRED_PUSHDOWN, needForward = true,
            description = {"启用外部表（如通过 ODBC 或 JDBC 访问的表）查询中谓词的函数下推",
                    "Enable function pushdown for predicates in queries to external tables "
                    + "(such as tables accessed via ODBC or JDBC)"})
    public boolean enableExtFuncPredPushdown = true;

    @VariableMgr.VarAttr(name = FORBID_UNKNOWN_COLUMN_STATS)
    public boolean forbidUnknownColStats = false;

    @VariableMgr.VarAttr(name = ENABLE_COMMON_EXPR_PUSHDOWN, fuzzy = true)
    public boolean enableCommonExprPushdown = true;

    @VariableMgr.VarAttr(name = ENABLE_LOCAL_EXCHANGE, fuzzy = false, flag = VariableMgr.INVISIBLE,
            varType = VariableAnnotation.DEPRECATED)
    public boolean enableLocalExchange = true;

    /**
     * For debug purpose, don't merge unique key and agg key when reading data.
     */
    @VariableMgr.VarAttr(name = SKIP_STORAGE_ENGINE_MERGE, needForward = true, affectQueryResult = true)
    public boolean skipStorageEngineMerge = false;

    /**
     * For debug purpose, skip delete predicate when reading data.
     */
    @VariableMgr.VarAttr(name = SKIP_DELETE_PREDICATE, needForward = true, affectQueryResult = true)
    public boolean skipDeletePredicate = false;

    /**
     * For debug purpose, skip delete sign when reading data.
     */
    @VariableMgr.VarAttr(name = SKIP_DELETE_SIGN, needForward = true, affectQueryResult = true)
    public boolean skipDeleteSign = false;

    /**
     * For debug purpose, skip delete bitmap when reading data.
     */
    @VariableMgr.VarAttr(name = SKIP_DELETE_BITMAP, needForward = true, affectQueryResult = true)
    public boolean skipDeleteBitmap = false;

    // This variable replace the original FE config `recover_with_skip_missing_version`.
    // In some scenarios, all replicas of tablet are having missing versions, and the tablet is unable to recover.
    // This config can control the behavior of query. When it is set to `true`, the query will ignore the
    // visible version recorded in FE partition, use the replica version. If the replica on BE has missing versions,
    // the query will directly skip this missing version, and only return the data of the existing versions.
    // Besides, the query will always try to select the one with the highest lastSuccessVersion among all surviving
    // BE replicas, so as to recover as much data as possible.
    // You should only open it in the emergency scenarios mentioned above, only used for temporary recovery queries.
    // This variable conflicts with the use_fix_replica variable, when the use_fix_replica variable is not -1,
    // this variable will not work.
    @VariableMgr.VarAttr(name = SKIP_MISSING_VERSION, affectQueryResult = true)
    public boolean skipMissingVersion = false;

    // This variable is used to control whether to skip the bad tablet.
    // In some scenarios, user has a huge amount of data and only a single replica was specified when creating
    // the table, if one of the tablet is damaged, the table will not be able to be select. If the user does not care
    // about the integrity of the data, they can use this variable to temporarily skip the bad tablet for querying and
    // load the remaining data into a new table.
    @VariableMgr.VarAttr(name = SKIP_BAD_TABLET, affectQueryResult = true)
    public boolean skipBadTablet = false;

    // This variable is used to avoid FE fallback to the original parser. When we execute SQL in regression tests
    // for nereids, fallback will cause the Doris return the correct result although the syntax is unsupported
    // in nereids for some mistaken modification. You should set it on the
    @VariableMgr.VarAttr(name = ENABLE_FALLBACK_TO_ORIGINAL_PLANNER, varType = VariableAnnotation.REMOVED)
    public boolean enableFallbackToOriginalPlanner = false;

    @VariableMgr.VarAttr(name = ENABLE_NEREIDS_TIMEOUT, needForward = true)
    public boolean enableNereidsTimeout = true;

    @VariableMgr.VarAttr(name = NEREIDS_TIMEOUT_SECOND, needForward = true)
    public int nereidsTimeoutSecond = 30;

    @VariableMgr.VarAttr(name = ENABLE_PUSH_DOWN_NO_GROUP_AGG)
    public boolean enablePushDownNoGroupAgg = true;

    /**
     * The current statistics are only used for CBO test,
     * and are not available to users. (work in progress)
     */
    @VariableMgr.VarAttr(name = ENABLE_CBO_STATISTICS)
    public boolean enableCboStatistics = false;

    @VariableMgr.VarAttr(name = ENABLE_ELIMINATE_SORT_NODE)
    public boolean enableEliminateSortNode = true;

    @VariableMgr.VarAttr(name = PARTITION_PRUNING_EXPAND_THRESHOLD, fuzzy = true)
    public int partitionPruningExpandThreshold = 10;

    @VariableMgr.VarAttr(name = ENABLE_SHARE_HASH_TABLE_FOR_BROADCAST_JOIN, fuzzy = true)
    public boolean enableShareHashTableForBroadcastJoin = true;

    @VariableMgr.VarAttr(name = ENABLE_UNICODE_NAME_SUPPORT, needForward = true)
    public boolean enableUnicodeNameSupport = true;

    @VariableMgr.VarAttr(name = GROUP_CONCAT_MAX_LEN, affectQueryResult = true)
    public long groupConcatMaxLen = 2147483646;

    @VariableMgr.VarAttr(
            name = USE_ONE_PHASE_AGG_FOR_GROUP_CONCAT_WITH_ORDER,
            needForward = true,
            fuzzy = true,
            description = {
                    "允许使用一阶段聚合来执行带有 order 的 group_concat 函数",
                    "Enable to use one stage aggregation to execute the group_concat function with order"
            }
    )
    public boolean useOnePhaseAggForGroupConcatWithOrder = false;

    // Whether enable two phase read optimization
    // 1. read related rowids along with necessary column data
    // 2. spawn fetch RPC to other nodes to get related data by sorted rowids
    @VariableMgr.VarAttr(name = ENABLE_TWO_PHASE_READ_OPT, fuzzy = true)
    public boolean enableTwoPhaseReadOpt = true;
    @VariableMgr.VarAttr(name = TOPN_OPT_LIMIT_THRESHOLD)
    public long topnOptLimitThreshold = 1024;
    @VariableMgr.VarAttr(name = TOPN_FILTER_RATIO)
    public double topnFilterRatio = 0.5;
    @VariableMgr.VarAttr(name = ENABLE_SNAPSHOT_POINT_QUERY)
    public boolean enableSnapshotPointQuery = true;

    @VariableMgr.VarAttr(name = ENABLE_SERVER_SIDE_PREPARED_STATEMENT, needForward = true, description = {
            "是否启用开启服务端 prepared statement", "Set whether to enable server side prepared statement."})
    public boolean enableServeSidePreparedStatement = true;

    @VariableMgr.VarAttr(name = MAX_PREPARED_STMT_COUNT,  flag = VariableMgr.GLOBAL,
            needForward = true, description = {
                "服务端 prepared statement 最大个数", "the maximum prepared statements server holds."})
    public int maxPreparedStmtCount = 100000;

    @VariableMgr.VarAttr(name = ENABLE_GROUP_COMMIT_FULL_PREPARE)
    public boolean enableGroupCommitFullPrepare = true;

    // Default value is false, which means the group by and having clause
    // should first use column name not alias. According to mysql.
    @VariableMgr.VarAttr(name = GROUP_BY_AND_HAVING_USE_ALIAS_FIRST, varType = VariableAnnotation.DEPRECATED)
    public boolean groupByAndHavingUseAliasFirst = false;

    // Whether disable block file cache. Block cache only works when FE's query options sets disableFileCache false
    // along with BE's config `enable_file_cache` true
    @VariableMgr.VarAttr(name = DISABLE_FILE_CACHE, needForward = true)
    public boolean disableFileCache = false;

    // Whether enable block file cache. Only take effect when BE config item enable_file_cache is true.
    @VariableMgr.VarAttr(name = ENABLE_FILE_CACHE, needForward = true, description = {
            "是否启用 file cache。该变量只有在 be.conf 中 enable_file_cache=true 时才有效，"
                    + "如果 be.conf 中 enable_file_cache=false，该 BE 节点的 file cache 处于禁用状态。",
            "Set wether to use file cache. This variable takes effect only if the BE config enable_file_cache=true. "
                    + "The cache is not used when BE config enable_file_cache=false."})
    public boolean enableFileCache = false;

    // Specify base path for file cache, or chose a random path.
    @VariableMgr.VarAttr(name = FILE_CACHE_BASE_PATH, needForward = true, description = {
            "指定 block file cache 在 BE 上的存储路径，默认 'random'，随机选择 BE 配置的存储路径。",
            "Specify the storage path of the block file cache on BE, default 'random', "
                    + "and randomly select the storage path configured by BE."})
    public String fileCacheBasePath = "random";

    // Whether enable query with inverted index.
    @VariableMgr.VarAttr(name = ENABLE_INVERTED_INDEX_QUERY, needForward = true, description = {
            "是否启用 inverted index query。", "Set whether to use inverted index query."})
    public boolean enableInvertedIndexQuery = true;

    // Whether enable query expr with inverted index.
    @VariableMgr.VarAttr(name = ENABLE_COMMON_EXPR_PUSHDOWN_FOR_INVERTED_INDEX, fuzzy = true, needForward = true,
            description = {"是否启用表达式上使用 inverted index。", "Set whether to use inverted index query for expr."})
    public boolean enableCommonExpPushDownForInvertedIndex = true;

    // Whether enable pushdown count agg to scan node when using inverted index match.
    @VariableMgr.VarAttr(name = ENABLE_PUSHDOWN_COUNT_ON_INDEX, needForward = true, description = {
            "是否启用 count_on_index pushdown。", "Set whether to pushdown count_on_index."})
    public boolean enablePushDownCountOnIndex = true;

    // Whether enable no need read data opt in segment_iterator.
    @VariableMgr.VarAttr(name = ENABLE_NO_NEED_READ_DATA_OPT, needForward = true, description = {
            "是否启用 no_need_read_data opt。", "Set whether to enable no_need_read_data opt."})
    public boolean enableNoNeedReadDataOpt = true;

    // Whether enable pushdown minmax to scan node of unique table.
    @VariableMgr.VarAttr(name = ENABLE_PUSHDOWN_MINMAX_ON_UNIQUE, needForward = true, description = {
        "是否启用 pushdown minmax on unique table。", "Set whether to pushdown minmax on unique table."})
    public boolean enablePushDownMinMaxOnUnique = false;

    // Whether enable push down string type minmax to scan node.
    @VariableMgr.VarAttr(name = ENABLE_PUSHDOWN_STRING_MINMAX, needForward = true, description = {
        "是否启用 string 类型 min max 下推。", "Set whether to enable push down string type minmax."})
    public boolean enablePushDownStringMinMax = false;

    // Whether drop table when create table as select insert data appear error.
    @VariableMgr.VarAttr(name = DROP_TABLE_IF_CTAS_FAILED, needForward = true)
    public boolean dropTableIfCtasFailed = true;

    @VariableMgr.VarAttr(name = MAX_TABLE_COUNT_USE_CASCADES_JOIN_REORDER, needForward = true)
    public int maxTableCountUseCascadesJoinReorder = 10;

    @VariableMgr.VarAttr(name = JOIN_REORDER_TIME_LIMIT, needForward = true)
    public long joinReorderTimeLimit = 1000;

    // If this is true, the result of `show roles` will return all user default role
    @VariableMgr.VarAttr(name = SHOW_USER_DEFAULT_ROLE, needForward = true)
    public boolean showUserDefaultRole = false;

    // Default value is -1, which means not fix replica
    @VariableMgr.VarAttr(name = USE_FIX_REPLICA, needForward = true)
    public int useFixReplica = -1;

    @VariableMgr.VarAttr(name = DUMP_NEREIDS_MEMO)
    public boolean dumpNereidsMemo = false;

    @VariableMgr.VarAttr(name = "memo_max_group_expression_size")
    public int memoMaxGroupExpressionSize = 10000;

    @VariableMgr.VarAttr(name = DPHYPER_LIMIT)
    public int dphyperLimit = 1000;


    @VariableMgr.VarAttr(
            name = ENABLE_PAGE_CACHE,
            description = {"控制是否启用 page cache。默认为 true。",
                "Controls whether to use page cache. "
                    + "The default value is true."},
            needForward = true)
    public boolean enablePageCache = true;

    @VariableMgr.VarAttr(name = ENABLE_FOLD_NONDETERMINISTIC_FN)
    public boolean enableFoldNondeterministicFn = false;

    @VariableMgr.VarAttr(name = TRACE_NEREIDS)
    public boolean traceNereids = false;

    @VariableMgr.VarAttr(name = PLAN_NEREIDS_DUMP)
    public boolean planNereidsDump = false;

    // If set to true, all query will be executed without returning result
    @VariableMgr.VarAttr(name = DRY_RUN_QUERY, needForward = true)
    public boolean dryRunQuery = false;

    @VariableMgr.VarAttr(name = FILE_SPLIT_SIZE, needForward = true)
    public long fileSplitSize = 0;

    @VariableMgr.VarAttr(
            name = NUM_PARTITIONS_IN_BATCH_MODE,
            fuzzy = true,
            description = {"如果分区数量超过阈值，BE 将通过 batch 方式获取 scan ranges。作用于 Hive、Hudi、MaxCompute 表。",
                    "If the number of partitions exceeds the threshold, scan ranges will be got through batch mode."},
            needForward = true)
    public int numPartitionsInBatchMode = 1024;

    @VariableMgr.VarAttr(
            name = NUM_FILES_IN_BATCH_MODE,
            fuzzy = true,
            description = {"如果文件数量超过阈值，BE 将通过 batch 方式获取 scan ranges",
                    "If the number of files exceeds the threshold, scan ranges will be got through batch mode."},
            needForward = true)
    public int numFilesInBatchMode = 1024;

    @VariableMgr.VarAttr(
            name = FETCH_SPLITS_MAX_WAIT_TIME,
            description = {"batch 方式中 BE 获取 splits 的最大等待时间",
                    "The max wait time of getting splits in batch mode."},
            needForward = true)
    public long fetchSplitsMaxWaitTime = 1000;

    @VariableMgr.VarAttr(
            name = ENABLE_PARQUET_LAZY_MAT,
            fuzzy = true,
            description = {"控制 parquet reader 是否启用延迟物化技术。默认为 true。",
                    "Controls whether to use lazy materialization technology in parquet reader. "
                            + "The default value is true."},
            needForward = true)
    public boolean enableParquetLazyMat = true;

    @VariableMgr.VarAttr(
            name = ENABLE_ORC_LAZY_MAT,
            fuzzy = true,
            description = {"控制 orc reader 是否启用延迟物化技术。默认为 true。",
                    "Controls whether to use lazy materialization technology in orc reader. "
                            + "The default value is true."},
            needForward = true)
    public boolean enableOrcLazyMat = true;

    @VariableMgr.VarAttr(
            name = ORC_TINY_STRIPE_THRESHOLD_BYTES,
            fuzzy = true,
            description = {"在 orc 文件中如果一个 stripe 的字节大小小于`orc_tiny_stripe_threshold`,"
                    + "我们认为该 stripe 为 tiny stripe。对于多个连续的 tiny stripe 我们会进行读取优化，即一次性读多个 tiny stripe."
                    + "如果你不想使用该优化，可以将该值设置为 0。默认为 8M。",
                    "In an orc file, if the byte size of a stripe is less than `orc_tiny_stripe_threshold`,"
                            + "we consider the stripe to be a tiny stripe. For multiple consecutive tiny stripes,"
                            + "we will perform read optimization, that is, read multiple tiny stripes at a time."
                            + "If you do not want to use this optimization, you can set this value to 0."
                            + "The default is 8M."},
            needForward = true,
            setter = "setOrcTinyStripeThresholdBytes")
    public long orcTinyStripeThresholdBytes  = 8L * 1024L * 1024L;


    @VariableMgr.VarAttr(
            name = ORC_ONCE_MAX_READ_BYTES,
            fuzzy = true,
            description = {"在使用 tiny stripe 读取优化的时候，会对多个 tiny stripe 合并成一次 IO，"
                    + "该参数用来控制每次 IO 请求的最大字节大小。你不应该将值设置的小于`orc_tiny_stripe_threshold`。默认为 8M。",
                    "When using tiny stripe read optimization, multiple tiny stripes will be merged into one IO."
                            + "This parameter is used to control the maximum byte size of each IO request."
                            + "You should not set the value less than `orc_tiny_stripe_threshold`."
                            + "The default is 8M."},
            needForward = true,
            setter = "setOrcOnceMaxReadBytes")
    public long orcOnceMaxReadBytes = 8L * 1024L * 1024L;


    @VariableMgr.VarAttr(
            name = ORC_MAX_MERGE_DISTANCE_BYTES,
            fuzzy = true,
            description = {"在使用 tiny stripe 读取优化的时候，由于 tiny stripe 并不一定连续。"
                    + "当两个 tiny stripe 之间距离大于该参数时，我们不会将其合并成一次 IO。默认为 1M。",
                    "When using tiny stripe read optimization, since tiny stripes are not necessarily continuous,"
                            + "when the distance between two tiny stripes is greater than this parameter,"
                            + "we will not merge them into one IO. The default value is 1M."},
            needForward = true,
            setter = "setOrcMaxMergeDistanceBytes")
    public long orcMaxMergeDistanceBytes = 1024L * 1024L;


    @VariableMgr.VarAttr(
            name = ENABLE_PARQUET_FILTER_BY_MIN_MAX,
            fuzzy = true,
            description = {"控制 parquet reader 是否启用 min-max 值过滤。默认为 true。",
                    "Controls whether to filter by min-max values in parquet reader. "
                            + "The default value is true."},
            needForward = true)
    public boolean enableParquetFilterByMinMax = true;

    @VariableMgr.VarAttr(
            name = ENABLE_ORC_FILTER_BY_MIN_MAX,
            description = {"控制 orc reader 是否启用 min-max 值过滤。默认为 true。",
                    "Controls whether to filter by min-max values in orc reader. "
                            + "The default value is true."},
            needForward = true)
    public boolean enableOrcFilterByMinMax = true;

    @VariableMgr.VarAttr(
            name = CHECK_ORC_INIT_SARGS_SUCCESS,
            description = {"是否检查 orc init sargs 是否成功。默认为 false。",
                    "Whether to check whether orc init sargs is successful. "
                            + "The default value is false."},
            needForward = true)
    public boolean checkOrcInitSargsSuccess = false;

    @VariableMgr.VarAttr(
            name = EXTERNAL_TABLE_ANALYZE_PART_NUM,
            description = {"收集外表统计信息行数时选取的采样分区数，默认 -1 表示全部分区",
                    "Number of sample partition for collecting external table line number, "
                            + "default -1 means all partitions"},
            needForward = false)
    public int externalTableAnalyzePartNum = -1;

    @VariableMgr.VarAttr(name = INLINE_CTE_REFERENCED_THRESHOLD)
    public int inlineCTEReferencedThreshold = 1;

    @VariableMgr.VarAttr(name = ENABLE_CTE_MATERIALIZE)
    public boolean enableCTEMaterialize = true;

    @VariableMgr.VarAttr(name = ENABLE_ORDERED_SCAN_RANGE_LOCATIONS)
    public boolean enableOrderedScanRangeLocations = false;

    @VariableMgr.VarAttr(name = ENABLE_ANALYZE_COMPLEX_TYPE_COLUMN)
    public boolean enableAnalyzeComplexTypeColumn = false;

    @VariableMgr.VarAttr(name = ENABLE_STRONG_CONSISTENCY, description = {"用以开启强一致读。Doris 默认支持同一个会话内的"
            + "强一致性，即同一个会话内对数据的变更操作是实时可见的。如需要会话间的强一致读，则需将此变量设置为 true。",
            "Used to enable strong consistent reading. By default, Doris supports strong consistency "
                    + "within the same session, that is, changes to data within the same session are visible in "
                    + "real time. If you want strong consistent reads between sessions, set this variable to true. "
    })
    public boolean enableStrongConsistencyRead = false;

    @VariableMgr.VarAttr(name = PARALLEL_SYNC_ANALYZE_TASK_NUM)
    public int parallelSyncAnalyzeTaskNum = 2;

    @VariableMgr.VarAttr(name = TRUNCATE_CHAR_OR_VARCHAR_COLUMNS,
            description = {"是否按照表的 schema 来截断 char 或者 varchar 列。默认为 false。\n"
                    + "因为外表会存在表的 schema 中 char 或者 varchar 列的最大长度和底层 parquet 或者 orc 文件中的 schema 不一致"
                    + "的情况。此时开启改选项，会按照表的 schema 中的最大长度进行截断。",
                    "Whether to truncate char or varchar columns according to the table's schema. "
                            + "The default is false.\n"
                    + "Because the maximum length of the char or varchar column in the schema of the table"
                            + " is inconsistent with the schema in the underlying parquet or orc file."
                    + " At this time, if the option is turned on, it will be truncated according to the maximum length"
                            + " in the schema of the table."},
            needForward = true)
    public boolean truncateCharOrVarcharColumns = false;

    @VariableMgr.VarAttr(name = ENABLE_MEMTABLE_ON_SINK_NODE, needForward = true)
    public boolean enableMemtableOnSinkNode = true;

    @VariableMgr.VarAttr(name = LOAD_STREAM_PER_NODE)
    public int loadStreamPerNode = 2;

    @VariableMgr.VarAttr(name = GROUP_COMMIT, needForward = true)
    public String groupCommit = "off_mode";

    @VariableMgr.VarAttr(name = ENABLE_PREPARED_STMT_AUDIT_LOG, needForward = true)
    public boolean enablePreparedStmtAuditLog = false;

    @VariableMgr.VarAttr(name = INVERTED_INDEX_CONJUNCTION_OPT_THRESHOLD,
            description = {"在 match_all 中求取多个倒排索引的交集时，如果最大的倒排索引中的总数是最小倒排索引中的总数的整数倍，"
                    + "则使用跳表来优化交集操作。",
                    "When intersecting multiple inverted indexes in match_all,"
                    + " if the maximum total count of the largest inverted index"
                    + " is a multiple of the minimum total count of the smallest inverted index,"
                    + " use a skiplist to optimize the intersection."})
    public int invertedIndexConjunctionOptThreshold = 1000;

    @VariableMgr.VarAttr(name = INVERTED_INDEX_MAX_EXPANSIONS,
            description = {"这个参数用来限制查询时扩展的词项（terms）的数量，以此来控制查询的性能",
                    "This parameter is used to limit the number of term expansions during a query,"
                    + " thereby controlling query performance"})
    public int invertedIndexMaxExpansions = 50;

    @VariableMgr.VarAttr(name = INVERTED_INDEX_SKIP_THRESHOLD,
            description = {"在倒排索引中如果预估命中量占比总量超过百分比阈值，则跳过索引直接进行匹配。",
                    "In the inverted index,"
                            + " if the estimated hit ratio exceeds the percentage threshold of the total amount, "
                            + " then skip the index and proceed directly to matching."})
    public int invertedIndexSkipThreshold = 50;

    @VariableMgr.VarAttr(name = INVERTED_INDEX_COMPATIBLE_READ,
            description = {"兼容读取倒排索引，用于在 x86 和 arm 集群之间读取旧版本索引文件。",
                    "Compatible read for inverted index between x86 and arm, "
                            + "used to read old version index file from x86 in arm cluster"
                            + "or read old version index file from arm in x86 cluster"})
    public boolean invertedIndexCompatibleRead = false;

    @VariableMgr.VarAttr(name = SQL_DIALECT, needForward = true, checker = "checkSqlDialect",
            description = {"解析 sql 使用的方言", "The dialect used to parse sql."},
            affectQueryResult = true
    )
    public String sqlDialect = "doris";

    @VariableMgr.VarAttr(name = RETRY_ORIGIN_SQL_ON_CONVERT_FAIL, needForward = true,
            description = {"当转换后的 SQL 解析失败时，是否重试原始 SQL",
                    "Enable retrying original SQL when converted SQL parsing fails."})
    public boolean retryOriginSqlOnConvertFail = false;

    @VariableMgr.VarAttr(name = SERDE_DIALECT, needForward = true, checker = "checkSerdeDialect",
            description = {"返回给 MySQL 客户端时各数据类型的输出格式方言",
                    "The output format dialect of each data type returned to the MySQL client."},
            options = {"doris", "presto", "trino"},
            affectQueryResult = true
    )
    public String serdeDialect = "doris";

    @VariableMgr.VarAttr(name = ENABLE_UNIQUE_KEY_PARTIAL_UPDATE, needForward = true)
    public boolean enableUniqueKeyPartialUpdate = false;

    @VariableMgr.VarAttr(name = PARTIAL_UPDATE_NEW_KEY_BEHAVIOR, needForward = true, description = {
            "用于设置部分列更新中对于新插入的行的行为",
            "Used to set the behavior for newly inserted rows in partial update."
            }, checker = "checkPartialUpdateNewKeyBehavior", options = {"APPEND", "ERROR"})
    public String partialUpdateNewKeyPolicy = "APPEND";

    @VariableMgr.VarAttr(name = TEST_QUERY_CACHE_HIT, description = {
            "用于测试查询缓存是否命中，如果未命中指定类型的缓存，则会报错",
            "Used to test whether the query cache is hit. "
                    + "If the specified type of cache is not hit, an error will be reported."},
            options = {"none", "sql_cache", "partition_cache"})
    public String testQueryCacheHit = "none";

    @VariableMgr.VarAttr(name = ENABLE_AUTO_ANALYZE,
            description = {"该参数控制是否开启自动收集", "Set false to disable auto analyze"},
            flag = VariableMgr.GLOBAL)
    public volatile boolean enableAutoAnalyze = true;

    @VariableMgr.VarAttr(name = FORCE_SAMPLE_ANALYZE, needForward = true,
            description = {"是否将 full analyze 自动转换成 sample analyze", "Set true to force sample analyze"},
            flag = VariableMgr.GLOBAL)
    public boolean forceSampleAnalyze = Config.force_sample_analyze;

    @VariableMgr.VarAttr(name = ENABLE_AUTO_ANALYZE_INTERNAL_CATALOG,
            description = {"临时参数，收否自动收集所有内表", "Temp variable, enable to auto collect all OlapTable."},
            flag = VariableMgr.GLOBAL)
    public boolean enableAutoAnalyzeInternalCatalog = true;

    @VariableMgr.VarAttr(name = ENABLE_PARTITION_ANALYZE,
            description = {"临时参数，收否收集分区级别统计信息", "Temp variable, enable to collect partition level statistics."},
            flag = VariableMgr.GLOBAL)
    public boolean enablePartitionAnalyze = false;

    @VariableMgr.VarAttr(name = AUTO_ANALYZE_TABLE_WIDTH_THRESHOLD,
            description = {"参与自动收集的最大表宽度，列数多于这个参数的表不参与自动收集",
                "Maximum table width to enable auto analyze, "
                    + "table with more columns than this value will not be auto analyzed."},
            flag = VariableMgr.GLOBAL)
    public int autoAnalyzeTableWidthThreshold = 300;

    @VariableMgr.VarAttr(name = AUTO_ANALYZE_START_TIME, needForward = true, checker = "checkAnalyzeTimeFormat",
            description = {"该参数定义自动 ANALYZE 例程的开始时间",
                    "This parameter defines the start time for the automatic ANALYZE routine."},
            flag = VariableMgr.GLOBAL)
    public String autoAnalyzeStartTime = "00:00:00";

    @VariableMgr.VarAttr(name = AUTO_ANALYZE_END_TIME, needForward = true, checker = "checkAnalyzeTimeFormat",
            description = {"该参数定义自动 ANALYZE 例程的结束时间",
                    "This parameter defines the end time for the automatic ANALYZE routine."},
            flag = VariableMgr.GLOBAL)
    public String autoAnalyzeEndTime = "23:59:59";

    @VariableMgr.VarAttr(name = IGNORE_RUNTIME_FILTER_IDS,
            description = {"在 IGNORE_RUNTIME_FILTER_IDS 列表中的 runtime filter 将不会被生成",
                    "the runtime filter id in IGNORE_RUNTIME_FILTER_IDS list will not be generated"})

    public String ignoreRuntimeFilterIds = "";

    @VariableMgr.VarAttr(name = STATS_INSERT_MERGE_ITEM_COUNT, flag = VariableMgr.GLOBAL, description = {
            "控制统计信息相关 INSERT 攒批数量", "Controls the batch size for stats INSERT merging."
    }
    )
    public int statsInsertMergeItemCount = 200;

    @VariableMgr.VarAttr(name = HUGE_TABLE_DEFAULT_SAMPLE_ROWS, flag = VariableMgr.GLOBAL, description = {
            "定义开启开启大表自动 sample 后，对大表的采样比例",
            "This defines the number of sample percent for large tables when automatic sampling for"
                    + "large tables is enabled"

    })
    public long hugeTableDefaultSampleRows = 4194304;


    @VariableMgr.VarAttr(name = HUGE_TABLE_LOWER_BOUND_SIZE_IN_BYTES, flag = VariableMgr.GLOBAL,
            description = {
                    "大小超过该值的表将会自动通过采样收集统计信息",
                    "This defines the lower size bound for large tables. "
                            + "When enable_auto_sample is enabled, tables"
                            + "larger than this value will automatically collect "
                            + "statistics through sampling"})
    public long hugeTableLowerBoundSizeInBytes = 0;

    @VariableMgr.VarAttr(name = HUGE_TABLE_AUTO_ANALYZE_INTERVAL_IN_MILLIS, flag = VariableMgr.GLOBAL,
            description = {"控制对大表的自动 ANALYZE 的最小时间间隔，"
                    + "在该时间间隔内大小超过 huge_table_lower_bound_size_in_bytes 的表仅 ANALYZE 一次",
                    "This controls the minimum time interval for automatic ANALYZE on large tables."
                            + "Within this interval,"
                            + "tables larger than huge_table_lower_bound_size_in_bytes are analyzed only once."})
    public long hugeTableAutoAnalyzeIntervalInMillis = TimeUnit.HOURS.toMillis(0);

    @VariableMgr.VarAttr(name = EXTERNAL_TABLE_AUTO_ANALYZE_INTERVAL_IN_MILLIS, flag = VariableMgr.GLOBAL,
            description = {"控制对外表的自动 ANALYZE 的最小时间间隔，在该时间间隔内的外表仅 ANALYZE 一次",
                    "This controls the minimum time interval for automatic ANALYZE on external tables."
                        + "Within this interval, external tables are analyzed only once."})
    public long externalTableAutoAnalyzeIntervalInMillis = TimeUnit.HOURS.toMillis(24);

    @VariableMgr.VarAttr(name = TABLE_STATS_HEALTH_THRESHOLD, flag = VariableMgr.GLOBAL,
            description = {"取值在 0-100 之间，当自上次统计信息收集操作之后"
                    + "数据更新量达到 (100 - table_stats_health_threshold)% ，认为该表的统计信息已过时",
                    "The value should be between 0 and 100. When the data update quantity "
                            + "exceeds (100 - table_stats_health_threshold)% since the last "
                            + "statistics collection operation, the statistics for this table are"
                            + "considered outdated."})
    public int tableStatsHealthThreshold = 90;

    @VariableMgr.VarAttr(name = PARTITION_SAMPLE_COUNT, flag = VariableMgr.GLOBAL,
            description = {
                    "大分区表采样的分区数上限",
                    "The upper limit of the number of partitions for sampling large partitioned tables.\n"})
    public int partitionSampleCount = 30;

    @VariableMgr.VarAttr(name = PARTITION_SAMPLE_ROW_COUNT, flag = VariableMgr.GLOBAL,
            description = {
                    "大分区表采样的行数上限",
                    "The upper limit of the number of rows for sampling large partitioned tables.\n"})
    public long partitionSampleRowCount = 3_000_000_000L;

    @VariableMgr.VarAttr(name = FETCH_HIVE_ROW_COUNT_SYNC,
            fuzzy = true,
            description = {"同步获取 Hive 外表行数", "Fetch Hive external table row count synchronously"})
    public boolean fetchHiveRowCountSync = true;

    @VariableMgr.VarAttr(name = ENABLE_MATERIALIZED_VIEW_REWRITE, needForward = true,
            description = {"是否开启基于结构信息的物化视图透明改写",
                    "Whether to enable materialized view rewriting based on struct info"})
    public boolean enableMaterializedViewRewrite = true;

    @VariableMgr.VarAttr(name = PRE_MATERIALIZED_VIEW_REWRITE_STRATEGY, needForward = true, fuzzy = true,
            description = {"在 RBO 阶段基于结构信息的物化视图透明改写的策略，FORCE_IN_ROB：强制在 RBO 阶段透明改写，"
                    + "TRY_IN_RBO：如果在 NEED_PRE_REWRITE_RULE_TYPES 中的规则改写成功了，那么就会尝试在 RBO 阶段透明改写"
                    + "NOT_IN_RBO：不尝试在 RBO 阶段改写，只在 CBO 阶段改写",
                    "Whether to enable pre materialized view rewriting based on struct info,"
                            + "FORCE_IN_RBO : Force transparent rewriting in the RBO phase,"
                            + "TRY_IN_RBO : Attempt transparent rewriting in the RBO phase "
                            + "if rules in NEED_PRE_REWRITE_RULE_TYPES, "
                            + "NOT_IN_RBO : Do not attempt rewriting in the RBO phase; apply only during the CBO phase"
            })
    public String preMaterializedViewRewriteStrategy = "TRY_IN_RBO";

    @VariableMgr.VarAttr(name = ALLOW_MODIFY_MATERIALIZED_VIEW_DATA, needForward = true,
            description = {"是否允许修改物化视图的数据",
                    "Is it allowed to modify the data of the materialized view"})
    public boolean allowModifyMaterializedViewData = false;

    @VariableMgr.VarAttr(name = ENABLE_MATERIALIZED_VIEW_REWRITE_WHEN_BASE_TABLE_UNAWARENESS,
            needForward = true,
            description = {"查询时，当物化视图存在无法实时感知数据的外表时，是否开启基于结构信息的物化视图透明改写",
                    ""})
    public boolean enableMaterializedViewRewriteWhenBaseTableUnawareness = false;
    @VariableMgr.VarAttr(name = MATERIALIZED_VIEW_REWRITE_SUCCESS_CANDIDATE_NUM, needForward = true,
            description = {"异步物化视图透明改写成功的结果集合，允许参与到 CBO 候选的最大数量",
                    "The max candidate num which participate in CBO when using asynchronous materialized views"})
    public int materializedViewRewriteSuccessCandidateNum = 3;

    @VariableMgr.VarAttr(name = ENABLE_DML_MATERIALIZED_VIEW_REWRITE, needForward = true,
            description = {"DML 时，是否开启基于结构信息的物化视图透明改写",
                    "Whether to enable materialized view rewriting based on struct info"})
    public boolean enableDmlMaterializedViewRewrite = true;

    @VariableMgr.VarAttr(name = ENABLE_DML_MATERIALIZED_VIEW_REWRITE_WHEN_BASE_TABLE_UNAWARENESS,
            needForward = true,
            description = {"DML 时，当物化视图存在无法实时感知数据的外表时，是否开启基于结构信息的物化视图透明改写",
                    ""})
    public boolean enableDmlMaterializedViewRewriteWhenBaseTableUnawareness = false;

    @VariableMgr.VarAttr(name = MATERIALIZED_VIEW_RELATION_MAPPING_MAX_COUNT, needForward = true,
            description = {"透明改写过程中，relation mapping 最大允许数量，如果超过，进行截取",
                    "During transparent rewriting, relation mapping specifies the maximum allowed number. "
                            + "If the number exceeds the allowed number, the number is intercepted"})
    public int materializedViewRelationMappingMaxCount = 8;

    @VariableMgr.VarAttr(name = ENABLE_MATERIALIZED_VIEW_UNION_REWRITE, needForward = true,
            description = {"当物化视图不足以提供查询的全部数据时，是否允许基表和物化视图 union 来响应查询",
                    "When the materialized view is not enough to provide all the data for the query, "
                            + "whether to allow the union of the base table and the materialized view to "
                            + "respond to the query"}, varType = VariableAnnotation.REMOVED)
    public boolean enableMaterializedViewUnionRewrite = true;

    @VariableMgr.VarAttr(name = ENABLE_MATERIALIZED_VIEW_NEST_REWRITE, needForward = true,
            description = {"是否允许嵌套物化视图改写",
                    "Whether enable materialized view nest rewrite"})
    public boolean enableMaterializedViewNestRewrite = false;

    @VariableMgr.VarAttr(name = ENABLE_SYNC_MV_COST_BASED_REWRITE, needForward = true,
            description = {"是否允许基于代价改写同步物化视图",
                    "Whether enable cost based rewrite for sync mv"}, varType = VariableAnnotation.REMOVED)
    public boolean enableSyncMvCostBasedRewrite = true;

    @VariableMgr.VarAttr(name = MATERIALIZED_VIEW_REWRITE_DURATION_THRESHOLD_MS, needForward = true,
            description = {"物化视图透明改写允许的最长耗时，超过此时长不再进行透明改写",
                    "The maximum duration allowed for transparent rewriting of materialized views; "
                            + "if this duration is exceeded, transparent rewriting will no longer be performed."})
    public long materializedViewRewriteDurationThresholdMs = 1000L;

    @VariableMgr.VarAttr(name = CREATE_TABLE_PARTITION_MAX_NUM, needForward = true,
            description = {"建表时创建分区的最大数量",
                    "The maximum number of partitions created during table creation"})
    public int createTablePartitionMaxNum = 10000;


    @VariableMgr.VarAttr(name = HIVE_PARQUET_USE_COLUMN_NAMES,
            description = {"默认情况下按名称访问 Parquet 列。将此属性设置为“false”可按 Hive 表定义中的序号位置访问列。",
                    "Access Parquet columns by name by default. Set this property to `false` to access columns "
                            + "by their ordinal position in the Hive table definition."})
    public boolean hiveParquetUseColumnNames = true;

    @VariableMgr.VarAttr(name = HIVE_ORC_USE_COLUMN_NAMES,
            description = {"默认情况下按名称访问 Orc 列。将此属性设置为“false”可按 Hive 表定义中的序号位置访问列。",
                    "Access Parquet columns by name by default. Set this property to `false` to access columns "
                            + "by their ordinal position in the Hive table definition."})
    public boolean hiveOrcUseColumnNames = true;

    @VariableMgr.VarAttr(name = KEEP_CARRIAGE_RETURN,
            description = {"在同时处理\r和\r\n作为 CSV 的行分隔符时，是否保留\r",
                    "When processing both \\n and \\r\\n as CSV line separators, should \\r be retained?"})
    public boolean keepCarriageReturn = false;

    @VariableMgr.VarAttr(name = EXCHANGE_MULTI_BLOCKS_BYTE_SIZE,
            description = {"Enable exchange to send multiple blocks in one RPC. Default is 256KB. A negative"
                    + " value disables multi-block exchange."})
    public int exchangeMultiBlocksByteSize = 256 * 1024;

    @VariableMgr.VarAttr(name = FORCE_JNI_SCANNER,
            fuzzy = true,
            description = {"强制使用 jni 方式读取外表", "Force the use of jni mode to read external table"})
    private boolean forceJniScanner = false;

    @VariableMgr.VarAttr(name = ENABLE_COUNT_PUSH_DOWN_FOR_EXTERNAL_TABLE,
            fuzzy = true,
            description = {"对外表启用 count(*) 下推优化", "enable count(*) pushdown optimization for external table"})
    private boolean enableCountPushDownForExternalTable = true;

    @VariableMgr.VarAttr(name = MINIMUM_OPERATOR_MEMORY_REQUIRED_KB, needForward = true,
            description = {"一个算子运行需要的最小的内存大小",
                    "The minimum memory required to be used by an operator, if not meet, the operator will not run"})
    public int minimumOperatorMemoryRequiredKB = 1000;

    public static final String IGNORE_RUNTIME_FILTER_IDS = "ignore_runtime_filter_ids";

    public static final String ENABLE_EXTERNAL_TABLE_BATCH_MODE = "enable_external_table_batch_mode";
    @VariableMgr.VarAttr(
            name = ENABLE_EXTERNAL_TABLE_BATCH_MODE,
            fuzzy = true,
            description = {"使能外表的 batch mode 功能", "Enable the batch mode function of the external table."},
            needForward = true)
    public boolean enableExternalTableBatchMode = true;

    @VariableMgr.VarAttr(name = SKEW_REWRITE_AGG_BUCKET_NUM, needForward = true,
            description = {"bucketNum 参数控制 count(distinct) 倾斜优化的数据分布。决定不同值在 worker 间的分配方式，"
                    + "值越大越能处理极端倾斜但增加 shuffle 开销，值越小网络开销越低但可能无法完全解决倾斜。",
                    "The bucketNum parameter controls data distribution for skew optimization "
                            + "in count(distinct) queries. Determines how distinct values "
                            + "are distributed across workers to avoid data skew. "
                            + "Larger values better handle extreme skew but increase shuffle overhead. "
                            + "Smaller values reduce network traffic but may not fully resolve skew. "
            }, checker = "checkSkewRewriteAggBucketNum")
    public int skewRewriteAggBucketNum = 1024;

    @VariableMgr.VarAttr(name = ENABLE_PREFER_CACHED_ROWSET, needForward = false,
            description = {"是否启用 prefer cached rowset 功能",
                    "Whether to enable prefer cached rowset feature"})
    public boolean enablePreferCachedRowset = false;

    @VariableMgr.VarAttr(name = QUERY_FRESHNESS_TOLERANCE_MS, needForward = false)
    public long queryFreshnessToleranceMs = -1;

    public void setSkewRewriteAggBucketNum(int num) {
        this.skewRewriteAggBucketNum = num;
    }

    @VariableMgr.VarAttr(name = ENABLE_STRICT_CAST,
            description = {"cast 使用严格模式", "Use strict mode for cast"}, affectQueryResult = true)
    public boolean enableStrictCast = false;

    @VariableMgr.VarAttr(name = MULTI_DISTINCT_STRATEGY, description = {"用于控制在包含多个 DISTINCT 函数的 SQL 查询中所采用的"
            + "执行策略。默认值为 0，表示由系统自动选择最优策略；设为 1 表示强制使用 MultiDistinct 方式处理；"
            + "设为 2 表示强制采用 CTE 拆分方式执行。",
            "Used to control the execution strategy used in SQL queries containing multiple DISTINCT "
                    + "functions. The default value is 0, which means that the system automatically selects "
                    + "the optimal strategy; setting it to 1 means forcing the use of MultiDistinct processing;"
                    + " setting it to 2 means forcing the use of CTE splitting execution"},
            checker = "checkMultiDistinctStrategy")
    public int multiDistinctStrategy = 0;

    @VariableMgr.VarAttr(name = AGG_PHASE, description = {"用于控制聚合查询的执行阶段划分策略。默认值为 0，"
            + "表示由系统自动选择最优执行阶段；设为 1 至 4 之间的值则表示强制指定使用对应 1 至 4 阶段进行聚合计算。",
            "Controls the execution phase strategy for aggregate queries. The default value is 0,"
                    + "which means the system automatically selects the optimal execution phase. Setting this value"
                    + "between 1 and 4 forces the use of phases 1 to 4 for aggregate calculations."},
            checker = "checkAggPhase")
    public int aggPhase = 0;


    @VariableMgr.VarAttr(name = MERGE_IO_READ_SLICE_SIZE_BYTES, description = {
            "调整 READ_SLICE_SIZE 大小，降低 Merge IO 读放大影响",
            "Make the READ_SLICE_SIZE variable configurable to reduce the impact caused by read amplification."})
    public int mergeReadSliceSizeBytes = 8388608;

    @VariableMgr.VarAttr(name = FILE_CACHE_QUERY_LIMIT_PERCENT, needForward = true,
            checker = "checkFileCacheQueryLimitPercent",
            description = {"限制用户的单个查询能使用的 FILE_CACHE 比例 "
                    + "（用户设置，取值范围 1 到 Config.file_cache_query_limit_percent_soft）。",
                    "Limit the FILE_CACHE percent that a single query of a user can use "
                    + "(set by user via session variables, range: 1 to Config.file_cache_query_limit_percent_soft)."})
    public int fileCacheQueryLimitPercent = -1;

    public void checkFileCacheQueryLimitPercent(String fileCacheQueryLimitPercentStr) {
        int fileCacheQueryLimitPct = Integer.valueOf(fileCacheQueryLimitPercentStr);
        if (fileCacheQueryLimitPct < 1 || fileCacheQueryLimitPct > Config.file_cache_query_limit_percent_soft) {
            throw new InvalidParameterException(
                String.format("file_cache_query_limit_percent should be between 1 and %d",
                Config.file_cache_query_limit_percent_soft));
        }
    }

    @VariableMgr.VarAttr(name = POLICY_FILE_CACHE_QUERY_LIMIT_PERCENT, needForward = true,
            checker = "checkPolicyFileCacheQueryLimitPercent",
            description = {"限制用户的单个查询能使用的 FILE_CACHE 比例 "
                    + "（admin 权限用户通过创建 workload Policy 设置，取值范围 1 到 100）。",
                    "Limit the FILE_CACHE percent that a single query of a user can use"
                    + "(set by admin by creating workload Policy, range: 1 to 100)."})
    public int policyFileCacheQueryLimitPercent = -1;

    public void checkPolicyFileCacheQueryLimitPercent(String policyFileCacheQueryLimitPercentStr) {
        int policyFileCacheQueryLimitPct = Integer.valueOf(policyFileCacheQueryLimitPercentStr);
        if (policyFileCacheQueryLimitPct < 1 || policyFileCacheQueryLimitPct > 100) {
            throw new InvalidParameterException("policy_file_cache_query_limit_percent should be between 1 and 100)");
        }
    }

    public void setAggPhase(int phase) {
        aggPhase = phase;
    }

    public Set<Integer> getIgnoredRuntimeFilterIds() {
        Set<Integer> ids = Sets.newLinkedHashSet();
        if (ignoreRuntimeFilterIds.isEmpty()) {
            return ImmutableSet.of();
        }
        for (String v : ignoreRuntimeFilterIds.split(",[\\s]*")) {
            int res = -1;
            if (!v.isEmpty()) {
                boolean isNumber = true;
                for (int i = 0; i < v.length(); ++i) {
                    char c = v.charAt(i);
                    if (c < '0' || c > '9') {
                        isNumber = false;
                        break;
                    }
                }
                if (isNumber) {
                    try {
                        res = Integer.parseInt(v);
                    } catch (Throwable t) {
                        // ignore
                    }
                }

            }
            ids.add(res);
        }
        return ids;
    }

    public List<Integer> getShuffledAggNodeIds() {
        List<Integer> ids = Lists.newLinkedList();
        if (shuffledAggNodeIds.isEmpty()) {
            return ImmutableList.of();
        }
        for (String v : shuffledAggNodeIds.split(",[\\s]*")) {
            int res = -1;
            if (!v.isEmpty()) {
                boolean isNumber = true;
                for (int i = 0; i < v.length(); ++i) {
                    char c = v.charAt(i);
                    if (c < '0' || c > '9') {
                        isNumber = false;
                        break;
                    }
                }
                if (isNumber) {
                    try {
                        res = Integer.parseInt(v);
                    } catch (Throwable t) {
                        // ignore
                    }
                }

            }
            ids.add(res);
        }
        return ids;
    }

    public void setIgnoreRuntimeFilterIds(String ignoreRuntimeFilterIds) {
        this.ignoreRuntimeFilterIds = ignoreRuntimeFilterIds;
    }

    public static final String IGNORE_SHAPE_NODE = "ignore_shape_nodes";

    public static final String ENABLE_EXPLAIN_NONE = "enable_explain_none";

    public static final String DETAIL_SHAPE_NODES = "detail_shape_nodes";

    public static final String ENABLE_SEGMENT_CACHE = "enable_segment_cache";

    public Set<String> getIgnoreShapePlanNodes() {
        return Arrays.stream(ignoreShapePlanNodes.split(",[\\s]*")).collect(ImmutableSet.toImmutableSet());
    }

    public void setIgnoreShapePlanNodes(String ignoreShapePlanNodes) {
        this.ignoreShapePlanNodes = ignoreShapePlanNodes;
    }

    @VariableMgr.VarAttr(name = IGNORE_SHAPE_NODE,
            description = {"'explain shape plan' 命令中忽略的 PlanNode 类型",
                    "the plan node type which is ignored in 'explain shape plan' command"})
    public String ignoreShapePlanNodes = "";

    @VariableMgr.VarAttr(name = DETAIL_SHAPE_NODES, needForward = true, setter = "setDetailShapePlanNodes",
            description = {"'explain shape plan' 命令中显示详细信息的 PlanNode 类型",
                    "the plan node type show detail in 'explain shape plan' command"})
    public String detailShapePlanNodes = "";

    @VariableMgr.VarAttr(name = ENABLE_EXPLAIN_NONE, needForward = true, description = {
            "执行 explain 命令，但不打印 explain 结果",
            "execute explain command and return nothing"
    })
    public boolean enableExplainNone = false;

    private Set<String> detailShapePlanNodesSet = ImmutableSet.of();

    public Set<String> getDetailShapePlanNodesSet() {
        return detailShapePlanNodesSet;
    }

    public void setDetailShapePlanNodes(String detailShapePlanNodes) {
        this.detailShapePlanNodesSet = Arrays.stream(detailShapePlanNodes.split(",[\\s]*"))
                .collect(ImmutableSet.toImmutableSet());
        this.detailShapePlanNodes = detailShapePlanNodes;
    }

    @VariableMgr.VarAttr(name = ENABLE_DECIMAL256, needForward = true, description = { "控制是否在计算过程中使用 Decimal256 类型",
            "Set to true to enable Decimal256 type" }, affectQueryResult = true)
    public boolean enableDecimal256 = false;

    @VariableMgr.VarAttr(name = FALLBACK_OTHER_REPLICA_WHEN_FIXED_CORRUPT, needForward = true,
            description = { "当开启 use_fix_replica 时遇到故障，是否漂移到其他健康的副本",
                "use other health replica when the use_fix_replica meet error" })
    public boolean fallbackOtherReplicaWhenFixedCorrupt = false;

    public static final String FE_DEBUG = "fe_debug";
    @VariableMgr.VarAttr(name = FE_DEBUG, needForward = true, fuzzy = true,
            description = {"when set true, FE will throw exceptions instead swallow them. This is used for test",
                    "when set true, FE will throw exceptions instead swallow them. This is used for test"})
    public boolean feDebug = false;

    @VariableMgr.VarAttr(name = FETCH_ALL_FE_FOR_SYSTEM_TABLE,
            description = {"When the variable is true, some system tables retrieve data from all fe",
                    "当变量为 true 时，部分系统表从所有 fe 获取数据"})
    public boolean fetchAllFeForSystemTable = true;

    @VariableMgr.VarAttr(name = MAX_MSG_SIZE_OF_RESULT_RECEIVER,
            description = {"Max message size during result deserialization, change this if you meet error"
                    + " like \"MaxMessageSize reached\"",
                    "用于控制结果反序列化时 thrift 字段的最大值，当遇到类似\"MaxMessageSize reached\"这样的错误时可以考虑修改该参数"})
    public int maxMsgSizeOfResultReceiver = TConfiguration.DEFAULT_MAX_MESSAGE_SIZE;


    // CLOUD_VARIABLES_BEGIN
    @VariableMgr.VarAttr(name = CLOUD_CLUSTER, alias = {COMPUTE_GROUP})
    public String cloudCluster = "";
    @VariableMgr.VarAttr(name = DISABLE_EMPTY_PARTITION_PRUNE)
    public boolean disableEmptyPartitionPrune = false;
    @VariableMgr.VarAttr(name = CLOUD_PARTITION_VERSION_CACHE_TTL_MS)
    public static long cloudPartitionVersionCacheTtlMs = 0;
    // CLOUD_VARIABLES_END

    // fetch remote schema rpc timeout
    @VariableMgr.VarAttr(name = FETCH_REMOTE_SCHEMA_TIMEOUT_SECONDS, fuzzy = true)
    public long fetchRemoteSchemaTimeoutSeconds = 120;
    // max tablet count for fetch remote schema
    @VariableMgr.VarAttr(name = MAX_FETCH_REMOTE_TABLET_COUNT, fuzzy = true)
    public int maxFetchRemoteTabletCount = 512;

    @VariableMgr.VarAttr(
            name = "enable_compress_materialize",
            description = {"控制是否启用 compress materialize。",
                    "enable compress-materialize. "},
            needForward = true, fuzzy = false,
            varType = VariableAnnotation.EXPERIMENTAL
    )
    public boolean enableCompressMaterialize = false;

    @VariableMgr.VarAttr(
            name = DATA_QUEUE_MAX_BLOCKS,
            description = {"DataQueue 中每个子队列允许最大的 block 个数",
                    "Max blocks in DataQueue."},
            needForward = true, fuzzy = true)
    public long dataQueueMaxBlocks = 1;

    // for spill to disk
    @VariableMgr.VarAttr(
            name = ENABLE_SPILL,
            description = {"控制是否启用查询算子落盘。默认为 false。",
                    "Controls whether to enable spill to disk for query. "
                            + "The default value is false."},
            needForward = true, fuzzy = true)
    public boolean enableSpill = false;

    @VariableMgr.VarAttr(
            name = ENABLE_FORCE_SPILL,
            description = {"控制是否开启强制落盘（即使在内存足够的情况），默认为 false。",
                    "Controls whether enable force spill."
            },
            needForward = true, fuzzy = false
    )
    public boolean enableForceSpill = false;

    @VariableMgr.VarAttr(
            name = ENABLE_RESERVE_MEMORY,
            description = {"控制是否启用分配内存前先 reverve memory 的功能。默认为 true。",
                    "Controls whether to enable reserve memory before allocating memory. "
                            + "The default value is true."},
            needForward = true, fuzzy = true)
    public boolean enableReserveMemory = true;

    @VariableMgr.VarAttr(name = SPILL_MIN_REVOCABLE_MEM, fuzzy = true)
    public long spillMinRevocableMem = 32 * 1024 * 1024;

    // spill_sort_mem_limit controls the memory usage during merge sort phase of spill sort.
    // During merge sort phase, mutiple sorted blocks will be read into memory and do merge sort,
    // the count of blocks should be controlled or else will cause OOM, it's calculated as
    // std::max(spill_sort_mem_limit / spill_sort_batch_bytes, 2)
    @VariableMgr.VarAttr(name = SPILL_SORT_MEM_LIMIT)
    public long spillSortMemLimit = 134217728; // 128M

    @VariableMgr.VarAttr(name = SPILL_SORT_BATCH_BYTES)
    public long spillSortBatchBytes = 8388608; // 8M

    @VariableMgr.VarAttr(name = SPILL_AGGREGATION_PARTITION_COUNT, fuzzy = true)
    public int spillAggregationPartitionCount = 32;

    @VariableMgr.VarAttr(name = LOW_MEMORY_MODE_BUFFER_LIMIT, fuzzy = false)
    public long lowMemoryModeBufferLimit = 33554432;

    // The memory limit of streaming agg when spilling is enabled
    // NOTE: streaming agg operator will not spill to disk.
    @VariableMgr.VarAttr(name = SPILL_STREAMING_AGG_MEM_LIMIT, fuzzy = false)
    public long spillStreamingAggMemLimit = 268435456; //256MB

    @VariableMgr.VarAttr(name = SPILL_HASH_JOIN_PARTITION_COUNT, fuzzy = true)
    public int spillHashJoinPartitionCount = 32;

    @VariableMgr.VarAttr(name = SPILL_REVOCABLE_MEMORY_HIGH_WATERMARK_PERCENT, fuzzy = true)
    public int spillRevocableMemoryHighWatermarkPercent = -1;

    @VariableMgr.VarAttr(
            name = DUMP_HEAP_PROFILE_WHEN_MEM_LIMIT_EXCEEDED,
            description = {"查询因为内存不足被 Cancel 时，是否 Dump heap profile 到日志文件。默认为 false。",
                    "Whether to dump heap profile to log file when query is canceled becuase of memory not enough. "
                            + "The default value is false."},
            needForward = true)
    public boolean dumpHeapProfileWhenMemLimitExceeded = false;

    @VariableMgr.VarAttr(
            name = ENABLE_FUZZY_BLOCKABLE_TASK, fuzzy = true)
    public boolean enableFuzzyBlockableTask = false;

    @VariableMgr.VarAttr(name = USE_MAX_LENGTH_OF_VARCHAR_IN_CTAS, needForward = true, description = {
            "在 CTAS 中，如果 CHAR / VARCHAR 列不来自于源表，是否是将这一列的长度设置为 MAX，即 65533。默认为 true。",
            "In CTAS (Create Table As Select), if CHAR/VARCHAR columns do not originate from the source table,"
                    + " whether to set the length of such a column to MAX, which is 65533. The default is true."
    })
    public boolean useMaxLengthOfVarcharInCtas = true;

    // Whether enable segment cache. Segment cache only works when FE's query options sets enableSegmentCache true
    // along with BE's config `disable_segment_cache` false
    @VariableMgr.VarAttr(name = ENABLE_SEGMENT_CACHE, needForward = true)
    public boolean enableSegmentCache = true;

    /**
     * When enabling shard scroll, FE will plan scan ranges by shards of ES indices.
     * Otherwise, FE will plan a single query to ES.
     */
    @VariableMgr.VarAttr(name = ENABLE_ES_PARALLEL_SCROLL, description = {
        "ES catalog 是否开启 shard 级别并发的 scroll 请求，默认开启。",
        "Whether to enable shard-level parallel scroll requests for ES catalog, enabled by default."
    })
    public boolean enableESParallelScroll = true;

    @VariableMgr.VarAttr(name = ENABLE_MATCH_WITHOUT_INVERTED_INDEX, description = {
        "开启无索引 match 查询功能，建议正式环境保持开启",
        "Enable no-index match query functionality."
                + " it is recommended to keep this enabled in the production environment."
    })
    public boolean enableMatchWithoutInvertedIndex = true;

    @VariableMgr.VarAttr(name = ENABLE_FALLBACK_ON_MISSING_INVERTED_INDEX, description = {
        "开启后在没有找到索引的情况下直接查询报错，建议正式环境保持开启",
        "After enabling, it will directly query and report an error if no index is found."
                + " It is recommended to keep this enabled in the production environment."
    })
    public boolean enableFallbackOnMissingInvertedIndex = true;

    @VariableMgr.VarAttr(name = ENABLE_INVERTED_INDEX_SEARCHER_CACHE, description = {
        "开启后会缓存倒排索引 searcher",
        "Enabling this will cache the inverted index searcher."
    })
    public boolean enableInvertedIndexSearcherCache = true;

    @VariableMgr.VarAttr(name = ENABLE_INVERTED_INDEX_QUERY_CACHE, description = {
        "开启后会缓存倒排索引查询结果",
        "Enabling this will cache the results of inverted index queries."
    })
    public boolean enableInvertedIndexQueryCache = true;

    @VariableMgr.VarAttr(name = IN_LIST_VALUE_COUNT_THRESHOLD, description = {
        "in 条件 value 数量大于这个 threshold 后将不会走 fast_execute",
        "When the number of values in the IN condition exceeds this threshold,"
                + " fast_execute will not be used."
    }, affectQueryResult = true)
    public int inListValueCountThreshold = 10;

    @VariableMgr.VarAttr(name = ENABLE_ADAPTIVE_PIPELINE_TASK_SERIAL_READ_ON_LIMIT, needForward = true, description = {
        "开启后将会允许自动调整 pipeline task 的并发数。当 scan 节点没有过滤条件，且 limit 参数小于"
            + "adaptive_pipeline_task_serial_read_on_limit 中指定的行数时，scanner 的并行度将会被设置为 1",
        "When enabled, the pipeline task concurrency will be adjusted automatically. When the scan node has no filter "
            + "conditions and the limit parameter is less than the number of rows specified in "
            + "adaptive_pipeline_task_serial_read_on_limit, the parallelism of the scan will be set to 1."
    })
    public boolean enableAdaptivePipelineTaskSerialReadOnLimit = true;

    @VariableMgr.VarAttr(name = ADAPTIVE_PIPELINE_TASK_SERIAL_READ_ON_LIMIT, needForward = true, description = {
        "当 enable_adaptive_pipeline_task_serial_read_on_limit 开启时，scanner 的并行度将会被设置为 1 的行数阈值",
            "When enable_adaptive_pipeline_task_serial_read_on_limit is enabled, "
            + "the number of rows at which the parallelism of the scan will be set to 1."
    })
    public int adaptivePipelineTaskSerialReadOnLimit = 10000;

    @VariableMgr.VarAttr(name = ENABLE_PHRASE_QUERY_SEQUENYIAL_OPT, needForward = true, description = {
        "开启顺序短语查询对连词的优化",
        "enable optimization for conjunctions in sequential phrase queries"
    })
    public boolean enablePhraseQuerySequentialOpt = true;

    @VariableMgr.VarAttr(name = REQUIRE_SEQUENCE_IN_INSERT, needForward = true, description = {
            "该变量用于控制，使用了 sequence 列的 unique key 表，insert into 操作是否要求必须提供每一行的 sequence 列的值",
            "This variable controls whether the INSERT INTO operation on unique key tables with a sequence"
                    + " column requires a sequence column to be provided for each row"
    })
    public boolean requireSequenceInInsert = true;

    @VariableMgr.VarAttr(name = ENABLE_COOLDOWN_REPLICA_AFFINITY, needForward = true)
    public boolean enableCooldownReplicaAffinity = true;

    @VariableMgr.VarAttr(name = ENABLE_AUTO_CREATE_WHEN_OVERWRITE, needForward = true, description = {
        "开启后对自动分区表的 insert overwrite 操作会对没有找到分区的插入数据按自动分区规则创建分区，默认关闭",
        "The insert overwrite operation on an auto-partitioned table will create partitions for inserted data"
                + " for which no partition is found according to the auto-partitioning rules, which is turned off"
                + " by default."
    })
    public boolean enableAutoCreateWhenOverwrite = false;

    @VariableMgr.VarAttr(name = ENABLE_TEXT_VALIDATE_UTF8, needForward = true, description = {
            "对于 text 类型的文件读取，是否开启 utf8 编码检查。非 utf8 字符会显示成乱码。",
            "For text type file reading, whether to enable utf8 encoding check."
                    + "non-utf8 characters will be displayed as garbled characters."
    })
    public boolean enableTextValidateUtf8 = true;

    @VariableMgr.VarAttr(name = SKIP_CHECKING_ACID_VERSION_FILE, needForward = true, affectQueryResult = true,
            description = {
                "跳过检查 transactional hive 版本文件 '_orc_acid_version.'",
                "Skip checking transactional hive version file '_orc_acid_version.'"
            }
    )
    public boolean skipCheckingAcidVersionFile = false;

    @VariableMgr.VarAttr(name = ENABLE_SQL_CONVERTOR_FEATURES, needForward = true,
            checker = "checkSqlConvertorFeatures",
            description = {
                    "开启 SQL 转换器的指定功能。多个功能使用逗号分隔",
                    "enable SQL convertor features. Multiple features are separated by commas"
            })
    public String enableSqlConvertorFeatures = "";

    // The default value is true,
    // which throughs reducing rpc call from follower node to meta service to improve query performance
    // for getting version is memory operation in master node,
    // but it will slightly increase the pressure on the FE master.
    @VariableMgr.VarAttr(name = ENABLE_SCHEMA_SCAN_FROM_MASTER_FE, description = {
            "在 follower 节点查询时，是否允许从 master 节点扫描 information_schema.tables 的结果",
            "Whether to allow scanning information_schema.tables from the master node"
    })
    public boolean enableSchemaScanFromMasterFe = true;

    @VariableMgr.VarAttr(name = SHOW_COLUMN_COMMENT_IN_DESCRIBE, needForward = true,
            description = {
                    "是否在 DESCRIBE TABLE 语句中显示列注释",
                    "whether to show column comments in DESCRIBE TABLE statement"
            })
    public boolean showColumnCommentInDescribe = false;

    @VariableMgr.VarAttr(name = SQL_CONVERTOR_CONFIG, needForward = true,
            description = {
                    "SQL 转换器的相关配置，使用 Json 格式。以 {} 为根元素。",
                    "SQL convertor config, use Json format. The root element is {}"
            })
    public String sqlConvertorConfig = "{}";

    @VariableMgr.VarAttr(name = PREFER_UDF_OVER_BUILTIN, needForward = true,
            description = {
                    "是否优先查找 UDF 而不是内置函数",
                    "Whether to prefer UDF over builtin functions"
            })
    public boolean preferUdfOverBuiltin = false;

    @VariableMgr.VarAttr(name = SKEW_REWRITE_JOIN_SALT_EXPLODE_FACTOR, description = {
            "join 加盐优化的扩展因子，对指定的倾斜值，join 倾斜侧生成 0 到 ExplodeFactor - 1 的随机值，"
                    + "join 扩展侧复制为 ExplodeFactor 个副本，使 hash shuffle 之后计算负载均匀分布。"
                    + "可以配置为 0-65535 中的数字：0 代表根据集群中 be 的数量和 cpu 核数自适应，1-65535 中的数量代表扩展倍数",
            "ExplodeFactor: The expansion factor for join skew optimization. "
                    + "For specified skewed values, it generates random values between 0 and ExplodeFactor-1 "
                    + "on the skewed side, while replicating the expanded side into ExplodeFactor copies,"
                    + "ensuring even load distribution after hash shuffling. "
                    + "Configurable range: 0-65535 (0=auto-adapt based on BEs and CPU cores;"
                    + "1-65535=manual expansion multiplier)"
    }, checker = "checkSkewRewriteJoinSaltExplodeFactor")
    public int skewRewriteJoinSaltExplodeFactor = 0;

    @VariableMgr.VarAttr(name = DEFAULT_AI_RESOURCE, needForward = true,
            description = {
                    "当函数参数未指定 AI Resource 时，系统将默认使用此变量定义的 Resource。",
                    "Defines the default AI resource to be used when no specific AI resource is specified "
                            + "in the function arguments."
            })
    public String defaultAIResource = "";

    public void setEnableEsParallelScroll(boolean enableESParallelScroll) {
        this.enableESParallelScroll = enableESParallelScroll;
    }

    public boolean isEnableESParallelScroll() {
        return enableESParallelScroll;
    }

    @VariableMgr.VarAttr(name = ENABLE_ADD_INDEX_FOR_NEW_DATA, needForward = true, description = {
            "是否启用仅对新数据生效的索引添加模式，开启时新建索引只对后续写入的数据生效，关闭时对全部数据重建索引",
            "Whether to enable add index mode that only affects new data, "
                    + "when enabled new indexes only affect subsequently written data, "
                    + "when disabled rebuild indexes for all data"
    })
    public boolean enableAddIndexForNewData = false;

    @VariableMgr.VarAttr(name = HNSW_EF_SEARCH, needForward = true,
            description = {"HNSW 索引的 EF 搜索参数，控制搜索的精度和速度",
                    "HNSW index EF search parameter, controls the precision and speed of the search"})
    public int hnswEFSearch = 32;

    @VariableMgr.VarAttr(name = HNSW_CHECK_RELATIVE_DISTANCE, needForward = true,
            description = {"是否启用相对距离检查机制，以提升 HNSW 搜索的准确性",
                    "Enable relative distance checking to improve HNSW search accuracy"})
    public boolean hnswCheckRelativeDistance = true;

    @VariableMgr.VarAttr(name = HNSW_BOUNDED_QUEUE, needForward = true,
            description = {"是否使用有界优先队列来优化 HNSW 的搜索性能",
                    "Whether to use a bounded priority queue to optimize HNSW search performance"})
    public boolean hnswBoundedQueue = true;

    @VariableMgr.VarAttr(
            name = DEFAULT_VARIANT_MAX_SUBCOLUMNS_COUNT,
            needForward = true,
            checker = "checkDefaultVariantMaxSubcolumnsCount",
            fuzzy = true
    )
    public int defaultVariantMaxSubcolumnsCount = 0;

    @VariableMgr.VarAttr(
            name = DEFAULT_VARIANT_ENABLE_TYPED_PATHS_TO_SPARSE,
            needForward = true,
            fuzzy = true
    )
    public boolean defaultEnableTypedPathsToSparse = false;

    @VariableMgr.VarAttr(
            name = DEFAULT_VARIANT_MAX_SPARSE_COLUMN_STATISTICS_SIZE,
            needForward = true,
            fuzzy = true
    )
    public int defaultVariantMaxSparseColumnStatisticsSize = 10000;

    @VariableMgr.VarAttr(name = ENABLE_EXTENDED_REGEX, needForward = true, affectQueryResult = true,
            description = {"是否启用扩展的正则表达式, 支持如 look-around 类的零宽断言",
                    "Enable extended regular expressions, support look-around zero-width assertions"})
    public boolean enableExtendedRegex = false;

    @VariableMgr.VarAttr(
            name = DEFAULT_VARIANT_SPARSE_HASH_SHARD_COUNT,
            needForward = true,
            fuzzy = true
    )
    public int defaultVariantSparseHashShardCount = 0;

    // If this fe is in fuzzy mode, then will use initFuzzyModeVariables to generate some variables,
    // not the default value set in the code.
    @SuppressWarnings("checkstyle:Indentation")
    public void initFuzzyModeVariables() {
        Random random = new SecureRandom();
        this.feDebug = true;
        this.enableConditionCache = Config.pull_request_id % 2 == 0;
        this.parallelPipelineTaskNum = random.nextInt(8);
        this.parallelPrepareThreshold = random.nextInt(32) + 1;
        this.enableCommonExprPushdown = random.nextBoolean();
        this.enableLocalExchange = random.nextBoolean();
        this.enableSharedExchangeSinkBuffer = random.nextBoolean();
        this.useSerialExchange = random.nextBoolean();
        this.enableCommonExpPushDownForInvertedIndex = random.nextBoolean();
        this.disableStreamPreaggregations = random.nextBoolean();
        this.enableShareHashTableForBroadcastJoin = random.nextBoolean();

        // 4KB = 4 * 1024 bytes
        int minBytes = 4 * 1024;
        // 10MB = 10 * 1024 * 1024 bytes
        int maxBytes = 10 * 1024 * 1024;
        this.exchangeMultiBlocksByteSize = minBytes + (int) (random.nextDouble() * (maxBytes - minBytes));
        this.defaultVariantMaxSubcolumnsCount = random.nextInt(10);
        this.defaultVariantSparseHashShardCount = random.nextInt(5) + 1;
        int randomInt = random.nextInt(4);
        if (randomInt % 2 == 0) {
            this.rewriteOrToInPredicateThreshold = 100000;
            this.enableFunctionPushdown = false;
            this.enableSyncRuntimeFilterSize = true;
        } else {
            this.rewriteOrToInPredicateThreshold = 2;
            this.enableFunctionPushdown = true;
            this.enableSyncRuntimeFilterSize = false;
        }

        switch (random.nextInt(4)) {
            case 0:
                this.runtimeFilterType = TRuntimeFilterType.IN.getValue();
                break;
            case 1:
                this.runtimeFilterType = TRuntimeFilterType.BLOOM.getValue();
                break;
            case 2:
                this.runtimeFilterType = TRuntimeFilterType.IN_OR_BLOOM.getValue();
                break;
            case 3:
                break;
            default:
                break;
        }

        if (random.nextBoolean()) {
            this.runtimeFilterType |= TRuntimeFilterType.MIN_MAX.getValue();
        }

        switch (random.nextInt(3)) {
            case 0:
                this.fragmentTransmissionCompressionCodec = "snappy";
                this.runtimeFilterWaitTimeMs = 10;
                break;
            case 1:
                this.fragmentTransmissionCompressionCodec = "lz4";
                break;
            default:
                this.fragmentTransmissionCompressionCodec = "none";
        }

        this.enableParallelScan = random.nextInt(2) == 0;
        this.enableRuntimeFilterPrune = (randomInt % 10) == 0;
        this.enableRuntimeFilterPartitionPrune = (randomInt % 2) == 0;

        switch (randomInt) {
            case 0:
                this.parallelScanMaxScannersCount = 32;
                this.parallelScanMinRowsPerScanner = 64;
                this.runtimeFilterMaxInNum = 10;
                break;
            case 1:
                this.parallelScanMaxScannersCount = 16;
                this.parallelScanMinRowsPerScanner = 128;
                this.runtimeFilterMaxInNum = 0;
                break;
            case 2:
                this.parallelScanMaxScannersCount = 8;
                this.parallelScanMinRowsPerScanner = 256;
                break;
            case 3:
            default:
                break;
        }

        if (Config.fuzzy_test_type.equals("p0")) {
            if (random.nextInt(2) == 1) {
                this.batchSize = 4064;
                this.enableFoldConstantByBe = true;
            } else {
                this.batchSize = 1024;
                this.enableFoldConstantByBe = false;
            }
            this.enableFuzzyBlockableTask = random.nextBoolean();
        }
        this.runtimeFilterWaitInfinitely = random.nextBoolean();

        // set random 1, 10, 100, 1000, 10000
        this.topnOptLimitThreshold = (int) Math.pow(10, random.nextInt(5));

        // for spill to disk
        if (Config.fuzzy_test_type.equals("p0")) {
            switch (randomInt % 4) {
                case 0:
                    this.spillMinRevocableMem = 0;
                    break;
                case 1:
                    this.spillMinRevocableMem = 1;
                    break;
                case 2:
                    this.spillMinRevocableMem = 1024 * 1024;
                    break;
                case 3:
                default:
                    this.spillMinRevocableMem = 100L * 1024 * 1024;
                    break;
            }

            randomInt = random.nextInt(99);
            this.enableSpill = randomInt % 4 != 0;
            this.enableForceSpill = randomInt % 3 == 0;
            this.enableReserveMemory = randomInt % 5 != 0;
        }

        // random pre materialized view rewrite strategy
        randomInt = random.nextInt(3);
        switch (randomInt % 3) {
            case 0:
                this.preMaterializedViewRewriteStrategy = PreRewriteStrategy.NOT_IN_RBO.name();
                break;
            case 1:
                this.preMaterializedViewRewriteStrategy = PreRewriteStrategy.TRY_IN_RBO.name();
                break;
            case 2:
            default:
                this.preMaterializedViewRewriteStrategy = PreRewriteStrategy.FORCE_IN_RBO.name();
                break;
        }
        setFuzzyForCatalog(random);
    }

    private void setFuzzyForCatalog(Random random) {
        if (!Config.fuzzy_test_type.equals("external")) {
            return;
        }
        // parquet
        this.enableParquetFilterByMinMax = random.nextBoolean();
        this.enableParquetLazyMat = random.nextBoolean();

        // orc
        this.enableOrcLazyMat = random.nextBoolean();
        this.orcTinyStripeThresholdBytes = Util.getRandomLong(0, 8L * 1024L * 1024L);
        this.orcOnceMaxReadBytes = Util.getRandomLong(0, 8L * 1024L * 1024L, 16L * 1024L * 1024L);
        this.orcMaxMergeDistanceBytes = Util.getRandomLong(0, 1L * 1024L * 1024L, 10L * 1024L * 1024L);

        // jni
        this.forceJniScanner = random.nextBoolean();

        // statistics
        this.fetchHiveRowCountSync = random.nextBoolean();

        // hive
        this.hiveTextCompression = Util.getRandomString(
                "gzip", "defalte", "bzip2", "zstd", "lz4", "lzo", "snappy", "plain");

        // batch mode
        this.enableExternalTableBatchMode = random.nextBoolean();
        if (this.enableExternalTableBatchMode) {
            this.numPartitionsInBatchMode = Util.getRandomInt(0, 1024, Integer.MAX_VALUE);
            this.numFilesInBatchMode = Util.getRandomInt(0, 1024, Integer.MAX_VALUE);
        }

        // common
        this.enableCountPushDownForExternalTable = random.nextBoolean();
        this.runtimeFilterPruneForExternal = random.nextBoolean();
    }

    public String printFuzzyVariables() {
        if (!Config.use_fuzzy_session_variable) {
            return "";
        }
        List<String> res = Lists.newArrayList();
        for (Field field : SessionVariable.class.getDeclaredFields()) {
            VarAttr attr = field.getAnnotation(VarAttr.class);
            if (attr == null || !attr.fuzzy()) {
                continue;
            }
            field.setAccessible(true);
            try {
                Object val = field.get(this);
                res.add(attr.name() + "=" + val.toString());
            } catch (IllegalAccessException e) {
                LOG.warn("failed to get fuzzy session variable {}", attr.name(), e);
            }
        }
        return Joiner.on(",").join(res);
    }

    /**
     * syntax:
     * all -> use all event
     * all except event_1, event_2, ..., event_n -> use all events excluding the event_1~n
     * event_1, event_2, ..., event_n -> use event_1~n
     */
    @VariableMgr.VarAttr(name = NEREIDS_TRACE_EVENT_MODE, checker = "checkNereidsTraceEventMode")
    public String nereidsTraceEventMode = "all";

    private Set<Class<? extends Event>> parsedNereidsEventMode = EventSwitchParser.parse(Lists.newArrayList("all"));

    public boolean isInDebugMode() {
        return showHiddenColumns || skipDeleteBitmap || skipDeletePredicate || skipDeleteSign || skipStorageEngineMerge
                || skipMissingVersion || skipBadTablet;
    }

    public String printDebugModeVariables() {
        List<String> res = Lists.newArrayList();
        for (Field field : SessionVariable.class.getDeclaredFields()) {
            VarAttr attr = field.getAnnotation(VarAttr.class);
            if (attr == null) {
                continue;
            }
            boolean shouldPrint = false;
            for (String debugVariable : DEBUG_VARIABLES) {
                if (attr.name().equalsIgnoreCase(debugVariable)) {
                    shouldPrint = true;
                    break;
                }
            }
            if (shouldPrint) {
                field.setAccessible(true);
                try {
                    Object val = field.get(this);
                    res.add(attr.name() + "=" + val.toString());
                } catch (IllegalAccessException e) {
                    LOG.warn("failed to get debug mode session variable {}", attr.name(), e);
                }
            }
        }
        return Joiner.on(",").join(res);
    }

    public void setEnableNereidsTrace(boolean enableNereidsTrace) {
        this.enableNereidsTrace = enableNereidsTrace;
    }

    public void setNereidsTraceEventMode(String nereidsTraceEventMode) {
        checkNereidsTraceEventMode(nereidsTraceEventMode);
        this.nereidsTraceEventMode = nereidsTraceEventMode;
    }

    public void checkNereidsTraceEventMode(String nereidsTraceEventMode) {
        List<String> strings = EventSwitchParser.checkEventModeStringAndSplit(nereidsTraceEventMode);
        if (strings != null) {
            parsedNereidsEventMode = EventSwitchParser.parse(strings);
        }
        if (parsedNereidsEventMode == null) {
            throw new UnsupportedOperationException("nereids_trace_event_mode syntax error, please check");
        }
    }

    public Set<Class<? extends Event>> getParsedNereidsEventMode() {
        return parsedNereidsEventMode;
    }

    public String getBlockEncryptionMode() {
        return blockEncryptionMode;
    }

    public void setBlockEncryptionMode(String blockEncryptionMode) {
        this.blockEncryptionMode = blockEncryptionMode;
    }

    public void setRewriteOrToInPredicateThreshold(int threshold) {
        this.rewriteOrToInPredicateThreshold = threshold;
    }

    public int getRewriteOrToInPredicateThreshold() {
        return rewriteOrToInPredicateThreshold;
    }

    public long getMaxExecMemByte() {
        return maxExecMemByte;
    }

    public long getMaxScanQueueExecMemByte() {
        return maxScanQueueMemByte;
    }

    public int getNumScannerThreads() {
        return numScannerThreads;
    }

    public int getQueryTimeoutS() {
        return queryTimeoutS;
    }

    public void setEnableTwoPhaseReadOpt(boolean enable) {
        enableTwoPhaseReadOpt = enable;
    }

    public int getMaxExecutionTimeMS() {
        return maxExecutionTimeMS;
    }

    public int getInsertTimeoutS() {
        return insertTimeoutS;
    }


    public void setInsertTimeoutS(int insertTimeoutS) {
        this.insertTimeoutS = insertTimeoutS;
    }

    public boolean enableProfile() {
        return enableProfile;
    }

    public int getAutoProfileThresholdMs() {
        return this.autoProfileThresholdMs;
    }

    public boolean enableSingleDistinctColumnOpt() {
        return enableSingleDistinctColumnOpt;
    }

    public int getWaitTimeoutS() {
        return waitTimeoutS;
    }

    public long getSqlMode() {
        return sqlMode;
    }

    public void setSqlMode(long sqlMode) {
        this.sqlMode = sqlMode;
    }

    public boolean isEnableJoinReorderBasedCost() {
        return enableJoinReorderBasedCost;
    }

    public boolean enableMultiClusterSyncLoad() {
        return cloudEnableMultiClusterSyncLoad;
    }

    public void setEnableMultiClusterSyncLoad(boolean cloudEnableMultiClusterSyncLoad) {
        this.cloudEnableMultiClusterSyncLoad = cloudEnableMultiClusterSyncLoad;
    }

    public boolean isTxReadonly() {
        return txReadonly;
    }

    public boolean isTransactionReadonly() {
        return transactionReadonly;
    }

    public String getTransactionIsolation() {
        return transactionIsolation;
    }

    public String getTxIsolation() {
        return txIsolation;
    }

    public String getCharsetClient() {
        return charsetClient;
    }

    public String getCharsetConnection() {
        return charsetConnection;
    }

    public String getCharsetResults() {
        return charsetResults;
    }

    public String getCharsetServer() {
        return charsetServer;
    }

    public String getCollationConnection() {
        return collationConnection;
    }

    public String getCollationDatabase() {
        return collationDatabase;
    }

    public String getCollationServer() {
        return collationServer;
    }

    public boolean isSqlAutoIsNull() {
        return sqlAutoIsNull;
    }

    public long getSqlSelectLimit() {
        if (sqlSelectLimit < 0 || sqlSelectLimit >= Long.MAX_VALUE) {
            return -1;
        }
        return sqlSelectLimit;
    }

    public long getDefaultOrderByLimit() {
        return defaultOrderByLimit;
    }

    public int getMaxAllowedPacket() {
        return maxAllowedPacket;
    }

    public int getAutoIncrementIncrement() {
        return autoIncrementIncrement;
    }

    public int getQueryCacheType() {
        return queryCacheType;
    }

    public int getInteractiveTimeout() {
        return interactiveTimeout;
    }

    public int getNetWriteTimeout() {
        return netWriteTimeout;
    }

    public int getNetReadTimeout() {
        return netReadTimeout;
    }

    public String getTimeZone() {
        return timeZone;
    }

    public void setTimeZone(String timeZone) {
        this.timeZone = timeZone;
    }

    private static String standarlizeLcTimeNames(String value) {
        if (value.isEmpty()) {
            throw new InvalidParameterException("lc_time_names value is empty");
        }
        String[] segments = value.split("_");
        if (segments.length != 2) {
            throw new InvalidParameterException(
                    "lc_time_names value must be in language_COUNTRY form: " + value);
        }

        return segments[0].toLowerCase() + "_" + segments[1].toUpperCase();
    }

    public void setLcTimeNames(String lcTimeNames) {
        String standardLcTimeNames = standarlizeLcTimeNames(lcTimeNames);
        if (!SUPPORTED_LC_TIME_NAMES.contains(standardLcTimeNames)) {
            String supportedList = String.join(", ", SUPPORTED_LC_TIME_NAMES);
            throw new InvalidParameterException("Unsupported lc_time_names value: " + lcTimeNames
                + ". Supported values are: " + supportedList);
        }
        this.lcTimeNames = standardLcTimeNames;
    }

    public String getLcTimeNames() {
        return lcTimeNames;
    }

    public int getSqlSafeUpdates() {
        return sqlSafeUpdates;
    }

    public int getNetBufferLength() {
        return netBufferLength;
    }

    public boolean getHaveQueryCache() {
        return haveQueryCache;
    }

    /**
     * setMaxExecMemByte.
     **/
    public void setMaxExecMemByte(long maxExecMemByte) {
        if (maxExecMemByte < MIN_EXEC_MEM_LIMIT) {
            this.maxExecMemByte = MIN_EXEC_MEM_LIMIT;
        } else {
            this.maxExecMemByte = maxExecMemByte;
        }
    }

    public void setMaxScanQueueMemByte(long scanQueueMemByte) {
        this.maxScanQueueMemByte = scanQueueMemByte;
    }

    public void setNumScannerThreads(int numScannerThreads) {
        this.numScannerThreads = numScannerThreads;
    }

    public boolean isSqlQuoteShowCreate() {
        return sqlQuoteShowCreate;
    }

    public void setSqlQuoteShowCreate(boolean sqlQuoteShowCreate) {
        this.sqlQuoteShowCreate = sqlQuoteShowCreate;
    }

    public void setQueryTimeoutS(int queryTimeoutS) {
        if (queryTimeoutS <= 0) {
            LOG.warn("Setting invalid query timeout", new RuntimeException(""));
        }
        this.queryTimeoutS = queryTimeoutS;
    }

    // This method will be called by VariableMgr.replayGlobalVariableV2
    // We dont want any potential exception is thrown during replay oplog
    // so we do not check its validation. Here potential excaption
    // will become real in cases where user set global query timeout 0 before
    // upgrading to this version.
    public void setQueryTimeoutS(String queryTimeoutS) {
        int newQueryTimeoutS = Integer.valueOf(queryTimeoutS);
        if (newQueryTimeoutS <= 0) {
            LOG.warn("Invalid query timeout: {}", newQueryTimeoutS, new RuntimeException(""));
        }
        this.queryTimeoutS = newQueryTimeoutS;
    }

    public void setAnalyzeTimeoutS(int analyzeTimeoutS) {
        this.analyzeTimeoutS = analyzeTimeoutS;
    }

    public void setMaxExecutionTimeMS(int maxExecutionTimeMS) {
        this.maxExecutionTimeMS = maxExecutionTimeMS;
        this.queryTimeoutS = this.maxExecutionTimeMS / 1000;
        if (queryTimeoutS <= 0) {
            LOG.warn("Invalid query timeout: {}", queryTimeoutS, new RuntimeException(""));
        }
    }

    public void setMaxExecutionTimeMS(String maxExecutionTimeMS) {
        this.maxExecutionTimeMS = Integer.valueOf(maxExecutionTimeMS);
        this.queryTimeoutS = this.maxExecutionTimeMS / 1000;
        if (queryTimeoutS <= 0) {
            LOG.warn("Invalid query timeout: {}", queryTimeoutS, new RuntimeException(""));
        }
    }

    public void setPipelineTaskNum(String value) throws Exception {
        int val = checkFieldValue(PARALLEL_PIPELINE_TASK_NUM, 0, value);
        this.parallelPipelineTaskNum = val;
    }

    public void setEnablePipelineEngine(String value) throws Exception {
        if (value.equalsIgnoreCase("ON")
                || value.equalsIgnoreCase("TRUE")
                || value.equalsIgnoreCase("1")) {
            this.enablePipelineEngine = true;
        } else if (value.equalsIgnoreCase("OFF")
                || value.equalsIgnoreCase("FALSE")
                || value.equalsIgnoreCase("0")) {
            throw new Exception(
                    "You cannot disable pipeline engine, because it is the only execution engine now.");
        } else {
            throw new IllegalAccessException(value + " can not be parsed to boolean");
        }
    }

    public void setEnablePipelineXEngine(String value) throws Exception {
        if (value.equalsIgnoreCase("ON")
                || value.equalsIgnoreCase("TRUE")
                || value.equalsIgnoreCase("1")) {
            this.enablePipelineXEngine = true;
        } else if (value.equalsIgnoreCase("OFF")
                || value.equalsIgnoreCase("FALSE")
                || value.equalsIgnoreCase("0")) {
            throw new Exception(
                    "You cannot disable pipeline engine, because it is the only execution engine now.");
        } else {
            throw new IllegalAccessException(value + " can not be parsed to boolean");
        }
    }

    public void setFragmentInstanceNum(String value) {}

    public void setOrcTinyStripeThresholdBytes(String value) throws Exception {
        long val = checkFieldLongValue(ORC_TINY_STRIPE_THRESHOLD_BYTES, 0, value);
        this.orcTinyStripeThresholdBytes = val;
    }

    public void setOrcOnceMaxReadBytes(String value)  throws Exception {
        long val = checkFieldLongValue(ORC_ONCE_MAX_READ_BYTES, 0, value);
        this.orcOnceMaxReadBytes = val;
    }

    public void setOrcMaxMergeDistanceBytes(String value)  throws Exception {
        long val = checkFieldLongValue(ORC_MAX_MERGE_DISTANCE_BYTES, 0, value);
        this.orcMaxMergeDistanceBytes = val;
    }

    public void setFullSortMaxBufferedBytes(String value) throws Exception {
        long val = Long.parseLong(value);
        if (val < 16L * 1024L * 1024L || val > 1024L * 1024L * 1024L) {
            throw new Exception(
                    FULL_SORT_MAX_BUFFERED_BYTES + " value should between 16MB and 1GB , you set value is: " + value);
        }
        this.fullSortMaxBufferedBytes = val;
    }

    private long checkFieldLongValue(String variableName, long minValue, String value) throws Exception {
        long val = Long.parseLong(value);
        if (val < minValue) {
            throw new Exception(
                    variableName + " value should greater than or equal " + String.valueOf(minValue)
                            + ", you set value is: " + value);
        }
        return val;
    }


    private int checkFieldValue(String variableName, int minValue, String value) throws Exception {
        int val = Integer.valueOf(value);
        if (val < minValue) {
            throw new Exception(
                    variableName + " value should greater than or equal " + String.valueOf(minValue)
                            + ", you set value is: " + value);
        }
        return val;
    }

    public String getWorkloadGroup() {
        return workloadGroup;
    }

    public void setWorkloadGroup(String workloadGroup) {
        this.workloadGroup = workloadGroup;
    }

    public boolean getBypassWorkloadGroup() {
        return this.bypassWorkloadGroup;
    }

    public int getMaxColumnReaderNum() {
        return this.maxColumnReaderNum;
    }

    public String getResourceGroup() {
        return resourceGroup;
    }

    public void setResourceGroup(String resourceGroup) {
        this.resourceGroup = resourceGroup;
    }

    public boolean isDisableFileCache() {
        return Config.isCloudMode() ? disableFileCache : false;
    }

    public void setDisableFileCache(boolean disableFileCache) {
        this.disableFileCache = disableFileCache;
    }

    public boolean isDisableColocatePlan() {
        return disableColocatePlan;
    }

    public boolean isEnableBucketShuffleJoin() {
        return enableBucketShuffleJoin;
    }

    public boolean isEnableOdbcTransaction() {
        return enableOdbcTransaction;
    }

    public String getPreferJoinMethod() {
        return preferJoinMethod;
    }

    public void setPreferJoinMethod(String preferJoinMethod) {
        this.preferJoinMethod = preferJoinMethod;
    }

    public boolean isEnableFoldConstantByBe() {
        return enableFoldConstantByBe;
    }

    public boolean isDebugSkipFoldConstant() {
        return debugSkipFoldConstant;
    }

    public boolean isEnableRewriteElementAtToSlot() {
        return enableRewriteElementAtToSlot;
    }

    public void setEnableRewriteElementAtToSlot(boolean rewriteElementAtToSlot) {
        enableRewriteElementAtToSlot = rewriteElementAtToSlot;
    }

    public void setEnableFoldConstantByBe(boolean foldConstantByBe) {
        this.enableFoldConstantByBe = foldConstantByBe;
    }

    public void setDebugSkipFoldConstant(boolean debugSkipFoldConstant) {
        this.debugSkipFoldConstant = debugSkipFoldConstant;
    }

    public int getParallelExecInstanceNum() {
        ConnectContext connectContext = ConnectContext.get();
        if (connectContext != null && connectContext.getEnv() != null && connectContext.getEnv().getAuth() != null) {
            int userParallelExecInstanceNum = connectContext.getEnv().getAuth()
                    .getParallelFragmentExecInstanceNum(connectContext.getQualifiedUser());
            if (userParallelExecInstanceNum > 0) {
                return userParallelExecInstanceNum;
            }
        }
        if (parallelPipelineTaskNum == 0) {
            int size = Env.getCurrentSystemInfo().getMinPipelineExecutorSize();
            int autoInstance = (size + 1) / 2;
            return Math.min(autoInstance, maxInstanceNum);
        } else {
            return parallelPipelineTaskNum;
        }
    }

    public boolean getEnablePreferCachedRowset() {
        ConnectContext connectContext = ConnectContext.get();
        if (connectContext != null && connectContext.getEnv() != null && connectContext.getEnv().getAuth() != null) {
            boolean userEnablePreferCachedRowset = connectContext.getEnv().getAuth()
                    .getEnablePreferCachedRowset(connectContext.getQualifiedUser());
            if (userEnablePreferCachedRowset) {
                return userEnablePreferCachedRowset;
            }
        }
        return enablePreferCachedRowset;
    }

    public long getQueryFreshnessToleranceMs() {
        ConnectContext connectContext = ConnectContext.get();
        if (connectContext != null && connectContext.getEnv() != null && connectContext.getEnv().getAuth() != null) {
            long userQueryFreshnessToleranceMs = connectContext.getEnv().getAuth()
                    .getQueryFreshnessToleranceMs(connectContext.getQualifiedUser());
            if (userQueryFreshnessToleranceMs > 0) {
                return userQueryFreshnessToleranceMs;
            }
        }
        return queryFreshnessToleranceMs;
    }

    public int getExchangeInstanceParallel() {
        return exchangeInstanceParallel;
    }

    public boolean getEnableInsertStrict() {
        return enableInsertStrict;
    }

    public void setEnableInsertStrict(boolean enableInsertStrict) {
        this.enableInsertStrict = enableInsertStrict;
    }

    public boolean getEnableInsertValueAutoCast() {
        return enableInsertValueAutoCast;
    }

    public double getInsertMaxFilterRatio() {
        return insertMaxFilterRatio;
    }

    public void setInsertMaxFilterRatio(double maxFilterRatio) {
        this.insertMaxFilterRatio = maxFilterRatio;
    }

    public boolean isEnableSqlCache() {
        return enableSqlCache;
    }

    public void setEnableSqlCache(boolean enableSqlCache) {
        this.enableSqlCache = enableSqlCache;
    }

    public boolean isEnableHiveSqlCache() {
        return enableHiveSqlCache;
    }

    public void setEnableHiveSqlCache(boolean enableHiveSqlCache) {
        this.enableHiveSqlCache = enableHiveSqlCache;
    }

    public boolean getEnableQueryCache() {
        return enableQueryCache;
    }

    public void setEnableQueryCache(boolean enableQueryCache) {
        this.enableQueryCache = enableQueryCache;
    }

    public boolean isQueryCacheForceRefresh() {
        return queryCacheForceRefresh;
    }

    public void setQueryCacheForceRefresh(boolean queryCacheForceRefresh) {
        this.queryCacheForceRefresh = queryCacheForceRefresh;
    }

    public long getQueryCacheEntryMaxBytes() {
        return queryCacheEntryMaxBytes;
    }

    public void setQueryCacheEntryMaxBytes(long queryCacheEntryMaxBytes) {
        this.queryCacheEntryMaxBytes = queryCacheEntryMaxBytes;
    }

    public long getQueryCacheEntryMaxRows() {
        return queryCacheEntryMaxRows;
    }

    public void setQueryCacheEntryMaxRows(long queryCacheEntryMaxRows) {
        this.queryCacheEntryMaxRows = queryCacheEntryMaxRows;
    }

    // Serialize to thrift object
    public boolean getForwardToMaster() {
        return forwardToMaster;
    }

    public boolean isUseV2Rollup() {
        return useV2Rollup;
    }

    // for unit test
    public void setUseV2Rollup(boolean useV2Rollup) {
        this.useV2Rollup = useV2Rollup;
    }

    public boolean isRewriteCountDistinct() {
        return rewriteCountDistinct;
    }

    public void setRewriteCountDistinct(boolean rewriteCountDistinct) {
        this.rewriteCountDistinct = rewriteCountDistinct;
    }

    public String getEventScheduler() {
        return eventScheduler;
    }

    public void setEventScheduler(String eventScheduler) {
        this.eventScheduler = eventScheduler;
    }

    public String getStorageEngine() {
        return storageEngine;
    }

    public void setStorageEngine(String storageEngine) {
        this.storageEngine = storageEngine;
    }

    public int getMaxPushdownConditionsPerColumn() {
        return maxPushdownConditionsPerColumn;
    }

    public void setMaxPushdownConditionsPerColumn(int maxPushdownConditionsPerColumn) {
        this.maxPushdownConditionsPerColumn = maxPushdownConditionsPerColumn;
    }

    public double getBroadcastRightTableScaleFactor() {
        return broadcastRightTableScaleFactor;
    }

    public void setBroadcastRightTableScaleFactor(double broadcastRightTableScaleFactor) {
        this.broadcastRightTableScaleFactor = broadcastRightTableScaleFactor;
    }

    public double getLeftSemiOrAntiProbeFactor() {
        return leftSemiOrAntiProbeFactor;
    }

    public void setLeftSemiOrAntiProbeFactor(double leftSemiOrAntiProbeFactor) {
        this.leftSemiOrAntiProbeFactor = leftSemiOrAntiProbeFactor;
    }

    public double getBroadcastRowCountLimit() {
        return broadcastRowCountLimit;
    }

    public void setBroadcastRowCountLimit(double broadcastRowCountLimit) {
        this.broadcastRowCountLimit = broadcastRowCountLimit;
    }

    public double getBroadcastHashtableMemLimitPercentage() {
        return broadcastHashtableMemLimitPercentage;
    }

    public void setBroadcastHashtableMemLimitPercentage(double broadcastHashtableMemLimitPercentage) {
        this.broadcastHashtableMemLimitPercentage = broadcastHashtableMemLimitPercentage;
    }

    public boolean showHiddenColumns() {
        return showHiddenColumns;
    }

    public void setShowHiddenColumns(boolean showHiddenColumns) {
        this.showHiddenColumns = showHiddenColumns;
    }

    public boolean skipStorageEngineMerge() {
        return skipStorageEngineMerge;
    }

    public boolean skipDeleteSign() {
        return skipDeleteSign;
    }

    public boolean isAllowPartitionColumnNullable() {
        return allowPartitionColumnNullable;
    }

    public String getRuntimeFilterMode() {
        return runtimeFilterMode;
    }

    public void setRuntimeFilterMode(String runtimeFilterMode) {
        this.runtimeFilterMode = runtimeFilterMode;
    }

    public int getRuntimeBloomFilterSize() {
        return runtimeBloomFilterSize;
    }

    public void setRuntimeBloomFilterSize(int runtimeBloomFilterSize) {
        this.runtimeBloomFilterSize = runtimeBloomFilterSize;
    }

    public int getRuntimeBloomFilterMinSize() {
        return runtimeBloomFilterMinSize;
    }

    public void setRuntimeBloomFilterMinSize(int runtimeBloomFilterMinSize) {
        this.runtimeBloomFilterMinSize = runtimeBloomFilterMinSize;
    }

    public int getRuntimeBloomFilterMaxSize() {
        return runtimeBloomFilterMaxSize;
    }

    public void setRuntimeBloomFilterMaxSize(int runtimeBloomFilterMaxSize) {
        this.runtimeBloomFilterMaxSize = runtimeBloomFilterMaxSize;
    }

    public int getRuntimeFilterWaitTimeMs() {
        return runtimeFilterWaitTimeMs;
    }

    public void setRuntimeFilterWaitTimeMs(int runtimeFilterWaitTimeMs) {
        this.runtimeFilterWaitTimeMs = runtimeFilterWaitTimeMs;
    }

    public int getRuntimeFiltersMaxNum() {
        return runtimeFiltersMaxNum;
    }

    public void setRuntimeFiltersMaxNum(int runtimeFiltersMaxNum) {
        this.runtimeFiltersMaxNum = runtimeFiltersMaxNum;
    }

    public int getRuntimeFilterType() {
        return runtimeFilterType;
    }

    public boolean allowedRuntimeFilterType(TRuntimeFilterType type) {
        return RuntimeFilterTypeHelper.allowedRuntimeFilterType(runtimeFilterType, type);
    }

    public void setRuntimeFilterType(int runtimeFilterType) {
        this.runtimeFilterType = runtimeFilterType;
    }

    public int getRuntimeFilterMaxInNum() {
        return runtimeFilterMaxInNum;
    }

    public void setRuntimeFilterMaxInNum(int runtimeFilterMaxInNum) {
        this.runtimeFilterMaxInNum = runtimeFilterMaxInNum;
    }

    public void setEnableLocalShuffle(boolean enableLocalShuffle) {
        this.enableLocalShuffle = enableLocalShuffle;
    }

    public boolean enablePushDownNoGroupAgg() {
        return enablePushDownNoGroupAgg;
    }

    public boolean getEnableFunctionPushdown() {
        return this.enableFunctionPushdown;
    }

    public boolean getForbidUnknownColStats() {
        return forbidUnknownColStats;
    }

    public void setForbidUnknownColStats(boolean forbid) {
        forbidUnknownColStats = forbid;
    }

    public boolean getEnableLocalExchange() {
        return enableLocalExchange;
    }

    public boolean getEnableCboStatistics() {
        return enableCboStatistics;
    }

    public long getFileSplitSize() {
        return fileSplitSize;
    }

    public void setFileSplitSize(long fileSplitSize) {
        this.fileSplitSize = fileSplitSize;
    }

    public int getNumPartitionsInBatchMode() {
        return numPartitionsInBatchMode;
    }

    public int getNumFilesInBatchMode() {
        return numFilesInBatchMode;
    }

    public long getFetchSplitsMaxWaitTime() {
        return fetchSplitsMaxWaitTime;
    }

    public void setFetchSplitsMaxWaitTime(long fetchSplitsMaxWaitTime) {
        this.fetchSplitsMaxWaitTime = fetchSplitsMaxWaitTime;
    }

    public boolean isEnableOrcLazyMat() {
        return enableOrcLazyMat;
    }

    public void setEnableOrcLazyMat(boolean enableOrcLazyMat) {
        this.enableOrcLazyMat = enableOrcLazyMat;
    }

    public boolean isEnableOrcFilterByMinMax() {
        return enableOrcFilterByMinMax;
    }

    public void setEnableOrcFilterByMinMax(boolean enableOrcFilterByMinMax) {
        this.enableOrcFilterByMinMax = enableOrcFilterByMinMax;
    }

    public boolean isCheckOrcInitSargsSuccess() {
        return checkOrcInitSargsSuccess;
    }

    public void setCheckOrcInitSargsSuccess(boolean checkOrcInitSargsSuccess) {
        this.checkOrcInitSargsSuccess = checkOrcInitSargsSuccess;
    }

    public String getSqlDialect() {
        return sqlDialect;
    }

    public boolean isRetryOriginSqlOnConvertFail() {
        return retryOriginSqlOnConvertFail;
    }

    public String[] getSqlConvertorFeatures() {
        return enableSqlConvertorFeatures.split(",");
    }

    public String getSqlConvertorConfig() {
        return sqlConvertorConfig;
    }

    public Dialect getSqlParseDialect() {
        return Dialect.getByName(sqlDialect);
    }

    public void setSqlDialect(String sqlDialect) {
        this.sqlDialect = sqlDialect == null ? null : sqlDialect.toLowerCase();
    }

    /**
     * getInsertVisibleTimeoutMs.
     **/
    public long getInsertVisibleTimeoutMs() {
        if (insertVisibleTimeoutMs < MIN_INSERT_VISIBLE_TIMEOUT_MS) {
            return MIN_INSERT_VISIBLE_TIMEOUT_MS;
        } else {
            return insertVisibleTimeoutMs;
        }
    }

    /**
     * setInsertVisibleTimeoutMs.
     **/
    public void setInsertVisibleTimeoutMs(long insertVisibleTimeoutMs) {
        if (insertVisibleTimeoutMs < MIN_INSERT_VISIBLE_TIMEOUT_MS) {
            this.insertVisibleTimeoutMs = MIN_INSERT_VISIBLE_TIMEOUT_MS;
        } else {
            this.insertVisibleTimeoutMs = insertVisibleTimeoutMs;
        }
    }

    public boolean getIsSingleSetVar() {
        return isSingleSetVar;
    }

    public void setIsSingleSetVar(boolean issinglesetvar) {
        this.isSingleSetVar = issinglesetvar;
    }

    public Map<SessionVariableField, String> getSessionOriginValue() {
        return sessionOriginValue;
    }

    public void addSessionOriginValue(SessionVariableField key, String value) {
        if (sessionOriginValue.containsKey(key)) {
            // If we already set the origin value, just skip the reset.
            return;
        }
        sessionOriginValue.put(key, value);
    }

    public void clearSessionOriginValue() {
        sessionOriginValue.clear();
    }

    public boolean isDeleteWithoutPartition() {
        return deleteWithoutPartition;
    }

    public boolean isExtractWideRangeExpr() {
        return extractWideRangeExpr;
    }

    public boolean isGroupByAndHavingUseAliasFirst() {
        return groupByAndHavingUseAliasFirst;
    }

    public int getCpuResourceLimit() {
        return cpuResourceLimit;
    }

    public int getSendBatchParallelism() {
        return sendBatchParallelism;
    }

    public boolean isEnableParallelOutfile() {
        return enableParallelOutfile;
    }

    public boolean isDisableJoinReorder() {
        return disableJoinReorder;
    }

    public boolean isEnableBushyTree() {
        return enableBushyTree;
    }

    public void setEnableBushyTree(boolean enableBushyTree) {
        this.enableBushyTree = enableBushyTree;
    }

    public boolean isEnablePartitionTopN() {
        return enablePartitionTopN;
    }

    public void setEnablePartitionTopN(boolean enablePartitionTopN) {
        this.enablePartitionTopN = enablePartitionTopN;
    }

    public double getGlobalPartitionTopNThreshold() {
        return globalPartitionTopNThreshold;
    }

    public void setGlobalPartitionTopnThreshold(int threshold) {
        this.globalPartitionTopNThreshold = threshold;
    }

    public boolean isEnableFoldNondeterministicFn() {
        return enableFoldNondeterministicFn;
    }

    public void setEnableFoldNondeterministicFn(boolean enableFoldNondeterministicFn) {
        this.enableFoldNondeterministicFn = enableFoldNondeterministicFn;
    }

    public boolean isReturnObjectDataAsBinary() {
        return returnObjectDataAsBinary;
    }

    public void setReturnObjectDataAsBinary(boolean returnObjectDataAsBinary) {
        this.returnObjectDataAsBinary = returnObjectDataAsBinary;
    }

    public boolean isEnableInferPredicate() {
        return enableInferPredicate;
    }

    public void setEnableInferPredicate(boolean enableInferPredicate) {
        this.enableInferPredicate = enableInferPredicate;
    }

    public boolean isEnableProjection() {
        return enableProjection;
    }

    public boolean isEnableShortCircuitQuery() {
        return enableShortCircuitQuery;
    }

    public boolean checkOverflowForDecimal() {
        return checkOverflowForDecimal;
    }

    public boolean isTrimTailingSpacesForExternalTableQuery() {
        return trimTailingSpacesForExternalTableQuery;
    }

    public void setTrimTailingSpacesForExternalTableQuery(boolean trimTailingSpacesForExternalTableQuery) {
        this.trimTailingSpacesForExternalTableQuery = trimTailingSpacesForExternalTableQuery;
    }

    public void setEnableJoinReorderBasedCost(boolean enableJoinReorderBasedCost) {
        this.enableJoinReorderBasedCost = enableJoinReorderBasedCost;
    }

    public void setDisableJoinReorder(boolean disableJoinReorder) {
        this.disableJoinReorder = disableJoinReorder;
    }

    public boolean isEnablePushDownMinMaxOnUnique() {
        return enablePushDownMinMaxOnUnique;
    }

    public void setEnablePushDownMinMaxOnUnique(boolean enablePushDownMinMaxOnUnique) {
        this.enablePushDownMinMaxOnUnique = enablePushDownMinMaxOnUnique;
    }

    public boolean isEnablePushDownStringMinMax() {
        return enablePushDownStringMinMax;
    }

    /** canUseNereidsDistributePlanner */
    public static boolean canUseNereidsDistributePlanner() {
        ConnectContext connectContext = ConnectContext.get();
        if (connectContext == null) {
            return true;
        }
        SessionVariable sessionVariable = connectContext.getSessionVariable();
        StatementContext statementContext = connectContext.getStatementContext();
        if (statementContext != null) {
            StatementBase parsedStatement = statementContext.getParsedStatement();
            if (!(parsedStatement instanceof LogicalPlanAdapter)) {
                return false;
            }
            LogicalPlan logicalPlan = ((LogicalPlanAdapter) parsedStatement).getLogicalPlan();
            // TODO: support other sink
            if (!(logicalPlan instanceof UnboundResultSink
                    || logicalPlan instanceof LogicalFileSink
                    || logicalPlan instanceof InsertIntoTableCommand)) {
                return false;
            }
        }
        return sessionVariable.enableNereidsDistributePlanner;
    }

    public boolean isEnableNereidsDistributePlanner() {
        return enableNereidsDistributePlanner;
    }

    public void setEnableNereidsDistributePlanner(boolean enableNereidsDistributePlanner) {
        this.enableNereidsDistributePlanner = enableNereidsDistributePlanner;
    }

    public int getNthOptimizedPlan() {
        return nthOptimizedPlan;
    }

    public Set<String> getDisableNereidsRuleNames() {
        String checkPrivilege = RuleType.CHECK_PRIVILEGES.name();
        String checkRowPolicy = RuleType.CHECK_ROW_POLICY.name();
        return Arrays.stream(disableNereidsRules.split(","))
                .map(rule -> rule.trim().toUpperCase(Locale.ROOT))
                .filter(rule -> !rule.isEmpty()
                        && !StringUtils.equalsIgnoreCase(rule, checkPrivilege)
                        && !StringUtils.equalsIgnoreCase(rule, checkRowPolicy))
                .collect(ImmutableSet.toImmutableSet());
    }

    public BitSet getDisableNereidsRules() {
        BitSet bitSet = new BitSet();
        for (String ruleName : disableNereidsRules.split(",")) {
            ruleName = ruleName.trim().toUpperCase(Locale.ROOT);
            if (ruleName.isEmpty()) {
                continue;
            }
            RuleType ruleType = RuleType.valueOf(ruleName);
            if (ruleType == RuleType.CHECK_PRIVILEGES || ruleType == RuleType.CHECK_ROW_POLICY) {
                continue;
            }
            bitSet.set(ruleType.type());
        }
        return bitSet;
    }

    public Set<Integer> getEnableNereidsRules() {
        return Arrays.stream(enableNereidsRules.split(",[\\s]*"))
                .filter(rule -> !rule.isEmpty())
                .map(rule -> rule.toUpperCase(Locale.ROOT))
                .map(rule -> RuleType.valueOf(rule).type())
                .collect(ImmutableSet.toImmutableSet());
    }

    public BitSet getDisableNereidsExpressionRules() {
        return disableNereidsExpressionRuleSet;
    }

    public void setDisableNereidsRules(String disableNereidsRules) {
        this.disableNereidsRules = disableNereidsRules;
    }

    public void setEnableParallelResultSink(boolean enableParallelResultSink) {
        this.enableParallelResultSink = enableParallelResultSink;
    }

    public void setDisableNereidsExpressionRules(String disableNereidsExpressionRules) {
        BitSet bitSet = new BitSet();
        for (String ruleName : disableNereidsExpressionRules.split(",")) {
            ruleName = ruleName.trim().toUpperCase(Locale.ROOT);
            if (ruleName.isEmpty()) {
                continue;
            }
            ExpressionRuleType ruleType = ExpressionRuleType.valueOf(ruleName);
            bitSet.set(ruleType.type());
        }
        this.disableNereidsExpressionRuleSet = bitSet;
        this.disableNereidsExpressionRules = disableNereidsExpressionRules;
    }

    public double getNereidsCboPenaltyFactor() {
        return nereidsCboPenaltyFactor;
    }

    public void setNereidsCboPenaltyFactor(double penaltyFactor) {
        this.nereidsCboPenaltyFactor = penaltyFactor;
    }

    public boolean isEnableNereidsTrace() {
        return enableNereidsTrace;
    }

    public void setEnableExprTrace(boolean enableExprTrace) {
        this.enableExprTrace = enableExprTrace;
    }

    public boolean isEnableExprTrace() {
        return enableExprTrace;
    }

    public boolean isEnableSingleReplicaInsert() {
        return enableSingleReplicaInsert;
    }

    public void setEnableSingleReplicaInsert(boolean enableSingleReplicaInsert) {
        this.enableSingleReplicaInsert = enableSingleReplicaInsert;
    }

    public boolean isEnableFastAnalyzeInsertIntoValues() {
        return enableFastAnalyzeInsertIntoValues;
    }

    public void setEnableFastAnalyzeInsertIntoValues(boolean enableFastAnalyzeInsertIntoValues) {
        this.enableFastAnalyzeInsertIntoValues = enableFastAnalyzeInsertIntoValues;
    }

    public boolean isEnableMemtableOnSinkNode() {
        return enableMemtableOnSinkNode;
    }

    public void setEnableMemtableOnSinkNode(boolean enableMemtableOnSinkNode) {
        this.enableMemtableOnSinkNode = enableMemtableOnSinkNode;
    }

    public boolean isEnableRuntimeFilterPrune() {
        return enableRuntimeFilterPrune;
    }

    public void setEnableRuntimeFilterPrune(boolean enableRuntimeFilterPrune) {
        this.enableRuntimeFilterPrune = enableRuntimeFilterPrune;
    }

    public boolean isEnableRuntimeFilterPartitionPrune() {
        return enableRuntimeFilterPartitionPrune;
    }

    public void setEnableRuntimeFilterPartitionPrune(boolean enableRuntimeFilterPartitionPrune) {
        this.enableRuntimeFilterPartitionPrune = enableRuntimeFilterPartitionPrune;
    }

    public void setFragmentTransmissionCompressionCodec(String codec) {
        this.fragmentTransmissionCompressionCodec = codec;
    }

    public boolean isEnableUnicodeNameSupport() {
        return enableUnicodeNameSupport;
    }

    public void setEnableUnicodeNameSupport(boolean enableUnicodeNameSupport) {
        this.enableUnicodeNameSupport = enableUnicodeNameSupport;
    }

    public boolean isKeepCarriageReturn() {
        return keepCarriageReturn;
    }

    public void setKeepCarriageReturn(boolean keepCarriageReturn) {
        this.keepCarriageReturn = keepCarriageReturn;
    }

    public boolean isReadHiveJsonInOneColumn() {
        return readHiveJsonInOneColumn;
    }

    public void setReadHiveJsonInOneColumn(boolean readHiveJsonInOneColumn) {
        this.readHiveJsonInOneColumn = readHiveJsonInOneColumn;
    }

    public boolean isDropTableIfCtasFailed() {
        return dropTableIfCtasFailed;
    }

    public void checkQueryTimeoutValid(String newQueryTimeout) {
        int value = Integer.valueOf(newQueryTimeout);
        if (value <= 0) {
            UnsupportedOperationException exception =
                    new UnsupportedOperationException(
                        "query_timeout can not be set to " + newQueryTimeout + ", it must be greater than 0");
            LOG.warn("Check query_timeout failed", exception);
            throw exception;
        }
    }

    public void checkMaxExecutionTimeMSValid(String newValue) {
        int value = Integer.valueOf(newValue);
        if (value < 1000) {
            UnsupportedOperationException exception =
                    new UnsupportedOperationException(
                        "max_execution_time can not be set to " + newValue
                        + ", it must be greater or equal to 1000, the time unit is millisecond");
            LOG.warn("Check max_execution_time failed", exception);
            throw exception;
        }
    }

    public long convertBoolToLong(Boolean val) {
        return val ? 1 : 0;
    }

    public boolean isEnableFileCache() {
        return enableFileCache;
    }

    public void setEnableFileCache(boolean enableFileCache) {
        this.enableFileCache = enableFileCache;
    }

    public String getFileCacheBasePath() {
        return fileCacheBasePath;
    }

    public void setFileCacheBasePath(String basePath) {
        this.fileCacheBasePath = basePath;
    }

    public boolean isEnableInvertedIndexQuery() {
        return enableInvertedIndexQuery;
    }

    public void setEnableInvertedIndexQuery(boolean enableInvertedIndexQuery) {
        this.enableInvertedIndexQuery = enableInvertedIndexQuery;
    }


    public boolean isEnableCommonExprPushdownForInvertedIndex() {
        return enableCommonExpPushDownForInvertedIndex;
    }


    public void setEnableCommonExprPushdownForInvertedIndex(boolean enableCommonExpPushDownForInvertedIndex) {
        this.enableCommonExpPushDownForInvertedIndex = enableCommonExpPushDownForInvertedIndex;
    }

    public boolean isEnablePushDownCountOnIndex() {
        return enablePushDownCountOnIndex;
    }

    public void setEnablePushDownCountOnIndex(boolean enablePushDownCountOnIndex) {
        this.enablePushDownCountOnIndex = enablePushDownCountOnIndex;
    }

    public boolean isEnableNoNeedReadDataOpt() {
        return enableNoNeedReadDataOpt;
    }

    public void setEnableNoNeedReadDataOpt(boolean enableNoNeedReadDataOpt) {
        this.enableNoNeedReadDataOpt = enableNoNeedReadDataOpt;
    }

    public int getMaxTableCountUseCascadesJoinReorder() {
        return this.maxTableCountUseCascadesJoinReorder;
    }

    public void setMaxTableCountUseCascadesJoinReorder(int maxTableCountUseCascadesJoinReorder) {
        this.maxTableCountUseCascadesJoinReorder =
                maxTableCountUseCascadesJoinReorder < MIN_JOIN_REORDER_TABLE_COUNT
                        ? MIN_JOIN_REORDER_TABLE_COUNT
                        : maxTableCountUseCascadesJoinReorder;
    }

    public boolean isShowUserDefaultRole() {
        return showUserDefaultRole;
    }

    public int getExternalTableAnalyzePartNum() {
        return externalTableAnalyzePartNum;
    }

    public boolean isTruncateCharOrVarcharColumns() {
        return truncateCharOrVarcharColumns;
    }

    public void setTruncateCharOrVarcharColumns(boolean truncateCharOrVarcharColumns) {
        this.truncateCharOrVarcharColumns = truncateCharOrVarcharColumns;
    }

    public boolean isEnableUniqueKeyPartialUpdate() {
        return enableUniqueKeyPartialUpdate;
    }

    public void setEnableUniqueKeyPartialUpdate(boolean enableUniqueKeyPartialUpdate) {
        this.enableUniqueKeyPartialUpdate = enableUniqueKeyPartialUpdate;
    }

    public TPartialUpdateNewRowPolicy getPartialUpdateNewRowPolicy() {
        return parsePartialUpdateNewKeyBehavior(partialUpdateNewKeyPolicy);
    }

    public int getLoadStreamPerNode() {
        return loadStreamPerNode;
    }

    public void setLoadStreamPerNode(int loadStreamPerNode) {
        this.loadStreamPerNode = loadStreamPerNode;
    }

    public void setEnableSegmentCache(boolean value) {
        this.enableSegmentCache = value;
    }

    public boolean isEnableSegmentCache() {
        return this.enableSegmentCache;
    }

    public void setRequireSequenceInInsert(boolean value) {
        this.requireSequenceInInsert = value;
    }

    public boolean isRequireSequenceInInsert() {
        return this.requireSequenceInInsert;
    }

    /**
     * Serialize to thrift object.
     * Used for rest api.
     */
    public TQueryOptions toThrift() {
        TQueryOptions tResult = new TQueryOptions();
        tResult.setMemLimit(maxExecMemByte);
        tResult.setLocalExchangeFreeBlocksLimit(localExchangeFreeBlocksLimit);
        tResult.setScanQueueMemLimit(maxScanQueueMemByte);
        tResult.setNumScannerThreads(numScannerThreads);
        tResult.setMaxColumnReaderNum(maxColumnReaderNum);
        tResult.setParallelPrepareThreshold(parallelPrepareThreshold);

        tResult.setQueryTimeout(queryTimeoutS);
        tResult.setEnableProfile(enableProfile);
        tResult.setRpcVerboseProfileMaxInstanceCount(rpcVerboseProfileMaxInstanceCount);
        tResult.setShuffledAggIds(getShuffledAggNodeIds());
        if (enableProfile) {
            // If enable profile == true, then also set report success to true
            // be need report success to start report thread. But it is very tricky
            // we should modify BE in the future.
            tResult.setIsReportSuccess(true);
        }
        tResult.setBeExecVersion(Config.be_exec_version);
        tResult.setEnableLocalShuffle(enableLocalShuffle);
        tResult.setParallelInstance(getParallelExecInstanceNum());
        tResult.setReturnObjectDataAsBinary(returnObjectDataAsBinary);
        tResult.setTrimTailingSpacesForExternalTableQuery(trimTailingSpacesForExternalTableQuery);
        tResult.setEnableShareHashTableForBroadcastJoin(enableShareHashTableForBroadcastJoin);

        tResult.setBatchSize(batchSize);
        tResult.setDisableStreamPreaggregations(disableStreamPreaggregations);
        tResult.setEnableDistinctStreamingAggregation(enableDistinctStreamingAggregation);
        tResult.setPartitionTopnMaxPartitions(partitionTopNMaxPartitions);
        tResult.setPartitionTopnPrePartitionRows(partitionTopNPerPartitionRows);
        if (enableConditionCache) {
            tResult.setConditionCacheDigest(getAffectQueryResultVariableHashCode());
        }

        if (maxScanKeyNum > 0) {
            tResult.setMaxScanKeyNum(maxScanKeyNum);
        } else {
            // for old version default value
            tResult.setMaxScanKeyNum(48);
        }
        if (maxPushdownConditionsPerColumn > 0) {
            tResult.setMaxPushdownConditionsPerColumn(maxPushdownConditionsPerColumn);
        } else {
            // for old version default value
            tResult.setMaxPushdownConditionsPerColumn(1024);
        }

        tResult.setRuntimeFilterWaitTimeMs(runtimeFilterWaitTimeMs);
        tResult.setRuntimeFilterMaxInNum(runtimeFilterMaxInNum);
        tResult.setRuntimeBloomFilterMinSize(runtimeBloomFilterMinSize);
        tResult.setRuntimeBloomFilterMaxSize(runtimeBloomFilterMaxSize);
        tResult.setRuntimeFilterWaitInfinitely(runtimeFilterWaitInfinitely);
        tResult.setEnableFuzzyBlockableTask(enableFuzzyBlockableTask);

        if (cpuResourceLimit > 0) {
            TResourceLimit resourceLimit = new TResourceLimit();
            resourceLimit.setCpuLimit(cpuResourceLimit);
            tResult.setResourceLimit(resourceLimit);
        }

        tResult.setEnableFunctionPushdown(enableFunctionPushdown);
        tResult.setEnableCommonExprPushdown(enableCommonExprPushdown);
        tResult.setCheckOverflowForDecimal(checkOverflowForDecimal);
        tResult.setFragmentTransmissionCompressionCodec(fragmentTransmissionCompressionCodec.trim().toLowerCase());
        tResult.setEnableLocalExchange(enableLocalExchange);

        tResult.setSkipStorageEngineMerge(skipStorageEngineMerge);

        tResult.setSkipDeletePredicate(skipDeletePredicate);

        tResult.setSkipDeleteBitmap(skipDeleteBitmap);

        tResult.setEnableFileCache(enableFileCache);

        tResult.setEnablePageCache(enablePageCache);

        tResult.setFileCacheBasePath(fileCacheBasePath);

        tResult.setEnableInvertedIndexQuery(enableInvertedIndexQuery);
        tResult.setEnableCommonExprPushdownForInvertedIndex(enableCommonExpPushDownForInvertedIndex);
        tResult.setEnableNoNeedReadDataOpt(enableNoNeedReadDataOpt);

        if (dryRunQuery) {
            tResult.setDryRunQuery(true);
        }

        tResult.setEnableParquetLazyMat(enableParquetLazyMat);
        tResult.setEnableOrcLazyMat(enableOrcLazyMat);
        tResult.setEnableParquetFilterByMinMax(enableParquetFilterByMinMax);
        tResult.setEnableOrcFilterByMinMax(enableOrcFilterByMinMax);
        tResult.setCheckOrcInitSargsSuccess(checkOrcInitSargsSuccess);

        tResult.setTruncateCharOrVarcharColumns(truncateCharOrVarcharColumns);
        tResult.setEnableMemtableOnSinkNode(enableMemtableOnSinkNode);

        tResult.setInvertedIndexConjunctionOptThreshold(invertedIndexConjunctionOptThreshold);
        tResult.setInvertedIndexMaxExpansions(invertedIndexMaxExpansions);

        tResult.setEnableDecimal256(getEnableDecimal256());

        tResult.setSkipMissingVersion(skipMissingVersion);

        tResult.setInvertedIndexSkipThreshold(invertedIndexSkipThreshold);

        tResult.setInvertedIndexCompatibleRead(invertedIndexCompatibleRead);

        tResult.setEnableParallelScan(enableParallelScan);
        tResult.setParallelScanMaxScannersCount(parallelScanMaxScannersCount);
        tResult.setParallelScanMinRowsPerScanner(parallelScanMinRowsPerScanner);
        tResult.setOptimizeIndexScanParallelism(optimizeIndexScanParallelism);
        tResult.setSkipBadTablet(skipBadTablet);
        tResult.setDisableFileCache(disableFileCache);

        tResult.setEnablePreferCachedRowset(getEnablePreferCachedRowset());
        tResult.setQueryFreshnessToleranceMs(getQueryFreshnessToleranceMs());

        // for spill
        tResult.setEnableSpill(enableSpill);
        tResult.setEnableForceSpill(enableForceSpill);
        tResult.setEnableReserveMemory(enableReserveMemory);
        tResult.setMinRevocableMem(spillMinRevocableMem);
        tResult.setSpillSortMemLimit(spillSortMemLimit);
        tResult.setSpillSortBatchBytes(spillSortBatchBytes);
        tResult.setSpillAggregationPartitionCount(spillAggregationPartitionCount);
        tResult.setSpillStreamingAggMemLimit(spillStreamingAggMemLimit);
        tResult.setSpillHashJoinPartitionCount(spillHashJoinPartitionCount);
        tResult.setRevocableMemoryHighWatermarkPercent(spillRevocableMemoryHighWatermarkPercent);
        tResult.setDumpHeapProfileWhenMemLimitExceeded(dumpHeapProfileWhenMemLimitExceeded);

        tResult.setDataQueueMaxBlocks(dataQueueMaxBlocks);
        tResult.setLowMemoryModeBufferLimit(lowMemoryModeBufferLimit);

        tResult.setEnableSharedExchangeSinkBuffer(enableSharedExchangeSinkBuffer);
        tResult.setEnableParallelResultSink(enableParallelResultSink);
        tResult.setEnableParallelOutfile(enableParallelOutfile);
        tResult.setEnableShortCircuitQueryAccessColumnStore(enableShortCircuitQueryAcessColumnStore);
        tResult.setReadCsvEmptyLineAsNull(readCsvEmptyLineAsNull);
        tResult.setSerdeDialect(getSerdeDialect());

        tResult.setEnableMatchWithoutInvertedIndex(enableMatchWithoutInvertedIndex);
        tResult.setEnableFallbackOnMissingInvertedIndex(enableFallbackOnMissingInvertedIndex);
        tResult.setEnableInvertedIndexSearcherCache(enableInvertedIndexSearcherCache);
        tResult.setEnableInvertedIndexQueryCache(enableInvertedIndexQueryCache);
        tResult.setHiveOrcUseColumnNames(hiveOrcUseColumnNames);
        tResult.setHiveParquetUseColumnNames(hiveParquetUseColumnNames);
        tResult.setQuerySlotCount(wgQuerySlotCount);

        tResult.setKeepCarriageReturn(keepCarriageReturn);

        tResult.setEnableSegmentCache(enableSegmentCache);

        tResult.setEnableAdaptivePipelineTaskSerialReadOnLimit(enableAdaptivePipelineTaskSerialReadOnLimit);
        tResult.setAdaptivePipelineTaskSerialReadOnLimit(adaptivePipelineTaskSerialReadOnLimit);
        tResult.setInListValueCountThreshold(inListValueCountThreshold);
        tResult.setEnablePhraseQuerySequentialOpt(enablePhraseQuerySequentialOpt);
        tResult.setEnableAutoCreateWhenOverwrite(enableAutoCreateWhenOverwrite);

        tResult.setOrcTinyStripeThresholdBytes(orcTinyStripeThresholdBytes);
        tResult.setOrcMaxMergeDistanceBytes(orcMaxMergeDistanceBytes);
        tResult.setOrcOnceMaxReadBytes(orcOnceMaxReadBytes);
        tResult.setIgnoreRuntimeFilterError(ignoreRuntimeFilterError);
        tResult.setProfileLevel(getProfileLevel());
        tResult.setEnableRuntimeFilterPartitionPrune(enableRuntimeFilterPartitionPrune);

        tResult.setMinimumOperatorMemoryRequiredKb(minimumOperatorMemoryRequiredKB);
        tResult.setExchangeMultiBlocksByteSize(exchangeMultiBlocksByteSize);
        tResult.setEnableStrictCast(enableStrictCast());
        tResult.setEnableInsertStrict(enableInsertStrict);
        tResult.setNewVersionUnixTimestamp(true); // once FE upgraded, always use new version

        tResult.setHnswEfSearch(hnswEFSearch);
        tResult.setHnswCheckRelativeDistance(hnswCheckRelativeDistance);
        tResult.setHnswBoundedQueue(hnswBoundedQueue);
        tResult.setMergeReadSliceSize(mergeReadSliceSizeBytes);
<<<<<<< HEAD

        if (policyFileCacheQueryLimitPercent > 0) {
            tResult.setFileCacheQueryLimitPercent(policyFileCacheQueryLimitPercent);
        } else if (fileCacheQueryLimitPercent > 0) {
            tResult.setFileCacheQueryLimitPercent(Math.min(fileCacheQueryLimitPercent,
                    Config.file_cache_query_limit_percent_soft));
        } else {
            tResult.setFileCacheQueryLimitPercent(Config.file_cache_query_limit_percent_soft);
        }

=======
        tResult.setEnableExtendedRegex(enableExtendedRegex);
>>>>>>> 4104f3a2
        return tResult;
    }

    public JSONObject toJson() throws IOException {
        JSONObject root = new JSONObject();
        try {
            for (Field field : SessionVariable.class.getDeclaredFields()) {
                VarAttr attr = field.getAnnotation(VarAttr.class);
                if (attr == null) {
                    continue;
                }
                switch (field.getType().getSimpleName()) {
                    case "boolean":
                        root.put(attr.name(), (Boolean) field.get(this));
                        break;
                    case "int":
                        root.put(attr.name(), (Integer) field.get(this));
                        break;
                    case "long":
                        root.put(attr.name(), (Long) field.get(this));
                        break;
                    case "float":
                        root.put(attr.name(), (Float) field.get(this));
                        break;
                    case "double":
                        root.put(attr.name(), (Double) field.get(this));
                        break;
                    case "String":
                        root.put(attr.name(), (String) field.get(this));
                        break;
                    default:
                        // Unsupported type variable.
                        throw new IOException("invalid type: " + field.getType().getSimpleName());
                }
            }
        } catch (Exception e) {
            throw new IOException("failed to write session variable: " + e.getMessage());
        }
        return root;
    }

    @Override
    public void write(DataOutput out) throws IOException {
        JSONObject root = toJson();
        Text.writeString(out, root.toString());
    }


    public void readFields(DataInput in) throws IOException {
        String json = Text.readString(in);
        readFromJson(json);
    }

    public void readFromJson(String json) throws IOException {
        JSONObject root = (JSONObject) JSONValue.parse(json);
        try {
            for (Field field : SessionVariable.class.getDeclaredFields()) {
                VarAttr attr = field.getAnnotation(VarAttr.class);
                if (attr == null) {
                    continue;
                }
                if (!root.containsKey(attr.name())) {
                    continue;
                }

                switch (field.getType().getSimpleName()) {
                    case "boolean":
                        field.set(this, root.get(attr.name()));
                        break;
                    case "int":
                        // root.get(attr.name()) always return Long type, so need to convert it.
                        field.set(this, Integer.valueOf(root.get(attr.name()).toString()));
                        break;
                    case "long":
                        field.set(this, (Long) root.get(attr.name()));
                        break;
                    case "float":
                        field.set(this, root.get(attr.name()));
                        break;
                    case "double":
                        field.set(this, root.get(attr.name()));
                        break;
                    case "String":
                        field.set(this, root.get(attr.name()));
                        break;
                    default:
                        // Unsupported type variable.
                        throw new IOException("invalid type: " + field.getType().getSimpleName());
                }
            }
        } catch (Exception e) {
            throw new IOException("failed to read session variable: " + e.getMessage());
        }
    }

    public void readFromMap(Map<String, String> sessionVarMap)  throws IOException {
        try {
            for (Field field : SessionVariable.class.getDeclaredFields()) {
                VarAttr attr = field.getAnnotation(VarAttr.class);
                if (attr == null) {
                    continue;
                }

                if (!sessionVarMap.containsKey(attr.name())) {
                    continue;
                }

                switch (field.getType().getSimpleName()) {
                    case "boolean":
                        String value = sessionVarMap.get(attr.name());
                        if (value.equalsIgnoreCase("ON")
                                || value.equalsIgnoreCase("TRUE")
                                || value.equalsIgnoreCase("1")) {
                            field.setBoolean(this, true);
                        } else if (value.equalsIgnoreCase("OFF")
                                || value.equalsIgnoreCase("FALSE")
                                || value.equalsIgnoreCase("0")) {
                            field.setBoolean(this, false);
                        } else {
                            throw new IllegalAccessException("Variable " + attr.name()
                                    + " can't be set to the value of " + value);
                        }
                        break;
                    case "int":
                        field.set(this, Integer.valueOf(sessionVarMap.get(attr.name())));
                        break;
                    case "long":
                        field.set(this, Long.valueOf(sessionVarMap.get(attr.name())));
                        break;
                    case "float":
                        field.set(this, Float.valueOf(sessionVarMap.get(attr.name())));
                        break;
                    case "double":
                        field.set(this, Double.valueOf(sessionVarMap.get(attr.name())));
                        break;
                    case "String":
                        field.set(this, sessionVarMap.get(attr.name()));
                        break;
                    default:
                        // Unsupported type variable.
                        throw new IOException("invalid type: " + field.getType().getSimpleName());
                }

            }
        } catch (Exception ex) {
            throw new IOException("invalid session variable, " + ex.getMessage());
        }
    }

    /**
     * Get all variables which need to forward along with statement.
     **/
    public Map<String, String> getForwardVariables() {
        HashMap<String, String> map = new HashMap<String, String>();
        try {
            Field[] fields = SessionVariable.class.getDeclaredFields();
            for (Field f : fields) {
                VarAttr varAttr = f.getAnnotation(VarAttr.class);
                if (varAttr == null || !(varAttr.needForward() || varAttr.affectQueryResult())) {
                    continue;
                }
                map.put(varAttr.name(), String.valueOf(f.get(this)));
            }
        } catch (IllegalAccessException e) {
            LOG.error("failed to get forward variables", e);
        }
        return map;
    }

    /**
     * Set forwardedSessionVariables for variables.
     **/
    public void setForwardedSessionVariables(Map<String, String> variables) {
        try {
            Field[] fields = SessionVariable.class.getDeclaredFields();
            for (Field f : fields) {
                f.setAccessible(true);
                VarAttr varAttr = f.getAnnotation(VarAttr.class);
                if (varAttr == null || !(varAttr.needForward() || varAttr.affectQueryResult())) {
                    continue;
                }
                String val = variables.get(varAttr.name());
                if (val == null) {
                    continue;
                }

                if (LOG.isDebugEnabled()) {
                    LOG.debug("set forward variable: {} = {}", varAttr.name(), val);
                }

                // set config field
                switch (f.getType().getSimpleName()) {
                    case "short":
                        f.setShort(this, Short.parseShort(val));
                        break;
                    case "int":
                        f.setInt(this, Integer.parseInt(val));
                        break;
                    case "long":
                        f.setLong(this, Long.parseLong(val));
                        break;
                    case "double":
                        f.setDouble(this, Double.parseDouble(val));
                        break;
                    case "boolean":
                        f.setBoolean(this, Boolean.parseBoolean(val));
                        break;
                    case "String":
                        f.set(this, val);
                        break;
                    default:
                        throw new IllegalArgumentException("Unknown field type: " + f.getType().getSimpleName());
                }
            }
        } catch (IllegalAccessException e) {
            LOG.error("failed to set forward variables", e);
        }
    }

    /**
     * Set forwardedSessionVariables for queryOptions.
     **/
    public void setForwardedSessionVariables(TQueryOptions queryOptions) {
        if (queryOptions.isSetMemLimit()) {
            setMaxExecMemByte(queryOptions.getMemLimit());
        }
        if (queryOptions.isSetQueryTimeout()) {
            setQueryTimeoutS(queryOptions.getQueryTimeout());
        }
        if (queryOptions.isSetInsertTimeout()) {
            setInsertTimeoutS(queryOptions.getInsertTimeout());
        }
        if (queryOptions.isSetAnalyzeTimeout()) {
            setAnalyzeTimeoutS(queryOptions.getAnalyzeTimeout());
        }
    }

    /**
     * The sessionContext is as follows:
     * "k1:v1;k2:v2;..."
     * eg: set session_context="trace_id:123456"
     * Here we want to get value with key named "trace_id",
     * Return empty string is not found.
     *
     * @return
     */
    public String getTraceId() {
        if (Strings.isNullOrEmpty(sessionContext)) {
            return "";
        }
        String[] parts = sessionContext.split(";");
        for (String part : parts) {
            String[] innerParts = part.split(":");
            if (innerParts.length != 2) {
                continue;
            }
            if (innerParts[0].equals("trace_id")) {
                return innerParts[1];
            }
        }
        return "";
    }

    public boolean isTraceNereids() {
        return traceNereids;
    }

    public void setTraceNereids(boolean traceNereids) {
        this.traceNereids = traceNereids;
    }

    public boolean isPlayNereidsDump() {
        return planNereidsDump;
    }

    public void setPlanNereidsDump(boolean planNereidsDump) {
        this.planNereidsDump = planNereidsDump;
    }

    public boolean isDumpNereidsMemo() {
        return dumpNereidsMemo;
    }

    public void setDumpNereidsMemo(boolean dumpNereidsMemo) {
        this.dumpNereidsMemo = dumpNereidsMemo;
    }

    public boolean isEnableStrictConsistencyDml() {
        return this.enableStrictConsistencyDml;
    }

    public void setEnableStrictConsistencyDml(boolean value) {
        this.enableStrictConsistencyDml = value;
    }

    /**
     *
     * @return true iff set success
     */
    public boolean setVarOnce(String varName, String value) {
        try {
            setIsSingleSetVar(true);
            VariableMgr.setVar(this, new SetVar(varName, new StringLiteral(value)));
            return true;
        } catch (DdlException e) {
            LOG.warn("set onece {} = {} failed", varName, value);
            return false;
        }
    }

    // return number of variables by given variable annotation
    public int getVariableNumByVariableAnnotation(VariableAnnotation type) {
        int num = 0;
        Field[] fields = SessionVariable.class.getDeclaredFields();
        for (Field f : fields) {
            VarAttr varAttr = f.getAnnotation(VarAttr.class);
            if (varAttr == null) {
                continue;
            }
            if (varAttr.varType() == type) {
                ++num;
            }
        }
        return num;
    }

    public boolean getEnableSharedScan() {
        return enableSharedScan;
    }

    public void setEnableSharedScan(boolean value) {
        enableSharedScan = value;
    }

    public boolean getEnableParallelScan() {
        return enableParallelScan;
    }

    public boolean enableParallelResultSink() {
        return enableParallelResultSink;
    }

    public void setParallelResultSink(Boolean enableParallelResultSink) {
        this.enableParallelResultSink   = enableParallelResultSink;
    }

    public String hiveTextCompression() {
        if (hiveTextCompression.equals("uncompressed")) {
            // This is for compatibility.
            return "plain";
        }
        return hiveTextCompression;
    }

    public void setHiveTextCompression(String hiveTextCompression) {
        this.hiveTextCompression = hiveTextCompression;
    }

    public boolean enableSyncRuntimeFilterSize() {
        return enableSyncRuntimeFilterSize;
    }

    public static boolean enableAggState() {
        ConnectContext connectContext = ConnectContext.get();
        if (connectContext == null) {
            return true;
        }
        return connectContext.getSessionVariable().enableAggState;
    }

    public static boolean getEnableDecimal256() {
        ConnectContext connectContext = ConnectContext.get();
        if (connectContext == null) {
            return false;
        }
        SessionVariable sessionVariable = connectContext.getSessionVariable();
        return connectContext.getState().isNereids() && sessionVariable.isEnableDecimal256();
    }

    public static int getDecimalOverFlowScale() {
        ConnectContext connectContext = ConnectContext.get();
        if (connectContext == null) {
            return VariableMgr.getDefaultSessionVariable().decimalOverflowScale;
        }
        return connectContext.getSessionVariable().decimalOverflowScale;
    }

    public boolean isEnableDecimal256() {
        return enableDecimal256;
    }

    public void checkAnalyzeTimeFormat(String time) {
        try {
            DateTimeFormatter timeFormatter = DateTimeFormatter.ofPattern("HH:mm:ss");
            timeFormatter.parse(time);
        } catch (DateTimeParseException e) {
            LOG.warn("Parse analyze start/end time format fail", e);
            throw new UnsupportedOperationException("Expect format: HH:mm:ss");
        }
    }

    public void checkGenerateStatsFactor(String generateStatsFactor) {
        int value = Integer.valueOf(generateStatsFactor);
        if (value <= 0) {
            UnsupportedOperationException exception =
                    new UnsupportedOperationException("Generate stats factor " + value + " should greater than 0");
            LOG.warn("Check generate stats factor failed", exception);
            throw exception;
        }
    }

    public TPartialUpdateNewRowPolicy parsePartialUpdateNewKeyBehavior(String behavior) {
        if (behavior == null) {
            return null;
        } else if (behavior.equalsIgnoreCase("APPEND")) {
            return TPartialUpdateNewRowPolicy.APPEND;
        } else if (behavior.equalsIgnoreCase("ERROR")) {
            return TPartialUpdateNewRowPolicy.ERROR;
        }
        return null;
    }

    public void checkPartialUpdateNewKeyBehavior(String partialUpdateNewKeyBehavior) {
        TPartialUpdateNewRowPolicy policy = parsePartialUpdateNewKeyBehavior(partialUpdateNewKeyBehavior);
        if (policy == null) {
            UnsupportedOperationException exception =
                    new UnsupportedOperationException(PARTIAL_UPDATE_NEW_KEY_BEHAVIOR
                            + " should be one of {'APPEND', 'ERROR'}, but found "
                                    + partialUpdateNewKeyBehavior);
            LOG.warn("Check " + PARTIAL_UPDATE_NEW_KEY_BEHAVIOR + " failed", exception);
            throw exception;
        }
    }

    public void setGenerateStatsFactor(int factor) {
        this.generateStatsFactor = factor;
        if (factor <= 0) {
            LOG.warn("Invalid generate stats factor: {}", factor, new RuntimeException(""));
        }
    }

    public void setGenerateStatsFactor(String factor) {
        this.generateStatsFactor = Integer.valueOf(factor);
        if (generateStatsFactor <= 0) {
            LOG.warn("Invalid generate stats factor: {}", generateStatsFactor, new RuntimeException(""));
        }
    }

    public boolean getEnableDescribeExtendVariantColumn() {
        return enableDescribeExtendVariantColumn;
    }

    public void setEnableDescribeExtendVariantColumn(boolean enableDescribeExtendVariantColumn) {
        this.enableDescribeExtendVariantColumn = enableDescribeExtendVariantColumn;
    }

    public static boolean enableDescribeExtendVariantColumn() {
        ConnectContext connectContext = ConnectContext.get();
        if (connectContext == null) {
            return false;
        }
        return connectContext.getSessionVariable().enableDescribeExtendVariantColumn;
    }

    public int getProfileLevel() {
        return this.profileLevel;
    }

    public void checkSqlDialect(String sqlDialect) {
        if (StringUtils.isEmpty(sqlDialect)) {
            LOG.warn("sqlDialect value is empty");
            throw new UnsupportedOperationException("sqlDialect value is empty");
        }
        if (Arrays.stream(Dialect.values())
                .noneMatch(dialect -> dialect.getDialectName().equalsIgnoreCase(sqlDialect))) {
            LOG.warn("sqlDialect value is invalid, the invalid value is {}", sqlDialect);
            throw new UnsupportedOperationException("sqlDialect value is invalid, the invalid value is " + sqlDialect);
        }
    }

    public void checkSerdeDialect(String serdeDialect) {
        if (StringUtils.isEmpty(serdeDialect)) {
            LOG.warn("serdeDialect value is empty");
            throw new UnsupportedOperationException("serdeDialect value is empty");
        }

        if (!serdeDialect.equalsIgnoreCase("doris")
                && !serdeDialect.equalsIgnoreCase("presto")
                && !serdeDialect.equalsIgnoreCase("trino")
                && !serdeDialect.equalsIgnoreCase("hive")) {
            LOG.warn("serde dialect value is invalid, the invalid value is {}", serdeDialect);
            throw new UnsupportedOperationException(
                    "sqlDialect value is invalid, the invalid value is " + serdeDialect);
        }
    }

    public void checkBatchSize(String batchSize) {
        Long batchSizeValue = Long.valueOf(batchSize);
        if (batchSizeValue < 1 || batchSizeValue > 65535) {
            throw new InvalidParameterException("batch_size should be between 1 and 65535)");
        }
    }

    public void checkSkewRewriteAggBucketNum(String bucketNumStr) {
        try {
            long bucketNum = Long.parseLong(bucketNumStr);
            if (bucketNum <= 0 || bucketNum >= 65536) {
                throw new InvalidParameterException(
                        SKEW_REWRITE_AGG_BUCKET_NUM + " should be between 1 and 65535");
            }
        } catch (NumberFormatException e) {
            throw new InvalidParameterException(
                    SKEW_REWRITE_AGG_BUCKET_NUM + " must be a valid number between 1 and 65535");
        }
    }

    public void checkSkewRewriteJoinSaltExplodeFactor(String factorStr) {
        try {
            int factor = Integer.parseInt(factorStr);
            if (factor < 0 || factor >= 65536) {
                throw new InvalidParameterException(
                        SKEW_REWRITE_JOIN_SALT_EXPLODE_FACTOR + " should be between 0 and 65535");
            }
        } catch (NumberFormatException e) {
            throw new InvalidParameterException(
                    SKEW_REWRITE_JOIN_SALT_EXPLODE_FACTOR + " must be a valid number between 0 and 65535");
        }
    }

    public void checkAggPhase(String aggPhaseStr) {
        try {
            long aggPhase = Long.parseLong(aggPhaseStr);
            if (aggPhase < 0 || aggPhase > 4) {
                throw new InvalidParameterException(AGG_PHASE + " should be between 0 and 4");
            }
        } catch (NumberFormatException e) {
            throw new InvalidParameterException(AGG_PHASE + " must be a valid number between 0 and 4");
        }
    }

    public void checkMultiDistinctStrategy(String multiDistinctStrategyStr) {
        try {
            long aggPhase = Long.parseLong(multiDistinctStrategyStr);
            if (aggPhase < 0 || aggPhase > 2) {
                throw new InvalidParameterException(MULTI_DISTINCT_STRATEGY + " should be between 0 and 2");
            }
        } catch (NumberFormatException e) {
            throw new InvalidParameterException(MULTI_DISTINCT_STRATEGY + " must be a valid number between 0 and 2");
        }
    }

    public boolean isEnableInsertGroupCommit() {
        return Config.wait_internal_group_commit_finish
                || GroupCommitBlockSink.parseGroupCommit(groupCommit) == TGroupCommitMode.ASYNC_MODE
                || GroupCommitBlockSink.parseGroupCommit(groupCommit) == TGroupCommitMode.SYNC_MODE;
    }

    public String getGroupCommit() {
        if (Config.wait_internal_group_commit_finish) {
            return "sync_mode";
        }
        return groupCommit;
    }

    public boolean isEnablePreparedStmtAuditLog() {
        return enablePreparedStmtAuditLog;
    }

    public boolean isEnableMaterializedViewRewrite() {
        return enableMaterializedViewRewrite;
    }

    public void setEnableMaterializedViewRewrite(boolean enableMaterializedViewRewrite) {
        this.enableMaterializedViewRewrite = enableMaterializedViewRewrite;
    }


    public String getPreMaterializedViewRewriteStrategy() {
        return preMaterializedViewRewriteStrategy;
    }

    public void setPreMaterializedViewRewriteStrategy(String preMaterializedViewRewriteStrategy) {
        this.preMaterializedViewRewriteStrategy = preMaterializedViewRewriteStrategy;
    }

    public boolean isEnableDmlMaterializedViewRewrite() {
        return enableDmlMaterializedViewRewrite;
    }

    public boolean isEnableDmlMaterializedViewRewriteWhenBaseTableUnawareness() {
        return enableDmlMaterializedViewRewriteWhenBaseTableUnawareness;
    }


    public boolean isAllowModifyMaterializedViewData() {
        return allowModifyMaterializedViewData;
    }

    public boolean isEnableMaterializedViewRewriteWhenBaseTableUnawareness() {
        return enableMaterializedViewRewriteWhenBaseTableUnawareness;
    }

    public int getMaterializedViewRewriteSuccessCandidateNum() {
        return materializedViewRewriteSuccessCandidateNum;
    }

    public boolean isEnableMaterializedViewUnionRewrite() {
        return enableMaterializedViewUnionRewrite;
    }

    public boolean isEnableMaterializedViewNestRewrite() {
        return enableMaterializedViewNestRewrite;
    }

    public int getMaterializedViewRelationMappingMaxCount() {
        return materializedViewRelationMappingMaxCount;
    }

    public int getCreateTablePartitionMaxNum() {
        return createTablePartitionMaxNum;
    }

    public boolean isIgnoreStorageDataDistribution() {
        return ignoreStorageDataDistribution && enableLocalShuffle && enableNereidsPlanner;
    }

    public void setIgnoreStorageDataDistribution(boolean ignoreStorageDataDistribution) {
        this.ignoreStorageDataDistribution = ignoreStorageDataDistribution;
    }

    // CLOUD_VARIABLES_BEGIN
    public String getCloudCluster() {
        return cloudCluster;
    }

    public String setCloudCluster(String cloudCluster) {
        return this.cloudCluster = cloudCluster;
    }

    public boolean getDisableEmptyPartitionPrune() {
        return disableEmptyPartitionPrune;
    }

    public void setDisableEmptyPartitionPrune(boolean val) {
        disableEmptyPartitionPrune = val;
    }
    // CLOUD_VARIABLES_END

    public boolean isForceJniScanner() {
        return forceJniScanner;
    }

    public String getIgnoreSplitType() {
        return ignoreSplitType;
    }

    public void checkIgnoreSplitType(String value) {
        try {
            IgnoreSplitType.valueOf(value);
        } catch (Exception e) {
            throw new UnsupportedOperationException("We only support `NONE`, `IGNORE_JNI` and `IGNORE_NATIVE`");
        }
    }

    public boolean getUseConsistentHashForExternalScan() {
        return useConsistentHashForExternalScan;
    }

    public void setForceJniScanner(boolean force) {
        forceJniScanner = force;
    }

    public boolean isEnableCountPushDownForExternalTable() {
        return enableCountPushDownForExternalTable;
    }

    public boolean isForceToLocalShuffle() {
        return enableLocalShuffle && forceToLocalShuffle && enableNereidsPlanner;
    }

    public void setForceToLocalShuffle(boolean forceToLocalShuffle) {
        this.forceToLocalShuffle = forceToLocalShuffle;
    }

    public boolean isFetchAllFeForSystemTable() {
        return fetchAllFeForSystemTable;
    }

    public void setFetchAllFeForSystemTable(boolean fetchAllFeForSystemTable) {
        this.fetchAllFeForSystemTable = fetchAllFeForSystemTable;
    }

    public int getMaxMsgSizeOfResultReceiver() {
        return this.maxMsgSizeOfResultReceiver;
    }

    public boolean isEnableAutoCreateWhenOverwrite() {
        return this.enableAutoCreateWhenOverwrite;
    }

    public TSerdeDialect getSerdeDialect() {
        switch (serdeDialect) {
            case "doris":
                return TSerdeDialect.DORIS;
            case "presto":
            case "trino":
                return TSerdeDialect.PRESTO;
            case "hive":
                return TSerdeDialect.HIVE;
            default:
                throw new IllegalArgumentException("Unknown serde dialect: " + serdeDialect);
        }
    }

    public boolean isEnableCooldownReplicaAffinity() {
        return enableCooldownReplicaAffinity;
    }

    public boolean isUseSerialExchange() {
        return useSerialExchange && getEnableLocalExchange();
    }

    public void setDisableInvertedIndexV1ForVaraint(boolean disableInvertedIndexV1ForVaraint) {
        this.disableInvertedIndexV1ForVaraint = disableInvertedIndexV1ForVaraint;
    }

    public boolean getDisableInvertedIndexV1ForVaraint() {
        return disableInvertedIndexV1ForVaraint;
    }

    public void setEnableVariantFlattenNested(boolean enableVariantFlattenNested) {
        this.enableVariantFlattenNested = enableVariantFlattenNested;
    }

    public boolean getEnableVariantFlattenNested() {
        return enableVariantFlattenNested;
    }

    public void setProfileLevel(String profileLevel) {
        int profileLevelTmp = Integer.valueOf(profileLevel);
        if (profileLevelTmp < 1 || profileLevelTmp > 3) {
            LOG.warn("Profile level shuold be in the range of 1-3.");
        } else {
            this.profileLevel = profileLevelTmp;
        }

    }

    public void checkProfileLevel(String profileLevel) {
        int value = Integer.valueOf(profileLevel);
        if (value < 1 || value > 3) {
            UnsupportedOperationException exception =
                    new UnsupportedOperationException("Profile level can not be set to " + profileLevel
                            + ", it must be in the range of 1-3");
            LOG.warn("Check profile_level failed", exception);
            throw exception;
        }
    }

    public void checkSqlConvertorFeatures(String features) {
        if (Strings.isNullOrEmpty(features)) {
            return;
        }
        String[] featureArray = features.split(",");
        for (String feature : featureArray) {
            if (!feature.equalsIgnoreCase("ctas")
                    && !feature.equalsIgnoreCase("delete_all_comment")) {
                throw new UnsupportedOperationException("Unknown sql convertor feature: " + feature
                        + ", current support: ctas, delete_all_comment");
            }
        }
    }

    public boolean getEnableLocalMergeSort() {
        return enableLocalMergeSort;
    }

    public boolean getEnableExternalTableBatchMode() {
        return enableExternalTableBatchMode;
    }

    public boolean showSplitProfileInfo() {
        return enableProfile() && getProfileLevel() > 1;
    }

    public boolean isEnableAddIndexForNewData() {
        return enableAddIndexForNewData;
    }

    public void setEnableAddIndexForNewData(boolean enableAddIndexForNewData) {
        this.enableAddIndexForNewData = enableAddIndexForNewData;
    }

    public static boolean enableStrictCast() {
        ConnectContext connectContext = ConnectContext.get();
        if (connectContext != null) {
            StatementContext statementContext = connectContext.getStatementContext();
            if (statementContext != null && statementContext.isInsert()) {
                return connectContext.getSessionVariable().enableInsertStrict;
            }
            return connectContext.getSessionVariable().enableStrictCast;
        } else {
            return Boolean.parseBoolean(VariableMgr.getDefaultValue("ENABLE_STRICT_CAST"));
        }
    }

    public void checkDefaultVariantMaxSubcolumnsCount(String variantMaxSubcolumnsCount) {
        int value = Integer.valueOf(variantMaxSubcolumnsCount);
        if (value < 0 || value > 100000) {
            throw new UnsupportedOperationException(
                    "variant max subcolumns count is: " + variantMaxSubcolumnsCount + " it must between 0 and 100000");
        }
    }

    public boolean getDefaultEnableTypedPathsToSparse() {
        return defaultEnableTypedPathsToSparse;
    }

    public int getDefaultVariantMaxSubcolumnsCount() {
        return defaultVariantMaxSubcolumnsCount;
    }

    public int getDefaultVariantMaxSparseColumnStatisticsSize() {
        return defaultVariantMaxSparseColumnStatisticsSize;
    }

    public int getDefaultVariantSparseHashShardCount() {
        return defaultVariantSparseHashShardCount;
    }

    public void readAffectQueryResultVariables(BiConsumer<String, Object> variablesReader) {
        for (Field affectQueryResultField : affectQueryResultFields) {
            String name = affectQueryResultField.getName();
            try {
                Object value = affectQueryResultField.get(this);
                variablesReader.accept(name, value);
            } catch (Throwable t) {
                throw new IllegalStateException("Can not access SessionVariable." + name, t);
            }
        }
    }

    public int getAffectQueryResultVariableHashCode() {
        int hash = 0;
        for (Field affectQueryResultField : affectQueryResultFields) {
            String name = affectQueryResultField.getName();
            try {
                Object value = affectQueryResultField.get(this);
                hash = 31 * hash + (value != null ? value.hashCode() : 0);
            } catch (Throwable t) {
                throw new IllegalStateException("Can not access SessionVariable." + name, t);
            }
        }
        return hash;
    }

    public static boolean isFeDebug() {
        if (ConnectContext.get() != null) {
            return ConnectContext.get().getSessionVariable().feDebug;
        } else {
            return false;
        }
    }
}<|MERGE_RESOLUTION|>--- conflicted
+++ resolved
@@ -4915,8 +4915,8 @@
         tResult.setHnswCheckRelativeDistance(hnswCheckRelativeDistance);
         tResult.setHnswBoundedQueue(hnswBoundedQueue);
         tResult.setMergeReadSliceSize(mergeReadSliceSizeBytes);
-<<<<<<< HEAD
-
+        tResult.setEnableExtendedRegex(enableExtendedRegex);
+      
         if (policyFileCacheQueryLimitPercent > 0) {
             tResult.setFileCacheQueryLimitPercent(policyFileCacheQueryLimitPercent);
         } else if (fileCacheQueryLimitPercent > 0) {
@@ -4925,10 +4925,7 @@
         } else {
             tResult.setFileCacheQueryLimitPercent(Config.file_cache_query_limit_percent_soft);
         }
-
-=======
-        tResult.setEnableExtendedRegex(enableExtendedRegex);
->>>>>>> 4104f3a2
+      
         return tResult;
     }
 
