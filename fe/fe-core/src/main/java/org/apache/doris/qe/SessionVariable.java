// Licensed to the Apache Software Foundation (ASF) under one
// or more contributor license agreements.  See the NOTICE file
// distributed with this work for additional information
// regarding copyright ownership.  The ASF licenses this file
// to you under the Apache License, Version 2.0 (the
// "License"); you may not use this file except in compliance
// with the License.  You may obtain a copy of the License at
//
//   http://www.apache.org/licenses/LICENSE-2.0
//
// Unless required by applicable law or agreed to in writing,
// software distributed under the License is distributed on an
// "AS IS" BASIS, WITHOUT WARRANTIES OR CONDITIONS OF ANY
// KIND, either express or implied.  See the License for the
// specific language governing permissions and limitations
// under the License.

package org.apache.doris.qe;

import org.apache.doris.analysis.SetVar;
import org.apache.doris.analysis.StatementBase;
import org.apache.doris.analysis.StringLiteral;
import org.apache.doris.catalog.Env;
import org.apache.doris.common.Config;
import org.apache.doris.common.DdlException;
import org.apache.doris.common.VariableAnnotation;
import org.apache.doris.common.io.Text;
import org.apache.doris.common.io.Writable;
import org.apache.doris.common.util.TimeUtils;
import org.apache.doris.nereids.StatementContext;
import org.apache.doris.nereids.analyzer.UnboundResultSink;
import org.apache.doris.nereids.glue.LogicalPlanAdapter;
import org.apache.doris.nereids.metrics.Event;
import org.apache.doris.nereids.metrics.EventSwitchParser;
import org.apache.doris.nereids.parser.Dialect;
import org.apache.doris.nereids.rules.RuleType;
import org.apache.doris.nereids.rules.expression.ExpressionRuleType;
import org.apache.doris.nereids.trees.plans.commands.insert.InsertIntoTableCommand;
import org.apache.doris.nereids.trees.plans.logical.LogicalFileSink;
import org.apache.doris.nereids.trees.plans.logical.LogicalPlan;
import org.apache.doris.planner.GroupCommitBlockSink;
import org.apache.doris.qe.VariableMgr.VarAttr;
import org.apache.doris.thrift.TGroupCommitMode;
import org.apache.doris.thrift.TQueryOptions;
import org.apache.doris.thrift.TResourceLimit;
import org.apache.doris.thrift.TRuntimeFilterType;
import org.apache.doris.thrift.TSerdeDialect;

import com.google.common.base.Joiner;
import com.google.common.base.Strings;
import com.google.common.collect.ImmutableList;
import com.google.common.collect.ImmutableSet;
import com.google.common.collect.Lists;
import com.google.common.collect.Sets;
import org.apache.commons.lang3.StringUtils;
import org.apache.logging.log4j.LogManager;
import org.apache.logging.log4j.Logger;
import org.apache.thrift.TConfiguration;
import org.json.simple.JSONObject;
import org.json.simple.JSONValue;

import java.io.DataInput;
import java.io.DataOutput;
import java.io.IOException;
import java.io.Serializable;
import java.lang.reflect.Field;
import java.security.InvalidParameterException;
import java.security.SecureRandom;
import java.time.format.DateTimeFormatter;
import java.time.format.DateTimeParseException;
import java.util.Arrays;
import java.util.BitSet;
import java.util.HashMap;
import java.util.List;
import java.util.Locale;
import java.util.Map;
import java.util.Random;
import java.util.Set;
import java.util.concurrent.TimeUnit;


/**
 * System variable.
 **/
public class SessionVariable implements Serializable, Writable {
    public static final Logger LOG = LogManager.getLogger(SessionVariable.class);

    public static final String EXEC_MEM_LIMIT = "exec_mem_limit";
    public static final String LOCAL_EXCHANGE_FREE_BLOCKS_LIMIT = "local_exchange_free_blocks_limit";
    public static final String SCAN_QUEUE_MEM_LIMIT = "scan_queue_mem_limit";
    public static final String NUM_SCANNER_THREADS = "num_scanner_threads";
    public static final String MIN_SCANNER_CONCURRENCY = "min_scanner_concurrnency";
    public static final String MIN_SCAN_SCHEDULER_CONCURRENCY = "min_scan_scheduler_concurrency";
    public static final String QUERY_TIMEOUT = "query_timeout";
    public static final String ANALYZE_TIMEOUT = "analyze_timeout";

    public static final String INTERNAL_CACHE_HOT_SPOT_TIMEOUT = "cache_hot_spot_insert_timeout_second";

    public static final String MAX_EXECUTION_TIME = "max_execution_time";
    public static final String INSERT_TIMEOUT = "insert_timeout";
    public static final String ENABLE_PROFILE = "enable_profile";
    public static final String RPC_VERBOSE_PROFILE_MAX_INSTANCE_COUNT = "rpc_verbose_profile_max_instance_count";
    public static final String AUTO_PROFILE_THRESHOLD_MS = "auto_profile_threshold_ms";
    public static final String SQL_MODE = "sql_mode";
    public static final String WORKLOAD_VARIABLE = "workload_group";
    public static final String RESOURCE_VARIABLE = "resource_group";
    public static final String AUTO_COMMIT = "autocommit";
    public static final String TX_ISOLATION = "tx_isolation";
    public static final String TX_READ_ONLY = "tx_read_only";
    public static final String TRANSACTION_READ_ONLY = "transaction_read_only";
    public static final String TRANSACTION_ISOLATION = "transaction_isolation";
    public static final String CHARACTER_SET_CLIENT = "character_set_client";
    public static final String CHARACTER_SET_CONNNECTION = "character_set_connection";
    public static final String CHARACTER_SET_RESULTS = "character_set_results";
    public static final String CHARACTER_SET_SERVER = "character_set_server";
    public static final String COLLATION_CONNECTION = "collation_connection";
    public static final String COLLATION_DATABASE = "collation_database";
    public static final String COLLATION_SERVER = "collation_server";
    public static final String SQL_AUTO_IS_NULL = "sql_auto_is_null";
    public static final String SQL_SELECT_LIMIT = "sql_select_limit";
    public static final String MAX_ALLOWED_PACKET = "max_allowed_packet";
    public static final String AUTO_INCREMENT_INCREMENT = "auto_increment_increment";
    public static final String QUERY_CACHE_TYPE = "query_cache_type";
    public static final String INTERACTIVE_TIMTOUT = "interactive_timeout";
    public static final String WAIT_TIMEOUT = "wait_timeout";
    public static final String NET_WRITE_TIMEOUT = "net_write_timeout";
    public static final String NET_READ_TIMEOUT = "net_read_timeout";
    public static final String TIME_ZONE = "time_zone";
    public static final String SQL_SAFE_UPDATES = "sql_safe_updates";
    public static final String NET_BUFFER_LENGTH = "net_buffer_length";
    public static final String HAVE_QUERY_CACHE =  "have_query_cache";
    // mem limit can't smaller than bufferpool's default page size
    public static final int MIN_EXEC_MEM_LIMIT = 2097152;
    public static final String BATCH_SIZE = "batch_size";
    public static final String BROKER_LOAD_BATCH_SIZE = "broker_load_batch_size";
    public static final String DISABLE_STREAMING_PREAGGREGATIONS = "disable_streaming_preaggregations";
    public static final String ENABLE_DISTINCT_STREAMING_AGGREGATION = "enable_distinct_streaming_aggregation";
    public static final String DISABLE_COLOCATE_PLAN = "disable_colocate_plan";
    public static final String ENABLE_BUCKET_SHUFFLE_JOIN = "enable_bucket_shuffle_join";
    public static final String PARALLEL_FRAGMENT_EXEC_INSTANCE_NUM = "parallel_fragment_exec_instance_num";
    public static final String PARALLEL_PIPELINE_TASK_NUM = "parallel_pipeline_task_num";
    public static final String PROFILE_LEVEL = "profile_level";
    public static final String MAX_INSTANCE_NUM = "max_instance_num";
    public static final String DML_PLAN_RETRY_TIMES = "DML_PLAN_RETRY_TIMES";
    public static final String ENABLE_INSERT_STRICT = "enable_insert_strict";
    public static final String INSERT_MAX_FILTER_RATIO = "insert_max_filter_ratio";

    public static final String ENABLE_SERVER_SIDE_PREPARED_STATEMENT = "enable_server_side_prepared_statement";
    public static final String MAX_PREPARED_STMT_COUNT = "max_prepared_stmt_count";
    public static final String ENABLE_GROUP_COMMIT_FULL_PREPARE = "enable_group_commit_full_prepare";
    public static final String PREFER_JOIN_METHOD = "prefer_join_method";

    public static final String ENABLE_FOLD_CONSTANT_BY_BE = "enable_fold_constant_by_be";
    public static final String DEBUG_SKIP_FOLD_CONSTANT = "debug_skip_fold_constant";

    public static final String ENABLE_REWRITE_ELEMENT_AT_TO_SLOT = "enable_rewrite_element_at_to_slot";
    public static final String ENABLE_ODBC_TRANSCATION = "enable_odbc_transcation";
    public static final String ENABLE_BINARY_SEARCH_FILTERING_PARTITIONS = "enable_binary_search_filtering_partitions";
    public static final String ENABLE_SQL_CACHE = "enable_sql_cache";
    public static final String ENABLE_QUERY_CACHE = "enable_query_cache";
    public static final String QUERY_CACHE_FORCE_REFRESH = "query_cache_force_refresh";
    public static final String QUERY_CACHE_ENTRY_MAX_BYTES = "query_cache_entry_max_bytes";
    public static final String QUERY_CACHE_ENTRY_MAX_ROWS = "query_cache_entry_max_rows";

    public static final String ENABLE_COST_BASED_JOIN_REORDER = "enable_cost_based_join_reorder";

    // if set to true, some of stmt will be forwarded to master FE to get result
    public static final String FORWARD_TO_MASTER = "forward_to_master";
    // user can set instance num after exchange, no need to be equal to nums of before exchange
    public static final String PARALLEL_EXCHANGE_INSTANCE_NUM = "parallel_exchange_instance_num";
    public static final String SHOW_HIDDEN_COLUMNS = "show_hidden_columns";
    public static final String USE_V2_ROLLUP = "use_v2_rollup";
    public static final String REWRITE_COUNT_DISTINCT_TO_BITMAP_HLL = "rewrite_count_distinct_to_bitmap_hll";
    public static final String EVENT_SCHEDULER = "event_scheduler";
    public static final String STORAGE_ENGINE = "storage_engine";
    // Compatible with datagrip mysql
    public static final String DEFAULT_STORAGE_ENGINE = "default_storage_engine";
    public static final String DEFAULT_TMP_STORAGE_ENGINE = "default_tmp_storage_engine";

    // Compatible with  mysql
    public static final String PROFILLING = "profiling";

    public static final String DIV_PRECISION_INCREMENT = "div_precision_increment";

    // see comment of `doris_max_scan_key_num` and `max_pushdown_conditions_per_column` in BE config
    public static final String MAX_SCAN_KEY_NUM = "max_scan_key_num";
    public static final String MAX_PUSHDOWN_CONDITIONS_PER_COLUMN = "max_pushdown_conditions_per_column";

    // when true, the partition column must be set to NOT NULL.
    public static final String ALLOW_PARTITION_COLUMN_NULLABLE = "allow_partition_column_nullable";

    public static final String FORCE_SORT_ALGORITHM = "force_sort_algorithm";

    // runtime filter run mode
    public static final String RUNTIME_FILTER_MODE = "runtime_filter_mode";
    // Size in bytes of Bloom Filters used for runtime filters. Actual size of filter will
    // be rounded up to the nearest power of two.
    public static final String RUNTIME_BLOOM_FILTER_SIZE = "runtime_bloom_filter_size";
    // Minimum runtime bloom filter size, in bytes
    public static final String RUNTIME_BLOOM_FILTER_MIN_SIZE = "runtime_bloom_filter_min_size";
    // Maximum runtime bloom filter size, in bytes
    public static final String RUNTIME_BLOOM_FILTER_MAX_SIZE = "runtime_bloom_filter_max_size";
    public static final String USE_RF_DEFAULT = "use_rf_default";
    // Time in ms to wait until runtime filters are delivered.
    public static final String RUNTIME_FILTER_WAIT_TIME_MS = "runtime_filter_wait_time_ms";
    public static final String runtime_filter_wait_infinitely = "runtime_filter_wait_infinitely";

    // Maximum number of bloom runtime filters allowed per query
    public static final String RUNTIME_FILTERS_MAX_NUM = "runtime_filters_max_num";
    // Runtime filter type used, For testing, Corresponds to TRuntimeFilterType
    public static final String RUNTIME_FILTER_TYPE = "runtime_filter_type";
    // if the right table is greater than this value in the hash join,  we will ignore IN filter
    public static final String RUNTIME_FILTER_MAX_IN_NUM = "runtime_filter_max_in_num";

    public static final String ENABLE_SYNC_RUNTIME_FILTER_SIZE = "enable_sync_runtime_filter_size";

    public static final String ENABLE_PARALLEL_RESULT_SINK = "enable_parallel_result_sink";

    public static final String HIVE_TEXT_COMPRESSION = "hive_text_compression";

    public static final String READ_CSV_EMPTY_LINE_AS_NULL = "read_csv_empty_line_as_null";

    public static final String BE_NUMBER_FOR_TEST = "be_number_for_test";

    // max ms to wait transaction publish finish when exec insert stmt.
    public static final String INSERT_VISIBLE_TIMEOUT_MS = "insert_visible_timeout_ms";

    public static final String DELETE_WITHOUT_PARTITION = "delete_without_partition";

    public static final String ENABLE_VARIANT_ACCESS_IN_ORIGINAL_PLANNER = "enable_variant_access_in_original_planner";

    // set the default parallelism for send batch when execute InsertStmt operation,
    // if the value for parallelism exceed `max_send_batch_parallelism_per_job` in BE config,
    // then the coordinator be will use the value of `max_send_batch_parallelism_per_job`
    public static final String SEND_BATCH_PARALLELISM = "send_batch_parallelism";

    // turn off all automatic join reorder algorithms
    public static final String DISABLE_JOIN_REORDER = "disable_join_reorder";

    public static final String MAX_JOIN_NUMBER_OF_REORDER = "max_join_number_of_reorder";

    public static final String ENABLE_NEREIDS_DML = "enable_nereids_dml";
    public static final String ENABLE_NEREIDS_DML_WITH_PIPELINE = "enable_nereids_dml_with_pipeline";
    public static final String ENABLE_STRICT_CONSISTENCY_DML = "enable_strict_consistency_dml";

    public static final String ENABLE_BUSHY_TREE = "enable_bushy_tree";

    public static final String MAX_JOIN_NUMBER_BUSHY_TREE = "max_join_number_bushy_tree";
    public static final String ENABLE_PARTITION_TOPN = "enable_partition_topn";
    public static final String PARTITION_TOPN_MAX_PARTITIONS = "partition_topn_max_partitions";
    public static final String PARTITION_TOPN_PER_PARTITION_ROWS = "partition_topn_pre_partition_rows";

    public static final String GLOBAL_PARTITION_TOPN_THRESHOLD = "global_partition_topn_threshold";

    public static final String ENABLE_INFER_PREDICATE = "enable_infer_predicate";

    public static final long DEFAULT_INSERT_VISIBLE_TIMEOUT_MS = 60_000;

    public static final String ENABLE_VECTORIZED_ENGINE = "enable_vectorized_engine";

    public static final String EXTRACT_WIDE_RANGE_EXPR = "extract_wide_range_expr";

    // If user set a very small value, use this value instead.
    public static final long MIN_INSERT_VISIBLE_TIMEOUT_MS = 1000;

    public static final String ENABLE_PIPELINE_ENGINE = "enable_pipeline_engine";

    public static final String ENABLE_PIPELINE_X_ENGINE = "enable_pipeline_x_engine";

    public static final String ENABLE_SHARED_SCAN = "enable_shared_scan";

    public static final String IGNORE_STORAGE_DATA_DISTRIBUTION = "ignore_storage_data_distribution";

    public static final String USE_SERIAL_EXCHANGE = "use_serial_exchange";

    public static final String ENABLE_PARALLEL_SCAN = "enable_parallel_scan";

    // Limit the max count of scanners to prevent generate too many scanners.
    public static final String PARALLEL_SCAN_MAX_SCANNERS_COUNT = "parallel_scan_max_scanners_count";

    // Avoid splitting small segments, each scanner should scan `parallel_scan_min_rows_per_scanner` rows.
    public static final String PARALLEL_SCAN_MIN_ROWS_PER_SCANNER = "parallel_scan_min_rows_per_scanner";

    public static final String ENABLE_LOCAL_SHUFFLE = "enable_local_shuffle";

    public static final String FORCE_TO_LOCAL_SHUFFLE = "force_to_local_shuffle";

    public static final String ENABLE_LOCAL_MERGE_SORT = "enable_local_merge_sort";

    public static final String ENABLE_SHARED_EXCHANGE_SINK_BUFFER = "enable_shared_exchange_sink_buffer";

    public static final String ENABLE_AGG_STATE = "enable_agg_state";

    public static final String ENABLE_RPC_OPT_FOR_PIPELINE = "enable_rpc_opt_for_pipeline";

    public static final String ENABLE_SINGLE_DISTINCT_COLUMN_OPT = "enable_single_distinct_column_opt";

    public static final String CPU_RESOURCE_LIMIT = "cpu_resource_limit";

    public static final String CLOUD_ENABLE_MULTI_CLUSTER_SYNC_LOAD = "enable_multi_cluster_sync_load";

    public static final String ENABLE_PARALLEL_OUTFILE = "enable_parallel_outfile";

    public static final String SQL_QUOTE_SHOW_CREATE = "sql_quote_show_create";

    public static final String RETURN_OBJECT_DATA_AS_BINARY = "return_object_data_as_binary";

    public static final String BLOCK_ENCRYPTION_MODE = "block_encryption_mode";

    public static final String AUTO_BROADCAST_JOIN_THRESHOLD = "auto_broadcast_join_threshold";

    public static final String PARALLEL_PREPARE_THRESHOLD = "parallel_prepare_threshold";

    public static final String ENABLE_PROJECTION = "enable_projection";

    public static final String ENABLE_SHORT_CIRCUIT_QUERY = "enable_short_circuit_query";

    public static final String ENABLE_SHORT_CIRCUIT_QUERY_ACCESS_COLUMN_STORE
                    = "enable_short_circuit_query_access_column_store";

    public static final String CHECK_OVERFLOW_FOR_DECIMAL = "check_overflow_for_decimal";

    public static final String DECIMAL_OVERFLOW_SCALE = "decimal_overflow_scale";

    public static final String TRIM_TAILING_SPACES_FOR_EXTERNAL_TABLE_QUERY
            = "trim_tailing_spaces_for_external_table_query";

    public static final String ENABLE_DPHYP_OPTIMIZER = "enable_dphyp_optimizer";
    public static final String DPHYPER_LIMIT = "dphyper_limit";
    public static final String ENABLE_LEFT_ZIG_ZAG = "enable_left_zig_zag";
    public static final String NTH_OPTIMIZED_PLAN = "nth_optimized_plan";

    public static final String ENABLE_NEREIDS_PLANNER = "enable_nereids_planner";
    public static final String ENABLE_NEREIDS_DISTRIBUTE_PLANNER = "enable_nereids_distribute_planner";
    public static final String DISABLE_NEREIDS_RULES = "disable_nereids_rules";
    public static final String ENABLE_NEREIDS_RULES = "enable_nereids_rules";
    public static final String DISABLE_NEREIDS_EXPRESSION_RULES = "disable_nereids_expression_rules";
    public static final String ENABLE_NEW_COST_MODEL = "enable_new_cost_model";
    public static final String ENABLE_FALLBACK_TO_ORIGINAL_PLANNER = "enable_fallback_to_original_planner";
    public static final String ENABLE_NEREIDS_TIMEOUT = "enable_nereids_timeout";
    public static final String NEREIDS_TIMEOUT_SECOND = "nereids_timeout_second";

    public static final String FORBID_UNKNOWN_COLUMN_STATS = "forbid_unknown_col_stats";
    public static final String BROADCAST_RIGHT_TABLE_SCALE_FACTOR = "broadcast_right_table_scale_factor";
    public static final String LEFT_SEMI_OR_ANTI_PROBE_FACTOR = "left_semi_or_anti_probe_factor";
    public static final String BROADCAST_ROW_COUNT_LIMIT = "broadcast_row_count_limit";

    // percentage of EXEC_MEM_LIMIT
    public static final String BROADCAST_HASHTABLE_MEM_LIMIT_PERCENTAGE = "broadcast_hashtable_mem_limit_percentage";

    public static final String REWRITE_OR_TO_IN_PREDICATE_THRESHOLD = "rewrite_or_to_in_predicate_threshold";

    public static final String NEREIDS_STAR_SCHEMA_SUPPORT = "nereids_star_schema_support";

    public static final String NEREIDS_CBO_PENALTY_FACTOR = "nereids_cbo_penalty_factor";
    public static final String ENABLE_NEREIDS_TRACE = "enable_nereids_trace";
    public static final String ENABLE_EXPR_TRACE = "enable_expr_trace";

    public static final String ENABLE_DPHYP_TRACE = "enable_dphyp_trace";

    public static final String ENABLE_FOLD_NONDETERMINISTIC_FN = "enable_fold_nondeterministic_fn";

    public static final String ENABLE_RUNTIME_FILTER_PRUNE =
            "enable_runtime_filter_prune";

    public static final String ENABLE_RUNTIME_FILTER_PARTITION_PRUNE =
            "enable_runtime_filter_partition_prune";

    static final String SESSION_CONTEXT = "session_context";

    public static final String DEFAULT_ORDER_BY_LIMIT = "default_order_by_limit";

    public static final String ENABLE_SINGLE_REPLICA_INSERT = "enable_single_replica_insert";

    public static final String ENABLE_FAST_ANALYZE_INSERT_INTO_VALUES = "enable_fast_analyze_into_values";

    public static final String ENABLE_FUNCTION_PUSHDOWN = "enable_function_pushdown";

    public static final String ENABLE_EXT_FUNC_PRED_PUSHDOWN = "enable_ext_func_pred_pushdown";

    public static final String ENABLE_COMMON_EXPR_PUSHDOWN = "enable_common_expr_pushdown";

    public static final String FRAGMENT_TRANSMISSION_COMPRESSION_CODEC = "fragment_transmission_compression_codec";

    public static final String ENABLE_LOCAL_EXCHANGE = "enable_local_exchange";

    public static final String SKIP_STORAGE_ENGINE_MERGE = "skip_storage_engine_merge";

    public static final String SKIP_DELETE_PREDICATE = "skip_delete_predicate";

    public static final String SKIP_DELETE_SIGN = "skip_delete_sign";

    public static final String SKIP_DELETE_BITMAP = "skip_delete_bitmap";

    public static final String SKIP_MISSING_VERSION = "skip_missing_version";

    public static final String SKIP_BAD_TABLET = "skip_bad_tablet";

    public static final String ENABLE_PUSH_DOWN_NO_GROUP_AGG = "enable_push_down_no_group_agg";

    public static final String ENABLE_CBO_STATISTICS = "enable_cbo_statistics";

    public static final String ENABLE_SAVE_STATISTICS_SYNC_JOB = "enable_save_statistics_sync_job";

    public static final String ENABLE_ELIMINATE_SORT_NODE = "enable_eliminate_sort_node";

    public static final String NEREIDS_TRACE_EVENT_MODE = "nereids_trace_event_mode";

    public static final String INTERNAL_SESSION = "internal_session";

    public static final String PARTITION_PRUNING_EXPAND_THRESHOLD = "partition_pruning_expand_threshold";

    public static final String ENABLE_SHARE_HASH_TABLE_FOR_BROADCAST_JOIN
            = "enable_share_hash_table_for_broadcast_join";

    // support unicode in label, table, column, common name check
    public static final String ENABLE_UNICODE_NAME_SUPPORT = "enable_unicode_name_support";

    public static final String GROUP_CONCAT_MAX_LEN = "group_concat_max_len";

    public static final String ENABLE_TWO_PHASE_READ_OPT = "enable_two_phase_read_opt";
    public static final String TOPN_OPT_LIMIT_THRESHOLD = "topn_opt_limit_threshold";
    public static final String TOPN_FILTER_RATIO = "topn_filter_ratio";
    public static final String ENABLE_SNAPSHOT_POINT_QUERY = "enable_snapshot_point_query";

    public static final String ENABLE_FILE_CACHE = "enable_file_cache";

    public static final String DISABLE_FILE_CACHE = "disable_file_cache";

    public static final String FILE_CACHE_BASE_PATH = "file_cache_base_path";

    public static final String ENABLE_INVERTED_INDEX_QUERY = "enable_inverted_index_query";

    public static final String ENABLE_COMMON_EXPR_PUSHDOWN_FOR_INVERTED_INDEX
            = "enable_common_expr_pushdown_for_inverted_index";

    public static final String ENABLE_PUSHDOWN_COUNT_ON_INDEX = "enable_count_on_index_pushdown";
    public static final String ENABLE_NO_NEED_READ_DATA_OPT = "enable_no_need_read_data_opt";

    public static final String GROUP_BY_AND_HAVING_USE_ALIAS_FIRST = "group_by_and_having_use_alias_first";
    public static final String DROP_TABLE_IF_CTAS_FAILED = "drop_table_if_ctas_failed";

    public static final String MAX_TABLE_COUNT_USE_CASCADES_JOIN_REORDER = "max_table_count_use_cascades_join_reorder";
    public static final int MIN_JOIN_REORDER_TABLE_COUNT = 2;

    public static final String JOIN_REORDER_TIME_LIMIT = "join_order_time_limit";
    public static final String SHOW_USER_DEFAULT_ROLE = "show_user_default_role";

    public static final String ENABLE_PAGE_CACHE = "enable_page_cache";

    public static final String MINIDUMP_PATH = "minidump_path";

    public static final String TRACE_NEREIDS = "trace_nereids";

    public static final String PLAN_NEREIDS_DUMP = "plan_nereids_dump";

    public static final String DUMP_NEREIDS_MEMO = "dump_nereids_memo";

    // fix replica to query. If num = 1, query the smallest replica, if 2 is the second smallest replica.
    public static final String USE_FIX_REPLICA = "use_fix_replica";

    public static final String DRY_RUN_QUERY = "dry_run_query";

    // Split size for ExternalFileScanNode. Default value 0 means use the block size of HDFS/S3.
    public static final String FILE_SPLIT_SIZE = "file_split_size";

    public static final String NUM_PARTITIONS_IN_BATCH_MODE = "num_partitions_in_batch_mode";

    public static final String NUM_FILES_IN_BATCH_MODE = "num_files_in_batch_mode";

    public static final String FETCH_SPLITS_MAX_WAIT_TIME = "fetch_splits_max_wait_time_ms";

    /**
     * use insert stmt as the unified backend for all loads
     */
    public static final String ENABLE_UNIFIED_LOAD = "enable_unified_load";

    public static final String ENABLE_ORDERED_SCAN_RANGE_LOCATIONS = "enable_ordered_scan_range_locations";

    public static final String ENABLE_PARQUET_LAZY_MAT = "enable_parquet_lazy_materialization";

    public static final String ENABLE_ORC_LAZY_MAT = "enable_orc_lazy_materialization";

    public static final String ORC_TINY_STRIPE_THRESHOLD_BYTES = "orc_tiny_stripe_threshold_bytes";

    public static final String ORC_ONCE_MAX_READ_BYTES = "orc_once_max_read_bytes";

    public static final String ORC_MAX_MERGE_DISTANCE_BYTES = "orc_max_merge_distance_bytes";

    public static final String ENABLE_PARQUET_FILTER_BY_MIN_MAX = "enable_parquet_filter_by_min_max";

    public static final String ENABLE_ORC_FILTER_BY_MIN_MAX = "enable_orc_filter_by_min_max";

    public static final String INLINE_CTE_REFERENCED_THRESHOLD = "inline_cte_referenced_threshold";

    public static final String ENABLE_CTE_MATERIALIZE = "enable_cte_materialize";

    public static final String ENABLE_ANALYZE_COMPLEX_TYPE_COLUMN = "enable_analyze_complex_type_column";

    public static final String EXTERNAL_TABLE_ANALYZE_PART_NUM = "external_table_analyze_part_num";

    public static final String ENABLE_STRONG_CONSISTENCY = "enable_strong_consistency_read";

    public static final String GROUP_COMMIT = "group_commit";

    public static final String ENABLE_PREPARED_STMT_AUDIT_LOG = "enable_prepared_stmt_audit_log";

    public static final String PARALLEL_SYNC_ANALYZE_TASK_NUM = "parallel_sync_analyze_task_num";

    public static final String TRUNCATE_CHAR_OR_VARCHAR_COLUMNS = "truncate_char_or_varchar_columns";

    public static final String CBO_CPU_WEIGHT = "cbo_cpu_weight";

    public static final String CBO_MEM_WEIGHT = "cbo_mem_weight";

    public static final String CBO_NET_WEIGHT = "cbo_net_weight";

    public static final String ROUND_PRECISE_DECIMALV2_VALUE = "round_precise_decimalv2_value";

    public static final String JDBC_CLICKHOUSE_QUERY_FINAL = "jdbc_clickhouse_query_final";

    public static final String ENABLE_JDBC_ORACLE_NULL_PREDICATE_PUSH_DOWN
            = "enable_jdbc_oracle_null_predicate_push_down";

    public static final String ENABLE_JDBC_CAST_PREDICATE_PUSH_DOWN = "enable_jdbc_cast_predicate_push_down";

    public static final String ENABLE_MEMTABLE_ON_SINK_NODE =
            "enable_memtable_on_sink_node";

    public static final String LOAD_STREAM_PER_NODE = "load_stream_per_node";

    public static final String ENABLE_UNIQUE_KEY_PARTIAL_UPDATE = "enable_unique_key_partial_update";

    public static final String INVERTED_INDEX_CONJUNCTION_OPT_THRESHOLD = "inverted_index_conjunction_opt_threshold";
    public static final String INVERTED_INDEX_MAX_EXPANSIONS = "inverted_index_max_expansions";

    public static final String INVERTED_INDEX_SKIP_THRESHOLD = "inverted_index_skip_threshold";
    // compatible read for inverted index between x86 and arm,
    // used for cross-platform (x86/arm) inverted index compatibility
    // may removed in the future
    public static final String INVERTED_INDEX_COMPATIBLE_READ = "inverted_index_compatible_read";

    public static final String AUTO_ANALYZE_START_TIME = "auto_analyze_start_time";

    public static final String AUTO_ANALYZE_END_TIME = "auto_analyze_end_time";

    public static final String SQL_DIALECT = "sql_dialect";

    public static final String SERDE_DIALECT = "serde_dialect";

    public static final String EXPAND_RUNTIME_FILTER_BY_INNER_JION = "expand_runtime_filter_by_inner_join";

    public static final String TEST_QUERY_CACHE_HIT = "test_query_cache_hit";

    public static final String ENABLE_AUTO_ANALYZE = "enable_auto_analyze";

    public static final String FORCE_SAMPLE_ANALYZE = "force_sample_analyze";

    public static final String ENABLE_AUTO_ANALYZE_INTERNAL_CATALOG = "enable_auto_analyze_internal_catalog";

    public static final String ENABLE_PARTITION_ANALYZE = "enable_partition_analyze";

    public static final String AUTO_ANALYZE_TABLE_WIDTH_THRESHOLD = "auto_analyze_table_width_threshold";

    public static final String ENABLE_DECIMAL256 = "enable_decimal256";

    public static final String STATS_INSERT_MERGE_ITEM_COUNT = "stats_insert_merge_item_count";

    public static final String HUGE_TABLE_DEFAULT_SAMPLE_ROWS = "huge_table_default_sample_rows";
    public static final String HUGE_TABLE_LOWER_BOUND_SIZE_IN_BYTES = "huge_table_lower_bound_size_in_bytes";
    public static final String PARTITION_SAMPLE_COUNT = "partition_sample_count";
    public static final String PARTITION_SAMPLE_ROW_COUNT = "partition_sample_row_count";

    // for spill to disk
    public static final String ENABLE_SPILL = "enable_spill";
    public static final String ENABLE_FORCE_SPILL = "enable_force_spill";
    public static final String ENABLE_RESERVE_MEMORY = "enable_reserve_memory";
    public static final String SPILL_MIN_REVOCABLE_MEM = "spill_min_revocable_mem";
    public static final String SPILL_SORT_MEM_LIMIT = "spill_sort_mem_limit";
    // spill_sort_batch_bytes controls the memory size of a sindle block data of spill sort.
    public static final String SPILL_SORT_BATCH_BYTES = "spill_sort_batch_bytes";
    public static final String SPILL_AGGREGATION_PARTITION_COUNT = "spill_aggregation_partition_count";
    public static final String SPILL_STREAMING_AGG_MEM_LIMIT = "spill_streaming_agg_mem_limit";
    public static final String SPILL_HASH_JOIN_PARTITION_COUNT = "spill_hash_join_partition_count";
    public static final String SPILL_REVOCABLE_MEMORY_HIGH_WATERMARK_PERCENT =
            "spill_revocable_memory_high_watermark_percent";
    public static final String DATA_QUEUE_MAX_BLOCKS = "data_queue_max_blocks";
    public static final String LOW_MEMORY_MODE_BUFFER_LIMIT = "low_memory_mode_buffer_limit";
    public static final String DUMP_HEAP_PROFILE_WHEN_MEM_LIMIT_EXCEEDED = "dump_heap_profile_when_mem_limit_exceeded";

    public static final String GENERATE_STATS_FACTOR = "generate_stats_factor";

    public static final String HUGE_TABLE_AUTO_ANALYZE_INTERVAL_IN_MILLIS
            = "huge_table_auto_analyze_interval_in_millis";

    public static final String EXTERNAL_TABLE_AUTO_ANALYZE_INTERVAL_IN_MILLIS
            = "external_table_auto_analyze_interval_in_millis";

    public static final String TABLE_STATS_HEALTH_THRESHOLD
            = "table_stats_health_threshold";

    public static final String ENABLE_MATERIALIZED_VIEW_REWRITE
            = "enable_materialized_view_rewrite";

    public static final String ENABLE_DML_MATERIALIZED_VIEW_REWRITE
            = "enable_dml_materialized_view_rewrite";

    public static final String ENABLE_DML_MATERIALIZED_VIEW_REWRITE_WHEN_BASE_TABLE_UNAWARENESS
            = "enable_dml_materialized_view_rewrite_when_base_table_unawareness";

    public static final String ALLOW_MODIFY_MATERIALIZED_VIEW_DATA
            = "allow_modify_materialized_view_data";

    public static final String ENABLE_MATERIALIZED_VIEW_REWRITE_WHEN_BASE_TABLE_UNAWARENESS
            = "materialized_view_rewrite_enable_contain_external_table";

    public static final String MATERIALIZED_VIEW_REWRITE_SUCCESS_CANDIDATE_NUM
            = "materialized_view_rewrite_success_candidate_num";

    public static final String ENABLE_MATERIALIZED_VIEW_UNION_REWRITE
            = "enable_materialized_view_union_rewrite";

    public static final String ENABLE_MATERIALIZED_VIEW_NEST_REWRITE
            = "enable_materialized_view_nest_rewrite";

    public static final String ENABLE_SYNC_MV_COST_BASED_REWRITE
            = "enable_sync_mv_cost_based_rewrite";

    public static final String MATERIALIZED_VIEW_RELATION_MAPPING_MAX_COUNT
            = "materialized_view_relation_mapping_max_count";

    public static final String CREATE_TABLE_PARTITION_MAX_NUM
            = "create_table_partition_max_num";

    public static final String ENABLE_PUSHDOWN_MINMAX_ON_UNIQUE = "enable_pushdown_minmax_on_unique";

    public static final String HIVE_PARQUET_USE_COLUMN_NAMES = "hive_parquet_use_column_names";

    public static final String HIVE_ORC_USE_COLUMN_NAMES = "hive_orc_use_column_names";

    public static final String KEEP_CARRIAGE_RETURN = "keep_carriage_return";

    public static final String ENABLE_PUSHDOWN_STRING_MINMAX = "enable_pushdown_string_minmax";

    // When set use fix replica = true, the fixed replica maybe bad, try to use the health one if
    // this session variable is set to true.
    public static final String FALLBACK_OTHER_REPLICA_WHEN_FIXED_CORRUPT = "fallback_other_replica_when_fixed_corrupt";

    public static final String DESCRIBE_EXTEND_VARIANT_COLUMN = "describe_extend_variant_column";

    public static final String FORCE_JNI_SCANNER = "force_jni_scanner";

    public static final String HUDI_JNI_SCANNER = "hudi_jni_scanner";

    public static final String ENABLE_COUNT_PUSH_DOWN_FOR_EXTERNAL_TABLE = "enable_count_push_down_for_external_table";

    public static final String SHOW_ALL_FE_CONNECTION = "show_all_fe_connection";

    public static final String MAX_MSG_SIZE_OF_RESULT_RECEIVER = "max_msg_size_of_result_receiver";

    public static final String BYPASS_WORKLOAD_GROUP = "bypass_workload_group";

    public static final String QUERY_SLOT_COUNT = "query_slot_count";

    public static final String MAX_COLUMN_READER_NUM = "max_column_reader_num";

    public static final String USE_MAX_LENGTH_OF_VARCHAR_IN_CTAS = "use_max_length_of_varchar_in_ctas";

    public static final String ENABLE_ES_PARALLEL_SCROLL = "enable_es_parallel_scroll";

    public static final List<String> DEBUG_VARIABLES = ImmutableList.of(
            SKIP_DELETE_PREDICATE,
            SKIP_DELETE_BITMAP,
            SKIP_DELETE_SIGN,
            SKIP_STORAGE_ENGINE_MERGE,
            SHOW_HIDDEN_COLUMNS
    );

    public static final String ENABLE_STATS = "enable_stats";

    public static final String LIMIT_ROWS_FOR_SINGLE_INSTANCE = "limit_rows_for_single_instance";

    public static final String FETCH_REMOTE_SCHEMA_TIMEOUT_SECONDS = "fetch_remote_schema_timeout_seconds";

    public static final String MAX_FETCH_REMOTE_TABLET_COUNT = "max_fetch_remote_schema_tablet_count";

    public static final String DISABLE_INVERTED_INDEX_V1_FOR_VARIANT = "disable_inverted_index_v1_for_variant";

    // CLOUD_VARIABLES_BEGIN
    public static final String CLOUD_CLUSTER = "cloud_cluster";
    public static final String DISABLE_EMPTY_PARTITION_PRUNE = "disable_empty_partition_prune";
    // CLOUD_VARIABLES_BEGIN

    public static final String ENABLE_MATCH_WITHOUT_INVERTED_INDEX = "enable_match_without_inverted_index";
    public static final String ENABLE_FALLBACK_ON_MISSING_INVERTED_INDEX = "enable_fallback_on_missing_inverted_index";
    public static final String ENABLE_INVERTED_INDEX_SEARCHER_CACHE = "enable_inverted_index_searcher_cache";
    public static final String ENABLE_INVERTED_INDEX_QUERY_CACHE = "enable_inverted_index_query_cache";

    public static final String IN_LIST_VALUE_COUNT_THRESHOLD = "in_list_value_count_threshold";

    public static final String ENABLE_ADAPTIVE_PIPELINE_TASK_SERIAL_READ_ON_LIMIT =
                                    "enable_adaptive_pipeline_task_serial_read_on_limit";
    public static final String ADAPTIVE_PIPELINE_TASK_SERIAL_READ_ON_LIMIT =
                                    "adaptive_pipeline_task_serial_read_on_limit";
    public static final String REQUIRE_SEQUENCE_IN_INSERT = "require_sequence_in_insert";

    public static final String MINIMUM_OPERATOR_MEMORY_REQUIRED_KB = "minimum_operator_memory_required_kb";

    public static final String ENABLE_PHRASE_QUERY_SEQUENYIAL_OPT = "enable_phrase_query_sequential_opt";

    public static final String ENABLE_COOLDOWN_REPLICA_AFFINITY =
            "enable_cooldown_replica_affinity";
    public static final String SKIP_CHECKING_ACID_VERSION_FILE = "skip_checking_acid_version_file";

    public static final String READ_HIVE_JSON_IN_ONE_COLUMN = "read_hive_json_in_one_column";

    /**
     * Inserting overwrite for auto partition table allows creating partition for
     * datas which cannot find partition to overwrite.
     */
    public static final String ENABLE_AUTO_CREATE_WHEN_OVERWRITE = "enable_auto_create_when_overwrite";

    public static final String GLOBAL_VARIANT_SUBCOLUMNS_COUNT = "global_variant_max_subcolumns_count";
    public static final String ENABLE_TEXT_VALIDATE_UTF8 = "enable_text_validate_utf8";

    /**
     * If set false, user couldn't submit analyze SQL and FE won't allocate any related resources.
     */
    @VariableMgr.VarAttr(name = ENABLE_STATS)
    public  boolean enableStats = true;

    // session origin value
    public Map<SessionVariableField, String> sessionOriginValue = new HashMap<>();
    // check stmt is or not [select /*+ SET_VAR(...)*/ ...]
    // if it is setStmt, we needn't collect session origin value
    public boolean isSingleSetVar = false;

    @VariableMgr.VarAttr(name = EXPAND_RUNTIME_FILTER_BY_INNER_JION)
    public boolean expandRuntimeFilterByInnerJoin = true;

    @VariableMgr.VarAttr(name = "enable_aggregate_cse", needForward = true)
    public boolean enableAggregateCse = true;

    @VariableMgr.VarAttr(name = JDBC_CLICKHOUSE_QUERY_FINAL, needForward = true,
            description = {"是否在查询 ClickHouse JDBC 外部表时，对查询 SQL 添加 FINAL 关键字。",
                    "Whether to add the FINAL keyword to the query SQL when querying ClickHouse JDBC external tables."})
    public boolean jdbcClickhouseQueryFinal = false;

    @VariableMgr.VarAttr(name = ENABLE_JDBC_ORACLE_NULL_PREDICATE_PUSH_DOWN, needForward = true,
            description = {"是否允许将 NULL 谓词下推到 Oracle JDBC 外部表。",
                    "Whether to allow NULL predicates to be pushed down to Oracle JDBC external tables."})
    public boolean enableJdbcOracleNullPredicatePushDown = false;

    @VariableMgr.VarAttr(name = ENABLE_JDBC_CAST_PREDICATE_PUSH_DOWN, needForward = true,
            description = {"是否允许将带有 CAST 表达式的谓词下推到 JDBC 外部表。",
                    "Whether to allow predicates with CAST expressions to be pushed down to JDBC external tables."})
    public boolean enableJdbcCastPredicatePushDown = true;

    @VariableMgr.VarAttr(name = ROUND_PRECISE_DECIMALV2_VALUE)
    public boolean roundPreciseDecimalV2Value = false;

    @VariableMgr.VarAttr(name = INSERT_VISIBLE_TIMEOUT_MS, needForward = true)
    public long insertVisibleTimeoutMs = DEFAULT_INSERT_VISIBLE_TIMEOUT_MS;

    // max memory used on every backend. Default value to 100G.
    @VariableMgr.VarAttr(name = EXEC_MEM_LIMIT, needForward = true)
    public long maxExecMemByte = 100147483648L;

    @VariableMgr.VarAttr(name = SCAN_QUEUE_MEM_LIMIT, needForward = true,
            description = {"每个 Scan Instance 的 block queue 能够保存多少字节的 block",
                    "How many bytes of block can be saved in the block queue of each Scan Instance"})
    // 100MB
    public long maxScanQueueMemByte = 2147483648L / 20;

    @VariableMgr.VarAttr(name = NUM_SCANNER_THREADS, needForward = true, description = {
            "ScanNode扫描数据的最大并发，默认为0，采用BE的doris_scanner_thread_pool_thread_num",
            "The max threads to read data of ScanNode, "
                    + "default 0, use doris_scanner_thread_pool_thread_num in be.conf"
    })
    public int numScannerThreads = 0;

    @VariableMgr.VarAttr(name = LOCAL_EXCHANGE_FREE_BLOCKS_LIMIT)
    public int localExchangeFreeBlocksLimit = 4;

    @VariableMgr.VarAttr(name = MIN_SCANNER_CONCURRENCY, needForward = true, description = {
        "Scanner 的最小并发度，默认为1", "The min concurrency of Scanner, default 1"
    })
    public int minScannerConcurrency = 1;

    @VariableMgr.VarAttr(name = MIN_SCAN_SCHEDULER_CONCURRENCY, needForward = true, description = {
        "ScanScheduler 的最小并发度，默认值 0 表示使用 Scan 线程池线程数量的两倍", "The min concurrency of ScanScheduler, "
            + "default 0 means use twice the number of Scan thread pool threads"
    })
    public int minScanSchedulerConcurrency = 0;

    // By default, the number of Limit items after OrderBy is changed from 65535 items
    // before v1.2.0 (not included), to return all items by default
    @VariableMgr.VarAttr(name = DEFAULT_ORDER_BY_LIMIT)
    private long defaultOrderByLimit = -1;

    // query timeout in second.
    @VariableMgr.VarAttr(name = QUERY_TIMEOUT, needForward = true,
            checker = "checkQueryTimeoutValid", setter = "setQueryTimeoutS")
    private int queryTimeoutS = 900;

    // query timeout in second.
    @VariableMgr.VarAttr(name = ANALYZE_TIMEOUT, flag = VariableMgr.GLOBAL, needForward = true)
    public int analyzeTimeoutS = 43200;

    // insert timeout in second
    @VariableMgr.VarAttr(name = INTERNAL_CACHE_HOT_SPOT_TIMEOUT, flag = VariableMgr.GLOBAL, needForward = true)
    public int cacheHotSpotTimeoutS = 300;

    // The global max_execution_time value provides the default for the session value for new connections.
    // The session value applies to SELECT executions executed within the session that include
    // no MAX_EXECUTION_TIME(N) optimizer hint or for which N is 0.
    // https://dev.mysql.com/doc/refman/5.7/en/server-system-variables.html
    // So that it is == query timeout in doris
    @VariableMgr.VarAttr(name = MAX_EXECUTION_TIME, checker = "checkMaxExecutionTimeMSValid",
                        setter = "setMaxExecutionTimeMS")
    public int maxExecutionTimeMS = 900000;

    @VariableMgr.VarAttr(name = INSERT_TIMEOUT, needForward = true)
    public int insertTimeoutS = 14400;

    // if true, need report to coordinator when plan fragment execute successfully.
    @VariableMgr.VarAttr(name = ENABLE_PROFILE, needForward = true)
    public boolean enableProfile = true;

    @VariableMgr.VarAttr(name = RPC_VERBOSE_PROFILE_MAX_INSTANCE_COUNT, needForward = true)
    public int rpcVerboseProfileMaxInstanceCount = 5;

    // When enable_profile is true, profile of queries that costs more than autoProfileThresholdMs
    // will be stored to disk.
    @VariableMgr.VarAttr(name = AUTO_PROFILE_THRESHOLD_MS, needForward = true)
    public int autoProfileThresholdMs = -1;

    @VariableMgr.VarAttr(name = "runtime_filter_prune_for_external")
    public boolean runtimeFilterPruneForExternal = true;

    @VariableMgr.VarAttr(name = "runtime_filter_jump_threshold")
    public int runtimeFilterJumpThreshold = 2;

    // using hashset instead of group by + count can improve performance
    //        but may cause rpc failed when cluster has less BE
    // Whether this switch is turned on depends on the BE number
    @VariableMgr.VarAttr(name = ENABLE_SINGLE_DISTINCT_COLUMN_OPT)
    public boolean enableSingleDistinctColumnOpt = false;

    // Set sqlMode to empty string
    @VariableMgr.VarAttr(name = SQL_MODE, needForward = true)
    public long sqlMode = SqlModeHelper.MODE_DEFAULT;

    @VariableMgr.VarAttr(name = WORKLOAD_VARIABLE, needForward = true)
    public String workloadGroup = "";

    @VariableMgr.VarAttr(name = BYPASS_WORKLOAD_GROUP, needForward = true, description = {
            "查询是否绕开WorkloadGroup的限制，目前仅支持绕开查询排队的逻辑",
            "whether bypass workload group's limitation, currently only support bypass query queue"})
    public boolean bypassWorkloadGroup = false;

    @VariableMgr.VarAttr(name = QUERY_SLOT_COUNT, needForward = true, checker = "checkQuerySlotCount",
            description = {
                "每个查询占用的slot的数量，workload group的query slot的总数等于设置的最大并发数",
                "Number of slots occupied by each query, the total number of query slots "
                        + "of the workload group equals the maximum number of concurrent requests"})
    public int wgQuerySlotCount = 1;

    public void checkQuerySlotCount(String slotCnt) {
        Long slotCount = Long.valueOf(slotCnt);
        if (slotCount < 1 || slotCount > 1025) {
            throw new InvalidParameterException("query_slot_count should be between 1 and 1024)");
        }
    }

    @VariableMgr.VarAttr(name = MAX_COLUMN_READER_NUM)
    public int maxColumnReaderNum = 20000;

    @VariableMgr.VarAttr(name = RESOURCE_VARIABLE)
    public String resourceGroup = "";

    // this is used to make mysql client happy
    // autocommit is actually a boolean value, but @@autocommit is type of BIGINT.
    // So we need to set convertBoolToLongMethod to make "select @@autocommit" happy.
    @VariableMgr.VarAttr(name = AUTO_COMMIT, convertBoolToLongMethod = "convertBoolToLong")
    public boolean autoCommit = true;

    // this is used to make c3p0 library happy
    @VariableMgr.VarAttr(name = TX_ISOLATION)
    public String txIsolation = "REPEATABLE-READ";

    // this is used to make mysql client happy
    @VariableMgr.VarAttr(name = TX_READ_ONLY)
    public boolean txReadonly = false;

    // this is used to make mysql client happy
    @VariableMgr.VarAttr(name = TRANSACTION_READ_ONLY)
    public boolean transactionReadonly = false;

    // this is used to make mysql client happy
    @VariableMgr.VarAttr(name = TRANSACTION_ISOLATION)
    public String transactionIsolation = "REPEATABLE-READ";

    // this is used to make c3p0 library happy
    @VariableMgr.VarAttr(name = CHARACTER_SET_CLIENT)
    public String charsetClient = "utf8mb4";
    @VariableMgr.VarAttr(name = CHARACTER_SET_CONNNECTION)
    public String charsetConnection = "utf8mb4";
    @VariableMgr.VarAttr(name = CHARACTER_SET_RESULTS)
    public String charsetResults = "utf8mb4";
    @VariableMgr.VarAttr(name = CHARACTER_SET_SERVER)
    public String charsetServer = "utf8mb4";
    @VariableMgr.VarAttr(name = COLLATION_CONNECTION)
    public String collationConnection = "utf8mb4_0900_bin";
    @VariableMgr.VarAttr(name = COLLATION_DATABASE)
    public String collationDatabase = "utf8mb4_0900_bin";

    @VariableMgr.VarAttr(name = COLLATION_SERVER)
    public String collationServer = "utf8mb4_0900_bin";

    // this is used to make c3p0 library happy
    @VariableMgr.VarAttr(name = SQL_AUTO_IS_NULL)
    public boolean sqlAutoIsNull = false;

    @VariableMgr.VarAttr(name = SQL_SELECT_LIMIT)
    private long sqlSelectLimit = Long.MAX_VALUE;

    // this is used to make c3p0 library happy
    @VariableMgr.VarAttr(name = MAX_ALLOWED_PACKET)
    public int maxAllowedPacket = 16777216;

    @VariableMgr.VarAttr(name = AUTO_INCREMENT_INCREMENT)
    public int autoIncrementIncrement = 1;

    // this is used to make c3p0 library happy
    @VariableMgr.VarAttr(name = QUERY_CACHE_TYPE)
    public int queryCacheType = 0;

    // The number of seconds the server waits for activity on an interactive connection before closing it
    @VariableMgr.VarAttr(name = INTERACTIVE_TIMTOUT)
    public int interactiveTimeout = 3600;

    // The number of seconds the server waits for activity on a noninteractive connection before closing it.
    @VariableMgr.VarAttr(name = WAIT_TIMEOUT)
    public int waitTimeoutS = 28800;

    // The number of seconds to wait for a block to be written to a connection before aborting the write
    @VariableMgr.VarAttr(name = NET_WRITE_TIMEOUT)
    public int netWriteTimeout = 600;

    // The number of seconds to wait for a block to be written to a connection before aborting the write
    @VariableMgr.VarAttr(name = NET_READ_TIMEOUT)
    public int netReadTimeout = 600;

    // The current time zone
    @VariableMgr.VarAttr(name = TIME_ZONE, needForward = true)
    public String timeZone = TimeUtils.getSystemTimeZone().getID();

    @VariableMgr.VarAttr(name = PARALLEL_EXCHANGE_INSTANCE_NUM)
    public int exchangeInstanceParallel = 100;

    @VariableMgr.VarAttr(name = SQL_SAFE_UPDATES)
    public int sqlSafeUpdates = 0;

    // only
    @VariableMgr.VarAttr(name = NET_BUFFER_LENGTH, flag = VariableMgr.READ_ONLY)
    public int netBufferLength = 16384;

    @VariableMgr.VarAttr(name = HAVE_QUERY_CACHE, flag = VariableMgr.READ_ONLY)
    public boolean haveQueryCache = false;

    // 4096 minus 16 + 16 bytes padding that in padding pod array
    @VariableMgr.VarAttr(name = BATCH_SIZE, fuzzy = true, checker = "checkBatchSize", needForward = true)
    public int batchSize = 4064;

    // 16352 + 16 + 16 = 16384
    @VariableMgr.VarAttr(name = BROKER_LOAD_BATCH_SIZE, fuzzy = true, checker = "checkBatchSize")
    public int brokerLoadBatchSize = 16352;

    @VariableMgr.VarAttr(name = DISABLE_STREAMING_PREAGGREGATIONS, fuzzy = true)
    public boolean disableStreamPreaggregations = false;

    @VariableMgr.VarAttr(name = ENABLE_DISTINCT_STREAMING_AGGREGATION, fuzzy = true)
    public boolean enableDistinctStreamingAggregation = true;

    @VariableMgr.VarAttr(name = DISABLE_COLOCATE_PLAN)
    public boolean disableColocatePlan = false;

    @VariableMgr.VarAttr(name = ENABLE_BUCKET_SHUFFLE_JOIN, varType = VariableAnnotation.EXPERIMENTAL_ONLINE)
    public boolean enableBucketShuffleJoin = true;

    /**
     * explode function row count enlarge factor.
     */
    @VariableMgr.VarAttr(name = GENERATE_STATS_FACTOR, checker = "checkGenerateStatsFactor",
            setter = "setGenerateStatsFactor")
    public int generateStatsFactor = 5;

    @VariableMgr.VarAttr(name = PREFER_JOIN_METHOD)
    public String preferJoinMethod = "broadcast";

    @VariableMgr.VarAttr(name = FRAGMENT_TRANSMISSION_COMPRESSION_CODEC)
    public String fragmentTransmissionCompressionCodec = "none";

    // whether sync load to other cluster
    @VariableMgr.VarAttr(name = CLOUD_ENABLE_MULTI_CLUSTER_SYNC_LOAD, needForward = true)
    public static boolean cloudEnableMultiClusterSyncLoad = false;

    /*
     * the parallel exec instance num for one Fragment in one BE
     * 1 means disable this feature
     */
    @VariableMgr.VarAttr(name = PARALLEL_FRAGMENT_EXEC_INSTANCE_NUM, needForward = true, fuzzy = false,
                        setter = "setFragmentInstanceNum", varType = VariableAnnotation.DEPRECATED)
    public int parallelExecInstanceNum = 8;

    @VariableMgr.VarAttr(name = PARALLEL_PIPELINE_TASK_NUM, fuzzy = true, needForward = true,
                        setter = "setPipelineTaskNum")
    public int parallelPipelineTaskNum = 0;


    public enum IgnoreSplitType {
        NONE,
        IGNORE_JNI,
        IGNORE_NATIVE
    }

    public static final String IGNORE_SPLIT_TYPE = "ignore_split_type";
    @VariableMgr.VarAttr(name = IGNORE_SPLIT_TYPE,
            checker = "checkIgnoreSplitType",
            options = {"NONE", "IGNORE_JNI", "IGNORE_NATIVE"},
            description = {"忽略指定类型的split", "Ignore splits of the specified type"})
    public String ignoreSplitType = IgnoreSplitType.NONE.toString();

    public static final String USE_CONSISTENT_HASHING_FOR_EXTERNAL_SCAN = "use_consistent_hash_for_external_scan";
    @VariableMgr.VarAttr(name = USE_CONSISTENT_HASHING_FOR_EXTERNAL_SCAN,
            description = {"对外表采用一致性hash的方式做split的分发",
                    "Use consistent hashing to split the appearance for external scan"})
    public boolean useConsistentHashForExternalScan = false;

    @VariableMgr.VarAttr(name = PROFILE_LEVEL, fuzzy = false,
            setter = "setProfileLevel", checker = "checkProfileLevel",
            description = { "查询profile的级别，1表示只收集 MergedProfile 级别的 Counter，2 表示打印详细信息，"
                            + "3 表示打开一些可能导致性能回退的 Counter", "The level of query profile, "
                            + "1 means only collect Counter of MergedProfile, 2 means print detailed information,"
                            + " 3 means open some Counters that may cause performance degradation"})
    public int profileLevel = 1;

    @VariableMgr.VarAttr(name = MAX_INSTANCE_NUM)
    public int maxInstanceNum = 64;

    @VariableMgr.VarAttr(name = DML_PLAN_RETRY_TIMES, needForward = true, description = {
            "写入规划的最大重试次数。为了避免死锁，写入规划时采用了分阶段加锁。当在两次加锁中间，表结构发生变更时，会尝试重新规划。"
                    + "此变量限制重新规划的最大尝试次数。",
            "Maximum retry attempts for write planning. To avoid deadlocks, "
                    + "phased locking is adopted during write planning. "
                    + "When changes occur to the table structure between two locking phases, "
                    + "re-planning will be attempted. "
                    + "This variable limits the maximum number of retry attempts for re-planning."
    })
    public int dmlPlanRetryTimes = 3;

    @VariableMgr.VarAttr(name = ENABLE_INSERT_STRICT, needForward = true)
    public boolean enableInsertStrict = true;

    @VariableMgr.VarAttr(name = INSERT_MAX_FILTER_RATIO, needForward = true)
    public double insertMaxFilterRatio = 1.0;

    @VariableMgr.VarAttr(name = ENABLE_ODBC_TRANSCATION)
    public boolean enableOdbcTransaction = false;

    @VariableMgr.VarAttr(
            name = ENABLE_BINARY_SEARCH_FILTERING_PARTITIONS,
            fuzzy = true,
            description = {
                "是否允许使用二分查找算法去过滤分区。默认开。",
                "Whether to allow use binary search algorithm to filter partitions. ON by default."
            }
    )
    public boolean enableBinarySearchFilteringPartitions = true;

    @VariableMgr.VarAttr(name = ENABLE_SQL_CACHE, fuzzy = true)
    public boolean enableSqlCache = false;

    @VariableMgr.VarAttr(name = ENABLE_QUERY_CACHE)
    public boolean enableQueryCache = false;

    @VarAttr(name = QUERY_CACHE_FORCE_REFRESH)
    private boolean queryCacheForceRefresh = false;

    @VarAttr(name = QUERY_CACHE_ENTRY_MAX_BYTES)
    private long queryCacheEntryMaxBytes = 5242880;

    @VarAttr(name = QUERY_CACHE_ENTRY_MAX_ROWS)
    private long queryCacheEntryMaxRows = 500000;

    @VariableMgr.VarAttr(name = FORWARD_TO_MASTER)
    public boolean forwardToMaster = true;

    @VariableMgr.VarAttr(name = USE_V2_ROLLUP)
    public boolean useV2Rollup = false;

    @VariableMgr.VarAttr(name = REWRITE_COUNT_DISTINCT_TO_BITMAP_HLL)
    public boolean rewriteCountDistinct = true;

    // compatible with some mysql client connect, say DataGrip of JetBrains
    @VariableMgr.VarAttr(name = EVENT_SCHEDULER)
    public String eventScheduler = "OFF";
    @VariableMgr.VarAttr(name = STORAGE_ENGINE)
    public String storageEngine = "olap";
    @VariableMgr.VarAttr(name = DEFAULT_STORAGE_ENGINE)
    public String defaultStorageEngine = "olap";
    @VariableMgr.VarAttr(name = DEFAULT_TMP_STORAGE_ENGINE)
    public String defaultTmpStorageEngine = "olap";

    @VariableMgr.VarAttr(name = MAX_SCAN_KEY_NUM)
    public int maxScanKeyNum = 48;
    @VariableMgr.VarAttr(name = MAX_PUSHDOWN_CONDITIONS_PER_COLUMN)
    public int maxPushdownConditionsPerColumn = 1024;
    @VariableMgr.VarAttr(name = SHOW_HIDDEN_COLUMNS, flag = VariableMgr.SESSION_ONLY, needForward = true)
    public boolean showHiddenColumns = false;

    @VariableMgr.VarAttr(name = ALLOW_PARTITION_COLUMN_NULLABLE, description = {
            "是否允许 NULLABLE 列作为 PARTITION 列。开启后，RANGE PARTITION 允许 NULLABLE PARTITION 列"
                    + "（LIST PARTITION当前不支持）。默认开。",
            "Whether to allow NULLABLE columns as PARTITION columns. When ON, RANGE PARTITION allows "
                    + "NULLABLE PARTITION columns (LIST PARTITION is not supported currently). ON by default." })
    public boolean allowPartitionColumnNullable = true;

    @VariableMgr.VarAttr(name = DELETE_WITHOUT_PARTITION, needForward = true)
    public boolean deleteWithoutPartition = false;

    @VariableMgr.VarAttr(name = SEND_BATCH_PARALLELISM, needForward = true)
    public int sendBatchParallelism = 1;

    @VariableMgr.VarAttr(name = ENABLE_VARIANT_ACCESS_IN_ORIGINAL_PLANNER)
    public boolean enableVariantAccessInOriginalPlanner = false;

    @VariableMgr.VarAttr(name = EXTRACT_WIDE_RANGE_EXPR, needForward = true)
    public boolean extractWideRangeExpr = true;

    @VariableMgr.VarAttr(name = ENABLE_NEREIDS_DML, varType = VariableAnnotation.REMOVED)
    public boolean enableNereidsDML = true;

    @VariableMgr.VarAttr(name = ENABLE_NEREIDS_DML_WITH_PIPELINE,
            varType = VariableAnnotation.REMOVED, description = { "在新优化器中，使用pipeline引擎执行DML",
                    "execute DML with pipeline engine in Nereids" })
    public boolean enableNereidsDmlWithPipeline = true;

    @VariableMgr.VarAttr(name = ENABLE_STRICT_CONSISTENCY_DML, needForward = true)
    public boolean enableStrictConsistencyDml = true;

    @VariableMgr.VarAttr(name = ENABLE_VECTORIZED_ENGINE, varType = VariableAnnotation.REMOVED)
    public boolean enableVectorizedEngine = true;

    @VariableMgr.VarAttr(name = ENABLE_PIPELINE_ENGINE, fuzzy = false, needForward = true,
            varType = VariableAnnotation.REMOVED)
    private boolean enablePipelineEngine = true;

    @VariableMgr.VarAttr(name = ENABLE_PIPELINE_X_ENGINE, fuzzy = false, varType = VariableAnnotation.REMOVED)
    private boolean enablePipelineXEngine = true;

    @VariableMgr.VarAttr(name = ENABLE_SHARED_SCAN, fuzzy = false, varType = VariableAnnotation.EXPERIMENTAL,
            needForward = true)
    private boolean enableSharedScan = false;

    @VariableMgr.VarAttr(name = ENABLE_PARALLEL_SCAN, fuzzy = true, varType = VariableAnnotation.EXPERIMENTAL,
            needForward = true)
    private boolean enableParallelScan = true;

    @VariableMgr.VarAttr(name = PARALLEL_SCAN_MAX_SCANNERS_COUNT, fuzzy = true,
            varType = VariableAnnotation.EXPERIMENTAL, needForward = true)
    private int parallelScanMaxScannersCount = 48;

    @VariableMgr.VarAttr(name = PARALLEL_SCAN_MIN_ROWS_PER_SCANNER, fuzzy = true,
            varType = VariableAnnotation.EXPERIMENTAL, needForward = true)
    private long parallelScanMinRowsPerScanner = 2097152; // 2M

    @VariableMgr.VarAttr(name = IGNORE_STORAGE_DATA_DISTRIBUTION, fuzzy = false,
            varType = VariableAnnotation.EXPERIMENTAL, needForward = true)
    private boolean ignoreStorageDataDistribution = true;

    @VariableMgr.VarAttr(name = USE_SERIAL_EXCHANGE, fuzzy = true,
            varType = VariableAnnotation.EXPERIMENTAL, needForward = true)
    private boolean useSerialExchange = false;

    @VariableMgr.VarAttr(
            name = ENABLE_LOCAL_SHUFFLE, fuzzy = false, varType = VariableAnnotation.EXPERIMENTAL,
            description = {"是否在pipelineX引擎上开启local shuffle优化",
                    "Whether to enable local shuffle on pipelineX engine."})
    private boolean enableLocalShuffle = true;

    @VariableMgr.VarAttr(
                name = FORCE_TO_LOCAL_SHUFFLE, fuzzy = false, varType = VariableAnnotation.EXPERIMENTAL,
                description = {"是否在pipelineX引擎上强制开启local shuffle优化",
                        "Whether to force to local shuffle on pipelineX engine."})
    private boolean forceToLocalShuffle = false;

    @VariableMgr.VarAttr(name = ENABLE_LOCAL_MERGE_SORT)
    private boolean enableLocalMergeSort = true;

    @VariableMgr.VarAttr(name = ENABLE_SHARED_EXCHANGE_SINK_BUFFER, fuzzy = true)
    private boolean enableSharedExchangeSinkBuffer = true;

    @VariableMgr.VarAttr(name = ENABLE_AGG_STATE, fuzzy = false, varType = VariableAnnotation.EXPERIMENTAL,
            needForward = true)
    public boolean enableAggState = false;

    @VariableMgr.VarAttr(name = ENABLE_PARALLEL_OUTFILE)
    public boolean enableParallelOutfile = false;

    @VariableMgr.VarAttr(name = CPU_RESOURCE_LIMIT)
    public int cpuResourceLimit = -1;

    @VariableMgr.VarAttr(name = SQL_QUOTE_SHOW_CREATE)
    public boolean sqlQuoteShowCreate = true;

    @VariableMgr.VarAttr(name = TRIM_TAILING_SPACES_FOR_EXTERNAL_TABLE_QUERY, needForward = true)
    public boolean trimTailingSpacesForExternalTableQuery = false;

    // the maximum size in bytes for a table that will be broadcast to all be nodes
    // when performing a join, By setting this value to -1 broadcasting can be disabled.
    // Default value is 1Gto
    @VariableMgr.VarAttr(name = AUTO_BROADCAST_JOIN_THRESHOLD)
    public double autoBroadcastJoinThreshold = 0.8;

    @VariableMgr.VarAttr(name = PARALLEL_PREPARE_THRESHOLD, fuzzy = true)
    public int parallelPrepareThreshold = 32;

    @VariableMgr.VarAttr(name = READ_HIVE_JSON_IN_ONE_COLUMN,
            description = {"在读取hive json的时候，由于存在一些不支持的json格式，我们默认会报错。为了让用户使用体验更好，"
                    + "当该变量为true的时候，将一整行json读取到第一列中，用户可以自行选择对一整行json进行处理，例如JSON_PARSE。"
                    + "需要表的第一列的数据类型为string.",
                    "When reading hive json, we will report an error by default because there are some unsupported "
                    + "json formats. In order to provide users with a better experience, when this variable is true,"
                    + "a whole line of json is read into the first column. Users can choose to process a whole line"
                    + "of json, such as JSON_PARSE. The data type of the first column of the table needs to"
                    + "be string."})
    private boolean readHiveJsonInOneColumn = false;

    @VariableMgr.VarAttr(name = ENABLE_COST_BASED_JOIN_REORDER)
    private boolean enableJoinReorderBasedCost = false;

    @VariableMgr.VarAttr(name = ENABLE_FOLD_CONSTANT_BY_BE, fuzzy = true)
    public boolean enableFoldConstantByBe = false;
    @VariableMgr.VarAttr(name = DEBUG_SKIP_FOLD_CONSTANT)
    public boolean debugSkipFoldConstant = false;

    @VariableMgr.VarAttr(name = ENABLE_REWRITE_ELEMENT_AT_TO_SLOT, fuzzy = true)
    private boolean enableRewriteElementAtToSlot = true;

    @VariableMgr.VarAttr(name = FORCE_SORT_ALGORITHM, needForward = true, description = { "强制指定SortNode的排序算法",
            "Force the sort algorithm of SortNode to be specified" })
    public String forceSortAlgorithm = "";

    @VariableMgr.VarAttr(name = "ignore_runtime_filter_error", needForward = true, description = { "在rf遇到错误的时候忽略该rf",
            "Ignore the rf when it encounters an error" })
    public boolean ignoreRuntimeFilterError = false;

    @VariableMgr.VarAttr(name = "enable_fixed_len_to_uint32_v2", needForward = true, description = {
            "使用新版本fixed_len_to_uint32_v2,对datetimev2类型bloom filter做了优化",
            "Using the new version fixed_len_to_uint32_v2, the datetimev2 type bloom filter has been optimized" })
    public boolean enableFixedLenToUint32V2 = true;

    @VariableMgr.VarAttr(name = RUNTIME_FILTER_MODE, needForward = true)
    private String runtimeFilterMode = "GLOBAL";

    @VariableMgr.VarAttr(name = RUNTIME_BLOOM_FILTER_SIZE, needForward = true)
    private int runtimeBloomFilterSize = 2097152;

    @VariableMgr.VarAttr(name = RUNTIME_BLOOM_FILTER_MIN_SIZE, needForward = true)
    private int runtimeBloomFilterMinSize = 1048576;

    @VariableMgr.VarAttr(name = RUNTIME_BLOOM_FILTER_MAX_SIZE, needForward = true)
    private int runtimeBloomFilterMaxSize = 67108864;

    @VariableMgr.VarAttr(name = RUNTIME_FILTER_WAIT_TIME_MS, needForward = true)
    private int runtimeFilterWaitTimeMs = 1000;

    @VariableMgr.VarAttr(name = runtime_filter_wait_infinitely, fuzzy = true, needForward = true)
    private boolean runtimeFilterWaitInfinitely = false;

    @VariableMgr.VarAttr(name = RUNTIME_FILTERS_MAX_NUM, needForward = true)
    private int runtimeFiltersMaxNum = 10;

    // Set runtimeFilterType to IN_OR_BLOOM filter
    @VariableMgr.VarAttr(name = RUNTIME_FILTER_TYPE, fuzzy = true, needForward = true)
    private int runtimeFilterType = 12;

    @VariableMgr.VarAttr(name = RUNTIME_FILTER_MAX_IN_NUM, needForward = true, fuzzy = true)
    private int runtimeFilterMaxInNum = 40960;

    @VariableMgr.VarAttr(name = ENABLE_SYNC_RUNTIME_FILTER_SIZE, needForward = true, fuzzy = true)
    private boolean enableSyncRuntimeFilterSize = true;

    @VariableMgr.VarAttr(name = ENABLE_PARALLEL_RESULT_SINK, needForward = true, fuzzy = true)
    private boolean enableParallelResultSink = false;

    @VariableMgr.VarAttr(name = "sort_phase_num", fuzzy = true, needForward = true,
            description = {"如设置为1，则只生成1阶段sort，设置为2，则只生成2阶段sort，设置其它值，优化器根据代价选择sort类型",
                    "set the number of sort phases 1 or 2. if set other value, let cbo decide the sort type"})
    public int sortPhaseNum = 0;

    @VariableMgr.VarAttr(name = HIVE_TEXT_COMPRESSION, needForward = true)
    private String hiveTextCompression = "plain";

    @VariableMgr.VarAttr(name = READ_CSV_EMPTY_LINE_AS_NULL, needForward = true,
            description = {"在读取csv文件时是否读取csv的空行为null",
                    "Determine whether to read empty rows in CSV files as NULL when reading CSV files."})
    public boolean readCsvEmptyLineAsNull = false;

    @VariableMgr.VarAttr(name = USE_RF_DEFAULT)
    public boolean useRuntimeFilterDefaultSize = false;

    @VariableMgr.VarAttr(name = DISABLE_INVERTED_INDEX_V1_FOR_VARIANT, needForward = true)
    private boolean disableInvertedIndexV1ForVaraint = true;

    public int getBeNumberForTest() {
        return beNumberForTest;
    }

    @VariableMgr.VarAttr(name = DESCRIBE_EXTEND_VARIANT_COLUMN, needForward = true)
    public boolean enableDescribeExtendVariantColumn = false;

    @VariableMgr.VarAttr(name = PROFILLING)
    public boolean profiling = false;

    public void setBeNumberForTest(int beNumberForTest) {
        this.beNumberForTest = beNumberForTest;
    }

    @VariableMgr.VarAttr(name = BE_NUMBER_FOR_TEST)
    private int beNumberForTest = -1;

    public double getCboCpuWeight() {
        return cboCpuWeight;
    }

    public void setCboCpuWeight(double cboCpuWeight) {
        this.cboCpuWeight = cboCpuWeight;
    }

    public double getCboMemWeight() {
        return cboMemWeight;
    }

    public void setCboMemWeight(double cboMemWeight) {
        this.cboMemWeight = cboMemWeight;
    }

    public double getCboNetWeight() {
        return cboNetWeight;
    }

    public void setCboNetWeight(double cboNetWeight) {
        this.cboNetWeight = cboNetWeight;
    }

    @VariableMgr.VarAttr(name = CBO_CPU_WEIGHT)
    private double cboCpuWeight = 1.0;

    @VariableMgr.VarAttr(name = CBO_MEM_WEIGHT)
    private double cboMemWeight = 1.0;

    @VariableMgr.VarAttr(name = CBO_NET_WEIGHT)
    private double cboNetWeight = 1.5;

    @VariableMgr.VarAttr(name = DISABLE_JOIN_REORDER)
    private boolean disableJoinReorder = false;

    @VariableMgr.VarAttr(name = MAX_JOIN_NUMBER_OF_REORDER)
    private int maxJoinNumberOfReorder = 63;

    @VariableMgr.VarAttr(name = ENABLE_BUSHY_TREE, needForward = true)
    private boolean enableBushyTree = false;

    public int getMaxJoinNumBushyTree() {
        return maxJoinNumBushyTree;
    }

    public void setMaxJoinNumBushyTree(int maxJoinNumBushyTree) {
        this.maxJoinNumBushyTree = maxJoinNumBushyTree;
    }

    public int getMaxJoinNumberOfReorder() {
        return maxJoinNumberOfReorder;
    }

    public void setMaxJoinNumberOfReorder(int maxJoinNumberOfReorder) {
        this.maxJoinNumberOfReorder = maxJoinNumberOfReorder;
    }

    @VariableMgr.VarAttr(name = MAX_JOIN_NUMBER_BUSHY_TREE)
    private int maxJoinNumBushyTree = 8;

    @VariableMgr.VarAttr(name = ENABLE_PARTITION_TOPN)
    private boolean enablePartitionTopN = true;

    @VariableMgr.VarAttr(name = PARTITION_TOPN_MAX_PARTITIONS, needForward = true, description = {
            "这个阈值决定了partition_topn计算时的最大分区数量，超过这个阈值后且输入总行数少于预估总量，剩余的数据将直接透传给下一个算子",
            "This threshold determines how many partitions will be allocated for window function get topn."
                    + " if this threshold is exceeded and input rows less than the estimated total rows, the remaining"
                    + " data will be pass through to other node directly."
    })
    private int partitionTopNMaxPartitions = 1024;

    @VariableMgr.VarAttr(name = PARTITION_TOPN_PER_PARTITION_ROWS, needForward = true, description = {
            "这个数值用于partition_topn预估每个分区的行数，用来计算所有分区的预估数据总量，决定是否能透传下一个算子",
            "This value is used for partition_topn to estimate the number of rows in each partition, to calculate "
            + " the estimated total amount of data for all partitions, and to determine whether the next operator "
            + " can be passed transparently."
    })
    private int partitionTopNPerPartitionRows = 1000;

    @VariableMgr.VarAttr(name = GLOBAL_PARTITION_TOPN_THRESHOLD)
    private double globalPartitionTopNThreshold = 100;

    @VariableMgr.VarAttr(name = ENABLE_INFER_PREDICATE)
    private boolean enableInferPredicate = true;

    @VariableMgr.VarAttr(name = RETURN_OBJECT_DATA_AS_BINARY)
    private boolean returnObjectDataAsBinary = false;

    @VariableMgr.VarAttr(name = BLOCK_ENCRYPTION_MODE)
    private String blockEncryptionMode = "";

    @VariableMgr.VarAttr(name = ENABLE_PROJECTION)
    private boolean enableProjection = true;

    @VariableMgr.VarAttr(name = ENABLE_SHORT_CIRCUIT_QUERY)
    private boolean enableShortCircuitQuery = true;

    @VariableMgr.VarAttr(name = ENABLE_SHORT_CIRCUIT_QUERY_ACCESS_COLUMN_STORE)
    private boolean enableShortCircuitQueryAcessColumnStore = true;

    @VariableMgr.VarAttr(name = CHECK_OVERFLOW_FOR_DECIMAL)
    private boolean checkOverflowForDecimal = true;

    @VariableMgr.VarAttr(name = DECIMAL_OVERFLOW_SCALE, needForward = true, description = {
            "当decimal数值计算结果精度溢出时，计算结果最多可保留的小数位数", "When the precision of the result of"
            + " a decimal numerical calculation overflows,"
            + "the maximum number of decimal scale that the result can be retained"
    })
    public int decimalOverflowScale = 6;

    @VariableMgr.VarAttr(name = ENABLE_DPHYP_OPTIMIZER)
    public boolean enableDPHypOptimizer = false;

    /**
     * This variable is used to select n-th optimized plan in memo.
     * It can allow us select different plans for the same SQL statement
     * and these plans can be used to evaluate the cost model.
     */
    @VariableMgr.VarAttr(name = NTH_OPTIMIZED_PLAN)
    private int nthOptimizedPlan = 1;

    @VariableMgr.VarAttr(name = LIMIT_ROWS_FOR_SINGLE_INSTANCE,
            description = {"当一个 ScanNode 上没有过滤条件，且 limit 值小于这个阈值时，"
                    + "系统会将这个算子的并发度调整为1，以减少简单查询的扇出",
                    "When a ScanNode has no filter conditions and the limit value is less than this threshold, "
                            + "the system will adjust the concurrency of this operator to 1 "
                            + "to reduce the fan-out of simple queries"})
    public long limitRowsForSingleInstance = 10000;

    public boolean isEnableLeftZigZag() {
        return enableLeftZigZag;
    }

    public void setEnableLeftZigZag(boolean enableLeftZigZag) {
        this.enableLeftZigZag = enableLeftZigZag;
    }

    @VariableMgr.VarAttr(name = ENABLE_LEFT_ZIG_ZAG)
    private boolean enableLeftZigZag = false;

    /**
     * as the new optimizer is not mature yet, use this var
     * to control whether to use new optimizer, remove it when
     * the new optimizer is fully developed. I hope that day
     * would be coming soon.
     */
    @VariableMgr.VarAttr(name = ENABLE_NEREIDS_PLANNER, needForward = true, varType = VariableAnnotation.REMOVED)
    private boolean enableNereidsPlanner = true;

    @VariableMgr.VarAttr(name = DISABLE_NEREIDS_RULES, needForward = true)
    private String disableNereidsRules = "";

    @VariableMgr.VarAttr(name = ENABLE_NEREIDS_RULES, needForward = true)
    public String enableNereidsRules = "";

    @VariableMgr.VarAttr(name = DISABLE_NEREIDS_EXPRESSION_RULES, needForward = true,
            setter = "setDisableNereidsExpressionRules")
    private String disableNereidsExpressionRules = "";

    private BitSet disableNereidsExpressionRuleSet = new BitSet();

    @VariableMgr.VarAttr(name = ENABLE_NEW_COST_MODEL, needForward = true)
    private boolean enableNewCostModel = false;

    @VariableMgr.VarAttr(name = "filter_cost_factor", needForward = true)
    public double filterCostFactor = 0.0001;

    @VariableMgr.VarAttr(name = NEREIDS_STAR_SCHEMA_SUPPORT)
    private boolean nereidsStarSchemaSupport = true;

    @VariableMgr.VarAttr(name = ENABLE_NEREIDS_DISTRIBUTE_PLANNER, needForward = true,
            fuzzy = false, varType = VariableAnnotation.EXPERIMENTAL, description = {
                "使用新的nereids的分布式规划器的开关，这个分布式规划器可以规划出一些更高效的查询计划，比如在某些情况下，"
                        + "可以把左表shuffle到右表去做bucket shuffle join",
                "The switch to use new DistributedPlanner of nereids, this planner can planning some "
                        + "more efficient query plans, e.g. in certain situations, shuffle left side to "
                        + "right side to do bucket shuffle join"
            }
    )
    private boolean enableNereidsDistributePlanner = true;

    @VariableMgr.VarAttr(name = REWRITE_OR_TO_IN_PREDICATE_THRESHOLD, fuzzy = true)
    private int rewriteOrToInPredicateThreshold = 2;

    @VariableMgr.VarAttr(name = "push_topn_to_agg", fuzzy = false, needForward = true)
    public boolean pushTopnToAgg = true;

    @VariableMgr.VarAttr(name = NEREIDS_CBO_PENALTY_FACTOR, needForward = true)
    private double nereidsCboPenaltyFactor = 0.7;

    @VariableMgr.VarAttr(name = ENABLE_NEREIDS_TRACE)
    private boolean enableNereidsTrace = false;

    @VariableMgr.VarAttr(name = ENABLE_EXPR_TRACE)
    private boolean enableExprTrace = false;

    @VariableMgr.VarAttr(name = ENABLE_DPHYP_TRACE, needForward = true)
    public boolean enableDpHypTrace = false;

    @VariableMgr.VarAttr(name = BROADCAST_RIGHT_TABLE_SCALE_FACTOR)
    private double broadcastRightTableScaleFactor = 0.0;

    @VariableMgr.VarAttr(name = LEFT_SEMI_OR_ANTI_PROBE_FACTOR)
    private double leftSemiOrAntiProbeFactor = 0.05;

    @VariableMgr.VarAttr(name = BROADCAST_ROW_COUNT_LIMIT, needForward = true)
    private double broadcastRowCountLimit = 30000000;

    @VariableMgr.VarAttr(name = BROADCAST_HASHTABLE_MEM_LIMIT_PERCENTAGE, needForward = true)
    private double broadcastHashtableMemLimitPercentage = 0.2;

    @VariableMgr.VarAttr(name = ENABLE_RUNTIME_FILTER_PRUNE, needForward = true, fuzzy = true)
    public boolean enableRuntimeFilterPrune = true;

    @VariableMgr.VarAttr(name = ENABLE_RUNTIME_FILTER_PARTITION_PRUNE, needForward = true, fuzzy = true)
    public boolean enableRuntimeFilterPartitionPrune = true;

    /**
     * The client can pass some special information by setting this session variable in the format: "k1:v1;k2:v2".
     * For example, trace_id can be passed to trace the query request sent by the user.
     * set session_context="trace_id:1234565678";
     */
    @VariableMgr.VarAttr(name = SESSION_CONTEXT, needForward = true)
    public String sessionContext = "";

    @VariableMgr.VarAttr(name = ENABLE_SINGLE_REPLICA_INSERT,
            needForward = true, varType = VariableAnnotation.EXPERIMENTAL)
    public boolean enableSingleReplicaInsert = false;

    @VariableMgr.VarAttr(
            name = ENABLE_FAST_ANALYZE_INSERT_INTO_VALUES, fuzzy = true,
            description = {
                    "跳过大部分的优化规则，快速分析insert into values语句",
                    "Skip most optimization rules and quickly analyze insert into values statements"
            }
    )
    private boolean enableFastAnalyzeInsertIntoValues = true;

    @VariableMgr.VarAttr(name = ENABLE_FUNCTION_PUSHDOWN, fuzzy = true)
    public boolean enableFunctionPushdown = false;

    @VariableMgr.VarAttr(name = ENABLE_EXT_FUNC_PRED_PUSHDOWN, needForward = true,
            description = {"启用外部表（如通过ODBC或JDBC访问的表）查询中谓词的函数下推",
                    "Enable function pushdown for predicates in queries to external tables "
                    + "(such as tables accessed via ODBC or JDBC)"})
    public boolean enableExtFuncPredPushdown = true;

    @VariableMgr.VarAttr(name = FORBID_UNKNOWN_COLUMN_STATS)
    public boolean forbidUnknownColStats = false;

    @VariableMgr.VarAttr(name = ENABLE_COMMON_EXPR_PUSHDOWN, fuzzy = true)
    public boolean enableCommonExprPushdown = true;

    @VariableMgr.VarAttr(name = ENABLE_LOCAL_EXCHANGE, fuzzy = false, flag = VariableMgr.INVISIBLE,
            varType = VariableAnnotation.DEPRECATED)
    public boolean enableLocalExchange = true;

    /**
     * For debug purpose, don't merge unique key and agg key when reading data.
     */
    @VariableMgr.VarAttr(name = SKIP_STORAGE_ENGINE_MERGE, needForward = true)
    public boolean skipStorageEngineMerge = false;

    /**
     * For debug purpose, skip delete predicate when reading data.
     */
    @VariableMgr.VarAttr(name = SKIP_DELETE_PREDICATE, needForward = true)
    public boolean skipDeletePredicate = false;

    /**
     * For debug purpose, skip delete sign when reading data.
     */
    @VariableMgr.VarAttr(name = SKIP_DELETE_SIGN, needForward = true)
    public boolean skipDeleteSign = false;

    /**
     * For debug purpose, skip delete bitmap when reading data.
     */
    @VariableMgr.VarAttr(name = SKIP_DELETE_BITMAP, needForward = true)
    public boolean skipDeleteBitmap = false;

    // This variable replace the original FE config `recover_with_skip_missing_version`.
    // In some scenarios, all replicas of tablet are having missing versions, and the tablet is unable to recover.
    // This config can control the behavior of query. When it is set to `true`, the query will ignore the
    // visible version recorded in FE partition, use the replica version. If the replica on BE has missing versions,
    // the query will directly skip this missing version, and only return the data of the existing versions.
    // Besides, the query will always try to select the one with the highest lastSuccessVersion among all surviving
    // BE replicas, so as to recover as much data as possible.
    // You should only open it in the emergency scenarios mentioned above, only used for temporary recovery queries.
    // This variable conflicts with the use_fix_replica variable, when the use_fix_replica variable is not -1,
    // this variable will not work.
    @VariableMgr.VarAttr(name = SKIP_MISSING_VERSION)
    public boolean skipMissingVersion = false;

    // This variable is used to control whether to skip the bad tablet.
    // In some scenarios, user has a huge amount of data and only a single replica was specified when creating
    // the table, if one of the tablet is damaged, the table will not be able to be select. If the user does not care
    // about the integrity of the data, they can use this variable to temporarily skip the bad tablet for querying and
    // load the remaining data into a new table.
    @VariableMgr.VarAttr(name = SKIP_BAD_TABLET)
    public boolean skipBadTablet = false;

    // This variable is used to avoid FE fallback to the original parser. When we execute SQL in regression tests
    // for nereids, fallback will cause the Doris return the correct result although the syntax is unsupported
    // in nereids for some mistaken modification. You should set it on the
    @VariableMgr.VarAttr(name = ENABLE_FALLBACK_TO_ORIGINAL_PLANNER, varType = VariableAnnotation.REMOVED)
    public boolean enableFallbackToOriginalPlanner = false;

    @VariableMgr.VarAttr(name = ENABLE_NEREIDS_TIMEOUT, needForward = true)
    public boolean enableNereidsTimeout = true;

    @VariableMgr.VarAttr(name = NEREIDS_TIMEOUT_SECOND, needForward = true)
    public int nereidsTimeoutSecond = 30;

    @VariableMgr.VarAttr(name = ENABLE_PUSH_DOWN_NO_GROUP_AGG)
    public boolean enablePushDownNoGroupAgg = true;

    /**
     * The current statistics are only used for CBO test,
     * and are not available to users. (work in progress)
     */
    @VariableMgr.VarAttr(name = ENABLE_CBO_STATISTICS)
    public boolean enableCboStatistics = false;

    @VariableMgr.VarAttr(name = ENABLE_ELIMINATE_SORT_NODE)
    public boolean enableEliminateSortNode = true;

    @VariableMgr.VarAttr(name = INTERNAL_SESSION)
    public boolean internalSession = false;

    @VariableMgr.VarAttr(name = PARTITION_PRUNING_EXPAND_THRESHOLD, fuzzy = true)
    public int partitionPruningExpandThreshold = 10;

    @VariableMgr.VarAttr(name = ENABLE_SHARE_HASH_TABLE_FOR_BROADCAST_JOIN, fuzzy = true)
    public boolean enableShareHashTableForBroadcastJoin = true;

    @VariableMgr.VarAttr(name = ENABLE_UNICODE_NAME_SUPPORT, needForward = true)
    public boolean enableUnicodeNameSupport = false;

    @VariableMgr.VarAttr(name = GROUP_CONCAT_MAX_LEN)
    public long groupConcatMaxLen = 2147483646;

    // Whether enable two phase read optimization
    // 1. read related rowids along with necessary column data
    // 2. spawn fetch RPC to other nodes to get related data by sorted rowids
    @VariableMgr.VarAttr(name = ENABLE_TWO_PHASE_READ_OPT, fuzzy = true)
    public boolean enableTwoPhaseReadOpt = true;
    @VariableMgr.VarAttr(name = TOPN_OPT_LIMIT_THRESHOLD)
    public long topnOptLimitThreshold = 1024;
    @VariableMgr.VarAttr(name = TOPN_FILTER_RATIO)
    public double topnFilterRatio = 0.5;
    @VariableMgr.VarAttr(name = ENABLE_SNAPSHOT_POINT_QUERY)
    public boolean enableSnapshotPointQuery = true;

    @VariableMgr.VarAttr(name = ENABLE_SERVER_SIDE_PREPARED_STATEMENT, needForward = true, description = {
            "是否启用开启服务端prepared statement", "Set whether to enable server side prepared statement."})
    public boolean enableServeSidePreparedStatement = true;

    @VariableMgr.VarAttr(name = MAX_PREPARED_STMT_COUNT,  flag = VariableMgr.GLOBAL,
            needForward = true, description = {
                "服务端prepared statement最大个数", "the maximum prepared statements server holds."})
    public int maxPreparedStmtCount = 100000;

    @VariableMgr.VarAttr(name = ENABLE_GROUP_COMMIT_FULL_PREPARE)
    public boolean enableGroupCommitFullPrepare = true;

    // Default value is false, which means the group by and having clause
    // should first use column name not alias. According to mysql.
    @VariableMgr.VarAttr(name = GROUP_BY_AND_HAVING_USE_ALIAS_FIRST, varType = VariableAnnotation.DEPRECATED)
    public boolean groupByAndHavingUseAliasFirst = false;

    // Whether disable block file cache. Block cache only works when FE's query options sets disableFileCache false
    // along with BE's config `enable_file_cache` true
    @VariableMgr.VarAttr(name = DISABLE_FILE_CACHE, needForward = true)
    public boolean disableFileCache = false;

    // Whether enable block file cache. Only take effect when BE config item enable_file_cache is true.
    @VariableMgr.VarAttr(name = ENABLE_FILE_CACHE, needForward = true, description = {
            "是否启用file cache。该变量只有在be.conf中enable_file_cache=true时才有效，"
                    + "如果be.conf中enable_file_cache=false，该BE节点的file cache处于禁用状态。",
            "Set wether to use file cache. This variable takes effect only if the BE config enable_file_cache=true. "
                    + "The cache is not used when BE config enable_file_cache=false."})
    public boolean enableFileCache = false;

    // Specify base path for file cache, or chose a random path.
    @VariableMgr.VarAttr(name = FILE_CACHE_BASE_PATH, needForward = true, description = {
            "指定block file cache在BE上的存储路径，默认 'random'，随机选择BE配置的存储路径。",
            "Specify the storage path of the block file cache on BE, default 'random', "
                    + "and randomly select the storage path configured by BE."})
    public String fileCacheBasePath = "random";

    // Whether enable query with inverted index.
    @VariableMgr.VarAttr(name = ENABLE_INVERTED_INDEX_QUERY, needForward = true, description = {
            "是否启用inverted index query。", "Set whether to use inverted index query."})
    public boolean enableInvertedIndexQuery = true;

    // Whether enable query expr with inverted index.
    @VariableMgr.VarAttr(name = ENABLE_COMMON_EXPR_PUSHDOWN_FOR_INVERTED_INDEX, fuzzy = true, needForward = true,
            description = {"是否启用表达式上使用 inverted index。", "Set whether to use inverted index query for expr."})
    public boolean enableCommonExpPushDownForInvertedIndex = true;

    // Whether enable pushdown count agg to scan node when using inverted index match.
    @VariableMgr.VarAttr(name = ENABLE_PUSHDOWN_COUNT_ON_INDEX, needForward = true, description = {
            "是否启用count_on_index pushdown。", "Set whether to pushdown count_on_index."})
    public boolean enablePushDownCountOnIndex = true;

    // Whether enable no need read data opt in segment_iterator.
    @VariableMgr.VarAttr(name = ENABLE_NO_NEED_READ_DATA_OPT, needForward = true, description = {
            "是否启用no_need_read_data opt。", "Set whether to enable no_need_read_data opt."})
    public boolean enableNoNeedReadDataOpt = true;

    // Whether enable pushdown minmax to scan node of unique table.
    @VariableMgr.VarAttr(name = ENABLE_PUSHDOWN_MINMAX_ON_UNIQUE, needForward = true, description = {
        "是否启用pushdown minmax on unique table。", "Set whether to pushdown minmax on unique table."})
    public boolean enablePushDownMinMaxOnUnique = false;

    // Whether enable push down string type minmax to scan node.
    @VariableMgr.VarAttr(name = ENABLE_PUSHDOWN_STRING_MINMAX, needForward = true, description = {
        "是否启用string类型min max下推。", "Set whether to enable push down string type minmax."})
    public boolean enablePushDownStringMinMax = false;

    // Whether drop table when create table as select insert data appear error.
    @VariableMgr.VarAttr(name = DROP_TABLE_IF_CTAS_FAILED, needForward = true)
    public boolean dropTableIfCtasFailed = true;

    @VariableMgr.VarAttr(name = MAX_TABLE_COUNT_USE_CASCADES_JOIN_REORDER, needForward = true)
    public int maxTableCountUseCascadesJoinReorder = 10;

    @VariableMgr.VarAttr(name = JOIN_REORDER_TIME_LIMIT, needForward = true)
    public long joinReorderTimeLimit = 1000;

    // If this is true, the result of `show roles` will return all user default role
    @VariableMgr.VarAttr(name = SHOW_USER_DEFAULT_ROLE, needForward = true)
    public boolean showUserDefaultRole = false;

    // Default value is -1, which means not fix replica
    @VariableMgr.VarAttr(name = USE_FIX_REPLICA, needForward = true)
    public int useFixReplica = -1;

    @VariableMgr.VarAttr(name = DUMP_NEREIDS_MEMO)
    public boolean dumpNereidsMemo = false;

    @VariableMgr.VarAttr(name = "memo_max_group_expression_size")
    public int memoMaxGroupExpressionSize = 10000;

    @VariableMgr.VarAttr(name = DPHYPER_LIMIT)
    public int dphyperLimit = 1000;


    @VariableMgr.VarAttr(
            name = ENABLE_PAGE_CACHE,
            description = {"控制是否启用page cache。默认为 true。",
                "Controls whether to use page cache. "
                    + "The default value is true."},
            needForward = true)
    public boolean enablePageCache = true;

    @VariableMgr.VarAttr(name = ENABLE_FOLD_NONDETERMINISTIC_FN)
    public boolean enableFoldNondeterministicFn = false;

    @VariableMgr.VarAttr(name = TRACE_NEREIDS)
    public boolean traceNereids = false;

    @VariableMgr.VarAttr(name = PLAN_NEREIDS_DUMP)
    public boolean planNereidsDump = false;

    // If set to true, all query will be executed without returning result
    @VariableMgr.VarAttr(name = DRY_RUN_QUERY, needForward = true)
    public boolean dryRunQuery = false;

    @VariableMgr.VarAttr(name = FILE_SPLIT_SIZE, needForward = true)
    public long fileSplitSize = 0;

    @VariableMgr.VarAttr(
            name = NUM_PARTITIONS_IN_BATCH_MODE,
            description = {"如果分区数量超过阈值，BE将通过batch方式获取scan ranges",
                    "If the number of partitions exceeds the threshold, scan ranges will be got through batch mode."},
            needForward = true)
    public int numPartitionsInBatchMode = 1024;

    @VariableMgr.VarAttr(
            name = NUM_FILES_IN_BATCH_MODE,
            description = {"如果文件数量超过阈值，BE将通过batch方式获取scan ranges",
                    "If the number of files exceeds the threshold, scan ranges will be got through batch mode."},
            needForward = true)
    public int numFilesInBatchMode = 1024;

    @VariableMgr.VarAttr(
            name = FETCH_SPLITS_MAX_WAIT_TIME,
            description = {"batch方式中BE获取splits的最大等待时间",
                    "The max wait time of getting splits in batch mode."},
            needForward = true)
    public long fetchSplitsMaxWaitTime = 1000;

    @VariableMgr.VarAttr(
            name = ENABLE_PARQUET_LAZY_MAT,
            description = {"控制 parquet reader 是否启用延迟物化技术。默认为 true。",
                    "Controls whether to use lazy materialization technology in parquet reader. "
                            + "The default value is true."},
            needForward = true)
    public boolean enableParquetLazyMat = true;

    @VariableMgr.VarAttr(
            name = ENABLE_ORC_LAZY_MAT,
            description = {"控制 orc reader 是否启用延迟物化技术。默认为 true。",
                    "Controls whether to use lazy materialization technology in orc reader. "
                            + "The default value is true."},
            needForward = true)
    public boolean enableOrcLazyMat = true;


    @VariableMgr.VarAttr(
            name = ORC_TINY_STRIPE_THRESHOLD_BYTES,
            description = {"在orc文件中如果一个stripe的字节大小小于`orc_tiny_stripe_threshold`,"
                    + "我们认为该stripe为 tiny stripe。对于多个连续的tiny stripe我们会进行读取优化，即一次性读多个tiny stripe."
                    + "如果你不想使用该优化，可以将该值设置为0。默认为 8M。",
                    "In an orc file, if the byte size of a stripe is less than `orc_tiny_stripe_threshold`,"
                            + "we consider the stripe to be a tiny stripe. For multiple consecutive tiny stripes,"
                            + "we will perform read optimization, that is, read multiple tiny stripes at a time."
                            + "If you do not want to use this optimization, you can set this value to 0."
                            + "The default is 8M."},
            needForward = true,
            setter = "setOrcTinyStripeThresholdBytes")
    public long orcTinyStripeThresholdBytes  = 8L * 1024L * 1024L;


    @VariableMgr.VarAttr(
            name = ORC_ONCE_MAX_READ_BYTES,
            description = {"在使用tiny stripe读取优化的时候，会对多个tiny stripe合并成一次IO，"
                    + "该参数用来控制每次IO请求的最大字节大小。你不应该将值设置的小于`orc_tiny_stripe_threshold`。默认为 8M。",
                    "When using tiny stripe read optimization, multiple tiny stripes will be merged into one IO."
                            + "This parameter is used to control the maximum byte size of each IO request."
                            + "You should not set the value less than `orc_tiny_stripe_threshold`."
                            + "The default is 8M."},
            needForward = true,
            setter = "setOrcOnceMaxReadBytes")
    public long orcOnceMaxReadBytes = 8L * 1024L * 1024L;


    @VariableMgr.VarAttr(
            name = ORC_MAX_MERGE_DISTANCE_BYTES,
            description = {"在使用tiny stripe读取优化的时候，由于tiny stripe并不一定连续。"
                    + "当两个tiny stripe之间距离大于该参数时，我们不会将其合并成一次IO。默认为 1M。",
                    "When using tiny stripe read optimization, since tiny stripes are not necessarily continuous,"
                            + "when the distance between two tiny stripes is greater than this parameter,"
                            + "we will not merge them into one IO. The default value is 1M."},
            needForward = true,
            setter = "setOrcMaxMergeDistanceBytes")
    public long orcMaxMergeDistanceBytes = 1024L * 1024L;


    @VariableMgr.VarAttr(
            name = ENABLE_PARQUET_FILTER_BY_MIN_MAX,
            description = {"控制 parquet reader 是否启用 min-max 值过滤。默认为 true。",
                    "Controls whether to filter by min-max values in parquet reader. "
                            + "The default value is true."},
            needForward = true)
    public boolean enableParquetFilterByMinMax = true;


    @VariableMgr.VarAttr(
            name = ENABLE_ORC_FILTER_BY_MIN_MAX,
            description = {"控制 orc reader 是否启用 min-max 值过滤。默认为 true。",
                    "Controls whether to filter by min-max values in orc reader. "
                            + "The default value is true."},
            needForward = true)
    public boolean enableOrcFilterByMinMax = true;

    @VariableMgr.VarAttr(
            name = EXTERNAL_TABLE_ANALYZE_PART_NUM,
            description = {"收集外表统计信息行数时选取的采样分区数，默认-1表示全部分区",
                    "Number of sample partition for collecting external table line number, "
                            + "default -1 means all partitions"},
            needForward = false)
    public int externalTableAnalyzePartNum = -1;

    @VariableMgr.VarAttr(name = INLINE_CTE_REFERENCED_THRESHOLD)
    public int inlineCTEReferencedThreshold = 1;

    @VariableMgr.VarAttr(name = ENABLE_CTE_MATERIALIZE)
    public boolean enableCTEMaterialize = true;

    @VariableMgr.VarAttr(name = ENABLE_ORDERED_SCAN_RANGE_LOCATIONS)
    public boolean enableOrderedScanRangeLocations = false;

    @VariableMgr.VarAttr(name = ENABLE_ANALYZE_COMPLEX_TYPE_COLUMN)
    public boolean enableAnalyzeComplexTypeColumn = false;

    @VariableMgr.VarAttr(name = ENABLE_STRONG_CONSISTENCY, description = {"用以开启强一致读。Doris 默认支持同一个会话内的"
            + "强一致性，即同一个会话内对数据的变更操作是实时可见的。如需要会话间的强一致读，则需将此变量设置为true。",
            "Used to enable strong consistent reading. By default, Doris supports strong consistency "
                    + "within the same session, that is, changes to data within the same session are visible in "
                    + "real time. If you want strong consistent reads between sessions, set this variable to true. "
    })
    public boolean enableStrongConsistencyRead = false;

    @VariableMgr.VarAttr(name = PARALLEL_SYNC_ANALYZE_TASK_NUM)
    public int parallelSyncAnalyzeTaskNum = 2;

    @VariableMgr.VarAttr(name = TRUNCATE_CHAR_OR_VARCHAR_COLUMNS,
            description = {"是否按照表的 schema 来截断 char 或者 varchar 列。默认为 false。\n"
                    + "因为外表会存在表的 schema 中 char 或者 varchar 列的最大长度和底层 parquet 或者 orc 文件中的 schema 不一致"
                    + "的情况。此时开启改选项，会按照表的 schema 中的最大长度进行截断。",
                    "Whether to truncate char or varchar columns according to the table's schema. "
                            + "The default is false.\n"
                    + "Because the maximum length of the char or varchar column in the schema of the table"
                            + " is inconsistent with the schema in the underlying parquet or orc file."
                    + " At this time, if the option is turned on, it will be truncated according to the maximum length"
                            + " in the schema of the table."},
            needForward = true)
    public boolean truncateCharOrVarcharColumns = false;

    @VariableMgr.VarAttr(name = ENABLE_MEMTABLE_ON_SINK_NODE, needForward = true)
    public boolean enableMemtableOnSinkNode = true;

    @VariableMgr.VarAttr(name = LOAD_STREAM_PER_NODE)
    public int loadStreamPerNode = 2;

    @VariableMgr.VarAttr(name = GROUP_COMMIT, needForward = true)
    public String groupCommit = "off_mode";

    @VariableMgr.VarAttr(name = ENABLE_PREPARED_STMT_AUDIT_LOG, needForward = true)
    public boolean enablePreparedStmtAuditLog = false;

    @VariableMgr.VarAttr(name = INVERTED_INDEX_CONJUNCTION_OPT_THRESHOLD,
            description = {"在match_all中求取多个倒排索引的交集时,如果最大的倒排索引中的总数是最小倒排索引中的总数的整数倍,"
                    + "则使用跳表来优化交集操作。",
                    "When intersecting multiple inverted indexes in match_all,"
                    + " if the maximum total count of the largest inverted index"
                    + " is a multiple of the minimum total count of the smallest inverted index,"
                    + " use a skiplist to optimize the intersection."})
    public int invertedIndexConjunctionOptThreshold = 1000;

    @VariableMgr.VarAttr(name = INVERTED_INDEX_MAX_EXPANSIONS,
            description = {"这个参数用来限制查询时扩展的词项（terms）的数量，以此来控制查询的性能",
                    "This parameter is used to limit the number of term expansions during a query,"
                    + " thereby controlling query performance"})
    public int invertedIndexMaxExpansions = 50;

    @VariableMgr.VarAttr(name = INVERTED_INDEX_SKIP_THRESHOLD,
            description = {"在倒排索引中如果预估命中量占比总量超过百分比阈值，则跳过索引直接进行匹配。",
                    "In the inverted index,"
                            + " if the estimated hit ratio exceeds the percentage threshold of the total amount, "
                            + " then skip the index and proceed directly to matching."})
    public int invertedIndexSkipThreshold = 50;

    @VariableMgr.VarAttr(name = INVERTED_INDEX_COMPATIBLE_READ,
            description = {"兼容读取倒排索引，用于在x86和arm集群之间读取旧版本索引文件。",
                    "Compatible read for inverted index between x86 and arm, "
                            + "used to read old version index file from x86 in arm cluster"
                            + "or read old version index file from arm in x86 cluster"})
    public boolean invertedIndexCompatibleRead = false;

    @VariableMgr.VarAttr(name = SQL_DIALECT, needForward = true, checker = "checkSqlDialect",
            description = {"解析sql使用的方言", "The dialect used to parse sql."})
    public String sqlDialect = "doris";

    @VariableMgr.VarAttr(name = SERDE_DIALECT, needForward = true, checker = "checkSerdeDialect",
            description = {"返回给 MySQL 客户端时各数据类型的输出格式方言",
                    "The output format dialect of each data type returned to the MySQL client."},
            options = {"doris", "presto", "trino"})
    public String serdeDialect = "doris";

    @VariableMgr.VarAttr(name = ENABLE_UNIQUE_KEY_PARTIAL_UPDATE, needForward = true)
    public boolean enableUniqueKeyPartialUpdate = false;

    @VariableMgr.VarAttr(name = TEST_QUERY_CACHE_HIT, description = {
            "用于测试查询缓存是否命中，如果未命中指定类型的缓存，则会报错",
            "Used to test whether the query cache is hit. "
                    + "If the specified type of cache is not hit, an error will be reported."},
            options = {"none", "sql_cache", "partition_cache"})
    public String testQueryCacheHit = "none";

    @VariableMgr.VarAttr(name = ENABLE_AUTO_ANALYZE,
            description = {"该参数控制是否开启自动收集", "Set false to disable auto analyze"},
            flag = VariableMgr.GLOBAL)
    public boolean enableAutoAnalyze = true;

    @VariableMgr.VarAttr(name = FORCE_SAMPLE_ANALYZE, needForward = true,
            description = {"是否将 full analyze 自动转换成 sample analyze", "Set true to force sample analyze"},
            flag = VariableMgr.GLOBAL)
    public boolean forceSampleAnalyze = Config.force_sample_analyze;

    @VariableMgr.VarAttr(name = ENABLE_AUTO_ANALYZE_INTERNAL_CATALOG,
            description = {"临时参数，收否自动收集所有内表", "Temp variable， enable to auto collect all OlapTable."},
            flag = VariableMgr.GLOBAL)
    public boolean enableAutoAnalyzeInternalCatalog = true;

    @VariableMgr.VarAttr(name = ENABLE_PARTITION_ANALYZE,
            description = {"临时参数，收否收集分区级别统计信息", "Temp variable， enable to collect partition level statistics."},
            flag = VariableMgr.GLOBAL)
    public boolean enablePartitionAnalyze = false;

    @VariableMgr.VarAttr(name = AUTO_ANALYZE_TABLE_WIDTH_THRESHOLD,
            description = {"参与自动收集的最大表宽度，列数多于这个参数的表不参与自动收集",
                "Maximum table width to enable auto analyze, "
                    + "table with more columns than this value will not be auto analyzed."},
            flag = VariableMgr.GLOBAL)
    public int autoAnalyzeTableWidthThreshold = 300;

    @VariableMgr.VarAttr(name = AUTO_ANALYZE_START_TIME, needForward = true, checker = "checkAnalyzeTimeFormat",
            description = {"该参数定义自动ANALYZE例程的开始时间",
                    "This parameter defines the start time for the automatic ANALYZE routine."},
            flag = VariableMgr.GLOBAL)
    public String autoAnalyzeStartTime = "00:00:00";

    @VariableMgr.VarAttr(name = AUTO_ANALYZE_END_TIME, needForward = true, checker = "checkAnalyzeTimeFormat",
            description = {"该参数定义自动ANALYZE例程的结束时间",
                    "This parameter defines the end time for the automatic ANALYZE routine."},
            flag = VariableMgr.GLOBAL)
    public String autoAnalyzeEndTime = "23:59:59";

    @VariableMgr.VarAttr(name = IGNORE_RUNTIME_FILTER_IDS,
            description = {"在IGNORE_RUNTIME_FILTER_IDS列表中的runtime filter将不会被生成",
                    "the runtime filter id in IGNORE_RUNTIME_FILTER_IDS list will not be generated"})

    public String ignoreRuntimeFilterIds = "";

    @VariableMgr.VarAttr(name = STATS_INSERT_MERGE_ITEM_COUNT, flag = VariableMgr.GLOBAL, description = {
            "控制统计信息相关INSERT攒批数量", "Controls the batch size for stats INSERT merging."
    }
    )
    public int statsInsertMergeItemCount = 200;

    @VariableMgr.VarAttr(name = HUGE_TABLE_DEFAULT_SAMPLE_ROWS, flag = VariableMgr.GLOBAL, description = {
            "定义开启开启大表自动sample后，对大表的采样比例",
            "This defines the number of sample percent for large tables when automatic sampling for"
                    + "large tables is enabled"

    })
    public long hugeTableDefaultSampleRows = 4194304;


    @VariableMgr.VarAttr(name = HUGE_TABLE_LOWER_BOUND_SIZE_IN_BYTES, flag = VariableMgr.GLOBAL,
            description = {
                    "大小超过该值的表将会自动通过采样收集统计信息",
                    "This defines the lower size bound for large tables. "
                            + "When enable_auto_sample is enabled, tables"
                            + "larger than this value will automatically collect "
                            + "statistics through sampling"})
    public long hugeTableLowerBoundSizeInBytes = 0;

    @VariableMgr.VarAttr(name = HUGE_TABLE_AUTO_ANALYZE_INTERVAL_IN_MILLIS, flag = VariableMgr.GLOBAL,
            description = {"控制对大表的自动ANALYZE的最小时间间隔，"
                    + "在该时间间隔内大小超过huge_table_lower_bound_size_in_bytes的表仅ANALYZE一次",
                    "This controls the minimum time interval for automatic ANALYZE on large tables."
                            + "Within this interval,"
                            + "tables larger than huge_table_lower_bound_size_in_bytes are analyzed only once."})
    public long hugeTableAutoAnalyzeIntervalInMillis = TimeUnit.HOURS.toMillis(0);

    @VariableMgr.VarAttr(name = EXTERNAL_TABLE_AUTO_ANALYZE_INTERVAL_IN_MILLIS, flag = VariableMgr.GLOBAL,
            description = {"控制对外表的自动ANALYZE的最小时间间隔，在该时间间隔内的外表仅ANALYZE一次",
                    "This controls the minimum time interval for automatic ANALYZE on external tables."
                        + "Within this interval, external tables are analyzed only once."})
    public long externalTableAutoAnalyzeIntervalInMillis = TimeUnit.HOURS.toMillis(24);

    @VariableMgr.VarAttr(name = TABLE_STATS_HEALTH_THRESHOLD, flag = VariableMgr.GLOBAL,
            description = {"取值在0-100之间，当自上次统计信息收集操作之后"
                    + "数据更新量达到 (100 - table_stats_health_threshold)% ，认为该表的统计信息已过时",
                    "The value should be between 0 and 100. When the data update quantity "
                            + "exceeds (100 - table_stats_health_threshold)% since the last "
                            + "statistics collection operation, the statistics for this table are"
                            + "considered outdated."})
    public int tableStatsHealthThreshold = 90;

    @VariableMgr.VarAttr(name = PARTITION_SAMPLE_COUNT, flag = VariableMgr.GLOBAL,
            description = {
                    "大分区表采样的分区数上限",
                    "The upper limit of the number of partitions for sampling large partitioned tables.\n"})
    public int partitionSampleCount = 30;

    @VariableMgr.VarAttr(name = PARTITION_SAMPLE_ROW_COUNT, flag = VariableMgr.GLOBAL,
            description = {
                    "大分区表采样的行数上限",
                    "The upper limit of the number of rows for sampling large partitioned tables.\n"})
    public long partitionSampleRowCount = 3_000_000_000L;

    @VariableMgr.VarAttr(name = ENABLE_MATERIALIZED_VIEW_REWRITE, needForward = true,
            description = {"是否开启基于结构信息的物化视图透明改写",
                    "Whether to enable materialized view rewriting based on struct info"})
    public boolean enableMaterializedViewRewrite = true;

    @VariableMgr.VarAttr(name = ALLOW_MODIFY_MATERIALIZED_VIEW_DATA, needForward = true,
            description = {"是否允许修改物化视图的数据",
                    "Is it allowed to modify the data of the materialized view"})
    public boolean allowModifyMaterializedViewData = false;

    @VariableMgr.VarAttr(name = ENABLE_MATERIALIZED_VIEW_REWRITE_WHEN_BASE_TABLE_UNAWARENESS,
            needForward = true,
            description = {"查询时，当物化视图存在无法实时感知数据的外表时，是否开启基于结构信息的物化视图透明改写",
                    ""})
    public boolean enableMaterializedViewRewriteWhenBaseTableUnawareness = false;
    @VariableMgr.VarAttr(name = MATERIALIZED_VIEW_REWRITE_SUCCESS_CANDIDATE_NUM, needForward = true,
            description = {"异步物化视图透明改写成功的结果集合，允许参与到CBO候选的最大数量",
                    "The max candidate num which participate in CBO when using asynchronous materialized views"})
    public int materializedViewRewriteSuccessCandidateNum = 3;

    @VariableMgr.VarAttr(name = ENABLE_DML_MATERIALIZED_VIEW_REWRITE, needForward = true,
            description = {"DML 时, 是否开启基于结构信息的物化视图透明改写",
                    "Whether to enable materialized view rewriting based on struct info"})
    public boolean enableDmlMaterializedViewRewrite = true;

    @VariableMgr.VarAttr(name = ENABLE_DML_MATERIALIZED_VIEW_REWRITE_WHEN_BASE_TABLE_UNAWARENESS,
            needForward = true,
            description = {"DML 时，当物化视图存在无法实时感知数据的外表时，是否开启基于结构信息的物化视图透明改写",
                    ""})
    public boolean enableDmlMaterializedViewRewriteWhenBaseTableUnawareness = false;

    @VariableMgr.VarAttr(name = MATERIALIZED_VIEW_RELATION_MAPPING_MAX_COUNT, needForward = true,
            description = {"透明改写过程中，relation mapping最大允许数量，如果超过，进行截取",
                    "During transparent rewriting, relation mapping specifies the maximum allowed number. "
                            + "If the number exceeds the allowed number, the number is intercepted"})
    public int materializedViewRelationMappingMaxCount = 8;

    @VariableMgr.VarAttr(name = ENABLE_MATERIALIZED_VIEW_UNION_REWRITE, needForward = true,
            description = {"当物化视图不足以提供查询的全部数据时，是否允许基表和物化视图 union 来响应查询",
                    "When the materialized view is not enough to provide all the data for the query, "
                            + "whether to allow the union of the base table and the materialized view to "
                            + "respond to the query"}, varType = VariableAnnotation.REMOVED)
    public boolean enableMaterializedViewUnionRewrite = true;

    @VariableMgr.VarAttr(name = ENABLE_MATERIALIZED_VIEW_NEST_REWRITE, needForward = true,
            description = {"是否允许嵌套物化视图改写",
                    "Whether enable materialized view nest rewrite"})
    public boolean enableMaterializedViewNestRewrite = false;

    @VariableMgr.VarAttr(name = ENABLE_SYNC_MV_COST_BASED_REWRITE, needForward = true,
            description = {"是否允许基于代价改写同步物化视图",
                    "Whether enable cost based rewrite for sync mv"})
    public boolean enableSyncMvCostBasedRewrite = true;

    @VariableMgr.VarAttr(name = CREATE_TABLE_PARTITION_MAX_NUM, needForward = true,
            description = {"建表时创建分区的最大数量",
                    "The maximum number of partitions created during table creation"})
    public int createTablePartitionMaxNum = 10000;


    @VariableMgr.VarAttr(name = HIVE_PARQUET_USE_COLUMN_NAMES,
            description = {"默认情况下按名称访问 Parquet 列。将此属性设置为“false”可按 Hive 表定义中的序号位置访问列。",
                    "Access Parquet columns by name by default. Set this property to `false` to access columns "
                            + "by their ordinal position in the Hive table definition."})
    public boolean hiveParquetUseColumnNames = true;


    @VariableMgr.VarAttr(name = HIVE_ORC_USE_COLUMN_NAMES,
            description = {"默认情况下按名称访问 Orc 列。将此属性设置为“false”可按 Hive 表定义中的序号位置访问列。",
                    "Access Parquet columns by name by default. Set this property to `false` to access columns "
                            + "by their ordinal position in the Hive table definition."})
    public boolean hiveOrcUseColumnNames = true;

    @VariableMgr.VarAttr(name = KEEP_CARRIAGE_RETURN,
            description = {"在同时处理\r和\r\n作为CSV的行分隔符时，是否保留\r",
                    "When processing both \\n and \\r\\n as CSV line separators, should \\r be retained?"})
    public boolean keepCarriageReturn = false;


    @VariableMgr.VarAttr(name = FORCE_JNI_SCANNER,
            description = {"强制使用jni方式读取外表", "Force the use of jni mode to read external table"})
    private boolean forceJniScanner = false;

    @VariableMgr.VarAttr(name = HUDI_JNI_SCANNER, description = { "使用那种hudi jni scanner, 'hadoop' 或 'spark'",
            "Which hudi jni scanner to use, 'hadoop' or 'spark'" })
    private String hudiJniScanner = "hadoop";

    @VariableMgr.VarAttr(name = ENABLE_COUNT_PUSH_DOWN_FOR_EXTERNAL_TABLE,
            description = {"对外表启用 count(*) 下推优化", "enable count(*) pushdown optimization for external table"})
    private boolean enableCountPushDownForExternalTable = true;

    @VariableMgr.VarAttr(name = MINIMUM_OPERATOR_MEMORY_REQUIRED_KB, needForward = true,
            description = {"一个算子运行需要的最小的内存大小",
                    "The minimum memory required to be used by an operator, if not meet, the operator will not run"})
    public int minimumOperatorMemoryRequiredKB = 1000;

    public static final String IGNORE_RUNTIME_FILTER_IDS = "ignore_runtime_filter_ids";

    public static final String ENABLE_EXTERNAL_TABLE_BATCH_MODE = "enable_external_table_batch_mode";
    @VariableMgr.VarAttr(
            name = ENABLE_EXTERNAL_TABLE_BATCH_MODE,
            description = {"使能外表的batch mode功能", "Enable the batch mode function of the external table."},
            needForward = true)
    public boolean enableExternalTableBatchMode = true;

    public Set<Integer> getIgnoredRuntimeFilterIds() {
        Set<Integer> ids = Sets.newLinkedHashSet();
        if (ignoreRuntimeFilterIds.isEmpty()) {
            return ImmutableSet.of();
        }
        for (String v : ignoreRuntimeFilterIds.split(",[\\s]*")) {
            int res = -1;
            if (!v.isEmpty()) {
                boolean isNumber = true;
                for (int i = 0; i < v.length(); ++i) {
                    char c = v.charAt(i);
                    if (c < '0' || c > '9') {
                        isNumber = false;
                        break;
                    }
                }
                if (isNumber) {
                    try {
                        res = Integer.parseInt(v);
                    } catch (Throwable t) {
                        // ignore
                    }
                }

            }
            ids.add(res);
        }
        return ids;
    }

    public void setIgnoreRuntimeFilterIds(String ignoreRuntimeFilterIds) {
        this.ignoreRuntimeFilterIds = ignoreRuntimeFilterIds;
    }

    public static final String IGNORE_SHAPE_NODE = "ignore_shape_nodes";

    public static final String DETAIL_SHAPE_NODES = "detail_shape_nodes";

    public static final String ENABLE_SEGMENT_CACHE = "enable_segment_cache";

    public Set<String> getIgnoreShapePlanNodes() {
        return Arrays.stream(ignoreShapePlanNodes.split(",[\\s]*")).collect(ImmutableSet.toImmutableSet());
    }

    public void setIgnoreShapePlanNodes(String ignoreShapePlanNodes) {
        this.ignoreShapePlanNodes = ignoreShapePlanNodes;
    }

    @VariableMgr.VarAttr(name = IGNORE_SHAPE_NODE,
            description = {"'explain shape plan' 命令中忽略的PlanNode 类型",
                    "the plan node type which is ignored in 'explain shape plan' command"})
    public String ignoreShapePlanNodes = "";

    @VariableMgr.VarAttr(name = DETAIL_SHAPE_NODES, needForward = true, setter = "setDetailShapePlanNodes",
            description = {"'explain shape plan' 命令中显示详细信息的PlanNode 类型",
                    "the plan node type show detail in 'explain shape plan' command"})
    public String detailShapePlanNodes = "";

    private Set<String> detailShapePlanNodesSet = ImmutableSet.of();

    public Set<String> getDetailShapePlanNodesSet() {
        return detailShapePlanNodesSet;
    }

    public void setDetailShapePlanNodes(String detailShapePlanNodes) {
        this.detailShapePlanNodesSet = Arrays.stream(detailShapePlanNodes.split(",[\\s]*"))
                .collect(ImmutableSet.toImmutableSet());
        this.detailShapePlanNodes = detailShapePlanNodes;
    }

    @VariableMgr.VarAttr(name = ENABLE_DECIMAL256, needForward = true, description = { "控制是否在计算过程中使用Decimal256类型",
            "Set to true to enable Decimal256 type" })
    public boolean enableDecimal256 = false;

    @VariableMgr.VarAttr(name = FALLBACK_OTHER_REPLICA_WHEN_FIXED_CORRUPT, needForward = true,
            description = { "当开启use_fix_replica时遇到故障，是否漂移到其他健康的副本",
                "use other health replica when the use_fix_replica meet error" })
    public boolean fallbackOtherReplicaWhenFixedCorrupt = false;

    public static final String FE_DEBUG = "fe_debug";
    @VariableMgr.VarAttr(name = FE_DEBUG, needForward = true, fuzzy = true,
            description = {"when set true, FE will throw exceptions instead swallow them. This is used for test",
                    "when set true, FE will throw exceptions instead swallow them. This is used for test"})
    public boolean feDebug = false;

    @VariableMgr.VarAttr(name = SHOW_ALL_FE_CONNECTION,
            description = {"when it's true show processlist statement list all fe's connection",
                    "当变量为true时，show processlist命令展示所有fe的连接"})
    public boolean showAllFeConnection = false;

    @VariableMgr.VarAttr(name = MAX_MSG_SIZE_OF_RESULT_RECEIVER,
            description = {"Max message size during result deserialization, change this if you meet error"
                    + " like \"MaxMessageSize reached\"",
                    "用于控制结果反序列化时 thrift 字段的最大值，当遇到类似\"MaxMessageSize reached\"这样的错误时可以考虑修改该参数"})
    public int maxMsgSizeOfResultReceiver = TConfiguration.DEFAULT_MAX_MESSAGE_SIZE;


    // CLOUD_VARIABLES_BEGIN
    @VariableMgr.VarAttr(name = CLOUD_CLUSTER)
    public String cloudCluster = "";
    @VariableMgr.VarAttr(name = DISABLE_EMPTY_PARTITION_PRUNE)
    public boolean disableEmptyPartitionPrune = false;
    // CLOUD_VARIABLES_END

    // fetch remote schema rpc timeout
    @VariableMgr.VarAttr(name = FETCH_REMOTE_SCHEMA_TIMEOUT_SECONDS, fuzzy = true)
    public long fetchRemoteSchemaTimeoutSeconds = 120;
    // max tablet count for fetch remote schema
    @VariableMgr.VarAttr(name = MAX_FETCH_REMOTE_TABLET_COUNT, fuzzy = true)
    public int maxFetchRemoteTabletCount = 512;

    @VariableMgr.VarAttr(
            name = "enable_compress_materialize",
            description = {"控制是否启用compress materialize。",
                    "enable compress-materialize. "},
            needForward = true, fuzzy = false,
            varType = VariableAnnotation.EXPERIMENTAL
    )
    public boolean enableCompressMaterialize = false;

    @VariableMgr.VarAttr(
            name = DATA_QUEUE_MAX_BLOCKS,
            description = {"DataQueue 中每个子队列允许最大的 block 个数",
                    "Max blocks in DataQueue."},
            needForward = true, fuzzy = true)
    public long dataQueueMaxBlocks = 1;

    // for spill to disk
    @VariableMgr.VarAttr(
            name = ENABLE_SPILL,
            description = {"控制是否启用查询算子落盘。默认为 false。",
                    "Controls whether to enable spill to disk for query. "
                            + "The default value is false."},
            needForward = true, fuzzy = true)
    public boolean enableSpill = false;

    @VariableMgr.VarAttr(
            name = ENABLE_FORCE_SPILL,
            description = {"控制是否开启强制落盘（即使在内存足够的情况），默认为 false。",
                    "Controls whether enable force spill."
            },
            needForward = true, fuzzy = false
    )
    public boolean enableForceSpill = false;

    @VariableMgr.VarAttr(
            name = ENABLE_RESERVE_MEMORY,
            description = {"控制是否启用分配内存前先reverve memory的功能。默认为 true。",
                    "Controls whether to enable reserve memory before allocating memory. "
                            + "The default value is true."},
            needForward = true, fuzzy = true)
    public boolean enableReserveMemory = true;

    @VariableMgr.VarAttr(name = SPILL_MIN_REVOCABLE_MEM, fuzzy = true)
    public long spillMinRevocableMem = 32 * 1024 * 1024;

    // spill_sort_mem_limit controls the memory usage during merge sort phase of spill sort.
    // During merge sort phase, mutiple sorted blocks will be read into memory and do merge sort,
    // the count of blocks should be controlled or else will cause OOM, it's calculated as
    // std::max(spill_sort_mem_limit / spill_sort_batch_bytes, 2)
    @VariableMgr.VarAttr(name = SPILL_SORT_MEM_LIMIT)
    public long spillSortMemLimit = 134217728; // 128M

    @VariableMgr.VarAttr(name = SPILL_SORT_BATCH_BYTES)
    public long spillSortBatchBytes = 8388608; // 8M

    @VariableMgr.VarAttr(name = SPILL_AGGREGATION_PARTITION_COUNT, fuzzy = true)
    public int spillAggregationPartitionCount = 32;

    @VariableMgr.VarAttr(name = LOW_MEMORY_MODE_BUFFER_LIMIT, fuzzy = false)
    public long lowMemoryModeBufferLimit = 33554432;

    // The memory limit of streaming agg when spilling is enabled
    // NOTE: streaming agg operator will not spill to disk.
    @VariableMgr.VarAttr(name = SPILL_STREAMING_AGG_MEM_LIMIT, fuzzy = false)
    public long spillStreamingAggMemLimit = 268435456; //256MB

    @VariableMgr.VarAttr(name = SPILL_HASH_JOIN_PARTITION_COUNT, fuzzy = true)
    public int spillHashJoinPartitionCount = 32;

    @VariableMgr.VarAttr(name = SPILL_REVOCABLE_MEMORY_HIGH_WATERMARK_PERCENT, fuzzy = true)
    public int spillRevocableMemoryHighWatermarkPercent = -1;

    @VariableMgr.VarAttr(
            name = DUMP_HEAP_PROFILE_WHEN_MEM_LIMIT_EXCEEDED,
            description = {"查询因为内存不足被Cancel时，是否Dump heap profile到日志文件。默认为 false。",
                    "Whether to dump heap profile to log file when query is canceled becuase of memory not enough. "
                            + "The default value is false."},
            needForward = true)
    public boolean dumpHeapProfileWhenMemLimitExceeded = false;

    @VariableMgr.VarAttr(name = USE_MAX_LENGTH_OF_VARCHAR_IN_CTAS, needForward = true, description = {
            "在CTAS中，如果 CHAR / VARCHAR 列不来自于源表，是否是将这一列的长度设置为 MAX，即65533。默认为 true。",
            "In CTAS (Create Table As Select), if CHAR/VARCHAR columns do not originate from the source table,"
                    + " whether to set the length of such a column to MAX, which is 65533. The default is true."
    })
    public boolean useMaxLengthOfVarcharInCtas = true;

    // Whether enable segment cache. Segment cache only works when FE's query options sets enableSegmentCache true
    // along with BE's config `disable_segment_cache` false
    @VariableMgr.VarAttr(name = ENABLE_SEGMENT_CACHE, needForward = true)
    public boolean enableSegmentCache = true;

    /**
     * When enabling shard scroll, FE will plan scan ranges by shards of ES indices.
     * Otherwise, FE will plan a single query to ES.
     */
    @VariableMgr.VarAttr(name = ENABLE_ES_PARALLEL_SCROLL, description = {
        "ES catalog 是否开启 shard 级别并发的 scroll 请求，默认开启。",
        "Whether to enable shard-level parallel scroll requests for ES catalog, enabled by default."
    })
    public boolean enableESParallelScroll = true;

    @VariableMgr.VarAttr(name = ENABLE_MATCH_WITHOUT_INVERTED_INDEX, description = {
        "开启无索引match查询功能，建议正式环境保持开启",
        "Enable no-index match query functionality."
                + " it is recommended to keep this enabled in the production environment."
    })
    public boolean enableMatchWithoutInvertedIndex = true;

    @VariableMgr.VarAttr(name = ENABLE_FALLBACK_ON_MISSING_INVERTED_INDEX, description = {
        "开启后在没有找到索引的情况下直接查询报错，建议正式环境保持开启",
        "After enabling, it will directly query and report an error if no index is found."
                + " It is recommended to keep this enabled in the production environment."
    })
    public boolean enableFallbackOnMissingInvertedIndex = true;

    @VariableMgr.VarAttr(name = ENABLE_INVERTED_INDEX_SEARCHER_CACHE, description = {
        "开启后会缓存倒排索引searcher",
        "Enabling this will cache the inverted index searcher."
    })
    public boolean enableInvertedIndexSearcherCache = true;

    @VariableMgr.VarAttr(name = ENABLE_INVERTED_INDEX_QUERY_CACHE, description = {
        "开启后会缓存倒排索引查询结果",
        "Enabling this will cache the results of inverted index queries."
    })
    public boolean enableInvertedIndexQueryCache = true;

    @VariableMgr.VarAttr(name = IN_LIST_VALUE_COUNT_THRESHOLD, description = {
        "in条件value数量大于这个threshold后将不会走fast_execute",
        "When the number of values in the IN condition exceeds this threshold,"
                + " fast_execute will not be used."
    })
    public int inListValueCountThreshold = 10;

    @VariableMgr.VarAttr(name = ENABLE_ADAPTIVE_PIPELINE_TASK_SERIAL_READ_ON_LIMIT, needForward = true, description = {
        "开启后将会允许自动调整 pipeline task 的并发数。当 scan 节点没有过滤条件，且 limit 参数小于"
            + "adaptive_pipeline_task_serial_read_on_limit 中指定的行数时，scanner 的并行度将会被设置为 1",
        "When enabled, the pipeline task concurrency will be adjusted automatically. When the scan node has no filter "
            + "conditions and the limit parameter is less than the number of rows specified in "
            + "adaptive_pipeline_task_serial_read_on_limit, the parallelism of the scan will be set to 1."
    })
    public boolean enableAdaptivePipelineTaskSerialReadOnLimit = true;

    @VariableMgr.VarAttr(name = ADAPTIVE_PIPELINE_TASK_SERIAL_READ_ON_LIMIT, needForward = true, description = {
        "当 enable_adaptive_pipeline_task_serial_read_on_limit 开启时，scanner 的并行度将会被设置为 1 的行数阈值",
            "When enable_adaptive_pipeline_task_serial_read_on_limit is enabled, "
            + "the number of rows at which the parallelism of the scan will be set to 1."
    })
    public int adaptivePipelineTaskSerialReadOnLimit = 10000;

    @VariableMgr.VarAttr(name = ENABLE_PHRASE_QUERY_SEQUENYIAL_OPT, needForward = true, description = {
        "开启顺序短语查询对连词的优化",
        "enable optimization for conjunctions in sequential phrase queries"
    })
    public boolean enablePhraseQuerySequentialOpt = true;

    @VariableMgr.VarAttr(name = REQUIRE_SEQUENCE_IN_INSERT, needForward = true, description = {
            "该变量用于控制，使用了sequence列的unique key表，insert into操作是否要求必须提供每一行的sequence列的值",
            "This variable controls whether the INSERT INTO operation on unique key tables with a sequence"
                    + " column requires a sequence column to be provided for each row"
    })
    public boolean requireSequenceInInsert = true;

    @VariableMgr.VarAttr(name = ENABLE_COOLDOWN_REPLICA_AFFINITY, needForward = true)
    public boolean enableCooldownReplicaAffinity = true;

    @VariableMgr.VarAttr(name = ENABLE_AUTO_CREATE_WHEN_OVERWRITE, needForward = true, description = {
        "开启后对自动分区表的 insert overwrite 操作会对没有找到分区的插入数据按自动分区规则创建分区，默认关闭",
        "The insert overwrite operation on an auto-partitioned table will create partitions for inserted data"
                + " for which no partition is found according to the auto-partitioning rules, which is turned off"
                + " by default."
    })
    public boolean enableAutoCreateWhenOverwrite = false;

    @VariableMgr.VarAttr(name = ENABLE_TEXT_VALIDATE_UTF8, needForward = true, description = {
            "对于 text 类型的文件读取，是否开启utf8编码检查。非utf8字符会显示成乱码。",
            "For text type file reading, whether to enable utf8 encoding check."
                    + "non-utf8 characters will be displayed as garbled characters."
    })
    public boolean enableTextValidateUtf8 = true;

    @VariableMgr.VarAttr(name = SKIP_CHECKING_ACID_VERSION_FILE, needForward = true, description = {
            "跳过检查 transactional hive 版本文件 '_orc_acid_version.'",
            "Skip checking transactional hive version file '_orc_acid_version.'"
    })
    public boolean skipCheckingAcidVersionFile = false;

    @VariableMgr.VarAttr(
            name = GLOBAL_VARIANT_SUBCOLUMNS_COUNT,
            needForward = true,
            checker = "checkGlobalVariantMaxSubcolumnsCount",
            fuzzy = true
    )
    public int globalVariantMaxSubcolumnsCount = 2048;

    public void setEnableEsParallelScroll(boolean enableESParallelScroll) {
        this.enableESParallelScroll = enableESParallelScroll;
    }

    public boolean isEnableESParallelScroll() {
        return enableESParallelScroll;
    }

    // If this fe is in fuzzy mode, then will use initFuzzyModeVariables to generate some variables,
    // not the default value set in the code.
    @SuppressWarnings("checkstyle:Indentation")
    public void initFuzzyModeVariables() {
        Random random = new SecureRandom();
        this.feDebug = true;
        this.parallelPipelineTaskNum = random.nextInt(8);
        this.parallelPrepareThreshold = random.nextInt(32) + 1;
        this.enableCommonExprPushdown = random.nextBoolean();
        this.enableLocalExchange = random.nextBoolean();
        this.enableSharedExchangeSinkBuffer = random.nextBoolean();
        this.useSerialExchange = random.nextBoolean();
        // This will cause be dead loop, disable it first
        // this.disableJoinReorder = random.nextBoolean();
        this.enableCommonExpPushDownForInvertedIndex = random.nextBoolean();
        this.disableStreamPreaggregations = random.nextBoolean();
        this.enableShareHashTableForBroadcastJoin = random.nextBoolean();
        this.enableParallelResultSink = random.nextBoolean();
        this.globalVariantMaxSubcolumnsCount = random.nextInt(10);
        int randomInt = random.nextInt(4);
        if (randomInt % 2 == 0) {
            this.rewriteOrToInPredicateThreshold = 100000;
            this.enableFunctionPushdown = false;
            this.enableSyncRuntimeFilterSize = true;
        } else {
            this.rewriteOrToInPredicateThreshold = 2;
            this.enableFunctionPushdown = true;
            this.enableSyncRuntimeFilterSize = false;
        }

        switch (random.nextInt(4)) {
            case 0:
                this.runtimeFilterType = TRuntimeFilterType.IN.getValue();
                break;
            case 1:
                this.runtimeFilterType = TRuntimeFilterType.BLOOM.getValue();
                break;
            case 2:
                this.runtimeFilterType = TRuntimeFilterType.IN_OR_BLOOM.getValue();
                break;
            case 3:
                break;
            default:
                break;
        }

        if (random.nextBoolean()) {
            this.runtimeFilterType |= TRuntimeFilterType.MIN_MAX.getValue();
        }

        switch (random.nextInt(3)) {
            case 0:
                this.fragmentTransmissionCompressionCodec = "snappy";
                this.runtimeFilterWaitTimeMs = 10;
                break;
            case 1:
                this.fragmentTransmissionCompressionCodec = "lz4";
                break;
            default:
                this.fragmentTransmissionCompressionCodec = "none";
        }

        this.enableParallelScan = random.nextInt(2) == 0;
        this.enableRuntimeFilterPrune = (randomInt % 10) == 0;
        this.enableRuntimeFilterPartitionPrune = (randomInt % 2) == 0;

        switch (randomInt) {
            case 0:
                this.parallelScanMaxScannersCount = 32;
                this.parallelScanMinRowsPerScanner = 64;
                this.runtimeFilterMaxInNum = 10;
                break;
            case 1:
                this.parallelScanMaxScannersCount = 16;
                this.parallelScanMinRowsPerScanner = 128;
                this.runtimeFilterMaxInNum = 0;
                break;
            case 2:
                this.parallelScanMaxScannersCount = 8;
                this.parallelScanMinRowsPerScanner = 256;
                break;
            case 3:
            default:
                break;
        }

        if (Config.fuzzy_test_type.equals("p0")) {
            if (random.nextInt(2) == 1) {
                this.batchSize = 4064;
                this.enableFoldConstantByBe = true;
            } else {
                this.batchSize = 1024;
                this.enableFoldConstantByBe = false;
            }

        }
        this.runtimeFilterWaitInfinitely = random.nextBoolean();

        // set random 1, 10, 100, 1000, 10000
        this.topnOptLimitThreshold = (int) Math.pow(10, random.nextInt(5));

        // for spill to disk
        switch (randomInt % 4) {
            case 0:
                this.spillMinRevocableMem = 0;
                break;
            case 1:
                this.spillMinRevocableMem = 1;
                break;
            case 2:
                this.spillMinRevocableMem = 1024 * 1024;
                break;
            case 3:
            default:
                this.spillMinRevocableMem = 100L * 1024 * 1024;
                break;
        }

        randomInt = random.nextInt(99);
        this.enableSpill = randomInt % 4 != 0;
        this.enableForceSpill = randomInt % 3 == 0;
        this.enableReserveMemory = randomInt % 5 != 0;
    }

    public String printFuzzyVariables() {
        if (!Config.use_fuzzy_session_variable) {
            return "";
        }
        List<String> res = Lists.newArrayList();
        for (Field field : SessionVariable.class.getDeclaredFields()) {
            VarAttr attr = field.getAnnotation(VarAttr.class);
            if (attr == null || !attr.fuzzy()) {
                continue;
            }
            field.setAccessible(true);
            try {
                Object val = field.get(this);
                res.add(attr.name() + "=" + val.toString());
            } catch (IllegalAccessException e) {
                LOG.warn("failed to get fuzzy session variable {}", attr.name(), e);
            }
        }
        return Joiner.on(",").join(res);
    }

    /**
     * syntax:
     * all -> use all event
     * all except event_1, event_2, ..., event_n -> use all events excluding the event_1~n
     * event_1, event_2, ..., event_n -> use event_1~n
     */
    @VariableMgr.VarAttr(name = NEREIDS_TRACE_EVENT_MODE, checker = "checkNereidsTraceEventMode")
    public String nereidsTraceEventMode = "all";

    private Set<Class<? extends Event>> parsedNereidsEventMode = EventSwitchParser.parse(Lists.newArrayList("all"));

    public boolean isInDebugMode() {
        return showHiddenColumns || skipDeleteBitmap || skipDeletePredicate || skipDeleteSign || skipStorageEngineMerge;
    }

    public String printDebugModeVariables() {
        List<String> res = Lists.newArrayList();
        for (Field field : SessionVariable.class.getDeclaredFields()) {
            VarAttr attr = field.getAnnotation(VarAttr.class);
            if (attr == null) {
                continue;
            }
            boolean shouldPrint = false;
            for (String debugVariable : DEBUG_VARIABLES) {
                if (attr.name().equalsIgnoreCase(debugVariable)) {
                    shouldPrint = true;
                    break;
                }
            }
            if (shouldPrint) {
                field.setAccessible(true);
                try {
                    Object val = field.get(this);
                    res.add(attr.name() + "=" + val.toString());
                } catch (IllegalAccessException e) {
                    LOG.warn("failed to get debug mode session variable {}", attr.name(), e);
                }
            }
        }
        return Joiner.on(",").join(res);
    }

    public void setEnableNereidsTrace(boolean enableNereidsTrace) {
        this.enableNereidsTrace = enableNereidsTrace;
    }

    public void setNereidsTraceEventMode(String nereidsTraceEventMode) {
        checkNereidsTraceEventMode(nereidsTraceEventMode);
        this.nereidsTraceEventMode = nereidsTraceEventMode;
    }

    public void checkNereidsTraceEventMode(String nereidsTraceEventMode) {
        List<String> strings = EventSwitchParser.checkEventModeStringAndSplit(nereidsTraceEventMode);
        if (strings != null) {
            parsedNereidsEventMode = EventSwitchParser.parse(strings);
        }
        if (parsedNereidsEventMode == null) {
            throw new UnsupportedOperationException("nereids_trace_event_mode syntax error, please check");
        }
    }

    public Set<Class<? extends Event>> getParsedNereidsEventMode() {
        return parsedNereidsEventMode;
    }

    public String getBlockEncryptionMode() {
        return blockEncryptionMode;
    }

    public void setBlockEncryptionMode(String blockEncryptionMode) {
        this.blockEncryptionMode = blockEncryptionMode;
    }

    public void setRewriteOrToInPredicateThreshold(int threshold) {
        this.rewriteOrToInPredicateThreshold = threshold;
    }

    public int getRewriteOrToInPredicateThreshold() {
        return rewriteOrToInPredicateThreshold;
    }

    public long getMaxExecMemByte() {
        return maxExecMemByte;
    }

    public long getMaxScanQueueExecMemByte() {
        return maxScanQueueMemByte;
    }

    public int getNumScannerThreads() {
        return numScannerThreads;
    }

    public int getQueryTimeoutS() {
        return queryTimeoutS;
    }

    public int getAnalyzeTimeoutS() {
        return analyzeTimeoutS;
    }

    public void setEnableTwoPhaseReadOpt(boolean enable) {
        enableTwoPhaseReadOpt = enable;
    }

    public int getMaxExecutionTimeMS() {
        return maxExecutionTimeMS;
    }

    public int getInsertTimeoutS() {
        return insertTimeoutS;
    }


    public void setInsertTimeoutS(int insertTimeoutS) {
        this.insertTimeoutS = insertTimeoutS;
    }

    public boolean enableProfile() {
        return enableProfile;
    }

    public int getAutoProfileThresholdMs() {
        return this.autoProfileThresholdMs;
    }

    public boolean enableSingleDistinctColumnOpt() {
        return enableSingleDistinctColumnOpt;
    }

    public int getWaitTimeoutS() {
        return waitTimeoutS;
    }

    public long getSqlMode() {
        return sqlMode;
    }

    public void setSqlMode(long sqlMode) {
        this.sqlMode = sqlMode;
    }

    public boolean isEnableJoinReorderBasedCost() {
        return enableJoinReorderBasedCost;
    }

    public boolean enableMultiClusterSyncLoad() {
        return cloudEnableMultiClusterSyncLoad;
    }

    public void setEnableMultiClusterSyncLoad(boolean cloudEnableMultiClusterSyncLoad) {
        this.cloudEnableMultiClusterSyncLoad = cloudEnableMultiClusterSyncLoad;
    }

    public boolean isTxReadonly() {
        return txReadonly;
    }

    public boolean isTransactionReadonly() {
        return transactionReadonly;
    }

    public String getTransactionIsolation() {
        return transactionIsolation;
    }

    public String getTxIsolation() {
        return txIsolation;
    }

    public String getCharsetClient() {
        return charsetClient;
    }

    public String getCharsetConnection() {
        return charsetConnection;
    }

    public String getCharsetResults() {
        return charsetResults;
    }

    public String getCharsetServer() {
        return charsetServer;
    }

    public String getCollationConnection() {
        return collationConnection;
    }

    public String getCollationDatabase() {
        return collationDatabase;
    }

    public String getCollationServer() {
        return collationServer;
    }

    public boolean isSqlAutoIsNull() {
        return sqlAutoIsNull;
    }

    public long getSqlSelectLimit() {
        if (sqlSelectLimit < 0 || sqlSelectLimit >= Long.MAX_VALUE) {
            return -1;
        }
        return sqlSelectLimit;
    }

    public long getDefaultOrderByLimit() {
        return defaultOrderByLimit;
    }

    public int getMaxAllowedPacket() {
        return maxAllowedPacket;
    }

    public int getAutoIncrementIncrement() {
        return autoIncrementIncrement;
    }

    public int getQueryCacheType() {
        return queryCacheType;
    }

    public int getInteractiveTimeout() {
        return interactiveTimeout;
    }

    public int getNetWriteTimeout() {
        return netWriteTimeout;
    }

    public int getNetReadTimeout() {
        return netReadTimeout;
    }

    public String getTimeZone() {
        return timeZone;
    }

    public void setTimeZone(String timeZone) {
        this.timeZone = timeZone;
    }

    public int getSqlSafeUpdates() {
        return sqlSafeUpdates;
    }

    public int getNetBufferLength() {
        return netBufferLength;
    }

    public boolean getHaveQueryCache() {
        return haveQueryCache;
    }

    /**
     * setMaxExecMemByte.
     **/
    public void setMaxExecMemByte(long maxExecMemByte) {
        if (maxExecMemByte < MIN_EXEC_MEM_LIMIT) {
            this.maxExecMemByte = MIN_EXEC_MEM_LIMIT;
        } else {
            this.maxExecMemByte = maxExecMemByte;
        }
    }

    public void setMaxScanQueueMemByte(long scanQueueMemByte) {
        this.maxScanQueueMemByte = scanQueueMemByte;
    }

    public void setNumScannerThreads(int numScannerThreads) {
        this.numScannerThreads = numScannerThreads;
    }

    public boolean isSqlQuoteShowCreate() {
        return sqlQuoteShowCreate;
    }

    public void setSqlQuoteShowCreate(boolean sqlQuoteShowCreate) {
        this.sqlQuoteShowCreate = sqlQuoteShowCreate;
    }

    public void setQueryTimeoutS(int queryTimeoutS) {
        if (queryTimeoutS <= 0) {
            LOG.warn("Setting invalid query timeout", new RuntimeException(""));
        }
        this.queryTimeoutS = queryTimeoutS;
    }

    // This method will be called by VariableMgr.replayGlobalVariableV2
    // We dont want any potential exception is thrown during replay oplog
    // so we do not check its validation. Here potential excaption
    // will become real in cases where user set global query timeout 0 before
    // upgrading to this version.
    public void setQueryTimeoutS(String queryTimeoutS) {
        int newQueryTimeoutS = Integer.valueOf(queryTimeoutS);
        if (newQueryTimeoutS <= 0) {
            LOG.warn("Invalid query timeout: {}", newQueryTimeoutS, new RuntimeException(""));
        }
        this.queryTimeoutS = newQueryTimeoutS;
    }

    public void setAnalyzeTimeoutS(int analyzeTimeoutS) {
        this.analyzeTimeoutS = analyzeTimeoutS;
    }

    public void setMaxExecutionTimeMS(int maxExecutionTimeMS) {
        this.maxExecutionTimeMS = maxExecutionTimeMS;
        this.queryTimeoutS = this.maxExecutionTimeMS / 1000;
        if (queryTimeoutS <= 0) {
            LOG.warn("Invalid query timeout: {}", queryTimeoutS, new RuntimeException(""));
        }
    }

    public void setMaxExecutionTimeMS(String maxExecutionTimeMS) {
        this.maxExecutionTimeMS = Integer.valueOf(maxExecutionTimeMS);
        this.queryTimeoutS = this.maxExecutionTimeMS / 1000;
        if (queryTimeoutS <= 0) {
            LOG.warn("Invalid query timeout: {}", queryTimeoutS, new RuntimeException(""));
        }
    }

    public void setPipelineTaskNum(String value) throws Exception {
        int val = checkFieldValue(PARALLEL_PIPELINE_TASK_NUM, 0, value);
        this.parallelPipelineTaskNum = val;
    }

    public void setFragmentInstanceNum(String value) {}

    public void setOrcTinyStripeThresholdBytes(String value) throws Exception {
        long val = checkFieldLongValue(ORC_TINY_STRIPE_THRESHOLD_BYTES, 0, value);
        this.orcTinyStripeThresholdBytes = val;
    }

    public void setOrcOnceMaxReadBytes(String value)  throws Exception {
        long val = checkFieldLongValue(ORC_ONCE_MAX_READ_BYTES, 0, value);
        this.orcOnceMaxReadBytes = val;
    }

    public void setOrcMaxMergeDistanceBytes(String value)  throws Exception {
        long val = checkFieldLongValue(ORC_MAX_MERGE_DISTANCE_BYTES, 0, value);
        this.orcMaxMergeDistanceBytes = val;
    }

    private long checkFieldLongValue(String variableName, long minValue, String value) throws Exception {
        long val = Long.parseLong(value);
        if (val < minValue) {
            throw new Exception(
                    variableName + " value should greater than or equal " + String.valueOf(minValue)
                            + ", you set value is: " + value);
        }
        return val;
    }


    private int checkFieldValue(String variableName, int minValue, String value) throws Exception {
        int val = Integer.valueOf(value);
        if (val < minValue) {
            throw new Exception(
                    variableName + " value should greater than or equal " + String.valueOf(minValue)
                            + ", you set value is: " + value);
        }
        return val;
    }

    public String getWorkloadGroup() {
        return workloadGroup;
    }

    public void setWorkloadGroup(String workloadGroup) {
        this.workloadGroup = workloadGroup;
    }

    public boolean getBypassWorkloadGroup() {
        return this.bypassWorkloadGroup;
    }

    public int getMaxColumnReaderNum() {
        return this.maxColumnReaderNum;
    }

    public String getResourceGroup() {
        return resourceGroup;
    }

    public void setResourceGroup(String resourceGroup) {
        this.resourceGroup = resourceGroup;
    }

    public boolean isDisableFileCache() {
        return Config.isCloudMode() ? disableFileCache : false;
    }

    public void setDisableFileCache(boolean disableFileCache) {
        this.disableFileCache = disableFileCache;
    }

    public boolean isDisableColocatePlan() {
        return disableColocatePlan;
    }

    public boolean isEnableBucketShuffleJoin() {
        return enableBucketShuffleJoin;
    }

    public boolean isEnableOdbcTransaction() {
        return enableOdbcTransaction;
    }

    public String getPreferJoinMethod() {
        return preferJoinMethod;
    }

    public void setPreferJoinMethod(String preferJoinMethod) {
        this.preferJoinMethod = preferJoinMethod;
    }

    public boolean isEnableFoldConstantByBe() {
        return enableFoldConstantByBe;
    }

    public boolean isDebugSkipFoldConstant() {
        return debugSkipFoldConstant;
    }

    public boolean isEnableRewriteElementAtToSlot() {
        return enableRewriteElementAtToSlot;
    }

    public void setEnableRewriteElementAtToSlot(boolean rewriteElementAtToSlot) {
        enableRewriteElementAtToSlot = rewriteElementAtToSlot;
    }

    public void setEnableFoldConstantByBe(boolean foldConstantByBe) {
        this.enableFoldConstantByBe = foldConstantByBe;
    }

    public void setDebugSkipFoldConstant(boolean debugSkipFoldConstant) {
        this.debugSkipFoldConstant = debugSkipFoldConstant;
    }

    public int getParallelExecInstanceNum() {
        ConnectContext connectContext = ConnectContext.get();
        if (connectContext != null && connectContext.getEnv() != null && connectContext.getEnv().getAuth() != null) {
            int userParallelExecInstanceNum = connectContext.getEnv().getAuth()
                    .getParallelFragmentExecInstanceNum(connectContext.getQualifiedUser());
            if (userParallelExecInstanceNum > 0) {
                return userParallelExecInstanceNum;
            }
        }
        if (parallelPipelineTaskNum == 0) {
            int size = Env.getCurrentSystemInfo().getMinPipelineExecutorSize();
            int autoInstance = (size + 1) / 2;
            return Math.min(autoInstance, maxInstanceNum);
        } else {
            return parallelPipelineTaskNum;
        }
    }

    public int getExchangeInstanceParallel() {
        return exchangeInstanceParallel;
    }

    public boolean getEnableInsertStrict() {
        return enableInsertStrict;
    }

    public void setEnableInsertStrict(boolean enableInsertStrict) {
        this.enableInsertStrict = enableInsertStrict;
    }

    public double getInsertMaxFilterRatio() {
        return insertMaxFilterRatio;
    }

    public void setInsertMaxFilterRatio(double maxFilterRatio) {
        this.insertMaxFilterRatio = maxFilterRatio;
    }

    public boolean isEnableSqlCache() {
        return enableSqlCache;
    }

    public void setEnableSqlCache(boolean enableSqlCache) {
        this.enableSqlCache = enableSqlCache;
    }

    public boolean getEnableQueryCache() {
        return enableQueryCache;
    }

    public void setEnableQueryCache(boolean enableQueryCache) {
        this.enableQueryCache = enableQueryCache;
    }

    public boolean isQueryCacheForceRefresh() {
        return queryCacheForceRefresh;
    }

    public void setQueryCacheForceRefresh(boolean queryCacheForceRefresh) {
        this.queryCacheForceRefresh = queryCacheForceRefresh;
    }

    public long getQueryCacheEntryMaxBytes() {
        return queryCacheEntryMaxBytes;
    }

    public void setQueryCacheEntryMaxBytes(long queryCacheEntryMaxBytes) {
        this.queryCacheEntryMaxBytes = queryCacheEntryMaxBytes;
    }

    public long getQueryCacheEntryMaxRows() {
        return queryCacheEntryMaxRows;
    }

    public void setQueryCacheEntryMaxRows(long queryCacheEntryMaxRows) {
        this.queryCacheEntryMaxRows = queryCacheEntryMaxRows;
    }

    // Serialize to thrift object
    public boolean getForwardToMaster() {
        return forwardToMaster;
    }

    public boolean isUseV2Rollup() {
        return useV2Rollup;
    }

    // for unit test
    public void setUseV2Rollup(boolean useV2Rollup) {
        this.useV2Rollup = useV2Rollup;
    }

    public boolean isRewriteCountDistinct() {
        return rewriteCountDistinct;
    }

    public void setRewriteCountDistinct(boolean rewriteCountDistinct) {
        this.rewriteCountDistinct = rewriteCountDistinct;
    }

    public String getEventScheduler() {
        return eventScheduler;
    }

    public void setEventScheduler(String eventScheduler) {
        this.eventScheduler = eventScheduler;
    }

    public String getStorageEngine() {
        return storageEngine;
    }

    public void setStorageEngine(String storageEngine) {
        this.storageEngine = storageEngine;
    }

    public int getMaxPushdownConditionsPerColumn() {
        return maxPushdownConditionsPerColumn;
    }

    public void setMaxPushdownConditionsPerColumn(int maxPushdownConditionsPerColumn) {
        this.maxPushdownConditionsPerColumn = maxPushdownConditionsPerColumn;
    }

    public double getBroadcastRightTableScaleFactor() {
        return broadcastRightTableScaleFactor;
    }

    public void setBroadcastRightTableScaleFactor(double broadcastRightTableScaleFactor) {
        this.broadcastRightTableScaleFactor = broadcastRightTableScaleFactor;
    }

    public double getLeftSemiOrAntiProbeFactor() {
        return leftSemiOrAntiProbeFactor;
    }

    public void setLeftSemiOrAntiProbeFactor(double leftSemiOrAntiProbeFactor) {
        this.leftSemiOrAntiProbeFactor = leftSemiOrAntiProbeFactor;
    }

    public double getBroadcastRowCountLimit() {
        return broadcastRowCountLimit;
    }

    public void setBroadcastRowCountLimit(double broadcastRowCountLimit) {
        this.broadcastRowCountLimit = broadcastRowCountLimit;
    }

    public double getBroadcastHashtableMemLimitPercentage() {
        return broadcastHashtableMemLimitPercentage;
    }

    public void setBroadcastHashtableMemLimitPercentage(double broadcastHashtableMemLimitPercentage) {
        this.broadcastHashtableMemLimitPercentage = broadcastHashtableMemLimitPercentage;
    }

    public boolean showHiddenColumns() {
        return showHiddenColumns;
    }

    public void setShowHiddenColumns(boolean showHiddenColumns) {
        this.showHiddenColumns = showHiddenColumns;
    }

    public boolean skipStorageEngineMerge() {
        return skipStorageEngineMerge;
    }

    public boolean skipDeleteSign() {
        return skipDeleteSign;
    }

    public boolean isAllowPartitionColumnNullable() {
        return allowPartitionColumnNullable;
    }

    public String getRuntimeFilterMode() {
        return runtimeFilterMode;
    }

    public void setRuntimeFilterMode(String runtimeFilterMode) {
        this.runtimeFilterMode = runtimeFilterMode;
    }

    public int getRuntimeBloomFilterSize() {
        return runtimeBloomFilterSize;
    }

    public void setRuntimeBloomFilterSize(int runtimeBloomFilterSize) {
        this.runtimeBloomFilterSize = runtimeBloomFilterSize;
    }

    public int getRuntimeBloomFilterMinSize() {
        return runtimeBloomFilterMinSize;
    }

    public void setRuntimeBloomFilterMinSize(int runtimeBloomFilterMinSize) {
        this.runtimeBloomFilterMinSize = runtimeBloomFilterMinSize;
    }

    public int getRuntimeBloomFilterMaxSize() {
        return runtimeBloomFilterMaxSize;
    }

    public void setRuntimeBloomFilterMaxSize(int runtimeBloomFilterMaxSize) {
        this.runtimeBloomFilterMaxSize = runtimeBloomFilterMaxSize;
    }

    public int getRuntimeFilterWaitTimeMs() {
        return runtimeFilterWaitTimeMs;
    }

    public void setRuntimeFilterWaitTimeMs(int runtimeFilterWaitTimeMs) {
        this.runtimeFilterWaitTimeMs = runtimeFilterWaitTimeMs;
    }

    public int getRuntimeFiltersMaxNum() {
        return runtimeFiltersMaxNum;
    }

    public void setRuntimeFiltersMaxNum(int runtimeFiltersMaxNum) {
        this.runtimeFiltersMaxNum = runtimeFiltersMaxNum;
    }

    public int getRuntimeFilterType() {
        return runtimeFilterType;
    }

    public boolean allowedRuntimeFilterType(TRuntimeFilterType type) {
        return RuntimeFilterTypeHelper.allowedRuntimeFilterType(runtimeFilterType, type);
    }

    public void setRuntimeFilterType(int runtimeFilterType) {
        this.runtimeFilterType = runtimeFilterType;
    }

    public int getRuntimeFilterMaxInNum() {
        return runtimeFilterMaxInNum;
    }

    public void setRuntimeFilterMaxInNum(int runtimeFilterMaxInNum) {
        this.runtimeFilterMaxInNum = runtimeFilterMaxInNum;
    }

    public void setEnableLocalShuffle(boolean enableLocalShuffle) {
        this.enableLocalShuffle = enableLocalShuffle;
    }

    public boolean enablePushDownNoGroupAgg() {
        return enablePushDownNoGroupAgg;
    }

    public boolean getEnableFunctionPushdown() {
        return this.enableFunctionPushdown;
    }

    public boolean getForbidUnknownColStats() {
        return forbidUnknownColStats;
    }

    public void setForbidUnknownColStats(boolean forbid) {
        forbidUnknownColStats = forbid;
    }

    public boolean getEnableLocalExchange() {
        return enableLocalExchange;
    }

    public boolean getEnableCboStatistics() {
        return enableCboStatistics;
    }

    public long getFileSplitSize() {
        return fileSplitSize;
    }

    public void setFileSplitSize(long fileSplitSize) {
        this.fileSplitSize = fileSplitSize;
    }

    public int getNumPartitionsInBatchMode() {
        return numPartitionsInBatchMode;
    }

    public void setNumSplitsInBatchMode(int numPartitionsInBatchMode) {
        this.numPartitionsInBatchMode = numPartitionsInBatchMode;
    }

    public int getNumFilesInBatchMode() {
        return numFilesInBatchMode;
    }

    public long getFetchSplitsMaxWaitTime() {
        return fetchSplitsMaxWaitTime;
    }

    public void setFetchSplitsMaxWaitTime(long fetchSplitsMaxWaitTime) {
        this.fetchSplitsMaxWaitTime = fetchSplitsMaxWaitTime;
    }

    public boolean isEnableParquetLazyMat() {
        return enableParquetLazyMat;
    }

    public void setEnableParquetLazyMat(boolean enableParquetLazyMat) {
        this.enableParquetLazyMat = enableParquetLazyMat;
    }

    public boolean isEnableOrcLazyMat() {
        return enableOrcLazyMat;
    }

    public void setEnableOrcLazyMat(boolean enableOrcLazyMat) {
        this.enableOrcLazyMat = enableOrcLazyMat;
    }

    public boolean isEnableParquetFilterByMinMax() {
        return enableParquetFilterByMinMax;
    }

    public void setEnableParquetFilterByMinMax(boolean enableParquetFilterByMinMax) {
        this.enableParquetFilterByMinMax = enableParquetFilterByMinMax;
    }

    public boolean isEnableOrcFilterByMinMax() {
        return enableOrcFilterByMinMax;
    }

    public void setEnableOrcFilterByMinMax(boolean enableOrcFilterByMinMax) {
        this.enableOrcFilterByMinMax = enableOrcFilterByMinMax;
    }

    public String getSqlDialect() {
        return sqlDialect;
    }

    public Dialect getSqlParseDialect() {
        return Dialect.getByName(sqlDialect);
    }

    public void setSqlDialect(String sqlDialect) {
        this.sqlDialect = sqlDialect == null ? null : sqlDialect.toLowerCase();
    }

    /**
     * getInsertVisibleTimeoutMs.
     **/
    public long getInsertVisibleTimeoutMs() {
        if (insertVisibleTimeoutMs < MIN_INSERT_VISIBLE_TIMEOUT_MS) {
            return MIN_INSERT_VISIBLE_TIMEOUT_MS;
        } else {
            return insertVisibleTimeoutMs;
        }
    }

    /**
     * setInsertVisibleTimeoutMs.
     **/
    public void setInsertVisibleTimeoutMs(long insertVisibleTimeoutMs) {
        if (insertVisibleTimeoutMs < MIN_INSERT_VISIBLE_TIMEOUT_MS) {
            this.insertVisibleTimeoutMs = MIN_INSERT_VISIBLE_TIMEOUT_MS;
        } else {
            this.insertVisibleTimeoutMs = insertVisibleTimeoutMs;
        }
    }

    public boolean getIsSingleSetVar() {
        return isSingleSetVar;
    }

    public void setIsSingleSetVar(boolean issinglesetvar) {
        this.isSingleSetVar = issinglesetvar;
    }

    public Map<SessionVariableField, String> getSessionOriginValue() {
        return sessionOriginValue;
    }

    public void addSessionOriginValue(SessionVariableField key, String value) {
        if (sessionOriginValue.containsKey(key)) {
            // If we already set the origin value, just skip the reset.
            return;
        }
        sessionOriginValue.put(key, value);
    }

    public void clearSessionOriginValue() {
        sessionOriginValue.clear();
    }

    public boolean isDeleteWithoutPartition() {
        return deleteWithoutPartition;
    }

    public boolean isExtractWideRangeExpr() {
        return extractWideRangeExpr;
    }

    public boolean isGroupByAndHavingUseAliasFirst() {
        return groupByAndHavingUseAliasFirst;
    }

    public int getCpuResourceLimit() {
        return cpuResourceLimit;
    }

    public int getSendBatchParallelism() {
        return sendBatchParallelism;
    }

    public boolean isEnableParallelOutfile() {
        return enableParallelOutfile;
    }

    public boolean isDisableJoinReorder() {
        return disableJoinReorder;
    }

    public boolean isEnableBushyTree() {
        return enableBushyTree;
    }

    public void setEnableBushyTree(boolean enableBushyTree) {
        this.enableBushyTree = enableBushyTree;
    }

    public boolean isEnablePartitionTopN() {
        return enablePartitionTopN;
    }

    public void setEnablePartitionTopN(boolean enablePartitionTopN) {
        this.enablePartitionTopN = enablePartitionTopN;
    }

    public double getGlobalPartitionTopNThreshold() {
        return globalPartitionTopNThreshold;
    }

    public void setGlobalPartitionTopnThreshold(int threshold) {
        this.globalPartitionTopNThreshold = threshold;
    }

    public boolean isEnableFoldNondeterministicFn() {
        return enableFoldNondeterministicFn;
    }

    public void setEnableFoldNondeterministicFn(boolean enableFoldNondeterministicFn) {
        this.enableFoldNondeterministicFn = enableFoldNondeterministicFn;
    }

    public boolean isReturnObjectDataAsBinary() {
        return returnObjectDataAsBinary;
    }

    public void setReturnObjectDataAsBinary(boolean returnObjectDataAsBinary) {
        this.returnObjectDataAsBinary = returnObjectDataAsBinary;
    }

    public boolean isEnableInferPredicate() {
        return enableInferPredicate;
    }

    public void setEnableInferPredicate(boolean enableInferPredicate) {
        this.enableInferPredicate = enableInferPredicate;
    }

    public boolean isEnableProjection() {
        return enableProjection;
    }

    public boolean isEnableShortCircuitQuery() {
        return enableShortCircuitQuery;
    }

    public boolean checkOverflowForDecimal() {
        return checkOverflowForDecimal;
    }

    public boolean isTrimTailingSpacesForExternalTableQuery() {
        return trimTailingSpacesForExternalTableQuery;
    }

    public void setTrimTailingSpacesForExternalTableQuery(boolean trimTailingSpacesForExternalTableQuery) {
        this.trimTailingSpacesForExternalTableQuery = trimTailingSpacesForExternalTableQuery;
    }

    public void setEnableJoinReorderBasedCost(boolean enableJoinReorderBasedCost) {
        this.enableJoinReorderBasedCost = enableJoinReorderBasedCost;
    }

    public void setDisableJoinReorder(boolean disableJoinReorder) {
        this.disableJoinReorder = disableJoinReorder;
    }

    public boolean isEnablePushDownMinMaxOnUnique() {
        return enablePushDownMinMaxOnUnique;
    }

    public void setEnablePushDownMinMaxOnUnique(boolean enablePushDownMinMaxOnUnique) {
        this.enablePushDownMinMaxOnUnique = enablePushDownMinMaxOnUnique;
    }

    public boolean isEnablePushDownStringMinMax() {
        return enablePushDownStringMinMax;
    }

    /** canUseNereidsDistributePlanner */
    public static boolean canUseNereidsDistributePlanner() {
        ConnectContext connectContext = ConnectContext.get();
        if (connectContext == null) {
            return true;
        }
        SessionVariable sessionVariable = connectContext.getSessionVariable();
        StatementContext statementContext = connectContext.getStatementContext();
        if (statementContext != null) {
            StatementBase parsedStatement = statementContext.getParsedStatement();
            if (!(parsedStatement instanceof LogicalPlanAdapter)) {
                return false;
            }
            LogicalPlan logicalPlan = ((LogicalPlanAdapter) parsedStatement).getLogicalPlan();
            // TODO: support other sink
            if (!(logicalPlan instanceof UnboundResultSink
                    || logicalPlan instanceof LogicalFileSink
                    || logicalPlan instanceof InsertIntoTableCommand)) {
                return false;
            }
        }
        return sessionVariable.enableNereidsDistributePlanner;
    }

    public boolean isEnableNereidsDistributePlanner() {
        return enableNereidsDistributePlanner;
    }

    public void setEnableNereidsDistributePlanner(boolean enableNereidsDistributePlanner) {
        this.enableNereidsDistributePlanner = enableNereidsDistributePlanner;
    }

    public int getNthOptimizedPlan() {
        return nthOptimizedPlan;
    }

    public Set<String> getDisableNereidsRuleNames() {
        String checkPrivilege = RuleType.CHECK_PRIVILEGES.name();
        String checkRowPolicy = RuleType.CHECK_ROW_POLICY.name();
        return Arrays.stream(disableNereidsRules.split(","))
                .map(rule -> rule.trim().toUpperCase(Locale.ROOT))
                .filter(rule -> !rule.isEmpty()
                        && !StringUtils.equalsIgnoreCase(rule, checkPrivilege)
                        && !StringUtils.equalsIgnoreCase(rule, checkRowPolicy))
                .collect(ImmutableSet.toImmutableSet());
    }

    public BitSet getDisableNereidsRules() {
        BitSet bitSet = new BitSet();
        for (String ruleName : disableNereidsRules.split(",")) {
            ruleName = ruleName.trim().toUpperCase(Locale.ROOT);
            if (ruleName.isEmpty()) {
                continue;
            }
            RuleType ruleType = RuleType.valueOf(ruleName);
            if (ruleType == RuleType.CHECK_PRIVILEGES || ruleType == RuleType.CHECK_ROW_POLICY) {
                continue;
            }
            bitSet.set(ruleType.type());
        }
        return bitSet;
    }

    public Set<Integer> getEnableNereidsRules() {
        return Arrays.stream(enableNereidsRules.split(",[\\s]*"))
                .filter(rule -> !rule.isEmpty())
                .map(rule -> rule.toUpperCase(Locale.ROOT))
                .map(rule -> RuleType.valueOf(rule).type())
                .collect(ImmutableSet.toImmutableSet());
    }

    public BitSet getDisableNereidsExpressionRules() {
        return disableNereidsExpressionRuleSet;
    }

    public void setEnableNewCostModel(boolean enable) {
        this.enableNewCostModel = enable;
    }

    public boolean getEnableNewCostModel() {
        return this.enableNewCostModel;
    }

    public void setDisableNereidsRules(String disableNereidsRules) {
        this.disableNereidsRules = disableNereidsRules;
    }

    public void setDisableNereidsExpressionRules(String disableNereidsExpressionRules) {
        BitSet bitSet = new BitSet();
        for (String ruleName : disableNereidsExpressionRules.split(",")) {
            ruleName = ruleName.trim().toUpperCase(Locale.ROOT);
            if (ruleName.isEmpty()) {
                continue;
            }
            ExpressionRuleType ruleType = ExpressionRuleType.valueOf(ruleName);
            bitSet.set(ruleType.type());
        }
        this.disableNereidsExpressionRuleSet = bitSet;
        this.disableNereidsExpressionRules = disableNereidsExpressionRules;
    }

    public double getNereidsCboPenaltyFactor() {
        return nereidsCboPenaltyFactor;
    }

    public void setNereidsCboPenaltyFactor(double penaltyFactor) {
        this.nereidsCboPenaltyFactor = penaltyFactor;
    }

    public boolean isEnableNereidsTrace() {
        return enableNereidsTrace;
    }

    public void setEnableExprTrace(boolean enableExprTrace) {
        this.enableExprTrace = enableExprTrace;
    }

    public boolean isEnableExprTrace() {
        return enableExprTrace;
    }

    public boolean isEnableSingleReplicaInsert() {
        return enableSingleReplicaInsert;
    }

    public void setEnableSingleReplicaInsert(boolean enableSingleReplicaInsert) {
        this.enableSingleReplicaInsert = enableSingleReplicaInsert;
    }

    public boolean isEnableFastAnalyzeInsertIntoValues() {
        return enableFastAnalyzeInsertIntoValues;
    }

    public void setEnableFastAnalyzeInsertIntoValues(boolean enableFastAnalyzeInsertIntoValues) {
        this.enableFastAnalyzeInsertIntoValues = enableFastAnalyzeInsertIntoValues;
    }

    public boolean isEnableMemtableOnSinkNode() {
        return enableMemtableOnSinkNode;
    }

    public void setEnableMemtableOnSinkNode(boolean enableMemtableOnSinkNode) {
        this.enableMemtableOnSinkNode = enableMemtableOnSinkNode;
    }

    public boolean isEnableRuntimeFilterPrune() {
        return enableRuntimeFilterPrune;
    }

    public void setEnableRuntimeFilterPrune(boolean enableRuntimeFilterPrune) {
        this.enableRuntimeFilterPrune = enableRuntimeFilterPrune;
    }

    public boolean isEnableRuntimeFilterPartitionPrune() {
        return enableRuntimeFilterPartitionPrune;
    }

    public void setEnableRuntimeFilterPartitionPrune(boolean enableRuntimeFilterPartitionPrune) {
        this.enableRuntimeFilterPartitionPrune = enableRuntimeFilterPartitionPrune;
    }

    public void setFragmentTransmissionCompressionCodec(String codec) {
        this.fragmentTransmissionCompressionCodec = codec;
    }

    public boolean isEnableUnicodeNameSupport() {
        return enableUnicodeNameSupport;
    }

    public void setEnableUnicodeNameSupport(boolean enableUnicodeNameSupport) {
        this.enableUnicodeNameSupport = enableUnicodeNameSupport;
    }

    public boolean isKeepCarriageReturn() {
        return keepCarriageReturn;
    }

    public void setKeepCarriageReturn(boolean keepCarriageReturn) {
        this.keepCarriageReturn = keepCarriageReturn;
    }

    public boolean isReadHiveJsonInOneColumn() {
        return readHiveJsonInOneColumn;
    }

    public void setReadHiveJsonInOneColumn(boolean readHiveJsonInOneColumn) {
        this.readHiveJsonInOneColumn = readHiveJsonInOneColumn;
    }

    public boolean isDropTableIfCtasFailed() {
        return dropTableIfCtasFailed;
    }

    public void checkGlobalVariantMaxSubcolumnsCount(String variantMaxSubcolumnsCount) {
        int value = Integer.valueOf(variantMaxSubcolumnsCount);
        if (value < 0 || value > 10000) {
            throw new UnsupportedOperationException(
                    "variant max subcolumns count is: " + variantMaxSubcolumnsCount + "it must between 0 and 10000");
        }
    }

    public void checkQueryTimeoutValid(String newQueryTimeout) {
        int value = Integer.valueOf(newQueryTimeout);
        if (value <= 0) {
            UnsupportedOperationException exception =
                    new UnsupportedOperationException(
                        "query_timeout can not be set to " + newQueryTimeout + ", it must be greater than 0");
            LOG.warn("Check query_timeout failed", exception);
            throw exception;
        }
    }

    public void checkMaxExecutionTimeMSValid(String newValue) {
        int value = Integer.valueOf(newValue);
        if (value < 1000) {
            UnsupportedOperationException exception =
                    new UnsupportedOperationException(
                        "max_execution_time can not be set to " + newValue
                        + ", it must be greater or equal to 1000, the time unit is millisecond");
            LOG.warn("Check max_execution_time failed", exception);
            throw exception;
        }
    }

    public long convertBoolToLong(Boolean val) {
        return val ? 1 : 0;
    }

    public boolean isEnableFileCache() {
        return enableFileCache;
    }

    public void setEnableFileCache(boolean enableFileCache) {
        this.enableFileCache = enableFileCache;
    }

    public String getFileCacheBasePath() {
        return fileCacheBasePath;
    }

    public void setFileCacheBasePath(String basePath) {
        this.fileCacheBasePath = basePath;
    }

    public boolean isEnableInvertedIndexQuery() {
        return enableInvertedIndexQuery;
    }

    public void setEnableInvertedIndexQuery(boolean enableInvertedIndexQuery) {
        this.enableInvertedIndexQuery = enableInvertedIndexQuery;
    }


    public boolean isEnableCommonExprPushdownForInvertedIndex() {
        return enableCommonExpPushDownForInvertedIndex;
    }


    public void setEnableCommonExprPushdownForInvertedIndex(boolean enableCommonExpPushDownForInvertedIndex) {
        this.enableCommonExpPushDownForInvertedIndex = enableCommonExpPushDownForInvertedIndex;
    }

    public boolean isEnablePushDownCountOnIndex() {
        return enablePushDownCountOnIndex;
    }

    public void setEnablePushDownCountOnIndex(boolean enablePushDownCountOnIndex) {
        this.enablePushDownCountOnIndex = enablePushDownCountOnIndex;
    }

    public boolean isEnableNoNeedReadDataOpt() {
        return enableNoNeedReadDataOpt;
    }

    public void setEnableNoNeedReadDataOpt(boolean enableNoNeedReadDataOpt) {
        this.enableNoNeedReadDataOpt = enableNoNeedReadDataOpt;
    }

    public int getMaxTableCountUseCascadesJoinReorder() {
        return this.maxTableCountUseCascadesJoinReorder;
    }

    public void setMaxTableCountUseCascadesJoinReorder(int maxTableCountUseCascadesJoinReorder) {
        this.maxTableCountUseCascadesJoinReorder =
                maxTableCountUseCascadesJoinReorder < MIN_JOIN_REORDER_TABLE_COUNT
                        ? MIN_JOIN_REORDER_TABLE_COUNT
                        : maxTableCountUseCascadesJoinReorder;
    }

    public boolean isShowUserDefaultRole() {
        return showUserDefaultRole;
    }

    public int getExternalTableAnalyzePartNum() {
        return externalTableAnalyzePartNum;
    }

    public boolean isTruncateCharOrVarcharColumns() {
        return truncateCharOrVarcharColumns;
    }

    public void setTruncateCharOrVarcharColumns(boolean truncateCharOrVarcharColumns) {
        this.truncateCharOrVarcharColumns = truncateCharOrVarcharColumns;
    }

    public boolean isEnableUniqueKeyPartialUpdate() {
        return enableUniqueKeyPartialUpdate;
    }

    public void setEnableUniqueKeyPartialUpdate(boolean enableUniqueKeyPartialUpdate) {
        this.enableUniqueKeyPartialUpdate = enableUniqueKeyPartialUpdate;
    }

    public int getLoadStreamPerNode() {
        return loadStreamPerNode;
    }

    public void setLoadStreamPerNode(int loadStreamPerNode) {
        this.loadStreamPerNode = loadStreamPerNode;
    }

    public void setEnableSegmentCache(boolean value) {
        this.enableSegmentCache = value;
    }

    public boolean isEnableSegmentCache() {
        return this.enableSegmentCache;
    }

    public void setRequireSequenceInInsert(boolean value) {
        this.requireSequenceInInsert = value;
    }

    public boolean isRequireSequenceInInsert() {
        return this.requireSequenceInInsert;
    }

    /**
     * Serialize to thrift object.
     * Used for rest api.
     */
    public TQueryOptions toThrift() {
        TQueryOptions tResult = new TQueryOptions();
        tResult.setMemLimit(maxExecMemByte);
        tResult.setLocalExchangeFreeBlocksLimit(localExchangeFreeBlocksLimit);
        tResult.setScanQueueMemLimit(maxScanQueueMemByte);
        tResult.setNumScannerThreads(numScannerThreads);
        tResult.setMaxColumnReaderNum(maxColumnReaderNum);
        tResult.setParallelPrepareThreshold(parallelPrepareThreshold);

        tResult.setQueryTimeout(queryTimeoutS);
        tResult.setEnableProfile(enableProfile);
        tResult.setRpcVerboseProfileMaxInstanceCount(rpcVerboseProfileMaxInstanceCount);
        if (enableProfile) {
            // If enable profile == true, then also set report success to true
            // be need report success to start report thread. But it is very tricky
            // we should modify BE in the future.
            tResult.setIsReportSuccess(true);
        }
        tResult.setBeExecVersion(Config.be_exec_version);
        tResult.setEnableLocalShuffle(enableLocalShuffle);
        tResult.setParallelInstance(getParallelExecInstanceNum());
        tResult.setReturnObjectDataAsBinary(returnObjectDataAsBinary);
        tResult.setTrimTailingSpacesForExternalTableQuery(trimTailingSpacesForExternalTableQuery);
        tResult.setEnableShareHashTableForBroadcastJoin(enableShareHashTableForBroadcastJoin);

        tResult.setBatchSize(batchSize);
        tResult.setDisableStreamPreaggregations(disableStreamPreaggregations);
        tResult.setEnableDistinctStreamingAggregation(enableDistinctStreamingAggregation);
        tResult.setPartitionTopnMaxPartitions(partitionTopNMaxPartitions);
        tResult.setPartitionTopnPrePartitionRows(partitionTopNPerPartitionRows);

        if (maxScanKeyNum > 0) {
            tResult.setMaxScanKeyNum(maxScanKeyNum);
        } else {
            // for old version default value
            tResult.setMaxScanKeyNum(48);
        }
        if (maxPushdownConditionsPerColumn > 0) {
            tResult.setMaxPushdownConditionsPerColumn(maxPushdownConditionsPerColumn);
        } else {
            // for old version default value
            tResult.setMaxPushdownConditionsPerColumn(1024);
        }

        tResult.setRuntimeFilterWaitTimeMs(runtimeFilterWaitTimeMs);
        tResult.setRuntimeFilterMaxInNum(runtimeFilterMaxInNum);
        tResult.setRuntimeBloomFilterMinSize(runtimeBloomFilterMinSize);
        tResult.setRuntimeBloomFilterMaxSize(runtimeBloomFilterMaxSize);
        tResult.setRuntimeFilterWaitInfinitely(runtimeFilterWaitInfinitely);

        if (cpuResourceLimit > 0) {
            TResourceLimit resourceLimit = new TResourceLimit();
            resourceLimit.setCpuLimit(cpuResourceLimit);
            tResult.setResourceLimit(resourceLimit);
        }

        tResult.setEnableFunctionPushdown(enableFunctionPushdown);
        tResult.setEnableCommonExprPushdown(enableCommonExprPushdown);
        tResult.setCheckOverflowForDecimal(checkOverflowForDecimal);
        tResult.setFragmentTransmissionCompressionCodec(fragmentTransmissionCompressionCodec.trim().toLowerCase());
        tResult.setEnableLocalExchange(enableLocalExchange);

        tResult.setSkipStorageEngineMerge(skipStorageEngineMerge);

        tResult.setSkipDeletePredicate(skipDeletePredicate);

        tResult.setSkipDeleteBitmap(skipDeleteBitmap);

        tResult.setEnableFileCache(enableFileCache);

        tResult.setEnablePageCache(enablePageCache);

        tResult.setFileCacheBasePath(fileCacheBasePath);

        tResult.setEnableInvertedIndexQuery(enableInvertedIndexQuery);
        tResult.setEnableCommonExprPushdownForInvertedIndex(enableCommonExpPushDownForInvertedIndex);
        tResult.setEnableNoNeedReadDataOpt(enableNoNeedReadDataOpt);

        if (dryRunQuery) {
            tResult.setDryRunQuery(true);
        }

        tResult.setEnableParquetLazyMat(enableParquetLazyMat);
        tResult.setEnableOrcLazyMat(enableOrcLazyMat);
        tResult.setEnableParquetFilterByMinMax(enableParquetFilterByMinMax);
        tResult.setEnableOrcFilterByMinMax(enableOrcFilterByMinMax);

        tResult.setTruncateCharOrVarcharColumns(truncateCharOrVarcharColumns);
        tResult.setEnableMemtableOnSinkNode(enableMemtableOnSinkNode);

        tResult.setInvertedIndexConjunctionOptThreshold(invertedIndexConjunctionOptThreshold);
        tResult.setInvertedIndexMaxExpansions(invertedIndexMaxExpansions);

        tResult.setEnableDecimal256(getEnableDecimal256());

        tResult.setSkipMissingVersion(skipMissingVersion);

        tResult.setInvertedIndexSkipThreshold(invertedIndexSkipThreshold);

        tResult.setInvertedIndexCompatibleRead(invertedIndexCompatibleRead);

        tResult.setEnableParallelScan(enableParallelScan);
        tResult.setParallelScanMaxScannersCount(parallelScanMaxScannersCount);
        tResult.setParallelScanMinRowsPerScanner(parallelScanMinRowsPerScanner);
        tResult.setSkipBadTablet(skipBadTablet);
        tResult.setDisableFileCache(disableFileCache);

        // for spill
        tResult.setEnableSpill(enableSpill);
        tResult.setEnableForceSpill(enableForceSpill);
        tResult.setEnableReserveMemory(enableReserveMemory);
        tResult.setMinRevocableMem(spillMinRevocableMem);
        tResult.setSpillSortMemLimit(spillSortMemLimit);
        tResult.setSpillSortBatchBytes(spillSortBatchBytes);
        tResult.setSpillAggregationPartitionCount(spillAggregationPartitionCount);
        tResult.setSpillStreamingAggMemLimit(spillStreamingAggMemLimit);
        tResult.setSpillHashJoinPartitionCount(spillHashJoinPartitionCount);
        tResult.setRevocableMemoryHighWatermarkPercent(spillRevocableMemoryHighWatermarkPercent);
        tResult.setDumpHeapProfileWhenMemLimitExceeded(dumpHeapProfileWhenMemLimitExceeded);

        tResult.setDataQueueMaxBlocks(dataQueueMaxBlocks);
        tResult.setLowMemoryModeBufferLimit(lowMemoryModeBufferLimit);

        tResult.setEnableSharedExchangeSinkBuffer(enableSharedExchangeSinkBuffer);
        tResult.setEnableParallelResultSink(enableParallelResultSink);
        tResult.setEnableParallelOutfile(enableParallelOutfile);
        tResult.setEnableShortCircuitQueryAccessColumnStore(enableShortCircuitQueryAcessColumnStore);
        tResult.setReadCsvEmptyLineAsNull(readCsvEmptyLineAsNull);
        tResult.setSerdeDialect(getSerdeDialect());

        tResult.setEnableMatchWithoutInvertedIndex(enableMatchWithoutInvertedIndex);
        tResult.setEnableFallbackOnMissingInvertedIndex(enableFallbackOnMissingInvertedIndex);
        tResult.setEnableInvertedIndexSearcherCache(enableInvertedIndexSearcherCache);
        tResult.setEnableInvertedIndexQueryCache(enableInvertedIndexQueryCache);
        tResult.setHiveOrcUseColumnNames(hiveOrcUseColumnNames);
        tResult.setHiveParquetUseColumnNames(hiveParquetUseColumnNames);
        tResult.setQuerySlotCount(wgQuerySlotCount);

        tResult.setKeepCarriageReturn(keepCarriageReturn);

        tResult.setEnableSegmentCache(enableSegmentCache);

        tResult.setEnableAdaptivePipelineTaskSerialReadOnLimit(enableAdaptivePipelineTaskSerialReadOnLimit);
        tResult.setAdaptivePipelineTaskSerialReadOnLimit(adaptivePipelineTaskSerialReadOnLimit);
        tResult.setInListValueCountThreshold(inListValueCountThreshold);
        tResult.setEnablePhraseQuerySequentialOpt(enablePhraseQuerySequentialOpt);
        tResult.setEnableAutoCreateWhenOverwrite(enableAutoCreateWhenOverwrite);

        tResult.setOrcTinyStripeThresholdBytes(orcTinyStripeThresholdBytes);
        tResult.setOrcMaxMergeDistanceBytes(orcMaxMergeDistanceBytes);
        tResult.setOrcOnceMaxReadBytes(orcOnceMaxReadBytes);
        tResult.setIgnoreRuntimeFilterError(ignoreRuntimeFilterError);
        tResult.setEnableFixedLenToUint32V2(enableFixedLenToUint32V2);
        tResult.setProfileLevel(getProfileLevel());
        tResult.setEnableRuntimeFilterPartitionPrune(enableRuntimeFilterPartitionPrune);

        tResult.setMinimumOperatorMemoryRequiredKb(minimumOperatorMemoryRequiredKB);
        return tResult;
    }

    public JSONObject toJson() throws IOException {
        JSONObject root = new JSONObject();
        try {
            for (Field field : SessionVariable.class.getDeclaredFields()) {
                VarAttr attr = field.getAnnotation(VarAttr.class);
                if (attr == null) {
                    continue;
                }
                switch (field.getType().getSimpleName()) {
                    case "boolean":
                        root.put(attr.name(), (Boolean) field.get(this));
                        break;
                    case "int":
                        root.put(attr.name(), (Integer) field.get(this));
                        break;
                    case "long":
                        root.put(attr.name(), (Long) field.get(this));
                        break;
                    case "float":
                        root.put(attr.name(), (Float) field.get(this));
                        break;
                    case "double":
                        root.put(attr.name(), (Double) field.get(this));
                        break;
                    case "String":
                        root.put(attr.name(), (String) field.get(this));
                        break;
                    default:
                        // Unsupported type variable.
                        throw new IOException("invalid type: " + field.getType().getSimpleName());
                }
            }
        } catch (Exception e) {
            throw new IOException("failed to write session variable: " + e.getMessage());
        }
        return root;
    }

    @Override
    public void write(DataOutput out) throws IOException {
        JSONObject root = toJson();
        Text.writeString(out, root.toString());
    }


    public void readFields(DataInput in) throws IOException {
        String json = Text.readString(in);
        readFromJson(json);
    }

    public void readFromJson(String json) throws IOException {
        JSONObject root = (JSONObject) JSONValue.parse(json);
        try {
            for (Field field : SessionVariable.class.getDeclaredFields()) {
                VarAttr attr = field.getAnnotation(VarAttr.class);
                if (attr == null) {
                    continue;
                }
                if (!root.containsKey(attr.name())) {
                    continue;
                }

                switch (field.getType().getSimpleName()) {
                    case "boolean":
                        field.set(this, root.get(attr.name()));
                        break;
                    case "int":
                        // root.get(attr.name()) always return Long type, so need to convert it.
                        field.set(this, Integer.valueOf(root.get(attr.name()).toString()));
                        break;
                    case "long":
                        field.set(this, (Long) root.get(attr.name()));
                        break;
                    case "float":
                        field.set(this, root.get(attr.name()));
                        break;
                    case "double":
                        field.set(this, root.get(attr.name()));
                        break;
                    case "String":
                        field.set(this, root.get(attr.name()));
                        break;
                    default:
                        // Unsupported type variable.
                        throw new IOException("invalid type: " + field.getType().getSimpleName());
                }
            }
        } catch (Exception e) {
            throw new IOException("failed to read session variable: " + e.getMessage());
        }
    }

    /**
     * Get all variables which need to forward along with statement.
     **/
    public Map<String, String> getForwardVariables() {
        HashMap<String, String> map = new HashMap<String, String>();
        try {
            Field[] fields = SessionVariable.class.getDeclaredFields();
            for (Field f : fields) {
                VarAttr varAttr = f.getAnnotation(VarAttr.class);
                if (varAttr == null || !varAttr.needForward()) {
                    continue;
                }
                map.put(varAttr.name(), String.valueOf(f.get(this)));
            }
        } catch (IllegalAccessException e) {
            LOG.error("failed to get forward variables", e);
        }
        return map;
    }

    /**
     * Set forwardedSessionVariables for variables.
     **/
    public void setForwardedSessionVariables(Map<String, String> variables) {
        try {
            Field[] fields = SessionVariable.class.getDeclaredFields();
            for (Field f : fields) {
                f.setAccessible(true);
                VarAttr varAttr = f.getAnnotation(VarAttr.class);
                if (varAttr == null || !varAttr.needForward()) {
                    continue;
                }
                String val = variables.get(varAttr.name());
                if (val == null) {
                    continue;
                }

                if (LOG.isDebugEnabled()) {
                    LOG.debug("set forward variable: {} = {}", varAttr.name(), val);
                }

                // set config field
                switch (f.getType().getSimpleName()) {
                    case "short":
                        f.setShort(this, Short.parseShort(val));
                        break;
                    case "int":
                        f.setInt(this, Integer.parseInt(val));
                        break;
                    case "long":
                        f.setLong(this, Long.parseLong(val));
                        break;
                    case "double":
                        f.setDouble(this, Double.parseDouble(val));
                        break;
                    case "boolean":
                        f.setBoolean(this, Boolean.parseBoolean(val));
                        break;
                    case "String":
                        f.set(this, val);
                        break;
                    default:
                        throw new IllegalArgumentException("Unknown field type: " + f.getType().getSimpleName());
                }
            }
        } catch (IllegalAccessException e) {
            LOG.error("failed to set forward variables", e);
        }
    }

    /**
     * Set forwardedSessionVariables for queryOptions.
     **/
    public void setForwardedSessionVariables(TQueryOptions queryOptions) {
        if (queryOptions.isSetMemLimit()) {
            setMaxExecMemByte(queryOptions.getMemLimit());
        }
        if (queryOptions.isSetQueryTimeout()) {
            setQueryTimeoutS(queryOptions.getQueryTimeout());
        }
        if (queryOptions.isSetInsertTimeout()) {
            setInsertTimeoutS(queryOptions.getInsertTimeout());
        }
        if (queryOptions.isSetAnalyzeTimeout()) {
            setAnalyzeTimeoutS(queryOptions.getAnalyzeTimeout());
        }
    }

    /**
     * The sessionContext is as follows:
     * "k1:v1;k2:v2;..."
     * Here we want to get value with key named "trace_id",
     * Return empty string is not found.
     *
     * @return
     */
    public String getTraceId() {
        if (Strings.isNullOrEmpty(sessionContext)) {
            return "";
        }
        String[] parts = sessionContext.split(";");
        for (String part : parts) {
            String[] innerParts = part.split(":");
            if (innerParts.length != 2) {
                continue;
            }
            if (innerParts[0].equals("trace_id")) {
                return innerParts[1];
            }
        }
        return "";
    }

    public boolean isTraceNereids() {
        return traceNereids;
    }

    public void setTraceNereids(boolean traceNereids) {
        this.traceNereids = traceNereids;
    }

    public boolean isPlayNereidsDump() {
        return planNereidsDump;
    }

    public void setPlanNereidsDump(boolean planNereidsDump) {
        this.planNereidsDump = planNereidsDump;
    }

    public boolean isDumpNereidsMemo() {
        return dumpNereidsMemo;
    }

    public void setDumpNereidsMemo(boolean dumpNereidsMemo) {
        this.dumpNereidsMemo = dumpNereidsMemo;
    }

    public boolean isEnableStrictConsistencyDml() {
        return this.enableStrictConsistencyDml;
    }

    public void setEnableStrictConsistencyDml(boolean value) {
        this.enableStrictConsistencyDml = value;
    }

    /**
     *
     * @return true iff set success
     */
    public boolean setVarOnce(String varName, String value) {
        try {
            setIsSingleSetVar(true);
            VariableMgr.setVar(this, new SetVar(varName, new StringLiteral(value)));
            return true;
        } catch (DdlException e) {
            LOG.warn("set onece {} = {} failed", varName, value);
            return false;
        }
    }

    // return number of variables by given variable annotation
    public int getVariableNumByVariableAnnotation(VariableAnnotation type) {
        int num = 0;
        Field[] fields = SessionVariable.class.getDeclaredFields();
        for (Field f : fields) {
            VarAttr varAttr = f.getAnnotation(VarAttr.class);
            if (varAttr == null) {
                continue;
            }
            if (varAttr.varType() == type) {
                ++num;
            }
        }
        return num;
    }

    public boolean getEnableSharedScan() {
        return enableSharedScan;
    }

    public void setEnableSharedScan(boolean value) {
        enableSharedScan = value;
    }

    public boolean getEnableParallelScan() {
        return enableParallelScan;
    }

    public boolean enableParallelResultSink() {
        return enableParallelResultSink;
    }

    public void setParallelResultSink(Boolean enableParallelResultSink) {
        this.enableParallelResultSink   = enableParallelResultSink;
    }

    public String hiveTextCompression() {
        if (hiveTextCompression.equals("uncompressed")) {
            // This is for compatibility.
            return "plain";
        }
        return hiveTextCompression;
    }

    public void setHiveTextCompression(String hiveTextCompression) {
        this.hiveTextCompression = hiveTextCompression;
    }

    public boolean enableSyncRuntimeFilterSize() {
        return enableSyncRuntimeFilterSize;
    }

    public static boolean enableAggState() {
        ConnectContext connectContext = ConnectContext.get();
        if (connectContext == null) {
            return true;
        }
        return connectContext.getSessionVariable().enableAggState;
    }

    public static boolean getEnableDecimal256() {
        ConnectContext connectContext = ConnectContext.get();
        if (connectContext == null) {
            return false;
        }
        SessionVariable sessionVariable = connectContext.getSessionVariable();
        return connectContext.getState().isNereids() && sessionVariable.isEnableDecimal256();
    }

    public boolean isEnableDecimal256() {
        return enableDecimal256;
    }

    public void checkAnalyzeTimeFormat(String time) {
        try {
            DateTimeFormatter timeFormatter = DateTimeFormatter.ofPattern("HH:mm:ss");
            timeFormatter.parse(time);
        } catch (DateTimeParseException e) {
            LOG.warn("Parse analyze start/end time format fail", e);
            throw new UnsupportedOperationException("Expect format: HH:mm:ss");
        }
    }

    public void checkGenerateStatsFactor(String generateStatsFactor) {
        int value = Integer.valueOf(generateStatsFactor);
        if (value <= 0) {
            UnsupportedOperationException exception =
                    new UnsupportedOperationException("Generate stats factor " + value + " should greater than 0");
            LOG.warn("Check generate stats factor failed", exception);
            throw exception;
        }
    }

    public void setGenerateStatsFactor(int factor) {
        this.generateStatsFactor = factor;
        if (factor <= 0) {
            LOG.warn("Invalid generate stats factor: {}", factor, new RuntimeException(""));
        }
    }

    public void setGenerateStatsFactor(String factor) {
        this.generateStatsFactor = Integer.valueOf(factor);
        if (generateStatsFactor <= 0) {
            LOG.warn("Invalid generate stats factor: {}", generateStatsFactor, new RuntimeException(""));
        }
    }

    public boolean getEnableDescribeExtendVariantColumn() {
        return enableDescribeExtendVariantColumn;
    }

    public void setEnableDescribeExtendVariantColumn(boolean enableDescribeExtendVariantColumn) {
        this.enableDescribeExtendVariantColumn = enableDescribeExtendVariantColumn;
    }

    public static boolean enableDescribeExtendVariantColumn() {
        ConnectContext connectContext = ConnectContext.get();
        if (connectContext == null) {
            return false;
        }
        return connectContext.getSessionVariable().enableDescribeExtendVariantColumn;
    }

    public int getProfileLevel() {
        return this.profileLevel;
    }

    public void checkSqlDialect(String sqlDialect) {
        if (StringUtils.isEmpty(sqlDialect)) {
            LOG.warn("sqlDialect value is empty");
            throw new UnsupportedOperationException("sqlDialect value is empty");
        }
        if (Arrays.stream(Dialect.values())
                .noneMatch(dialect -> dialect.getDialectName().equalsIgnoreCase(sqlDialect))) {
            LOG.warn("sqlDialect value is invalid, the invalid value is {}", sqlDialect);
            throw new UnsupportedOperationException("sqlDialect value is invalid, the invalid value is " + sqlDialect);
        }
    }

    public void checkSerdeDialect(String serdeDialect) {
        if (StringUtils.isEmpty(serdeDialect)) {
            LOG.warn("serdeDialect value is empty");
            throw new UnsupportedOperationException("serdeDialect value is empty");
        }

        if (!serdeDialect.equalsIgnoreCase("doris")
                && !serdeDialect.equalsIgnoreCase("presto")
                && !serdeDialect.equalsIgnoreCase("trino")
                && !serdeDialect.equalsIgnoreCase("hive")) {
            LOG.warn("serde dialect value is invalid, the invalid value is {}", serdeDialect);
            throw new UnsupportedOperationException(
                    "sqlDialect value is invalid, the invalid value is " + serdeDialect);
        }
    }

    public void checkBatchSize(String batchSize) {
        Long batchSizeValue = Long.valueOf(batchSize);
        if (batchSizeValue < 1 || batchSizeValue > 65535) {
            throw new InvalidParameterException("batch_size should be between 1 and 65535)");
        }
    }

    public boolean isEnableInsertGroupCommit() {
        return Config.wait_internal_group_commit_finish
                || GroupCommitBlockSink.parseGroupCommit(groupCommit) == TGroupCommitMode.ASYNC_MODE
                || GroupCommitBlockSink.parseGroupCommit(groupCommit) == TGroupCommitMode.SYNC_MODE;
    }

    public String getGroupCommit() {
        if (Config.wait_internal_group_commit_finish) {
            return "sync_mode";
        }
        return groupCommit;
    }

    public boolean isEnablePreparedStmtAuditLog() {
        return enablePreparedStmtAuditLog;
    }

    public boolean isEnableMaterializedViewRewrite() {
        return enableMaterializedViewRewrite;
    }

    public void setEnableMaterializedViewRewrite(boolean enableMaterializedViewRewrite) {
        this.enableMaterializedViewRewrite = enableMaterializedViewRewrite;
    }

    public boolean isEnableDmlMaterializedViewRewrite() {
        return enableDmlMaterializedViewRewrite;
    }

    public boolean isEnableDmlMaterializedViewRewriteWhenBaseTableUnawareness() {
        return enableDmlMaterializedViewRewriteWhenBaseTableUnawareness;
    }


    public boolean isAllowModifyMaterializedViewData() {
        return allowModifyMaterializedViewData;
    }

    public boolean isEnableMaterializedViewRewriteWhenBaseTableUnawareness() {
        return enableMaterializedViewRewriteWhenBaseTableUnawareness;
    }

    public int getMaterializedViewRewriteSuccessCandidateNum() {
        return materializedViewRewriteSuccessCandidateNum;
    }

    public boolean isEnableMaterializedViewUnionRewrite() {
        return enableMaterializedViewUnionRewrite;
    }

    public boolean isEnableMaterializedViewNestRewrite() {
        return enableMaterializedViewNestRewrite;
    }

    public boolean isEnableSyncMvCostBasedRewrite() {
        return enableSyncMvCostBasedRewrite;
    }

    public void setEnableSyncMvCostBasedRewrite(boolean enableSyncMvCostBasedRewrite) {
        this.enableSyncMvCostBasedRewrite = enableSyncMvCostBasedRewrite;
    }

    public int getMaterializedViewRelationMappingMaxCount() {
        return materializedViewRelationMappingMaxCount;
    }

    public int getCreateTablePartitionMaxNum() {
        return createTablePartitionMaxNum;
    }

    public boolean isIgnoreStorageDataDistribution() {
        return ignoreStorageDataDistribution && enableLocalShuffle && enableNereidsPlanner;
    }

    public void setIgnoreStorageDataDistribution(boolean ignoreStorageDataDistribution) {
        this.ignoreStorageDataDistribution = ignoreStorageDataDistribution;
    }

    // CLOUD_VARIABLES_BEGIN
    public String getCloudCluster() {
        return cloudCluster;
    }

    public String setCloudCluster(String cloudCluster) {
        return this.cloudCluster = cloudCluster;
    }

    public boolean getDisableEmptyPartitionPrune() {
        return disableEmptyPartitionPrune;
    }

    public void setDisableEmptyPartitionPrune(boolean val) {
        disableEmptyPartitionPrune = val;
    }
    // CLOUD_VARIABLES_END

    public boolean isForceJniScanner() {
        return forceJniScanner;
    }

    public String getHudiJniScanner() {
        return hudiJniScanner;
    }

    public String getIgnoreSplitType() {
        return ignoreSplitType;
    }

    public void checkIgnoreSplitType(String value) {
        try {
            IgnoreSplitType.valueOf(value);
        } catch (Exception e) {
            throw new UnsupportedOperationException("We only support `NONE`, `IGNORE_JNI` and `IGNORE_NATIVE`");
        }
    }

    public boolean getUseConsistentHashForExternalScan() {
        return useConsistentHashForExternalScan;
    }

    public void setForceJniScanner(boolean force) {
        forceJniScanner = force;
    }

    public void setHudiJniScanner(String hudiJniScanner) {
        this.hudiJniScanner = hudiJniScanner;
    }

    public boolean isEnableCountPushDownForExternalTable() {
        return enableCountPushDownForExternalTable;
    }

    public boolean isForceToLocalShuffle() {
        return enableLocalShuffle && forceToLocalShuffle && enableNereidsPlanner;
    }

    public void setForceToLocalShuffle(boolean forceToLocalShuffle) {
        this.forceToLocalShuffle = forceToLocalShuffle;
    }

    public boolean getShowAllFeConnection() {
        return this.showAllFeConnection;
    }

    public int getMaxMsgSizeOfResultReceiver() {
        return this.maxMsgSizeOfResultReceiver;
    }

    public boolean isEnableAutoCreateWhenOverwrite() {
        return this.enableAutoCreateWhenOverwrite;
    }

    public TSerdeDialect getSerdeDialect() {
        switch (serdeDialect) {
            case "doris":
                return TSerdeDialect.DORIS;
            case "presto":
            case "trino":
                return TSerdeDialect.PRESTO;
            case "hive":
                return TSerdeDialect.HIVE;
            default:
                throw new IllegalArgumentException("Unknown serde dialect: " + serdeDialect);
        }
    }

    public boolean isEnableCooldownReplicaAffinity() {
        return enableCooldownReplicaAffinity;
    }

    public boolean isUseSerialExchange() {
        return useSerialExchange && getEnableLocalExchange();
    }

    public void setDisableInvertedIndexV1ForVaraint(boolean disableInvertedIndexV1ForVaraint) {
        this.disableInvertedIndexV1ForVaraint = disableInvertedIndexV1ForVaraint;
    }

    public boolean getDisableInvertedIndexV1ForVaraint() {
        return disableInvertedIndexV1ForVaraint;
    }

<<<<<<< HEAD
    public int getGlobalVariantMaxSubcolumnsCount() {
        return globalVariantMaxSubcolumnsCount;
=======
    public void setProfileLevel(String profileLevel) {
        int profileLevelTmp = Integer.valueOf(profileLevel);
        if (profileLevelTmp < 1 || profileLevelTmp > 3) {
            LOG.warn("Profile level shuold be in the range of 1-3.");
        } else {
            this.profileLevel = profileLevelTmp;
        }

    }

    public void checkProfileLevel(String profileLevel) {
        int value = Integer.valueOf(profileLevel);
        if (value < 1 || value > 3) {
            UnsupportedOperationException exception =
                    new UnsupportedOperationException("Profile level can not be set to " + profileLevel
                            + ", it must be in the range of 1-3");
            LOG.warn("Check profile_level failed", exception);
            throw exception;
        }
>>>>>>> 2ec0eed8
    }

    public boolean getEnableLocalMergeSort() {
        return enableLocalMergeSort;
    }

    public boolean getEnableExternalTableBatchMode() {
        return enableExternalTableBatchMode;
    }
}<|MERGE_RESOLUTION|>--- conflicted
+++ resolved
@@ -4721,10 +4721,10 @@
         return disableInvertedIndexV1ForVaraint;
     }
 
-<<<<<<< HEAD
     public int getGlobalVariantMaxSubcolumnsCount() {
         return globalVariantMaxSubcolumnsCount;
-=======
+    }
+
     public void setProfileLevel(String profileLevel) {
         int profileLevelTmp = Integer.valueOf(profileLevel);
         if (profileLevelTmp < 1 || profileLevelTmp > 3) {
@@ -4744,7 +4744,6 @@
             LOG.warn("Check profile_level failed", exception);
             throw exception;
         }
->>>>>>> 2ec0eed8
     }
 
     public boolean getEnableLocalMergeSort() {
