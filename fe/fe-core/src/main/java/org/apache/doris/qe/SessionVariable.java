// Licensed to the Apache Software Foundation (ASF) under one
// or more contributor license agreements.  See the NOTICE file
// distributed with this work for additional information
// regarding copyright ownership.  The ASF licenses this file
// to you under the Apache License, Version 2.0 (the
// "License"); you may not use this file except in compliance
// with the License.  You may obtain a copy of the License at
//
//   http://www.apache.org/licenses/LICENSE-2.0
//
// Unless required by applicable law or agreed to in writing,
// software distributed under the License is distributed on an
// "AS IS" BASIS, WITHOUT WARRANTIES OR CONDITIONS OF ANY
// KIND, either express or implied.  See the License for the
// specific language governing permissions and limitations
// under the License.

package org.apache.doris.qe;

import org.apache.doris.analysis.SetVar;
import org.apache.doris.analysis.StringLiteral;
import org.apache.doris.catalog.Env;
import org.apache.doris.common.Config;
import org.apache.doris.common.DdlException;
import org.apache.doris.common.ExperimentalUtil.ExperimentalType;
import org.apache.doris.common.io.Text;
import org.apache.doris.common.io.Writable;
import org.apache.doris.common.util.TimeUtils;
import org.apache.doris.nereids.metrics.Event;
import org.apache.doris.nereids.metrics.EventSwitchParser;
import org.apache.doris.qe.VariableMgr.VarAttr;
import org.apache.doris.thrift.TQueryOptions;
import org.apache.doris.thrift.TResourceLimit;
import org.apache.doris.thrift.TRuntimeFilterType;

import com.google.common.base.Joiner;
import com.google.common.base.Strings;
import com.google.common.collect.ImmutableList;
import com.google.common.collect.ImmutableSet;
import com.google.common.collect.Lists;
import org.apache.logging.log4j.LogManager;
import org.apache.logging.log4j.Logger;
import org.json.simple.JSONObject;
import org.json.simple.JSONValue;

import java.io.DataInput;
import java.io.DataOutput;
import java.io.IOException;
import java.io.Serializable;
import java.lang.reflect.Field;
import java.time.format.DateTimeFormatter;
import java.time.format.DateTimeParseException;
import java.util.Arrays;
import java.util.HashMap;
import java.util.List;
import java.util.Locale;
import java.util.Map;
import java.util.Random;
import java.util.Set;

/**
 * System variable.
 **/
public class SessionVariable implements Serializable, Writable {
    public static final Logger LOG = LogManager.getLogger(SessionVariable.class);

    public static final String EXEC_MEM_LIMIT = "exec_mem_limit";
    public static final String SCAN_QUEUE_MEM_LIMIT = "scan_queue_mem_limit";
    public static final String QUERY_TIMEOUT = "query_timeout";
    public static final String ANALYZE_TIMEOUT = "analyze_timeout";

    public static final String MAX_EXECUTION_TIME = "max_execution_time";
    public static final String INSERT_TIMEOUT = "insert_timeout";
    public static final String ENABLE_PROFILE = "enable_profile";
    public static final String SQL_MODE = "sql_mode";
    public static final String WORKLOAD_VARIABLE = "workload_group";
    public static final String RESOURCE_VARIABLE = "resource_group";
    public static final String AUTO_COMMIT = "autocommit";
    public static final String TX_ISOLATION = "tx_isolation";
    public static final String TX_READ_ONLY = "tx_read_only";
    public static final String TRANSACTION_READ_ONLY = "transaction_read_only";
    public static final String TRANSACTION_ISOLATION = "transaction_isolation";
    public static final String CHARACTER_SET_CLIENT = "character_set_client";
    public static final String CHARACTER_SET_CONNNECTION = "character_set_connection";
    public static final String CHARACTER_SET_RESULTS = "character_set_results";
    public static final String CHARACTER_SET_SERVER = "character_set_server";
    public static final String COLLATION_CONNECTION = "collation_connection";
    public static final String COLLATION_DATABASE = "collation_database";
    public static final String COLLATION_SERVER = "collation_server";
    public static final String SQL_AUTO_IS_NULL = "SQL_AUTO_IS_NULL";
    public static final String SQL_SELECT_LIMIT = "sql_select_limit";
    public static final String MAX_ALLOWED_PACKET = "max_allowed_packet";
    public static final String AUTO_INCREMENT_INCREMENT = "auto_increment_increment";
    public static final String QUERY_CACHE_TYPE = "query_cache_type";
    public static final String INTERACTIVE_TIMTOUT = "interactive_timeout";
    public static final String WAIT_TIMEOUT = "wait_timeout";
    public static final String NET_WRITE_TIMEOUT = "net_write_timeout";
    public static final String NET_READ_TIMEOUT = "net_read_timeout";
    public static final String TIME_ZONE = "time_zone";
    public static final String SQL_SAFE_UPDATES = "sql_safe_updates";
    public static final String NET_BUFFER_LENGTH = "net_buffer_length";
    public static final String CODEGEN_LEVEL = "codegen_level";
    public static final String HAVE_QUERY_CACHE =  "have_query_cache";
    // mem limit can't smaller than bufferpool's default page size
    public static final int MIN_EXEC_MEM_LIMIT = 2097152;
    public static final String BATCH_SIZE = "batch_size";
    public static final String DISABLE_STREAMING_PREAGGREGATIONS = "disable_streaming_preaggregations";
    public static final String DISABLE_COLOCATE_PLAN = "disable_colocate_plan";
    public static final String ENABLE_COLOCATE_SCAN = "enable_colocate_scan";
    public static final String ENABLE_BUCKET_SHUFFLE_JOIN = "enable_bucket_shuffle_join";
    public static final String PARALLEL_FRAGMENT_EXEC_INSTANCE_NUM = "parallel_fragment_exec_instance_num";
    public static final String PARALLEL_PIPELINE_TASK_NUM = "parallel_pipeline_task_num";
    public static final String MAX_INSTANCE_NUM = "max_instance_num";
    public static final String ENABLE_INSERT_STRICT = "enable_insert_strict";
    public static final String ENABLE_SPILLING = "enable_spilling";
    public static final String ENABLE_EXCHANGE_NODE_PARALLEL_MERGE = "enable_exchange_node_parallel_merge";
    public static final String PREFER_JOIN_METHOD = "prefer_join_method";

    public static final String ENABLE_FOLD_CONSTANT_BY_BE = "enable_fold_constant_by_be";
    public static final String ENABLE_ODBC_TRANSCATION = "enable_odbc_transcation";
    public static final String ENABLE_SQL_CACHE = "enable_sql_cache";
    public static final String ENABLE_PARTITION_CACHE = "enable_partition_cache";

    public static final String ENABLE_COST_BASED_JOIN_REORDER = "enable_cost_based_join_reorder";

    // if set to true, some of stmt will be forwarded to master FE to get result
    public static final String FORWARD_TO_MASTER = "forward_to_master";
    // user can set instance num after exchange, no need to be equal to nums of before exchange
    public static final String PARALLEL_EXCHANGE_INSTANCE_NUM = "parallel_exchange_instance_num";
    public static final String SHOW_HIDDEN_COLUMNS = "show_hidden_columns";
    public static final String USE_V2_ROLLUP = "use_v2_rollup";
    public static final String REWRITE_COUNT_DISTINCT_TO_BITMAP_HLL = "rewrite_count_distinct_to_bitmap_hll";
    public static final String EVENT_SCHEDULER = "event_scheduler";
    public static final String STORAGE_ENGINE = "storage_engine";
    // Compatible with datagrip mysql
    public static final String DEFAULT_STORAGE_ENGINE = "default_storage_engine";
    public static final String DEFAULT_TMP_STORAGE_ENGINE = "default_tmp_storage_engine";

    // Compatible with  mysql
    public static final String PROFILLING = "profiling";

    public static final String DIV_PRECISION_INCREMENT = "div_precision_increment";

    // see comment of `doris_max_scan_key_num` and `max_pushdown_conditions_per_column` in BE config
    public static final String MAX_SCAN_KEY_NUM = "max_scan_key_num";
    public static final String MAX_PUSHDOWN_CONDITIONS_PER_COLUMN = "max_pushdown_conditions_per_column";

    // when true, the partition column must be set to NOT NULL.
    public static final String ALLOW_PARTITION_COLUMN_NULLABLE = "allow_partition_column_nullable";

    // runtime filter run mode
    public static final String RUNTIME_FILTER_MODE = "runtime_filter_mode";
    // Size in bytes of Bloom Filters used for runtime filters. Actual size of filter will
    // be rounded up to the nearest power of two.
    public static final String RUNTIME_BLOOM_FILTER_SIZE = "runtime_bloom_filter_size";
    // Minimum runtime bloom filter size, in bytes
    public static final String RUNTIME_BLOOM_FILTER_MIN_SIZE = "runtime_bloom_filter_min_size";
    // Maximum runtime bloom filter size, in bytes
    public static final String RUNTIME_BLOOM_FILTER_MAX_SIZE = "runtime_bloom_filter_max_size";
    public static final String USE_RF_DEFAULT = "use_rf_default";
    // Time in ms to wait until runtime filters are delivered.
    public static final String RUNTIME_FILTER_WAIT_TIME_MS = "runtime_filter_wait_time_ms";
    // Maximum number of bloom runtime filters allowed per query
    public static final String RUNTIME_FILTERS_MAX_NUM = "runtime_filters_max_num";
    // Runtime filter type used, For testing, Corresponds to TRuntimeFilterType
    public static final String RUNTIME_FILTER_TYPE = "runtime_filter_type";
    // if the right table is greater than this value in the hash join,  we will ignore IN filter
    public static final String RUNTIME_FILTER_MAX_IN_NUM = "runtime_filter_max_in_num";

    public static final String BE_NUMBER_FOR_TEST = "be_number_for_test";

    // max ms to wait transaction publish finish when exec insert stmt.
    public static final String INSERT_VISIBLE_TIMEOUT_MS = "insert_visible_timeout_ms";

    public static final String DELETE_WITHOUT_PARTITION = "delete_without_partition";

    // set the default parallelism for send batch when execute InsertStmt operation,
    // if the value for parallelism exceed `max_send_batch_parallelism_per_job` in BE config,
    // then the coordinator be will use the value of `max_send_batch_parallelism_per_job`
    public static final String SEND_BATCH_PARALLELISM = "send_batch_parallelism";

    // turn off all automatic join reorder algorithms
    public static final String DISABLE_JOIN_REORDER = "disable_join_reorder";

    public static final String MAX_JOIN_NUMBER_OF_REORDER = "max_join_number_of_reorder";

    public static final String ENABLE_NEREIDS_DML = "enable_nereids_dml";
    public static final String ENABLE_STRICT_CONSISTENCY_DML = "enable_strict_consistency_dml";

    public static final String ENABLE_BUSHY_TREE = "enable_bushy_tree";

    public static final String MAX_JOIN_NUMBER_BUSHY_TREE = "max_join_number_bushy_tree";
    public static final String ENABLE_PARTITION_TOPN = "enable_partition_topn";

    public static final String ENABLE_INFER_PREDICATE = "enable_infer_predicate";

    public static final long DEFAULT_INSERT_VISIBLE_TIMEOUT_MS = 10_000;

    public static final String ENABLE_VECTORIZED_ENGINE = "enable_vectorized_engine";

    public static final String EXTRACT_WIDE_RANGE_EXPR = "extract_wide_range_expr";

    // If user set a very small value, use this value instead.
    public static final long MIN_INSERT_VISIBLE_TIMEOUT_MS = 1000;

    public static final String ENABLE_PIPELINE_ENGINE = "enable_pipeline_engine";

    public static final String ENABLE_AGG_STATE = "enable_agg_state";

    public static final String ENABLE_RPC_OPT_FOR_PIPELINE = "enable_rpc_opt_for_pipeline";

    public static final String ENABLE_SINGLE_DISTINCT_COLUMN_OPT = "enable_single_distinct_column_opt";

    public static final String CPU_RESOURCE_LIMIT = "cpu_resource_limit";

    public static final String ENABLE_PARALLEL_OUTFILE = "enable_parallel_outfile";

    public static final String SQL_QUOTE_SHOW_CREATE = "sql_quote_show_create";

    public static final String RETURN_OBJECT_DATA_AS_BINARY = "return_object_data_as_binary";

    public static final String BLOCK_ENCRYPTION_MODE = "block_encryption_mode";

    public static final String AUTO_BROADCAST_JOIN_THRESHOLD = "auto_broadcast_join_threshold";

    public static final String ENABLE_PROJECTION = "enable_projection";

    public static final String CHECK_OVERFLOW_FOR_DECIMAL = "check_overflow_for_decimal";

    public static final String TRIM_TAILING_SPACES_FOR_EXTERNAL_TABLE_QUERY
            = "trim_tailing_spaces_for_external_table_query";

    public static final String ENABLE_DPHYP_OPTIMIZER = "enable_dphyp_optimizer";

    public static final String NTH_OPTIMIZED_PLAN = "nth_optimized_plan";

    public static final String ENABLE_NEREIDS_PLANNER = "enable_nereids_planner";
    public static final String DISABLE_NEREIDS_RULES = "disable_nereids_rules";
    public static final String ENABLE_NEW_COST_MODEL = "enable_new_cost_model";
    public static final String ENABLE_FALLBACK_TO_ORIGINAL_PLANNER = "enable_fallback_to_original_planner";
    public static final String ENABLE_NEREIDS_TIMEOUT = "enable_nereids_timeout";

    public static final String FORBID_UNKNOWN_COLUMN_STATS = "forbid_unknown_col_stats";
    public static final String BROADCAST_RIGHT_TABLE_SCALE_FACTOR = "broadcast_right_table_scale_factor";
    public static final String BROADCAST_ROW_COUNT_LIMIT = "broadcast_row_count_limit";

    // percentage of EXEC_MEM_LIMIT
    public static final String BROADCAST_HASHTABLE_MEM_LIMIT_PERCENTAGE = "broadcast_hashtable_mem_limit_percentage";

    public static final String REWRITE_OR_TO_IN_PREDICATE_THRESHOLD = "rewrite_or_to_in_predicate_threshold";

    public static final String NEREIDS_STAR_SCHEMA_SUPPORT = "nereids_star_schema_support";

    public static final String NEREIDS_CBO_PENALTY_FACTOR = "nereids_cbo_penalty_factor";
    public static final String ENABLE_NEREIDS_TRACE = "enable_nereids_trace";

    public static final String ENABLE_DPHYP_TRACE = "enable_dphyp_trace";

    public static final String ENABLE_FOLD_NONDETERMINISTIC_FN = "enable_fold_nondeterministic_fn";

    public static final String ENABLE_RUNTIME_FILTER_PRUNE =
            "enable_runtime_filter_prune";

    static final String SESSION_CONTEXT = "session_context";

    public static final String DEFAULT_ORDER_BY_LIMIT = "default_order_by_limit";

    public static final String ENABLE_SINGLE_REPLICA_INSERT = "enable_single_replica_insert";

    public static final String ENABLE_FUNCTION_PUSHDOWN = "enable_function_pushdown";

    public static final String ENABLE_COMMON_EXPR_PUSHDOWN = "enable_common_expr_pushdown";

    public static final String FRAGMENT_TRANSMISSION_COMPRESSION_CODEC = "fragment_transmission_compression_codec";

    public static final String ENABLE_LOCAL_EXCHANGE = "enable_local_exchange";

    public static final String SKIP_STORAGE_ENGINE_MERGE = "skip_storage_engine_merge";

    public static final String SKIP_DELETE_PREDICATE = "skip_delete_predicate";

    public static final String SKIP_DELETE_SIGN = "skip_delete_sign";

    public static final String SKIP_DELETE_BITMAP = "skip_delete_bitmap";

    public static final String ENABLE_NEW_SHUFFLE_HASH_METHOD = "enable_new_shuffle_hash_method";

    public static final String ENABLE_PUSH_DOWN_NO_GROUP_AGG = "enable_push_down_no_group_agg";

    public static final String ENABLE_CBO_STATISTICS = "enable_cbo_statistics";

    public static final String ENABLE_SAVE_STATISTICS_SYNC_JOB = "enable_save_statistics_sync_job";

    public static final String ENABLE_ELIMINATE_SORT_NODE = "enable_eliminate_sort_node";

    public static final String NEREIDS_TRACE_EVENT_MODE = "nereids_trace_event_mode";

    public static final String INTERNAL_SESSION = "internal_session";

    public static final String PARTITIONED_HASH_JOIN_ROWS_THRESHOLD = "partitioned_hash_join_rows_threshold";
    public static final String PARTITIONED_HASH_AGG_ROWS_THRESHOLD = "partitioned_hash_agg_rows_threshold";

    public static final String PARTITION_PRUNING_EXPAND_THRESHOLD = "partition_pruning_expand_threshold";

    public static final String ENABLE_SHARE_HASH_TABLE_FOR_BROADCAST_JOIN
            = "enable_share_hash_table_for_broadcast_join";

    // support unicode in label, table, column, common name check
    public static final String ENABLE_UNICODE_NAME_SUPPORT = "enable_unicode_name_support";

    public static final String REPEAT_MAX_NUM = "repeat_max_num";

    public static final String GROUP_CONCAT_MAX_LEN = "group_concat_max_len";

    public static final String EXTERNAL_SORT_BYTES_THRESHOLD = "external_sort_bytes_threshold";
    public static final String EXTERNAL_AGG_BYTES_THRESHOLD = "external_agg_bytes_threshold";
    public static final String EXTERNAL_AGG_PARTITION_BITS = "external_agg_partition_bits";

    public static final String ENABLE_TWO_PHASE_READ_OPT = "enable_two_phase_read_opt";
    public static final String TOPN_OPT_LIMIT_THRESHOLD = "topn_opt_limit_threshold";

    public static final String ENABLE_FILE_CACHE = "enable_file_cache";

    public static final String FILE_CACHE_BASE_PATH = "file_cache_base_path";

    public static final String ENABLE_INVERTED_INDEX_QUERY = "enable_inverted_index_query";

    public static final String ENABLE_PUSHDOWN_COUNT_ON_INDEX = "enable_count_on_index_pushdown";

    public static final String GROUP_BY_AND_HAVING_USE_ALIAS_FIRST = "group_by_and_having_use_alias_first";
    public static final String DROP_TABLE_IF_CTAS_FAILED = "drop_table_if_ctas_failed";

    public static final String MAX_TABLE_COUNT_USE_CASCADES_JOIN_REORDER = "max_table_count_use_cascades_join_reorder";
    public static final int MIN_JOIN_REORDER_TABLE_COUNT = 2;

    public static final String SHOW_USER_DEFAULT_ROLE = "show_user_default_role";

    public static final String ENABLE_MINIDUMP = "enable_minidump";

    public static final String ENABLE_PAGE_CACHE = "enable_page_cache";

    public static final String MINIDUMP_PATH = "minidump_path";

    public static final String TRACE_NEREIDS = "trace_nereids";

    public static final String PLAN_NEREIDS_DUMP = "plan_nereids_dump";

    public static final String DUMP_NEREIDS_MEMO = "dump_nereids_memo";

    // fix replica to query. If num = 1, query the smallest replica, if 2 is the second smallest replica.
    public static final String USE_FIX_REPLICA = "use_fix_replica";

    public static final String DRY_RUN_QUERY = "dry_run_query";

    // Split size for ExternalFileScanNode. Default value 0 means use the block size of HDFS/S3.
    public static final String FILE_SPLIT_SIZE = "file_split_size";

    /**
     * use insert stmt as the unified backend for all loads
     */
    public static final String ENABLE_UNIFIED_LOAD = "enable_unified_load";

    public static final String ENABLE_PARQUET_LAZY_MAT = "enable_parquet_lazy_materialization";

    public static final String ENABLE_ORC_LAZY_MAT = "enable_orc_lazy_materialization";

    public static final String INLINE_CTE_REFERENCED_THRESHOLD = "inline_cte_referenced_threshold";

    public static final String ENABLE_CTE_MATERIALIZE = "enable_cte_materialize";

    public static final String ENABLE_SCAN_RUN_SERIAL = "enable_scan_node_run_serial";

    public static final String ENABLE_ANALYZE_COMPLEX_TYPE_COLUMN = "enable_analyze_complex_type_column";

    public static final String EXTERNAL_TABLE_ANALYZE_PART_NUM = "external_table_analyze_part_num";

    public static final String ENABLE_STRONG_CONSISTENCY = "enable_strong_consistency_read";
    public static final String ENABLE_INSERT_GROUP_COMMIT = "enable_insert_group_commit";

    public static final String PARALLEL_SYNC_ANALYZE_TASK_NUM = "parallel_sync_analyze_task_num";

    public static final String TRUNCATE_CHAR_OR_VARCHAR_COLUMNS = "truncate_char_or_varchar_columns";

    public static final String CBO_CPU_WEIGHT = "cbo_cpu_weight";

    public static final String CBO_MEM_WEIGHT = "cbo_mem_weight";

    public static final String CBO_NET_WEIGHT = "cbo_net_weight";

    public static final String ROUND_PRECISE_DECIMALV2_VALUE = "round_precise_decimalv2_value";

    public static final String JDBC_CLICKHOUSE_QUERY_FINAL = "jdbc_clickhouse_query_final";

    public static final String ENABLE_MEMTABLE_ON_SINK_NODE =
            "enable_memtable_on_sink_node";

    public static final String ENABLE_UNIQUE_KEY_PARTIAL_UPDATE = "enable_unique_key_partial_update";

    public static final String INVERTED_INDEX_CONJUNCTION_OPT_THRESHOLD = "inverted_index_conjunction_opt_threshold";

    public static final String FULL_AUTO_ANALYZE_START_TIME = "full_auto_analyze_start_time";

    public static final String FULL_AUTO_ANALYZE_END_TIME = "full_auto_analyze_end_time";

    public static final String EXPAND_RUNTIME_FILTER_BY_INNER_JION = "expand_runtime_filter_by_inner_join";

    public static final String TEST_QUERY_CACHE_HIT = "test_query_cache_hit";

    public static final String ENABLE_FULL_AUTO_ANALYZE = "enable_full_auto_analyze";

    public static final String FASTER_FLOAT_CONVERT = "faster_float_convert";

    public static final List<String> DEBUG_VARIABLES = ImmutableList.of(
            SKIP_DELETE_PREDICATE,
            SKIP_DELETE_BITMAP,
            SKIP_DELETE_SIGN,
            SKIP_STORAGE_ENGINE_MERGE,
            SHOW_HIDDEN_COLUMNS
    );

    // session origin value
    public Map<Field, String> sessionOriginValue = new HashMap<Field, String>();
    // check stmt is or not [select /*+ SET_VAR(...)*/ ...]
    // if it is setStmt, we needn't collect session origin value
    public boolean isSingleSetVar = false;

    @VariableMgr.VarAttr(name = JDBC_CLICKHOUSE_QUERY_FINAL)
    public boolean jdbcClickhouseQueryFinal = false;

    @VariableMgr.VarAttr(name = ROUND_PRECISE_DECIMALV2_VALUE)
    public boolean roundPreciseDecimalV2Value = false;

    @VariableMgr.VarAttr(name = INSERT_VISIBLE_TIMEOUT_MS, needForward = true)
    public long insertVisibleTimeoutMs = DEFAULT_INSERT_VISIBLE_TIMEOUT_MS;

    // max memory used on every backend.
    @VariableMgr.VarAttr(name = EXEC_MEM_LIMIT)
    public long maxExecMemByte = 2147483648L;

    @VariableMgr.VarAttr(name = SCAN_QUEUE_MEM_LIMIT)
    public long maxScanQueueMemByte = 2147483648L / 20;

    @VariableMgr.VarAttr(name = ENABLE_SPILLING)
    public boolean enableSpilling = false;

    @VariableMgr.VarAttr(name = ENABLE_EXCHANGE_NODE_PARALLEL_MERGE)
    public boolean enableExchangeNodeParallelMerge = false;

    // By default, the number of Limit items after OrderBy is changed from 65535 items
    // before v1.2.0 (not included), to return all items by default
    @VariableMgr.VarAttr(name = DEFAULT_ORDER_BY_LIMIT)
    private long defaultOrderByLimit = -1;

    // query timeout in second.
    @VariableMgr.VarAttr(name = QUERY_TIMEOUT)
    public int queryTimeoutS = 900;

    // query timeout in second.
    @VariableMgr.VarAttr(name = ANALYZE_TIMEOUT, needForward = true)
    public int analyzeTimeoutS = 43200;

    // The global max_execution_time value provides the default for the session value for new connections.
    // The session value applies to SELECT executions executed within the session that include
    // no MAX_EXECUTION_TIME(N) optimizer hint or for which N is 0.
    // https://dev.mysql.com/doc/refman/5.7/en/server-system-variables.html
    // So that it is == query timeout in doris
    @VariableMgr.VarAttr(name = MAX_EXECUTION_TIME, fuzzy = true, setter = "setMaxExecutionTimeMS")
    public int maxExecutionTimeMS = -1;

    @VariableMgr.VarAttr(name = INSERT_TIMEOUT)
    public int insertTimeoutS = 14400;

    // if true, need report to coordinator when plan fragment execute successfully.
    @VariableMgr.VarAttr(name = ENABLE_PROFILE, needForward = true)
    public boolean enableProfile = false;

    // using hashset instead of group by + count can improve performance
    //        but may cause rpc failed when cluster has less BE
    // Whether this switch is turned on depends on the BE number
    @VariableMgr.VarAttr(name = ENABLE_SINGLE_DISTINCT_COLUMN_OPT)
    public boolean enableSingleDistinctColumnOpt = false;

    // Set sqlMode to empty string
    @VariableMgr.VarAttr(name = SQL_MODE, needForward = true)
    public long sqlMode = SqlModeHelper.MODE_DEFAULT;

    @VariableMgr.VarAttr(name = WORKLOAD_VARIABLE)
    public String workloadGroup = "";

    @VariableMgr.VarAttr(name = RESOURCE_VARIABLE)
    public String resourceGroup = "";

    // this is used to make mysql client happy
    @VariableMgr.VarAttr(name = AUTO_COMMIT)
    public boolean autoCommit = true;

    // this is used to make c3p0 library happy
    @VariableMgr.VarAttr(name = TX_ISOLATION)
    public String txIsolation = "REPEATABLE-READ";

    // this is used to make mysql client happy
    @VariableMgr.VarAttr(name = TX_READ_ONLY)
    public boolean txReadonly = false;

    // this is used to make mysql client happy
    @VariableMgr.VarAttr(name = TRANSACTION_READ_ONLY)
    public boolean transactionReadonly = false;

    // this is used to make mysql client happy
    @VariableMgr.VarAttr(name = TRANSACTION_ISOLATION)
    public String transactionIsolation = "REPEATABLE-READ";

    // this is used to make c3p0 library happy
    @VariableMgr.VarAttr(name = CHARACTER_SET_CLIENT)
    public String charsetClient = "utf8";
    @VariableMgr.VarAttr(name = CHARACTER_SET_CONNNECTION)
    public String charsetConnection = "utf8";
    @VariableMgr.VarAttr(name = CHARACTER_SET_RESULTS)
    public String charsetResults = "utf8";
    @VariableMgr.VarAttr(name = CHARACTER_SET_SERVER)
    public String charsetServer = "utf8";
    @VariableMgr.VarAttr(name = COLLATION_CONNECTION)
    public String collationConnection = "utf8_general_ci";
    @VariableMgr.VarAttr(name = COLLATION_DATABASE)
    public String collationDatabase = "utf8_general_ci";

    @VariableMgr.VarAttr(name = COLLATION_SERVER)
    public String collationServer = "utf8_general_ci";

    // this is used to make c3p0 library happy
    @VariableMgr.VarAttr(name = SQL_AUTO_IS_NULL)
    public boolean sqlAutoIsNull = false;

    @VariableMgr.VarAttr(name = SQL_SELECT_LIMIT)
    private long sqlSelectLimit = Long.MAX_VALUE;

    // this is used to make c3p0 library happy
    @VariableMgr.VarAttr(name = MAX_ALLOWED_PACKET)
    public int maxAllowedPacket = 1048576;

    @VariableMgr.VarAttr(name = AUTO_INCREMENT_INCREMENT)
    public int autoIncrementIncrement = 1;

    // this is used to make c3p0 library happy
    @VariableMgr.VarAttr(name = QUERY_CACHE_TYPE)
    public int queryCacheType = 0;

    // The number of seconds the server waits for activity on an interactive connection before closing it
    @VariableMgr.VarAttr(name = INTERACTIVE_TIMTOUT)
    public int interactiveTimeout = 3600;

    // The number of seconds the server waits for activity on a noninteractive connection before closing it.
    @VariableMgr.VarAttr(name = WAIT_TIMEOUT)
    public int waitTimeoutS = 28800;

    // The number of seconds to wait for a block to be written to a connection before aborting the write
    @VariableMgr.VarAttr(name = NET_WRITE_TIMEOUT)
    public int netWriteTimeout = 60;

    // The number of seconds to wait for a block to be written to a connection before aborting the write
    @VariableMgr.VarAttr(name = NET_READ_TIMEOUT)
    public int netReadTimeout = 60;

    // The current time zone
    @VariableMgr.VarAttr(name = TIME_ZONE, needForward = true)
    public String timeZone = TimeUtils.getSystemTimeZone().getID();

    @VariableMgr.VarAttr(name = PARALLEL_EXCHANGE_INSTANCE_NUM)
    public int exchangeInstanceParallel = -1;

    @VariableMgr.VarAttr(name = SQL_SAFE_UPDATES)
    public int sqlSafeUpdates = 0;

    // only
    @VariableMgr.VarAttr(name = NET_BUFFER_LENGTH, flag = VariableMgr.READ_ONLY)
    public int netBufferLength = 16384;

    // if true, need report to coordinator when plan fragment execute successfully.
    @VariableMgr.VarAttr(name = CODEGEN_LEVEL)
    public int codegenLevel = 0;

    @VariableMgr.VarAttr(name = HAVE_QUERY_CACHE, flag = VariableMgr.READ_ONLY)
    public boolean haveQueryCache = false;

    // 4096 minus 16 + 16 bytes padding that in padding pod array
    @VariableMgr.VarAttr(name = BATCH_SIZE, fuzzy = true)
    public int batchSize = 4064;

    @VariableMgr.VarAttr(name = DISABLE_STREAMING_PREAGGREGATIONS, fuzzy = true)
    public boolean disableStreamPreaggregations = false;

    @VariableMgr.VarAttr(name = DISABLE_COLOCATE_PLAN)
    public boolean disableColocatePlan = false;

    @VariableMgr.VarAttr(name = ENABLE_COLOCATE_SCAN)
    public boolean enableColocateScan = false;

    @VariableMgr.VarAttr(name = ENABLE_BUCKET_SHUFFLE_JOIN, expType = ExperimentalType.EXPERIMENTAL_ONLINE)
    public boolean enableBucketShuffleJoin = true;

    @VariableMgr.VarAttr(name = PREFER_JOIN_METHOD)
    public String preferJoinMethod = "broadcast";

    @VariableMgr.VarAttr(name = FRAGMENT_TRANSMISSION_COMPRESSION_CODEC)
    public String fragmentTransmissionCompressionCodec = "lz4";

    /*
     * the parallel exec instance num for one Fragment in one BE
     * 1 means disable this feature
     */
    @VariableMgr.VarAttr(name = PARALLEL_FRAGMENT_EXEC_INSTANCE_NUM, needForward = true, fuzzy = true)
    public int parallelExecInstanceNum = 1;

    @VariableMgr.VarAttr(name = PARALLEL_PIPELINE_TASK_NUM, fuzzy = true, needForward = true)
    public int parallelPipelineTaskNum = 0;

    @VariableMgr.VarAttr(name = MAX_INSTANCE_NUM)
    public int maxInstanceNum = 64;

    @VariableMgr.VarAttr(name = ENABLE_INSERT_STRICT, needForward = true)
    public boolean enableInsertStrict = true;

    @VariableMgr.VarAttr(name = ENABLE_ODBC_TRANSCATION)
    public boolean enableOdbcTransaction = false;

    @VariableMgr.VarAttr(name = ENABLE_SCAN_RUN_SERIAL,  description = {
            "是否开启ScanNode串行读，以避免limit较小的情况下的读放大，可以提高查询的并发能力",
            "Whether to enable ScanNode serial reading to avoid read amplification in cases of small limits"
                + "which can improve query concurrency. default is false."})
    public boolean enableScanRunSerial = false;

    @VariableMgr.VarAttr(name = ENABLE_SQL_CACHE)
    public boolean enableSqlCache = false;

    @VariableMgr.VarAttr(name = ENABLE_PARTITION_CACHE)
    public boolean enablePartitionCache = false;

    @VariableMgr.VarAttr(name = FORWARD_TO_MASTER)
    public boolean forwardToMaster = true;

    @VariableMgr.VarAttr(name = USE_V2_ROLLUP)
    public boolean useV2Rollup = false;

    @VariableMgr.VarAttr(name = REWRITE_COUNT_DISTINCT_TO_BITMAP_HLL)
    public boolean rewriteCountDistinct = true;

    // compatible with some mysql client connect, say DataGrip of JetBrains
    @VariableMgr.VarAttr(name = EVENT_SCHEDULER)
    public String eventScheduler = "OFF";
    @VariableMgr.VarAttr(name = STORAGE_ENGINE)
    public String storageEngine = "olap";
    @VariableMgr.VarAttr(name = DEFAULT_STORAGE_ENGINE)
    public String defaultStorageEngine = "olap";
    @VariableMgr.VarAttr(name = DEFAULT_TMP_STORAGE_ENGINE)
    public String defaultTmpStorageEngine = "olap";
    @VariableMgr.VarAttr(name = DIV_PRECISION_INCREMENT)
    public int divPrecisionIncrement = 4;

    // -1 means unset, BE will use its config value
    @VariableMgr.VarAttr(name = MAX_SCAN_KEY_NUM)
    public int maxScanKeyNum = -1;
    @VariableMgr.VarAttr(name = MAX_PUSHDOWN_CONDITIONS_PER_COLUMN)
    public int maxPushdownConditionsPerColumn = -1;
    @VariableMgr.VarAttr(name = SHOW_HIDDEN_COLUMNS, flag = VariableMgr.SESSION_ONLY)
    public boolean showHiddenColumns = false;

    @VariableMgr.VarAttr(name = ALLOW_PARTITION_COLUMN_NULLABLE)
    public boolean allowPartitionColumnNullable = true;

    @VariableMgr.VarAttr(name = DELETE_WITHOUT_PARTITION, needForward = true)
    public boolean deleteWithoutPartition = false;

    @VariableMgr.VarAttr(name = SEND_BATCH_PARALLELISM, needForward = true)
    public int sendBatchParallelism = 1;

    @VariableMgr.VarAttr(name = EXTRACT_WIDE_RANGE_EXPR, needForward = true)
    public boolean extractWideRangeExpr = true;

    @VariableMgr.VarAttr(name = ENABLE_NEREIDS_DML, needForward = true)
    public boolean enableNereidsDML = false;

    @VariableMgr.VarAttr(name = ENABLE_STRICT_CONSISTENCY_DML, needForward = true)
    public boolean enableStrictConsistencyDml = false;

    @VariableMgr.VarAttr(name = ENABLE_VECTORIZED_ENGINE, expType = ExperimentalType.EXPERIMENTAL_ONLINE)
    public boolean enableVectorizedEngine = true;

    @VariableMgr.VarAttr(name = ENABLE_PIPELINE_ENGINE, fuzzy = true, needForward = true,
            expType = ExperimentalType.EXPERIMENTAL)
    private boolean enablePipelineEngine = true;

    @VariableMgr.VarAttr(name = ENABLE_AGG_STATE, fuzzy = false, expType = ExperimentalType.EXPERIMENTAL)
    public boolean enableAggState = false;

    @VariableMgr.VarAttr(name = ENABLE_PARALLEL_OUTFILE)
    public boolean enableParallelOutfile = false;

    @VariableMgr.VarAttr(name = CPU_RESOURCE_LIMIT)
    public int cpuResourceLimit = -1;

    @VariableMgr.VarAttr(name = SQL_QUOTE_SHOW_CREATE)
    public boolean sqlQuoteShowCreate = true;

    @VariableMgr.VarAttr(name = TRIM_TAILING_SPACES_FOR_EXTERNAL_TABLE_QUERY, needForward = true)
    public boolean trimTailingSpacesForExternalTableQuery = false;


    // the maximum size in bytes for a table that will be broadcast to all be nodes
    // when performing a join, By setting this value to -1 broadcasting can be disabled.
    // Default value is 1Gto
    @VariableMgr.VarAttr(name = AUTO_BROADCAST_JOIN_THRESHOLD)
    public double autoBroadcastJoinThreshold = 0.8;

    @VariableMgr.VarAttr(name = ENABLE_COST_BASED_JOIN_REORDER)
    private boolean enableJoinReorderBasedCost = false;

    @VariableMgr.VarAttr(name = ENABLE_FOLD_CONSTANT_BY_BE, fuzzy = true)
    private boolean enableFoldConstantByBe = false;

    @VariableMgr.VarAttr(name = RUNTIME_FILTER_MODE, needForward = true)
    private String runtimeFilterMode = "GLOBAL";

    @VariableMgr.VarAttr(name = RUNTIME_BLOOM_FILTER_SIZE, needForward = true)
    private int runtimeBloomFilterSize = 2097152;

    @VariableMgr.VarAttr(name = RUNTIME_BLOOM_FILTER_MIN_SIZE, needForward = true)
    private int runtimeBloomFilterMinSize = 1048576;

    @VariableMgr.VarAttr(name = RUNTIME_BLOOM_FILTER_MAX_SIZE, needForward = true)
    private int runtimeBloomFilterMaxSize = 16777216;

    @VariableMgr.VarAttr(name = RUNTIME_FILTER_WAIT_TIME_MS, needForward = true)
    private int runtimeFilterWaitTimeMs = 1000;

    @VariableMgr.VarAttr(name = RUNTIME_FILTERS_MAX_NUM, needForward = true)
    private int runtimeFiltersMaxNum = 10;

    // Set runtimeFilterType to IN_OR_BLOOM filter
    @VariableMgr.VarAttr(name = RUNTIME_FILTER_TYPE, fuzzy = true, needForward = true)
    private int runtimeFilterType = 8;

    @VariableMgr.VarAttr(name = RUNTIME_FILTER_MAX_IN_NUM, needForward = true)
    private int runtimeFilterMaxInNum = 1024;

    @VariableMgr.VarAttr(name = USE_RF_DEFAULT)
    public boolean useRuntimeFilterDefaultSize = false;

    public int getBeNumberForTest() {
        return beNumberForTest;
    }

    @VariableMgr.VarAttr(name = PROFILLING)
    public boolean profiling = false;

    public void setBeNumberForTest(int beNumberForTest) {
        this.beNumberForTest = beNumberForTest;
    }

    @VariableMgr.VarAttr(name = BE_NUMBER_FOR_TEST)
    private int beNumberForTest = -1;

    @VariableMgr.VarAttr(name = DISABLE_JOIN_REORDER)
    private boolean disableJoinReorder = false;

    @VariableMgr.VarAttr(name = MAX_JOIN_NUMBER_OF_REORDER)
    private int maxJoinNumberOfReorder = 63;

    @VariableMgr.VarAttr(name = ENABLE_BUSHY_TREE, needForward = true)
    private boolean enableBushyTree = false;

    public int getMaxJoinNumBushyTree() {
        return maxJoinNumBushyTree;
    }

    public void setMaxJoinNumBushyTree(int maxJoinNumBushyTree) {
        this.maxJoinNumBushyTree = maxJoinNumBushyTree;
    }

    public int getMaxJoinNumberOfReorder() {
        return maxJoinNumberOfReorder;
    }

    public void setMaxJoinNumberOfReorder(int maxJoinNumberOfReorder) {
        this.maxJoinNumberOfReorder = maxJoinNumberOfReorder;
    }


    @VariableMgr.VarAttr(name = MAX_JOIN_NUMBER_BUSHY_TREE)
    private int maxJoinNumBushyTree = 5;

    @VariableMgr.VarAttr(name = ENABLE_PARTITION_TOPN)
    private boolean enablePartitionTopN = true;

    @VariableMgr.VarAttr(name = ENABLE_INFER_PREDICATE)
    private boolean enableInferPredicate = true;

    @VariableMgr.VarAttr(name = RETURN_OBJECT_DATA_AS_BINARY)
    private boolean returnObjectDataAsBinary = false;

    @VariableMgr.VarAttr(name = BLOCK_ENCRYPTION_MODE)
    private String blockEncryptionMode = "";

    @VariableMgr.VarAttr(name = ENABLE_PROJECTION)
    private boolean enableProjection = true;

    @VariableMgr.VarAttr(name = CHECK_OVERFLOW_FOR_DECIMAL)
    private boolean checkOverflowForDecimal = false;

    @VariableMgr.VarAttr(name = ENABLE_DPHYP_OPTIMIZER)
    public boolean enableDPHypOptimizer = false;

    /**
     * This variable is used to select n-th optimized plan in memo.
     * It can allow us select different plans for the same SQL statement
     * and these plans can be used to evaluate the cost model.
     */
    @VariableMgr.VarAttr(name = NTH_OPTIMIZED_PLAN)
    private int nthOptimizedPlan = 1;

    /**
     * as the new optimizer is not mature yet, use this var
     * to control whether to use new optimizer, remove it when
     * the new optimizer is fully developed. I hope that day
     * would be coming soon.
     */
    @VariableMgr.VarAttr(name = ENABLE_NEREIDS_PLANNER, needForward = true,
            fuzzy = true, expType = ExperimentalType.EXPERIMENTAL)
    private boolean enableNereidsPlanner = true;

    @VariableMgr.VarAttr(name = DISABLE_NEREIDS_RULES, needForward = true)
    private String disableNereidsRules = "";

    @VariableMgr.VarAttr(name = ENABLE_NEW_COST_MODEL, needForward = true)
    private boolean enableNewCostModel = false;

    @VariableMgr.VarAttr(name = NEREIDS_STAR_SCHEMA_SUPPORT)
    private boolean nereidsStarSchemaSupport = true;

    @VariableMgr.VarAttr(name = REWRITE_OR_TO_IN_PREDICATE_THRESHOLD, fuzzy = true)
    private int rewriteOrToInPredicateThreshold = 2;

    @VariableMgr.VarAttr(name = NEREIDS_CBO_PENALTY_FACTOR, needForward = true)
    private double nereidsCboPenaltyFactor = 0.7;

    @VariableMgr.VarAttr(name = ENABLE_NEREIDS_TRACE)
    private boolean enableNereidsTrace = false;

    @VariableMgr.VarAttr(name = ENABLE_DPHYP_TRACE, needForward = true)
    public boolean enableDpHypTrace = false;

    @VariableMgr.VarAttr(name = BROADCAST_RIGHT_TABLE_SCALE_FACTOR)
    private double broadcastRightTableScaleFactor = 10.0;

    @VariableMgr.VarAttr(name = BROADCAST_ROW_COUNT_LIMIT, needForward = true)
    private double broadcastRowCountLimit = 30000000;

    @VariableMgr.VarAttr(name = BROADCAST_HASHTABLE_MEM_LIMIT_PERCENTAGE, needForward = true)
    private double broadcastHashtableMemLimitPercentage = 0.2;

    @VariableMgr.VarAttr(name = ENABLE_RUNTIME_FILTER_PRUNE, needForward = true)
    public boolean enableRuntimeFilterPrune = false;

    /**
     * The client can pass some special information by setting this session variable in the format: "k1:v1;k2:v2".
     * For example, trace_id can be passed to trace the query request sent by the user.
     * set session_context="trace_id:1234565678";
     */
    @VariableMgr.VarAttr(name = SESSION_CONTEXT, needForward = true)
    public String sessionContext = "";

    @VariableMgr.VarAttr(name = ENABLE_SINGLE_REPLICA_INSERT,
            needForward = true, expType = ExperimentalType.EXPERIMENTAL)
    public boolean enableSingleReplicaInsert = false;

    @VariableMgr.VarAttr(name = ENABLE_FUNCTION_PUSHDOWN)
    public boolean enableFunctionPushdown = true;

    @VariableMgr.VarAttr(name = FORBID_UNKNOWN_COLUMN_STATS)
    public boolean forbidUnknownColStats = false;

    @VariableMgr.VarAttr(name = ENABLE_COMMON_EXPR_PUSHDOWN, fuzzy = true)
    public boolean enableCommonExprPushdown = true;

    @VariableMgr.VarAttr(name = ENABLE_LOCAL_EXCHANGE, fuzzy = true)
    public boolean enableLocalExchange = true;

    /**
     * For debug purpose, don't merge unique key and agg key when reading data.
     */
    @VariableMgr.VarAttr(name = SKIP_STORAGE_ENGINE_MERGE)
    public boolean skipStorageEngineMerge = false;

    /**
     * For debug purpose, skip delete predicate when reading data.
     */
    @VariableMgr.VarAttr(name = SKIP_DELETE_PREDICATE)
    public boolean skipDeletePredicate = false;

    /**
     * For debug purpose, skip delete sign when reading data.
     */
    @VariableMgr.VarAttr(name = SKIP_DELETE_SIGN)
    public boolean skipDeleteSign = false;

    /**
     * For debug purpose, skip delete bitmap when reading data.
     */
    @VariableMgr.VarAttr(name = SKIP_DELETE_BITMAP)
    public boolean skipDeleteBitmap = false;

    // This variable is used to avoid FE fallback to the original parser. When we execute SQL in regression tests
    // for nereids, fallback will cause the Doris return the correct result although the syntax is unsupported
    // in nereids for some mistaken modification. You should set it on the
    @VariableMgr.VarAttr(name = ENABLE_FALLBACK_TO_ORIGINAL_PLANNER, needForward = true)
    public boolean enableFallbackToOriginalPlanner = true;

    @VariableMgr.VarAttr(name = ENABLE_NEREIDS_TIMEOUT, needForward = true)
    public boolean enableNereidsTimeout = true;

    @VariableMgr.VarAttr(name = ENABLE_NEW_SHUFFLE_HASH_METHOD)
    public boolean enableNewShuffleHashMethod = true;

    @VariableMgr.VarAttr(name = ENABLE_PUSH_DOWN_NO_GROUP_AGG)
    public boolean enablePushDownNoGroupAgg = true;

    /**
     * The current statistics are only used for CBO test,
     * and are not available to users. (work in progress)
     */
    @VariableMgr.VarAttr(name = ENABLE_CBO_STATISTICS)
    public boolean enableCboStatistics = false;

    @VariableMgr.VarAttr(name = ENABLE_ELIMINATE_SORT_NODE)
    public boolean enableEliminateSortNode = true;

    @VariableMgr.VarAttr(name = INTERNAL_SESSION)
    public boolean internalSession = false;

    // Use partitioned hash join if build side row count >= the threshold . 0 - the threshold is not set.
    @VariableMgr.VarAttr(name = PARTITIONED_HASH_JOIN_ROWS_THRESHOLD, fuzzy = true)
    public int partitionedHashJoinRowsThreshold = 0;

    // Use partitioned hash join if build side row count >= the threshold . 0 - the threshold is not set.
    @VariableMgr.VarAttr(name = PARTITIONED_HASH_AGG_ROWS_THRESHOLD, fuzzy = true)
    public int partitionedHashAggRowsThreshold = 0;

    @VariableMgr.VarAttr(name = PARTITION_PRUNING_EXPAND_THRESHOLD, fuzzy = true)
    public int partitionPruningExpandThreshold = 10;

    @VariableMgr.VarAttr(name = ENABLE_SHARE_HASH_TABLE_FOR_BROADCAST_JOIN, fuzzy = true)
    public boolean enableShareHashTableForBroadcastJoin = true;

    @VariableMgr.VarAttr(name = ENABLE_UNICODE_NAME_SUPPORT)
    public boolean enableUnicodeNameSupport = false;

    @VariableMgr.VarAttr(name = REPEAT_MAX_NUM, needForward = true)
    public int repeatMaxNum = 10000;

    @VariableMgr.VarAttr(name = GROUP_CONCAT_MAX_LEN)
    public long groupConcatMaxLen = 2147483646;

    // If the memory consumption of sort node exceed this limit, will trigger spill to disk;
    // Set to 0 to disable; min: 128M
    public static final long MIN_EXTERNAL_SORT_BYTES_THRESHOLD = 134217728;
    @VariableMgr.VarAttr(name = EXTERNAL_SORT_BYTES_THRESHOLD,
            checker = "checkExternalSortBytesThreshold", fuzzy = true)
    public long externalSortBytesThreshold = 0;

    // Set to 0 to disable; min: 128M
    public static final long MIN_EXTERNAL_AGG_BYTES_THRESHOLD = 134217728;
    @VariableMgr.VarAttr(name = EXTERNAL_AGG_BYTES_THRESHOLD,
            checker = "checkExternalAggBytesThreshold", fuzzy = true)
    public long externalAggBytesThreshold = 0;

    public static final int MIN_EXTERNAL_AGG_PARTITION_BITS = 4;
    public static final int MAX_EXTERNAL_AGG_PARTITION_BITS = 8;
    @VariableMgr.VarAttr(name = EXTERNAL_AGG_PARTITION_BITS,
            checker = "checkExternalAggPartitionBits", fuzzy = true)
    public int externalAggPartitionBits = 8; // means that the hash table will be partitioned into 256 blocks.

    // Whether enable two phase read optimization
    // 1. read related rowids along with necessary column data
    // 2. spawn fetch RPC to other nodes to get related data by sorted rowids
    @VariableMgr.VarAttr(name = ENABLE_TWO_PHASE_READ_OPT, fuzzy = true)
    public boolean enableTwoPhaseReadOpt = true;
    @VariableMgr.VarAttr(name = TOPN_OPT_LIMIT_THRESHOLD)
    public long topnOptLimitThreshold = 1024;

    // Default value is false, which means the group by and having clause
    // should first use column name not alias. According to mysql.
    @VariableMgr.VarAttr(name = GROUP_BY_AND_HAVING_USE_ALIAS_FIRST)
    public boolean groupByAndHavingUseAliasFirst = false;

    // Whether enable block file cache. Only take effect when BE config item enable_file_cache is true.
    @VariableMgr.VarAttr(name = ENABLE_FILE_CACHE, needForward = true, description = {
            "是否启用file cache。该变量只有在be.conf中enable_file_cache=true时才有效，"
                    + "如果be.conf中enable_file_cache=false，该BE节点的file cache处于禁用状态。",
            "Set wether to use file cache. This variable takes effect only if the BE config enable_file_cache=true. "
                    + "The cache is not used when BE config enable_file_cache=false."})
    public boolean enableFileCache = false;

    // Specify base path for file cache, or chose a random path.
    @VariableMgr.VarAttr(name = FILE_CACHE_BASE_PATH, needForward = true, description = {
            "指定block file cache在BE上的存储路径，默认 'random'，随机选择BE配置的存储路径。",
            "Specify the storage path of the block file cache on BE, default 'random', "
                    + "and randomly select the storage path configured by BE."})
    public String fileCacheBasePath = "random";

    // Whether enable query with inverted index.
    @VariableMgr.VarAttr(name = ENABLE_INVERTED_INDEX_QUERY, needForward = true, description = {
            "是否启用inverted index query。", "Set whether to use inverted index query."})
    public boolean enableInvertedIndexQuery = true;

    // Whether enable pushdown count agg to scan node when using inverted index match.
    @VariableMgr.VarAttr(name = ENABLE_PUSHDOWN_COUNT_ON_INDEX, needForward = true, description = {
            "是否启用count_on_index pushdown。", "Set whether to pushdown count_on_index."})
    public boolean enablePushDownCountOnIndex = true;

    // Whether drop table when create table as select insert data appear error.
    @VariableMgr.VarAttr(name = DROP_TABLE_IF_CTAS_FAILED, needForward = true)
    public boolean dropTableIfCtasFailed = true;

    @VariableMgr.VarAttr(name = MAX_TABLE_COUNT_USE_CASCADES_JOIN_REORDER, needForward = true)
    public int maxTableCountUseCascadesJoinReorder = 10;

    // If this is true, the result of `show roles` will return all user default role
    @VariableMgr.VarAttr(name = SHOW_USER_DEFAULT_ROLE, needForward = true)
    public boolean showUserDefaultRole = false;

    // Default value is -1, which means not fix replica
    @VariableMgr.VarAttr(name = USE_FIX_REPLICA)
    public int useFixReplica = -1;

    @VariableMgr.VarAttr(name = DUMP_NEREIDS_MEMO)
    public boolean dumpNereidsMemo = false;

    @VariableMgr.VarAttr(name = "memo_max_group_expression_size")
    public int memoMaxGroupExpressionSize = 10000;

    @VariableMgr.VarAttr(name = ENABLE_MINIDUMP)
    public boolean enableMinidump = false;


    @VariableMgr.VarAttr(
            name = ENABLE_PAGE_CACHE,
            description = {"控制是否启用page cache。默认为 true。",
                "Controls whether to use page cache. "
                    + "The default value is true."},
            needForward = true)
    public boolean enablePageCache = true;

    @VariableMgr.VarAttr(name = ENABLE_FOLD_NONDETERMINISTIC_FN)
    public boolean enableFoldNondeterministicFn = false;

    @VariableMgr.VarAttr(name = TRACE_NEREIDS)
    public boolean traceNereids = false;

    @VariableMgr.VarAttr(name = PLAN_NEREIDS_DUMP)
    public boolean planNereidsDump = false;

    // If set to true, all query will be executed without returning result
    @VariableMgr.VarAttr(name = DRY_RUN_QUERY, needForward = true)
    public boolean dryRunQuery = false;

    @VariableMgr.VarAttr(name = FILE_SPLIT_SIZE, needForward = true)
    public long fileSplitSize = 0;

    /**
     * determine should we enable unified load (use insert stmt as the backend for all load)
     */
    @VariableMgr.VarAttr(name = ENABLE_UNIFIED_LOAD, needForward = true)
    public boolean enableUnifiedLoad = false;

    @VariableMgr.VarAttr(
            name = ENABLE_PARQUET_LAZY_MAT,
            description = {"控制 parquet reader 是否启用延迟物化技术。默认为 true。",
                    "Controls whether to use lazy materialization technology in parquet reader. "
                            + "The default value is true."},
            needForward = true)
    public boolean enableParquetLazyMat = true;

    @VariableMgr.VarAttr(
            name = ENABLE_ORC_LAZY_MAT,
            description = {"控制 orc reader 是否启用延迟物化技术。默认为 true。",
                    "Controls whether to use lazy materialization technology in orc reader. "
                            + "The default value is true."},
            needForward = true)
    public boolean enableOrcLazyMat = true;

    @VariableMgr.VarAttr(
            name = EXTERNAL_TABLE_ANALYZE_PART_NUM,
            description = {"收集外表统计信息行数时选取的采样分区数，默认-1表示全部分区",
                    "Number of sample partition for collecting external table line number, "
                            + "default -1 means all partitions"},
            needForward = false)
    public int externalTableAnalyzePartNum = -1;

    @VariableMgr.VarAttr(name = INLINE_CTE_REFERENCED_THRESHOLD)
    public int inlineCTEReferencedThreshold = 1;

    @VariableMgr.VarAttr(name = ENABLE_CTE_MATERIALIZE)
    public boolean enableCTEMaterialize = true;

    @VariableMgr.VarAttr(name = ENABLE_ANALYZE_COMPLEX_TYPE_COLUMN)
    public boolean enableAnalyzeComplexTypeColumn = false;

    @VariableMgr.VarAttr(name = ENABLE_STRONG_CONSISTENCY, description = {"用以开启强一致读。Doris 默认支持同一个会话内的"
            + "强一致性，即同一个会话内对数据的变更操作是实时可见的。如需要会话间的强一致读，则需将此变量设置为true。",
            "Used to enable strong consistent reading. By default, Doris supports strong consistency "
                    + "within the same session, that is, changes to data within the same session are visible in "
                    + "real time. If you want strong consistent reads between sessions, set this variable to true. "
    })
    public boolean enableStrongConsistencyRead = false;

    @VariableMgr.VarAttr(name = PARALLEL_SYNC_ANALYZE_TASK_NUM)
    public int parallelSyncAnalyzeTaskNum = 2;

    @VariableMgr.VarAttr(name = TRUNCATE_CHAR_OR_VARCHAR_COLUMNS,
            description = {"是否按照表的 schema 来截断 char 或者 varchar 列。默认为 false。\n"
                    + "因为外表会存在表的 schema 中 char 或者 varchar 列的最大长度和底层 parquet 或者 orc 文件中的 schema 不一致"
                    + "的情况。此时开启改选项，会按照表的 schema 中的最大长度进行截断。",
                    "Whether to truncate char or varchar columns according to the table's schema. "
                            + "The default is false.\n"
                    + "Because the maximum length of the char or varchar column in the schema of the table"
                            + " is inconsistent with the schema in the underlying parquet or orc file."
                    + " At this time, if the option is turned on, it will be truncated according to the maximum length"
                            + " in the schema of the table."},
            needForward = true)
    public boolean truncateCharOrVarcharColumns = false;

    @VariableMgr.VarAttr(name = ENABLE_MEMTABLE_ON_SINK_NODE, needForward = true)
    public boolean enableMemtableOnSinkNode = false;

    @VariableMgr.VarAttr(name = ENABLE_INSERT_GROUP_COMMIT)
    public boolean enableInsertGroupCommit = false;

    @VariableMgr.VarAttr(name = INVERTED_INDEX_CONJUNCTION_OPT_THRESHOLD,
            description = {"在match_all中求取多个倒排索引的交集时,如果最大的倒排索引中的总数是最小倒排索引中的总数的整数倍,"
                    + "则使用跳表来优化交集操作。",
                    "When intersecting multiple inverted indexes in match_all,"
                    + " if the maximum total count of the largest inverted index"
                    + " is a multiple of the minimum total count of the smallest inverted index,"
                    + " use a skiplist to optimize the intersection."})
    public int invertedIndexConjunctionOptThreshold = 1000;

    @VariableMgr.VarAttr(name = ENABLE_UNIQUE_KEY_PARTIAL_UPDATE, needForward = true)
    public boolean enableUniqueKeyPartialUpdate = false;

    @VariableMgr.VarAttr(name = TEST_QUERY_CACHE_HIT, description = {
            "用于测试查询缓存是否命中，如果未命中指定类型的缓存，则会报错",
            "Used to test whether the query cache is hit. "
                    + "If the specified type of cache is not hit, an error will be reported."},
            options = {"none", "sql_cache", "partition_cache"})
    public String testQueryCacheHit = "none";

    @VariableMgr.VarAttr(name = ENABLE_FULL_AUTO_ANALYZE,
            description = {"该参数控制是否开启自动收集", "Set false to disable auto analyze"},
            flag = VariableMgr.GLOBAL)
    public boolean enableFullAutoAnalyze = true;

    @VariableMgr.VarAttr(name = FULL_AUTO_ANALYZE_START_TIME, needForward = true, checker = "checkAnalyzeTimeFormat",
            description = {"该参数定义自动ANALYZE例程的开始时间",
                    "This parameter defines the start time for the automatic ANALYZE routine."},
            flag = VariableMgr.GLOBAL)
    public String fullAutoAnalyzeStartTime = "00:00:00";

    @VariableMgr.VarAttr(name = FULL_AUTO_ANALYZE_END_TIME, needForward = true, checker = "checkAnalyzeTimeFormat",
            description = {"该参数定义自动ANALYZE例程的结束时间",
                    "This parameter defines the end time for the automatic ANALYZE routine."},
            flag = VariableMgr.GLOBAL)
    public String fullAutoAnalyzeEndTime = "02:00:00";

    @VariableMgr.VarAttr(name = FASTER_FLOAT_CONVERT,
            description = {"是否启用更快的浮点数转换算法，注意会影响输出格式", "Set true to enable faster float pointer number convert"})
    public boolean fasterFloatConvert = false;

    // If this fe is in fuzzy mode, then will use initFuzzyModeVariables to generate some variables,
    // not the default value set in the code.
    public void initFuzzyModeVariables() {
        Random random = new Random(System.currentTimeMillis());
        this.parallelExecInstanceNum = random.nextInt(8) + 1;
        this.parallelPipelineTaskNum = random.nextInt(8);
        this.enableCommonExprPushdown = random.nextBoolean();
        this.enableLocalExchange = random.nextBoolean();
        // This will cause be dead loop, disable it first
        // this.disableJoinReorder = random.nextBoolean();
        this.disableStreamPreaggregations = random.nextBoolean();
        this.partitionedHashJoinRowsThreshold = random.nextBoolean() ? 8 : 1048576;
        this.partitionedHashAggRowsThreshold = random.nextBoolean() ? 8 : 1048576;
        this.enableShareHashTableForBroadcastJoin = random.nextBoolean();
        int randomInt = random.nextInt(4);
        if (randomInt % 2 == 0) {
            this.rewriteOrToInPredicateThreshold = 100000;
        } else {
            this.rewriteOrToInPredicateThreshold = 2;
        }
        this.runtimeFilterType = 1 << randomInt;
        /*
        switch (randomInt) {
            case 0:
                this.externalSortBytesThreshold = 0;
                this.externalAggBytesThreshold = 0;
                break;
            case 1:
                this.externalSortBytesThreshold = 1;
                this.externalAggBytesThreshold = 1;
                this.externalAggPartitionBits = 6;
                break;
            case 2:
                this.externalSortBytesThreshold = 1024 * 1024;
                this.externalAggBytesThreshold = 1024 * 1024;
                this.externalAggPartitionBits = 8;
                break;
            default:
                this.externalSortBytesThreshold = 100 * 1024 * 1024 * 1024;
                this.externalAggBytesThreshold = 100 * 1024 * 1024 * 1024;
                this.externalAggPartitionBits = 4;
                break;
        }
        */
        // pull_request_id default value is 0. When it is 0, use default (global) session variable.
        if (Config.pull_request_id > 0) {
            switch (Config.pull_request_id % 4) {
                case 0:
                    this.enablePipelineEngine = true;
                    this.runtimeFilterType |= TRuntimeFilterType.BITMAP.getValue();
                    this.enableNereidsPlanner = true;
                    break;
                case 1:
                    this.enablePipelineEngine = true;
                    this.runtimeFilterType |= TRuntimeFilterType.BITMAP.getValue();
                    this.enableNereidsPlanner = false;
                    break;
                case 2:
                    this.enablePipelineEngine = false;
                    this.runtimeFilterType &= ~TRuntimeFilterType.BITMAP.getValue();
                    this.enableNereidsPlanner = true;
                    break;
                case 3:
                    this.enablePipelineEngine = false;
                    this.runtimeFilterType &= ~TRuntimeFilterType.BITMAP.getValue();
                    this.enableNereidsPlanner = false;
                    break;
                default:
                    break;
            }
        }

        if (Config.fuzzy_test_type.equals("p0")) {
            if (Config.pull_request_id > 0) {
                if (Config.pull_request_id % 2 == 1) {
                    this.batchSize = 4064;
                } else {
                    this.batchSize = 50;
                }
            }
        }

        // set random 1, 10, 100, 1000, 10000
        this.topnOptLimitThreshold = (int) Math.pow(10, random.nextInt(5));
    }

    public String printFuzzyVariables() {
        if (!Config.use_fuzzy_session_variable) {
            return "";
        }
        List<String> res = Lists.newArrayList();
        for (Field field : SessionVariable.class.getDeclaredFields()) {
            VarAttr attr = field.getAnnotation(VarAttr.class);
            if (attr == null || !attr.fuzzy()) {
                continue;
            }
            field.setAccessible(true);
            try {
                Object val = field.get(this);
                res.add(attr.name() + "=" + val.toString());
            } catch (IllegalAccessException e) {
                LOG.warn("failed to get fuzzy session variable {}", attr.name(), e);
            }
        }
        return Joiner.on(",").join(res);
    }

    /**
     * syntax:
     * all -> use all event
     * all except event_1, event_2, ..., event_n -> use all events excluding the event_1~n
     * event_1, event_2, ..., event_n -> use event_1~n
     */
    @VariableMgr.VarAttr(name = NEREIDS_TRACE_EVENT_MODE, checker = "checkNereidsTraceEventMode")
    public String nereidsTraceEventMode = "all";

    private Set<Class<? extends Event>> parsedNereidsEventMode = EventSwitchParser.parse(Lists.newArrayList("all"));

    public boolean isInDebugMode() {
        return showHiddenColumns || skipDeleteBitmap || skipDeletePredicate || skipDeleteSign || skipStorageEngineMerge;
    }

    public void setEnableNereidsTrace(boolean enableNereidsTrace) {
        this.enableNereidsTrace = enableNereidsTrace;
    }

    public void setNereidsTraceEventMode(String nereidsTraceEventMode) {
        checkNereidsTraceEventMode(nereidsTraceEventMode);
        this.nereidsTraceEventMode = nereidsTraceEventMode;
    }

    public void checkNereidsTraceEventMode(String nereidsTraceEventMode) {
        List<String> strings = EventSwitchParser.checkEventModeStringAndSplit(nereidsTraceEventMode);
        if (strings != null) {
            parsedNereidsEventMode = EventSwitchParser.parse(strings);
        }
        if (parsedNereidsEventMode == null) {
            throw new UnsupportedOperationException("nereids_trace_event_mode syntax error, please check");
        }
    }

    public Set<Class<? extends Event>> getParsedNereidsEventMode() {
        return parsedNereidsEventMode;
    }

    public String getBlockEncryptionMode() {
        return blockEncryptionMode;
    }

    public void setBlockEncryptionMode(String blockEncryptionMode) {
        this.blockEncryptionMode = blockEncryptionMode;
    }

    public void setRewriteOrToInPredicateThreshold(int threshold) {
        this.rewriteOrToInPredicateThreshold = threshold;
    }

    public int getRewriteOrToInPredicateThreshold() {
        return rewriteOrToInPredicateThreshold;
    }

    public long getMaxExecMemByte() {
        return maxExecMemByte;
    }

    public long getMaxScanQueueExecMemByte() {
        return maxScanQueueMemByte;
    }

    public int getQueryTimeoutS() {
        return queryTimeoutS;
    }

    public int getAnalyzeTimeoutS() {
        return analyzeTimeoutS;
    }

    public void setEnableTwoPhaseReadOpt(boolean enable) {
        enableTwoPhaseReadOpt = enable;
    }

    public int getMaxExecutionTimeMS() {
        return maxExecutionTimeMS;
    }

    public int getInsertTimeoutS() {
        return insertTimeoutS;
    }


    public void setInsertTimeoutS(int insertTimeoutS) {
        this.insertTimeoutS = insertTimeoutS;
    }

    public boolean enableProfile() {
        return enableProfile;
    }

    public boolean enableSingleDistinctColumnOpt() {
        return enableSingleDistinctColumnOpt;
    }

    public int getWaitTimeoutS() {
        return waitTimeoutS;
    }

    public long getSqlMode() {
        return sqlMode;
    }

    public void setSqlMode(long sqlMode) {
        this.sqlMode = sqlMode;
    }

    public boolean isEnableJoinReorderBasedCost() {
        return enableJoinReorderBasedCost;
    }

    public boolean isAutoCommit() {
        return autoCommit;
    }

    public boolean isTxReadonly() {
        return txReadonly;
    }

    public boolean isTransactionReadonly() {
        return transactionReadonly;
    }

    public String getTransactionIsolation() {
        return transactionIsolation;
    }

    public String getTxIsolation() {
        return txIsolation;
    }

    public String getCharsetClient() {
        return charsetClient;
    }

    public String getCharsetConnection() {
        return charsetConnection;
    }

    public String getCharsetResults() {
        return charsetResults;
    }

    public String getCharsetServer() {
        return charsetServer;
    }

    public String getCollationConnection() {
        return collationConnection;
    }

    public String getCollationDatabase() {
        return collationDatabase;
    }

    public String getCollationServer() {
        return collationServer;
    }

    public boolean isSqlAutoIsNull() {
        return sqlAutoIsNull;
    }

    public long getSqlSelectLimit() {
        if (sqlSelectLimit < 0 || sqlSelectLimit >= Long.MAX_VALUE) {
            return -1;
        }
        return sqlSelectLimit;
    }

    public long getDefaultOrderByLimit() {
        return defaultOrderByLimit;
    }

    public int getMaxAllowedPacket() {
        return maxAllowedPacket;
    }

    public int getAutoIncrementIncrement() {
        return autoIncrementIncrement;
    }

    public int getQueryCacheType() {
        return queryCacheType;
    }

    public int getInteractiveTimeout() {
        return interactiveTimeout;
    }

    public int getNetWriteTimeout() {
        return netWriteTimeout;
    }

    public int getNetReadTimeout() {
        return netReadTimeout;
    }

    public String getTimeZone() {
        return timeZone;
    }

    public void setTimeZone(String timeZone) {
        this.timeZone = timeZone;
    }

    public int getSqlSafeUpdates() {
        return sqlSafeUpdates;
    }

    public int getNetBufferLength() {
        return netBufferLength;
    }

    public int getCodegenLevel() {
        return codegenLevel;
    }

    public boolean getHaveQueryCache() {
        return haveQueryCache;
    }

    /**
     * setMaxExecMemByte.
     **/
    public void setMaxExecMemByte(long maxExecMemByte) {
        if (maxExecMemByte < MIN_EXEC_MEM_LIMIT) {
            this.maxExecMemByte = MIN_EXEC_MEM_LIMIT;
        } else {
            this.maxExecMemByte = maxExecMemByte;
        }
    }

    public void setMaxScanQueueMemByte(long scanQueueMemByte) {
        this.maxScanQueueMemByte = Math.min(scanQueueMemByte, maxExecMemByte / 2);
    }

    public boolean isSqlQuoteShowCreate() {
        return sqlQuoteShowCreate;
    }

    public void setSqlQuoteShowCreate(boolean sqlQuoteShowCreate) {
        this.sqlQuoteShowCreate = sqlQuoteShowCreate;
    }

    public void setQueryTimeoutS(int queryTimeoutS) {
        this.queryTimeoutS = queryTimeoutS;
    }

    public void setAnalyzeTimeoutS(int analyzeTimeoutS) {
        this.analyzeTimeoutS = analyzeTimeoutS;
    }

    public void setMaxExecutionTimeMS(int maxExecutionTimeMS) {
        this.maxExecutionTimeMS = maxExecutionTimeMS;
        this.queryTimeoutS = this.maxExecutionTimeMS / 1000;
    }

    public void setMaxExecutionTimeMS(String maxExecutionTimeMS) {
        this.maxExecutionTimeMS = Integer.valueOf(maxExecutionTimeMS);
        this.queryTimeoutS = this.maxExecutionTimeMS / 1000;
    }

    public String getWorkloadGroup() {
        return workloadGroup;
    }

    public void setWorkloadGroup(String workloadGroup) {
        this.workloadGroup = workloadGroup;
    }

    public String getResourceGroup() {
        return resourceGroup;
    }

    public void setResourceGroup(String resourceGroup) {
        this.resourceGroup = resourceGroup;
    }

    public boolean isDisableColocatePlan() {
        return disableColocatePlan;
    }

    public boolean enableColocateScan() {
        return enableColocateScan;
    }

    public boolean isEnableBucketShuffleJoin() {
        return enableBucketShuffleJoin;
    }

    public boolean isEnableOdbcTransaction() {
        return enableOdbcTransaction;
    }

    public String getPreferJoinMethod() {
        return preferJoinMethod;
    }

    public void setPreferJoinMethod(String preferJoinMethod) {
        this.preferJoinMethod = preferJoinMethod;
    }

    public boolean isEnableFoldConstantByBe() {
        return enableFoldConstantByBe;
    }

    public boolean isEnableNereidsDML() {
        return enableNereidsDML;
    }

    public void setEnableFoldConstantByBe(boolean foldConstantByBe) {
        this.enableFoldConstantByBe = foldConstantByBe;
    }

    public int getParallelExecInstanceNum() {
        if (enablePipelineEngine && parallelPipelineTaskNum == 0) {
            int size = Env.getCurrentSystemInfo().getMinPipelineExecutorSize();
            int autoInstance = (size + 1) / 2;
            return Math.min(autoInstance, maxInstanceNum);
        } else if (enablePipelineEngine) {
            return parallelPipelineTaskNum;
        } else {
            return parallelExecInstanceNum;
        }
    }

    public int getExchangeInstanceParallel() {
        return exchangeInstanceParallel;
    }

    public boolean getEnableInsertStrict() {
        return enableInsertStrict;
    }

    public void setEnableInsertStrict(boolean enableInsertStrict) {
        this.enableInsertStrict = enableInsertStrict;
    }

    public boolean isEnableSqlCache() {
        return enableSqlCache;
    }

    public void setEnableSqlCache(boolean enableSqlCache) {
        this.enableSqlCache = enableSqlCache;
    }

    public boolean isEnablePartitionCache() {
        return enablePartitionCache;
    }

    public void setEnablePartitionCache(boolean enablePartitionCache) {
        this.enablePartitionCache = enablePartitionCache;
    }

    public int getPartitionedHashJoinRowsThreshold() {
        return partitionedHashJoinRowsThreshold;
    }

    public void setPartitionedHashJoinRowsThreshold(int threshold) {
        this.partitionedHashJoinRowsThreshold = threshold;
    }

    // Serialize to thrift object
    public boolean getForwardToMaster() {
        return forwardToMaster;
    }

    public boolean isUseV2Rollup() {
        return useV2Rollup;
    }

    // for unit test
    public void setUseV2Rollup(boolean useV2Rollup) {
        this.useV2Rollup = useV2Rollup;
    }

    public boolean isRewriteCountDistinct() {
        return rewriteCountDistinct;
    }

    public void setRewriteCountDistinct(boolean rewriteCountDistinct) {
        this.rewriteCountDistinct = rewriteCountDistinct;
    }

    public String getEventScheduler() {
        return eventScheduler;
    }

    public void setEventScheduler(String eventScheduler) {
        this.eventScheduler = eventScheduler;
    }

    public String getStorageEngine() {
        return storageEngine;
    }

    public void setStorageEngine(String storageEngine) {
        this.storageEngine = storageEngine;
    }

    public int getDivPrecisionIncrement() {
        return divPrecisionIncrement;
    }

    public int getMaxScanKeyNum() {
        return maxScanKeyNum;
    }

    public void setMaxScanKeyNum(int maxScanKeyNum) {
        this.maxScanKeyNum = maxScanKeyNum;
    }

    public int getMaxPushdownConditionsPerColumn() {
        return maxPushdownConditionsPerColumn;
    }

    public void setMaxPushdownConditionsPerColumn(int maxPushdownConditionsPerColumn) {
        this.maxPushdownConditionsPerColumn = maxPushdownConditionsPerColumn;
    }

    public double getBroadcastRightTableScaleFactor() {
        return broadcastRightTableScaleFactor;
    }

    public void setBroadcastRightTableScaleFactor(double broadcastRightTableScaleFactor) {
        this.broadcastRightTableScaleFactor = broadcastRightTableScaleFactor;
    }

    public double getBroadcastRowCountLimit() {
        return broadcastRowCountLimit;
    }

    public void setBroadcastRowCountLimit(double broadcastRowCountLimit) {
        this.broadcastRowCountLimit = broadcastRowCountLimit;
    }

    public double getBroadcastHashtableMemLimitPercentage() {
        return broadcastHashtableMemLimitPercentage;
    }

    public void setBroadcastHashtableMemLimitPercentage(double broadcastHashtableMemLimitPercentage) {
        this.broadcastHashtableMemLimitPercentage = broadcastHashtableMemLimitPercentage;
    }

    public boolean showHiddenColumns() {
        return showHiddenColumns;
    }

    public void setShowHiddenColumns(boolean showHiddenColumns) {
        this.showHiddenColumns = showHiddenColumns;
    }

    public boolean isEnableScanRunSerial() {
        return enableScanRunSerial;
    }

    public boolean skipStorageEngineMerge() {
        return skipStorageEngineMerge;
    }

    public boolean skipDeleteSign() {
        return skipDeleteSign;
    }

    public boolean isAllowPartitionColumnNullable() {
        return allowPartitionColumnNullable;
    }

    public String getRuntimeFilterMode() {
        return runtimeFilterMode;
    }

    public void setRuntimeFilterMode(String runtimeFilterMode) {
        this.runtimeFilterMode = runtimeFilterMode;
    }

    public int getRuntimeBloomFilterSize() {
        return runtimeBloomFilterSize;
    }

    public void setRuntimeBloomFilterSize(int runtimeBloomFilterSize) {
        this.runtimeBloomFilterSize = runtimeBloomFilterSize;
    }

    public int getRuntimeBloomFilterMinSize() {
        return runtimeBloomFilterMinSize;
    }

    public void setRuntimeBloomFilterMinSize(int runtimeBloomFilterMinSize) {
        this.runtimeBloomFilterMinSize = runtimeBloomFilterMinSize;
    }

    public int getRuntimeBloomFilterMaxSize() {
        return runtimeBloomFilterMaxSize;
    }

    public void setRuntimeBloomFilterMaxSize(int runtimeBloomFilterMaxSize) {
        this.runtimeBloomFilterMaxSize = runtimeBloomFilterMaxSize;
    }

    public int getRuntimeFilterWaitTimeMs() {
        return runtimeFilterWaitTimeMs;
    }

    public void setRuntimeFilterWaitTimeMs(int runtimeFilterWaitTimeMs) {
        this.runtimeFilterWaitTimeMs = runtimeFilterWaitTimeMs;
    }

    public int getRuntimeFiltersMaxNum() {
        return runtimeFiltersMaxNum;
    }

    public void setRuntimeFiltersMaxNum(int runtimeFiltersMaxNum) {
        this.runtimeFiltersMaxNum = runtimeFiltersMaxNum;
    }

    public int getRuntimeFilterType() {
        return runtimeFilterType;
    }

    public boolean isRuntimeFilterTypeEnabled(TRuntimeFilterType type) {
        return (runtimeFilterType & type.getValue()) == type.getValue();
    }

    public void setRuntimeFilterType(int runtimeFilterType) {
        this.runtimeFilterType = runtimeFilterType;
    }

    public int getRuntimeFilterMaxInNum() {
        return runtimeFilterMaxInNum;
    }

    public void setRuntimeFilterMaxInNum(int runtimeFilterMaxInNum) {
        this.runtimeFilterMaxInNum = runtimeFilterMaxInNum;
    }

    public void setEnablePipelineEngine(boolean enablePipelineEngine) {
        this.enablePipelineEngine = enablePipelineEngine;
    }

    public boolean enablePushDownNoGroupAgg() {
        return enablePushDownNoGroupAgg;
    }

    public boolean getEnableFunctionPushdown() {
        return this.enableFunctionPushdown;
    }

    public boolean getForbidUnknownColStats() {
        return forbidUnknownColStats;
    }

    public void setForbidUnownColStats(boolean forbid) {
        forbidUnknownColStats = forbid;
    }

    public boolean getEnableLocalExchange() {
        return enableLocalExchange;
    }

    public boolean getEnableCboStatistics() {
        return enableCboStatistics;
    }

    public long getFileSplitSize() {
        return fileSplitSize;
    }

    public void setFileSplitSize(long fileSplitSize) {
        this.fileSplitSize = fileSplitSize;
    }

    public boolean isEnableParquetLazyMat() {
        return enableParquetLazyMat;
    }

    public void setEnableParquetLazyMat(boolean enableParquetLazyMat) {
        this.enableParquetLazyMat = enableParquetLazyMat;
    }

    public boolean isEnableOrcLazyMat() {
        return enableOrcLazyMat;
    }

    public void setEnableOrcLazyMat(boolean enableOrcLazyMat) {
        this.enableOrcLazyMat = enableOrcLazyMat;
    }


    /**
     * getInsertVisibleTimeoutMs.
     **/
    public long getInsertVisibleTimeoutMs() {
        if (insertVisibleTimeoutMs < MIN_INSERT_VISIBLE_TIMEOUT_MS) {
            return MIN_INSERT_VISIBLE_TIMEOUT_MS;
        } else {
            return insertVisibleTimeoutMs;
        }
    }

    /**
     * setInsertVisibleTimeoutMs.
     **/
    public void setInsertVisibleTimeoutMs(long insertVisibleTimeoutMs) {
        if (insertVisibleTimeoutMs < MIN_INSERT_VISIBLE_TIMEOUT_MS) {
            this.insertVisibleTimeoutMs = MIN_INSERT_VISIBLE_TIMEOUT_MS;
        } else {
            this.insertVisibleTimeoutMs = insertVisibleTimeoutMs;
        }
    }

    public boolean getIsSingleSetVar() {
        return isSingleSetVar;
    }

    public void setIsSingleSetVar(boolean issinglesetvar) {
        this.isSingleSetVar = issinglesetvar;
    }

    public Map<Field, String> getSessionOriginValue() {
        return sessionOriginValue;
    }

    public void addSessionOriginValue(Field key, String value) {
        if (sessionOriginValue.containsKey(key)) {
            // If we already set the origin value, just skip the reset.
            return;
        }
        sessionOriginValue.put(key, value);
    }

    public void clearSessionOriginValue() {
        sessionOriginValue.clear();
    }

    public boolean isDeleteWithoutPartition() {
        return deleteWithoutPartition;
    }

    public boolean isExtractWideRangeExpr() {
        return extractWideRangeExpr;
    }

    public boolean isGroupByAndHavingUseAliasFirst() {
        return groupByAndHavingUseAliasFirst;
    }

    public int getCpuResourceLimit() {
        return cpuResourceLimit;
    }

    public int getSendBatchParallelism() {
        return sendBatchParallelism;
    }

    public boolean isEnableParallelOutfile() {
        return enableParallelOutfile;
    }

    public boolean isDisableJoinReorder() {
        return disableJoinReorder;
    }

    public boolean isEnableBushyTree() {
        return enableBushyTree;
    }

    public void setEnableBushyTree(boolean enableBushyTree) {
        this.enableBushyTree = enableBushyTree;
    }

    public boolean isEnablePartitionTopN() {
        return enablePartitionTopN;
    }

    public void setEnablePartitionTopN(boolean enablePartitionTopN) {
        this.enablePartitionTopN = enablePartitionTopN;
    }

    public boolean isEnableFoldNondeterministicFn() {
        return enableFoldNondeterministicFn;
    }

    public void setEnableFoldNondeterministicFn(boolean enableFoldNondeterministicFn) {
        this.enableFoldNondeterministicFn = enableFoldNondeterministicFn;
    }

    public boolean isReturnObjectDataAsBinary() {
        return returnObjectDataAsBinary;
    }

    public void setReturnObjectDataAsBinary(boolean returnObjectDataAsBinary) {
        this.returnObjectDataAsBinary = returnObjectDataAsBinary;
    }

    public boolean isEnableInferPredicate() {
        return enableInferPredicate;
    }

    public void setEnableInferPredicate(boolean enableInferPredicate) {
        this.enableInferPredicate = enableInferPredicate;
    }

    public boolean isEnableProjection() {
        return enableProjection;
    }

    public boolean checkOverflowForDecimal() {
        return checkOverflowForDecimal;
    }

    public boolean isTrimTailingSpacesForExternalTableQuery() {
        return trimTailingSpacesForExternalTableQuery;
    }

    public void setTrimTailingSpacesForExternalTableQuery(boolean trimTailingSpacesForExternalTableQuery) {
        this.trimTailingSpacesForExternalTableQuery = trimTailingSpacesForExternalTableQuery;
    }

    public void setEnableJoinReorderBasedCost(boolean enableJoinReorderBasedCost) {
        this.enableJoinReorderBasedCost = enableJoinReorderBasedCost;
    }

    public void setDisableJoinReorder(boolean disableJoinReorder) {
        this.disableJoinReorder = disableJoinReorder;
    }

    /**
     * Nereids only support vectorized engine.
     *
     * @return true if both nereids and vectorized engine are enabled
     */
    public boolean isEnableNereidsPlanner() {
        return enableNereidsPlanner;
    }

    public void setEnableNereidsPlanner(boolean enableNereidsPlanner) {
        this.enableNereidsPlanner = enableNereidsPlanner;
    }

    public int getNthOptimizedPlan() {
        return nthOptimizedPlan;
    }

    public Set<String> getDisableNereidsRules() {
        return Arrays.stream(disableNereidsRules.split(",[\\s]*"))
                .map(rule -> rule.toUpperCase(Locale.ROOT))
                .collect(ImmutableSet.toImmutableSet());
    }

    public void setEnableNewCostModel(boolean enable) {
        this.enableNewCostModel = enable;
    }

    public boolean getEnableNewCostModel() {
        return this.enableNewCostModel;
    }

    public void setDisableNereidsRules(String disableNereidsRules) {
        this.disableNereidsRules = disableNereidsRules;
    }

    public double getNereidsCboPenaltyFactor() {
        return nereidsCboPenaltyFactor;
    }

    public void setNereidsCboPenaltyFactor(double penaltyFactor) {
        this.nereidsCboPenaltyFactor = penaltyFactor;
    }

    public boolean isEnableNereidsTrace() {
        return isEnableNereidsPlanner() && enableNereidsTrace;
    }

    public boolean isEnableSingleReplicaInsert() {
        return enableSingleReplicaInsert;
    }

    public void setEnableSingleReplicaInsert(boolean enableSingleReplicaInsert) {
        this.enableSingleReplicaInsert = enableSingleReplicaInsert;
    }

    public boolean isEnableRuntimeFilterPrune() {
        return enableRuntimeFilterPrune;
    }

    public void setEnableRuntimeFilterPrune(boolean enableRuntimeFilterPrune) {
        this.enableRuntimeFilterPrune = enableRuntimeFilterPrune;
    }

    public void setFragmentTransmissionCompressionCodec(String codec) {
        this.fragmentTransmissionCompressionCodec = codec;
    }

    public boolean isEnableUnicodeNameSupport() {
        return enableUnicodeNameSupport;
    }

    public void setEnableUnicodeNameSupport(boolean enableUnicodeNameSupport) {
        this.enableUnicodeNameSupport = enableUnicodeNameSupport;
    }

    public boolean isDropTableIfCtasFailed() {
        return dropTableIfCtasFailed;
    }

    public void checkExternalSortBytesThreshold(String externalSortBytesThreshold) {
        long value = Long.valueOf(externalSortBytesThreshold);
        if (value > 0 && value < MIN_EXTERNAL_SORT_BYTES_THRESHOLD) {
            LOG.warn("external sort bytes threshold: {}, min: {}", value, MIN_EXTERNAL_SORT_BYTES_THRESHOLD);
            throw new UnsupportedOperationException("minimum value is " + MIN_EXTERNAL_SORT_BYTES_THRESHOLD);
        }
    }

    public void checkExternalAggBytesThreshold(String externalAggBytesThreshold) {
        long value = Long.valueOf(externalAggBytesThreshold);
        if (value > 0 && value < MIN_EXTERNAL_AGG_BYTES_THRESHOLD) {
            LOG.warn("external agg bytes threshold: {}, min: {}", value, MIN_EXTERNAL_AGG_BYTES_THRESHOLD);
            throw new UnsupportedOperationException("minimum value is " + MIN_EXTERNAL_AGG_BYTES_THRESHOLD);
        }
    }

    public void checkExternalAggPartitionBits(String externalAggPartitionBits) {
        int value = Integer.valueOf(externalAggPartitionBits);
        if (value < MIN_EXTERNAL_AGG_PARTITION_BITS || value > MAX_EXTERNAL_AGG_PARTITION_BITS) {
            LOG.warn("external agg bytes threshold: {}, min: {}, max: {}",
                    value, MIN_EXTERNAL_AGG_PARTITION_BITS, MAX_EXTERNAL_AGG_PARTITION_BITS);
            throw new UnsupportedOperationException("min value is " + MIN_EXTERNAL_AGG_PARTITION_BITS + " max value is "
                    + MAX_EXTERNAL_AGG_PARTITION_BITS);
        }
    }

    public boolean isEnableFileCache() {
        return enableFileCache;
    }

    public void setEnableFileCache(boolean enableFileCache) {
        this.enableFileCache = enableFileCache;
    }

    public String getFileCacheBasePath() {
        return fileCacheBasePath;
    }

    public void setFileCacheBasePath(String basePath) {
        this.fileCacheBasePath = basePath;
    }

    public boolean isEnableInvertedIndexQuery() {
        return enableInvertedIndexQuery;
    }

    public void setEnableInvertedIndexQuery(boolean enableInvertedIndexQuery) {
        this.enableInvertedIndexQuery = enableInvertedIndexQuery;
    }

    public boolean isEnablePushDownCountOnIndex() {
        return enablePushDownCountOnIndex;
    }

    public void setEnablePushDownCountOnIndex(boolean enablePushDownCountOnIndex) {
        this.enablePushDownCountOnIndex = enablePushDownCountOnIndex;
    }

    public int getMaxTableCountUseCascadesJoinReorder() {
        return this.maxTableCountUseCascadesJoinReorder;
    }

    public void setMaxTableCountUseCascadesJoinReorder(int maxTableCountUseCascadesJoinReorder) {
        this.maxTableCountUseCascadesJoinReorder =
                maxTableCountUseCascadesJoinReorder < MIN_JOIN_REORDER_TABLE_COUNT
                        ? MIN_JOIN_REORDER_TABLE_COUNT
                        : maxTableCountUseCascadesJoinReorder;
    }

    public boolean isShowUserDefaultRole() {
        return showUserDefaultRole;
    }

    public int getExternalTableAnalyzePartNum() {
        return externalTableAnalyzePartNum;
    }

    public boolean isTruncateCharOrVarcharColumns() {
        return truncateCharOrVarcharColumns;
    }

    public void setTruncateCharOrVarcharColumns(boolean truncateCharOrVarcharColumns) {
        this.truncateCharOrVarcharColumns = truncateCharOrVarcharColumns;
    }

    public boolean isEnableUniqueKeyPartialUpdate() {
        return enableUniqueKeyPartialUpdate;
    }

    public void setEnableUniqueKeyPartialUpdate(boolean enableUniqueKeyPartialUpdate) {
        this.enableUniqueKeyPartialUpdate = enableUniqueKeyPartialUpdate;
    }

    /**
     * Serialize to thrift object.
     * Used for rest api.
     */
    public TQueryOptions toThrift() {
        TQueryOptions tResult = new TQueryOptions();
        tResult.setMemLimit(maxExecMemByte);
        tResult.setScanQueueMemLimit(Math.min(maxScanQueueMemByte, maxExecMemByte / 20));

        // TODO chenhao, reservation will be calculated by cost
        tResult.setMinReservation(0);
        tResult.setMaxReservation(maxExecMemByte);
        tResult.setInitialReservationTotalClaims(maxExecMemByte);
        tResult.setBufferPoolLimit(maxExecMemByte);

        tResult.setQueryTimeout(queryTimeoutS);
        tResult.setEnableProfile(enableProfile);
        if (enableProfile) {
            // If enable profile == true, then also set report success to true
            // be need report success to start report thread. But it is very tricky
            // we should modify BE in the future.
            tResult.setIsReportSuccess(true);
        }
        tResult.setCodegenLevel(codegenLevel);
        tResult.setBeExecVersion(Config.be_exec_version);
        tResult.setEnablePipelineEngine(enablePipelineEngine);
        tResult.setParallelInstance(getParallelExecInstanceNum());
        tResult.setReturnObjectDataAsBinary(returnObjectDataAsBinary);
        tResult.setTrimTailingSpacesForExternalTableQuery(trimTailingSpacesForExternalTableQuery);
        tResult.setEnableShareHashTableForBroadcastJoin(enableShareHashTableForBroadcastJoin);

        tResult.setBatchSize(batchSize);
        tResult.setDisableStreamPreaggregations(disableStreamPreaggregations);

        if (maxScanKeyNum > -1) {
            tResult.setMaxScanKeyNum(maxScanKeyNum);
        }
        if (maxPushdownConditionsPerColumn > -1) {
            tResult.setMaxPushdownConditionsPerColumn(maxPushdownConditionsPerColumn);
        }

        tResult.setEnableSpilling(enableSpilling);
        tResult.setEnableEnableExchangeNodeParallelMerge(enableExchangeNodeParallelMerge);

        tResult.setRuntimeFilterWaitTimeMs(runtimeFilterWaitTimeMs);
        tResult.setRuntimeFilterMaxInNum(runtimeFilterMaxInNum);

        if (cpuResourceLimit > 0) {
            TResourceLimit resourceLimit = new TResourceLimit();
            resourceLimit.setCpuLimit(cpuResourceLimit);
            tResult.setResourceLimit(resourceLimit);
        }

        tResult.setEnableFunctionPushdown(enableFunctionPushdown);
        tResult.setEnableCommonExprPushdown(enableCommonExprPushdown);
        tResult.setCheckOverflowForDecimal(checkOverflowForDecimal);
        tResult.setFragmentTransmissionCompressionCodec(fragmentTransmissionCompressionCodec);
        tResult.setEnableLocalExchange(enableLocalExchange);
        tResult.setEnableNewShuffleHashMethod(enableNewShuffleHashMethod);

        tResult.setSkipStorageEngineMerge(skipStorageEngineMerge);

        tResult.setSkipDeletePredicate(skipDeletePredicate);

        tResult.setSkipDeleteBitmap(skipDeleteBitmap);

        tResult.setPartitionedHashJoinRowsThreshold(partitionedHashJoinRowsThreshold);
        tResult.setPartitionedHashAggRowsThreshold(partitionedHashAggRowsThreshold);

        tResult.setRepeatMaxNum(repeatMaxNum);

        tResult.setExternalSortBytesThreshold(externalSortBytesThreshold);

        tResult.setExternalAggBytesThreshold(externalAggBytesThreshold);

        tResult.setExternalAggPartitionBits(externalAggPartitionBits);

        tResult.setEnableFileCache(enableFileCache);

        tResult.setEnablePageCache(enablePageCache);

        tResult.setFileCacheBasePath(fileCacheBasePath);

        tResult.setEnableInvertedIndexQuery(enableInvertedIndexQuery);

        if (dryRunQuery) {
            tResult.setDryRunQuery(true);
        }

        tResult.setEnableParquetLazyMat(enableParquetLazyMat);
        tResult.setEnableOrcLazyMat(enableOrcLazyMat);

        tResult.setTruncateCharOrVarcharColumns(truncateCharOrVarcharColumns);

        tResult.setInvertedIndexConjunctionOptThreshold(invertedIndexConjunctionOptThreshold);

        tResult.setFasterFloatConvert(fasterFloatConvert);

        return tResult;
    }

    public JSONObject toJson() throws IOException {
        JSONObject root = new JSONObject();
        try {
            for (Field field : SessionVariable.class.getDeclaredFields()) {
                VarAttr attr = field.getAnnotation(VarAttr.class);
                if (attr == null) {
                    continue;
                }
                switch (field.getType().getSimpleName()) {
                    case "boolean":
                        root.put(attr.name(), (Boolean) field.get(this));
                        break;
                    case "int":
                        root.put(attr.name(), (Integer) field.get(this));
                        break;
                    case "long":
                        root.put(attr.name(), (Long) field.get(this));
                        break;
                    case "float":
                        root.put(attr.name(), (Float) field.get(this));
                        break;
                    case "double":
                        root.put(attr.name(), (Double) field.get(this));
                        break;
                    case "String":
                        root.put(attr.name(), (String) field.get(this));
                        break;
                    default:
                        // Unsupported type variable.
                        throw new IOException("invalid type: " + field.getType().getSimpleName());
                }
            }
        } catch (Exception e) {
            throw new IOException("failed to write session variable: " + e.getMessage());
        }
        return root;
    }

    @Override
    public void write(DataOutput out) throws IOException {
        JSONObject root = toJson();
        Text.writeString(out, root.toString());
    }


    public void readFields(DataInput in) throws IOException {
        String json = Text.readString(in);
        readFromJson(json);
    }

    public void readFromJson(String json) throws IOException {
        JSONObject root = (JSONObject) JSONValue.parse(json);
        try {
            for (Field field : SessionVariable.class.getDeclaredFields()) {
                VarAttr attr = field.getAnnotation(VarAttr.class);
                if (attr == null) {
                    continue;
                }

                if (!root.containsKey(attr.name())) {
                    continue;
                }

                switch (field.getType().getSimpleName()) {
                    case "boolean":
                        field.set(this, root.get(attr.name()));
                        break;
                    case "int":
                        // root.get(attr.name()) always return Long type, so need to convert it.
                        field.set(this, Integer.valueOf(root.get(attr.name()).toString()));
                        break;
                    case "long":
                        field.set(this, (Long) root.get(attr.name()));
                        break;
                    case "float":
                        field.set(this, root.get(attr.name()));
                        break;
                    case "double":
                        field.set(this, root.get(attr.name()));
                        break;
                    case "String":
                        field.set(this, root.get(attr.name()));
                        break;
                    default:
                        // Unsupported type variable.
                        throw new IOException("invalid type: " + field.getType().getSimpleName());
                }
            }
        } catch (Exception e) {
            throw new IOException("failed to read session variable: " + e.getMessage());
        }
    }

    /**
     * Get all variables which need to forward along with statement.
     **/
    public Map<String, String> getForwardVariables() {
        HashMap<String, String> map = new HashMap<String, String>();
        try {
            Field[] fields = SessionVariable.class.getDeclaredFields();
            for (Field f : fields) {
                VarAttr varAttr = f.getAnnotation(VarAttr.class);
                if (varAttr == null || !varAttr.needForward()) {
                    continue;
                }
                map.put(varAttr.name(), String.valueOf(f.get(this)));
            }
        } catch (IllegalAccessException e) {
            LOG.error("failed to get forward variables", e);
        }
        return map;
    }

    /**
     * Set forwardedSessionVariables for variables.
     **/
    public void setForwardedSessionVariables(Map<String, String> variables) {
        try {
            Field[] fields = SessionVariable.class.getFields();
            for (Field f : fields) {
                VarAttr varAttr = f.getAnnotation(VarAttr.class);
                if (varAttr == null || !varAttr.needForward()) {
                    continue;
                }
                String val = variables.get(varAttr.name());
                if (val == null) {
                    continue;
                }

                LOG.debug("set forward variable: {} = {}", varAttr.name(), val);

                // set config field
                switch (f.getType().getSimpleName()) {
                    case "short":
                        f.setShort(this, Short.parseShort(val));
                        break;
                    case "int":
                        f.setInt(this, Integer.parseInt(val));
                        break;
                    case "long":
                        f.setLong(this, Long.parseLong(val));
                        break;
                    case "double":
                        f.setDouble(this, Double.parseDouble(val));
                        break;
                    case "boolean":
                        f.setBoolean(this, Boolean.parseBoolean(val));
                        break;
                    case "String":
                        f.set(this, val);
                        break;
                    default:
                        throw new IllegalArgumentException("Unknown field type: " + f.getType().getSimpleName());
                }
            }
        } catch (IllegalAccessException e) {
            LOG.error("failed to set forward variables", e);
        }
    }

    /**
     * Set forwardedSessionVariables for queryOptions.
     **/
    public void setForwardedSessionVariables(TQueryOptions queryOptions) {
        if (queryOptions.isSetMemLimit()) {
            setMaxExecMemByte(queryOptions.getMemLimit());
        }
        if (queryOptions.isSetQueryTimeout()) {
            setQueryTimeoutS(queryOptions.getQueryTimeout());
        }
        if (queryOptions.isSetInsertTimeout()) {
            setInsertTimeoutS(queryOptions.getInsertTimeout());
        }
        if (queryOptions.isSetAnalyzeTimeout()) {
            setAnalyzeTimeoutS(queryOptions.getAnalyzeTimeout());
        }
    }

    /**
     * Get all variables which need to be set in TQueryOptions.
     **/
    public TQueryOptions getQueryOptionVariables() {
        TQueryOptions queryOptions = new TQueryOptions();
        queryOptions.setMemLimit(maxExecMemByte);
        queryOptions.setScanQueueMemLimit(Math.min(maxScanQueueMemByte, maxExecMemByte / 20));
        queryOptions.setQueryTimeout(queryTimeoutS);
        queryOptions.setInsertTimeout(insertTimeoutS);
        queryOptions.setAnalyzeTimeout(analyzeTimeoutS);
        return queryOptions;
    }

    /**
     * The sessionContext is as follows:
     * "k1:v1;k2:v2;..."
     * Here we want to get value with key named "trace_id",
     * Return empty string is not found.
     *
     * @return
     */
    public String getTraceId() {
        if (Strings.isNullOrEmpty(sessionContext)) {
            return "";
        }
        String[] parts = sessionContext.split(";");
        for (String part : parts) {
            String[] innerParts = part.split(":");
            if (innerParts.length != 2) {
                continue;
            }
            if (innerParts[0].equals("trace_id")) {
                return innerParts[1];
            }
        }
        return "";
    }

    public boolean isEnableMinidump() {
        return enableMinidump;
    }

    public void setEnableMinidump(boolean enableMinidump) {
        this.enableMinidump = enableMinidump;
    }

    public boolean isTraceNereids() {
        return traceNereids;
    }

    public void setTraceNereids(boolean traceNereids) {
        this.traceNereids = traceNereids;
    }

    public boolean isPlayNereidsDump() {
        return planNereidsDump;
    }

    public void setPlanNereidsDump(boolean planNereidsDump) {
        this.planNereidsDump = planNereidsDump;
    }

    public boolean isDumpNereidsMemo() {
        return dumpNereidsMemo;
    }

    public void setDumpNereidsMemo(boolean dumpNereidsMemo) {
        this.dumpNereidsMemo = dumpNereidsMemo;
    }

    public void enableFallbackToOriginalPlannerOnce() throws DdlException {
        if (enableFallbackToOriginalPlanner) {
            return;
        }
        setIsSingleSetVar(true);
        VariableMgr.setVar(this,
                new SetVar(SessionVariable.ENABLE_FALLBACK_TO_ORIGINAL_PLANNER, new StringLiteral("true")));
    }

    public void disableNereidsPlannerOnce() throws DdlException {
        if (!enableNereidsPlanner) {
            return;
        }
        setIsSingleSetVar(true);
        VariableMgr.setVar(this, new SetVar(SessionVariable.ENABLE_NEREIDS_PLANNER, new StringLiteral("false")));
    }

    // return number of variables by given experimental type
    public int getVariableNumByExperimentalType(ExperimentalType type) {
        int num = 0;
        Field[] fields = SessionVariable.class.getDeclaredFields();
        for (Field f : fields) {
            VarAttr varAttr = f.getAnnotation(VarAttr.class);
            if (varAttr == null) {
                continue;
            }
            if (varAttr.expType() == type) {
                ++num;
            }
        }
        return num;
    }

    public boolean isEnableUnifiedLoad() {
        return enableUnifiedLoad;
    }

    public boolean getEnablePipelineEngine() {
        return enablePipelineEngine;
    }

    public static boolean enablePipelineEngine() {
        ConnectContext connectContext = ConnectContext.get();
        if (connectContext == null) {
            return false;
        }
        return connectContext.getSessionVariable().enablePipelineEngine;
    }

    public static boolean enableAggState() {
        ConnectContext connectContext = ConnectContext.get();
        if (connectContext == null) {
            return true;
        }
        return connectContext.getSessionVariable().enableAggState;
    }

<<<<<<< HEAD
    public boolean fasterFloatConvert() {
        return this.fasterFloatConvert;
=======
    public void checkAnalyzeTimeFormat(String time) {
        try {
            DateTimeFormatter timeFormatter = DateTimeFormatter.ofPattern("HH:mm:ss");
            timeFormatter.parse(time);
        } catch (DateTimeParseException e) {
            LOG.warn("Parse analyze start/end time format fail", e);
            throw new UnsupportedOperationException("Expect format: HH:mm:ss");
        }
>>>>>>> c3d64251
    }
}
<|MERGE_RESOLUTION|>--- conflicted
+++ resolved
@@ -2587,10 +2587,10 @@
         return connectContext.getSessionVariable().enableAggState;
     }
 
-<<<<<<< HEAD
     public boolean fasterFloatConvert() {
         return this.fasterFloatConvert;
-=======
+    }
+  
     public void checkAnalyzeTimeFormat(String time) {
         try {
             DateTimeFormatter timeFormatter = DateTimeFormatter.ofPattern("HH:mm:ss");
@@ -2599,6 +2599,5 @@
             LOG.warn("Parse analyze start/end time format fail", e);
             throw new UnsupportedOperationException("Expect format: HH:mm:ss");
         }
->>>>>>> c3d64251
     }
 }
