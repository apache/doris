--- conflicted
+++ resolved
@@ -2140,7 +2140,6 @@
     })
     public boolean requireSequenceInInsert = true;
 
-<<<<<<< HEAD
     @VariableMgr.VarAttr(name = ENABLE_AUTO_CREATE_WHEN_OVERWRITE, description = {
         "开启后对自动分区表的 insert overwrite 操作会对没有找到分区的插入数据按自动分区规则创建分区，默认关闭",
         "The insert overwrite operation on an auto-partitioned table will create partitions for inserted data"
@@ -2148,7 +2147,7 @@
                 + " by default."
     })
     public boolean enableAutoCreateWhenOverwrite = false;
-=======
+
     @VariableMgr.VarAttr(name = SKIP_CHECKING_ACID_VERSION_FILE, needForward = true, description = {
             "跳过检查 transactional hive 版本文件 '_orc_acid_version.'",
             "Skip checking transactional hive version file '_orc_acid_version.'"
@@ -2157,7 +2156,6 @@
 
     @VariableMgr.VarAttr(name = ENABLE_COOLDOWN_REPLICA_AFFINITY, needForward = true)
     public boolean enableCooldownReplicaAffinity = true;
->>>>>>> 3e098e14
 
     public void setEnableEsParallelScroll(boolean enableESParallelScroll) {
         this.enableESParallelScroll = enableESParallelScroll;
