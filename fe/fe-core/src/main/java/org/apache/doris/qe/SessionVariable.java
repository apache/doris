// Licensed to the Apache Software Foundation (ASF) under one
// or more contributor license agreements.  See the NOTICE file
// distributed with this work for additional information
// regarding copyright ownership.  The ASF licenses this file
// to you under the Apache License, Version 2.0 (the
// "License"); you may not use this file except in compliance
// with the License.  You may obtain a copy of the License at
//
//   http://www.apache.org/licenses/LICENSE-2.0
//
// Unless required by applicable law or agreed to in writing,
// software distributed under the License is distributed on an
// "AS IS" BASIS, WITHOUT WARRANTIES OR CONDITIONS OF ANY
// KIND, either express or implied.  See the License for the
// specific language governing permissions and limitations
// under the License.

package org.apache.doris.qe;

import org.apache.doris.analysis.SetVar;
import org.apache.doris.analysis.StatementBase;
import org.apache.doris.analysis.StringLiteral;
import org.apache.doris.catalog.Env;
import org.apache.doris.common.Config;
import org.apache.doris.common.DdlException;
import org.apache.doris.common.VariableAnnotation;
import org.apache.doris.common.io.Text;
import org.apache.doris.common.io.Writable;
import org.apache.doris.common.util.TimeUtils;
import org.apache.doris.common.util.Util;
import org.apache.doris.nereids.StatementContext;
import org.apache.doris.nereids.analyzer.UnboundResultSink;
import org.apache.doris.nereids.glue.LogicalPlanAdapter;
import org.apache.doris.nereids.metrics.Event;
import org.apache.doris.nereids.metrics.EventSwitchParser;
import org.apache.doris.nereids.parser.Dialect;
import org.apache.doris.nereids.rules.RuleType;
import org.apache.doris.nereids.rules.expression.ExpressionRuleType;
import org.apache.doris.nereids.trees.plans.commands.insert.InsertIntoTableCommand;
import org.apache.doris.nereids.trees.plans.logical.LogicalFileSink;
import org.apache.doris.nereids.trees.plans.logical.LogicalPlan;
import org.apache.doris.planner.GroupCommitBlockSink;
import org.apache.doris.qe.VariableMgr.VarAttr;
import org.apache.doris.thrift.TGroupCommitMode;
import org.apache.doris.thrift.TPartialUpdateNewRowPolicy;
import org.apache.doris.thrift.TQueryOptions;
import org.apache.doris.thrift.TResourceLimit;
import org.apache.doris.thrift.TRuntimeFilterType;
import org.apache.doris.thrift.TSerdeDialect;

import com.google.common.base.Joiner;
import com.google.common.base.Strings;
import com.google.common.collect.ImmutableList;
import com.google.common.collect.ImmutableSet;
import com.google.common.collect.Lists;
import com.google.common.collect.Sets;
import org.apache.commons.lang3.StringUtils;
import org.apache.logging.log4j.LogManager;
import org.apache.logging.log4j.Logger;
import org.apache.thrift.TConfiguration;
import org.json.simple.JSONObject;
import org.json.simple.JSONValue;

import java.io.DataInput;
import java.io.DataOutput;
import java.io.IOException;
import java.io.Serializable;
import java.lang.reflect.Field;
import java.security.InvalidParameterException;
import java.security.SecureRandom;
import java.time.format.DateTimeFormatter;
import java.time.format.DateTimeParseException;
import java.util.Arrays;
import java.util.BitSet;
import java.util.HashMap;
import java.util.List;
import java.util.Locale;
import java.util.Map;
import java.util.Random;
import java.util.Set;
import java.util.concurrent.TimeUnit;


/**
 * System variable.
 **/
public class SessionVariable implements Serializable, Writable {
    public static final Logger LOG = LogManager.getLogger(SessionVariable.class);

    public static final String EXEC_MEM_LIMIT = "exec_mem_limit";
    public static final String LOCAL_EXCHANGE_FREE_BLOCKS_LIMIT = "local_exchange_free_blocks_limit";
    public static final String SCAN_QUEUE_MEM_LIMIT = "scan_queue_mem_limit";
    public static final String NUM_SCANNER_THREADS = "num_scanner_threads";
    public static final String MIN_SCANNER_CONCURRENCY = "min_scanner_concurrnency";
    public static final String MIN_SCAN_SCHEDULER_CONCURRENCY = "min_scan_scheduler_concurrency";
    public static final String QUERY_TIMEOUT = "query_timeout";
    public static final String ANALYZE_TIMEOUT = "analyze_timeout";

    public static final String INTERNAL_CACHE_HOT_SPOT_TIMEOUT = "cache_hot_spot_insert_timeout_second";

    public static final String MAX_EXECUTION_TIME = "max_execution_time";
    public static final String INSERT_TIMEOUT = "insert_timeout";
    public static final String ENABLE_PROFILE = "enable_profile";
    public static final String RPC_VERBOSE_PROFILE_MAX_INSTANCE_COUNT = "rpc_verbose_profile_max_instance_count";
    public static final String AUTO_PROFILE_THRESHOLD_MS = "auto_profile_threshold_ms";
    public static final String SQL_MODE = "sql_mode";
    public static final String WORKLOAD_VARIABLE = "workload_group";
    public static final String RESOURCE_VARIABLE = "resource_group";
    public static final String AUTO_COMMIT = "autocommit";
    public static final String TX_ISOLATION = "tx_isolation";
    public static final String TX_READ_ONLY = "tx_read_only";
    public static final String TRANSACTION_READ_ONLY = "transaction_read_only";
    public static final String TRANSACTION_ISOLATION = "transaction_isolation";
    public static final String CHARACTER_SET_CLIENT = "character_set_client";
    public static final String CHARACTER_SET_CONNNECTION = "character_set_connection";
    public static final String CHARACTER_SET_RESULTS = "character_set_results";
    public static final String CHARACTER_SET_SERVER = "character_set_server";
    public static final String COLLATION_CONNECTION = "collation_connection";
    public static final String COLLATION_DATABASE = "collation_database";
    public static final String COLLATION_SERVER = "collation_server";
    public static final String SQL_AUTO_IS_NULL = "sql_auto_is_null";
    public static final String SQL_SELECT_LIMIT = "sql_select_limit";
    public static final String MAX_ALLOWED_PACKET = "max_allowed_packet";
    public static final String AUTO_INCREMENT_INCREMENT = "auto_increment_increment";
    public static final String QUERY_CACHE_TYPE = "query_cache_type";
    public static final String INTERACTIVE_TIMTOUT = "interactive_timeout";
    public static final String WAIT_TIMEOUT = "wait_timeout";
    public static final String NET_WRITE_TIMEOUT = "net_write_timeout";
    public static final String NET_READ_TIMEOUT = "net_read_timeout";
    public static final String TIME_ZONE = "time_zone";
    public static final String SQL_SAFE_UPDATES = "sql_safe_updates";
    public static final String NET_BUFFER_LENGTH = "net_buffer_length";
    public static final String HAVE_QUERY_CACHE =  "have_query_cache";
    // mem limit can't smaller than bufferpool's default page size
    public static final int MIN_EXEC_MEM_LIMIT = 2097152;
    public static final String BATCH_SIZE = "batch_size";
    public static final String BROKER_LOAD_BATCH_SIZE = "broker_load_batch_size";
    public static final String DISABLE_STREAMING_PREAGGREGATIONS = "disable_streaming_preaggregations";
    public static final String ENABLE_DISTINCT_STREAMING_AGGREGATION = "enable_distinct_streaming_aggregation";
    public static final String DISABLE_COLOCATE_PLAN = "disable_colocate_plan";
    public static final String ENABLE_BUCKET_SHUFFLE_JOIN = "enable_bucket_shuffle_join";
    public static final String PARALLEL_FRAGMENT_EXEC_INSTANCE_NUM = "parallel_fragment_exec_instance_num";
    public static final String PARALLEL_PIPELINE_TASK_NUM = "parallel_pipeline_task_num";
    public static final String PROFILE_LEVEL = "profile_level";
    public static final String MAX_INSTANCE_NUM = "max_instance_num";
    public static final String DML_PLAN_RETRY_TIMES = "DML_PLAN_RETRY_TIMES";
    public static final String ENABLE_INSERT_STRICT = "enable_insert_strict";
    public static final String INSERT_MAX_FILTER_RATIO = "insert_max_filter_ratio";

    public static final String ENABLE_SERVER_SIDE_PREPARED_STATEMENT = "enable_server_side_prepared_statement";
    public static final String MAX_PREPARED_STMT_COUNT = "max_prepared_stmt_count";
    public static final String ENABLE_GROUP_COMMIT_FULL_PREPARE = "enable_group_commit_full_prepare";
    public static final String PREFER_JOIN_METHOD = "prefer_join_method";

    public static final String ENABLE_FOLD_CONSTANT_BY_BE = "enable_fold_constant_by_be";
    public static final String DEBUG_SKIP_FOLD_CONSTANT = "debug_skip_fold_constant";

    public static final String ENABLE_REWRITE_ELEMENT_AT_TO_SLOT = "enable_rewrite_element_at_to_slot";
    public static final String ENABLE_ODBC_TRANSCATION = "enable_odbc_transcation";
    public static final String ENABLE_BINARY_SEARCH_FILTERING_PARTITIONS = "enable_binary_search_filtering_partitions";
    public static final String ENABLE_SQL_CACHE = "enable_sql_cache";
    public static final String ENABLE_QUERY_CACHE = "enable_query_cache";
    public static final String QUERY_CACHE_FORCE_REFRESH = "query_cache_force_refresh";
    public static final String QUERY_CACHE_ENTRY_MAX_BYTES = "query_cache_entry_max_bytes";
    public static final String QUERY_CACHE_ENTRY_MAX_ROWS = "query_cache_entry_max_rows";

    public static final String ENABLE_COST_BASED_JOIN_REORDER = "enable_cost_based_join_reorder";

    // if set to true, some of stmt will be forwarded to master FE to get result
    public static final String FORWARD_TO_MASTER = "forward_to_master";
    // user can set instance num after exchange, no need to be equal to nums of before exchange
    public static final String PARALLEL_EXCHANGE_INSTANCE_NUM = "parallel_exchange_instance_num";
    public static final String SHOW_HIDDEN_COLUMNS = "show_hidden_columns";
    public static final String USE_V2_ROLLUP = "use_v2_rollup";
    public static final String REWRITE_COUNT_DISTINCT_TO_BITMAP_HLL = "rewrite_count_distinct_to_bitmap_hll";
    public static final String EVENT_SCHEDULER = "event_scheduler";
    public static final String STORAGE_ENGINE = "storage_engine";
    // Compatible with datagrip mysql
    public static final String DEFAULT_STORAGE_ENGINE = "default_storage_engine";
    public static final String DEFAULT_TMP_STORAGE_ENGINE = "default_tmp_storage_engine";

    // Compatible with  mysql
    public static final String PROFILLING = "profiling";

    public static final String DIV_PRECISION_INCREMENT = "div_precision_increment";

    // see comment of `doris_max_scan_key_num` and `max_pushdown_conditions_per_column` in BE config
    public static final String MAX_SCAN_KEY_NUM = "max_scan_key_num";
    public static final String MAX_PUSHDOWN_CONDITIONS_PER_COLUMN = "max_pushdown_conditions_per_column";

    // when true, the partition column must be set to NOT NULL.
    public static final String ALLOW_PARTITION_COLUMN_NULLABLE = "allow_partition_column_nullable";

    public static final String FORCE_SORT_ALGORITHM = "force_sort_algorithm";
    public static final String FULL_SORT_MAX_BUFFERED_BYTES = "full_sort_max_buffered_bytes";

    // runtime filter run mode
    public static final String RUNTIME_FILTER_MODE = "runtime_filter_mode";
    // Size in bytes of Bloom Filters used for runtime filters. Actual size of filter will
    // be rounded up to the nearest power of two.
    public static final String RUNTIME_BLOOM_FILTER_SIZE = "runtime_bloom_filter_size";
    // Minimum runtime bloom filter size, in bytes
    public static final String RUNTIME_BLOOM_FILTER_MIN_SIZE = "runtime_bloom_filter_min_size";
    // Maximum runtime bloom filter size, in bytes
    public static final String RUNTIME_BLOOM_FILTER_MAX_SIZE = "runtime_bloom_filter_max_size";
    public static final String USE_RF_DEFAULT = "use_rf_default";
    // Time in ms to wait until runtime filters are delivered.
    public static final String RUNTIME_FILTER_WAIT_TIME_MS = "runtime_filter_wait_time_ms";
    public static final String runtime_filter_wait_infinitely = "runtime_filter_wait_infinitely";

    // Maximum number of bloom runtime filters allowed per query
    public static final String RUNTIME_FILTERS_MAX_NUM = "runtime_filters_max_num";
    // Runtime filter type used, For testing, Corresponds to TRuntimeFilterType
    public static final String RUNTIME_FILTER_TYPE = "runtime_filter_type";
    // if the right table is greater than this value in the hash join,  we will ignore IN filter
    public static final String RUNTIME_FILTER_MAX_IN_NUM = "runtime_filter_max_in_num";

    public static final String ENABLE_SYNC_RUNTIME_FILTER_SIZE = "enable_sync_runtime_filter_size";

    public static final String ENABLE_PARALLEL_RESULT_SINK = "enable_parallel_result_sink";

    public static final String HIVE_TEXT_COMPRESSION = "hive_text_compression";

    public static final String READ_CSV_EMPTY_LINE_AS_NULL = "read_csv_empty_line_as_null";

    public static final String BE_NUMBER_FOR_TEST = "be_number_for_test";

    // max ms to wait transaction publish finish when exec insert stmt.
    public static final String INSERT_VISIBLE_TIMEOUT_MS = "insert_visible_timeout_ms";

    public static final String DELETE_WITHOUT_PARTITION = "delete_without_partition";

    public static final String ENABLE_VARIANT_ACCESS_IN_ORIGINAL_PLANNER = "enable_variant_access_in_original_planner";

    // set the default parallelism for send batch when execute InsertStmt operation,
    // if the value for parallelism exceed `max_send_batch_parallelism_per_job` in BE config,
    // then the coordinator be will use the value of `max_send_batch_parallelism_per_job`
    public static final String SEND_BATCH_PARALLELISM = "send_batch_parallelism";

    // turn off all automatic join reorder algorithms
    public static final String DISABLE_JOIN_REORDER = "disable_join_reorder";

    public static final String MAX_JOIN_NUMBER_OF_REORDER = "max_join_number_of_reorder";

    public static final String ENABLE_NEREIDS_DML = "enable_nereids_dml";
    public static final String ENABLE_NEREIDS_DML_WITH_PIPELINE = "enable_nereids_dml_with_pipeline";
    public static final String ENABLE_STRICT_CONSISTENCY_DML = "enable_strict_consistency_dml";

    public static final String ENABLE_BUSHY_TREE = "enable_bushy_tree";

    public static final String MAX_JOIN_NUMBER_BUSHY_TREE = "max_join_number_bushy_tree";
    public static final String ENABLE_PARTITION_TOPN = "enable_partition_topn";
    public static final String PARTITION_TOPN_MAX_PARTITIONS = "partition_topn_max_partitions";
    public static final String PARTITION_TOPN_PER_PARTITION_ROWS = "partition_topn_pre_partition_rows";

    public static final String GLOBAL_PARTITION_TOPN_THRESHOLD = "global_partition_topn_threshold";

    public static final String ENABLE_INFER_PREDICATE = "enable_infer_predicate";

    public static final long DEFAULT_INSERT_VISIBLE_TIMEOUT_MS = 60_000;

    public static final String ENABLE_VECTORIZED_ENGINE = "enable_vectorized_engine";

    public static final String EXTRACT_WIDE_RANGE_EXPR = "extract_wide_range_expr";

    // If user set a very small value, use this value instead.
    public static final long MIN_INSERT_VISIBLE_TIMEOUT_MS = 1000;

    public static final String ENABLE_PIPELINE_ENGINE = "enable_pipeline_engine";

    public static final String ENABLE_PIPELINE_X_ENGINE = "enable_pipeline_x_engine";

    public static final String ENABLE_SHARED_SCAN = "enable_shared_scan";

    public static final String IGNORE_STORAGE_DATA_DISTRIBUTION = "ignore_storage_data_distribution";

    public static final String USE_SERIAL_EXCHANGE = "use_serial_exchange";

    public static final String ENABLE_PARALLEL_SCAN = "enable_parallel_scan";

    // Limit the max count of scanners to prevent generate too many scanners.
    public static final String PARALLEL_SCAN_MAX_SCANNERS_COUNT = "parallel_scan_max_scanners_count";

    // Avoid splitting small segments, each scanner should scan `parallel_scan_min_rows_per_scanner` rows.
    public static final String PARALLEL_SCAN_MIN_ROWS_PER_SCANNER = "parallel_scan_min_rows_per_scanner";

    public static final String ENABLE_LOCAL_SHUFFLE = "enable_local_shuffle";

    public static final String FORCE_TO_LOCAL_SHUFFLE = "force_to_local_shuffle";

    public static final String ENABLE_LOCAL_MERGE_SORT = "enable_local_merge_sort";

    public static final String ENABLE_SHARED_EXCHANGE_SINK_BUFFER = "enable_shared_exchange_sink_buffer";

    public static final String ENABLE_AGG_STATE = "enable_agg_state";

    public static final String ENABLE_RPC_OPT_FOR_PIPELINE = "enable_rpc_opt_for_pipeline";

    public static final String ENABLE_SINGLE_DISTINCT_COLUMN_OPT = "enable_single_distinct_column_opt";

    public static final String CPU_RESOURCE_LIMIT = "cpu_resource_limit";

    public static final String CLOUD_ENABLE_MULTI_CLUSTER_SYNC_LOAD = "enable_multi_cluster_sync_load";

    public static final String ENABLE_PARALLEL_OUTFILE = "enable_parallel_outfile";

    public static final String SQL_QUOTE_SHOW_CREATE = "sql_quote_show_create";

    public static final String RETURN_OBJECT_DATA_AS_BINARY = "return_object_data_as_binary";

    public static final String BLOCK_ENCRYPTION_MODE = "block_encryption_mode";

    public static final String AUTO_BROADCAST_JOIN_THRESHOLD = "auto_broadcast_join_threshold";

    public static final String PARALLEL_PREPARE_THRESHOLD = "parallel_prepare_threshold";

    public static final String ENABLE_PROJECTION = "enable_projection";

    public static final String ENABLE_SHORT_CIRCUIT_QUERY = "enable_short_circuit_query";

    public static final String ENABLE_SHORT_CIRCUIT_QUERY_ACCESS_COLUMN_STORE
                    = "enable_short_circuit_query_access_column_store";

    public static final String CHECK_OVERFLOW_FOR_DECIMAL = "check_overflow_for_decimal";

    public static final String DECIMAL_OVERFLOW_SCALE = "decimal_overflow_scale";

    public static final String TRIM_TAILING_SPACES_FOR_EXTERNAL_TABLE_QUERY
            = "trim_tailing_spaces_for_external_table_query";

    public static final String ENABLE_DPHYP_OPTIMIZER = "enable_dphyp_optimizer";
    public static final String DPHYPER_LIMIT = "dphyper_limit";
    public static final String ENABLE_LEFT_ZIG_ZAG = "enable_left_zig_zag";
    public static final String ENABLE_HBO_OPTIMIZATION = "enable_hbo_optimization";
    public static final String ENABLE_HBO_INFO_COLLECTION = "enable_hbo_info_collection";
    public static final String ENABLE_HBO_NONSTRICT_MATCHING_MODE = "enable_hbo_nonstrict_matching_mode";
    public static final String HBO_RFSAFE_THRESHOLD = "hbo_rfsafe_threshold";
    public static final String HBO_ROW_MATCHING_THRESHOLD = "hbo_row_matching_threshold";
    public static final String HBO_SKEW_RATIO_THRESHOLD = "hbo_skew_ratio_threshold";
    public static final String NTH_OPTIMIZED_PLAN = "nth_optimized_plan";

    public static final String ENABLE_NEREIDS_PLANNER = "enable_nereids_planner";
    public static final String ENABLE_NEREIDS_DISTRIBUTE_PLANNER = "enable_nereids_distribute_planner";
    public static final String DISABLE_NEREIDS_RULES = "disable_nereids_rules";
    public static final String ENABLE_NEREIDS_RULES = "enable_nereids_rules";
    public static final String ENABLE_VISITOR_REWRITER_DEPTH_THRESHOLD = "enable_visitor_rewriter_depth_threshold";
    public static final String DISABLE_NEREIDS_EXPRESSION_RULES = "disable_nereids_expression_rules";
    public static final String ENABLE_FALLBACK_TO_ORIGINAL_PLANNER = "enable_fallback_to_original_planner";
    public static final String ENABLE_NEREIDS_TIMEOUT = "enable_nereids_timeout";
    public static final String NEREIDS_TIMEOUT_SECOND = "nereids_timeout_second";

    public static final String FORBID_UNKNOWN_COLUMN_STATS = "forbid_unknown_col_stats";
    public static final String BROADCAST_RIGHT_TABLE_SCALE_FACTOR = "broadcast_right_table_scale_factor";
    public static final String LEFT_SEMI_OR_ANTI_PROBE_FACTOR = "left_semi_or_anti_probe_factor";
    public static final String BROADCAST_ROW_COUNT_LIMIT = "broadcast_row_count_limit";

    // percentage of EXEC_MEM_LIMIT
    public static final String BROADCAST_HASHTABLE_MEM_LIMIT_PERCENTAGE = "broadcast_hashtable_mem_limit_percentage";

    public static final String REWRITE_OR_TO_IN_PREDICATE_THRESHOLD = "rewrite_or_to_in_predicate_threshold";

    public static final String NEREIDS_STAR_SCHEMA_SUPPORT = "nereids_star_schema_support";

    public static final String NEREIDS_CBO_PENALTY_FACTOR = "nereids_cbo_penalty_factor";
    public static final String ENABLE_NEREIDS_TRACE = "enable_nereids_trace";
    public static final String ENABLE_EXPR_TRACE = "enable_expr_trace";

    public static final String ENABLE_DPHYP_TRACE = "enable_dphyp_trace";

    public static final String ENABLE_FOLD_NONDETERMINISTIC_FN = "enable_fold_nondeterministic_fn";

    public static final String ENABLE_RUNTIME_FILTER_PRUNE =
            "enable_runtime_filter_prune";

    public static final String ENABLE_RUNTIME_FILTER_PARTITION_PRUNE =
            "enable_runtime_filter_partition_prune";

    static final String SESSION_CONTEXT = "session_context";

    public static final String DEFAULT_ORDER_BY_LIMIT = "default_order_by_limit";

    public static final String ENABLE_SINGLE_REPLICA_INSERT = "enable_single_replica_insert";

    public static final String ENABLE_FAST_ANALYZE_INSERT_INTO_VALUES = "enable_fast_analyze_into_values";

    public static final String ENABLE_FUNCTION_PUSHDOWN = "enable_function_pushdown";

    public static final String ENABLE_EXT_FUNC_PRED_PUSHDOWN = "enable_ext_func_pred_pushdown";

    public static final String ENABLE_COMMON_EXPR_PUSHDOWN = "enable_common_expr_pushdown";

    public static final String FRAGMENT_TRANSMISSION_COMPRESSION_CODEC = "fragment_transmission_compression_codec";

    public static final String ENABLE_LOCAL_EXCHANGE = "enable_local_exchange";

    public static final String SKIP_STORAGE_ENGINE_MERGE = "skip_storage_engine_merge";

    public static final String SKIP_DELETE_PREDICATE = "skip_delete_predicate";

    public static final String SKIP_DELETE_SIGN = "skip_delete_sign";

    public static final String SKIP_DELETE_BITMAP = "skip_delete_bitmap";

    public static final String SKIP_MISSING_VERSION = "skip_missing_version";

    public static final String SKIP_BAD_TABLET = "skip_bad_tablet";

    public static final String ENABLE_PUSH_DOWN_NO_GROUP_AGG = "enable_push_down_no_group_agg";

    public static final String ENABLE_CBO_STATISTICS = "enable_cbo_statistics";

    public static final String ENABLE_SAVE_STATISTICS_SYNC_JOB = "enable_save_statistics_sync_job";

    public static final String ENABLE_ELIMINATE_SORT_NODE = "enable_eliminate_sort_node";

    public static final String NEREIDS_TRACE_EVENT_MODE = "nereids_trace_event_mode";

    public static final String PARTITION_PRUNING_EXPAND_THRESHOLD = "partition_pruning_expand_threshold";

    public static final String ENABLE_SHARE_HASH_TABLE_FOR_BROADCAST_JOIN
            = "enable_share_hash_table_for_broadcast_join";

    // support unicode in label, table, column, common name check
    public static final String ENABLE_UNICODE_NAME_SUPPORT = "enable_unicode_name_support";

    public static final String GROUP_CONCAT_MAX_LEN = "group_concat_max_len";
    public static final String USE_ONE_PHASE_AGG_FOR_GROUP_CONCAT_WITH_ORDER
            = "use_one_phase_agg_for_group_concat_with_order";

    public static final String ENABLE_TWO_PHASE_READ_OPT = "enable_two_phase_read_opt";
    public static final String TOPN_OPT_LIMIT_THRESHOLD = "topn_opt_limit_threshold";
    public static final String TOPN_FILTER_RATIO = "topn_filter_ratio";
    public static final String ENABLE_SNAPSHOT_POINT_QUERY = "enable_snapshot_point_query";

    public static final String ENABLE_FILE_CACHE = "enable_file_cache";

    public static final String DISABLE_FILE_CACHE = "disable_file_cache";

    public static final String FILE_CACHE_BASE_PATH = "file_cache_base_path";

    public static final String ENABLE_INVERTED_INDEX_QUERY = "enable_inverted_index_query";

    public static final String ENABLE_COMMON_EXPR_PUSHDOWN_FOR_INVERTED_INDEX
            = "enable_common_expr_pushdown_for_inverted_index";

    public static final String ENABLE_PUSHDOWN_COUNT_ON_INDEX = "enable_count_on_index_pushdown";
    public static final String ENABLE_NO_NEED_READ_DATA_OPT = "enable_no_need_read_data_opt";

    public static final String GROUP_BY_AND_HAVING_USE_ALIAS_FIRST = "group_by_and_having_use_alias_first";
    public static final String DROP_TABLE_IF_CTAS_FAILED = "drop_table_if_ctas_failed";

    public static final String MAX_TABLE_COUNT_USE_CASCADES_JOIN_REORDER = "max_table_count_use_cascades_join_reorder";
    public static final int MIN_JOIN_REORDER_TABLE_COUNT = 2;

    public static final String JOIN_REORDER_TIME_LIMIT = "join_order_time_limit";
    public static final String SHOW_USER_DEFAULT_ROLE = "show_user_default_role";

    public static final String ENABLE_PAGE_CACHE = "enable_page_cache";

    public static final String MINIDUMP_PATH = "minidump_path";

    public static final String TRACE_NEREIDS = "trace_nereids";

    public static final String PLAN_NEREIDS_DUMP = "plan_nereids_dump";

    public static final String DUMP_NEREIDS_MEMO = "dump_nereids_memo";

    // fix replica to query. If num = 1, query the smallest replica, if 2 is the second smallest replica.
    public static final String USE_FIX_REPLICA = "use_fix_replica";

    public static final String DRY_RUN_QUERY = "dry_run_query";

    // Split size for ExternalFileScanNode. Default value 0 means use the block size of HDFS/S3.
    public static final String FILE_SPLIT_SIZE = "file_split_size";

    public static final String NUM_PARTITIONS_IN_BATCH_MODE = "num_partitions_in_batch_mode";

    public static final String NUM_FILES_IN_BATCH_MODE = "num_files_in_batch_mode";

    public static final String FETCH_SPLITS_MAX_WAIT_TIME = "fetch_splits_max_wait_time_ms";

    /**
     * use insert stmt as the unified backend for all loads
     */
    public static final String ENABLE_UNIFIED_LOAD = "enable_unified_load";

    public static final String ENABLE_ORDERED_SCAN_RANGE_LOCATIONS = "enable_ordered_scan_range_locations";

    public static final String ENABLE_PARQUET_LAZY_MAT = "enable_parquet_lazy_materialization";

    public static final String ENABLE_ORC_LAZY_MAT = "enable_orc_lazy_materialization";

    public static final String ORC_TINY_STRIPE_THRESHOLD_BYTES = "orc_tiny_stripe_threshold_bytes";

    public static final String ORC_ONCE_MAX_READ_BYTES = "orc_once_max_read_bytes";

    public static final String ORC_MAX_MERGE_DISTANCE_BYTES = "orc_max_merge_distance_bytes";

    public static final String ENABLE_PARQUET_FILTER_BY_MIN_MAX = "enable_parquet_filter_by_min_max";

    public static final String ENABLE_ORC_FILTER_BY_MIN_MAX = "enable_orc_filter_by_min_max";

    public static final String CHECK_ORC_INIT_SARGS_SUCCESS = "check_orc_init_sargs_success";

    public static final String INLINE_CTE_REFERENCED_THRESHOLD = "inline_cte_referenced_threshold";

    public static final String ENABLE_CTE_MATERIALIZE = "enable_cte_materialize";

    public static final String ENABLE_ANALYZE_COMPLEX_TYPE_COLUMN = "enable_analyze_complex_type_column";

    public static final String EXTERNAL_TABLE_ANALYZE_PART_NUM = "external_table_analyze_part_num";

    public static final String ENABLE_STRONG_CONSISTENCY = "enable_strong_consistency_read";

    public static final String GROUP_COMMIT = "group_commit";

    public static final String ENABLE_PREPARED_STMT_AUDIT_LOG = "enable_prepared_stmt_audit_log";

    public static final String PARALLEL_SYNC_ANALYZE_TASK_NUM = "parallel_sync_analyze_task_num";

    public static final String TRUNCATE_CHAR_OR_VARCHAR_COLUMNS = "truncate_char_or_varchar_columns";

    public static final String CBO_CPU_WEIGHT = "cbo_cpu_weight";

    public static final String CBO_MEM_WEIGHT = "cbo_mem_weight";

    public static final String CBO_NET_WEIGHT = "cbo_net_weight";

    public static final String ROUND_PRECISE_DECIMALV2_VALUE = "round_precise_decimalv2_value";

    public static final String JDBC_CLICKHOUSE_QUERY_FINAL = "jdbc_clickhouse_query_final";

    public static final String ENABLE_JDBC_ORACLE_NULL_PREDICATE_PUSH_DOWN
            = "enable_jdbc_oracle_null_predicate_push_down";

    public static final String ENABLE_JDBC_CAST_PREDICATE_PUSH_DOWN = "enable_jdbc_cast_predicate_push_down";

    public static final String ENABLE_MEMTABLE_ON_SINK_NODE =
            "enable_memtable_on_sink_node";

    public static final String LOAD_STREAM_PER_NODE = "load_stream_per_node";

    public static final String ENABLE_UNIQUE_KEY_PARTIAL_UPDATE = "enable_unique_key_partial_update";

    public static final String PARTIAL_UPDATE_NEW_KEY_BEHAVIOR = "partial_update_new_key_behavior";

    public static final String INVERTED_INDEX_CONJUNCTION_OPT_THRESHOLD = "inverted_index_conjunction_opt_threshold";
    public static final String INVERTED_INDEX_MAX_EXPANSIONS = "inverted_index_max_expansions";

    public static final String INVERTED_INDEX_SKIP_THRESHOLD = "inverted_index_skip_threshold";
    // compatible read for inverted index between x86 and arm,
    // used for cross-platform (x86/arm) inverted index compatibility
    // may removed in the future
    public static final String INVERTED_INDEX_COMPATIBLE_READ = "inverted_index_compatible_read";

    public static final String AUTO_ANALYZE_START_TIME = "auto_analyze_start_time";

    public static final String AUTO_ANALYZE_END_TIME = "auto_analyze_end_time";

    public static final String SQL_DIALECT = "sql_dialect";

    public static final String SERDE_DIALECT = "serde_dialect";

    public static final String EXPAND_RUNTIME_FILTER_BY_INNER_JION = "expand_runtime_filter_by_inner_join";

    public static final String TEST_QUERY_CACHE_HIT = "test_query_cache_hit";

    public static final String ENABLE_AUTO_ANALYZE = "enable_auto_analyze";

    public static final String FORCE_SAMPLE_ANALYZE = "force_sample_analyze";

    public static final String ENABLE_AUTO_ANALYZE_INTERNAL_CATALOG = "enable_auto_analyze_internal_catalog";

    public static final String ENABLE_PARTITION_ANALYZE = "enable_partition_analyze";

    public static final String AUTO_ANALYZE_TABLE_WIDTH_THRESHOLD = "auto_analyze_table_width_threshold";

    public static final String ENABLE_DECIMAL256 = "enable_decimal256";

    public static final String STATS_INSERT_MERGE_ITEM_COUNT = "stats_insert_merge_item_count";

    public static final String HUGE_TABLE_DEFAULT_SAMPLE_ROWS = "huge_table_default_sample_rows";
    public static final String HUGE_TABLE_LOWER_BOUND_SIZE_IN_BYTES = "huge_table_lower_bound_size_in_bytes";
    public static final String PARTITION_SAMPLE_COUNT = "partition_sample_count";
    public static final String PARTITION_SAMPLE_ROW_COUNT = "partition_sample_row_count";
    public static final String FETCH_HIVE_ROW_COUNT_SYNC = "fetch_hive_row_count_sync";

    // for spill to disk
    public static final String ENABLE_SPILL = "enable_spill";
    public static final String ENABLE_FORCE_SPILL = "enable_force_spill";
    public static final String ENABLE_RESERVE_MEMORY = "enable_reserve_memory";
    public static final String SPILL_MIN_REVOCABLE_MEM = "spill_min_revocable_mem";
    public static final String SPILL_SORT_MEM_LIMIT = "spill_sort_mem_limit";
    // spill_sort_batch_bytes controls the memory size of a sindle block data of spill sort.
    public static final String SPILL_SORT_BATCH_BYTES = "spill_sort_batch_bytes";
    public static final String SPILL_AGGREGATION_PARTITION_COUNT = "spill_aggregation_partition_count";
    public static final String SPILL_STREAMING_AGG_MEM_LIMIT = "spill_streaming_agg_mem_limit";
    public static final String SPILL_HASH_JOIN_PARTITION_COUNT = "spill_hash_join_partition_count";
    public static final String SPILL_REVOCABLE_MEMORY_HIGH_WATERMARK_PERCENT =
            "spill_revocable_memory_high_watermark_percent";
    public static final String DATA_QUEUE_MAX_BLOCKS = "data_queue_max_blocks";
    public static final String LOW_MEMORY_MODE_BUFFER_LIMIT = "low_memory_mode_buffer_limit";
    public static final String DUMP_HEAP_PROFILE_WHEN_MEM_LIMIT_EXCEEDED = "dump_heap_profile_when_mem_limit_exceeded";

    public static final String GENERATE_STATS_FACTOR = "generate_stats_factor";

    public static final String HUGE_TABLE_AUTO_ANALYZE_INTERVAL_IN_MILLIS
            = "huge_table_auto_analyze_interval_in_millis";

    public static final String EXTERNAL_TABLE_AUTO_ANALYZE_INTERVAL_IN_MILLIS
            = "external_table_auto_analyze_interval_in_millis";

    public static final String TABLE_STATS_HEALTH_THRESHOLD
            = "table_stats_health_threshold";

    public static final String ENABLE_MATERIALIZED_VIEW_REWRITE
            = "enable_materialized_view_rewrite";

    public static final String ENABLE_DML_MATERIALIZED_VIEW_REWRITE
            = "enable_dml_materialized_view_rewrite";

    public static final String ENABLE_DML_MATERIALIZED_VIEW_REWRITE_WHEN_BASE_TABLE_UNAWARENESS
            = "enable_dml_materialized_view_rewrite_when_base_table_unawareness";

    public static final String ALLOW_MODIFY_MATERIALIZED_VIEW_DATA
            = "allow_modify_materialized_view_data";

    public static final String ENABLE_MATERIALIZED_VIEW_REWRITE_WHEN_BASE_TABLE_UNAWARENESS
            = "materialized_view_rewrite_enable_contain_external_table";

    public static final String MATERIALIZED_VIEW_REWRITE_SUCCESS_CANDIDATE_NUM
            = "materialized_view_rewrite_success_candidate_num";

    public static final String ENABLE_MATERIALIZED_VIEW_UNION_REWRITE
            = "enable_materialized_view_union_rewrite";

    public static final String ENABLE_MATERIALIZED_VIEW_NEST_REWRITE
            = "enable_materialized_view_nest_rewrite";

    public static final String ENABLE_SYNC_MV_COST_BASED_REWRITE
            = "enable_sync_mv_cost_based_rewrite";

    public static final String MATERIALIZED_VIEW_REWRITE_DURATION_THRESHOLD_MS
            = "materialized_view_rewrite_duration_threshold_ms";

    public static final String MATERIALIZED_VIEW_RELATION_MAPPING_MAX_COUNT
            = "materialized_view_relation_mapping_max_count";

    public static final String CREATE_TABLE_PARTITION_MAX_NUM
            = "create_table_partition_max_num";

    public static final String ENABLE_PUSHDOWN_MINMAX_ON_UNIQUE = "enable_pushdown_minmax_on_unique";

    public static final String HIVE_PARQUET_USE_COLUMN_NAMES = "hive_parquet_use_column_names";

    public static final String HIVE_ORC_USE_COLUMN_NAMES = "hive_orc_use_column_names";

    public static final String KEEP_CARRIAGE_RETURN = "keep_carriage_return";

    public static final String ENABLE_PUSHDOWN_STRING_MINMAX = "enable_pushdown_string_minmax";

    // When set use fix replica = true, the fixed replica maybe bad, try to use the health one if
    // this session variable is set to true.
    public static final String FALLBACK_OTHER_REPLICA_WHEN_FIXED_CORRUPT = "fallback_other_replica_when_fixed_corrupt";

    public static final String DESCRIBE_EXTEND_VARIANT_COLUMN = "describe_extend_variant_column";

    public static final String FORCE_JNI_SCANNER = "force_jni_scanner";

    public static final String ENABLE_COUNT_PUSH_DOWN_FOR_EXTERNAL_TABLE = "enable_count_push_down_for_external_table";

    public static final String SHOW_ALL_FE_CONNECTION = "show_all_fe_connection";

    public static final String MAX_MSG_SIZE_OF_RESULT_RECEIVER = "max_msg_size_of_result_receiver";

    public static final String BYPASS_WORKLOAD_GROUP = "bypass_workload_group";

    public static final String QUERY_SLOT_COUNT = "query_slot_count";

    public static final String MAX_COLUMN_READER_NUM = "max_column_reader_num";

    public static final String USE_MAX_LENGTH_OF_VARCHAR_IN_CTAS = "use_max_length_of_varchar_in_ctas";

    public static final String ENABLE_ES_PARALLEL_SCROLL = "enable_es_parallel_scroll";

    public static final String EXCHANGE_MULTI_BLOCKS_BYTE_SIZE = "exchange_multi_blocks_byte_size";

    public static final List<String> DEBUG_VARIABLES = ImmutableList.of(
            SKIP_DELETE_PREDICATE,
            SKIP_DELETE_BITMAP,
            SKIP_DELETE_SIGN,
            SKIP_STORAGE_ENGINE_MERGE,
            SHOW_HIDDEN_COLUMNS
    );

    public static final String ENABLE_STATS = "enable_stats";

    public static final String LIMIT_ROWS_FOR_SINGLE_INSTANCE = "limit_rows_for_single_instance";

    public static final String FETCH_REMOTE_SCHEMA_TIMEOUT_SECONDS = "fetch_remote_schema_timeout_seconds";

    public static final String MAX_FETCH_REMOTE_TABLET_COUNT = "max_fetch_remote_schema_tablet_count";

    public static final String DISABLE_INVERTED_INDEX_V1_FOR_VARIANT = "disable_inverted_index_v1_for_variant";

<<<<<<< HEAD
    public static final String TABLE_REPLICA_COUNT_OVERRIDE = "table_replica_count_override";
=======
    // enable variant flatten nested as session variable, default is false,
    // which means do not flatten nested when create table
    public static final String ENABLE_VARIANT_FLATTEN_NESTED = "enable_variant_flatten_nested";
>>>>>>> 8aec74c0

    // CLOUD_VARIABLES_BEGIN
    public static final String CLOUD_CLUSTER = "cloud_cluster";
    public static final String DISABLE_EMPTY_PARTITION_PRUNE = "disable_empty_partition_prune";
    public static final String CLOUD_PARTITION_VERSION_CACHE_TTL_MS =
            "cloud_partition_version_cache_ttl_ms";
    // CLOUD_VARIABLES_BEGIN

    public static final String ENABLE_MATCH_WITHOUT_INVERTED_INDEX = "enable_match_without_inverted_index";
    public static final String ENABLE_FALLBACK_ON_MISSING_INVERTED_INDEX = "enable_fallback_on_missing_inverted_index";
    public static final String ENABLE_INVERTED_INDEX_SEARCHER_CACHE = "enable_inverted_index_searcher_cache";
    public static final String ENABLE_INVERTED_INDEX_QUERY_CACHE = "enable_inverted_index_query_cache";

    public static final String IN_LIST_VALUE_COUNT_THRESHOLD = "in_list_value_count_threshold";

    public static final String ENABLE_ADAPTIVE_PIPELINE_TASK_SERIAL_READ_ON_LIMIT =
                                    "enable_adaptive_pipeline_task_serial_read_on_limit";
    public static final String ADAPTIVE_PIPELINE_TASK_SERIAL_READ_ON_LIMIT =
                                    "adaptive_pipeline_task_serial_read_on_limit";
    public static final String REQUIRE_SEQUENCE_IN_INSERT = "require_sequence_in_insert";

    public static final String MINIMUM_OPERATOR_MEMORY_REQUIRED_KB = "minimum_operator_memory_required_kb";

    public static final String ENABLE_PHRASE_QUERY_SEQUENYIAL_OPT = "enable_phrase_query_sequential_opt";

    public static final String ENABLE_COOLDOWN_REPLICA_AFFINITY =
            "enable_cooldown_replica_affinity";
    public static final String SKIP_CHECKING_ACID_VERSION_FILE = "skip_checking_acid_version_file";

    public static final String READ_HIVE_JSON_IN_ONE_COLUMN = "read_hive_json_in_one_column";

    /**
     * Inserting overwrite for auto partition table allows creating partition for
     * datas which cannot find partition to overwrite.
     */
    public static final String ENABLE_AUTO_CREATE_WHEN_OVERWRITE = "enable_auto_create_when_overwrite";

    public static final String ENABLE_TEXT_VALIDATE_UTF8 = "enable_text_validate_utf8";

    public static final String ENABLE_SQL_CONVERTOR_FEATURES = "enable_sql_convertor_features";

    public static final String ENABLE_SCHEMA_SCAN_FROM_MASTER_FE = "enable_schema_scan_from_master_fe";

    public static final String SHOW_COLUMN_COMMENT_IN_DESCRIBE = "show_column_comment_in_describe";

    public static final String SQL_CONVERTOR_CONFIG = "sql_convertor_config";

    public static final String PREFER_UDF_OVER_BUILTIN = "prefer_udf_over_builtin";
    public static final String ENABLE_ADD_INDEX_FOR_NEW_DATA = "enable_add_index_for_new_data";

    public static final String SKEW_REWRITE_JOIN_SALT_EXPLODE_FACTOR = "skew_rewrite_join_salt_explode_factor";

    public static final String SKEW_REWRITE_AGG_BUCKET_NUM = "skew_rewrite_agg_bucket_num";

    public static final String HOT_VALUE_THRESHOLD = "hot_value_threshold";

    @VariableMgr.VarAttr(name = HOT_VALUE_THRESHOLD, needForward = true,
                description = {"value 在每百行中的最低出现次数",
                        "The minimum number of occurrences of 'value' per hundred lines"})
    private double hotValueThreshold = 33; // by percentage

    public void setHotValueThreshold(double threshold) {
        this.hotValueThreshold = threshold;
    }

    public static double getHotValueThreshold() {
        if (ConnectContext.get() != null) {
            if (ConnectContext.get().getState().isInternal()) {
                return 0.0;
            } else {
                return ConnectContext.get().getSessionVariable().hotValueThreshold;
            }
        } else {
            return Double.parseDouble(VariableMgr.getDefaultValue(HOT_VALUE_THRESHOLD));
        }
    }

    public static final String ENABLE_STRICT_CAST = "enable_strict_cast";

    public static final String DEFAULT_LLM_RESOURCE = "default_llm_resource";

    public static final String DEFAULT_VARIANT_MAX_SUBCOLUMNS_COUNT = "default_variant_max_subcolumns_count";

    public static final String DEFAULT_VARIANT_ENABLE_TYPED_PATHS_TO_SPARSE =
                                                            "default_variant_enable_typed_paths_to_sparse";

    /**
     * If set false, user couldn't submit analyze SQL and FE won't allocate any related resources.
     */
    @VariableMgr.VarAttr(name = ENABLE_STATS)
    public  boolean enableStats = true;

    // session origin value
    public Map<SessionVariableField, String> sessionOriginValue = new HashMap<>();
    // check stmt is or not [select /*+ SET_VAR(...)*/ ...]
    // if it is setStmt, we needn't collect session origin value
    public boolean isSingleSetVar = false;

    @VariableMgr.VarAttr(name = EXPAND_RUNTIME_FILTER_BY_INNER_JION)
    public boolean expandRuntimeFilterByInnerJoin = true;

    @VariableMgr.VarAttr(name = "enable_aggregate_cse", needForward = true)
    public boolean enableAggregateCse = true;

    @VariableMgr.VarAttr(name = JDBC_CLICKHOUSE_QUERY_FINAL, needForward = true,
            description = {"是否在查询 ClickHouse JDBC 外部表时，对查询 SQL 添加 FINAL 关键字。",
                    "Whether to add the FINAL keyword to the query SQL when querying ClickHouse JDBC external tables."})
    public boolean jdbcClickhouseQueryFinal = false;

    @VariableMgr.VarAttr(name = ENABLE_JDBC_ORACLE_NULL_PREDICATE_PUSH_DOWN, needForward = true,
            description = {"是否允许将 NULL 谓词下推到 Oracle JDBC 外部表。",
                    "Whether to allow NULL predicates to be pushed down to Oracle JDBC external tables."})
    public boolean enableJdbcOracleNullPredicatePushDown = false;

    @VariableMgr.VarAttr(name = ENABLE_JDBC_CAST_PREDICATE_PUSH_DOWN, needForward = true,
            description = {"是否允许将带有 CAST 表达式的谓词下推到 JDBC 外部表。",
                    "Whether to allow predicates with CAST expressions to be pushed down to JDBC external tables."})
    public boolean enableJdbcCastPredicatePushDown = true;

    @VariableMgr.VarAttr(name = ROUND_PRECISE_DECIMALV2_VALUE, affectQueryResult = true)
    public boolean roundPreciseDecimalV2Value = false;

    @VariableMgr.VarAttr(name = INSERT_VISIBLE_TIMEOUT_MS, needForward = true)
    public long insertVisibleTimeoutMs = DEFAULT_INSERT_VISIBLE_TIMEOUT_MS;

    // max memory used on every backend. Default value to 100G.
    @VariableMgr.VarAttr(name = EXEC_MEM_LIMIT, needForward = true)
    public long maxExecMemByte = 100147483648L;

    @VariableMgr.VarAttr(name = SCAN_QUEUE_MEM_LIMIT, needForward = true,
            description = {"每个 Scan Instance 的 block queue 能够保存多少字节的 block",
                    "How many bytes of block can be saved in the block queue of each Scan Instance"})
    // 100MB
    public long maxScanQueueMemByte = 2147483648L / 20;

    @VariableMgr.VarAttr(name = NUM_SCANNER_THREADS, needForward = true, description = {
            "ScanNode扫描数据的最大并发，默认为0，采用BE的doris_scanner_thread_pool_thread_num",
            "The max threads to read data of ScanNode, "
                    + "default 0, use doris_scanner_thread_pool_thread_num in be.conf"
    })
    public int numScannerThreads = 0;

    @VariableMgr.VarAttr(name = LOCAL_EXCHANGE_FREE_BLOCKS_LIMIT)
    public int localExchangeFreeBlocksLimit = 4;

    @VariableMgr.VarAttr(name = MIN_SCANNER_CONCURRENCY, needForward = true, description = {
        "Scanner 的最小并发度，默认为1", "The min concurrency of Scanner, default 1"
    })
    public int minScannerConcurrency = 1;

    @VariableMgr.VarAttr(name = MIN_SCAN_SCHEDULER_CONCURRENCY, needForward = true, description = {
        "ScanScheduler 的最小并发度，默认值 0 表示使用 Scan 线程池线程数量的两倍", "The min concurrency of ScanScheduler, "
            + "default 0 means use twice the number of Scan thread pool threads"
    })
    public int minScanSchedulerConcurrency = 0;

    // By default, the number of Limit items after OrderBy is changed from 65535 items
    // before v1.2.0 (not included), to return all items by default
    @VariableMgr.VarAttr(name = DEFAULT_ORDER_BY_LIMIT, affectQueryResult = true)
    private long defaultOrderByLimit = -1;

    // query timeout in second.
    @VariableMgr.VarAttr(name = QUERY_TIMEOUT, needForward = true,
            checker = "checkQueryTimeoutValid", setter = "setQueryTimeoutS")
    private int queryTimeoutS = 900;

    // query timeout in second.
    @VariableMgr.VarAttr(name = ANALYZE_TIMEOUT, flag = VariableMgr.GLOBAL, needForward = true)
    public int analyzeTimeoutS = 43200;

    // insert timeout in second
    @VariableMgr.VarAttr(name = INTERNAL_CACHE_HOT_SPOT_TIMEOUT, flag = VariableMgr.GLOBAL, needForward = true)
    public int cacheHotSpotTimeoutS = 300;

    // The global max_execution_time value provides the default for the session value for new connections.
    // The session value applies to SELECT executions executed within the session that include
    // no MAX_EXECUTION_TIME(N) optimizer hint or for which N is 0.
    // https://dev.mysql.com/doc/refman/5.7/en/server-system-variables.html
    // So that it is == query timeout in doris
    @VariableMgr.VarAttr(name = MAX_EXECUTION_TIME, checker = "checkMaxExecutionTimeMSValid",
                        setter = "setMaxExecutionTimeMS")
    public int maxExecutionTimeMS = 900000;

    @VariableMgr.VarAttr(name = INSERT_TIMEOUT, needForward = true)
    public int insertTimeoutS = 14400;

    // if true, need report to coordinator when plan fragment execute successfully.
    @VariableMgr.VarAttr(name = ENABLE_PROFILE, needForward = true)
    public boolean enableProfile = true;

    @VariableMgr.VarAttr(name = RPC_VERBOSE_PROFILE_MAX_INSTANCE_COUNT, needForward = true)
    public int rpcVerboseProfileMaxInstanceCount = 5;

    // When enable_profile is true, profile of queries that costs more than autoProfileThresholdMs
    // will be stored to disk.
    @VariableMgr.VarAttr(name = AUTO_PROFILE_THRESHOLD_MS, needForward = true)
    public int autoProfileThresholdMs = -1;

    @VariableMgr.VarAttr(name = "runtime_filter_prune_for_external", fuzzy = true)
    public boolean runtimeFilterPruneForExternal = true;

    @VariableMgr.VarAttr(name = "runtime_filter_jump_threshold")
    public int runtimeFilterJumpThreshold = 2;

    // using hashset instead of group by + count can improve performance
    //        but may cause rpc failed when cluster has less BE
    // Whether this switch is turned on depends on the BE number
    @VariableMgr.VarAttr(name = ENABLE_SINGLE_DISTINCT_COLUMN_OPT)
    public boolean enableSingleDistinctColumnOpt = false;

    // Set sqlMode to empty string
    @VariableMgr.VarAttr(name = SQL_MODE, needForward = true, affectQueryResult = true)
    public long sqlMode = SqlModeHelper.MODE_ONLY_FULL_GROUP_BY;

    @VariableMgr.VarAttr(name = WORKLOAD_VARIABLE, needForward = true)
    public String workloadGroup = "";

    @VariableMgr.VarAttr(name = BYPASS_WORKLOAD_GROUP, needForward = true, description = {
            "查询是否绕开WorkloadGroup的限制，目前仅支持绕开查询排队的逻辑",
            "whether bypass workload group's limitation, currently only support bypass query queue"})
    public boolean bypassWorkloadGroup = false;

    @VariableMgr.VarAttr(name = QUERY_SLOT_COUNT, needForward = true, checker = "checkQuerySlotCount",
            description = {
                "每个查询占用的slot的数量，workload group的query slot的总数等于设置的最大并发数",
                "Number of slots occupied by each query, the total number of query slots "
                        + "of the workload group equals the maximum number of concurrent requests"})
    public int wgQuerySlotCount = 1;

    public void checkQuerySlotCount(String slotCnt) {
        Long slotCount = Long.valueOf(slotCnt);
        if (slotCount < 1 || slotCount > 1025) {
            throw new InvalidParameterException("query_slot_count should be between 1 and 1024)");
        }
    }

    @VariableMgr.VarAttr(name = MAX_COLUMN_READER_NUM)
    public int maxColumnReaderNum = 20000;

    @VariableMgr.VarAttr(name = RESOURCE_VARIABLE)
    public String resourceGroup = "";

    // this is used to make mysql client happy
    // autocommit is actually a boolean value, but @@autocommit is type of BIGINT.
    // So we need to set convertBoolToLongMethod to make "select @@autocommit" happy.
    @VariableMgr.VarAttr(name = AUTO_COMMIT, convertBoolToLongMethod = "convertBoolToLong")
    public boolean autoCommit = true;

    // this is used to make c3p0 library happy
    @VariableMgr.VarAttr(name = TX_ISOLATION)
    public String txIsolation = "REPEATABLE-READ";

    // this is used to make mysql client happy
    @VariableMgr.VarAttr(name = TX_READ_ONLY)
    public boolean txReadonly = false;

    // this is used to make mysql client happy
    @VariableMgr.VarAttr(name = TRANSACTION_READ_ONLY)
    public boolean transactionReadonly = false;

    // this is used to make mysql client happy
    @VariableMgr.VarAttr(name = TRANSACTION_ISOLATION)
    public String transactionIsolation = "REPEATABLE-READ";

    // this is used to make c3p0 library happy
    @VariableMgr.VarAttr(name = CHARACTER_SET_CLIENT)
    public String charsetClient = "utf8mb4";
    @VariableMgr.VarAttr(name = CHARACTER_SET_CONNNECTION)
    public String charsetConnection = "utf8mb4";
    @VariableMgr.VarAttr(name = CHARACTER_SET_RESULTS)
    public String charsetResults = "utf8mb4";
    @VariableMgr.VarAttr(name = CHARACTER_SET_SERVER)
    public String charsetServer = "utf8mb4";
    @VariableMgr.VarAttr(name = COLLATION_CONNECTION)
    public String collationConnection = "utf8mb4_0900_bin";
    @VariableMgr.VarAttr(name = COLLATION_DATABASE)
    public String collationDatabase = "utf8mb4_0900_bin";

    @VariableMgr.VarAttr(name = COLLATION_SERVER)
    public String collationServer = "utf8mb4_0900_bin";

    // this is used to make c3p0 library happy
    @VariableMgr.VarAttr(name = SQL_AUTO_IS_NULL)
    public boolean sqlAutoIsNull = false;

    @VariableMgr.VarAttr(name = SQL_SELECT_LIMIT, needForward = true, affectQueryResult = true)
    private long sqlSelectLimit = Long.MAX_VALUE;

    // this is used to make c3p0 library happy
    @VariableMgr.VarAttr(name = MAX_ALLOWED_PACKET)
    public int maxAllowedPacket = 16777216;

    @VariableMgr.VarAttr(name = AUTO_INCREMENT_INCREMENT)
    public int autoIncrementIncrement = 1;

    // this is used to make c3p0 library happy
    @VariableMgr.VarAttr(name = QUERY_CACHE_TYPE)
    public int queryCacheType = 0;

    // The number of seconds the server waits for activity on an interactive connection before closing it
    @VariableMgr.VarAttr(name = INTERACTIVE_TIMTOUT)
    public int interactiveTimeout = 3600;

    // The number of seconds the server waits for activity on a noninteractive connection before closing it.
    @VariableMgr.VarAttr(name = WAIT_TIMEOUT)
    public int waitTimeoutS = 28800;

    // The number of seconds to wait for a block to be written to a connection before aborting the write
    @VariableMgr.VarAttr(name = NET_WRITE_TIMEOUT)
    public int netWriteTimeout = 600;

    // The number of seconds to wait for a block to be written to a connection before aborting the write
    @VariableMgr.VarAttr(name = NET_READ_TIMEOUT)
    public int netReadTimeout = 600;

    // The current time zone
    @VariableMgr.VarAttr(name = TIME_ZONE, needForward = true, affectQueryResult = true)
    public String timeZone = TimeUtils.getSystemTimeZone().getID();

    @VariableMgr.VarAttr(name = PARALLEL_EXCHANGE_INSTANCE_NUM)
    public int exchangeInstanceParallel = 100;

    @VariableMgr.VarAttr(name = SQL_SAFE_UPDATES)
    public int sqlSafeUpdates = 0;

    // only
    @VariableMgr.VarAttr(name = NET_BUFFER_LENGTH, flag = VariableMgr.READ_ONLY)
    public int netBufferLength = 16384;

    @VariableMgr.VarAttr(name = HAVE_QUERY_CACHE, flag = VariableMgr.READ_ONLY)
    public boolean haveQueryCache = false;

    // 4096 minus 16 + 16 bytes padding that in padding pod array
    @VariableMgr.VarAttr(name = BATCH_SIZE, fuzzy = true, checker = "checkBatchSize", needForward = true)
    public int batchSize = 4064;

    // 16352 + 16 + 16 = 16384
    @VariableMgr.VarAttr(name = BROKER_LOAD_BATCH_SIZE, fuzzy = true, checker = "checkBatchSize")
    public int brokerLoadBatchSize = 16352;

    @VariableMgr.VarAttr(name = DISABLE_STREAMING_PREAGGREGATIONS, fuzzy = true)
    public boolean disableStreamPreaggregations = false;

    @VariableMgr.VarAttr(name = ENABLE_DISTINCT_STREAMING_AGGREGATION, fuzzy = true)
    public boolean enableDistinctStreamingAggregation = true;

    @VariableMgr.VarAttr(name = DISABLE_COLOCATE_PLAN)
    public boolean disableColocatePlan = false;

    @VariableMgr.VarAttr(name = ENABLE_BUCKET_SHUFFLE_JOIN, varType = VariableAnnotation.EXPERIMENTAL_ONLINE)
    public boolean enableBucketShuffleJoin = true;

    /**
     * explode function row count enlarge factor.
     */
    @VariableMgr.VarAttr(name = GENERATE_STATS_FACTOR, checker = "checkGenerateStatsFactor",
            setter = "setGenerateStatsFactor")
    public int generateStatsFactor = 5;

    @VariableMgr.VarAttr(name = PREFER_JOIN_METHOD)
    public String preferJoinMethod = "broadcast";

    @VariableMgr.VarAttr(name = FRAGMENT_TRANSMISSION_COMPRESSION_CODEC)
    public String fragmentTransmissionCompressionCodec = "none";

    // whether sync load to other cluster
    @VariableMgr.VarAttr(name = CLOUD_ENABLE_MULTI_CLUSTER_SYNC_LOAD, needForward = true)
    public static boolean cloudEnableMultiClusterSyncLoad = false;

    /*
     * the parallel exec instance num for one Fragment in one BE
     * 1 means disable this feature
     */
    @VariableMgr.VarAttr(name = PARALLEL_FRAGMENT_EXEC_INSTANCE_NUM, needForward = true, fuzzy = false,
                        setter = "setFragmentInstanceNum", varType = VariableAnnotation.DEPRECATED)
    public int parallelExecInstanceNum = 8;

    @VariableMgr.VarAttr(name = PARALLEL_PIPELINE_TASK_NUM, fuzzy = true, needForward = true,
                        setter = "setPipelineTaskNum")
    public int parallelPipelineTaskNum = 0;


    public enum IgnoreSplitType {
        NONE,
        IGNORE_JNI,
        IGNORE_NATIVE
    }

    public static final String IGNORE_SPLIT_TYPE = "ignore_split_type";
    @VariableMgr.VarAttr(name = IGNORE_SPLIT_TYPE,
            checker = "checkIgnoreSplitType",
            options = {"NONE", "IGNORE_JNI", "IGNORE_NATIVE"},
            description = {"忽略指定类型的split", "Ignore splits of the specified type"})
    public String ignoreSplitType = IgnoreSplitType.NONE.toString();

    public static final String USE_CONSISTENT_HASHING_FOR_EXTERNAL_SCAN = "use_consistent_hash_for_external_scan";
    @VariableMgr.VarAttr(name = USE_CONSISTENT_HASHING_FOR_EXTERNAL_SCAN,
            description = {"对外表采用一致性hash的方式做split的分发",
                    "Use consistent hashing to split the appearance for external scan"})
    public boolean useConsistentHashForExternalScan = false;

    @VariableMgr.VarAttr(name = PROFILE_LEVEL, fuzzy = false,
            setter = "setProfileLevel", checker = "checkProfileLevel",
            description = { "查询profile的级别，1表示只收集 MergedProfile 级别的 Counter，2 表示打印详细信息，"
                            + "3 表示打开一些可能导致性能回退的 Counter", "The level of query profile, "
                            + "1 means only collect Counter of MergedProfile, 2 means print detailed information,"
                            + " 3 means open some Counters that may cause performance degradation"})
    public int profileLevel = 1;

    @VariableMgr.VarAttr(name = MAX_INSTANCE_NUM)
    public int maxInstanceNum = 64;

    @VariableMgr.VarAttr(name = DML_PLAN_RETRY_TIMES, needForward = true, description = {
            "写入规划的最大重试次数。为了避免死锁，写入规划时采用了分阶段加锁。当在两次加锁中间，表结构发生变更时，会尝试重新规划。"
                    + "此变量限制重新规划的最大尝试次数。",
            "Maximum retry attempts for write planning. To avoid deadlocks, "
                    + "phased locking is adopted during write planning. "
                    + "When changes occur to the table structure between two locking phases, "
                    + "re-planning will be attempted. "
                    + "This variable limits the maximum number of retry attempts for re-planning."
    })
    public int dmlPlanRetryTimes = 3;

    @VariableMgr.VarAttr(name = ENABLE_INSERT_STRICT, needForward = true)
    public boolean enableInsertStrict = true;

    @VariableMgr.VarAttr(name = INSERT_MAX_FILTER_RATIO, needForward = true)
    public double insertMaxFilterRatio = 1.0;

    @VariableMgr.VarAttr(name = ENABLE_ODBC_TRANSCATION)
    public boolean enableOdbcTransaction = false;

    @VariableMgr.VarAttr(
            name = ENABLE_BINARY_SEARCH_FILTERING_PARTITIONS,
            fuzzy = true,
            description = {
                "是否允许使用二分查找算法去过滤分区。默认开。",
                "Whether to allow use binary search algorithm to filter partitions. ON by default."
            }
    )
    public boolean enableBinarySearchFilteringPartitions = true;

    @VariableMgr.VarAttr(name = ENABLE_SQL_CACHE, fuzzy = true)
    public boolean enableSqlCache = false;

    @VariableMgr.VarAttr(name = ENABLE_QUERY_CACHE)
    public boolean enableQueryCache = false;

    @VarAttr(name = QUERY_CACHE_FORCE_REFRESH)
    private boolean queryCacheForceRefresh = false;

    @VarAttr(name = QUERY_CACHE_ENTRY_MAX_BYTES)
    private long queryCacheEntryMaxBytes = 5242880;

    @VarAttr(name = QUERY_CACHE_ENTRY_MAX_ROWS)
    private long queryCacheEntryMaxRows = 500000;

    @VariableMgr.VarAttr(name = FORWARD_TO_MASTER)
    public boolean forwardToMaster = true;

    @VariableMgr.VarAttr(name = USE_V2_ROLLUP)
    public boolean useV2Rollup = false;

    @VariableMgr.VarAttr(name = REWRITE_COUNT_DISTINCT_TO_BITMAP_HLL)
    public boolean rewriteCountDistinct = true;

    // compatible with some mysql client connect, say DataGrip of JetBrains
    @VariableMgr.VarAttr(name = EVENT_SCHEDULER)
    public String eventScheduler = "OFF";
    @VariableMgr.VarAttr(name = STORAGE_ENGINE)
    public String storageEngine = "olap";
    @VariableMgr.VarAttr(name = DEFAULT_STORAGE_ENGINE)
    public String defaultStorageEngine = "olap";
    @VariableMgr.VarAttr(name = DEFAULT_TMP_STORAGE_ENGINE)
    public String defaultTmpStorageEngine = "olap";

    @VariableMgr.VarAttr(name = MAX_SCAN_KEY_NUM)
    public int maxScanKeyNum = 48;
    @VariableMgr.VarAttr(name = MAX_PUSHDOWN_CONDITIONS_PER_COLUMN)
    public int maxPushdownConditionsPerColumn = 1024;
    @VariableMgr.VarAttr(name = SHOW_HIDDEN_COLUMNS, flag = VariableMgr.SESSION_ONLY, needForward = true)
    public boolean showHiddenColumns = false;

    @VariableMgr.VarAttr(name = ALLOW_PARTITION_COLUMN_NULLABLE, description = {
            "是否允许 NULLABLE 列作为 PARTITION 列。开启后，RANGE PARTITION 允许 NULLABLE PARTITION 列"
                    + "（LIST PARTITION当前不支持）。默认开。",
            "Whether to allow NULLABLE columns as PARTITION columns. When ON, RANGE PARTITION allows "
                    + "NULLABLE PARTITION columns (LIST PARTITION is not supported currently). ON by default." })
    public boolean allowPartitionColumnNullable = true;

    @VariableMgr.VarAttr(name = DELETE_WITHOUT_PARTITION, needForward = true)
    public boolean deleteWithoutPartition = false;

    @VariableMgr.VarAttr(name = SEND_BATCH_PARALLELISM, needForward = true)
    public int sendBatchParallelism = 1;

    @VariableMgr.VarAttr(name = ENABLE_VARIANT_ACCESS_IN_ORIGINAL_PLANNER)
    public boolean enableVariantAccessInOriginalPlanner = false;

    @VariableMgr.VarAttr(name = EXTRACT_WIDE_RANGE_EXPR, needForward = true)
    public boolean extractWideRangeExpr = true;

    @VariableMgr.VarAttr(name = ENABLE_NEREIDS_DML, varType = VariableAnnotation.REMOVED)
    public boolean enableNereidsDML = true;

    @VariableMgr.VarAttr(name = ENABLE_NEREIDS_DML_WITH_PIPELINE,
            varType = VariableAnnotation.REMOVED, description = { "在新优化器中，使用pipeline引擎执行DML",
                    "execute DML with pipeline engine in Nereids" })
    public boolean enableNereidsDmlWithPipeline = true;

    @VariableMgr.VarAttr(name = ENABLE_STRICT_CONSISTENCY_DML, needForward = true)
    public boolean enableStrictConsistencyDml = true;

    @VariableMgr.VarAttr(name = ENABLE_VECTORIZED_ENGINE, varType = VariableAnnotation.REMOVED)
    public boolean enableVectorizedEngine = true;

    @VariableMgr.VarAttr(name = ENABLE_PIPELINE_ENGINE, fuzzy = false, needForward = true,
            varType = VariableAnnotation.REMOVED)
    private boolean enablePipelineEngine = true;

    @VariableMgr.VarAttr(name = ENABLE_PIPELINE_X_ENGINE, fuzzy = false, varType = VariableAnnotation.REMOVED)
    private boolean enablePipelineXEngine = true;

    @VariableMgr.VarAttr(name = ENABLE_SHARED_SCAN, fuzzy = false, varType = VariableAnnotation.EXPERIMENTAL,
            needForward = true)
    private boolean enableSharedScan = false;

    @VariableMgr.VarAttr(name = ENABLE_PARALLEL_SCAN, fuzzy = true, varType = VariableAnnotation.EXPERIMENTAL,
            needForward = true)
    private boolean enableParallelScan = true;

    @VariableMgr.VarAttr(name = PARALLEL_SCAN_MAX_SCANNERS_COUNT, fuzzy = true,
            varType = VariableAnnotation.EXPERIMENTAL, needForward = true)
    private int parallelScanMaxScannersCount = 0;

    @VariableMgr.VarAttr(name = PARALLEL_SCAN_MIN_ROWS_PER_SCANNER, fuzzy = true,
            varType = VariableAnnotation.EXPERIMENTAL, needForward = true)
    private long parallelScanMinRowsPerScanner = 2097152; // 2M

    @VariableMgr.VarAttr(name = IGNORE_STORAGE_DATA_DISTRIBUTION, fuzzy = false,
            varType = VariableAnnotation.EXPERIMENTAL, needForward = true)
    private boolean ignoreStorageDataDistribution = true;

    @VariableMgr.VarAttr(name = USE_SERIAL_EXCHANGE, fuzzy = true,
            varType = VariableAnnotation.EXPERIMENTAL, needForward = true)
    private boolean useSerialExchange = false;

    @VariableMgr.VarAttr(
            name = ENABLE_LOCAL_SHUFFLE, fuzzy = false, varType = VariableAnnotation.EXPERIMENTAL,
            description = {"是否在pipelineX引擎上开启local shuffle优化",
                    "Whether to enable local shuffle on pipelineX engine."})
    private boolean enableLocalShuffle = true;

    @VariableMgr.VarAttr(
                name = FORCE_TO_LOCAL_SHUFFLE, fuzzy = false, varType = VariableAnnotation.EXPERIMENTAL,
                description = {"是否在pipelineX引擎上强制开启local shuffle优化",
                        "Whether to force to local shuffle on pipelineX engine."})
    private boolean forceToLocalShuffle = false;

    @VariableMgr.VarAttr(name = ENABLE_LOCAL_MERGE_SORT)
    private boolean enableLocalMergeSort = true;

    @VariableMgr.VarAttr(name = ENABLE_SHARED_EXCHANGE_SINK_BUFFER, fuzzy = true)
    private boolean enableSharedExchangeSinkBuffer = true;

    @VariableMgr.VarAttr(name = ENABLE_AGG_STATE, fuzzy = false, varType = VariableAnnotation.EXPERIMENTAL,
            needForward = true)
    public boolean enableAggState = false;

    @VariableMgr.VarAttr(name = ENABLE_PARALLEL_OUTFILE)
    public boolean enableParallelOutfile = false;

    @VariableMgr.VarAttr(name = CPU_RESOURCE_LIMIT)
    public int cpuResourceLimit = -1;

    @VariableMgr.VarAttr(name = SQL_QUOTE_SHOW_CREATE)
    public boolean sqlQuoteShowCreate = true;

    @VariableMgr.VarAttr(name = TRIM_TAILING_SPACES_FOR_EXTERNAL_TABLE_QUERY, needForward = true)
    public boolean trimTailingSpacesForExternalTableQuery = false;

    // the maximum size in bytes for a table that will be broadcast to all be nodes
    // when performing a join, By setting this value to -1 broadcasting can be disabled.
    // Default value is 1Gto
    @VariableMgr.VarAttr(name = AUTO_BROADCAST_JOIN_THRESHOLD)
    public double autoBroadcastJoinThreshold = 0.8;

    @VariableMgr.VarAttr(name = PARALLEL_PREPARE_THRESHOLD, fuzzy = true)
    public int parallelPrepareThreshold = 32;

    @VariableMgr.VarAttr(name = READ_HIVE_JSON_IN_ONE_COLUMN,
            description = {"在读取hive json的时候，由于存在一些不支持的json格式，我们默认会报错。为了让用户使用体验更好，"
                    + "当该变量为true的时候，将一整行json读取到第一列中，用户可以自行选择对一整行json进行处理，例如JSON_PARSE。"
                    + "需要表的第一列的数据类型为string.",
                    "When reading hive json, we will report an error by default because there are some unsupported "
                    + "json formats. In order to provide users with a better experience, when this variable is true,"
                    + "a whole line of json is read into the first column. Users can choose to process a whole line"
                    + "of json, such as JSON_PARSE. The data type of the first column of the table needs to"
                    + "be string."})
    private boolean readHiveJsonInOneColumn = false;

    @VariableMgr.VarAttr(name = ENABLE_COST_BASED_JOIN_REORDER)
    private boolean enableJoinReorderBasedCost = false;

    @VariableMgr.VarAttr(name = ENABLE_FOLD_CONSTANT_BY_BE, fuzzy = true)
    public boolean enableFoldConstantByBe = false;
    @VariableMgr.VarAttr(name = DEBUG_SKIP_FOLD_CONSTANT)
    public boolean debugSkipFoldConstant = false;

    @VariableMgr.VarAttr(name = ENABLE_REWRITE_ELEMENT_AT_TO_SLOT, fuzzy = true)
    private boolean enableRewriteElementAtToSlot = true;

    @VariableMgr.VarAttr(name = FORCE_SORT_ALGORITHM, needForward = true, description = { "强制指定SortNode的排序算法",
            "Force the sort algorithm of SortNode to be specified" })
    public String forceSortAlgorithm = "";

    @VariableMgr.VarAttr(name = FULL_SORT_MAX_BUFFERED_BYTES, needForward = true,
            setter = "setFullSortMaxBufferedBytes")
    public long fullSortMaxBufferedBytes = 64L * 1024L * 1024L;

    @VariableMgr.VarAttr(name = "ignore_runtime_filter_error", needForward = true, description = { "在rf遇到错误的时候忽略该rf",
            "Ignore the rf when it encounters an error" })
    public boolean ignoreRuntimeFilterError = false;


    @VariableMgr.VarAttr(name = RUNTIME_FILTER_MODE, needForward = true)
    private String runtimeFilterMode = "GLOBAL";

    @VariableMgr.VarAttr(name = RUNTIME_BLOOM_FILTER_SIZE, needForward = true)
    private int runtimeBloomFilterSize = 2097152;

    @VariableMgr.VarAttr(name = RUNTIME_BLOOM_FILTER_MIN_SIZE, needForward = true)
    private int runtimeBloomFilterMinSize = 1048576;

    @VariableMgr.VarAttr(name = RUNTIME_BLOOM_FILTER_MAX_SIZE, needForward = true)
    private int runtimeBloomFilterMaxSize = 67108864;

    @VariableMgr.VarAttr(name = RUNTIME_FILTER_WAIT_TIME_MS, needForward = true)
    private int runtimeFilterWaitTimeMs = 1000;

    @VariableMgr.VarAttr(name = runtime_filter_wait_infinitely, fuzzy = true, needForward = true)
    private boolean runtimeFilterWaitInfinitely = false;

    @VariableMgr.VarAttr(name = RUNTIME_FILTERS_MAX_NUM, needForward = true)
    private int runtimeFiltersMaxNum = 10;

    // Set runtimeFilterType to IN_OR_BLOOM filter
    @VariableMgr.VarAttr(name = RUNTIME_FILTER_TYPE, fuzzy = true, needForward = true)
    private int runtimeFilterType = 12;

    @VariableMgr.VarAttr(name = RUNTIME_FILTER_MAX_IN_NUM, needForward = true, fuzzy = true)
    private int runtimeFilterMaxInNum = 40960;

    @VariableMgr.VarAttr(name = ENABLE_SYNC_RUNTIME_FILTER_SIZE, needForward = true, fuzzy = true)
    private boolean enableSyncRuntimeFilterSize = true;

    @VariableMgr.VarAttr(name = "runtime_filter_max_build_row_count", needForward = true, fuzzy = false)
    public long runtimeFilterMaxBuildRowCount = 64L * 1024L * 1024L;

    @VariableMgr.VarAttr(name = ENABLE_PARALLEL_RESULT_SINK, needForward = true, fuzzy = true)
    private boolean enableParallelResultSink = true;

    @VariableMgr.VarAttr(name = "sort_phase_num", fuzzy = true, needForward = true,
            description = {"如设置为1，则只生成1阶段sort，设置为2，则只生成2阶段sort，设置其它值，优化器根据代价选择sort类型",
                    "set the number of sort phases 1 or 2. if set other value, let cbo decide the sort type"})
    public int sortPhaseNum = 0;

    @VariableMgr.VarAttr(name = HIVE_TEXT_COMPRESSION, fuzzy = true, needForward = true)
    private String hiveTextCompression = "plain";

    @VariableMgr.VarAttr(name = READ_CSV_EMPTY_LINE_AS_NULL, needForward = true,
            description = {"在读取csv文件时是否读取csv的空行为null",
                    "Determine whether to read empty rows in CSV files as NULL when reading CSV files."})
    public boolean readCsvEmptyLineAsNull = false;

    @VariableMgr.VarAttr(name = USE_RF_DEFAULT)
    public boolean useRuntimeFilterDefaultSize = false;

    @VariableMgr.VarAttr(name = "enable_topn_lazy_materialization", needForward = true,
            fuzzy = false,
            varType = VariableAnnotation.EXPERIMENTAL)
    public boolean enableTopnLazyMaterialization = true;

    @VariableMgr.VarAttr(name = DISABLE_INVERTED_INDEX_V1_FOR_VARIANT, needForward = true)
    private boolean disableInvertedIndexV1ForVaraint = true;

<<<<<<< HEAD
    @VariableMgr.VarAttr(name = TABLE_REPLICA_COUNT_OVERRIDE, needForward = true,
            description = {"The variable tableReplicaCountOverrideis used to enable test programs "
                    + "to run successfully in both single-BE (Backend) and multi-BE environments."
                    + "\nIt ensures that:"
                    + "\nIn single-BE environments, tables are created with ​​1 replica​​ by default"
                    + "\nIn multi-BE environments, tables are created with ​​multiple replicas​​ by default"
                    + "\nWhile still allowing creation of single-replica tables in multi-BE environments when needed"})
    public int tableReplicaCountOverride = 0;

    public void setTableReplicaCountOverride(int tableReplicaCountOverride) {
        this.tableReplicaCountOverride = tableReplicaCountOverride;
    }

    public int getTableReplicaCountOverride() {
        return this.tableReplicaCountOverride;
    }
=======
    @VariableMgr.VarAttr(name = ENABLE_VARIANT_FLATTEN_NESTED, needForward = true)
    private boolean enableVariantFlattenNested = false;
>>>>>>> 8aec74c0

    public int getBeNumberForTest() {
        return beNumberForTest;
    }

    @VariableMgr.VarAttr(name = DESCRIBE_EXTEND_VARIANT_COLUMN, needForward = true)
    public boolean enableDescribeExtendVariantColumn = false;

    @VariableMgr.VarAttr(name = PROFILLING)
    public boolean profiling = false;

    public void setBeNumberForTest(int beNumberForTest) {
        this.beNumberForTest = beNumberForTest;
    }

    @VariableMgr.VarAttr(name = BE_NUMBER_FOR_TEST)
    private int beNumberForTest = -1;

    public double getCboCpuWeight() {
        return cboCpuWeight;
    }

    public void setCboCpuWeight(double cboCpuWeight) {
        this.cboCpuWeight = cboCpuWeight;
    }

    public double getCboMemWeight() {
        return cboMemWeight;
    }

    public void setCboMemWeight(double cboMemWeight) {
        this.cboMemWeight = cboMemWeight;
    }

    public double getCboNetWeight() {
        return cboNetWeight;
    }

    public void setCboNetWeight(double cboNetWeight) {
        this.cboNetWeight = cboNetWeight;
    }

    @VariableMgr.VarAttr(name = "enable_init_join_order")
    public boolean enableInitJoinOrder = true;

    @VariableMgr.VarAttr(name = CBO_CPU_WEIGHT)
    private double cboCpuWeight = 1.0;

    @VariableMgr.VarAttr(name = CBO_MEM_WEIGHT)
    private double cboMemWeight = 1.0;

    @VariableMgr.VarAttr(name = CBO_NET_WEIGHT)
    private double cboNetWeight = 1.5;

    @VariableMgr.VarAttr(name = DISABLE_JOIN_REORDER)
    private boolean disableJoinReorder = false;

    @VariableMgr.VarAttr(name = MAX_JOIN_NUMBER_OF_REORDER)
    private int maxJoinNumberOfReorder = 63;

    @VariableMgr.VarAttr(name = ENABLE_BUSHY_TREE, needForward = true)
    private boolean enableBushyTree = false;

    public int getMaxJoinNumBushyTree() {
        return maxJoinNumBushyTree;
    }

    public void setMaxJoinNumBushyTree(int maxJoinNumBushyTree) {
        this.maxJoinNumBushyTree = maxJoinNumBushyTree;
    }

    public int getMaxJoinNumberOfReorder() {
        return maxJoinNumberOfReorder;
    }

    public void setMaxJoinNumberOfReorder(int maxJoinNumberOfReorder) {
        this.maxJoinNumberOfReorder = maxJoinNumberOfReorder;
    }

    @VariableMgr.VarAttr(name = MAX_JOIN_NUMBER_BUSHY_TREE)
    private int maxJoinNumBushyTree = 8;

    @VariableMgr.VarAttr(name = ENABLE_PARTITION_TOPN)
    private boolean enablePartitionTopN = true;

    @VariableMgr.VarAttr(name = PARTITION_TOPN_MAX_PARTITIONS, needForward = true, description = {
            "这个阈值决定了partition_topn计算时的最大分区数量，超过这个阈值后且输入总行数少于预估总量，剩余的数据将直接透传给下一个算子",
            "This threshold determines how many partitions will be allocated for window function get topn."
                    + " if this threshold is exceeded and input rows less than the estimated total rows, the remaining"
                    + " data will be pass through to other node directly."
    })
    private int partitionTopNMaxPartitions = 1024;

    @VariableMgr.VarAttr(name = PARTITION_TOPN_PER_PARTITION_ROWS, needForward = true, description = {
            "这个数值用于partition_topn预估每个分区的行数，用来计算所有分区的预估数据总量，决定是否能透传下一个算子",
            "This value is used for partition_topn to estimate the number of rows in each partition, to calculate "
            + " the estimated total amount of data for all partitions, and to determine whether the next operator "
            + " can be passed transparently."
    })
    private int partitionTopNPerPartitionRows = 1000;

    @VariableMgr.VarAttr(name = GLOBAL_PARTITION_TOPN_THRESHOLD)
    private double globalPartitionTopNThreshold = 100;

    @VariableMgr.VarAttr(name = ENABLE_INFER_PREDICATE)
    private boolean enableInferPredicate = true;

    @VariableMgr.VarAttr(name = RETURN_OBJECT_DATA_AS_BINARY)
    private boolean returnObjectDataAsBinary = false;

    @VariableMgr.VarAttr(name = BLOCK_ENCRYPTION_MODE)
    private String blockEncryptionMode = "";

    @VariableMgr.VarAttr(name = ENABLE_PROJECTION)
    private boolean enableProjection = true;

    @VariableMgr.VarAttr(name = ENABLE_SHORT_CIRCUIT_QUERY)
    private boolean enableShortCircuitQuery = true;

    @VariableMgr.VarAttr(name = ENABLE_SHORT_CIRCUIT_QUERY_ACCESS_COLUMN_STORE)
    private boolean enableShortCircuitQueryAcessColumnStore = true;

    @VariableMgr.VarAttr(name = CHECK_OVERFLOW_FOR_DECIMAL, affectQueryResult = true)
    private boolean checkOverflowForDecimal = true;

    @VariableMgr.VarAttr(name = DECIMAL_OVERFLOW_SCALE, needForward = true, affectQueryResult = true, description = {
            "当decimal数值计算结果精度溢出时，计算结果最多可保留的小数位数", "When the precision of the result of"
            + " a decimal numerical calculation overflows,"
            + "the maximum number of decimal scale that the result can be retained"
    })
    public int decimalOverflowScale = 6;

    @VariableMgr.VarAttr(name = ENABLE_DPHYP_OPTIMIZER)
    public boolean enableDPHypOptimizer = false;

    /**
     * This variable is used to select n-th optimized plan in memo.
     * It can allow us select different plans for the same SQL statement
     * and these plans can be used to evaluate the cost model.
     */
    @VariableMgr.VarAttr(name = NTH_OPTIMIZED_PLAN)
    private int nthOptimizedPlan = 1;

    @VariableMgr.VarAttr(name = LIMIT_ROWS_FOR_SINGLE_INSTANCE,
            description = {"当一个 ScanNode 上没有过滤条件，且 limit 值小于这个阈值时，"
                    + "系统会将这个算子的并发度调整为1，以减少简单查询的扇出",
                    "When a ScanNode has no filter conditions and the limit value is less than this threshold, "
                            + "the system will adjust the concurrency of this operator to 1 "
                            + "to reduce the fan-out of simple queries"})
    public long limitRowsForSingleInstance = 10000;

    public boolean isEnableLeftZigZag() {
        return enableLeftZigZag;
    }

    public void setEnableLeftZigZag(boolean enableLeftZigZag) {
        this.enableLeftZigZag = enableLeftZigZag;
    }

    @VariableMgr.VarAttr(name = ENABLE_LEFT_ZIG_ZAG)
    private boolean enableLeftZigZag = false;

    public boolean isEnableHboOptimization() {
        return enableHboOptimization;
    }

    public double getHboRfSafeThreshold() {
        return hboRfSafeThreshold;
    }

    public double getHboRowMatchingThreshold() {
        return hboRowMatchingThreshold;
    }

    public int getHboSkewRatioThreshold() {
        return hboSkewRatioThreshold;
    }

    @VariableMgr.VarAttr(name = ENABLE_HBO_OPTIMIZATION)
    private boolean enableHboOptimization = false;

    public boolean isEnableHboInfoCollection() {
        return enableHboInfoCollection;
    }

    public boolean isEnableHboNonStrictMatchingMode() {
        return enableHboNonStrictMatchingMode;
    }

    @VariableMgr.VarAttr(name = ENABLE_HBO_INFO_COLLECTION, flag = VariableMgr.GLOBAL)
    private boolean enableHboInfoCollection = false;

    @VariableMgr.VarAttr(name = ENABLE_HBO_NONSTRICT_MATCHING_MODE)
    private boolean enableHboNonStrictMatchingMode = false;

    @VariableMgr.VarAttr(name = HBO_RFSAFE_THRESHOLD, needForward = true)
    private double hboRfSafeThreshold = 0.5;

    @VariableMgr.VarAttr(name = HBO_ROW_MATCHING_THRESHOLD, needForward = true)
    private double hboRowMatchingThreshold = 0.1;

    @VariableMgr.VarAttr(name = HBO_SKEW_RATIO_THRESHOLD, needForward = true)
    private int hboSkewRatioThreshold = 5;

    /**
     * as the new optimizer is not mature yet, use this var
     * to control whether to use new optimizer, remove it when
     * the new optimizer is fully developed. I hope that day
     * would be coming soon.
     */
    @VariableMgr.VarAttr(name = ENABLE_NEREIDS_PLANNER, needForward = true, varType = VariableAnnotation.REMOVED)
    private boolean enableNereidsPlanner = true;

    @VariableMgr.VarAttr(name = DISABLE_NEREIDS_RULES, needForward = true)
    private String disableNereidsRules = "";

    @VariableMgr.VarAttr(name = ENABLE_NEREIDS_RULES, needForward = true)
    public String enableNereidsRules = "";

    @VariableMgr.VarAttr(name = ENABLE_VISITOR_REWRITER_DEPTH_THRESHOLD, needForward = true, description = {
            "当查询计划的深度小于或等于这个阈值时，使用visitor rewriter去加速改写，否则使用stack rewriter去改写，"
                    + "防止StackOverflowError",
            "When the depth of the query plan is less than or equal to this threshold, use visitor rewriter to "
                    + "speed up rewriting, otherwise use stack rewriter to rewrite to prevent StackOverflowError"
    })
    public int enableVisitorRewriterDepthThreshold = 100;

    @VariableMgr.VarAttr(name = DISABLE_NEREIDS_EXPRESSION_RULES, needForward = true,
            setter = "setDisableNereidsExpressionRules")
    private String disableNereidsExpressionRules = "";

    private BitSet disableNereidsExpressionRuleSet = new BitSet();

    @VariableMgr.VarAttr(name = "filter_cost_factor", needForward = true)
    public double filterCostFactor = 0.0001;

    @VariableMgr.VarAttr(name = NEREIDS_STAR_SCHEMA_SUPPORT)
    private boolean nereidsStarSchemaSupport = true;

    @VariableMgr.VarAttr(name = ENABLE_NEREIDS_DISTRIBUTE_PLANNER, needForward = true,
            fuzzy = false, varType = VariableAnnotation.EXPERIMENTAL, description = {
                "使用新的nereids的分布式规划器的开关，这个分布式规划器可以规划出一些更高效的查询计划，比如在某些情况下，"
                        + "可以把左表shuffle到右表去做bucket shuffle join",
                "The switch to use new DistributedPlanner of nereids, this planner can planning some "
                        + "more efficient query plans, e.g. in certain situations, shuffle left side to "
                        + "right side to do bucket shuffle join"
            }
    )
    private boolean enableNereidsDistributePlanner = true;

    @VariableMgr.VarAttr(name = REWRITE_OR_TO_IN_PREDICATE_THRESHOLD, fuzzy = true)
    private int rewriteOrToInPredicateThreshold = 2;

    @VariableMgr.VarAttr(name = "push_topn_to_agg", fuzzy = false, needForward = true)
    public boolean pushTopnToAgg = true;

    @VariableMgr.VarAttr(name = NEREIDS_CBO_PENALTY_FACTOR, needForward = true)
    private double nereidsCboPenaltyFactor = 0.7;

    @VariableMgr.VarAttr(name = ENABLE_NEREIDS_TRACE)
    private boolean enableNereidsTrace = false;

    @VariableMgr.VarAttr(name = ENABLE_EXPR_TRACE)
    private boolean enableExprTrace = false;

    @VariableMgr.VarAttr(name = ENABLE_DPHYP_TRACE, needForward = true)
    public boolean enableDpHypTrace = false;

    @VariableMgr.VarAttr(name = BROADCAST_RIGHT_TABLE_SCALE_FACTOR)
    private double broadcastRightTableScaleFactor = 0.0;

    @VariableMgr.VarAttr(name = LEFT_SEMI_OR_ANTI_PROBE_FACTOR)
    private double leftSemiOrAntiProbeFactor = 0.05;

    @VariableMgr.VarAttr(name = BROADCAST_ROW_COUNT_LIMIT, needForward = true)
    private double broadcastRowCountLimit = 30000000;

    @VariableMgr.VarAttr(name = BROADCAST_HASHTABLE_MEM_LIMIT_PERCENTAGE, needForward = true)
    private double broadcastHashtableMemLimitPercentage = 0.2;

    @VariableMgr.VarAttr(name = ENABLE_RUNTIME_FILTER_PRUNE, needForward = true, fuzzy = true)
    public boolean enableRuntimeFilterPrune = true;

    @VariableMgr.VarAttr(name = ENABLE_RUNTIME_FILTER_PARTITION_PRUNE, needForward = true, fuzzy = true)
    public boolean enableRuntimeFilterPartitionPrune = true;

    /**
     * The client can pass some special information by setting this session variable in the format: "k1:v1;k2:v2".
     * For example, trace_id can be passed to trace the query request sent by the user.
     * set session_context="trace_id:1234565678";
     */
    @VariableMgr.VarAttr(name = SESSION_CONTEXT, needForward = true)
    public String sessionContext = "";

    @VariableMgr.VarAttr(name = ENABLE_SINGLE_REPLICA_INSERT,
            needForward = true, varType = VariableAnnotation.EXPERIMENTAL)
    public boolean enableSingleReplicaInsert = false;

    @VariableMgr.VarAttr(
            name = ENABLE_FAST_ANALYZE_INSERT_INTO_VALUES, fuzzy = true,
            description = {
                    "跳过大部分的优化规则，快速分析insert into values语句",
                    "Skip most optimization rules and quickly analyze insert into values statements"
            }
    )
    private boolean enableFastAnalyzeInsertIntoValues = true;

    @VariableMgr.VarAttr(name = ENABLE_FUNCTION_PUSHDOWN, fuzzy = true)
    public boolean enableFunctionPushdown = false;

    @VariableMgr.VarAttr(name = ENABLE_EXT_FUNC_PRED_PUSHDOWN, needForward = true,
            description = {"启用外部表（如通过ODBC或JDBC访问的表）查询中谓词的函数下推",
                    "Enable function pushdown for predicates in queries to external tables "
                    + "(such as tables accessed via ODBC or JDBC)"})
    public boolean enableExtFuncPredPushdown = true;

    @VariableMgr.VarAttr(name = FORBID_UNKNOWN_COLUMN_STATS)
    public boolean forbidUnknownColStats = false;

    @VariableMgr.VarAttr(name = ENABLE_COMMON_EXPR_PUSHDOWN, fuzzy = true)
    public boolean enableCommonExprPushdown = true;

    @VariableMgr.VarAttr(name = ENABLE_LOCAL_EXCHANGE, fuzzy = false, flag = VariableMgr.INVISIBLE,
            varType = VariableAnnotation.DEPRECATED)
    public boolean enableLocalExchange = true;

    /**
     * For debug purpose, don't merge unique key and agg key when reading data.
     */
    @VariableMgr.VarAttr(name = SKIP_STORAGE_ENGINE_MERGE, needForward = true)
    public boolean skipStorageEngineMerge = false;

    /**
     * For debug purpose, skip delete predicate when reading data.
     */
    @VariableMgr.VarAttr(name = SKIP_DELETE_PREDICATE, needForward = true)
    public boolean skipDeletePredicate = false;

    /**
     * For debug purpose, skip delete sign when reading data.
     */
    @VariableMgr.VarAttr(name = SKIP_DELETE_SIGN, needForward = true)
    public boolean skipDeleteSign = false;

    /**
     * For debug purpose, skip delete bitmap when reading data.
     */
    @VariableMgr.VarAttr(name = SKIP_DELETE_BITMAP, needForward = true)
    public boolean skipDeleteBitmap = false;

    // This variable replace the original FE config `recover_with_skip_missing_version`.
    // In some scenarios, all replicas of tablet are having missing versions, and the tablet is unable to recover.
    // This config can control the behavior of query. When it is set to `true`, the query will ignore the
    // visible version recorded in FE partition, use the replica version. If the replica on BE has missing versions,
    // the query will directly skip this missing version, and only return the data of the existing versions.
    // Besides, the query will always try to select the one with the highest lastSuccessVersion among all surviving
    // BE replicas, so as to recover as much data as possible.
    // You should only open it in the emergency scenarios mentioned above, only used for temporary recovery queries.
    // This variable conflicts with the use_fix_replica variable, when the use_fix_replica variable is not -1,
    // this variable will not work.
    @VariableMgr.VarAttr(name = SKIP_MISSING_VERSION)
    public boolean skipMissingVersion = false;

    // This variable is used to control whether to skip the bad tablet.
    // In some scenarios, user has a huge amount of data and only a single replica was specified when creating
    // the table, if one of the tablet is damaged, the table will not be able to be select. If the user does not care
    // about the integrity of the data, they can use this variable to temporarily skip the bad tablet for querying and
    // load the remaining data into a new table.
    @VariableMgr.VarAttr(name = SKIP_BAD_TABLET)
    public boolean skipBadTablet = false;

    // This variable is used to avoid FE fallback to the original parser. When we execute SQL in regression tests
    // for nereids, fallback will cause the Doris return the correct result although the syntax is unsupported
    // in nereids for some mistaken modification. You should set it on the
    @VariableMgr.VarAttr(name = ENABLE_FALLBACK_TO_ORIGINAL_PLANNER, varType = VariableAnnotation.REMOVED)
    public boolean enableFallbackToOriginalPlanner = false;

    @VariableMgr.VarAttr(name = ENABLE_NEREIDS_TIMEOUT, needForward = true)
    public boolean enableNereidsTimeout = true;

    @VariableMgr.VarAttr(name = NEREIDS_TIMEOUT_SECOND, needForward = true)
    public int nereidsTimeoutSecond = 30;

    @VariableMgr.VarAttr(name = ENABLE_PUSH_DOWN_NO_GROUP_AGG)
    public boolean enablePushDownNoGroupAgg = true;

    /**
     * The current statistics are only used for CBO test,
     * and are not available to users. (work in progress)
     */
    @VariableMgr.VarAttr(name = ENABLE_CBO_STATISTICS)
    public boolean enableCboStatistics = false;

    @VariableMgr.VarAttr(name = ENABLE_ELIMINATE_SORT_NODE)
    public boolean enableEliminateSortNode = true;

    @VariableMgr.VarAttr(name = PARTITION_PRUNING_EXPAND_THRESHOLD, fuzzy = true)
    public int partitionPruningExpandThreshold = 10;

    @VariableMgr.VarAttr(name = ENABLE_SHARE_HASH_TABLE_FOR_BROADCAST_JOIN, fuzzy = true)
    public boolean enableShareHashTableForBroadcastJoin = true;

    @VariableMgr.VarAttr(name = ENABLE_UNICODE_NAME_SUPPORT, needForward = true)
    public boolean enableUnicodeNameSupport = true;

    @VariableMgr.VarAttr(name = GROUP_CONCAT_MAX_LEN, affectQueryResult = true)
    public long groupConcatMaxLen = 2147483646;

    @VariableMgr.VarAttr(
            name = USE_ONE_PHASE_AGG_FOR_GROUP_CONCAT_WITH_ORDER,
            needForward = true,
            fuzzy = true,
            description = {
                    "允许使用一阶段聚合来执行带有order的group_concat函数",
                    "Enable to use one stage aggregation to execute the group_concat function with order"
            }
    )
    public boolean useOnePhaseAggForGroupConcatWithOrder = false;

    // Whether enable two phase read optimization
    // 1. read related rowids along with necessary column data
    // 2. spawn fetch RPC to other nodes to get related data by sorted rowids
    @VariableMgr.VarAttr(name = ENABLE_TWO_PHASE_READ_OPT, fuzzy = true)
    public boolean enableTwoPhaseReadOpt = true;
    @VariableMgr.VarAttr(name = TOPN_OPT_LIMIT_THRESHOLD)
    public long topnOptLimitThreshold = 1024;
    @VariableMgr.VarAttr(name = TOPN_FILTER_RATIO)
    public double topnFilterRatio = 0.5;
    @VariableMgr.VarAttr(name = ENABLE_SNAPSHOT_POINT_QUERY)
    public boolean enableSnapshotPointQuery = true;

    @VariableMgr.VarAttr(name = ENABLE_SERVER_SIDE_PREPARED_STATEMENT, needForward = true, description = {
            "是否启用开启服务端prepared statement", "Set whether to enable server side prepared statement."})
    public boolean enableServeSidePreparedStatement = true;

    @VariableMgr.VarAttr(name = MAX_PREPARED_STMT_COUNT,  flag = VariableMgr.GLOBAL,
            needForward = true, description = {
                "服务端prepared statement最大个数", "the maximum prepared statements server holds."})
    public int maxPreparedStmtCount = 100000;

    @VariableMgr.VarAttr(name = ENABLE_GROUP_COMMIT_FULL_PREPARE)
    public boolean enableGroupCommitFullPrepare = true;

    // Default value is false, which means the group by and having clause
    // should first use column name not alias. According to mysql.
    @VariableMgr.VarAttr(name = GROUP_BY_AND_HAVING_USE_ALIAS_FIRST, varType = VariableAnnotation.DEPRECATED)
    public boolean groupByAndHavingUseAliasFirst = false;

    // Whether disable block file cache. Block cache only works when FE's query options sets disableFileCache false
    // along with BE's config `enable_file_cache` true
    @VariableMgr.VarAttr(name = DISABLE_FILE_CACHE, needForward = true)
    public boolean disableFileCache = false;

    // Whether enable block file cache. Only take effect when BE config item enable_file_cache is true.
    @VariableMgr.VarAttr(name = ENABLE_FILE_CACHE, needForward = true, description = {
            "是否启用file cache。该变量只有在be.conf中enable_file_cache=true时才有效，"
                    + "如果be.conf中enable_file_cache=false，该BE节点的file cache处于禁用状态。",
            "Set wether to use file cache. This variable takes effect only if the BE config enable_file_cache=true. "
                    + "The cache is not used when BE config enable_file_cache=false."})
    public boolean enableFileCache = false;

    // Specify base path for file cache, or chose a random path.
    @VariableMgr.VarAttr(name = FILE_CACHE_BASE_PATH, needForward = true, description = {
            "指定block file cache在BE上的存储路径，默认 'random'，随机选择BE配置的存储路径。",
            "Specify the storage path of the block file cache on BE, default 'random', "
                    + "and randomly select the storage path configured by BE."})
    public String fileCacheBasePath = "random";

    // Whether enable query with inverted index.
    @VariableMgr.VarAttr(name = ENABLE_INVERTED_INDEX_QUERY, needForward = true, description = {
            "是否启用inverted index query。", "Set whether to use inverted index query."})
    public boolean enableInvertedIndexQuery = true;

    // Whether enable query expr with inverted index.
    @VariableMgr.VarAttr(name = ENABLE_COMMON_EXPR_PUSHDOWN_FOR_INVERTED_INDEX, fuzzy = true, needForward = true,
            description = {"是否启用表达式上使用 inverted index。", "Set whether to use inverted index query for expr."})
    public boolean enableCommonExpPushDownForInvertedIndex = true;

    // Whether enable pushdown count agg to scan node when using inverted index match.
    @VariableMgr.VarAttr(name = ENABLE_PUSHDOWN_COUNT_ON_INDEX, needForward = true, description = {
            "是否启用count_on_index pushdown。", "Set whether to pushdown count_on_index."})
    public boolean enablePushDownCountOnIndex = true;

    // Whether enable no need read data opt in segment_iterator.
    @VariableMgr.VarAttr(name = ENABLE_NO_NEED_READ_DATA_OPT, needForward = true, description = {
            "是否启用no_need_read_data opt。", "Set whether to enable no_need_read_data opt."})
    public boolean enableNoNeedReadDataOpt = true;

    // Whether enable pushdown minmax to scan node of unique table.
    @VariableMgr.VarAttr(name = ENABLE_PUSHDOWN_MINMAX_ON_UNIQUE, needForward = true, description = {
        "是否启用pushdown minmax on unique table。", "Set whether to pushdown minmax on unique table."})
    public boolean enablePushDownMinMaxOnUnique = false;

    // Whether enable push down string type minmax to scan node.
    @VariableMgr.VarAttr(name = ENABLE_PUSHDOWN_STRING_MINMAX, needForward = true, description = {
        "是否启用string类型min max下推。", "Set whether to enable push down string type minmax."})
    public boolean enablePushDownStringMinMax = false;

    // Whether drop table when create table as select insert data appear error.
    @VariableMgr.VarAttr(name = DROP_TABLE_IF_CTAS_FAILED, needForward = true)
    public boolean dropTableIfCtasFailed = true;

    @VariableMgr.VarAttr(name = MAX_TABLE_COUNT_USE_CASCADES_JOIN_REORDER, needForward = true)
    public int maxTableCountUseCascadesJoinReorder = 10;

    @VariableMgr.VarAttr(name = JOIN_REORDER_TIME_LIMIT, needForward = true)
    public long joinReorderTimeLimit = 1000;

    // If this is true, the result of `show roles` will return all user default role
    @VariableMgr.VarAttr(name = SHOW_USER_DEFAULT_ROLE, needForward = true)
    public boolean showUserDefaultRole = false;

    // Default value is -1, which means not fix replica
    @VariableMgr.VarAttr(name = USE_FIX_REPLICA, needForward = true)
    public int useFixReplica = -1;

    @VariableMgr.VarAttr(name = DUMP_NEREIDS_MEMO)
    public boolean dumpNereidsMemo = false;

    @VariableMgr.VarAttr(name = "memo_max_group_expression_size")
    public int memoMaxGroupExpressionSize = 10000;

    @VariableMgr.VarAttr(name = DPHYPER_LIMIT)
    public int dphyperLimit = 1000;


    @VariableMgr.VarAttr(
            name = ENABLE_PAGE_CACHE,
            description = {"控制是否启用page cache。默认为 true。",
                "Controls whether to use page cache. "
                    + "The default value is true."},
            needForward = true)
    public boolean enablePageCache = true;

    @VariableMgr.VarAttr(name = ENABLE_FOLD_NONDETERMINISTIC_FN)
    public boolean enableFoldNondeterministicFn = false;

    @VariableMgr.VarAttr(name = TRACE_NEREIDS)
    public boolean traceNereids = false;

    @VariableMgr.VarAttr(name = PLAN_NEREIDS_DUMP)
    public boolean planNereidsDump = false;

    // If set to true, all query will be executed without returning result
    @VariableMgr.VarAttr(name = DRY_RUN_QUERY, needForward = true)
    public boolean dryRunQuery = false;

    @VariableMgr.VarAttr(name = FILE_SPLIT_SIZE, needForward = true)
    public long fileSplitSize = 0;

    @VariableMgr.VarAttr(
            name = NUM_PARTITIONS_IN_BATCH_MODE,
            fuzzy = true,
            description = {"如果分区数量超过阈值，BE将通过batch方式获取scan ranges。作用于 Hive、Hudi、MaxCompute 表。",
                    "If the number of partitions exceeds the threshold, scan ranges will be got through batch mode."},
            needForward = true)
    public int numPartitionsInBatchMode = 1024;

    @VariableMgr.VarAttr(
            name = NUM_FILES_IN_BATCH_MODE,
            fuzzy = true,
            description = {"如果文件数量超过阈值，BE将通过batch方式获取scan ranges",
                    "If the number of files exceeds the threshold, scan ranges will be got through batch mode."},
            needForward = true)
    public int numFilesInBatchMode = 1024;

    @VariableMgr.VarAttr(
            name = FETCH_SPLITS_MAX_WAIT_TIME,
            description = {"batch方式中BE获取splits的最大等待时间",
                    "The max wait time of getting splits in batch mode."},
            needForward = true)
    public long fetchSplitsMaxWaitTime = 1000;

    @VariableMgr.VarAttr(
            name = ENABLE_PARQUET_LAZY_MAT,
            fuzzy = true,
            description = {"控制 parquet reader 是否启用延迟物化技术。默认为 true。",
                    "Controls whether to use lazy materialization technology in parquet reader. "
                            + "The default value is true."},
            needForward = true)
    public boolean enableParquetLazyMat = true;

    @VariableMgr.VarAttr(
            name = ENABLE_ORC_LAZY_MAT,
            fuzzy = true,
            description = {"控制 orc reader 是否启用延迟物化技术。默认为 true。",
                    "Controls whether to use lazy materialization technology in orc reader. "
                            + "The default value is true."},
            needForward = true)
    public boolean enableOrcLazyMat = true;

    @VariableMgr.VarAttr(
            name = ORC_TINY_STRIPE_THRESHOLD_BYTES,
            fuzzy = true,
            description = {"在orc文件中如果一个stripe的字节大小小于`orc_tiny_stripe_threshold`,"
                    + "我们认为该stripe为 tiny stripe。对于多个连续的tiny stripe我们会进行读取优化，即一次性读多个tiny stripe."
                    + "如果你不想使用该优化，可以将该值设置为0。默认为 8M。",
                    "In an orc file, if the byte size of a stripe is less than `orc_tiny_stripe_threshold`,"
                            + "we consider the stripe to be a tiny stripe. For multiple consecutive tiny stripes,"
                            + "we will perform read optimization, that is, read multiple tiny stripes at a time."
                            + "If you do not want to use this optimization, you can set this value to 0."
                            + "The default is 8M."},
            needForward = true,
            setter = "setOrcTinyStripeThresholdBytes")
    public long orcTinyStripeThresholdBytes  = 8L * 1024L * 1024L;


    @VariableMgr.VarAttr(
            name = ORC_ONCE_MAX_READ_BYTES,
            fuzzy = true,
            description = {"在使用tiny stripe读取优化的时候，会对多个tiny stripe合并成一次IO，"
                    + "该参数用来控制每次IO请求的最大字节大小。你不应该将值设置的小于`orc_tiny_stripe_threshold`。默认为 8M。",
                    "When using tiny stripe read optimization, multiple tiny stripes will be merged into one IO."
                            + "This parameter is used to control the maximum byte size of each IO request."
                            + "You should not set the value less than `orc_tiny_stripe_threshold`."
                            + "The default is 8M."},
            needForward = true,
            setter = "setOrcOnceMaxReadBytes")
    public long orcOnceMaxReadBytes = 8L * 1024L * 1024L;


    @VariableMgr.VarAttr(
            name = ORC_MAX_MERGE_DISTANCE_BYTES,
            fuzzy = true,
            description = {"在使用tiny stripe读取优化的时候，由于tiny stripe并不一定连续。"
                    + "当两个tiny stripe之间距离大于该参数时，我们不会将其合并成一次IO。默认为 1M。",
                    "When using tiny stripe read optimization, since tiny stripes are not necessarily continuous,"
                            + "when the distance between two tiny stripes is greater than this parameter,"
                            + "we will not merge them into one IO. The default value is 1M."},
            needForward = true,
            setter = "setOrcMaxMergeDistanceBytes")
    public long orcMaxMergeDistanceBytes = 1024L * 1024L;


    @VariableMgr.VarAttr(
            name = ENABLE_PARQUET_FILTER_BY_MIN_MAX,
            fuzzy = true,
            description = {"控制 parquet reader 是否启用 min-max 值过滤。默认为 true。",
                    "Controls whether to filter by min-max values in parquet reader. "
                            + "The default value is true."},
            needForward = true)
    public boolean enableParquetFilterByMinMax = true;

    @VariableMgr.VarAttr(
            name = ENABLE_ORC_FILTER_BY_MIN_MAX,
            description = {"控制 orc reader 是否启用 min-max 值过滤。默认为 true。",
                    "Controls whether to filter by min-max values in orc reader. "
                            + "The default value is true."},
            needForward = true)
    public boolean enableOrcFilterByMinMax = true;

    @VariableMgr.VarAttr(
            name = CHECK_ORC_INIT_SARGS_SUCCESS,
            description = {"是否检查orc init sargs是否成功。默认为 false。",
                    "Whether to check whether orc init sargs is successful. "
                            + "The default value is false."},
            needForward = true)
    public boolean checkOrcInitSargsSuccess = false;

    @VariableMgr.VarAttr(
            name = EXTERNAL_TABLE_ANALYZE_PART_NUM,
            description = {"收集外表统计信息行数时选取的采样分区数，默认-1表示全部分区",
                    "Number of sample partition for collecting external table line number, "
                            + "default -1 means all partitions"},
            needForward = false)
    public int externalTableAnalyzePartNum = -1;

    @VariableMgr.VarAttr(name = INLINE_CTE_REFERENCED_THRESHOLD)
    public int inlineCTEReferencedThreshold = 1;

    @VariableMgr.VarAttr(name = ENABLE_CTE_MATERIALIZE)
    public boolean enableCTEMaterialize = true;

    @VariableMgr.VarAttr(name = ENABLE_ORDERED_SCAN_RANGE_LOCATIONS)
    public boolean enableOrderedScanRangeLocations = false;

    @VariableMgr.VarAttr(name = ENABLE_ANALYZE_COMPLEX_TYPE_COLUMN)
    public boolean enableAnalyzeComplexTypeColumn = false;

    @VariableMgr.VarAttr(name = ENABLE_STRONG_CONSISTENCY, description = {"用以开启强一致读。Doris 默认支持同一个会话内的"
            + "强一致性，即同一个会话内对数据的变更操作是实时可见的。如需要会话间的强一致读，则需将此变量设置为true。",
            "Used to enable strong consistent reading. By default, Doris supports strong consistency "
                    + "within the same session, that is, changes to data within the same session are visible in "
                    + "real time. If you want strong consistent reads between sessions, set this variable to true. "
    })
    public boolean enableStrongConsistencyRead = false;

    @VariableMgr.VarAttr(name = PARALLEL_SYNC_ANALYZE_TASK_NUM)
    public int parallelSyncAnalyzeTaskNum = 2;

    @VariableMgr.VarAttr(name = TRUNCATE_CHAR_OR_VARCHAR_COLUMNS,
            description = {"是否按照表的 schema 来截断 char 或者 varchar 列。默认为 false。\n"
                    + "因为外表会存在表的 schema 中 char 或者 varchar 列的最大长度和底层 parquet 或者 orc 文件中的 schema 不一致"
                    + "的情况。此时开启改选项，会按照表的 schema 中的最大长度进行截断。",
                    "Whether to truncate char or varchar columns according to the table's schema. "
                            + "The default is false.\n"
                    + "Because the maximum length of the char or varchar column in the schema of the table"
                            + " is inconsistent with the schema in the underlying parquet or orc file."
                    + " At this time, if the option is turned on, it will be truncated according to the maximum length"
                            + " in the schema of the table."},
            needForward = true)
    public boolean truncateCharOrVarcharColumns = false;

    @VariableMgr.VarAttr(name = ENABLE_MEMTABLE_ON_SINK_NODE, needForward = true)
    public boolean enableMemtableOnSinkNode = true;

    @VariableMgr.VarAttr(name = LOAD_STREAM_PER_NODE)
    public int loadStreamPerNode = 2;

    @VariableMgr.VarAttr(name = GROUP_COMMIT, needForward = true)
    public String groupCommit = "off_mode";

    @VariableMgr.VarAttr(name = ENABLE_PREPARED_STMT_AUDIT_LOG, needForward = true)
    public boolean enablePreparedStmtAuditLog = false;

    @VariableMgr.VarAttr(name = INVERTED_INDEX_CONJUNCTION_OPT_THRESHOLD,
            description = {"在match_all中求取多个倒排索引的交集时,如果最大的倒排索引中的总数是最小倒排索引中的总数的整数倍,"
                    + "则使用跳表来优化交集操作。",
                    "When intersecting multiple inverted indexes in match_all,"
                    + " if the maximum total count of the largest inverted index"
                    + " is a multiple of the minimum total count of the smallest inverted index,"
                    + " use a skiplist to optimize the intersection."})
    public int invertedIndexConjunctionOptThreshold = 1000;

    @VariableMgr.VarAttr(name = INVERTED_INDEX_MAX_EXPANSIONS,
            description = {"这个参数用来限制查询时扩展的词项（terms）的数量，以此来控制查询的性能",
                    "This parameter is used to limit the number of term expansions during a query,"
                    + " thereby controlling query performance"})
    public int invertedIndexMaxExpansions = 50;

    @VariableMgr.VarAttr(name = INVERTED_INDEX_SKIP_THRESHOLD,
            description = {"在倒排索引中如果预估命中量占比总量超过百分比阈值，则跳过索引直接进行匹配。",
                    "In the inverted index,"
                            + " if the estimated hit ratio exceeds the percentage threshold of the total amount, "
                            + " then skip the index and proceed directly to matching."})
    public int invertedIndexSkipThreshold = 50;

    @VariableMgr.VarAttr(name = INVERTED_INDEX_COMPATIBLE_READ,
            description = {"兼容读取倒排索引，用于在x86和arm集群之间读取旧版本索引文件。",
                    "Compatible read for inverted index between x86 and arm, "
                            + "used to read old version index file from x86 in arm cluster"
                            + "or read old version index file from arm in x86 cluster"})
    public boolean invertedIndexCompatibleRead = false;

    @VariableMgr.VarAttr(name = SQL_DIALECT, needForward = true, checker = "checkSqlDialect",
            description = {"解析sql使用的方言", "The dialect used to parse sql."})
    public String sqlDialect = "doris";

    @VariableMgr.VarAttr(name = SERDE_DIALECT, needForward = true, checker = "checkSerdeDialect",
            description = {"返回给 MySQL 客户端时各数据类型的输出格式方言",
                    "The output format dialect of each data type returned to the MySQL client."},
            options = {"doris", "presto", "trino"})
    public String serdeDialect = "doris";

    @VariableMgr.VarAttr(name = ENABLE_UNIQUE_KEY_PARTIAL_UPDATE, needForward = true)
    public boolean enableUniqueKeyPartialUpdate = false;

    @VariableMgr.VarAttr(name = PARTIAL_UPDATE_NEW_KEY_BEHAVIOR, needForward = true, description = {
            "用于设置部分列更新中对于新插入的行的行为",
            "Used to set the behavior for newly inserted rows in partial update."
            }, checker = "checkPartialUpdateNewKeyBehavior", options = {"APPEND", "ERROR"})
    public String partialUpdateNewKeyPolicy = "APPEND";

    @VariableMgr.VarAttr(name = TEST_QUERY_CACHE_HIT, description = {
            "用于测试查询缓存是否命中，如果未命中指定类型的缓存，则会报错",
            "Used to test whether the query cache is hit. "
                    + "If the specified type of cache is not hit, an error will be reported."},
            options = {"none", "sql_cache", "partition_cache"})
    public String testQueryCacheHit = "none";

    @VariableMgr.VarAttr(name = ENABLE_AUTO_ANALYZE,
            description = {"该参数控制是否开启自动收集", "Set false to disable auto analyze"},
            flag = VariableMgr.GLOBAL)
    public volatile boolean enableAutoAnalyze = true;

    @VariableMgr.VarAttr(name = FORCE_SAMPLE_ANALYZE, needForward = true,
            description = {"是否将 full analyze 自动转换成 sample analyze", "Set true to force sample analyze"},
            flag = VariableMgr.GLOBAL)
    public boolean forceSampleAnalyze = Config.force_sample_analyze;

    @VariableMgr.VarAttr(name = ENABLE_AUTO_ANALYZE_INTERNAL_CATALOG,
            description = {"临时参数，收否自动收集所有内表", "Temp variable， enable to auto collect all OlapTable."},
            flag = VariableMgr.GLOBAL)
    public boolean enableAutoAnalyzeInternalCatalog = true;

    @VariableMgr.VarAttr(name = ENABLE_PARTITION_ANALYZE,
            description = {"临时参数，收否收集分区级别统计信息", "Temp variable， enable to collect partition level statistics."},
            flag = VariableMgr.GLOBAL)
    public boolean enablePartitionAnalyze = false;

    @VariableMgr.VarAttr(name = AUTO_ANALYZE_TABLE_WIDTH_THRESHOLD,
            description = {"参与自动收集的最大表宽度，列数多于这个参数的表不参与自动收集",
                "Maximum table width to enable auto analyze, "
                    + "table with more columns than this value will not be auto analyzed."},
            flag = VariableMgr.GLOBAL)
    public int autoAnalyzeTableWidthThreshold = 300;

    @VariableMgr.VarAttr(name = AUTO_ANALYZE_START_TIME, needForward = true, checker = "checkAnalyzeTimeFormat",
            description = {"该参数定义自动ANALYZE例程的开始时间",
                    "This parameter defines the start time for the automatic ANALYZE routine."},
            flag = VariableMgr.GLOBAL)
    public String autoAnalyzeStartTime = "00:00:00";

    @VariableMgr.VarAttr(name = AUTO_ANALYZE_END_TIME, needForward = true, checker = "checkAnalyzeTimeFormat",
            description = {"该参数定义自动ANALYZE例程的结束时间",
                    "This parameter defines the end time for the automatic ANALYZE routine."},
            flag = VariableMgr.GLOBAL)
    public String autoAnalyzeEndTime = "23:59:59";

    @VariableMgr.VarAttr(name = IGNORE_RUNTIME_FILTER_IDS,
            description = {"在IGNORE_RUNTIME_FILTER_IDS列表中的runtime filter将不会被生成",
                    "the runtime filter id in IGNORE_RUNTIME_FILTER_IDS list will not be generated"})

    public String ignoreRuntimeFilterIds = "";

    @VariableMgr.VarAttr(name = STATS_INSERT_MERGE_ITEM_COUNT, flag = VariableMgr.GLOBAL, description = {
            "控制统计信息相关INSERT攒批数量", "Controls the batch size for stats INSERT merging."
    }
    )
    public int statsInsertMergeItemCount = 200;

    @VariableMgr.VarAttr(name = HUGE_TABLE_DEFAULT_SAMPLE_ROWS, flag = VariableMgr.GLOBAL, description = {
            "定义开启开启大表自动sample后，对大表的采样比例",
            "This defines the number of sample percent for large tables when automatic sampling for"
                    + "large tables is enabled"

    })
    public long hugeTableDefaultSampleRows = 4194304;


    @VariableMgr.VarAttr(name = HUGE_TABLE_LOWER_BOUND_SIZE_IN_BYTES, flag = VariableMgr.GLOBAL,
            description = {
                    "大小超过该值的表将会自动通过采样收集统计信息",
                    "This defines the lower size bound for large tables. "
                            + "When enable_auto_sample is enabled, tables"
                            + "larger than this value will automatically collect "
                            + "statistics through sampling"})
    public long hugeTableLowerBoundSizeInBytes = 0;

    @VariableMgr.VarAttr(name = HUGE_TABLE_AUTO_ANALYZE_INTERVAL_IN_MILLIS, flag = VariableMgr.GLOBAL,
            description = {"控制对大表的自动ANALYZE的最小时间间隔，"
                    + "在该时间间隔内大小超过huge_table_lower_bound_size_in_bytes的表仅ANALYZE一次",
                    "This controls the minimum time interval for automatic ANALYZE on large tables."
                            + "Within this interval,"
                            + "tables larger than huge_table_lower_bound_size_in_bytes are analyzed only once."})
    public long hugeTableAutoAnalyzeIntervalInMillis = TimeUnit.HOURS.toMillis(0);

    @VariableMgr.VarAttr(name = EXTERNAL_TABLE_AUTO_ANALYZE_INTERVAL_IN_MILLIS, flag = VariableMgr.GLOBAL,
            description = {"控制对外表的自动ANALYZE的最小时间间隔，在该时间间隔内的外表仅ANALYZE一次",
                    "This controls the minimum time interval for automatic ANALYZE on external tables."
                        + "Within this interval, external tables are analyzed only once."})
    public long externalTableAutoAnalyzeIntervalInMillis = TimeUnit.HOURS.toMillis(24);

    @VariableMgr.VarAttr(name = TABLE_STATS_HEALTH_THRESHOLD, flag = VariableMgr.GLOBAL,
            description = {"取值在0-100之间，当自上次统计信息收集操作之后"
                    + "数据更新量达到 (100 - table_stats_health_threshold)% ，认为该表的统计信息已过时",
                    "The value should be between 0 and 100. When the data update quantity "
                            + "exceeds (100 - table_stats_health_threshold)% since the last "
                            + "statistics collection operation, the statistics for this table are"
                            + "considered outdated."})
    public int tableStatsHealthThreshold = 90;

    @VariableMgr.VarAttr(name = PARTITION_SAMPLE_COUNT, flag = VariableMgr.GLOBAL,
            description = {
                    "大分区表采样的分区数上限",
                    "The upper limit of the number of partitions for sampling large partitioned tables.\n"})
    public int partitionSampleCount = 30;

    @VariableMgr.VarAttr(name = PARTITION_SAMPLE_ROW_COUNT, flag = VariableMgr.GLOBAL,
            description = {
                    "大分区表采样的行数上限",
                    "The upper limit of the number of rows for sampling large partitioned tables.\n"})
    public long partitionSampleRowCount = 3_000_000_000L;

    @VariableMgr.VarAttr(name = FETCH_HIVE_ROW_COUNT_SYNC,
            fuzzy = true,
            description = {"同步获取Hive外表行数", "Fetch Hive external table row count synchronously"})
    public boolean fetchHiveRowCountSync = true;

    @VariableMgr.VarAttr(name = ENABLE_MATERIALIZED_VIEW_REWRITE, needForward = true,
            description = {"是否开启基于结构信息的物化视图透明改写",
                    "Whether to enable materialized view rewriting based on struct info"})
    public boolean enableMaterializedViewRewrite = true;

    @VariableMgr.VarAttr(name = ALLOW_MODIFY_MATERIALIZED_VIEW_DATA, needForward = true,
            description = {"是否允许修改物化视图的数据",
                    "Is it allowed to modify the data of the materialized view"})
    public boolean allowModifyMaterializedViewData = false;

    @VariableMgr.VarAttr(name = ENABLE_MATERIALIZED_VIEW_REWRITE_WHEN_BASE_TABLE_UNAWARENESS,
            needForward = true,
            description = {"查询时，当物化视图存在无法实时感知数据的外表时，是否开启基于结构信息的物化视图透明改写",
                    ""})
    public boolean enableMaterializedViewRewriteWhenBaseTableUnawareness = false;
    @VariableMgr.VarAttr(name = MATERIALIZED_VIEW_REWRITE_SUCCESS_CANDIDATE_NUM, needForward = true,
            description = {"异步物化视图透明改写成功的结果集合，允许参与到CBO候选的最大数量",
                    "The max candidate num which participate in CBO when using asynchronous materialized views"})
    public int materializedViewRewriteSuccessCandidateNum = 3;

    @VariableMgr.VarAttr(name = ENABLE_DML_MATERIALIZED_VIEW_REWRITE, needForward = true,
            description = {"DML 时, 是否开启基于结构信息的物化视图透明改写",
                    "Whether to enable materialized view rewriting based on struct info"})
    public boolean enableDmlMaterializedViewRewrite = true;

    @VariableMgr.VarAttr(name = ENABLE_DML_MATERIALIZED_VIEW_REWRITE_WHEN_BASE_TABLE_UNAWARENESS,
            needForward = true,
            description = {"DML 时，当物化视图存在无法实时感知数据的外表时，是否开启基于结构信息的物化视图透明改写",
                    ""})
    public boolean enableDmlMaterializedViewRewriteWhenBaseTableUnawareness = false;

    @VariableMgr.VarAttr(name = MATERIALIZED_VIEW_RELATION_MAPPING_MAX_COUNT, needForward = true,
            description = {"透明改写过程中，relation mapping最大允许数量，如果超过，进行截取",
                    "During transparent rewriting, relation mapping specifies the maximum allowed number. "
                            + "If the number exceeds the allowed number, the number is intercepted"})
    public int materializedViewRelationMappingMaxCount = 8;

    @VariableMgr.VarAttr(name = ENABLE_MATERIALIZED_VIEW_UNION_REWRITE, needForward = true,
            description = {"当物化视图不足以提供查询的全部数据时，是否允许基表和物化视图 union 来响应查询",
                    "When the materialized view is not enough to provide all the data for the query, "
                            + "whether to allow the union of the base table and the materialized view to "
                            + "respond to the query"}, varType = VariableAnnotation.REMOVED)
    public boolean enableMaterializedViewUnionRewrite = true;

    @VariableMgr.VarAttr(name = ENABLE_MATERIALIZED_VIEW_NEST_REWRITE, needForward = true,
            description = {"是否允许嵌套物化视图改写",
                    "Whether enable materialized view nest rewrite"})
    public boolean enableMaterializedViewNestRewrite = false;

    @VariableMgr.VarAttr(name = ENABLE_SYNC_MV_COST_BASED_REWRITE, needForward = true,
            description = {"是否允许基于代价改写同步物化视图",
                    "Whether enable cost based rewrite for sync mv"}, varType = VariableAnnotation.REMOVED)
    public boolean enableSyncMvCostBasedRewrite = true;

    @VariableMgr.VarAttr(name = MATERIALIZED_VIEW_REWRITE_DURATION_THRESHOLD_MS, needForward = true,
            description = {"物化视图透明改写允许的最长耗时，超过此时长不再进行透明改写",
                    "The maximum duration allowed for transparent rewriting of materialized views; "
                            + "if this duration is exceeded, transparent rewriting will no longer be performed."})
    public long materializedViewRewriteDurationThresholdMs = 1000L;

    @VariableMgr.VarAttr(name = CREATE_TABLE_PARTITION_MAX_NUM, needForward = true,
            description = {"建表时创建分区的最大数量",
                    "The maximum number of partitions created during table creation"})
    public int createTablePartitionMaxNum = 10000;


    @VariableMgr.VarAttr(name = HIVE_PARQUET_USE_COLUMN_NAMES,
            description = {"默认情况下按名称访问 Parquet 列。将此属性设置为“false”可按 Hive 表定义中的序号位置访问列。",
                    "Access Parquet columns by name by default. Set this property to `false` to access columns "
                            + "by their ordinal position in the Hive table definition."})
    public boolean hiveParquetUseColumnNames = true;

    @VariableMgr.VarAttr(name = HIVE_ORC_USE_COLUMN_NAMES,
            description = {"默认情况下按名称访问 Orc 列。将此属性设置为“false”可按 Hive 表定义中的序号位置访问列。",
                    "Access Parquet columns by name by default. Set this property to `false` to access columns "
                            + "by their ordinal position in the Hive table definition."})
    public boolean hiveOrcUseColumnNames = true;

    @VariableMgr.VarAttr(name = KEEP_CARRIAGE_RETURN,
            description = {"在同时处理\r和\r\n作为CSV的行分隔符时，是否保留\r",
                    "When processing both \\n and \\r\\n as CSV line separators, should \\r be retained?"})
    public boolean keepCarriageReturn = false;

    @VariableMgr.VarAttr(name = EXCHANGE_MULTI_BLOCKS_BYTE_SIZE,
            description = {"Enable exchange to send multiple blocks in one RPC. Default is 256KB. A negative"
                    + " value disables multi-block exchange."})
    public int exchangeMultiBlocksByteSize = 256 * 1024;

    @VariableMgr.VarAttr(name = FORCE_JNI_SCANNER,
            fuzzy = true,
            description = {"强制使用jni方式读取外表", "Force the use of jni mode to read external table"})
    private boolean forceJniScanner = false;

    @VariableMgr.VarAttr(name = ENABLE_COUNT_PUSH_DOWN_FOR_EXTERNAL_TABLE,
            fuzzy = true,
            description = {"对外表启用 count(*) 下推优化", "enable count(*) pushdown optimization for external table"})
    private boolean enableCountPushDownForExternalTable = true;

    @VariableMgr.VarAttr(name = MINIMUM_OPERATOR_MEMORY_REQUIRED_KB, needForward = true,
            description = {"一个算子运行需要的最小的内存大小",
                    "The minimum memory required to be used by an operator, if not meet, the operator will not run"})
    public int minimumOperatorMemoryRequiredKB = 1000;

    public static final String IGNORE_RUNTIME_FILTER_IDS = "ignore_runtime_filter_ids";

    public static final String ENABLE_EXTERNAL_TABLE_BATCH_MODE = "enable_external_table_batch_mode";
    @VariableMgr.VarAttr(
            name = ENABLE_EXTERNAL_TABLE_BATCH_MODE,
            fuzzy = true,
            description = {"使能外表的batch mode功能", "Enable the batch mode function of the external table."},
            needForward = true)
    public boolean enableExternalTableBatchMode = true;

    @VariableMgr.VarAttr(name = SKEW_REWRITE_AGG_BUCKET_NUM, needForward = true,
            description = {"bucketNum参数控制count(distinct)倾斜优化的数据分布。决定不同值在worker间的分配方式，"
                    + "值越大越能处理极端倾斜但增加shuffle开销，值越小网络开销越低但可能无法完全解决倾斜。",
                    "The bucketNum parameter controls data distribution for skew optimization "
                            + "in count(distinct) queries. Determines how distinct values "
                            + "are distributed across workers to avoid data skew. "
                            + "Larger values better handle extreme skew but increase shuffle overhead. "
                            + "Smaller values reduce network traffic but may not fully resolve skew. "
            }, checker = "checkSkewRewriteAggBucketNum")
    public int skewRewriteAggBucketNum = 1024;

    public void setSkewRewriteAggBucketNum(int num) {
        this.skewRewriteAggBucketNum = num;
    }

    @VariableMgr.VarAttr(name = ENABLE_STRICT_CAST,
            description = {"cast使用严格模式", "Use strict mode for cast"})
    public boolean enableStrictCast = false;

    public Set<Integer> getIgnoredRuntimeFilterIds() {
        Set<Integer> ids = Sets.newLinkedHashSet();
        if (ignoreRuntimeFilterIds.isEmpty()) {
            return ImmutableSet.of();
        }
        for (String v : ignoreRuntimeFilterIds.split(",[\\s]*")) {
            int res = -1;
            if (!v.isEmpty()) {
                boolean isNumber = true;
                for (int i = 0; i < v.length(); ++i) {
                    char c = v.charAt(i);
                    if (c < '0' || c > '9') {
                        isNumber = false;
                        break;
                    }
                }
                if (isNumber) {
                    try {
                        res = Integer.parseInt(v);
                    } catch (Throwable t) {
                        // ignore
                    }
                }

            }
            ids.add(res);
        }
        return ids;
    }

    public void setIgnoreRuntimeFilterIds(String ignoreRuntimeFilterIds) {
        this.ignoreRuntimeFilterIds = ignoreRuntimeFilterIds;
    }

    public static final String IGNORE_SHAPE_NODE = "ignore_shape_nodes";

    public static final String ENABLE_EXPLAIN_NONE = "enable_explain_none";

    public static final String DETAIL_SHAPE_NODES = "detail_shape_nodes";

    public static final String ENABLE_SEGMENT_CACHE = "enable_segment_cache";

    public Set<String> getIgnoreShapePlanNodes() {
        return Arrays.stream(ignoreShapePlanNodes.split(",[\\s]*")).collect(ImmutableSet.toImmutableSet());
    }

    public void setIgnoreShapePlanNodes(String ignoreShapePlanNodes) {
        this.ignoreShapePlanNodes = ignoreShapePlanNodes;
    }

    @VariableMgr.VarAttr(name = IGNORE_SHAPE_NODE,
            description = {"'explain shape plan' 命令中忽略的PlanNode 类型",
                    "the plan node type which is ignored in 'explain shape plan' command"})
    public String ignoreShapePlanNodes = "";

    @VariableMgr.VarAttr(name = DETAIL_SHAPE_NODES, needForward = true, setter = "setDetailShapePlanNodes",
            description = {"'explain shape plan' 命令中显示详细信息的PlanNode 类型",
                    "the plan node type show detail in 'explain shape plan' command"})
    public String detailShapePlanNodes = "";

    @VariableMgr.VarAttr(name = ENABLE_EXPLAIN_NONE, needForward = true, description = {
            "执行explain命令，但不打印explain结果",
            "execute explain command and return nothing"
    })
    public boolean enableExplainNone = false;

    private Set<String> detailShapePlanNodesSet = ImmutableSet.of();

    public Set<String> getDetailShapePlanNodesSet() {
        return detailShapePlanNodesSet;
    }

    public void setDetailShapePlanNodes(String detailShapePlanNodes) {
        this.detailShapePlanNodesSet = Arrays.stream(detailShapePlanNodes.split(",[\\s]*"))
                .collect(ImmutableSet.toImmutableSet());
        this.detailShapePlanNodes = detailShapePlanNodes;
    }

    @VariableMgr.VarAttr(name = ENABLE_DECIMAL256, needForward = true, description = { "控制是否在计算过程中使用Decimal256类型",
            "Set to true to enable Decimal256 type" }, affectQueryResult = true)
    public boolean enableDecimal256 = false;

    @VariableMgr.VarAttr(name = FALLBACK_OTHER_REPLICA_WHEN_FIXED_CORRUPT, needForward = true,
            description = { "当开启use_fix_replica时遇到故障，是否漂移到其他健康的副本",
                "use other health replica when the use_fix_replica meet error" })
    public boolean fallbackOtherReplicaWhenFixedCorrupt = false;

    public static final String FE_DEBUG = "fe_debug";
    @VariableMgr.VarAttr(name = FE_DEBUG, needForward = true, fuzzy = true,
            description = {"when set true, FE will throw exceptions instead swallow them. This is used for test",
                    "when set true, FE will throw exceptions instead swallow them. This is used for test"})
    public boolean feDebug = false;

    @VariableMgr.VarAttr(name = SHOW_ALL_FE_CONNECTION,
            description = {"when it's true show processlist statement list all fe's connection",
                    "当变量为true时，show processlist命令展示所有fe的连接"})
    public boolean showAllFeConnection = false;

    @VariableMgr.VarAttr(name = MAX_MSG_SIZE_OF_RESULT_RECEIVER,
            description = {"Max message size during result deserialization, change this if you meet error"
                    + " like \"MaxMessageSize reached\"",
                    "用于控制结果反序列化时 thrift 字段的最大值，当遇到类似\"MaxMessageSize reached\"这样的错误时可以考虑修改该参数"})
    public int maxMsgSizeOfResultReceiver = TConfiguration.DEFAULT_MAX_MESSAGE_SIZE;


    // CLOUD_VARIABLES_BEGIN
    @VariableMgr.VarAttr(name = CLOUD_CLUSTER)
    public String cloudCluster = "";
    @VariableMgr.VarAttr(name = DISABLE_EMPTY_PARTITION_PRUNE)
    public boolean disableEmptyPartitionPrune = false;
    @VariableMgr.VarAttr(name = CLOUD_PARTITION_VERSION_CACHE_TTL_MS)
    public static long cloudPartitionVersionCacheTtlMs = 0;
    // CLOUD_VARIABLES_END

    // fetch remote schema rpc timeout
    @VariableMgr.VarAttr(name = FETCH_REMOTE_SCHEMA_TIMEOUT_SECONDS, fuzzy = true)
    public long fetchRemoteSchemaTimeoutSeconds = 120;
    // max tablet count for fetch remote schema
    @VariableMgr.VarAttr(name = MAX_FETCH_REMOTE_TABLET_COUNT, fuzzy = true)
    public int maxFetchRemoteTabletCount = 512;

    @VariableMgr.VarAttr(
            name = "enable_compress_materialize",
            description = {"控制是否启用compress materialize。",
                    "enable compress-materialize. "},
            needForward = true, fuzzy = false,
            varType = VariableAnnotation.EXPERIMENTAL
    )
    public boolean enableCompressMaterialize = false;

    @VariableMgr.VarAttr(
            name = DATA_QUEUE_MAX_BLOCKS,
            description = {"DataQueue 中每个子队列允许最大的 block 个数",
                    "Max blocks in DataQueue."},
            needForward = true, fuzzy = true)
    public long dataQueueMaxBlocks = 1;

    // for spill to disk
    @VariableMgr.VarAttr(
            name = ENABLE_SPILL,
            description = {"控制是否启用查询算子落盘。默认为 false。",
                    "Controls whether to enable spill to disk for query. "
                            + "The default value is false."},
            needForward = true, fuzzy = true)
    public boolean enableSpill = false;

    @VariableMgr.VarAttr(
            name = ENABLE_FORCE_SPILL,
            description = {"控制是否开启强制落盘（即使在内存足够的情况），默认为 false。",
                    "Controls whether enable force spill."
            },
            needForward = true, fuzzy = false
    )
    public boolean enableForceSpill = false;

    @VariableMgr.VarAttr(
            name = ENABLE_RESERVE_MEMORY,
            description = {"控制是否启用分配内存前先reverve memory的功能。默认为 true。",
                    "Controls whether to enable reserve memory before allocating memory. "
                            + "The default value is true."},
            needForward = true, fuzzy = true)
    public boolean enableReserveMemory = true;

    @VariableMgr.VarAttr(name = SPILL_MIN_REVOCABLE_MEM, fuzzy = true)
    public long spillMinRevocableMem = 32 * 1024 * 1024;

    // spill_sort_mem_limit controls the memory usage during merge sort phase of spill sort.
    // During merge sort phase, mutiple sorted blocks will be read into memory and do merge sort,
    // the count of blocks should be controlled or else will cause OOM, it's calculated as
    // std::max(spill_sort_mem_limit / spill_sort_batch_bytes, 2)
    @VariableMgr.VarAttr(name = SPILL_SORT_MEM_LIMIT)
    public long spillSortMemLimit = 134217728; // 128M

    @VariableMgr.VarAttr(name = SPILL_SORT_BATCH_BYTES)
    public long spillSortBatchBytes = 8388608; // 8M

    @VariableMgr.VarAttr(name = SPILL_AGGREGATION_PARTITION_COUNT, fuzzy = true)
    public int spillAggregationPartitionCount = 32;

    @VariableMgr.VarAttr(name = LOW_MEMORY_MODE_BUFFER_LIMIT, fuzzy = false)
    public long lowMemoryModeBufferLimit = 33554432;

    // The memory limit of streaming agg when spilling is enabled
    // NOTE: streaming agg operator will not spill to disk.
    @VariableMgr.VarAttr(name = SPILL_STREAMING_AGG_MEM_LIMIT, fuzzy = false)
    public long spillStreamingAggMemLimit = 268435456; //256MB

    @VariableMgr.VarAttr(name = SPILL_HASH_JOIN_PARTITION_COUNT, fuzzy = true)
    public int spillHashJoinPartitionCount = 32;

    @VariableMgr.VarAttr(name = SPILL_REVOCABLE_MEMORY_HIGH_WATERMARK_PERCENT, fuzzy = true)
    public int spillRevocableMemoryHighWatermarkPercent = -1;

    @VariableMgr.VarAttr(
            name = DUMP_HEAP_PROFILE_WHEN_MEM_LIMIT_EXCEEDED,
            description = {"查询因为内存不足被Cancel时，是否Dump heap profile到日志文件。默认为 false。",
                    "Whether to dump heap profile to log file when query is canceled becuase of memory not enough. "
                            + "The default value is false."},
            needForward = true)
    public boolean dumpHeapProfileWhenMemLimitExceeded = false;

    @VariableMgr.VarAttr(name = USE_MAX_LENGTH_OF_VARCHAR_IN_CTAS, needForward = true, description = {
            "在CTAS中，如果 CHAR / VARCHAR 列不来自于源表，是否是将这一列的长度设置为 MAX，即65533。默认为 true。",
            "In CTAS (Create Table As Select), if CHAR/VARCHAR columns do not originate from the source table,"
                    + " whether to set the length of such a column to MAX, which is 65533. The default is true."
    })
    public boolean useMaxLengthOfVarcharInCtas = true;

    // Whether enable segment cache. Segment cache only works when FE's query options sets enableSegmentCache true
    // along with BE's config `disable_segment_cache` false
    @VariableMgr.VarAttr(name = ENABLE_SEGMENT_CACHE, needForward = true)
    public boolean enableSegmentCache = true;

    /**
     * When enabling shard scroll, FE will plan scan ranges by shards of ES indices.
     * Otherwise, FE will plan a single query to ES.
     */
    @VariableMgr.VarAttr(name = ENABLE_ES_PARALLEL_SCROLL, description = {
        "ES catalog 是否开启 shard 级别并发的 scroll 请求，默认开启。",
        "Whether to enable shard-level parallel scroll requests for ES catalog, enabled by default."
    })
    public boolean enableESParallelScroll = true;

    @VariableMgr.VarAttr(name = ENABLE_MATCH_WITHOUT_INVERTED_INDEX, description = {
        "开启无索引match查询功能，建议正式环境保持开启",
        "Enable no-index match query functionality."
                + " it is recommended to keep this enabled in the production environment."
    })
    public boolean enableMatchWithoutInvertedIndex = true;

    @VariableMgr.VarAttr(name = ENABLE_FALLBACK_ON_MISSING_INVERTED_INDEX, description = {
        "开启后在没有找到索引的情况下直接查询报错，建议正式环境保持开启",
        "After enabling, it will directly query and report an error if no index is found."
                + " It is recommended to keep this enabled in the production environment."
    })
    public boolean enableFallbackOnMissingInvertedIndex = true;

    @VariableMgr.VarAttr(name = ENABLE_INVERTED_INDEX_SEARCHER_CACHE, description = {
        "开启后会缓存倒排索引searcher",
        "Enabling this will cache the inverted index searcher."
    })
    public boolean enableInvertedIndexSearcherCache = true;

    @VariableMgr.VarAttr(name = ENABLE_INVERTED_INDEX_QUERY_CACHE, description = {
        "开启后会缓存倒排索引查询结果",
        "Enabling this will cache the results of inverted index queries."
    })
    public boolean enableInvertedIndexQueryCache = true;

    @VariableMgr.VarAttr(name = IN_LIST_VALUE_COUNT_THRESHOLD, description = {
        "in条件value数量大于这个threshold后将不会走fast_execute",
        "When the number of values in the IN condition exceeds this threshold,"
                + " fast_execute will not be used."
    }, affectQueryResult = true)
    public int inListValueCountThreshold = 10;

    @VariableMgr.VarAttr(name = ENABLE_ADAPTIVE_PIPELINE_TASK_SERIAL_READ_ON_LIMIT, needForward = true, description = {
        "开启后将会允许自动调整 pipeline task 的并发数。当 scan 节点没有过滤条件，且 limit 参数小于"
            + "adaptive_pipeline_task_serial_read_on_limit 中指定的行数时，scanner 的并行度将会被设置为 1",
        "When enabled, the pipeline task concurrency will be adjusted automatically. When the scan node has no filter "
            + "conditions and the limit parameter is less than the number of rows specified in "
            + "adaptive_pipeline_task_serial_read_on_limit, the parallelism of the scan will be set to 1."
    })
    public boolean enableAdaptivePipelineTaskSerialReadOnLimit = true;

    @VariableMgr.VarAttr(name = ADAPTIVE_PIPELINE_TASK_SERIAL_READ_ON_LIMIT, needForward = true, description = {
        "当 enable_adaptive_pipeline_task_serial_read_on_limit 开启时，scanner 的并行度将会被设置为 1 的行数阈值",
            "When enable_adaptive_pipeline_task_serial_read_on_limit is enabled, "
            + "the number of rows at which the parallelism of the scan will be set to 1."
    })
    public int adaptivePipelineTaskSerialReadOnLimit = 10000;

    @VariableMgr.VarAttr(name = ENABLE_PHRASE_QUERY_SEQUENYIAL_OPT, needForward = true, description = {
        "开启顺序短语查询对连词的优化",
        "enable optimization for conjunctions in sequential phrase queries"
    })
    public boolean enablePhraseQuerySequentialOpt = true;

    @VariableMgr.VarAttr(name = REQUIRE_SEQUENCE_IN_INSERT, needForward = true, description = {
            "该变量用于控制，使用了sequence列的unique key表，insert into操作是否要求必须提供每一行的sequence列的值",
            "This variable controls whether the INSERT INTO operation on unique key tables with a sequence"
                    + " column requires a sequence column to be provided for each row"
    })
    public boolean requireSequenceInInsert = true;

    @VariableMgr.VarAttr(name = ENABLE_COOLDOWN_REPLICA_AFFINITY, needForward = true)
    public boolean enableCooldownReplicaAffinity = true;

    @VariableMgr.VarAttr(name = ENABLE_AUTO_CREATE_WHEN_OVERWRITE, needForward = true, description = {
        "开启后对自动分区表的 insert overwrite 操作会对没有找到分区的插入数据按自动分区规则创建分区，默认关闭",
        "The insert overwrite operation on an auto-partitioned table will create partitions for inserted data"
                + " for which no partition is found according to the auto-partitioning rules, which is turned off"
                + " by default."
    })
    public boolean enableAutoCreateWhenOverwrite = false;

    @VariableMgr.VarAttr(name = ENABLE_TEXT_VALIDATE_UTF8, needForward = true, description = {
            "对于 text 类型的文件读取，是否开启utf8编码检查。非utf8字符会显示成乱码。",
            "For text type file reading, whether to enable utf8 encoding check."
                    + "non-utf8 characters will be displayed as garbled characters."
    })
    public boolean enableTextValidateUtf8 = true;

    @VariableMgr.VarAttr(name = SKIP_CHECKING_ACID_VERSION_FILE, needForward = true, description = {
            "跳过检查 transactional hive 版本文件 '_orc_acid_version.'",
            "Skip checking transactional hive version file '_orc_acid_version.'"
    })
    public boolean skipCheckingAcidVersionFile = false;

    @VariableMgr.VarAttr(name = ENABLE_SQL_CONVERTOR_FEATURES, needForward = true,
            checker = "checkSqlConvertorFeatures",
            description = {
                    "开启 SQL 转换器的指定功能。多个功能使用逗号分隔",
                    "enable SQL convertor features. Multiple features are separated by commas"
            })
    public String enableSqlConvertorFeatures = "";

    // The default value is true,
    // which throughs reducing rpc call from follower node to meta service to improve query performance
    // for getting version is memory operation in master node,
    // but it will slightly increase the pressure on the FE master.
    @VariableMgr.VarAttr(name = ENABLE_SCHEMA_SCAN_FROM_MASTER_FE, description = {
            "在follower节点查询时, 是否允许从master节点扫描information_schema.tables的结果",
            "Whether to allow scanning information_schema.tables from the master node"
    })
    public boolean enableSchemaScanFromMasterFe = true;

    @VariableMgr.VarAttr(name = SHOW_COLUMN_COMMENT_IN_DESCRIBE, needForward = true,
            description = {
                    "是否在 DESCRIBE TABLE 语句中显示列注释",
                    "whether to show column comments in DESCRIBE TABLE statement"
            })
    public boolean showColumnCommentInDescribe = false;

    @VariableMgr.VarAttr(name = SQL_CONVERTOR_CONFIG, needForward = true,
            description = {
                    "SQL 转换器的相关配置，使用 Json 格式。以 {} 为根元素。",
                    "SQL convertor config, use Json format. The root element is {}"
            })
    public String sqlConvertorConfig = "{}";

    @VariableMgr.VarAttr(name = PREFER_UDF_OVER_BUILTIN, needForward = true,
            description = {
                    "是否优先查找 UDF 而不是内置函数",
                    "Whether to prefer UDF over builtin functions"
            })
    public boolean preferUdfOverBuiltin = false;

    @VariableMgr.VarAttr(name = SKEW_REWRITE_JOIN_SALT_EXPLODE_FACTOR, description = {
            "join 加盐优化的扩展因子, 对指定的倾斜值，join倾斜侧生成0到 ExplodeFactor - 1的随机值，"
                    + "join扩展侧复制为 ExplodeFactor 个副本，使hash shuffle之后计算负载均匀分布。"
                    + "可以配置为0-65535中的数字: 0代表根据集群中be的数量和cpu核数自适应，1-65535中的数量代表扩展倍数",
            "ExplodeFactor: The expansion factor for join skew optimization. "
                    + "For specified skewed values, it generates random values between 0 and ExplodeFactor-1 "
                    + "on the skewed side, while replicating the expanded side into ExplodeFactor copies,"
                    + "ensuring even load distribution after hash shuffling. "
                    + "Configurable range: 0-65535 (0=auto-adapt based on BEs and CPU cores;"
                    + "1-65535=manual expansion multiplier)"
    }, checker = "checkSkewRewriteJoinSaltExplodeFactor")
    public int skewRewriteJoinSaltExplodeFactor = 0;

    @VariableMgr.VarAttr(name = DEFAULT_LLM_RESOURCE, needForward = true,
            description = {
                    "当函数参数未指定LLM Resource时，系统将默认使用此变量定义的 Resource。",
                    "Defines the default LLM resource to be used when no specific LLM resource is specified "
                            + "in the function arguments."
            })
    public String defaultLLMResource = "";

    public void setEnableEsParallelScroll(boolean enableESParallelScroll) {
        this.enableESParallelScroll = enableESParallelScroll;
    }

    public boolean isEnableESParallelScroll() {
        return enableESParallelScroll;
    }

    @VariableMgr.VarAttr(name = ENABLE_ADD_INDEX_FOR_NEW_DATA, needForward = true, description = {
            "是否启用仅对新数据生效的索引添加模式，开启时新建索引只对后续写入的数据生效，关闭时对全部数据重建索引",
            "Whether to enable add index mode that only affects new data, "
                    + "when enabled new indexes only affect subsequently written data, "
                    + "when disabled rebuild indexes for all data"
    })
    public boolean enableAddIndexForNewData = false;

    @VariableMgr.VarAttr(
            name = DEFAULT_VARIANT_MAX_SUBCOLUMNS_COUNT,
            needForward = true,
            checker = "checkDefaultVariantMaxSubcolumnsCount",
            fuzzy = true
    )
    public int defaultVariantMaxSubcolumnsCount = 0;

    @VariableMgr.VarAttr(
            name = DEFAULT_VARIANT_ENABLE_TYPED_PATHS_TO_SPARSE,
            needForward = true,
            fuzzy = true
    )
    public boolean defaultEnableTypedPathsToSparse = false;

    // If this fe is in fuzzy mode, then will use initFuzzyModeVariables to generate some variables,
    // not the default value set in the code.
    @SuppressWarnings("checkstyle:Indentation")
    public void initFuzzyModeVariables() {
        Random random = new SecureRandom();
        this.feDebug = true;
        this.parallelPipelineTaskNum = random.nextInt(8);
        this.parallelPrepareThreshold = random.nextInt(32) + 1;
        this.enableCommonExprPushdown = random.nextBoolean();
        this.enableLocalExchange = random.nextBoolean();
        this.enableSharedExchangeSinkBuffer = random.nextBoolean();
        this.useSerialExchange = random.nextBoolean();
        this.enableCommonExpPushDownForInvertedIndex = random.nextBoolean();
        this.disableStreamPreaggregations = random.nextBoolean();
        this.enableShareHashTableForBroadcastJoin = random.nextBoolean();

        // 4KB = 4 * 1024 bytes
        int minBytes = 4 * 1024;
        // 10MB = 10 * 1024 * 1024 bytes
        int maxBytes = 10 * 1024 * 1024;
        this.exchangeMultiBlocksByteSize = minBytes + (int) (random.nextDouble() * (maxBytes - minBytes));
        int randomInt = random.nextInt(4);
        if (randomInt % 2 == 0) {
            this.rewriteOrToInPredicateThreshold = 100000;
            this.enableFunctionPushdown = false;
            this.enableSyncRuntimeFilterSize = true;
        } else {
            this.rewriteOrToInPredicateThreshold = 2;
            this.enableFunctionPushdown = true;
            this.enableSyncRuntimeFilterSize = false;
        }

        switch (random.nextInt(4)) {
            case 0:
                this.runtimeFilterType = TRuntimeFilterType.IN.getValue();
                break;
            case 1:
                this.runtimeFilterType = TRuntimeFilterType.BLOOM.getValue();
                break;
            case 2:
                this.runtimeFilterType = TRuntimeFilterType.IN_OR_BLOOM.getValue();
                break;
            case 3:
                break;
            default:
                break;
        }

        if (random.nextBoolean()) {
            this.runtimeFilterType |= TRuntimeFilterType.MIN_MAX.getValue();
        }

        switch (random.nextInt(3)) {
            case 0:
                this.fragmentTransmissionCompressionCodec = "snappy";
                this.runtimeFilterWaitTimeMs = 10;
                break;
            case 1:
                this.fragmentTransmissionCompressionCodec = "lz4";
                break;
            default:
                this.fragmentTransmissionCompressionCodec = "none";
        }

        this.enableParallelScan = random.nextInt(2) == 0;
        this.enableRuntimeFilterPrune = (randomInt % 10) == 0;
        this.enableRuntimeFilterPartitionPrune = (randomInt % 2) == 0;

        switch (randomInt) {
            case 0:
                this.parallelScanMaxScannersCount = 32;
                this.parallelScanMinRowsPerScanner = 64;
                this.runtimeFilterMaxInNum = 10;
                break;
            case 1:
                this.parallelScanMaxScannersCount = 16;
                this.parallelScanMinRowsPerScanner = 128;
                this.runtimeFilterMaxInNum = 0;
                break;
            case 2:
                this.parallelScanMaxScannersCount = 8;
                this.parallelScanMinRowsPerScanner = 256;
                break;
            case 3:
            default:
                break;
        }

        if (Config.fuzzy_test_type.equals("p0")) {
            if (random.nextInt(2) == 1) {
                this.batchSize = 4064;
                this.enableFoldConstantByBe = true;
            } else {
                this.batchSize = 1024;
                this.enableFoldConstantByBe = false;
            }

        }
        this.runtimeFilterWaitInfinitely = random.nextBoolean();

        // set random 1, 10, 100, 1000, 10000
        this.topnOptLimitThreshold = (int) Math.pow(10, random.nextInt(5));

        // for spill to disk
        switch (randomInt % 4) {
            case 0:
                this.spillMinRevocableMem = 0;
                break;
            case 1:
                this.spillMinRevocableMem = 1;
                break;
            case 2:
                this.spillMinRevocableMem = 1024 * 1024;
                break;
            case 3:
            default:
                this.spillMinRevocableMem = 100L * 1024 * 1024;
                break;
        }

        randomInt = random.nextInt(99);
        this.enableSpill = randomInt % 4 != 0;
        this.enableForceSpill = randomInt % 3 == 0;
        this.enableReserveMemory = randomInt % 5 != 0;
        setFuzzyForCatalog(random);
    }

    private void setFuzzyForCatalog(Random random) {
        if (!Config.fuzzy_test_type.equals("external")) {
            return;
        }
        // parquet
        this.enableParquetFilterByMinMax = random.nextBoolean();
        this.enableParquetLazyMat = random.nextBoolean();

        // orc
        this.enableOrcLazyMat = random.nextBoolean();
        this.orcTinyStripeThresholdBytes = Util.getRandomLong(0, 8L * 1024L * 1024L);
        this.orcOnceMaxReadBytes = Util.getRandomLong(0, 8L * 1024L * 1024L, 16L * 1024L * 1024L);
        this.orcMaxMergeDistanceBytes = Util.getRandomLong(0, 1L * 1024L * 1024L, 10L * 1024L * 1024L);

        // jni
        this.forceJniScanner = random.nextBoolean();

        // statistics
        this.fetchHiveRowCountSync = random.nextBoolean();

        // hive
        this.hiveTextCompression = Util.getRandomString(
                "gzip", "defalte", "bzip2", "zstd", "lz4", "lzo", "snappy", "plain");

        // batch mode
        this.enableExternalTableBatchMode = random.nextBoolean();
        if (this.enableExternalTableBatchMode) {
            this.numPartitionsInBatchMode = Util.getRandomInt(0, 1024, Integer.MAX_VALUE);
            this.numFilesInBatchMode = Util.getRandomInt(0, 1024, Integer.MAX_VALUE);
        }

        // common
        this.enableCountPushDownForExternalTable = random.nextBoolean();
        this.runtimeFilterPruneForExternal = random.nextBoolean();
    }

    public String printFuzzyVariables() {
        if (!Config.use_fuzzy_session_variable) {
            return "";
        }
        List<String> res = Lists.newArrayList();
        for (Field field : SessionVariable.class.getDeclaredFields()) {
            VarAttr attr = field.getAnnotation(VarAttr.class);
            if (attr == null || !attr.fuzzy()) {
                continue;
            }
            field.setAccessible(true);
            try {
                Object val = field.get(this);
                res.add(attr.name() + "=" + val.toString());
            } catch (IllegalAccessException e) {
                LOG.warn("failed to get fuzzy session variable {}", attr.name(), e);
            }
        }
        return Joiner.on(",").join(res);
    }

    /**
     * syntax:
     * all -> use all event
     * all except event_1, event_2, ..., event_n -> use all events excluding the event_1~n
     * event_1, event_2, ..., event_n -> use event_1~n
     */
    @VariableMgr.VarAttr(name = NEREIDS_TRACE_EVENT_MODE, checker = "checkNereidsTraceEventMode")
    public String nereidsTraceEventMode = "all";

    private Set<Class<? extends Event>> parsedNereidsEventMode = EventSwitchParser.parse(Lists.newArrayList("all"));

    public boolean isInDebugMode() {
        return showHiddenColumns || skipDeleteBitmap || skipDeletePredicate || skipDeleteSign || skipStorageEngineMerge;
    }

    public String printDebugModeVariables() {
        List<String> res = Lists.newArrayList();
        for (Field field : SessionVariable.class.getDeclaredFields()) {
            VarAttr attr = field.getAnnotation(VarAttr.class);
            if (attr == null) {
                continue;
            }
            boolean shouldPrint = false;
            for (String debugVariable : DEBUG_VARIABLES) {
                if (attr.name().equalsIgnoreCase(debugVariable)) {
                    shouldPrint = true;
                    break;
                }
            }
            if (shouldPrint) {
                field.setAccessible(true);
                try {
                    Object val = field.get(this);
                    res.add(attr.name() + "=" + val.toString());
                } catch (IllegalAccessException e) {
                    LOG.warn("failed to get debug mode session variable {}", attr.name(), e);
                }
            }
        }
        return Joiner.on(",").join(res);
    }

    public void setEnableNereidsTrace(boolean enableNereidsTrace) {
        this.enableNereidsTrace = enableNereidsTrace;
    }

    public void setNereidsTraceEventMode(String nereidsTraceEventMode) {
        checkNereidsTraceEventMode(nereidsTraceEventMode);
        this.nereidsTraceEventMode = nereidsTraceEventMode;
    }

    public void checkNereidsTraceEventMode(String nereidsTraceEventMode) {
        List<String> strings = EventSwitchParser.checkEventModeStringAndSplit(nereidsTraceEventMode);
        if (strings != null) {
            parsedNereidsEventMode = EventSwitchParser.parse(strings);
        }
        if (parsedNereidsEventMode == null) {
            throw new UnsupportedOperationException("nereids_trace_event_mode syntax error, please check");
        }
    }

    public Set<Class<? extends Event>> getParsedNereidsEventMode() {
        return parsedNereidsEventMode;
    }

    public String getBlockEncryptionMode() {
        return blockEncryptionMode;
    }

    public void setBlockEncryptionMode(String blockEncryptionMode) {
        this.blockEncryptionMode = blockEncryptionMode;
    }

    public void setRewriteOrToInPredicateThreshold(int threshold) {
        this.rewriteOrToInPredicateThreshold = threshold;
    }

    public int getRewriteOrToInPredicateThreshold() {
        return rewriteOrToInPredicateThreshold;
    }

    public long getMaxExecMemByte() {
        return maxExecMemByte;
    }

    public long getMaxScanQueueExecMemByte() {
        return maxScanQueueMemByte;
    }

    public int getNumScannerThreads() {
        return numScannerThreads;
    }

    public int getQueryTimeoutS() {
        return queryTimeoutS;
    }

    public void setEnableTwoPhaseReadOpt(boolean enable) {
        enableTwoPhaseReadOpt = enable;
    }

    public int getMaxExecutionTimeMS() {
        return maxExecutionTimeMS;
    }

    public int getInsertTimeoutS() {
        return insertTimeoutS;
    }


    public void setInsertTimeoutS(int insertTimeoutS) {
        this.insertTimeoutS = insertTimeoutS;
    }

    public boolean enableProfile() {
        return enableProfile;
    }

    public int getAutoProfileThresholdMs() {
        return this.autoProfileThresholdMs;
    }

    public boolean enableSingleDistinctColumnOpt() {
        return enableSingleDistinctColumnOpt;
    }

    public int getWaitTimeoutS() {
        return waitTimeoutS;
    }

    public long getSqlMode() {
        return sqlMode;
    }

    public void setSqlMode(long sqlMode) {
        this.sqlMode = sqlMode;
    }

    public boolean isEnableJoinReorderBasedCost() {
        return enableJoinReorderBasedCost;
    }

    public boolean enableMultiClusterSyncLoad() {
        return cloudEnableMultiClusterSyncLoad;
    }

    public void setEnableMultiClusterSyncLoad(boolean cloudEnableMultiClusterSyncLoad) {
        this.cloudEnableMultiClusterSyncLoad = cloudEnableMultiClusterSyncLoad;
    }

    public boolean isTxReadonly() {
        return txReadonly;
    }

    public boolean isTransactionReadonly() {
        return transactionReadonly;
    }

    public String getTransactionIsolation() {
        return transactionIsolation;
    }

    public String getTxIsolation() {
        return txIsolation;
    }

    public String getCharsetClient() {
        return charsetClient;
    }

    public String getCharsetConnection() {
        return charsetConnection;
    }

    public String getCharsetResults() {
        return charsetResults;
    }

    public String getCharsetServer() {
        return charsetServer;
    }

    public String getCollationConnection() {
        return collationConnection;
    }

    public String getCollationDatabase() {
        return collationDatabase;
    }

    public String getCollationServer() {
        return collationServer;
    }

    public boolean isSqlAutoIsNull() {
        return sqlAutoIsNull;
    }

    public long getSqlSelectLimit() {
        if (sqlSelectLimit < 0 || sqlSelectLimit >= Long.MAX_VALUE) {
            return -1;
        }
        return sqlSelectLimit;
    }

    public long getDefaultOrderByLimit() {
        return defaultOrderByLimit;
    }

    public int getMaxAllowedPacket() {
        return maxAllowedPacket;
    }

    public int getAutoIncrementIncrement() {
        return autoIncrementIncrement;
    }

    public int getQueryCacheType() {
        return queryCacheType;
    }

    public int getInteractiveTimeout() {
        return interactiveTimeout;
    }

    public int getNetWriteTimeout() {
        return netWriteTimeout;
    }

    public int getNetReadTimeout() {
        return netReadTimeout;
    }

    public String getTimeZone() {
        return timeZone;
    }

    public void setTimeZone(String timeZone) {
        this.timeZone = timeZone;
    }

    public int getSqlSafeUpdates() {
        return sqlSafeUpdates;
    }

    public int getNetBufferLength() {
        return netBufferLength;
    }

    public boolean getHaveQueryCache() {
        return haveQueryCache;
    }

    /**
     * setMaxExecMemByte.
     **/
    public void setMaxExecMemByte(long maxExecMemByte) {
        if (maxExecMemByte < MIN_EXEC_MEM_LIMIT) {
            this.maxExecMemByte = MIN_EXEC_MEM_LIMIT;
        } else {
            this.maxExecMemByte = maxExecMemByte;
        }
    }

    public void setMaxScanQueueMemByte(long scanQueueMemByte) {
        this.maxScanQueueMemByte = scanQueueMemByte;
    }

    public void setNumScannerThreads(int numScannerThreads) {
        this.numScannerThreads = numScannerThreads;
    }

    public boolean isSqlQuoteShowCreate() {
        return sqlQuoteShowCreate;
    }

    public void setSqlQuoteShowCreate(boolean sqlQuoteShowCreate) {
        this.sqlQuoteShowCreate = sqlQuoteShowCreate;
    }

    public void setQueryTimeoutS(int queryTimeoutS) {
        if (queryTimeoutS <= 0) {
            LOG.warn("Setting invalid query timeout", new RuntimeException(""));
        }
        this.queryTimeoutS = queryTimeoutS;
    }

    // This method will be called by VariableMgr.replayGlobalVariableV2
    // We dont want any potential exception is thrown during replay oplog
    // so we do not check its validation. Here potential excaption
    // will become real in cases where user set global query timeout 0 before
    // upgrading to this version.
    public void setQueryTimeoutS(String queryTimeoutS) {
        int newQueryTimeoutS = Integer.valueOf(queryTimeoutS);
        if (newQueryTimeoutS <= 0) {
            LOG.warn("Invalid query timeout: {}", newQueryTimeoutS, new RuntimeException(""));
        }
        this.queryTimeoutS = newQueryTimeoutS;
    }

    public void setAnalyzeTimeoutS(int analyzeTimeoutS) {
        this.analyzeTimeoutS = analyzeTimeoutS;
    }

    public void setMaxExecutionTimeMS(int maxExecutionTimeMS) {
        this.maxExecutionTimeMS = maxExecutionTimeMS;
        this.queryTimeoutS = this.maxExecutionTimeMS / 1000;
        if (queryTimeoutS <= 0) {
            LOG.warn("Invalid query timeout: {}", queryTimeoutS, new RuntimeException(""));
        }
    }

    public void setMaxExecutionTimeMS(String maxExecutionTimeMS) {
        this.maxExecutionTimeMS = Integer.valueOf(maxExecutionTimeMS);
        this.queryTimeoutS = this.maxExecutionTimeMS / 1000;
        if (queryTimeoutS <= 0) {
            LOG.warn("Invalid query timeout: {}", queryTimeoutS, new RuntimeException(""));
        }
    }

    public void setPipelineTaskNum(String value) throws Exception {
        int val = checkFieldValue(PARALLEL_PIPELINE_TASK_NUM, 0, value);
        this.parallelPipelineTaskNum = val;
    }

    public void setFragmentInstanceNum(String value) {}

    public void setOrcTinyStripeThresholdBytes(String value) throws Exception {
        long val = checkFieldLongValue(ORC_TINY_STRIPE_THRESHOLD_BYTES, 0, value);
        this.orcTinyStripeThresholdBytes = val;
    }

    public void setOrcOnceMaxReadBytes(String value)  throws Exception {
        long val = checkFieldLongValue(ORC_ONCE_MAX_READ_BYTES, 0, value);
        this.orcOnceMaxReadBytes = val;
    }

    public void setOrcMaxMergeDistanceBytes(String value)  throws Exception {
        long val = checkFieldLongValue(ORC_MAX_MERGE_DISTANCE_BYTES, 0, value);
        this.orcMaxMergeDistanceBytes = val;
    }

    public void setFullSortMaxBufferedBytes(String value) throws Exception {
        long val = Long.parseLong(value);
        if (val < 16L * 1024L * 1024L || val > 1024L * 1024L * 1024L) {
            throw new Exception(
                    FULL_SORT_MAX_BUFFERED_BYTES + " value should between 16MB and 1GB , you set value is: " + value);
        }
        this.fullSortMaxBufferedBytes = val;
    }

    private long checkFieldLongValue(String variableName, long minValue, String value) throws Exception {
        long val = Long.parseLong(value);
        if (val < minValue) {
            throw new Exception(
                    variableName + " value should greater than or equal " + String.valueOf(minValue)
                            + ", you set value is: " + value);
        }
        return val;
    }


    private int checkFieldValue(String variableName, int minValue, String value) throws Exception {
        int val = Integer.valueOf(value);
        if (val < minValue) {
            throw new Exception(
                    variableName + " value should greater than or equal " + String.valueOf(minValue)
                            + ", you set value is: " + value);
        }
        return val;
    }

    public String getWorkloadGroup() {
        return workloadGroup;
    }

    public void setWorkloadGroup(String workloadGroup) {
        this.workloadGroup = workloadGroup;
    }

    public boolean getBypassWorkloadGroup() {
        return this.bypassWorkloadGroup;
    }

    public int getMaxColumnReaderNum() {
        return this.maxColumnReaderNum;
    }

    public String getResourceGroup() {
        return resourceGroup;
    }

    public void setResourceGroup(String resourceGroup) {
        this.resourceGroup = resourceGroup;
    }

    public boolean isDisableFileCache() {
        return Config.isCloudMode() ? disableFileCache : false;
    }

    public void setDisableFileCache(boolean disableFileCache) {
        this.disableFileCache = disableFileCache;
    }

    public boolean isDisableColocatePlan() {
        return disableColocatePlan;
    }

    public boolean isEnableBucketShuffleJoin() {
        return enableBucketShuffleJoin;
    }

    public boolean isEnableOdbcTransaction() {
        return enableOdbcTransaction;
    }

    public String getPreferJoinMethod() {
        return preferJoinMethod;
    }

    public void setPreferJoinMethod(String preferJoinMethod) {
        this.preferJoinMethod = preferJoinMethod;
    }

    public boolean isEnableFoldConstantByBe() {
        return enableFoldConstantByBe;
    }

    public boolean isDebugSkipFoldConstant() {
        return debugSkipFoldConstant;
    }

    public boolean isEnableRewriteElementAtToSlot() {
        return enableRewriteElementAtToSlot;
    }

    public void setEnableRewriteElementAtToSlot(boolean rewriteElementAtToSlot) {
        enableRewriteElementAtToSlot = rewriteElementAtToSlot;
    }

    public void setEnableFoldConstantByBe(boolean foldConstantByBe) {
        this.enableFoldConstantByBe = foldConstantByBe;
    }

    public void setDebugSkipFoldConstant(boolean debugSkipFoldConstant) {
        this.debugSkipFoldConstant = debugSkipFoldConstant;
    }

    public int getParallelExecInstanceNum() {
        ConnectContext connectContext = ConnectContext.get();
        if (connectContext != null && connectContext.getEnv() != null && connectContext.getEnv().getAuth() != null) {
            int userParallelExecInstanceNum = connectContext.getEnv().getAuth()
                    .getParallelFragmentExecInstanceNum(connectContext.getQualifiedUser());
            if (userParallelExecInstanceNum > 0) {
                return userParallelExecInstanceNum;
            }
        }
        if (parallelPipelineTaskNum == 0) {
            int size = Env.getCurrentSystemInfo().getMinPipelineExecutorSize();
            int autoInstance = (size + 1) / 2;
            return Math.min(autoInstance, maxInstanceNum);
        } else {
            return parallelPipelineTaskNum;
        }
    }

    public int getExchangeInstanceParallel() {
        return exchangeInstanceParallel;
    }

    public boolean getEnableInsertStrict() {
        return enableInsertStrict;
    }

    public void setEnableInsertStrict(boolean enableInsertStrict) {
        this.enableInsertStrict = enableInsertStrict;
    }

    public double getInsertMaxFilterRatio() {
        return insertMaxFilterRatio;
    }

    public void setInsertMaxFilterRatio(double maxFilterRatio) {
        this.insertMaxFilterRatio = maxFilterRatio;
    }

    public boolean isEnableSqlCache() {
        return enableSqlCache;
    }

    public void setEnableSqlCache(boolean enableSqlCache) {
        this.enableSqlCache = enableSqlCache;
    }

    public boolean getEnableQueryCache() {
        return enableQueryCache;
    }

    public void setEnableQueryCache(boolean enableQueryCache) {
        this.enableQueryCache = enableQueryCache;
    }

    public boolean isQueryCacheForceRefresh() {
        return queryCacheForceRefresh;
    }

    public void setQueryCacheForceRefresh(boolean queryCacheForceRefresh) {
        this.queryCacheForceRefresh = queryCacheForceRefresh;
    }

    public long getQueryCacheEntryMaxBytes() {
        return queryCacheEntryMaxBytes;
    }

    public void setQueryCacheEntryMaxBytes(long queryCacheEntryMaxBytes) {
        this.queryCacheEntryMaxBytes = queryCacheEntryMaxBytes;
    }

    public long getQueryCacheEntryMaxRows() {
        return queryCacheEntryMaxRows;
    }

    public void setQueryCacheEntryMaxRows(long queryCacheEntryMaxRows) {
        this.queryCacheEntryMaxRows = queryCacheEntryMaxRows;
    }

    // Serialize to thrift object
    public boolean getForwardToMaster() {
        return forwardToMaster;
    }

    public boolean isUseV2Rollup() {
        return useV2Rollup;
    }

    // for unit test
    public void setUseV2Rollup(boolean useV2Rollup) {
        this.useV2Rollup = useV2Rollup;
    }

    public boolean isRewriteCountDistinct() {
        return rewriteCountDistinct;
    }

    public void setRewriteCountDistinct(boolean rewriteCountDistinct) {
        this.rewriteCountDistinct = rewriteCountDistinct;
    }

    public String getEventScheduler() {
        return eventScheduler;
    }

    public void setEventScheduler(String eventScheduler) {
        this.eventScheduler = eventScheduler;
    }

    public String getStorageEngine() {
        return storageEngine;
    }

    public void setStorageEngine(String storageEngine) {
        this.storageEngine = storageEngine;
    }

    public int getMaxPushdownConditionsPerColumn() {
        return maxPushdownConditionsPerColumn;
    }

    public void setMaxPushdownConditionsPerColumn(int maxPushdownConditionsPerColumn) {
        this.maxPushdownConditionsPerColumn = maxPushdownConditionsPerColumn;
    }

    public double getBroadcastRightTableScaleFactor() {
        return broadcastRightTableScaleFactor;
    }

    public void setBroadcastRightTableScaleFactor(double broadcastRightTableScaleFactor) {
        this.broadcastRightTableScaleFactor = broadcastRightTableScaleFactor;
    }

    public double getLeftSemiOrAntiProbeFactor() {
        return leftSemiOrAntiProbeFactor;
    }

    public void setLeftSemiOrAntiProbeFactor(double leftSemiOrAntiProbeFactor) {
        this.leftSemiOrAntiProbeFactor = leftSemiOrAntiProbeFactor;
    }

    public double getBroadcastRowCountLimit() {
        return broadcastRowCountLimit;
    }

    public void setBroadcastRowCountLimit(double broadcastRowCountLimit) {
        this.broadcastRowCountLimit = broadcastRowCountLimit;
    }

    public double getBroadcastHashtableMemLimitPercentage() {
        return broadcastHashtableMemLimitPercentage;
    }

    public void setBroadcastHashtableMemLimitPercentage(double broadcastHashtableMemLimitPercentage) {
        this.broadcastHashtableMemLimitPercentage = broadcastHashtableMemLimitPercentage;
    }

    public boolean showHiddenColumns() {
        return showHiddenColumns;
    }

    public void setShowHiddenColumns(boolean showHiddenColumns) {
        this.showHiddenColumns = showHiddenColumns;
    }

    public boolean skipStorageEngineMerge() {
        return skipStorageEngineMerge;
    }

    public boolean skipDeleteSign() {
        return skipDeleteSign;
    }

    public boolean isAllowPartitionColumnNullable() {
        return allowPartitionColumnNullable;
    }

    public String getRuntimeFilterMode() {
        return runtimeFilterMode;
    }

    public void setRuntimeFilterMode(String runtimeFilterMode) {
        this.runtimeFilterMode = runtimeFilterMode;
    }

    public int getRuntimeBloomFilterSize() {
        return runtimeBloomFilterSize;
    }

    public void setRuntimeBloomFilterSize(int runtimeBloomFilterSize) {
        this.runtimeBloomFilterSize = runtimeBloomFilterSize;
    }

    public int getRuntimeBloomFilterMinSize() {
        return runtimeBloomFilterMinSize;
    }

    public void setRuntimeBloomFilterMinSize(int runtimeBloomFilterMinSize) {
        this.runtimeBloomFilterMinSize = runtimeBloomFilterMinSize;
    }

    public int getRuntimeBloomFilterMaxSize() {
        return runtimeBloomFilterMaxSize;
    }

    public void setRuntimeBloomFilterMaxSize(int runtimeBloomFilterMaxSize) {
        this.runtimeBloomFilterMaxSize = runtimeBloomFilterMaxSize;
    }

    public int getRuntimeFilterWaitTimeMs() {
        return runtimeFilterWaitTimeMs;
    }

    public void setRuntimeFilterWaitTimeMs(int runtimeFilterWaitTimeMs) {
        this.runtimeFilterWaitTimeMs = runtimeFilterWaitTimeMs;
    }

    public int getRuntimeFiltersMaxNum() {
        return runtimeFiltersMaxNum;
    }

    public void setRuntimeFiltersMaxNum(int runtimeFiltersMaxNum) {
        this.runtimeFiltersMaxNum = runtimeFiltersMaxNum;
    }

    public int getRuntimeFilterType() {
        return runtimeFilterType;
    }

    public boolean allowedRuntimeFilterType(TRuntimeFilterType type) {
        return RuntimeFilterTypeHelper.allowedRuntimeFilterType(runtimeFilterType, type);
    }

    public void setRuntimeFilterType(int runtimeFilterType) {
        this.runtimeFilterType = runtimeFilterType;
    }

    public int getRuntimeFilterMaxInNum() {
        return runtimeFilterMaxInNum;
    }

    public void setRuntimeFilterMaxInNum(int runtimeFilterMaxInNum) {
        this.runtimeFilterMaxInNum = runtimeFilterMaxInNum;
    }

    public void setEnableLocalShuffle(boolean enableLocalShuffle) {
        this.enableLocalShuffle = enableLocalShuffle;
    }

    public boolean enablePushDownNoGroupAgg() {
        return enablePushDownNoGroupAgg;
    }

    public boolean getEnableFunctionPushdown() {
        return this.enableFunctionPushdown;
    }

    public boolean getForbidUnknownColStats() {
        return forbidUnknownColStats;
    }

    public void setForbidUnknownColStats(boolean forbid) {
        forbidUnknownColStats = forbid;
    }

    public boolean getEnableLocalExchange() {
        return enableLocalExchange;
    }

    public boolean getEnableCboStatistics() {
        return enableCboStatistics;
    }

    public long getFileSplitSize() {
        return fileSplitSize;
    }

    public void setFileSplitSize(long fileSplitSize) {
        this.fileSplitSize = fileSplitSize;
    }

    public int getNumPartitionsInBatchMode() {
        return numPartitionsInBatchMode;
    }

    public int getNumFilesInBatchMode() {
        return numFilesInBatchMode;
    }

    public long getFetchSplitsMaxWaitTime() {
        return fetchSplitsMaxWaitTime;
    }

    public void setFetchSplitsMaxWaitTime(long fetchSplitsMaxWaitTime) {
        this.fetchSplitsMaxWaitTime = fetchSplitsMaxWaitTime;
    }

    public boolean isEnableOrcLazyMat() {
        return enableOrcLazyMat;
    }

    public void setEnableOrcLazyMat(boolean enableOrcLazyMat) {
        this.enableOrcLazyMat = enableOrcLazyMat;
    }

    public boolean isEnableOrcFilterByMinMax() {
        return enableOrcFilterByMinMax;
    }

    public void setEnableOrcFilterByMinMax(boolean enableOrcFilterByMinMax) {
        this.enableOrcFilterByMinMax = enableOrcFilterByMinMax;
    }

    public boolean isCheckOrcInitSargsSuccess() {
        return checkOrcInitSargsSuccess;
    }

    public void setCheckOrcInitSargsSuccess(boolean checkOrcInitSargsSuccess) {
        this.checkOrcInitSargsSuccess = checkOrcInitSargsSuccess;
    }

    public String getSqlDialect() {
        return sqlDialect;
    }

    public String[] getSqlConvertorFeatures() {
        return enableSqlConvertorFeatures.split(",");
    }

    public String getSqlConvertorConfig() {
        return sqlConvertorConfig;
    }

    public Dialect getSqlParseDialect() {
        return Dialect.getByName(sqlDialect);
    }

    public void setSqlDialect(String sqlDialect) {
        this.sqlDialect = sqlDialect == null ? null : sqlDialect.toLowerCase();
    }

    /**
     * getInsertVisibleTimeoutMs.
     **/
    public long getInsertVisibleTimeoutMs() {
        if (insertVisibleTimeoutMs < MIN_INSERT_VISIBLE_TIMEOUT_MS) {
            return MIN_INSERT_VISIBLE_TIMEOUT_MS;
        } else {
            return insertVisibleTimeoutMs;
        }
    }

    /**
     * setInsertVisibleTimeoutMs.
     **/
    public void setInsertVisibleTimeoutMs(long insertVisibleTimeoutMs) {
        if (insertVisibleTimeoutMs < MIN_INSERT_VISIBLE_TIMEOUT_MS) {
            this.insertVisibleTimeoutMs = MIN_INSERT_VISIBLE_TIMEOUT_MS;
        } else {
            this.insertVisibleTimeoutMs = insertVisibleTimeoutMs;
        }
    }

    public boolean getIsSingleSetVar() {
        return isSingleSetVar;
    }

    public void setIsSingleSetVar(boolean issinglesetvar) {
        this.isSingleSetVar = issinglesetvar;
    }

    public Map<SessionVariableField, String> getSessionOriginValue() {
        return sessionOriginValue;
    }

    public void addSessionOriginValue(SessionVariableField key, String value) {
        if (sessionOriginValue.containsKey(key)) {
            // If we already set the origin value, just skip the reset.
            return;
        }
        sessionOriginValue.put(key, value);
    }

    public void clearSessionOriginValue() {
        sessionOriginValue.clear();
    }

    public boolean isDeleteWithoutPartition() {
        return deleteWithoutPartition;
    }

    public boolean isExtractWideRangeExpr() {
        return extractWideRangeExpr;
    }

    public boolean isGroupByAndHavingUseAliasFirst() {
        return groupByAndHavingUseAliasFirst;
    }

    public int getCpuResourceLimit() {
        return cpuResourceLimit;
    }

    public int getSendBatchParallelism() {
        return sendBatchParallelism;
    }

    public boolean isEnableParallelOutfile() {
        return enableParallelOutfile;
    }

    public boolean isDisableJoinReorder() {
        return disableJoinReorder;
    }

    public boolean isEnableBushyTree() {
        return enableBushyTree;
    }

    public void setEnableBushyTree(boolean enableBushyTree) {
        this.enableBushyTree = enableBushyTree;
    }

    public boolean isEnablePartitionTopN() {
        return enablePartitionTopN;
    }

    public void setEnablePartitionTopN(boolean enablePartitionTopN) {
        this.enablePartitionTopN = enablePartitionTopN;
    }

    public double getGlobalPartitionTopNThreshold() {
        return globalPartitionTopNThreshold;
    }

    public void setGlobalPartitionTopnThreshold(int threshold) {
        this.globalPartitionTopNThreshold = threshold;
    }

    public boolean isEnableFoldNondeterministicFn() {
        return enableFoldNondeterministicFn;
    }

    public void setEnableFoldNondeterministicFn(boolean enableFoldNondeterministicFn) {
        this.enableFoldNondeterministicFn = enableFoldNondeterministicFn;
    }

    public boolean isReturnObjectDataAsBinary() {
        return returnObjectDataAsBinary;
    }

    public void setReturnObjectDataAsBinary(boolean returnObjectDataAsBinary) {
        this.returnObjectDataAsBinary = returnObjectDataAsBinary;
    }

    public boolean isEnableInferPredicate() {
        return enableInferPredicate;
    }

    public void setEnableInferPredicate(boolean enableInferPredicate) {
        this.enableInferPredicate = enableInferPredicate;
    }

    public boolean isEnableProjection() {
        return enableProjection;
    }

    public boolean isEnableShortCircuitQuery() {
        return enableShortCircuitQuery;
    }

    public boolean checkOverflowForDecimal() {
        return checkOverflowForDecimal;
    }

    public boolean isTrimTailingSpacesForExternalTableQuery() {
        return trimTailingSpacesForExternalTableQuery;
    }

    public void setTrimTailingSpacesForExternalTableQuery(boolean trimTailingSpacesForExternalTableQuery) {
        this.trimTailingSpacesForExternalTableQuery = trimTailingSpacesForExternalTableQuery;
    }

    public void setEnableJoinReorderBasedCost(boolean enableJoinReorderBasedCost) {
        this.enableJoinReorderBasedCost = enableJoinReorderBasedCost;
    }

    public void setDisableJoinReorder(boolean disableJoinReorder) {
        this.disableJoinReorder = disableJoinReorder;
    }

    public boolean isEnablePushDownMinMaxOnUnique() {
        return enablePushDownMinMaxOnUnique;
    }

    public void setEnablePushDownMinMaxOnUnique(boolean enablePushDownMinMaxOnUnique) {
        this.enablePushDownMinMaxOnUnique = enablePushDownMinMaxOnUnique;
    }

    public boolean isEnablePushDownStringMinMax() {
        return enablePushDownStringMinMax;
    }

    /** canUseNereidsDistributePlanner */
    public static boolean canUseNereidsDistributePlanner() {
        ConnectContext connectContext = ConnectContext.get();
        if (connectContext == null) {
            return true;
        }
        SessionVariable sessionVariable = connectContext.getSessionVariable();
        StatementContext statementContext = connectContext.getStatementContext();
        if (statementContext != null) {
            StatementBase parsedStatement = statementContext.getParsedStatement();
            if (!(parsedStatement instanceof LogicalPlanAdapter)) {
                return false;
            }
            LogicalPlan logicalPlan = ((LogicalPlanAdapter) parsedStatement).getLogicalPlan();
            // TODO: support other sink
            if (!(logicalPlan instanceof UnboundResultSink
                    || logicalPlan instanceof LogicalFileSink
                    || logicalPlan instanceof InsertIntoTableCommand)) {
                return false;
            }
        }
        return sessionVariable.enableNereidsDistributePlanner;
    }

    public boolean isEnableNereidsDistributePlanner() {
        return enableNereidsDistributePlanner;
    }

    public void setEnableNereidsDistributePlanner(boolean enableNereidsDistributePlanner) {
        this.enableNereidsDistributePlanner = enableNereidsDistributePlanner;
    }

    public int getNthOptimizedPlan() {
        return nthOptimizedPlan;
    }

    public Set<String> getDisableNereidsRuleNames() {
        String checkPrivilege = RuleType.CHECK_PRIVILEGES.name();
        String checkRowPolicy = RuleType.CHECK_ROW_POLICY.name();
        return Arrays.stream(disableNereidsRules.split(","))
                .map(rule -> rule.trim().toUpperCase(Locale.ROOT))
                .filter(rule -> !rule.isEmpty()
                        && !StringUtils.equalsIgnoreCase(rule, checkPrivilege)
                        && !StringUtils.equalsIgnoreCase(rule, checkRowPolicy))
                .collect(ImmutableSet.toImmutableSet());
    }

    public BitSet getDisableNereidsRules() {
        BitSet bitSet = new BitSet();
        for (String ruleName : disableNereidsRules.split(",")) {
            ruleName = ruleName.trim().toUpperCase(Locale.ROOT);
            if (ruleName.isEmpty()) {
                continue;
            }
            RuleType ruleType = RuleType.valueOf(ruleName);
            if (ruleType == RuleType.CHECK_PRIVILEGES || ruleType == RuleType.CHECK_ROW_POLICY) {
                continue;
            }
            bitSet.set(ruleType.type());
        }
        return bitSet;
    }

    public Set<Integer> getEnableNereidsRules() {
        return Arrays.stream(enableNereidsRules.split(",[\\s]*"))
                .filter(rule -> !rule.isEmpty())
                .map(rule -> rule.toUpperCase(Locale.ROOT))
                .map(rule -> RuleType.valueOf(rule).type())
                .collect(ImmutableSet.toImmutableSet());
    }

    public BitSet getDisableNereidsExpressionRules() {
        return disableNereidsExpressionRuleSet;
    }

    public void setDisableNereidsRules(String disableNereidsRules) {
        this.disableNereidsRules = disableNereidsRules;
    }

    public void setEnableParallelResultSink(boolean enableParallelResultSink) {
        this.enableParallelResultSink = enableParallelResultSink;
    }

    public void setDisableNereidsExpressionRules(String disableNereidsExpressionRules) {
        BitSet bitSet = new BitSet();
        for (String ruleName : disableNereidsExpressionRules.split(",")) {
            ruleName = ruleName.trim().toUpperCase(Locale.ROOT);
            if (ruleName.isEmpty()) {
                continue;
            }
            ExpressionRuleType ruleType = ExpressionRuleType.valueOf(ruleName);
            bitSet.set(ruleType.type());
        }
        this.disableNereidsExpressionRuleSet = bitSet;
        this.disableNereidsExpressionRules = disableNereidsExpressionRules;
    }

    public double getNereidsCboPenaltyFactor() {
        return nereidsCboPenaltyFactor;
    }

    public void setNereidsCboPenaltyFactor(double penaltyFactor) {
        this.nereidsCboPenaltyFactor = penaltyFactor;
    }

    public boolean isEnableNereidsTrace() {
        return enableNereidsTrace;
    }

    public void setEnableExprTrace(boolean enableExprTrace) {
        this.enableExprTrace = enableExprTrace;
    }

    public boolean isEnableExprTrace() {
        return enableExprTrace;
    }

    public boolean isEnableSingleReplicaInsert() {
        return enableSingleReplicaInsert;
    }

    public void setEnableSingleReplicaInsert(boolean enableSingleReplicaInsert) {
        this.enableSingleReplicaInsert = enableSingleReplicaInsert;
    }

    public boolean isEnableFastAnalyzeInsertIntoValues() {
        return enableFastAnalyzeInsertIntoValues;
    }

    public void setEnableFastAnalyzeInsertIntoValues(boolean enableFastAnalyzeInsertIntoValues) {
        this.enableFastAnalyzeInsertIntoValues = enableFastAnalyzeInsertIntoValues;
    }

    public boolean isEnableMemtableOnSinkNode() {
        return enableMemtableOnSinkNode;
    }

    public void setEnableMemtableOnSinkNode(boolean enableMemtableOnSinkNode) {
        this.enableMemtableOnSinkNode = enableMemtableOnSinkNode;
    }

    public boolean isEnableRuntimeFilterPrune() {
        return enableRuntimeFilterPrune;
    }

    public void setEnableRuntimeFilterPrune(boolean enableRuntimeFilterPrune) {
        this.enableRuntimeFilterPrune = enableRuntimeFilterPrune;
    }

    public boolean isEnableRuntimeFilterPartitionPrune() {
        return enableRuntimeFilterPartitionPrune;
    }

    public void setEnableRuntimeFilterPartitionPrune(boolean enableRuntimeFilterPartitionPrune) {
        this.enableRuntimeFilterPartitionPrune = enableRuntimeFilterPartitionPrune;
    }

    public void setFragmentTransmissionCompressionCodec(String codec) {
        this.fragmentTransmissionCompressionCodec = codec;
    }

    public boolean isEnableUnicodeNameSupport() {
        return enableUnicodeNameSupport;
    }

    public void setEnableUnicodeNameSupport(boolean enableUnicodeNameSupport) {
        this.enableUnicodeNameSupport = enableUnicodeNameSupport;
    }

    public boolean isKeepCarriageReturn() {
        return keepCarriageReturn;
    }

    public void setKeepCarriageReturn(boolean keepCarriageReturn) {
        this.keepCarriageReturn = keepCarriageReturn;
    }

    public boolean isReadHiveJsonInOneColumn() {
        return readHiveJsonInOneColumn;
    }

    public void setReadHiveJsonInOneColumn(boolean readHiveJsonInOneColumn) {
        this.readHiveJsonInOneColumn = readHiveJsonInOneColumn;
    }

    public boolean isDropTableIfCtasFailed() {
        return dropTableIfCtasFailed;
    }

    public void checkQueryTimeoutValid(String newQueryTimeout) {
        int value = Integer.valueOf(newQueryTimeout);
        if (value <= 0) {
            UnsupportedOperationException exception =
                    new UnsupportedOperationException(
                        "query_timeout can not be set to " + newQueryTimeout + ", it must be greater than 0");
            LOG.warn("Check query_timeout failed", exception);
            throw exception;
        }
    }

    public void checkMaxExecutionTimeMSValid(String newValue) {
        int value = Integer.valueOf(newValue);
        if (value < 1000) {
            UnsupportedOperationException exception =
                    new UnsupportedOperationException(
                        "max_execution_time can not be set to " + newValue
                        + ", it must be greater or equal to 1000, the time unit is millisecond");
            LOG.warn("Check max_execution_time failed", exception);
            throw exception;
        }
    }

    public long convertBoolToLong(Boolean val) {
        return val ? 1 : 0;
    }

    public boolean isEnableFileCache() {
        return enableFileCache;
    }

    public void setEnableFileCache(boolean enableFileCache) {
        this.enableFileCache = enableFileCache;
    }

    public String getFileCacheBasePath() {
        return fileCacheBasePath;
    }

    public void setFileCacheBasePath(String basePath) {
        this.fileCacheBasePath = basePath;
    }

    public boolean isEnableInvertedIndexQuery() {
        return enableInvertedIndexQuery;
    }

    public void setEnableInvertedIndexQuery(boolean enableInvertedIndexQuery) {
        this.enableInvertedIndexQuery = enableInvertedIndexQuery;
    }


    public boolean isEnableCommonExprPushdownForInvertedIndex() {
        return enableCommonExpPushDownForInvertedIndex;
    }


    public void setEnableCommonExprPushdownForInvertedIndex(boolean enableCommonExpPushDownForInvertedIndex) {
        this.enableCommonExpPushDownForInvertedIndex = enableCommonExpPushDownForInvertedIndex;
    }

    public boolean isEnablePushDownCountOnIndex() {
        return enablePushDownCountOnIndex;
    }

    public void setEnablePushDownCountOnIndex(boolean enablePushDownCountOnIndex) {
        this.enablePushDownCountOnIndex = enablePushDownCountOnIndex;
    }

    public boolean isEnableNoNeedReadDataOpt() {
        return enableNoNeedReadDataOpt;
    }

    public void setEnableNoNeedReadDataOpt(boolean enableNoNeedReadDataOpt) {
        this.enableNoNeedReadDataOpt = enableNoNeedReadDataOpt;
    }

    public int getMaxTableCountUseCascadesJoinReorder() {
        return this.maxTableCountUseCascadesJoinReorder;
    }

    public void setMaxTableCountUseCascadesJoinReorder(int maxTableCountUseCascadesJoinReorder) {
        this.maxTableCountUseCascadesJoinReorder =
                maxTableCountUseCascadesJoinReorder < MIN_JOIN_REORDER_TABLE_COUNT
                        ? MIN_JOIN_REORDER_TABLE_COUNT
                        : maxTableCountUseCascadesJoinReorder;
    }

    public boolean isShowUserDefaultRole() {
        return showUserDefaultRole;
    }

    public int getExternalTableAnalyzePartNum() {
        return externalTableAnalyzePartNum;
    }

    public boolean isTruncateCharOrVarcharColumns() {
        return truncateCharOrVarcharColumns;
    }

    public void setTruncateCharOrVarcharColumns(boolean truncateCharOrVarcharColumns) {
        this.truncateCharOrVarcharColumns = truncateCharOrVarcharColumns;
    }

    public boolean isEnableUniqueKeyPartialUpdate() {
        return enableUniqueKeyPartialUpdate;
    }

    public void setEnableUniqueKeyPartialUpdate(boolean enableUniqueKeyPartialUpdate) {
        this.enableUniqueKeyPartialUpdate = enableUniqueKeyPartialUpdate;
    }

    public TPartialUpdateNewRowPolicy getPartialUpdateNewRowPolicy() {
        return parsePartialUpdateNewKeyBehavior(partialUpdateNewKeyPolicy);
    }

    public int getLoadStreamPerNode() {
        return loadStreamPerNode;
    }

    public void setLoadStreamPerNode(int loadStreamPerNode) {
        this.loadStreamPerNode = loadStreamPerNode;
    }

    public void setEnableSegmentCache(boolean value) {
        this.enableSegmentCache = value;
    }

    public boolean isEnableSegmentCache() {
        return this.enableSegmentCache;
    }

    public void setRequireSequenceInInsert(boolean value) {
        this.requireSequenceInInsert = value;
    }

    public boolean isRequireSequenceInInsert() {
        return this.requireSequenceInInsert;
    }

    /**
     * Serialize to thrift object.
     * Used for rest api.
     */
    public TQueryOptions toThrift() {
        TQueryOptions tResult = new TQueryOptions();
        tResult.setMemLimit(maxExecMemByte);
        tResult.setLocalExchangeFreeBlocksLimit(localExchangeFreeBlocksLimit);
        tResult.setScanQueueMemLimit(maxScanQueueMemByte);
        tResult.setNumScannerThreads(numScannerThreads);
        tResult.setMaxColumnReaderNum(maxColumnReaderNum);
        tResult.setParallelPrepareThreshold(parallelPrepareThreshold);

        tResult.setQueryTimeout(queryTimeoutS);
        tResult.setEnableProfile(enableProfile);
        tResult.setRpcVerboseProfileMaxInstanceCount(rpcVerboseProfileMaxInstanceCount);
        if (enableProfile) {
            // If enable profile == true, then also set report success to true
            // be need report success to start report thread. But it is very tricky
            // we should modify BE in the future.
            tResult.setIsReportSuccess(true);
        }
        tResult.setBeExecVersion(Config.be_exec_version);
        tResult.setEnableLocalShuffle(enableLocalShuffle);
        tResult.setParallelInstance(getParallelExecInstanceNum());
        tResult.setReturnObjectDataAsBinary(returnObjectDataAsBinary);
        tResult.setTrimTailingSpacesForExternalTableQuery(trimTailingSpacesForExternalTableQuery);
        tResult.setEnableShareHashTableForBroadcastJoin(enableShareHashTableForBroadcastJoin);

        tResult.setBatchSize(batchSize);
        tResult.setDisableStreamPreaggregations(disableStreamPreaggregations);
        tResult.setEnableDistinctStreamingAggregation(enableDistinctStreamingAggregation);
        tResult.setPartitionTopnMaxPartitions(partitionTopNMaxPartitions);
        tResult.setPartitionTopnPrePartitionRows(partitionTopNPerPartitionRows);

        if (maxScanKeyNum > 0) {
            tResult.setMaxScanKeyNum(maxScanKeyNum);
        } else {
            // for old version default value
            tResult.setMaxScanKeyNum(48);
        }
        if (maxPushdownConditionsPerColumn > 0) {
            tResult.setMaxPushdownConditionsPerColumn(maxPushdownConditionsPerColumn);
        } else {
            // for old version default value
            tResult.setMaxPushdownConditionsPerColumn(1024);
        }

        tResult.setRuntimeFilterWaitTimeMs(runtimeFilterWaitTimeMs);
        tResult.setRuntimeFilterMaxInNum(runtimeFilterMaxInNum);
        tResult.setRuntimeBloomFilterMinSize(runtimeBloomFilterMinSize);
        tResult.setRuntimeBloomFilterMaxSize(runtimeBloomFilterMaxSize);
        tResult.setRuntimeFilterWaitInfinitely(runtimeFilterWaitInfinitely);

        if (cpuResourceLimit > 0) {
            TResourceLimit resourceLimit = new TResourceLimit();
            resourceLimit.setCpuLimit(cpuResourceLimit);
            tResult.setResourceLimit(resourceLimit);
        }

        tResult.setEnableFunctionPushdown(enableFunctionPushdown);
        tResult.setEnableCommonExprPushdown(enableCommonExprPushdown);
        tResult.setCheckOverflowForDecimal(checkOverflowForDecimal);
        tResult.setFragmentTransmissionCompressionCodec(fragmentTransmissionCompressionCodec.trim().toLowerCase());
        tResult.setEnableLocalExchange(enableLocalExchange);

        tResult.setSkipStorageEngineMerge(skipStorageEngineMerge);

        tResult.setSkipDeletePredicate(skipDeletePredicate);

        tResult.setSkipDeleteBitmap(skipDeleteBitmap);

        tResult.setEnableFileCache(enableFileCache);

        tResult.setEnablePageCache(enablePageCache);

        tResult.setFileCacheBasePath(fileCacheBasePath);

        tResult.setEnableInvertedIndexQuery(enableInvertedIndexQuery);
        tResult.setEnableCommonExprPushdownForInvertedIndex(enableCommonExpPushDownForInvertedIndex);
        tResult.setEnableNoNeedReadDataOpt(enableNoNeedReadDataOpt);

        if (dryRunQuery) {
            tResult.setDryRunQuery(true);
        }

        tResult.setEnableParquetLazyMat(enableParquetLazyMat);
        tResult.setEnableOrcLazyMat(enableOrcLazyMat);
        tResult.setEnableParquetFilterByMinMax(enableParquetFilterByMinMax);
        tResult.setEnableOrcFilterByMinMax(enableOrcFilterByMinMax);
        tResult.setCheckOrcInitSargsSuccess(checkOrcInitSargsSuccess);

        tResult.setTruncateCharOrVarcharColumns(truncateCharOrVarcharColumns);
        tResult.setEnableMemtableOnSinkNode(enableMemtableOnSinkNode);

        tResult.setInvertedIndexConjunctionOptThreshold(invertedIndexConjunctionOptThreshold);
        tResult.setInvertedIndexMaxExpansions(invertedIndexMaxExpansions);

        tResult.setEnableDecimal256(getEnableDecimal256());

        tResult.setSkipMissingVersion(skipMissingVersion);

        tResult.setInvertedIndexSkipThreshold(invertedIndexSkipThreshold);

        tResult.setInvertedIndexCompatibleRead(invertedIndexCompatibleRead);

        tResult.setEnableParallelScan(enableParallelScan);
        tResult.setParallelScanMaxScannersCount(parallelScanMaxScannersCount);
        tResult.setParallelScanMinRowsPerScanner(parallelScanMinRowsPerScanner);
        tResult.setSkipBadTablet(skipBadTablet);
        tResult.setDisableFileCache(disableFileCache);

        // for spill
        tResult.setEnableSpill(enableSpill);
        tResult.setEnableForceSpill(enableForceSpill);
        tResult.setEnableReserveMemory(enableReserveMemory);
        tResult.setMinRevocableMem(spillMinRevocableMem);
        tResult.setSpillSortMemLimit(spillSortMemLimit);
        tResult.setSpillSortBatchBytes(spillSortBatchBytes);
        tResult.setSpillAggregationPartitionCount(spillAggregationPartitionCount);
        tResult.setSpillStreamingAggMemLimit(spillStreamingAggMemLimit);
        tResult.setSpillHashJoinPartitionCount(spillHashJoinPartitionCount);
        tResult.setRevocableMemoryHighWatermarkPercent(spillRevocableMemoryHighWatermarkPercent);
        tResult.setDumpHeapProfileWhenMemLimitExceeded(dumpHeapProfileWhenMemLimitExceeded);

        tResult.setDataQueueMaxBlocks(dataQueueMaxBlocks);
        tResult.setLowMemoryModeBufferLimit(lowMemoryModeBufferLimit);

        tResult.setEnableSharedExchangeSinkBuffer(enableSharedExchangeSinkBuffer);
        tResult.setEnableParallelResultSink(enableParallelResultSink);
        tResult.setEnableParallelOutfile(enableParallelOutfile);
        tResult.setEnableShortCircuitQueryAccessColumnStore(enableShortCircuitQueryAcessColumnStore);
        tResult.setReadCsvEmptyLineAsNull(readCsvEmptyLineAsNull);
        tResult.setSerdeDialect(getSerdeDialect());

        tResult.setEnableMatchWithoutInvertedIndex(enableMatchWithoutInvertedIndex);
        tResult.setEnableFallbackOnMissingInvertedIndex(enableFallbackOnMissingInvertedIndex);
        tResult.setEnableInvertedIndexSearcherCache(enableInvertedIndexSearcherCache);
        tResult.setEnableInvertedIndexQueryCache(enableInvertedIndexQueryCache);
        tResult.setHiveOrcUseColumnNames(hiveOrcUseColumnNames);
        tResult.setHiveParquetUseColumnNames(hiveParquetUseColumnNames);
        tResult.setQuerySlotCount(wgQuerySlotCount);

        tResult.setKeepCarriageReturn(keepCarriageReturn);

        tResult.setEnableSegmentCache(enableSegmentCache);

        tResult.setEnableAdaptivePipelineTaskSerialReadOnLimit(enableAdaptivePipelineTaskSerialReadOnLimit);
        tResult.setAdaptivePipelineTaskSerialReadOnLimit(adaptivePipelineTaskSerialReadOnLimit);
        tResult.setInListValueCountThreshold(inListValueCountThreshold);
        tResult.setEnablePhraseQuerySequentialOpt(enablePhraseQuerySequentialOpt);
        tResult.setEnableAutoCreateWhenOverwrite(enableAutoCreateWhenOverwrite);

        tResult.setOrcTinyStripeThresholdBytes(orcTinyStripeThresholdBytes);
        tResult.setOrcMaxMergeDistanceBytes(orcMaxMergeDistanceBytes);
        tResult.setOrcOnceMaxReadBytes(orcOnceMaxReadBytes);
        tResult.setIgnoreRuntimeFilterError(ignoreRuntimeFilterError);
        tResult.setProfileLevel(getProfileLevel());
        tResult.setEnableRuntimeFilterPartitionPrune(enableRuntimeFilterPartitionPrune);

        tResult.setMinimumOperatorMemoryRequiredKb(minimumOperatorMemoryRequiredKB);
        tResult.setExchangeMultiBlocksByteSize(exchangeMultiBlocksByteSize);
        tResult.setEnableStrictCast(enableStrictCast);
        return tResult;
    }

    public JSONObject toJson() throws IOException {
        JSONObject root = new JSONObject();
        try {
            for (Field field : SessionVariable.class.getDeclaredFields()) {
                VarAttr attr = field.getAnnotation(VarAttr.class);
                if (attr == null) {
                    continue;
                }
                switch (field.getType().getSimpleName()) {
                    case "boolean":
                        root.put(attr.name(), (Boolean) field.get(this));
                        break;
                    case "int":
                        root.put(attr.name(), (Integer) field.get(this));
                        break;
                    case "long":
                        root.put(attr.name(), (Long) field.get(this));
                        break;
                    case "float":
                        root.put(attr.name(), (Float) field.get(this));
                        break;
                    case "double":
                        root.put(attr.name(), (Double) field.get(this));
                        break;
                    case "String":
                        root.put(attr.name(), (String) field.get(this));
                        break;
                    default:
                        // Unsupported type variable.
                        throw new IOException("invalid type: " + field.getType().getSimpleName());
                }
            }
        } catch (Exception e) {
            throw new IOException("failed to write session variable: " + e.getMessage());
        }
        return root;
    }

    @Override
    public void write(DataOutput out) throws IOException {
        JSONObject root = toJson();
        Text.writeString(out, root.toString());
    }


    public void readFields(DataInput in) throws IOException {
        String json = Text.readString(in);
        readFromJson(json);
    }

    public void readFromJson(String json) throws IOException {
        JSONObject root = (JSONObject) JSONValue.parse(json);
        try {
            for (Field field : SessionVariable.class.getDeclaredFields()) {
                VarAttr attr = field.getAnnotation(VarAttr.class);
                if (attr == null) {
                    continue;
                }
                if (!root.containsKey(attr.name())) {
                    continue;
                }

                switch (field.getType().getSimpleName()) {
                    case "boolean":
                        field.set(this, root.get(attr.name()));
                        break;
                    case "int":
                        // root.get(attr.name()) always return Long type, so need to convert it.
                        field.set(this, Integer.valueOf(root.get(attr.name()).toString()));
                        break;
                    case "long":
                        field.set(this, (Long) root.get(attr.name()));
                        break;
                    case "float":
                        field.set(this, root.get(attr.name()));
                        break;
                    case "double":
                        field.set(this, root.get(attr.name()));
                        break;
                    case "String":
                        field.set(this, root.get(attr.name()));
                        break;
                    default:
                        // Unsupported type variable.
                        throw new IOException("invalid type: " + field.getType().getSimpleName());
                }
            }
        } catch (Exception e) {
            throw new IOException("failed to read session variable: " + e.getMessage());
        }
    }

    /**
     * Get all variables which need to forward along with statement.
     **/
    public Map<String, String> getForwardVariables() {
        HashMap<String, String> map = new HashMap<String, String>();
        try {
            Field[] fields = SessionVariable.class.getDeclaredFields();
            for (Field f : fields) {
                VarAttr varAttr = f.getAnnotation(VarAttr.class);
                if (varAttr == null || !(varAttr.needForward() || varAttr.affectQueryResult())) {
                    continue;
                }
                map.put(varAttr.name(), String.valueOf(f.get(this)));
            }
        } catch (IllegalAccessException e) {
            LOG.error("failed to get forward variables", e);
        }
        return map;
    }

    /**
     * Set forwardedSessionVariables for variables.
     **/
    public void setForwardedSessionVariables(Map<String, String> variables) {
        try {
            Field[] fields = SessionVariable.class.getDeclaredFields();
            for (Field f : fields) {
                f.setAccessible(true);
                VarAttr varAttr = f.getAnnotation(VarAttr.class);
                if (varAttr == null || !(varAttr.needForward() || varAttr.affectQueryResult())) {
                    continue;
                }
                String val = variables.get(varAttr.name());
                if (val == null) {
                    continue;
                }

                if (LOG.isDebugEnabled()) {
                    LOG.debug("set forward variable: {} = {}", varAttr.name(), val);
                }

                // set config field
                switch (f.getType().getSimpleName()) {
                    case "short":
                        f.setShort(this, Short.parseShort(val));
                        break;
                    case "int":
                        f.setInt(this, Integer.parseInt(val));
                        break;
                    case "long":
                        f.setLong(this, Long.parseLong(val));
                        break;
                    case "double":
                        f.setDouble(this, Double.parseDouble(val));
                        break;
                    case "boolean":
                        f.setBoolean(this, Boolean.parseBoolean(val));
                        break;
                    case "String":
                        f.set(this, val);
                        break;
                    default:
                        throw new IllegalArgumentException("Unknown field type: " + f.getType().getSimpleName());
                }
            }
        } catch (IllegalAccessException e) {
            LOG.error("failed to set forward variables", e);
        }
    }

    /**
     * Set forwardedSessionVariables for queryOptions.
     **/
    public void setForwardedSessionVariables(TQueryOptions queryOptions) {
        if (queryOptions.isSetMemLimit()) {
            setMaxExecMemByte(queryOptions.getMemLimit());
        }
        if (queryOptions.isSetQueryTimeout()) {
            setQueryTimeoutS(queryOptions.getQueryTimeout());
        }
        if (queryOptions.isSetInsertTimeout()) {
            setInsertTimeoutS(queryOptions.getInsertTimeout());
        }
        if (queryOptions.isSetAnalyzeTimeout()) {
            setAnalyzeTimeoutS(queryOptions.getAnalyzeTimeout());
        }
    }

    /**
     * The sessionContext is as follows:
     * "k1:v1;k2:v2;..."
     * eg: set session_context="trace_id:123456"
     * Here we want to get value with key named "trace_id",
     * Return empty string is not found.
     *
     * @return
     */
    public String getTraceId() {
        if (Strings.isNullOrEmpty(sessionContext)) {
            return "";
        }
        String[] parts = sessionContext.split(";");
        for (String part : parts) {
            String[] innerParts = part.split(":");
            if (innerParts.length != 2) {
                continue;
            }
            if (innerParts[0].equals("trace_id")) {
                return innerParts[1];
            }
        }
        return "";
    }

    public boolean isTraceNereids() {
        return traceNereids;
    }

    public void setTraceNereids(boolean traceNereids) {
        this.traceNereids = traceNereids;
    }

    public boolean isPlayNereidsDump() {
        return planNereidsDump;
    }

    public void setPlanNereidsDump(boolean planNereidsDump) {
        this.planNereidsDump = planNereidsDump;
    }

    public boolean isDumpNereidsMemo() {
        return dumpNereidsMemo;
    }

    public void setDumpNereidsMemo(boolean dumpNereidsMemo) {
        this.dumpNereidsMemo = dumpNereidsMemo;
    }

    public boolean isEnableStrictConsistencyDml() {
        return this.enableStrictConsistencyDml;
    }

    public void setEnableStrictConsistencyDml(boolean value) {
        this.enableStrictConsistencyDml = value;
    }

    /**
     *
     * @return true iff set success
     */
    public boolean setVarOnce(String varName, String value) {
        try {
            setIsSingleSetVar(true);
            VariableMgr.setVar(this, new SetVar(varName, new StringLiteral(value)));
            return true;
        } catch (DdlException e) {
            LOG.warn("set onece {} = {} failed", varName, value);
            return false;
        }
    }

    // return number of variables by given variable annotation
    public int getVariableNumByVariableAnnotation(VariableAnnotation type) {
        int num = 0;
        Field[] fields = SessionVariable.class.getDeclaredFields();
        for (Field f : fields) {
            VarAttr varAttr = f.getAnnotation(VarAttr.class);
            if (varAttr == null) {
                continue;
            }
            if (varAttr.varType() == type) {
                ++num;
            }
        }
        return num;
    }

    public boolean getEnableSharedScan() {
        return enableSharedScan;
    }

    public void setEnableSharedScan(boolean value) {
        enableSharedScan = value;
    }

    public boolean getEnableParallelScan() {
        return enableParallelScan;
    }

    public boolean enableParallelResultSink() {
        return enableParallelResultSink;
    }

    public void setParallelResultSink(Boolean enableParallelResultSink) {
        this.enableParallelResultSink   = enableParallelResultSink;
    }

    public String hiveTextCompression() {
        if (hiveTextCompression.equals("uncompressed")) {
            // This is for compatibility.
            return "plain";
        }
        return hiveTextCompression;
    }

    public void setHiveTextCompression(String hiveTextCompression) {
        this.hiveTextCompression = hiveTextCompression;
    }

    public boolean enableSyncRuntimeFilterSize() {
        return enableSyncRuntimeFilterSize;
    }

    public static boolean enableAggState() {
        ConnectContext connectContext = ConnectContext.get();
        if (connectContext == null) {
            return true;
        }
        return connectContext.getSessionVariable().enableAggState;
    }

    public static boolean getEnableDecimal256() {
        ConnectContext connectContext = ConnectContext.get();
        if (connectContext == null) {
            return false;
        }
        SessionVariable sessionVariable = connectContext.getSessionVariable();
        return connectContext.getState().isNereids() && sessionVariable.isEnableDecimal256();
    }

    public boolean isEnableDecimal256() {
        return enableDecimal256;
    }

    public void checkAnalyzeTimeFormat(String time) {
        try {
            DateTimeFormatter timeFormatter = DateTimeFormatter.ofPattern("HH:mm:ss");
            timeFormatter.parse(time);
        } catch (DateTimeParseException e) {
            LOG.warn("Parse analyze start/end time format fail", e);
            throw new UnsupportedOperationException("Expect format: HH:mm:ss");
        }
    }

    public void checkGenerateStatsFactor(String generateStatsFactor) {
        int value = Integer.valueOf(generateStatsFactor);
        if (value <= 0) {
            UnsupportedOperationException exception =
                    new UnsupportedOperationException("Generate stats factor " + value + " should greater than 0");
            LOG.warn("Check generate stats factor failed", exception);
            throw exception;
        }
    }

    public TPartialUpdateNewRowPolicy parsePartialUpdateNewKeyBehavior(String behavior) {
        if (behavior == null) {
            return null;
        } else if (behavior.equalsIgnoreCase("APPEND")) {
            return TPartialUpdateNewRowPolicy.APPEND;
        } else if (behavior.equalsIgnoreCase("ERROR")) {
            return TPartialUpdateNewRowPolicy.ERROR;
        }
        return null;
    }

    public void checkPartialUpdateNewKeyBehavior(String partialUpdateNewKeyBehavior) {
        TPartialUpdateNewRowPolicy policy = parsePartialUpdateNewKeyBehavior(partialUpdateNewKeyBehavior);
        if (policy == null) {
            UnsupportedOperationException exception =
                    new UnsupportedOperationException(PARTIAL_UPDATE_NEW_KEY_BEHAVIOR
                            + " should be one of {'APPEND', 'ERROR'}, but found "
                                    + partialUpdateNewKeyBehavior);
            LOG.warn("Check " + PARTIAL_UPDATE_NEW_KEY_BEHAVIOR + " failed", exception);
            throw exception;
        }
    }

    public void setGenerateStatsFactor(int factor) {
        this.generateStatsFactor = factor;
        if (factor <= 0) {
            LOG.warn("Invalid generate stats factor: {}", factor, new RuntimeException(""));
        }
    }

    public void setGenerateStatsFactor(String factor) {
        this.generateStatsFactor = Integer.valueOf(factor);
        if (generateStatsFactor <= 0) {
            LOG.warn("Invalid generate stats factor: {}", generateStatsFactor, new RuntimeException(""));
        }
    }

    public boolean getEnableDescribeExtendVariantColumn() {
        return enableDescribeExtendVariantColumn;
    }

    public void setEnableDescribeExtendVariantColumn(boolean enableDescribeExtendVariantColumn) {
        this.enableDescribeExtendVariantColumn = enableDescribeExtendVariantColumn;
    }

    public static boolean enableDescribeExtendVariantColumn() {
        ConnectContext connectContext = ConnectContext.get();
        if (connectContext == null) {
            return false;
        }
        return connectContext.getSessionVariable().enableDescribeExtendVariantColumn;
    }

    public int getProfileLevel() {
        return this.profileLevel;
    }

    public void checkSqlDialect(String sqlDialect) {
        if (StringUtils.isEmpty(sqlDialect)) {
            LOG.warn("sqlDialect value is empty");
            throw new UnsupportedOperationException("sqlDialect value is empty");
        }
        if (Arrays.stream(Dialect.values())
                .noneMatch(dialect -> dialect.getDialectName().equalsIgnoreCase(sqlDialect))) {
            LOG.warn("sqlDialect value is invalid, the invalid value is {}", sqlDialect);
            throw new UnsupportedOperationException("sqlDialect value is invalid, the invalid value is " + sqlDialect);
        }
    }

    public void checkSerdeDialect(String serdeDialect) {
        if (StringUtils.isEmpty(serdeDialect)) {
            LOG.warn("serdeDialect value is empty");
            throw new UnsupportedOperationException("serdeDialect value is empty");
        }

        if (!serdeDialect.equalsIgnoreCase("doris")
                && !serdeDialect.equalsIgnoreCase("presto")
                && !serdeDialect.equalsIgnoreCase("trino")
                && !serdeDialect.equalsIgnoreCase("hive")) {
            LOG.warn("serde dialect value is invalid, the invalid value is {}", serdeDialect);
            throw new UnsupportedOperationException(
                    "sqlDialect value is invalid, the invalid value is " + serdeDialect);
        }
    }

    public void checkBatchSize(String batchSize) {
        Long batchSizeValue = Long.valueOf(batchSize);
        if (batchSizeValue < 1 || batchSizeValue > 65535) {
            throw new InvalidParameterException("batch_size should be between 1 and 65535)");
        }
    }

    public void checkSkewRewriteAggBucketNum(String bucketNumStr) {
        try {
            long bucketNum = Long.parseLong(bucketNumStr);
            if (bucketNum <= 0 || bucketNum >= 65536) {
                throw new InvalidParameterException(
                        SKEW_REWRITE_AGG_BUCKET_NUM + " should be between 1 and 65535");
            }
        } catch (NumberFormatException e) {
            throw new InvalidParameterException(
                    SKEW_REWRITE_AGG_BUCKET_NUM + " must be a valid number between 1 and 65535");
        }
    }

    public void checkSkewRewriteJoinSaltExplodeFactor(String factorStr) {
        try {
            int factor = Integer.parseInt(factorStr);
            if (factor < 0 || factor >= 65536) {
                throw new InvalidParameterException(
                        SKEW_REWRITE_JOIN_SALT_EXPLODE_FACTOR + " should be between 0 and 65535");
            }
        } catch (NumberFormatException e) {
            throw new InvalidParameterException(
                    SKEW_REWRITE_JOIN_SALT_EXPLODE_FACTOR + " must be a valid number between 0 and 65535");
        }
    }

    public boolean isEnableInsertGroupCommit() {
        return Config.wait_internal_group_commit_finish
                || GroupCommitBlockSink.parseGroupCommit(groupCommit) == TGroupCommitMode.ASYNC_MODE
                || GroupCommitBlockSink.parseGroupCommit(groupCommit) == TGroupCommitMode.SYNC_MODE;
    }

    public String getGroupCommit() {
        if (Config.wait_internal_group_commit_finish) {
            return "sync_mode";
        }
        return groupCommit;
    }

    public boolean isEnablePreparedStmtAuditLog() {
        return enablePreparedStmtAuditLog;
    }

    public boolean isEnableMaterializedViewRewrite() {
        return enableMaterializedViewRewrite;
    }

    public void setEnableMaterializedViewRewrite(boolean enableMaterializedViewRewrite) {
        this.enableMaterializedViewRewrite = enableMaterializedViewRewrite;
    }

    public boolean isEnableDmlMaterializedViewRewrite() {
        return enableDmlMaterializedViewRewrite;
    }

    public boolean isEnableDmlMaterializedViewRewriteWhenBaseTableUnawareness() {
        return enableDmlMaterializedViewRewriteWhenBaseTableUnawareness;
    }


    public boolean isAllowModifyMaterializedViewData() {
        return allowModifyMaterializedViewData;
    }

    public boolean isEnableMaterializedViewRewriteWhenBaseTableUnawareness() {
        return enableMaterializedViewRewriteWhenBaseTableUnawareness;
    }

    public int getMaterializedViewRewriteSuccessCandidateNum() {
        return materializedViewRewriteSuccessCandidateNum;
    }

    public boolean isEnableMaterializedViewUnionRewrite() {
        return enableMaterializedViewUnionRewrite;
    }

    public boolean isEnableMaterializedViewNestRewrite() {
        return enableMaterializedViewNestRewrite;
    }

    public int getMaterializedViewRelationMappingMaxCount() {
        return materializedViewRelationMappingMaxCount;
    }

    public int getCreateTablePartitionMaxNum() {
        return createTablePartitionMaxNum;
    }

    public boolean isIgnoreStorageDataDistribution() {
        return ignoreStorageDataDistribution && enableLocalShuffle && enableNereidsPlanner;
    }

    public void setIgnoreStorageDataDistribution(boolean ignoreStorageDataDistribution) {
        this.ignoreStorageDataDistribution = ignoreStorageDataDistribution;
    }

    // CLOUD_VARIABLES_BEGIN
    public String getCloudCluster() {
        return cloudCluster;
    }

    public String setCloudCluster(String cloudCluster) {
        return this.cloudCluster = cloudCluster;
    }

    public boolean getDisableEmptyPartitionPrune() {
        return disableEmptyPartitionPrune;
    }

    public void setDisableEmptyPartitionPrune(boolean val) {
        disableEmptyPartitionPrune = val;
    }
    // CLOUD_VARIABLES_END

    public boolean isForceJniScanner() {
        return forceJniScanner;
    }

    public String getIgnoreSplitType() {
        return ignoreSplitType;
    }

    public void checkIgnoreSplitType(String value) {
        try {
            IgnoreSplitType.valueOf(value);
        } catch (Exception e) {
            throw new UnsupportedOperationException("We only support `NONE`, `IGNORE_JNI` and `IGNORE_NATIVE`");
        }
    }

    public boolean getUseConsistentHashForExternalScan() {
        return useConsistentHashForExternalScan;
    }

    public void setForceJniScanner(boolean force) {
        forceJniScanner = force;
    }

    public boolean isEnableCountPushDownForExternalTable() {
        return enableCountPushDownForExternalTable;
    }

    public boolean isForceToLocalShuffle() {
        return enableLocalShuffle && forceToLocalShuffle && enableNereidsPlanner;
    }

    public void setForceToLocalShuffle(boolean forceToLocalShuffle) {
        this.forceToLocalShuffle = forceToLocalShuffle;
    }

    public boolean getShowAllFeConnection() {
        return this.showAllFeConnection;
    }

    public int getMaxMsgSizeOfResultReceiver() {
        return this.maxMsgSizeOfResultReceiver;
    }

    public boolean isEnableAutoCreateWhenOverwrite() {
        return this.enableAutoCreateWhenOverwrite;
    }

    public TSerdeDialect getSerdeDialect() {
        switch (serdeDialect) {
            case "doris":
                return TSerdeDialect.DORIS;
            case "presto":
            case "trino":
                return TSerdeDialect.PRESTO;
            case "hive":
                return TSerdeDialect.HIVE;
            default:
                throw new IllegalArgumentException("Unknown serde dialect: " + serdeDialect);
        }
    }

    public boolean isEnableCooldownReplicaAffinity() {
        return enableCooldownReplicaAffinity;
    }

    public boolean isUseSerialExchange() {
        return useSerialExchange && getEnableLocalExchange();
    }

    public void setDisableInvertedIndexV1ForVaraint(boolean disableInvertedIndexV1ForVaraint) {
        this.disableInvertedIndexV1ForVaraint = disableInvertedIndexV1ForVaraint;
    }

    public boolean getDisableInvertedIndexV1ForVaraint() {
        return disableInvertedIndexV1ForVaraint;
    }

    public void setEnableVariantFlattenNested(boolean enableVariantFlattenNested) {
        this.enableVariantFlattenNested = enableVariantFlattenNested;
    }

    public boolean getEnableVariantFlattenNested() {
        return enableVariantFlattenNested;
    }

    public void setProfileLevel(String profileLevel) {
        int profileLevelTmp = Integer.valueOf(profileLevel);
        if (profileLevelTmp < 1 || profileLevelTmp > 3) {
            LOG.warn("Profile level shuold be in the range of 1-3.");
        } else {
            this.profileLevel = profileLevelTmp;
        }

    }

    public void checkProfileLevel(String profileLevel) {
        int value = Integer.valueOf(profileLevel);
        if (value < 1 || value > 3) {
            UnsupportedOperationException exception =
                    new UnsupportedOperationException("Profile level can not be set to " + profileLevel
                            + ", it must be in the range of 1-3");
            LOG.warn("Check profile_level failed", exception);
            throw exception;
        }
    }

    public void checkSqlConvertorFeatures(String features) {
        if (Strings.isNullOrEmpty(features)) {
            return;
        }
        String[] featureArray = features.split(",");
        for (String feature : featureArray) {
            if (!feature.equalsIgnoreCase("ctas")
                    && !feature.equalsIgnoreCase("delete_all_comment")) {
                throw new UnsupportedOperationException("Unknown sql convertor feature: " + feature
                        + ", current support: ctas, delete_all_comment");
            }
        }
    }

    public boolean getEnableLocalMergeSort() {
        return enableLocalMergeSort;
    }

    public boolean getEnableExternalTableBatchMode() {
        return enableExternalTableBatchMode;
    }

    public boolean showSplitProfileInfo() {
        return enableProfile() && getProfileLevel() > 1;
    }

    public boolean isEnableAddIndexForNewData() {
        return enableAddIndexForNewData;
    }

    public void setEnableAddIndexForNewData(boolean enableAddIndexForNewData) {
        this.enableAddIndexForNewData = enableAddIndexForNewData;
    }

    public static boolean enableStrictCast() {
        if (ConnectContext.get() != null) {
            return ConnectContext.get().getSessionVariable().enableStrictCast;
        } else {
            return Boolean.parseBoolean(VariableMgr.getDefaultValue("ENABLE_STRICT_CAST"));
        }
    }

    public void checkDefaultVariantMaxSubcolumnsCount(String variantMaxSubcolumnsCount) {
        int value = Integer.valueOf(variantMaxSubcolumnsCount);
        if (value < 0 || value > 100000) {
            throw new UnsupportedOperationException(
                    "variant max subcolumns count is: " + variantMaxSubcolumnsCount + " it must between 0 and 100000");
        }
    }

    public boolean getDefaultEnableTypedPathsToSparse() {
        return defaultEnableTypedPathsToSparse;
    }

    public int getDefaultVariantMaxSubcolumnsCount() {
        return defaultVariantMaxSubcolumnsCount;
    }

    public static boolean isFeDebug() {
        if (ConnectContext.get() != null) {
            return ConnectContext.get().getSessionVariable().feDebug;
        } else {
            return false;
        }
    }
}<|MERGE_RESOLUTION|>--- conflicted
+++ resolved
@@ -703,13 +703,12 @@
 
     public static final String DISABLE_INVERTED_INDEX_V1_FOR_VARIANT = "disable_inverted_index_v1_for_variant";
 
-<<<<<<< HEAD
     public static final String TABLE_REPLICA_COUNT_OVERRIDE = "table_replica_count_override";
-=======
+
     // enable variant flatten nested as session variable, default is false,
     // which means do not flatten nested when create table
     public static final String ENABLE_VARIANT_FLATTEN_NESTED = "enable_variant_flatten_nested";
->>>>>>> 8aec74c0
+
 
     // CLOUD_VARIABLES_BEGIN
     public static final String CLOUD_CLUSTER = "cloud_cluster";
@@ -1396,7 +1395,6 @@
     @VariableMgr.VarAttr(name = DISABLE_INVERTED_INDEX_V1_FOR_VARIANT, needForward = true)
     private boolean disableInvertedIndexV1ForVaraint = true;
 
-<<<<<<< HEAD
     @VariableMgr.VarAttr(name = TABLE_REPLICA_COUNT_OVERRIDE, needForward = true,
             description = {"The variable tableReplicaCountOverrideis used to enable test programs "
                     + "to run successfully in both single-BE (Backend) and multi-BE environments."
@@ -1413,10 +1411,9 @@
     public int getTableReplicaCountOverride() {
         return this.tableReplicaCountOverride;
     }
-=======
+
     @VariableMgr.VarAttr(name = ENABLE_VARIANT_FLATTEN_NESTED, needForward = true)
     private boolean enableVariantFlattenNested = false;
->>>>>>> 8aec74c0
 
     public int getBeNumberForTest() {
         return beNumberForTest;
