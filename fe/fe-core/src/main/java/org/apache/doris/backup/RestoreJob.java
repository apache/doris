--- conflicted
+++ resolved
@@ -2085,21 +2085,6 @@
                 long tableId = table.getId();
                 String tableName = table.getName();
                 TableType tableType = table.getType();
-<<<<<<< HEAD
-                BackupOlapTableInfo backupTableInfo = jobInfo.backupOlapTableObjects.get(tableName);
-                if (tableType != TableType.OLAP && tableType != TableType.ODBC && tableType != TableType.VIEW) {
-                    continue;
-                }
-                if (tableType == TableType.OLAP && backupTableInfo != null) {
-                    // drop the non restored partitions.
-                    dropNonRestoredPartitions(db, (OlapTable) table, backupTableInfo);
-                } else if (isCleanTables) {
-                    // otherwise drop the entire table.
-                    LOG.info("drop non restored table {}({}). {}", tableName, tableId, this);
-                    boolean isView = false;
-                    boolean isForceDrop = false; // move this table into recyclebin.
-                    env.getInternalCatalog().dropTableWithoutCheck(db, table, isView, isForceDrop);
-=======
                 if (tableType == TableType.OLAP) {
                     BackupOlapTableInfo backupTableInfo = jobInfo.backupOlapTableObjects.get(tableName);
                     if (tableType == TableType.OLAP && backupTableInfo != null) {
@@ -2113,9 +2098,9 @@
                     }
                 } else if (tableType == TableType.VIEW && isCleanTables && !restoredViews.contains(tableName)) {
                     LOG.info("drop non restored view {}, table id: {}. {}", tableName, tableId, this);
+                    boolean isView = false;
                     boolean isForceDrop = false; // move this view into recyclebin.
-                    env.getInternalCatalog().dropTableWithoutCheck(db, table, isForceDrop);
->>>>>>> c55c7212
+                    env.getInternalCatalog().dropTableWithoutCheck(db, table, isView, isForceDrop);
                 }
             }
             return Status.OK;
