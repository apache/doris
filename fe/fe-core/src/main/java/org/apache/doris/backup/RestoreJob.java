// Licensed to the Apache Software Foundation (ASF) under one
// or more contributor license agreements.  See the NOTICE file
// distributed with this work for additional information
// regarding copyright ownership.  The ASF licenses this file
// to you under the Apache License, Version 2.0 (the
// "License"); you may not use this file except in compliance
// with the License.  You may obtain a copy of the License at
//
//   http://www.apache.org/licenses/LICENSE-2.0
//
// Unless required by applicable law or agreed to in writing,
// software distributed under the License is distributed on an
// "AS IS" BASIS, WITHOUT WARRANTIES OR CONDITIONS OF ANY
// KIND, either express or implied.  See the License for the
// specific language governing permissions and limitations
// under the License.

package org.apache.doris.backup;

import org.apache.doris.analysis.BackupStmt.BackupContent;
import org.apache.doris.backup.BackupJobInfo.BackupIndexInfo;
import org.apache.doris.backup.BackupJobInfo.BackupOlapTableInfo;
import org.apache.doris.backup.BackupJobInfo.BackupPartitionInfo;
import org.apache.doris.backup.BackupJobInfo.BackupTabletInfo;
import org.apache.doris.backup.RestoreFileMapping.IdChain;
import org.apache.doris.backup.Status.ErrCode;
import org.apache.doris.catalog.BinlogConfig;
import org.apache.doris.catalog.DataProperty;
import org.apache.doris.catalog.Database;
import org.apache.doris.catalog.Env;
import org.apache.doris.catalog.EnvFactory;
import org.apache.doris.catalog.FsBroker;
import org.apache.doris.catalog.Index;
import org.apache.doris.catalog.MaterializedIndex;
import org.apache.doris.catalog.MaterializedIndex.IndexExtState;
import org.apache.doris.catalog.MaterializedIndexMeta;
import org.apache.doris.catalog.OdbcCatalogResource;
import org.apache.doris.catalog.OdbcTable;
import org.apache.doris.catalog.OlapTable;
import org.apache.doris.catalog.OlapTable.OlapTableState;
import org.apache.doris.catalog.Partition;
import org.apache.doris.catalog.Partition.PartitionState;
import org.apache.doris.catalog.PartitionInfo;
import org.apache.doris.catalog.PartitionItem;
import org.apache.doris.catalog.PartitionType;
import org.apache.doris.catalog.Replica;
import org.apache.doris.catalog.Replica.ReplicaState;
import org.apache.doris.catalog.ReplicaAllocation;
import org.apache.doris.catalog.Resource;
import org.apache.doris.catalog.ResourceMgr;
import org.apache.doris.catalog.Table;
import org.apache.doris.catalog.TableIf.TableType;
import org.apache.doris.catalog.Tablet;
import org.apache.doris.catalog.TabletMeta;
import org.apache.doris.catalog.View;
import org.apache.doris.clone.DynamicPartitionScheduler;
import org.apache.doris.common.Config;
import org.apache.doris.common.DdlException;
import org.apache.doris.common.FeMetaVersion;
import org.apache.doris.common.MarkedCountDownLatch;
import org.apache.doris.common.MetaNotFoundException;
import org.apache.doris.common.Pair;
import org.apache.doris.common.io.Text;
import org.apache.doris.common.util.DbUtil;
import org.apache.doris.common.util.DynamicPartitionUtil;
import org.apache.doris.common.util.PropertyAnalyzer;
import org.apache.doris.common.util.TimeUtils;
import org.apache.doris.datasource.property.S3ClientBEProperties;
import org.apache.doris.persist.gson.GsonPostProcessable;
import org.apache.doris.persist.gson.GsonUtils;
import org.apache.doris.resource.Tag;
import org.apache.doris.task.AgentBatchTask;
import org.apache.doris.task.AgentTask;
import org.apache.doris.task.AgentTaskExecutor;
import org.apache.doris.task.AgentTaskQueue;
import org.apache.doris.task.CreateReplicaTask;
import org.apache.doris.task.DirMoveTask;
import org.apache.doris.task.DownloadTask;
import org.apache.doris.task.ReleaseSnapshotTask;
import org.apache.doris.task.SnapshotTask;
import org.apache.doris.thrift.TFinishTaskRequest;
import org.apache.doris.thrift.TNetworkAddress;
import org.apache.doris.thrift.TRemoteTabletSnapshot;
import org.apache.doris.thrift.TStatusCode;
import org.apache.doris.thrift.TStorageMedium;
import org.apache.doris.thrift.TStorageType;
import org.apache.doris.thrift.TTaskType;

import com.google.common.base.Joiner;
import com.google.common.base.Preconditions;
import com.google.common.collect.ArrayListMultimap;
import com.google.common.collect.HashBasedTable;
import com.google.common.collect.HashMultimap;
import com.google.common.collect.Lists;
import com.google.common.collect.Maps;
import com.google.common.collect.Multimap;
import com.google.common.collect.Table.Cell;
import com.google.gson.annotations.SerializedName;
import org.apache.logging.log4j.LogManager;
import org.apache.logging.log4j.Logger;

import java.io.DataInput;
import java.io.IOException;
import java.util.HashMap;
import java.util.List;
import java.util.Map;
import java.util.Set;
import java.util.concurrent.TimeUnit;
import java.util.stream.Collectors;

public class RestoreJob extends AbstractJob implements GsonPostProcessable {
    private static final String PROP_RESERVE_REPLICA = "reserve_replica";
    private static final String PROP_RESERVE_DYNAMIC_PARTITION_ENABLE = "reserve_dynamic_partition_enable";
    private static final String PROP_IS_BEING_SYNCED = PropertyAnalyzer.PROPERTIES_IS_BEING_SYNCED;

    private static final Logger LOG = LogManager.getLogger(RestoreJob.class);

    // CHECKSTYLE OFF
    public enum RestoreJobState {
        PENDING, // Job is newly created. Check and prepare meta in catalog. Create replica if necessary.
                 // Waiting for replica creation finished synchronously, then sending snapshot tasks.
                 // then transfer to SNAPSHOTING
        SNAPSHOTING, // Waiting for snapshot finished. Than transfer to DOWNLOAD.
        DOWNLOAD, // Send download tasks.
        DOWNLOADING, // Waiting for download finished.
        COMMIT, // After download finished, all data is ready for taking effect.
                    // Send movement tasks to BE, than transfer to COMMITTING
        COMMITTING, // wait all tasks finished. Transfer to FINISHED
        FINISHED,
        CANCELLED
    }
    // CHECKSTYLE ON

    @SerializedName("bts")
    private String backupTimestamp;

    @SerializedName("j")
    private BackupJobInfo jobInfo;
    @SerializedName("al")
    private boolean allowLoad;

    @SerializedName("st")
    private RestoreJobState state;

    @SerializedName("meta")
    private BackupMeta backupMeta;

    @SerializedName("fm")
    private RestoreFileMapping fileMapping = new RestoreFileMapping();

    @SerializedName("mpt")
    private long metaPreparedTime = -1;
    @SerializedName("sft")
    private long snapshotFinishedTime = -1;
    @SerializedName("dft")
    private long downloadFinishedTime = -1;

    @SerializedName("ra")
    private ReplicaAllocation replicaAlloc;

    private boolean reserveReplica = false;
    private boolean reserveDynamicPartitionEnable = false;

    // this 2 members is to save all newly restored objs
    // tbl name -> part
    @SerializedName("rp")
    private List<Pair<String, Partition>> restoredPartitions = Lists.newArrayList();
    @SerializedName("rt")
    private List<Table> restoredTbls = Lists.newArrayList();
    @SerializedName("rr")
    private List<Resource> restoredResources = Lists.newArrayList();

    // save all restored partitions' version info which are already exist in catalog
    // table id -> partition id -> (version, version hash)
    @SerializedName("rvi")
    private com.google.common.collect.Table<Long, Long, Long> restoredVersionInfo = HashBasedTable.create();
    // tablet id->(be id -> snapshot info)
    @SerializedName("si")
    private com.google.common.collect.Table<Long, Long, SnapshotInfo> snapshotInfos = HashBasedTable.create();

    private Map<Long, Long> unfinishedSignatureToId = Maps.newConcurrentMap();

    // the meta version is used when reading backup meta from file.
    // we do not persist this field, because this is just a temporary solution.
    // the true meta version should be get from backup job info, which is saved when doing backup job.
    // But the earlier version of Doris do not save the meta version in backup job info, so we allow user to
    // set this 'metaVersion' in restore stmt.
    // NOTICE: because we do not persist it, this info may be lost if Frontend restart,
    // and if you don't want to losing it, backup your data again by using latest Doris version.
    private int metaVersion = -1;

    private boolean isBeingSynced = false;

    // restore properties
    @SerializedName("prop")
    private Map<String, String> properties = Maps.newHashMap();

    public RestoreJob() {
        super(JobType.RESTORE);
    }

    public RestoreJob(String label, String backupTs, long dbId, String dbName, BackupJobInfo jobInfo, boolean allowLoad,
            ReplicaAllocation replicaAlloc, long timeoutMs, int metaVersion, boolean reserveReplica,
            boolean reserveDynamicPartitionEnable, boolean isBeingSynced, Env env, long repoId) {
        super(JobType.RESTORE, label, dbId, dbName, timeoutMs, env, repoId);
        this.backupTimestamp = backupTs;
        this.jobInfo = jobInfo;
        this.allowLoad = allowLoad;
        this.replicaAlloc = replicaAlloc;
        this.state = RestoreJobState.PENDING;
        this.metaVersion = metaVersion;
        this.reserveReplica = reserveReplica;
        // if backup snapshot is come from a cluster with force replication allocation, ignore the origin allocation
        if (jobInfo.isForceReplicationAllocation) {
            this.reserveReplica = false;
        }
        this.reserveDynamicPartitionEnable = reserveDynamicPartitionEnable;
        this.isBeingSynced = isBeingSynced;
        properties.put(PROP_RESERVE_REPLICA, String.valueOf(reserveReplica));
        properties.put(PROP_RESERVE_DYNAMIC_PARTITION_ENABLE, String.valueOf(reserveDynamicPartitionEnable));
        properties.put(PROP_IS_BEING_SYNCED, String.valueOf(isBeingSynced));
    }

    public RestoreJob(String label, String backupTs, long dbId, String dbName, BackupJobInfo jobInfo, boolean allowLoad,
            ReplicaAllocation replicaAlloc, long timeoutMs, int metaVersion, boolean reserveReplica,
            boolean reserveDynamicPartitionEnable, boolean isBeingSynced, Env env, long repoId, BackupMeta backupMeta) {
        this(label, backupTs, dbId, dbName, jobInfo, allowLoad, replicaAlloc, timeoutMs, metaVersion, reserveReplica,
                reserveDynamicPartitionEnable, isBeingSynced, env, repoId);
        this.backupMeta = backupMeta;
    }

    public boolean isFromLocalSnapshot() {
        return repoId == Repository.KEEP_ON_LOCAL_REPO_ID;
    }

    public RestoreJobState getState() {
        return state;
    }

    public RestoreFileMapping getFileMapping() {
        return fileMapping;
    }

    public int getMetaVersion() {
        return metaVersion;
    }

    public boolean isBeingSynced() {
        return isBeingSynced;
    }

    public synchronized boolean finishTabletSnapshotTask(SnapshotTask task, TFinishTaskRequest request) {
        if (checkTaskStatus(task, task.getJobId(), request)) {
            return false;
        }

        Preconditions.checkState(request.isSetSnapshotPath());

        // snapshot path does not contains last 'tablet_id' and 'schema_hash' dir
        // eg:
        // /path/to/your/be/data/snapshot/20180410102311.0/
        // Full path will look like:
        // /path/to/your/be/data/snapshot/20180410102311.0/10006/352781111/
        SnapshotInfo info = new SnapshotInfo(task.getDbId(), task.getTableId(), task.getPartitionId(),
                task.getIndexId(), task.getTabletId(), task.getBackendId(),
                task.getSchemaHash(), request.getSnapshotPath(), Lists.newArrayList());

        snapshotInfos.put(task.getTabletId(), task.getBackendId(), info);
        taskProgress.remove(task.getSignature());
        Long removedTabletId = unfinishedSignatureToId.remove(task.getSignature());
        if (removedTabletId != null) {
            taskErrMsg.remove(task.getSignature());
            Preconditions.checkState(task.getTabletId() == removedTabletId, removedTabletId);
            if (LOG.isDebugEnabled()) {
                LOG.debug("get finished snapshot info: {}, unfinished tasks num: {}, remove result: {}. {}",
                          info, unfinishedSignatureToId.size(), this, removedTabletId);
            }
            return true;
        }
        return false;
    }


    public synchronized boolean finishTabletDownloadTask(DownloadTask task, TFinishTaskRequest request) {
        if (checkTaskStatus(task, task.getJobId(), request)) {
            return false;
        }

        Preconditions.checkState(request.isSetDownloadedTabletIds());

        for (Long tabletId : request.getDownloadedTabletIds()) {
            SnapshotInfo info = snapshotInfos.get(tabletId, task.getBackendId());
            if (info == null) {
                LOG.warn("failed to find snapshot infos of tablet {} in be {}, {}",
                          tabletId, task.getBackendId(), this);
                return false;
            }
        }

        taskProgress.remove(task.getSignature());
        Long beId = unfinishedSignatureToId.remove(task.getSignature());
        if (beId == null || beId != task.getBackendId()) {
            LOG.warn("invalid download task: {}. {}", task, this);
            return false;
        }

        taskErrMsg.remove(task.getSignature());
        return true;
    }

    public synchronized boolean finishDirMoveTask(DirMoveTask task, TFinishTaskRequest request) {
        if (checkTaskStatus(task, task.getJobId(), request)) {
            return false;
        }

        taskProgress.remove(task.getSignature());
        Long tabletId = unfinishedSignatureToId.remove(task.getSignature());
        if (tabletId == null || tabletId != task.getTabletId()) {
            LOG.warn("invalid dir move task: {}. {}", task, this);
            return false;
        }

        taskErrMsg.remove(task.getSignature());
        return true;
    }

    private boolean checkTaskStatus(AgentTask task, long jobId, TFinishTaskRequest request) {
        Preconditions.checkState(jobId == this.jobId);
        Preconditions.checkState(dbId == task.getDbId());

        if (request.getTaskStatus().getStatusCode() != TStatusCode.OK) {
            taskErrMsg.put(task.getSignature(), Joiner.on(",").join(request.getTaskStatus().getErrorMsgs()));
            return true;
        }
        return false;
    }

    @Override
    public synchronized void replayRun() {
        LOG.info("replay run restore job: {}", this);
        switch (state) {
            case DOWNLOAD:
                replayCheckAndPrepareMeta();
                break;
            case FINISHED:
                replayWaitingAllTabletsCommitted();
                break;
            default:
                break;
        }
    }

    @Override
    public synchronized void replayCancel() {
        cancelInternal(true /* is replay */);
    }

    @Override
    public boolean isPending() {
        return state == RestoreJobState.PENDING;
    }

    @Override
    public boolean isCancelled() {
        return state == RestoreJobState.CANCELLED;
    }

    @Override
    public synchronized Status updateRepo(Repository repo) {
        this.repo = repo;

        if (this.state == RestoreJobState.DOWNLOADING) {
            for (Map.Entry<Long, Long> entry : unfinishedSignatureToId.entrySet()) {
                long signature = entry.getKey();
                long beId = entry.getValue();
                AgentTask task = AgentTaskQueue.getTask(beId, TTaskType.DOWNLOAD, signature);
                if (task == null || task.getTaskType() != TTaskType.DOWNLOAD) {
                    continue;
                }
                ((DownloadTask) task).updateBrokerProperties(
                        S3ClientBEProperties.getBeFSProperties(repo.getRemoteFileSystem().getProperties()));
                AgentTaskQueue.updateTask(beId, TTaskType.DOWNLOAD, signature, task);
            }
            LOG.info("finished to update download job properties. {}", this);
        }
        LOG.info("finished to update repo of job. {}", this);
        return Status.OK;
    }

    @Override
    public void run() {
        if (state == RestoreJobState.FINISHED || state == RestoreJobState.CANCELLED) {
            return;
        }

        if (System.currentTimeMillis() - createTime > timeoutMs) {
            status = new Status(ErrCode.TIMEOUT, "restore job with label: " + label + "  timeout.");
            cancelInternal(false);
            return;
        }

        // get repo if not set
        if (repo == null && !isFromLocalSnapshot()) {
            repo = env.getBackupHandler().getRepoMgr().getRepo(repoId);
            if (repo == null) {
                status = new Status(ErrCode.COMMON_ERROR, "failed to get repository: " + repoId);
                cancelInternal(false);
                return;
            }
        }

        LOG.info("run restore job: {}", this);

        checkIfNeedCancel();

        if (status.ok()) {
            switch (state) {
                case PENDING:
                    checkAndPrepareMeta();
                    break;
                case SNAPSHOTING:
                    waitingAllSnapshotsFinished();
                    break;
                case DOWNLOAD:
                    downloadSnapshots();
                    break;
                case DOWNLOADING:
                    waitingAllDownloadFinished();
                    break;
                case COMMIT:
                    commit();
                    break;
                case COMMITTING:
                    waitingAllTabletsCommitted();
                    break;
                default:
                    break;
            }
        }

        if (!status.ok()) {
            cancelInternal(false);
        }
    }

    /**
     * return true if some restored objs have been dropped.
     */
    private void checkIfNeedCancel() {
        if (state == RestoreJobState.PENDING) {
            return;
        }

        Database db = env.getInternalCatalog().getDbNullable(dbId);
        if (db == null) {
            status = new Status(ErrCode.NOT_FOUND, "database " + dbId + " has been dropped");
            return;
        }

        for (IdChain idChain : fileMapping.getMapping().keySet()) {
            OlapTable tbl = (OlapTable) db.getTableNullable(idChain.getTblId());
            if (tbl == null) {
                status = new Status(ErrCode.NOT_FOUND, "table " + idChain.getTblId() + " has been dropped");
                return;
            }
            tbl.readLock();
            try {
                Partition part = tbl.getPartition(idChain.getPartId());
                if (part == null) {
                    status = new Status(ErrCode.NOT_FOUND, "partition " + idChain.getPartId() + " has been dropped");
                    return;
                }

                MaterializedIndex index = part.getIndex(idChain.getIdxId());
                if (index == null) {
                    status = new Status(ErrCode.NOT_FOUND, "index " + idChain.getIdxId() + " has been dropped");
                    return;
                }
            } finally {
                tbl.readUnlock();
            }
        }
    }

    /**
     * Restore rules as follow:
     * OlapTable
     * A. Table already exist
     *      A1. Partition already exist, generate file mapping
     *      A2. Partition does not exist, add restored partition to the table.
     *          Reset all index/tablet/replica id, and create replica on BE outside the table lock.
     * B. Table does not exist
     *      B1. Add table to the db, reset all table/index/tablet/replica id,
     *          and create replica on BE outside the db lock.
     * View
     *      * A. View already exist. The same signature is allowed.
     *      * B. View does not exist.
     * All newly created table/partition/index/tablet/replica should be saved for rolling back.
     *
     * Step:
     * 1. download and deserialize backup meta from repository.
     * 2. set all existing restored table's state to RESTORE.
     * 3. check if the expected restore objs are valid.
     * 4. create replicas if necessary.
     * 5. add restored objs to catalog.
     * 6. make snapshot for all replicas for incremental download later.
     */
    private void checkAndPrepareMeta() {
        Database db = env.getInternalCatalog().getDbNullable(dbId);
        if (db == null) {
            status = new Status(ErrCode.NOT_FOUND, "database " + dbId + " does not exist");
            return;
        }

        // generate job id
        jobId = env.getNextId();

        // deserialize meta
        if (!downloadAndDeserializeMetaInfo()) {
            return;
        }
        Preconditions.checkNotNull(backupMeta);

        // Set all restored tbls' state to RESTORE
        // Table's origin state must be NORMAL and does not have unfinished load job.
        for (String tableName : jobInfo.backupOlapTableObjects.keySet()) {
            Table tbl = db.getTableNullable(jobInfo.getAliasByOriginNameIfSet(tableName));
            if (tbl == null) {
                continue;
            }

            if (tbl.getType() != TableType.OLAP) {
                status = new Status(ErrCode.COMMON_ERROR, "Only support retore OLAP table: " + tbl.getName());
                return;
            }

            OlapTable olapTbl = (OlapTable) tbl;
            if (!olapTbl.writeLockIfExist()) {
                continue;
            }
            try {
                if (olapTbl.getState() != OlapTableState.NORMAL) {
                    status = new Status(ErrCode.COMMON_ERROR,
                            "Table " + tbl.getName() + "'s state is not NORMAL: " + olapTbl.getState().name());
                    return;
                }

                if (olapTbl.existTempPartitions()) {
                    status = new Status(ErrCode.COMMON_ERROR, "Do not support restoring table with temp partitions");
                    return;
                }

                for (Partition partition : olapTbl.getPartitions()) {
                    if (!env.getLoadInstance().checkPartitionLoadFinished(partition.getId(), null)) {
                        status = new Status(ErrCode.COMMON_ERROR,
                                "Table " + tbl.getName() + "'s has unfinished load job");
                        return;
                    }
                }

                olapTbl.setState(OlapTableState.RESTORE);
                // set restore status for partitions
                BackupOlapTableInfo tblInfo = jobInfo.backupOlapTableObjects.get(tableName);
                for (Map.Entry<String, BackupPartitionInfo> partitionEntry : tblInfo.partitions.entrySet()) {
                    String partitionName = partitionEntry.getKey();
                    Partition partition = olapTbl.getPartition(partitionName);
                    if (partition == null) {
                        continue;
                    }
                    partition.setState(PartitionState.RESTORE);
                }
            } finally {
                olapTbl.writeUnlock();
            }
        }

        for (BackupJobInfo.BackupViewInfo backupViewInfo : jobInfo.newBackupObjects.views) {
            Table tbl = db.getTableNullable(jobInfo.getAliasByOriginNameIfSet(backupViewInfo.name));
            if (tbl == null) {
                continue;
            }
            if (tbl.getType() != TableType.VIEW) {
                status = new Status(ErrCode.COMMON_ERROR,
                        "The local table " + tbl.getName()
                                + " with the same name but a different type of backup meta.");
                return;
            }
        }
        for (BackupJobInfo.BackupOdbcTableInfo backupOdbcTableInfo : jobInfo.newBackupObjects.odbcTables) {
            Table tbl = db.getTableNullable(jobInfo.getAliasByOriginNameIfSet(backupOdbcTableInfo.dorisTableName));
            if (tbl == null) {
                continue;
            }
            if (tbl.getType() != TableType.ODBC) {
                status = new Status(ErrCode.COMMON_ERROR,
                        "The local table " + tbl.getName()
                                + " with the same name but a different type of backup meta.");
                return;
            }
        }
        for (BackupJobInfo.BackupOdbcResourceInfo backupOdbcResourceInfo : jobInfo.newBackupObjects.odbcResources) {
            Resource resource = Env.getCurrentEnv().getResourceMgr().getResource(backupOdbcResourceInfo.name);
            if (resource == null) {
                continue;
            }
            if (resource.getType() != Resource.ResourceType.ODBC_CATALOG) {
                status = new Status(ErrCode.COMMON_ERROR,
                        "The local resource " + resource.getName()
                                + " with the same name but a different type of backup meta.");
                return;
            }
        }

        // Check and prepare meta objects.
        AgentBatchTask batchTask = new AgentBatchTask();
        db.readLock();
        try {
            for (Map.Entry<String, BackupOlapTableInfo> olapTableEntry : jobInfo.backupOlapTableObjects.entrySet()) {
                String tableName = olapTableEntry.getKey();
                BackupOlapTableInfo tblInfo = olapTableEntry.getValue();
                Table remoteTbl = backupMeta.getTable(tableName);
                Preconditions.checkNotNull(remoteTbl);
                Table localTbl = db.getTableNullable(jobInfo.getAliasByOriginNameIfSet(tableName));
                if (localTbl != null) {
                    // table already exist, check schema
                    if (localTbl.getType() != TableType.OLAP) {
                        status = new Status(ErrCode.COMMON_ERROR,
                                "The type of local table should be same as type of remote table: "
                                        + remoteTbl.getName());
                        return;
                    }
                    OlapTable localOlapTbl = (OlapTable) localTbl;
                    OlapTable remoteOlapTbl = (OlapTable) remoteTbl;

                    localOlapTbl.readLock();
                    try {
                        List<String> intersectPartNames = Lists.newArrayList();
                        Status st = localOlapTbl.getIntersectPartNamesWith(remoteOlapTbl, intersectPartNames);
                        if (!st.ok()) {
                            status = st;
                            return;
                        }
                        if (LOG.isDebugEnabled()) {
                            LOG.debug("get intersect part names: {}, job: {}", intersectPartNames, this);
                        }
                        String localTblSignature = localOlapTbl.getSignature(
                                BackupHandler.SIGNATURE_VERSION, intersectPartNames);
                        String remoteTblSignature = remoteOlapTbl.getSignature(
                                BackupHandler.SIGNATURE_VERSION, intersectPartNames);
                        if (!localTblSignature.equals(remoteTblSignature)) {
                            String alias = jobInfo.getAliasByOriginNameIfSet(tableName);
                            LOG.warn("Table {} already exists but with different schema, "
                                    + "local table: {}, remote table: {}",
                                    alias, localTblSignature, remoteTblSignature);
                            status = new Status(ErrCode.COMMON_ERROR, "Table "
                                    + alias + " already exist but with different schema");
                            return;
                        }

                        // Table with same name and has same schema. Check partition
                        for (Map.Entry<String, BackupPartitionInfo> partitionEntry : tblInfo.partitions.entrySet()) {
                            String partitionName = partitionEntry.getKey();
                            BackupPartitionInfo backupPartInfo = partitionEntry.getValue();
                            Partition localPartition = localOlapTbl.getPartition(partitionName);
                            Partition remotePartition = remoteOlapTbl.getPartition(partitionName);
                            if (localPartition != null) {
                                // Partition already exist.
                                PartitionInfo localPartInfo = localOlapTbl.getPartitionInfo();
                                PartitionInfo remotePartInfo = remoteOlapTbl.getPartitionInfo();
                                ReplicaAllocation remoteReplicaAlloc = remotePartInfo.getReplicaAllocation(
                                        remotePartition.getId());
                                if (localPartInfo.getType() == PartitionType.RANGE
                                        || localPartInfo.getType() == PartitionType.LIST) {
                                    PartitionItem localItem = localPartInfo.getItem(localPartition.getId());
                                    PartitionItem remoteItem = remoteOlapTbl
                                            .getPartitionInfo().getItem(backupPartInfo.id);
                                    if (localItem.equals(remoteItem)) {
                                        // Same partition, same range
                                        if (genFileMappingWhenBackupReplicasEqual(localPartInfo, localPartition,
                                                localTbl, backupPartInfo, partitionName, tblInfo, remoteReplicaAlloc)) {
                                            return;
                                        }
                                    } else {
                                        // Same partition name, different range
                                        status = new Status(ErrCode.COMMON_ERROR, "Partition " + partitionName
                                                + " in table " + localTbl.getName()
                                                + " has different partition item with partition in repository");
                                        return;
                                    }
                                } else {
                                    // If this is a single partitioned table.
                                    if (genFileMappingWhenBackupReplicasEqual(localPartInfo, localPartition, localTbl,
                                            backupPartInfo, partitionName, tblInfo, remoteReplicaAlloc)) {
                                        return;
                                    }
                                }

                            } else {
                                // partitions does not exist
                                PartitionInfo localPartitionInfo = localOlapTbl.getPartitionInfo();
                                if (localPartitionInfo.getType() == PartitionType.RANGE
                                        || localPartitionInfo.getType() == PartitionType.LIST) {
                                    PartitionItem remoteItem = remoteOlapTbl.getPartitionInfo()
                                            .getItem(backupPartInfo.id);
                                    if (localPartitionInfo.getAnyIntersectItem(remoteItem, false) != null) {
                                        status = new Status(ErrCode.COMMON_ERROR, "Partition " + partitionName
                                                + " in table " + localTbl.getName()
                                                + " has conflict partition item with existing items");
                                        return;
                                    } else {
                                        // this partition can be added to this table, set ids
                                        ReplicaAllocation restoreReplicaAlloc = replicaAlloc;
                                        if (reserveReplica) {
                                            PartitionInfo remotePartInfo = remoteOlapTbl.getPartitionInfo();
                                            restoreReplicaAlloc = remotePartInfo.getReplicaAllocation(
                                                remotePartition.getId());
                                        }
                                        Partition restorePart = resetPartitionForRestore(localOlapTbl, remoteOlapTbl,
                                                partitionName,
                                                restoreReplicaAlloc);
                                        if (restorePart == null) {
                                            return;
                                        }
                                        restoredPartitions.add(Pair.of(localOlapTbl.getName(), restorePart));
                                    }
                                } else {
                                    // It is impossible that a single partitioned table exist
                                    // without any existing partition
                                    status = new Status(ErrCode.COMMON_ERROR,
                                            "No partition exist in single partitioned table " + localOlapTbl.getName());
                                    return;
                                }
                            }
                        }
                    } finally {
                        localOlapTbl.readUnlock();
                    }
                } else {
                    // Table does not exist
                    OlapTable remoteOlapTbl = (OlapTable) remoteTbl;
                    // Retain only expected restore partitions in this table;
                    Set<String> allPartNames = remoteOlapTbl.getPartitionNames();
                    for (String partName : allPartNames) {
                        if (!tblInfo.containsPart(partName)) {
                            remoteOlapTbl.dropPartitionAndReserveTablet(partName);
                        }
                    }

                    // reset all ids in this table
                    Status st = remoteOlapTbl.resetIdsForRestore(env, db, replicaAlloc, reserveReplica);
                    if (!st.ok()) {
                        status = st;
                        return;
                    }

                    // Reset properties to correct values.
                    remoteOlapTbl.resetPropertiesForRestore(reserveDynamicPartitionEnable, reserveReplica,
                                                            replicaAlloc, isBeingSynced);

                    // DO NOT set remote table's new name here, cause we will still need the origin name later
                    // remoteOlapTbl.setName(jobInfo.getAliasByOriginNameIfSet(tblInfo.name));
                    remoteOlapTbl.setState(allowLoad ? OlapTableState.RESTORE_WITH_LOAD : OlapTableState.RESTORE);
                    if (LOG.isDebugEnabled()) {
                        LOG.debug("put remote table {} to restoredTbls", remoteOlapTbl.getName());
                    }
                    restoredTbls.add(remoteOlapTbl);
                }
            } // end of all restore olap tables

            // restore views
            for (BackupJobInfo.BackupViewInfo backupViewInfo : jobInfo.newBackupObjects.views) {
                String backupViewName = backupViewInfo.name;
                Table localTbl = db.getTableNullable(jobInfo.getAliasByOriginNameIfSet(backupViewName));
                View remoteView = (View) backupMeta.getTable(backupViewName);
                if (localTbl != null) {
                    Preconditions.checkState(localTbl.getType() == TableType.VIEW);
                    View localView = (View) localTbl;
                    if (!localView.getSignature(BackupHandler.SIGNATURE_VERSION)
                            .equals(remoteView.getSignature(BackupHandler.SIGNATURE_VERSION))) {
                        status = new Status(ErrCode.COMMON_ERROR, "View "
                                + jobInfo.getAliasByOriginNameIfSet(backupViewName)
                                + " already exist but with different schema");
                        return;
                    }
                } else {
                    remoteView.resetIdsForRestore(env);
                    restoredTbls.add(remoteView);
                }
            }

            // restore odbc external table
            for (BackupJobInfo.BackupOdbcTableInfo backupOdbcTableInfo : jobInfo.newBackupObjects.odbcTables) {
                String backupOdbcTableName = backupOdbcTableInfo.dorisTableName;
                Table localTbl = db.getTableNullable(jobInfo.getAliasByOriginNameIfSet(backupOdbcTableName));
                OdbcTable remoteOdbcTable = (OdbcTable) backupMeta.getTable(backupOdbcTableName);
                if (localTbl != null) {
                    Preconditions.checkState(localTbl.getType() == TableType.ODBC);
                    OdbcTable localOdbcTable = (OdbcTable) localTbl;
                    if (!localOdbcTable.getSignature(BackupHandler.SIGNATURE_VERSION)
                            .equals(remoteOdbcTable.getSignature(BackupHandler.SIGNATURE_VERSION))) {
                        status = new Status(ErrCode.COMMON_ERROR, "Odbc table "
                                + jobInfo.getAliasByOriginNameIfSet(backupOdbcTableName)
                                + " already exist but with different schema");
                        return;
                    }
                } else {
                    remoteOdbcTable.resetIdsForRestore(env);
                    restoredTbls.add(remoteOdbcTable);
                }
            }

            if (LOG.isDebugEnabled()) {
                LOG.debug("finished to prepare restored partitions and tables. {}", this);
            }
            // for now, nothing is modified in catalog

            // generate create replica tasks for all restored partitions
            for (Pair<String, Partition> entry : restoredPartitions) {
                OlapTable localTbl = (OlapTable) db.getTableNullable(entry.first);
                Preconditions.checkNotNull(localTbl, localTbl.getName());
                Partition restorePart = entry.second;
                OlapTable remoteTbl = (OlapTable) backupMeta.getTable(entry.first);
                BackupPartitionInfo backupPartitionInfo
                        = jobInfo.getOlapTableInfo(entry.first).getPartInfo(restorePart.getName());

                createReplicas(db, batchTask, localTbl, restorePart);

                genFileMapping(localTbl, restorePart, remoteTbl.getId(), backupPartitionInfo,
                        !allowLoad /* if allow load, do not overwrite when commit */);
            }

            // generate create replica task for all restored tables
            for (Table restoreTbl : restoredTbls) {
                if (restoreTbl.getType() == TableType.OLAP) {
                    OlapTable restoreOlapTable = (OlapTable) restoreTbl;
                    for (Partition restorePart : restoreOlapTable.getPartitions()) {
                        createReplicas(db, batchTask, restoreOlapTable, restorePart);
                        BackupOlapTableInfo backupOlapTableInfo = jobInfo.getOlapTableInfo(restoreOlapTable.getName());
                        genFileMapping(restoreOlapTable, restorePart, backupOlapTableInfo.id,
                                backupOlapTableInfo.getPartInfo(restorePart.getName()),
                                !allowLoad /* if allow load, do not overwrite when commit */);
                    }
                }
                // set restored table's new name after all 'genFileMapping'
                String tableName = jobInfo.getAliasByOriginNameIfSet(restoreTbl.getName());
                if (Env.isStoredTableNamesLowerCase()) {
                    tableName = tableName.toLowerCase();
                }
                restoreTbl.setName(tableName);
            }

            if (LOG.isDebugEnabled()) {
                LOG.debug("finished to generate create replica tasks. {}", this);
            }
        } finally {
            db.readUnlock();
        }

        // check and restore resources
        checkAndRestoreResources();
        if (!status.ok()) {
            return;
        }
        if (LOG.isDebugEnabled()) {
            LOG.debug("finished to restore resources. {}", this.jobId);
        }

        // Send create replica task to BE outside the db lock
        boolean ok = false;
        MarkedCountDownLatch<Long, Long> latch = new MarkedCountDownLatch<Long, Long>(batchTask.getTaskNum());
        if (batchTask.getTaskNum() > 0) {
            for (AgentTask task : batchTask.getAllTasks()) {
                latch.addMark(task.getBackendId(), task.getTabletId());
                ((CreateReplicaTask) task).setLatch(latch);
                AgentTaskQueue.addTask(task);
            }
            AgentTaskExecutor.submit(batchTask);

            // estimate timeout
            long timeout = DbUtil.getCreateReplicasTimeoutMs(batchTask.getTaskNum());
            try {
                LOG.info("begin to send create replica tasks to BE for restore. total {} tasks. timeout: {}",
                        batchTask.getTaskNum(), timeout);
                ok = latch.await(timeout, TimeUnit.MILLISECONDS);
            } catch (InterruptedException e) {
                LOG.warn("InterruptedException: ", e);
                ok = false;
            }
        } else {
            ok = true;
        }

        if (ok) {
            if (LOG.isDebugEnabled()) {
                LOG.debug("finished to create all restored replcias. {}", this);
            }
            // add restored partitions.
            // table should be in State RESTORE, so no other partitions can be
            // added to or removed from this table during the restore process.
            for (Pair<String, Partition> entry : restoredPartitions) {
                OlapTable localTbl = (OlapTable) db.getTableNullable(entry.first);
                localTbl.writeLock();
                try {
                    Partition restoredPart = entry.second;
                    OlapTable remoteTbl = (OlapTable) backupMeta.getTable(entry.first);
                    if (localTbl.getPartitionInfo().getType() == PartitionType.RANGE
                            || localTbl.getPartitionInfo().getType() == PartitionType.LIST) {

                        PartitionInfo remotePartitionInfo = remoteTbl.getPartitionInfo();
                        PartitionInfo localPartitionInfo = localTbl.getPartitionInfo();
                        BackupPartitionInfo backupPartitionInfo
                                = jobInfo.getOlapTableInfo(entry.first).getPartInfo(restoredPart.getName());
                        long remotePartId = backupPartitionInfo.id;
                        PartitionItem remoteItem = remoteTbl.getPartitionInfo().getItem(remotePartId);
                        DataProperty remoteDataProperty = remotePartitionInfo.getDataProperty(remotePartId);
                        ReplicaAllocation restoreReplicaAlloc = replicaAlloc;
                        if (reserveReplica) {
                            restoreReplicaAlloc = remotePartitionInfo.getReplicaAllocation(remotePartId);
                        }
                        localPartitionInfo.addPartition(restoredPart.getId(), false, remoteItem,
                                remoteDataProperty, restoreReplicaAlloc,
                                remotePartitionInfo.getIsInMemory(remotePartId),
                                remotePartitionInfo.getIsMutable(remotePartId));
                    }
                    localTbl.addPartition(restoredPart);
                } finally {
                    localTbl.writeUnlock();
                }

            }

            // add restored tables
            for (Table tbl : restoredTbls) {
                if (!db.writeLockIfExist()) {
                    status = new Status(ErrCode.COMMON_ERROR, "Database " + db.getFullName()
                            + " has been dropped");
                    return;
                }
                tbl.writeLock();
                try {
                    if (!db.registerTable(tbl)) {
                        status = new Status(ErrCode.COMMON_ERROR, "Table " + tbl.getName()
                                + " already exist in db: " + db.getFullName());
                        return;
                    }
                } finally {
                    tbl.writeUnlock();
                    db.writeUnlock();
                }
            }
        } else {
            // only show at most 10 results
            List<String> subList = latch.getLeftMarks().stream().limit(10)
                    .map(item -> "(backendId = " + item.getKey() + ", tabletId = "  + item.getValue() + ")")
                    .collect(Collectors.toList());
            String idStr = Joiner.on(", ").join(subList);
            status = new Status(ErrCode.COMMON_ERROR,
                    "Failed to create replicas for restore. unfinished marks: " + idStr);
            return;
        }
        LOG.info("finished to prepare meta. {}", this);

        if (jobInfo.content == null || jobInfo.content == BackupContent.ALL) {
            prepareAndSendSnapshotTaskForOlapTable(db);
        }

        metaPreparedTime = System.currentTimeMillis();
        state = RestoreJobState.SNAPSHOTING;
        // No log here, PENDING state restore job will redo this method
    }

    private void prepareAndSendSnapshotTaskForOlapTable(Database db) {
        LOG.info("begin to make snapshot. {} when restore content is ALL", this);
        // begin to make snapshots for all replicas
        // snapshot is for incremental download
        unfinishedSignatureToId.clear();
        taskProgress.clear();
        taskErrMsg.clear();
        Multimap<Long, Long> bePathsMap = HashMultimap.create();
        AgentBatchTask batchTask = new AgentBatchTask();
        db.readLock();
        try {
            for (IdChain idChain : fileMapping.getMapping().keySet()) {
                OlapTable tbl = (OlapTable) db.getTableNullable(idChain.getTblId());
                tbl.readLock();
                try {
                    Partition part = tbl.getPartition(idChain.getPartId());
                    MaterializedIndex index = part.getIndex(idChain.getIdxId());
                    Tablet tablet = index.getTablet(idChain.getTabletId());
                    Replica replica = tablet.getReplicaById(idChain.getReplicaId());
                    long signature = env.getNextId();
                    SnapshotTask task = new SnapshotTask(null, replica.getBackendId(), signature, jobId, db.getId(),
                            tbl.getId(), part.getId(), index.getId(), tablet.getId(), part.getVisibleVersion(),
                            tbl.getSchemaHashByIndexId(index.getId()), timeoutMs, true /* is restore task*/);
                    batchTask.addTask(task);
                    unfinishedSignatureToId.put(signature, tablet.getId());
                    bePathsMap.put(replica.getBackendId(), replica.getPathHash());
                } finally {
                    tbl.readUnlock();
                }
            }
        } finally {
            db.readUnlock();
        }

        // check disk capacity
        org.apache.doris.common.Status st = Env.getCurrentSystemInfo().checkExceedDiskCapacityLimit(bePathsMap, true);
        if (!st.ok()) {
            status = new Status(ErrCode.COMMON_ERROR, st.getErrorMsg());
            return;
        }

        // send tasks
        for (AgentTask task : batchTask.getAllTasks()) {
            AgentTaskQueue.addTask(task);
        }
        AgentTaskExecutor.submit(batchTask);
        LOG.info("finished to send snapshot tasks, num: {}. {}", batchTask.getTaskNum(), this);
    }

    private void checkAndRestoreResources() {
        ResourceMgr resourceMgr = Env.getCurrentEnv().getResourceMgr();
        for (BackupJobInfo.BackupOdbcResourceInfo backupOdbcResourceInfo : jobInfo.newBackupObjects.odbcResources) {
            String backupResourceName = backupOdbcResourceInfo.name;
            Resource localResource = resourceMgr.getResource(backupResourceName);
            OdbcCatalogResource remoteOdbcResource = (OdbcCatalogResource) backupMeta.getResource(backupResourceName);
            if (localResource != null) {
                if (localResource.getType() != Resource.ResourceType.ODBC_CATALOG) {
                    status = new Status(ErrCode.COMMON_ERROR, "The type of local resource "
                            + backupResourceName + " is not same as restored resource");
                    return;
                }
                OdbcCatalogResource localOdbcResource = (OdbcCatalogResource) localResource;
                if (localOdbcResource.getSignature(BackupHandler.SIGNATURE_VERSION)
                        != remoteOdbcResource.getSignature(BackupHandler.SIGNATURE_VERSION)) {
                    status = new Status(ErrCode.COMMON_ERROR, "Odbc resource "
                            + jobInfo.getAliasByOriginNameIfSet(backupResourceName)
                            + " already exist but with different properties");
                    return;
                }
            } else {
                try {
                    // restore resource
                    resourceMgr.createResource(remoteOdbcResource, false);
                } catch (DdlException e) {
                    status = new Status(ErrCode.COMMON_ERROR, e.getMessage());
                    return;
                }
                restoredResources.add(remoteOdbcResource);
            }
        }
    }

    private boolean genFileMappingWhenBackupReplicasEqual(PartitionInfo localPartInfo, Partition localPartition,
            Table localTbl, BackupPartitionInfo backupPartInfo, String partitionName, BackupOlapTableInfo tblInfo,
            ReplicaAllocation remoteReplicaAlloc) {
        short restoreReplicaNum;
        short localReplicaNum = localPartInfo.getReplicaAllocation(localPartition.getId()).getTotalReplicaNum();
        if (!reserveReplica) {
            restoreReplicaNum = replicaAlloc.getTotalReplicaNum();
        } else {
            restoreReplicaNum = remoteReplicaAlloc.getTotalReplicaNum();
        }
        if (localReplicaNum != restoreReplicaNum) {
            status = new Status(ErrCode.COMMON_ERROR, "Partition " + partitionName
                    + " in table " + localTbl.getName()
                    + " has different replication num '"
                    + localReplicaNum
                    + "' with partition in repository, which is " + restoreReplicaNum);
            return true;
        }

        // No need to check range, just generate file mapping
        OlapTable localOlapTbl = (OlapTable) localTbl;
        genFileMapping(localOlapTbl, localPartition, tblInfo.id, backupPartInfo,
                true /* overwrite when commit */);
        restoredVersionInfo.put(localOlapTbl.getId(), localPartition.getId(), backupPartInfo.version);
        return false;
    }

    private void createReplicas(Database db, AgentBatchTask batchTask, OlapTable localTbl, Partition restorePart) {
        Set<String> bfColumns = localTbl.getCopiedBfColumns();
        double bfFpp = localTbl.getBfFpp();

        BinlogConfig binlogConfig;
        localTbl.readLock();
        try {
            binlogConfig = new BinlogConfig(localTbl.getBinlogConfig());
        } finally {
            localTbl.readUnlock();
        }
        Map<Object, Object> objectPool = new HashMap<Object, Object>();
        List<String> rowStoreColumns = localTbl.getTableProperty().getCopiedRowStoreColumns();
        for (MaterializedIndex restoredIdx : restorePart.getMaterializedIndices(IndexExtState.VISIBLE)) {
            MaterializedIndexMeta indexMeta = localTbl.getIndexMetaByIndexId(restoredIdx.getId());
            List<Index> indexes = restoredIdx.getId() == localTbl.getBaseIndexId()
                                    ? localTbl.getCopiedIndexes() : null;
            for (Tablet restoreTablet : restoredIdx.getTablets()) {
                TabletMeta tabletMeta = new TabletMeta(db.getId(), localTbl.getId(), restorePart.getId(),
                        restoredIdx.getId(), indexMeta.getSchemaHash(), TStorageMedium.HDD);
                Env.getCurrentInvertedIndex().addTablet(restoreTablet.getId(), tabletMeta);
                for (Replica restoreReplica : restoreTablet.getReplicas()) {
                    Env.getCurrentInvertedIndex().addReplica(restoreTablet.getId(), restoreReplica);
                    CreateReplicaTask task = new CreateReplicaTask(restoreReplica.getBackendId(), dbId,
                            localTbl.getId(), restorePart.getId(), restoredIdx.getId(),
                            restoreTablet.getId(), restoreReplica.getId(), indexMeta.getShortKeyColumnCount(),
                            indexMeta.getSchemaHash(), restoreReplica.getVersion(),
                            indexMeta.getKeysType(), TStorageType.COLUMN,
                            TStorageMedium.HDD /* all restored replicas will be saved to HDD */,
                            indexMeta.getSchema(), bfColumns, bfFpp, null,
                            indexes,
                            localTbl.isInMemory(),
                            localTbl.getPartitionInfo().getTabletType(restorePart.getId()),
                            null,
                            localTbl.getCompressionType(),
                            localTbl.getEnableUniqueKeyMergeOnWrite(), localTbl.getStoragePolicy(),
                            localTbl.disableAutoCompaction(),
                            localTbl.enableSingleReplicaCompaction(),
                            localTbl.skipWriteIndexOnLoad(),
                            localTbl.getCompactionPolicy(),
                            localTbl.getTimeSeriesCompactionGoalSizeMbytes(),
                            localTbl.getTimeSeriesCompactionFileCountThreshold(),
                            localTbl.getTimeSeriesCompactionTimeThresholdSeconds(),
                            localTbl.getTimeSeriesCompactionEmptyRowsetsThreshold(),
                            localTbl.getTimeSeriesCompactionLevelThreshold(),
                            localTbl.storeRowColumn(),
                            binlogConfig,
                            localTbl.getRowStoreColumnsUniqueIds(rowStoreColumns),
                            objectPool);
                    task.setInvertedIndexFileStorageFormat(localTbl.getInvertedIndexFileStorageFormat());
                    task.setInRestoreMode(true);
                    batchTask.addTask(task);
                }
            }
        }
    }

    // reset remote partition.
    // reset all id in remote partition, but DO NOT modify any exist catalog objects.
    private Partition resetPartitionForRestore(OlapTable localTbl, OlapTable remoteTbl, String partName,
                                               ReplicaAllocation replicaAlloc) {
        Preconditions.checkState(localTbl.getPartition(partName) == null);
        Partition remotePart = remoteTbl.getPartition(partName);
        Preconditions.checkNotNull(remotePart);
        PartitionInfo localPartitionInfo = localTbl.getPartitionInfo();
        Preconditions.checkState(localPartitionInfo.getType() == PartitionType.RANGE
                || localPartitionInfo.getType() == PartitionType.LIST);

        // generate new partition id
        long newPartId = env.getNextId();
        remotePart.setIdForRestore(newPartId);

        // indexes
        Map<String, Long> localIdxNameToId = localTbl.getIndexNameToId();
        for (String localIdxName : localIdxNameToId.keySet()) {
            // set ids of indexes in remote partition to the local index ids
            long remoteIdxId = remoteTbl.getIndexIdByName(localIdxName);
            MaterializedIndex remoteIdx = remotePart.getIndex(remoteIdxId);
            long localIdxId = localIdxNameToId.get(localIdxName);
            remoteIdx.setIdForRestore(localIdxId);
            if (localIdxId != localTbl.getBaseIndexId()) {
                // not base table, reset
                remotePart.deleteRollupIndex(remoteIdxId);
                remotePart.createRollupIndex(remoteIdx);
            }
        }

        // save version info for creating replicas
        long visibleVersion = remotePart.getVisibleVersion();

        // tablets
        Map<Tag, Integer> nextIndexs = Maps.newHashMap();
        for (MaterializedIndex remoteIdx : remotePart.getMaterializedIndices(IndexExtState.VISIBLE)) {
            int schemaHash = remoteTbl.getSchemaHashByIndexId(remoteIdx.getId());
            int remotetabletSize = remoteIdx.getTablets().size();
            remoteIdx.clearTabletsForRestore();
            for (int i = 0; i < remotetabletSize; i++) {
                // generate new tablet id
                long newTabletId = env.getNextId();
                Tablet newTablet = EnvFactory.getInstance().createTablet(newTabletId);
                // add tablet to index, but not add to TabletInvertedIndex
                remoteIdx.addTablet(newTablet, null /* tablet meta */, true /* is restore */);

                // replicas
                try {
                    Pair<Map<Tag, List<Long>>, TStorageMedium> beIdsAndMedium = Env.getCurrentSystemInfo()
                            .selectBackendIdsForReplicaCreation(replicaAlloc, nextIndexs, null, false, false);
                    Map<Tag, List<Long>> beIds = beIdsAndMedium.first;
                    for (Map.Entry<Tag, List<Long>> entry : beIds.entrySet()) {
                        for (Long beId : entry.getValue()) {
                            long newReplicaId = env.getNextId();
                            Replica newReplica = new Replica(newReplicaId, beId, ReplicaState.NORMAL, visibleVersion,
                                    schemaHash);
                            newTablet.addReplica(newReplica, true /* is restore */);
                        }
                    }
                } catch (DdlException e) {
                    status = new Status(ErrCode.COMMON_ERROR, e.getMessage());
                    return null;
                }
            }
        }
        return remotePart;
    }

    // files in repo to files in local
    private void genFileMapping(OlapTable localTbl, Partition localPartition, Long remoteTblId,
            BackupPartitionInfo backupPartInfo, boolean overwrite) {
        for (MaterializedIndex localIdx : localPartition.getMaterializedIndices(IndexExtState.VISIBLE)) {
            if (LOG.isDebugEnabled()) {
                LOG.debug("get index id: {}, index name: {}", localIdx.getId(),
                        localTbl.getIndexNameById(localIdx.getId()));
            }
            BackupIndexInfo backupIdxInfo = backupPartInfo.getIdx(localTbl.getIndexNameById(localIdx.getId()));
            Preconditions.checkState(backupIdxInfo.sortedTabletInfoList.size() == localIdx.getTablets().size());
            for (int i = 0; i < localIdx.getTablets().size(); i++) {
                Tablet localTablet = localIdx.getTablets().get(i);
                BackupTabletInfo backupTabletInfo = backupIdxInfo.sortedTabletInfoList.get(i);
                if (LOG.isDebugEnabled()) {
                    LOG.debug("get tablet mapping: {} to {}, index {}", backupTabletInfo.id, localTablet.getId(), i);
                }
                for (Replica localReplica : localTablet.getReplicas()) {
                    IdChain src = new IdChain(remoteTblId, backupPartInfo.id, backupIdxInfo.id, backupTabletInfo.id,
                            -1L /* no replica id */);
                    IdChain dest = new IdChain(localTbl.getId(), localPartition.getId(),
                            localIdx.getId(), localTablet.getId(), localReplica.getId());
                    fileMapping.putMapping(dest, src, overwrite);
                }
            }
        }
    }

    private boolean downloadAndDeserializeMetaInfo() {
        if (isFromLocalSnapshot()) {
            if (backupMeta != null) {
                return true;
            }

            status = new Status(ErrCode.COMMON_ERROR, "backupMeta is null");
            return false;
        }

        List<BackupMeta> backupMetas = Lists.newArrayList();
        Status st = repo.getSnapshotMetaFile(jobInfo.name, backupMetas,
                this.metaVersion == -1 ? jobInfo.metaVersion : this.metaVersion);
        if (!st.ok()) {
            status = st;
            return false;
        }
        Preconditions.checkState(backupMetas.size() == 1);
        backupMeta = backupMetas.get(0);
        return true;
    }

    private void replayCheckAndPrepareMeta() {
        Database db;
        try {
            db = env.getInternalCatalog().getDbOrMetaException(dbId);
        } catch (MetaNotFoundException e) {
            LOG.warn("[INCONSISTENT META] replayCheckAndPrepareMeta failed", e);
            return;
        }

        // replay set all existing tables's state to RESTORE
        for (String tableName : jobInfo.backupOlapTableObjects.keySet()) {
            Table tbl = db.getTableNullable(jobInfo.getAliasByOriginNameIfSet(tableName));
            if (tbl == null) {
                continue;
            }
            OlapTable olapTbl = (OlapTable) tbl;
            tbl.writeLock();
            try {
                olapTbl.setState(OlapTableState.RESTORE);
                // set restore status for partitions
                BackupOlapTableInfo tblInfo = jobInfo.backupOlapTableObjects.get(tableName);
                for (Map.Entry<String, BackupPartitionInfo> partitionEntry : tblInfo.partitions.entrySet()) {
                    String partitionName = partitionEntry.getKey();
                    Partition partition = olapTbl.getPartition(partitionName);
                    if (partition == null) {
                        continue;
                    }
                    partition.setState(PartitionState.RESTORE);
                }
            } finally {
                tbl.writeUnlock();
            }
        }

        // restored partitions
        for (Pair<String, Partition> entry : restoredPartitions) {
            OlapTable localTbl = (OlapTable) db.getTableNullable(entry.first);
            Partition restorePart = entry.second;
            OlapTable remoteTbl = (OlapTable) backupMeta.getTable(entry.first);
            PartitionInfo localPartitionInfo = localTbl.getPartitionInfo();
            PartitionInfo remotePartitionInfo = remoteTbl.getPartitionInfo();
            BackupPartitionInfo backupPartitionInfo = jobInfo.getOlapTableInfo(entry.first)
                    .getPartInfo(restorePart.getName());
            long remotePartId = backupPartitionInfo.id;
            DataProperty remoteDataProperty = remotePartitionInfo.getDataProperty(remotePartId);
            ReplicaAllocation restoreReplicaAlloc = replicaAlloc;
            if (reserveReplica) {
                restoreReplicaAlloc = remotePartitionInfo.getReplicaAllocation(remotePartId);
            }
            localPartitionInfo.addPartition(restorePart.getId(), false, remotePartitionInfo.getItem(remotePartId),
                    remoteDataProperty, restoreReplicaAlloc,
                    remotePartitionInfo.getIsInMemory(remotePartId),
                    remotePartitionInfo.getIsMutable(remotePartId));
            localTbl.addPartition(restorePart);

            // modify tablet inverted index
            for (MaterializedIndex restoreIdx : restorePart.getMaterializedIndices(IndexExtState.VISIBLE)) {
                int schemaHash = localTbl.getSchemaHashByIndexId(restoreIdx.getId());
                for (Tablet restoreTablet : restoreIdx.getTablets()) {
                    TabletMeta tabletMeta = new TabletMeta(db.getId(), localTbl.getId(), restorePart.getId(),
                            restoreIdx.getId(), schemaHash, TStorageMedium.HDD);
                    Env.getCurrentInvertedIndex().addTablet(restoreTablet.getId(), tabletMeta);
                    for (Replica restoreReplica : restoreTablet.getReplicas()) {
                        Env.getCurrentInvertedIndex().addReplica(restoreTablet.getId(), restoreReplica);
                    }
                }
            }
        }


        // restored tables
        for (Table restoreTbl : restoredTbls) {
            db.writeLock();
            restoreTbl.writeLock();
            try {
                db.registerTable(restoreTbl);
            } finally {
                restoreTbl.writeUnlock();
                db.writeUnlock();
            }
            if (restoreTbl.getType() != TableType.OLAP) {
                continue;
            }
            OlapTable olapRestoreTbl = (OlapTable) restoreTbl;
            olapRestoreTbl.writeLock();
            try {
                // modify tablet inverted index
                for (Partition restorePart : olapRestoreTbl.getPartitions()) {
                    for (MaterializedIndex restoreIdx : restorePart.getMaterializedIndices(IndexExtState.VISIBLE)) {
                        int schemaHash = olapRestoreTbl.getSchemaHashByIndexId(restoreIdx.getId());
                        for (Tablet restoreTablet : restoreIdx.getTablets()) {
                            TabletMeta tabletMeta = new TabletMeta(db.getId(), restoreTbl.getId(), restorePart.getId(),
                                    restoreIdx.getId(), schemaHash, TStorageMedium.HDD);
                            Env.getCurrentInvertedIndex().addTablet(restoreTablet.getId(), tabletMeta);
                            for (Replica restoreReplica : restoreTablet.getReplicas()) {
                                Env.getCurrentInvertedIndex().addReplica(restoreTablet.getId(), restoreReplica);
                            }
                        }
                    }
                }
            } finally {
                olapRestoreTbl.writeUnlock();
            }
        }

        // restored resource
        ResourceMgr resourceMgr = Env.getCurrentEnv().getResourceMgr();
        for (Resource resource : restoredResources) {
            resourceMgr.replayCreateResource(resource);
        }

        LOG.info("replay check and prepare meta. {}", this);
    }

    private void waitingAllSnapshotsFinished() {
        if (unfinishedSignatureToId.isEmpty()) {
            snapshotFinishedTime = System.currentTimeMillis();
            state = RestoreJobState.DOWNLOAD;

            env.getEditLog().logRestoreJob(this);
            LOG.info("finished making snapshots. {}", this);
            return;
        }

        LOG.info("waiting {} replicas to make snapshot: [{}]. {}",
                 unfinishedSignatureToId.size(), unfinishedSignatureToId, this);
        return;
    }

    private void downloadSnapshots() {
        if (isFromLocalSnapshot()) {
            downloadLocalSnapshots();
        } else {
            downloadRemoteSnapshots();
        }
    }

    private void downloadRemoteSnapshots() {
        // Categorize snapshot onfos by db id.
        ArrayListMultimap<Long, SnapshotInfo> dbToSnapshotInfos = ArrayListMultimap.create();
        for (SnapshotInfo info : snapshotInfos.values()) {
            dbToSnapshotInfos.put(info.getDbId(), info);
        }

        // Send download tasks
        unfinishedSignatureToId.clear();
        taskProgress.clear();
        taskErrMsg.clear();
        AgentBatchTask batchTask = new AgentBatchTask();
        for (long dbId : dbToSnapshotInfos.keySet()) {
            List<SnapshotInfo> infos = dbToSnapshotInfos.get(dbId);

            Database db = env.getInternalCatalog().getDbNullable(dbId);
            if (db == null) {
                status = new Status(ErrCode.NOT_FOUND, "db " + dbId + " does not exist");
                return;
            }

            // We classify the snapshot info by backend
            ArrayListMultimap<Long, SnapshotInfo> beToSnapshots = ArrayListMultimap.create();
            for (SnapshotInfo info : infos) {
                beToSnapshots.put(info.getBeId(), info);
            }

            db.readLock();
            try {
                for (Long beId : beToSnapshots.keySet()) {
                    List<SnapshotInfo> beSnapshotInfos = beToSnapshots.get(beId);
                    int totalNum = beSnapshotInfos.size();
                    int batchNum = totalNum;
                    if (Config.restore_download_task_num_per_be > 0) {
                        batchNum = Math.min(totalNum, Config.restore_download_task_num_per_be);
                    }
                    // each task contains several upload sub tasks
                    int taskNumPerBatch = Math.max(totalNum / batchNum, 1);
                    if (LOG.isDebugEnabled()) {
                        LOG.debug("backend {} has {} batch, total {} tasks, {}",
                                  beId, batchNum, totalNum, this);
                    }

                    List<FsBroker> brokerAddrs = null;
                    brokerAddrs = Lists.newArrayList();
                    Status st = repo.getBrokerAddress(beId, env, brokerAddrs);
                    if (!st.ok()) {
                        status = st;
                        return;
                    }
                    Preconditions.checkState(brokerAddrs.size() == 1);

                    // allot tasks
                    int index = 0;
                    for (int batch = 0; batch < batchNum; batch++) {
                        Map<String, String> srcToDest = Maps.newHashMap();
                        int currentBatchTaskNum = (batch == batchNum - 1) ? totalNum - index : taskNumPerBatch;
                        for (int j = 0; j < currentBatchTaskNum; j++) {
                            SnapshotInfo info = beSnapshotInfos.get(index++);
                            Table tbl = db.getTableNullable(info.getTblId());
                            if (tbl == null) {
                                status = new Status(ErrCode.NOT_FOUND, "restored table "
                                        + info.getTabletId() + " does not exist");
                                return;
                            }
                            OlapTable olapTbl = (OlapTable) tbl;
                            olapTbl.readLock();
                            try {
                                Partition part = olapTbl.getPartition(info.getPartitionId());
                                if (part == null) {
                                    status = new Status(ErrCode.NOT_FOUND, "partition "
                                            + info.getPartitionId() + " does not exist in restored table: "
                                            + tbl.getName());
                                    return;
                                }

                                MaterializedIndex idx = part.getIndex(info.getIndexId());
                                if (idx == null) {
                                    status = new Status(ErrCode.NOT_FOUND, "index " + info.getIndexId()
                                            + " does not exist in partion " + part.getName()
                                            + "of restored table " + tbl.getName());
                                    return;
                                }

                                Tablet tablet  = idx.getTablet(info.getTabletId());
                                if (tablet == null) {
                                    status = new Status(ErrCode.NOT_FOUND,
                                            "tablet " + info.getTabletId() + " does not exist in restored table "
                                                    + tbl.getName());
                                    return;
                                }

                                Replica replica = tablet.getReplicaByBackendId(info.getBeId());
                                if (replica == null) {
                                    status = new Status(ErrCode.NOT_FOUND,
                                            "replica in be " + info.getBeId() + " of tablet "
                                                    + tablet.getId() + " does not exist in restored table "
                                                    + tbl.getName());
                                    return;
                                }

                                IdChain catalogIds = new IdChain(tbl.getId(), part.getId(), idx.getId(),
                                        info.getTabletId(), replica.getId());
                                IdChain repoIds = fileMapping.get(catalogIds);
                                if (repoIds == null) {
                                    status = new Status(ErrCode.NOT_FOUND,
                                            "failed to get id mapping of catalog ids: " + catalogIds.toString());
                                    LOG.info("current file mapping: {}", fileMapping);
                                    return;
                                }

                                String repoTabletPath = jobInfo.getFilePath(repoIds);
                                // eg:
                                // bos://location/__palo_repository_my_repo/_ss_my_ss/_ss_content/__db_10000/
                                // __tbl_10001/__part_10002/_idx_10001/__10003
                                String src = repo.getRepoPath(label, repoTabletPath);
                                if (src == null) {
                                    status = new Status(ErrCode.COMMON_ERROR, "invalid src path: " + repoTabletPath);
                                    return;
                                }
                                SnapshotInfo snapshotInfo = snapshotInfos.get(info.getTabletId(), info.getBeId());
                                Preconditions.checkNotNull(snapshotInfo, info.getTabletId() + "-" + info.getBeId());
                                // download to previous exist snapshot dir
                                String dest = snapshotInfo.getTabletPath();
                                srcToDest.put(src, dest);
                                if (LOG.isDebugEnabled()) {
                                    LOG.debug("create download src path: {}, dest path: {}", src, dest);
                                }

                            } finally {
                                olapTbl.readUnlock();
                            }
                        }
                        long signature = env.getNextId();
                        DownloadTask task = new DownloadTask(null, beId, signature, jobId, dbId, srcToDest,
                                brokerAddrs.get(0),
                                S3ClientBEProperties.getBeFSProperties(repo.getRemoteFileSystem().getProperties()),
                                repo.getRemoteFileSystem().getStorageType(), repo.getLocation());
                        batchTask.addTask(task);
                        unfinishedSignatureToId.put(signature, beId);
                    }
                }
            } finally {
                db.readUnlock();
            }
        }

        // send task
        for (AgentTask task : batchTask.getAllTasks()) {
            AgentTaskQueue.addTask(task);
        }
        AgentTaskExecutor.submit(batchTask);

        state = RestoreJobState.DOWNLOADING;

        // No edit log here
        LOG.info("finished to send download tasks to BE. num: {}. {}", batchTask.getTaskNum(), this);
    }

    private void downloadLocalSnapshots() {
        // Categorize snapshot infos by db id.
        ArrayListMultimap<Long, SnapshotInfo> dbToSnapshotInfos = ArrayListMultimap.create();
        for (SnapshotInfo info : snapshotInfos.values()) {
            dbToSnapshotInfos.put(info.getDbId(), info);
        }

        // Send download tasks
        unfinishedSignatureToId.clear();
        taskProgress.clear();
        taskErrMsg.clear();
        AgentBatchTask batchTask = new AgentBatchTask();
        for (long dbId : dbToSnapshotInfos.keySet()) {
            List<SnapshotInfo> infos = dbToSnapshotInfos.get(dbId);

            Database db = env.getInternalCatalog().getDbNullable(dbId);
            if (db == null) {
                status = new Status(ErrCode.NOT_FOUND, "db " + dbId + " does not exist");
                return;
            }

            // We classify the snapshot info by backend
            ArrayListMultimap<Long, SnapshotInfo> beToSnapshots = ArrayListMultimap.create();
            for (SnapshotInfo info : infos) {
                beToSnapshots.put(info.getBeId(), info);
            }

            db.readLock();
            try {
                for (Long beId : beToSnapshots.keySet()) {
                    List<SnapshotInfo> beSnapshotInfos = beToSnapshots.get(beId);
                    int totalNum = beSnapshotInfos.size();
                    int batchNum = totalNum;
                    if (Config.restore_download_task_num_per_be > 0) {
                        batchNum = Math.min(totalNum, Config.restore_download_task_num_per_be);
                    }
                    // each task contains several upload sub tasks
                    int taskNumPerBatch = Math.max(totalNum / batchNum, 1);

                    // allot tasks
                    int index = 0;
                    for (int batch = 0; batch < batchNum; batch++) {
                        List<TRemoteTabletSnapshot> remoteTabletSnapshots = Lists.newArrayList();
                        int currentBatchTaskNum = (batch == batchNum - 1) ? totalNum - index : taskNumPerBatch;
                        for (int j = 0; j < currentBatchTaskNum; j++) {
                            TRemoteTabletSnapshot remoteTabletSnapshot = new TRemoteTabletSnapshot();

                            SnapshotInfo info = beSnapshotInfos.get(index++);
                            Table tbl = db.getTableNullable(info.getTblId());
                            if (tbl == null) {
                                status = new Status(ErrCode.NOT_FOUND, "restored table "
                                        + info.getTabletId() + " does not exist");
                                return;
                            }
                            OlapTable olapTbl = (OlapTable) tbl;
                            olapTbl.readLock();
                            try {
                                Partition part = olapTbl.getPartition(info.getPartitionId());
                                if (part == null) {
                                    status = new Status(ErrCode.NOT_FOUND, "partition "
                                            + info.getPartitionId() + " does not exist in restored table: "
                                            + tbl.getName());
                                    return;
                                }

                                MaterializedIndex idx = part.getIndex(info.getIndexId());
                                if (idx == null) {
                                    status = new Status(ErrCode.NOT_FOUND, "index " + info.getIndexId()
                                            + " does not exist in partion " + part.getName()
                                            + "of restored table " + tbl.getName());
                                    return;
                                }

                                Tablet tablet  = idx.getTablet(info.getTabletId());
                                if (tablet == null) {
                                    status = new Status(ErrCode.NOT_FOUND,
                                            "tablet " + info.getTabletId() + " does not exist in restored table "
                                                    + tbl.getName());
                                    return;
                                }

                                Replica replica = tablet.getReplicaByBackendId(info.getBeId());
                                if (replica == null) {
                                    status = new Status(ErrCode.NOT_FOUND,
                                            "replica in be " + info.getBeId() + " of tablet "
                                                    + tablet.getId() + " does not exist in restored table "
                                                    + tbl.getName());
                                    return;
                                }

                                IdChain catalogIds = new IdChain(tbl.getId(), part.getId(), idx.getId(),
                                        info.getTabletId(), replica.getId());
                                IdChain repoIds = fileMapping.get(catalogIds);
                                if (repoIds == null) {
                                    status = new Status(ErrCode.NOT_FOUND,
                                            "failed to get id mapping of catalog ids: " + catalogIds.toString());
                                    return;
                                }

                                SnapshotInfo snapshotInfo = snapshotInfos.get(info.getTabletId(), info.getBeId());
                                Preconditions.checkNotNull(snapshotInfo, info.getTabletId() + "-" + info.getBeId());
                                // download to previous exist snapshot dir
                                String dest = snapshotInfo.getTabletPath();

                                Long localTabletId = info.getTabletId();
                                String localSnapshotPath = dest;
                                Long remoteTabletId = repoIds.getTabletId();
                                Long remoteBeId = jobInfo.getBeId(remoteTabletId);
                                String remoteSnapshotPath = jobInfo.getTabletSnapshotPath(remoteTabletId);
                                if (remoteSnapshotPath == null) {
                                    status = new Status(ErrCode.NOT_FOUND,
                                            "failed to get remote snapshot path of tablet: " + remoteTabletId);
                                    return;
                                }
                                Long schemaHash = jobInfo.getSchemaHash(
                                        repoIds.getTblId(), repoIds.getPartId(), repoIds.getIdxId());
                                if (schemaHash == null) {
                                    status = new Status(ErrCode.NOT_FOUND,
                                            "failed to get schema hash of table: " + repoIds.getTblId()
                                                    + ", partition: " + repoIds.getPartId()
                                                    + ", index: " + repoIds.getIdxId());
                                    return;
                                }
                                // remoteSnapshotPath = "${remoteSnapshotPath}/${remoteTabletId}/${schemaHash}"
                                remoteSnapshotPath =
                                        String.format("%s/%d/%d", remoteSnapshotPath, remoteTabletId, schemaHash);
                                TNetworkAddress remoteBeAddr = jobInfo.getBeAddr(remoteBeId);
                                if (remoteBeAddr == null) {
                                    status = new Status(ErrCode.NOT_FOUND,
                                            "failed to get remote be address of be: " + remoteBeId);
                                    return;
                                }
                                String remoteToken = jobInfo.getToken();

                                remoteTabletSnapshot.setLocalTabletId(localTabletId);
                                remoteTabletSnapshot.setLocalSnapshotPath(localSnapshotPath);
                                remoteTabletSnapshot.setRemoteTabletId(remoteTabletId);
                                remoteTabletSnapshot.setRemoteBeId(remoteBeId);
                                remoteTabletSnapshot.setRemoteBeAddr(remoteBeAddr);
                                remoteTabletSnapshot.setRemoteSnapshotPath(remoteSnapshotPath);
                                remoteTabletSnapshot.setRemoteToken(remoteToken);

                                remoteTabletSnapshots.add(remoteTabletSnapshot);
                            } finally {
                                olapTbl.readUnlock();
                            }
                        }
                        long signature = env.getNextId();
                        DownloadTask task = new DownloadTask(null, beId, signature, jobId, dbId, remoteTabletSnapshots);
                        batchTask.addTask(task);
                        unfinishedSignatureToId.put(signature, beId);
                    }
                }
            } finally {
                db.readUnlock();
            }
        }

        // send task
        for (AgentTask task : batchTask.getAllTasks()) {
            AgentTaskQueue.addTask(task);
        }
        AgentTaskExecutor.submit(batchTask);

        state = RestoreJobState.DOWNLOADING;

        // No edit log here
        LOG.info("finished to send download tasks to BE. num: {}. {}", batchTask.getTaskNum(), this);
    }

    private void waitingAllDownloadFinished() {
        if (unfinishedSignatureToId.isEmpty()) {
            downloadFinishedTime = System.currentTimeMillis();
            state = RestoreJobState.COMMIT;

            // backupMeta is useless now
            backupMeta = null;

            env.getEditLog().logRestoreJob(this);
            LOG.info("finished to download. {}", this);
        }

        LOG.info("waiting {} tasks to finish downloading from repo. {}", unfinishedSignatureToId.size(), this);
    }

    private void commit() {
        // Send task to move the download dir
        unfinishedSignatureToId.clear();
        taskProgress.clear();
        taskErrMsg.clear();
        AgentBatchTask batchTask = new AgentBatchTask();
        // tablet id->(be id -> download info)
        for (Cell<Long, Long, SnapshotInfo> cell : snapshotInfos.cellSet()) {
            SnapshotInfo info = cell.getValue();
            long signature = env.getNextId();
            DirMoveTask task = new DirMoveTask(null, cell.getColumnKey(), signature, jobId, dbId, info.getTblId(),
                    info.getPartitionId(), info.getTabletId(), cell.getRowKey(), info.getTabletPath(),
                    info.getSchemaHash(), true /* need reload tablet header */);
            batchTask.addTask(task);
            unfinishedSignatureToId.put(signature, info.getTabletId());
        }

        // send task
        for (AgentTask task : batchTask.getAllTasks()) {
            AgentTaskQueue.addTask(task);
        }
        AgentTaskExecutor.submit(batchTask);

        state = RestoreJobState.COMMITTING;

        // No log here
        LOG.info("finished to send move dir tasks. num: {}. {}", batchTask.getTaskNum(), this);
        return;
    }

    private void waitingAllTabletsCommitted() {
        if (unfinishedSignatureToId.isEmpty()) {
            LOG.info("finished to commit all tablet. {}", this);
            Status st = allTabletCommitted(false /* not replay */);
            if (!st.ok()) {
                status = st;
            }
            return;
        }
        LOG.info("waiting {} tablets to commit. {}", unfinishedSignatureToId.size(), this);
    }

    private Status allTabletCommitted(boolean isReplay) {
        Database db = env.getInternalCatalog().getDbNullable(dbId);
        if (db == null) {
            return new Status(ErrCode.NOT_FOUND, "database " + dbId + " does not exist");
        }

        // set all restored partition version and version hash
        // set all tables' state to NORMAL
        setTableStateToNormal(db, true, isReplay);
        for (long tblId : restoredVersionInfo.rowKeySet()) {
            Table tbl = db.getTableNullable(tblId);
            if (tbl == null) {
                continue;
            }
            OlapTable olapTbl = (OlapTable) tbl;
            if (!tbl.writeLockIfExist()) {
                continue;
            }
            try {
                Map<Long, Long> map = restoredVersionInfo.rowMap().get(tblId);
                for (Map.Entry<Long, Long> entry : map.entrySet()) {
                    long partId = entry.getKey();
                    Partition part = olapTbl.getPartition(partId);
                    if (part == null) {
                        continue;
                    }

                    // update partition visible version
                    part.updateVersionForRestore(entry.getValue());
                    long visibleVersion = part.getVisibleVersion();

                    // we also need to update the replica version of these overwritten restored partitions
                    for (MaterializedIndex idx : part.getMaterializedIndices(IndexExtState.VISIBLE)) {
                        for (Tablet tablet : idx.getTablets()) {
                            for (Replica replica : tablet.getReplicas()) {
<<<<<<< HEAD
                                replica.updateVersionForRestore(entry.getValue());
=======
                                if (!replica.checkVersionCatchUp(visibleVersion, false)) {
                                    replica.updateVersion(visibleVersion);
                                }
>>>>>>> 4e1dbb0a
                            }
                        }
                    }

                    if (LOG.isDebugEnabled()) {
                        LOG.debug("restore set partition {} version in table {}, version: {}",
                                partId, tblId, entry.getValue());
                    }
                }
            } finally {
                tbl.writeUnlock();
            }
        }

        if (!isReplay) {
            restoredPartitions.clear();
            restoredTbls.clear();
            restoredResources.clear();

            // release snapshot before clearing snapshotInfos
            releaseSnapshots();

            snapshotInfos.clear();
            fileMapping.clear();
            jobInfo.releaseSnapshotInfo();

            finishedTime = System.currentTimeMillis();
            state = RestoreJobState.FINISHED;

            env.getEditLog().logRestoreJob(this);
        }

        LOG.info("job is finished. is replay: {}. {}", isReplay, this);
        return Status.OK;
    }

    private void releaseSnapshots() {
        if (snapshotInfos.isEmpty()) {
            return;
        }
        // we do not care about the release snapshot tasks' success or failure,
        // the GC thread on BE will sweep the snapshot, finally.
        AgentBatchTask batchTask = new AgentBatchTask();
        for (SnapshotInfo info : snapshotInfos.values()) {
            ReleaseSnapshotTask releaseTask = new ReleaseSnapshotTask(null, info.getBeId(), info.getDbId(),
                    info.getTabletId(), info.getPath());
            batchTask.addTask(releaseTask);
        }
        AgentTaskExecutor.submit(batchTask);
        LOG.info("send {} release snapshot tasks, job: {}", snapshotInfos.size(), this);
    }

    private void replayWaitingAllTabletsCommitted() {
        allTabletCommitted(true /* is replay */);
    }

    public List<String> getBriefInfo() {
        return getInfo(true);
    }

    public List<String> getFullInfo() {
        return getInfo(false);
    }

    public List<String> getInfo(boolean isBrief) {
        List<String> info = Lists.newArrayList();
        info.add(String.valueOf(jobId));
        info.add(label);
        info.add(backupTimestamp);
        info.add(dbName);
        info.add(state.name());
        info.add(String.valueOf(allowLoad));
        info.add(String.valueOf(replicaAlloc.getTotalReplicaNum()));
        info.add(replicaAlloc.toCreateStmt());
        info.add(String.valueOf(reserveReplica));
        info.add(String.valueOf(reserveDynamicPartitionEnable));
        if (!isBrief) {
            info.add(getRestoreObjs());
        }
        info.add(TimeUtils.longToTimeString(createTime));
        info.add(TimeUtils.longToTimeString(metaPreparedTime));
        info.add(TimeUtils.longToTimeString(snapshotFinishedTime));
        info.add(TimeUtils.longToTimeString(downloadFinishedTime));
        info.add(TimeUtils.longToTimeString(finishedTime));
        info.add(Joiner.on(", ").join(unfinishedSignatureToId.entrySet()));
        if (!isBrief) {
            info.add(Joiner.on(", ").join(taskProgress.entrySet().stream().map(
                    e -> "[" + e.getKey() + ": " + e.getValue().first + "/" + e.getValue().second + "]").collect(
                    Collectors.toList())));
            info.add(Joiner.on(", ").join(taskErrMsg.entrySet().stream().map(n -> "[" + n.getKey() + ": "
                    + n.getValue() + "]").collect(Collectors.toList())));
        }
        info.add(status.toString());
        info.add(String.valueOf(timeoutMs / 1000));
        return info;
    }

    private String getRestoreObjs() {
        Preconditions.checkState(jobInfo != null);
        return jobInfo.getInfo();
    }

    @Override
    public boolean isDone() {
        if (state == RestoreJobState.FINISHED || state == RestoreJobState.CANCELLED) {
            return true;
        }
        return false;
    }

    // cancel by user
    @Override
    public synchronized Status cancel() {
        if (isDone()) {
            return new Status(ErrCode.COMMON_ERROR,
                    "Job with label " + label + " can not be cancelled. state: " + state);
        }

        status = new Status(ErrCode.COMMON_ERROR, "user cancelled, current state: " + state.name());
        cancelInternal(false);
        return Status.OK;
    }

    public void cancelInternal(boolean isReplay) {
        // We need to clean the residual due to current state
        if (!isReplay) {
            switch (state) {
                case SNAPSHOTING:
                    // remove all snapshot tasks in AgentTaskQueue
                    for (Long taskId : unfinishedSignatureToId.keySet()) {
                        AgentTaskQueue.removeTaskOfType(TTaskType.MAKE_SNAPSHOT, taskId);
                    }
                    break;
                case DOWNLOADING:
                    // remove all down tasks in AgentTaskQueue
                    for (Long taskId : unfinishedSignatureToId.keySet()) {
                        AgentTaskQueue.removeTaskOfType(TTaskType.DOWNLOAD, taskId);
                    }
                    break;
                case COMMITTING:
                    // remove all dir move tasks in AgentTaskQueue
                    for (Long taskId : unfinishedSignatureToId.keySet()) {
                        AgentTaskQueue.removeTaskOfType(TTaskType.MOVE, taskId);
                    }
                    break;
                default:
                    break;
            }
        }

        // clean restored objs
        Database db = env.getInternalCatalog().getDbNullable(dbId);
        if (db != null) {
            // rollback table's state to NORMAL
            setTableStateToNormal(db, false, isReplay);

            // remove restored tbls
            for (Table restoreTbl : restoredTbls) {
                LOG.info("remove restored table when cancelled: {}", restoreTbl.getName());
                if (db.writeLockIfExist()) {
                    try {
                        if (restoreTbl.getType() == TableType.OLAP) {
                            OlapTable restoreOlapTable = (OlapTable) restoreTbl;
                            restoreOlapTable.writeLock();
                            try {
                                for (Partition part : restoreOlapTable.getPartitions()) {
                                    for (MaterializedIndex idx : part.getMaterializedIndices(IndexExtState.VISIBLE)) {
                                        for (Tablet tablet : idx.getTablets()) {
                                            Env.getCurrentInvertedIndex().deleteTablet(tablet.getId());
                                        }
                                    }
                                }
                                db.unregisterTable(restoreTbl.getName());
                            } finally {
                                restoreTbl.writeUnlock();
                            }
                        }
                    } finally {
                        db.writeUnlock();
                    }
                }

            }

            // remove restored partitions
            for (Pair<String, Partition> entry : restoredPartitions) {
                OlapTable restoreTbl = (OlapTable) db.getTableNullable(entry.first);
                if (restoreTbl == null) {
                    continue;
                }
                if (!restoreTbl.writeLockIfExist()) {
                    continue;
                }
                LOG.info("remove restored partition in table {} when cancelled: {}",
                        restoreTbl.getName(), entry.second.getName());
                try {
                    restoreTbl.dropPartition(dbId, entry.second.getName(), true /* force drop */);
                } finally {
                    restoreTbl.writeUnlock();
                }
            }

            // remove restored resource
            ResourceMgr resourceMgr = Env.getCurrentEnv().getResourceMgr();
            for (Resource resource : restoredResources) {
                LOG.info("remove restored resource when cancelled: {}", resource.getName());
                resourceMgr.dropResource(resource);
            }
        }

        if (!isReplay) {
            // backupMeta is useless
            backupMeta = null;

            releaseSnapshots();

            snapshotInfos.clear();
            fileMapping.clear();
            jobInfo.releaseSnapshotInfo();

            RestoreJobState curState = state;
            finishedTime = System.currentTimeMillis();
            state = RestoreJobState.CANCELLED;
            // log
            env.getEditLog().logRestoreJob(this);

            LOG.info("finished to cancel restore job. current state: {}. is replay: {}. {}",
                     curState.name(), isReplay, this);
            return;
        }

        LOG.info("finished to cancel restore job. is replay: {}. {}", isReplay, this);
    }

    private void setTableStateToNormal(Database db, boolean committed, boolean isReplay) {
        for (String tableName : jobInfo.backupOlapTableObjects.keySet()) {
            Table tbl = db.getTableNullable(jobInfo.getAliasByOriginNameIfSet(tableName));
            if (tbl == null) {
                LOG.warn("table {} is not found and skip set state to normal", tableName);
                continue;
            }

            if (tbl.getType() != TableType.OLAP) {
                continue;
            }

            OlapTable olapTbl = (OlapTable) tbl;
            if (!tbl.writeLockIfExist()) {
                continue;
            }
            try {
                if (olapTbl.getState() == OlapTableState.RESTORE
                        || olapTbl.getState() == OlapTableState.RESTORE_WITH_LOAD) {
                    LOG.info("table {} set state from {} to normal", tableName, olapTbl.getState());
                    olapTbl.setState(OlapTableState.NORMAL);
                }

                BackupOlapTableInfo tblInfo = jobInfo.backupOlapTableObjects.get(tableName);
                for (Map.Entry<String, BackupPartitionInfo> partitionEntry : tblInfo.partitions.entrySet()) {
                    String partitionName = partitionEntry.getKey();
                    Partition partition = olapTbl.getPartition(partitionName);
                    if (partition == null) {
                        LOG.warn("table {} partition {} is not found and skip set state to normal",
                                tableName, partitionName);
                        continue;
                    }
                    if (partition.getState() == PartitionState.RESTORE) {
                        partition.setState(PartitionState.NORMAL);
                    }
                }
                if (committed && reserveDynamicPartitionEnable) {
                    if (DynamicPartitionUtil.isDynamicPartitionTable(tbl)) {
                        DynamicPartitionUtil.registerOrRemoveDynamicPartitionTable(db.getId(), olapTbl, isReplay);
                        Env.getCurrentEnv().getDynamicPartitionScheduler().createOrUpdateRuntimeInfo(tbl.getId(),
                                DynamicPartitionScheduler.LAST_UPDATE_TIME, TimeUtils.getCurrentFormatTime());
                    }
                }
            } finally {
                tbl.writeUnlock();
            }
        }
    }

    public static RestoreJob read(DataInput in) throws IOException {
        if (Env.getCurrentEnvJournalVersion() < FeMetaVersion.VERSION_136) {
            RestoreJob job = new RestoreJob();
            job.readFields(in);
            return job;
        } else {
            return GsonUtils.GSON.fromJson(Text.readString(in), RestoreJob.class);
        }
    }

    @Deprecated
    @Override
    public void readFields(DataInput in) throws IOException {
        super.readFields(in);

        backupTimestamp = Text.readString(in);
        jobInfo = BackupJobInfo.read(in);
        allowLoad = in.readBoolean();

        state = RestoreJobState.valueOf(Text.readString(in));

        if (in.readBoolean()) {
            backupMeta = BackupMeta.read(in);
        }

        fileMapping = RestoreFileMapping.read(in);

        metaPreparedTime = in.readLong();
        snapshotFinishedTime = in.readLong();
        downloadFinishedTime = in.readLong();

        if (Env.getCurrentEnvJournalVersion() < FeMetaVersion.VERSION_105) {
            int restoreReplicationNum = in.readInt();
            replicaAlloc = new ReplicaAllocation((short) restoreReplicationNum);
        } else {
            replicaAlloc = ReplicaAllocation.read(in);
        }

        int size = in.readInt();
        for (int i = 0; i < size; i++) {
            String tblName = Text.readString(in);
            Partition part = Partition.read(in);
            restoredPartitions.add(Pair.of(tblName, part));
        }

        size = in.readInt();
        for (int i = 0; i < size; i++) {
            restoredTbls.add(Table.read(in));
        }

        size = in.readInt();
        for (int i = 0; i < size; i++) {
            long tblId = in.readLong();
            int innerSize = in.readInt();
            for (int j = 0; j < innerSize; j++) {
                long partId = in.readLong();
                long version = in.readLong();
                // Useless but read it to compatible with meta
                long versionHash = in.readLong(); // CHECKSTYLE IGNORE THIS LINE
                restoredVersionInfo.put(tblId, partId, version);
            }
        }

        size = in.readInt();
        for (int i = 0; i < size; i++) {
            long tabletId = in.readLong();
            int innerSize = in.readInt();
            for (int j = 0; j < innerSize; j++) {
                long beId = in.readLong();
                SnapshotInfo info = SnapshotInfo.read(in);
                snapshotInfos.put(tabletId, beId, info);
            }
        }

        // restored resource
        size = in.readInt();
        for (int i = 0; i < size; i++) {
            restoredResources.add(Resource.read(in));
        }

        // read properties
        size = in.readInt();
        for (int i = 0; i < size; i++) {
            String key = Text.readString(in);
            String value = Text.readString(in);
            properties.put(key, value);
        }
        reserveReplica = Boolean.parseBoolean(properties.get(PROP_RESERVE_REPLICA));
        reserveDynamicPartitionEnable = Boolean.parseBoolean(properties.get(PROP_RESERVE_DYNAMIC_PARTITION_ENABLE));
        isBeingSynced = Boolean.parseBoolean(properties.get(PROP_IS_BEING_SYNCED));
    }

    @Override
    public void gsonPostProcess() throws IOException {
        reserveReplica = Boolean.parseBoolean(properties.get(PROP_RESERVE_REPLICA));
        reserveDynamicPartitionEnable = Boolean.parseBoolean(properties.get(PROP_RESERVE_DYNAMIC_PARTITION_ENABLE));
        isBeingSynced = Boolean.parseBoolean(properties.get(PROP_IS_BEING_SYNCED));
    }

    @Override
    public String toString() {
        StringBuilder sb = new StringBuilder(super.toString());
        sb.append(", backup ts: ").append(backupTimestamp);
        sb.append(", state: ").append(state.name());
        return sb.toString();
    }
}<|MERGE_RESOLUTION|>--- conflicted
+++ resolved
@@ -1810,13 +1810,7 @@
                     for (MaterializedIndex idx : part.getMaterializedIndices(IndexExtState.VISIBLE)) {
                         for (Tablet tablet : idx.getTablets()) {
                             for (Replica replica : tablet.getReplicas()) {
-<<<<<<< HEAD
                                 replica.updateVersionForRestore(entry.getValue());
-=======
-                                if (!replica.checkVersionCatchUp(visibleVersion, false)) {
-                                    replica.updateVersion(visibleVersion);
-                                }
->>>>>>> 4e1dbb0a
                             }
                         }
                     }
