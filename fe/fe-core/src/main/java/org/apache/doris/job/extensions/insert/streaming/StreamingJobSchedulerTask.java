// Licensed to the Apache Software Foundation (ASF) under one
// or more contributor license agreements.  See the NOTICE file
// distributed with this work for additional information
// regarding copyright ownership.  The ASF licenses this file
// to you under the Apache License, Version 2.0 (the
// "License"); you may not use this file except in compliance
// with the License.  You may obtain a copy of the License at
//
//   http://www.apache.org/licenses/LICENSE-2.0
//
// Unless required by applicable law or agreed to in writing,
// software distributed under the License is distributed on an
// "AS IS" BASIS, WITHOUT WARRANTIES OR CONDITIONS OF ANY
// KIND, either express or implied.  See the License for the
// specific language governing permissions and limitations
// under the License.

package org.apache.doris.job.extensions.insert.streaming;

import org.apache.doris.common.Config;
import org.apache.doris.common.InternalErrorCode;
import org.apache.doris.job.common.FailureReason;
import org.apache.doris.job.common.JobStatus;
import org.apache.doris.job.exception.JobException;
import org.apache.doris.job.task.AbstractTask;
import org.apache.doris.thrift.TRow;

<<<<<<< HEAD
=======
import lombok.extern.log4j.Log4j2;
import org.apache.commons.lang3.StringUtils;

import java.util.Arrays;
import java.util.List;
>>>>>>> 870a134e

@Log4j2
public class StreamingJobSchedulerTask extends AbstractTask {
    private static final long BACK_OFF_BASIC_TIME_SEC = 10L;
    private static final long MAX_BACK_OFF_TIME_SEC = 60 * 5;
    private StreamingInsertJob streamingInsertJob;

    public StreamingJobSchedulerTask(StreamingInsertJob streamingInsertJob) {
        this.streamingInsertJob = streamingInsertJob;
    }

    @Override
    public void run() throws JobException {
        switch (streamingInsertJob.getJobStatus()) {
            case PENDING:
                handlePendingState();
                break;
            case RUNNING:
                streamingInsertJob.fetchMeta();
                break;
            case PAUSED:
                autoResumeHandler();
                break;
            default:
                break;
        }
    }

    private void handlePendingState() throws JobException {
        if (Config.isCloudMode()) {
            try {
                streamingInsertJob.replayOnCloudMode();
            } catch (JobException e) {
                streamingInsertJob.setFailureReason(
                    new FailureReason(InternalErrorCode.INTERNAL_ERR, e.getMessage()));
                streamingInsertJob.updateJobStatus(JobStatus.PAUSED);
                return;
            }
        }
        streamingInsertJob.createStreamingInsertTask();
        streamingInsertJob.updateJobStatus(JobStatus.RUNNING);
        streamingInsertJob.setAutoResumeCount(0);
    }

    private void autoResumeHandler() throws JobException {
        final FailureReason failureReason = streamingInsertJob.getFailureReason();
        final long latestAutoResumeTimestamp = streamingInsertJob.getLatestAutoResumeTimestamp();
        final long autoResumeCount = streamingInsertJob.getAutoResumeCount();
        final long current = System.currentTimeMillis();

        if (failureReason != null
                && failureReason.getCode() != InternalErrorCode.MANUAL_PAUSE_ERR
                && failureReason.getCode() != InternalErrorCode.TOO_MANY_FAILURE_ROWS_ERR
                && failureReason.getCode() != InternalErrorCode.CANNOT_RESUME_ERR) {
            long autoResumeIntervalTimeSec = autoResumeCount < 5
                        ? Math.min((long) Math.pow(2, autoResumeCount) * BACK_OFF_BASIC_TIME_SEC,
                                MAX_BACK_OFF_TIME_SEC) : MAX_BACK_OFF_TIME_SEC;
            if (current - latestAutoResumeTimestamp > autoResumeIntervalTimeSec * 1000L) {
                streamingInsertJob.setLatestAutoResumeTimestamp(current);
                if (autoResumeCount < Long.MAX_VALUE) {
                    streamingInsertJob.setAutoResumeCount(autoResumeCount + 1);
                }
                streamingInsertJob.updateJobStatus(JobStatus.PENDING);
                return;
            }
        }
    }

    @Override
    protected void closeOrReleaseResources() {
        // do nothing
    }

    @Override
    protected void executeCancelLogic(boolean needWaitCancelComplete) throws Exception {
<<<<<<< HEAD
        // cancel logic in streaming insert task
=======
        log.info("cancelling streaming insert job scheduler task for job id {}", streamingInsertJob.getJobId());
        if (streamingInsertJob.getRunningStreamTask() != null) {
            streamingInsertJob.getRunningStreamTask().cancel(needWaitCancelComplete);
        }
>>>>>>> 870a134e
    }

    @Override
    public TRow getTvfInfo(String jobName) {
<<<<<<< HEAD
        // only show streaming insert task info in job tvf
        return null;
=======
        StreamingInsertTask runningTask = streamingInsertJob.getRunningStreamTask();
        if (runningTask == null) {
            return null;
        }
        if (!streamingInsertJob.needScheduleTask()) {
            //todo: should list history task
            return null;
        }
        TRow trow = new TRow();
        trow.addToColumnValue(new TCell().setStringVal(String.valueOf(runningTask.getTaskId())));
        trow.addToColumnValue(new TCell().setStringVal(String.valueOf(runningTask.getJobId())));
        trow.addToColumnValue(new TCell().setStringVal(jobName));
        trow.addToColumnValue(new TCell().setStringVal(runningTask.getLabelName()));
        trow.addToColumnValue(new TCell().setStringVal(runningTask.getStatus().name()));
        // err msg
        String errMsg = "";
        if (StringUtils.isNotBlank(runningTask.getErrMsg())
                && !FeConstants.null_string.equals(runningTask.getErrMsg())) {
            errMsg = runningTask.getErrMsg();
        } else {
            errMsg = runningTask.getOtherMsg();
        }
        trow.addToColumnValue(new TCell().setStringVal(StringUtils.isNotBlank(errMsg)
                ? errMsg : FeConstants.null_string));

        // create time
        trow.addToColumnValue(new TCell().setStringVal(TimeUtils.longToTimeString(runningTask.getCreateTimeMs())));
        trow.addToColumnValue(new TCell().setStringVal(null == getStartTimeMs() ? FeConstants.null_string
                : TimeUtils.longToTimeString(runningTask.getStartTimeMs())));
        // load end time
        trow.addToColumnValue(new TCell().setStringVal(TimeUtils.longToTimeString(runningTask.getFinishTimeMs())));

        List<LoadJob> loadJobs = Env.getCurrentEnv().getLoadManager()
                .queryLoadJobsByJobIds(Arrays.asList(runningTask.getTaskId()));
        if (!loadJobs.isEmpty()) {
            LoadJob loadJob = loadJobs.get(0);
            if (loadJob.getLoadingStatus() != null && loadJob.getLoadingStatus().getTrackingUrl() != null) {
                trow.addToColumnValue(new TCell().setStringVal(loadJob.getLoadingStatus().getTrackingUrl()));
            } else {
                trow.addToColumnValue(new TCell().setStringVal(FeConstants.null_string));
            }

            if (loadJob.getLoadStatistic() != null) {
                trow.addToColumnValue(new TCell().setStringVal(loadJob.getLoadStatistic().toJson()));
            } else {
                trow.addToColumnValue(new TCell().setStringVal(FeConstants.null_string));
            }
        } else {
            trow.addToColumnValue(new TCell().setStringVal(FeConstants.null_string));
            trow.addToColumnValue(new TCell().setStringVal(FeConstants.null_string));
        }

        if (runningTask.getUserIdentity() == null) {
            trow.addToColumnValue(new TCell().setStringVal(FeConstants.null_string));
        } else {
            trow.addToColumnValue(new TCell().setStringVal(runningTask.getUserIdentity().getQualifiedUser()));
        }
        trow.addToColumnValue(new TCell().setStringVal(""));
        return trow;
>>>>>>> 870a134e
    }
}<|MERGE_RESOLUTION|>--- conflicted
+++ resolved
@@ -25,14 +25,11 @@
 import org.apache.doris.job.task.AbstractTask;
 import org.apache.doris.thrift.TRow;
 
-<<<<<<< HEAD
-=======
 import lombok.extern.log4j.Log4j2;
 import org.apache.commons.lang3.StringUtils;
 
 import java.util.Arrays;
 import java.util.List;
->>>>>>> 870a134e
 
 @Log4j2
 public class StreamingJobSchedulerTask extends AbstractTask {
@@ -108,81 +105,12 @@
 
     @Override
     protected void executeCancelLogic(boolean needWaitCancelComplete) throws Exception {
-<<<<<<< HEAD
         // cancel logic in streaming insert task
-=======
-        log.info("cancelling streaming insert job scheduler task for job id {}", streamingInsertJob.getJobId());
-        if (streamingInsertJob.getRunningStreamTask() != null) {
-            streamingInsertJob.getRunningStreamTask().cancel(needWaitCancelComplete);
-        }
->>>>>>> 870a134e
     }
 
     @Override
     public TRow getTvfInfo(String jobName) {
-<<<<<<< HEAD
         // only show streaming insert task info in job tvf
         return null;
-=======
-        StreamingInsertTask runningTask = streamingInsertJob.getRunningStreamTask();
-        if (runningTask == null) {
-            return null;
-        }
-        if (!streamingInsertJob.needScheduleTask()) {
-            //todo: should list history task
-            return null;
-        }
-        TRow trow = new TRow();
-        trow.addToColumnValue(new TCell().setStringVal(String.valueOf(runningTask.getTaskId())));
-        trow.addToColumnValue(new TCell().setStringVal(String.valueOf(runningTask.getJobId())));
-        trow.addToColumnValue(new TCell().setStringVal(jobName));
-        trow.addToColumnValue(new TCell().setStringVal(runningTask.getLabelName()));
-        trow.addToColumnValue(new TCell().setStringVal(runningTask.getStatus().name()));
-        // err msg
-        String errMsg = "";
-        if (StringUtils.isNotBlank(runningTask.getErrMsg())
-                && !FeConstants.null_string.equals(runningTask.getErrMsg())) {
-            errMsg = runningTask.getErrMsg();
-        } else {
-            errMsg = runningTask.getOtherMsg();
-        }
-        trow.addToColumnValue(new TCell().setStringVal(StringUtils.isNotBlank(errMsg)
-                ? errMsg : FeConstants.null_string));
-
-        // create time
-        trow.addToColumnValue(new TCell().setStringVal(TimeUtils.longToTimeString(runningTask.getCreateTimeMs())));
-        trow.addToColumnValue(new TCell().setStringVal(null == getStartTimeMs() ? FeConstants.null_string
-                : TimeUtils.longToTimeString(runningTask.getStartTimeMs())));
-        // load end time
-        trow.addToColumnValue(new TCell().setStringVal(TimeUtils.longToTimeString(runningTask.getFinishTimeMs())));
-
-        List<LoadJob> loadJobs = Env.getCurrentEnv().getLoadManager()
-                .queryLoadJobsByJobIds(Arrays.asList(runningTask.getTaskId()));
-        if (!loadJobs.isEmpty()) {
-            LoadJob loadJob = loadJobs.get(0);
-            if (loadJob.getLoadingStatus() != null && loadJob.getLoadingStatus().getTrackingUrl() != null) {
-                trow.addToColumnValue(new TCell().setStringVal(loadJob.getLoadingStatus().getTrackingUrl()));
-            } else {
-                trow.addToColumnValue(new TCell().setStringVal(FeConstants.null_string));
-            }
-
-            if (loadJob.getLoadStatistic() != null) {
-                trow.addToColumnValue(new TCell().setStringVal(loadJob.getLoadStatistic().toJson()));
-            } else {
-                trow.addToColumnValue(new TCell().setStringVal(FeConstants.null_string));
-            }
-        } else {
-            trow.addToColumnValue(new TCell().setStringVal(FeConstants.null_string));
-            trow.addToColumnValue(new TCell().setStringVal(FeConstants.null_string));
-        }
-
-        if (runningTask.getUserIdentity() == null) {
-            trow.addToColumnValue(new TCell().setStringVal(FeConstants.null_string));
-        } else {
-            trow.addToColumnValue(new TCell().setStringVal(runningTask.getUserIdentity().getQualifiedUser()));
-        }
-        trow.addToColumnValue(new TCell().setStringVal(""));
-        return trow;
->>>>>>> 870a134e
     }
 }