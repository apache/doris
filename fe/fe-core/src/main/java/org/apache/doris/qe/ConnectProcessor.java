--- conflicted
+++ resolved
@@ -194,12 +194,8 @@
             } catch (Exception e) {
                 // TODO: We should catch all exception here until we support all query syntax.
                 LOG.debug("Nereids parse sql failed. Reason: {}. Statement: \"{}\".",
-<<<<<<< HEAD
-                        e.getMessage(), originStmt);
+                        e.getMessage(), convertedStmt);
                 nereidsParseException = e;
-=======
-                        e.getMessage(), convertedStmt);
->>>>>>> 86888414
             }
         }
 
