// Licensed to the Apache Software Foundation (ASF) under one
// or more contributor license agreements.  See the NOTICE file
// distributed with this work for additional information
// regarding copyright ownership.  The ASF licenses this file
// to you under the Apache License, Version 2.0 (the
// "License"); you may not use this file except in compliance
// with the License.  You may obtain a copy of the License at
//
//   http://www.apache.org/licenses/LICENSE-2.0
//
// Unless required by applicable law or agreed to in writing,
// software distributed under the License is distributed on an
// "AS IS" BASIS, WITHOUT WARRANTIES OR CONDITIONS OF ANY
// KIND, either express or implied.  See the License for the
// specific language governing permissions and limitations
// under the License.

package org.apache.doris.analysis;

import org.apache.doris.catalog.Database;
import org.apache.doris.catalog.Env;
import org.apache.doris.catalog.FsBroker;
import org.apache.doris.catalog.Partition;
import org.apache.doris.catalog.Table;
import org.apache.doris.common.AnalysisException;
import org.apache.doris.common.Config;
import org.apache.doris.common.DdlException;
import org.apache.doris.common.ErrorCode;
import org.apache.doris.common.ErrorReport;
import org.apache.doris.common.FeNameFormat;
import org.apache.doris.common.UserException;
import org.apache.doris.common.util.PrintableMap;
import org.apache.doris.common.util.PropertyAnalyzer;
import org.apache.doris.common.util.URI;
import org.apache.doris.common.util.Util;
import org.apache.doris.mysql.privilege.PrivPredicate;
import org.apache.doris.qe.ConnectContext;

import com.google.common.base.Joiner;
import com.google.common.base.Preconditions;
import com.google.common.base.Strings;
import com.google.common.collect.Maps;
import org.apache.logging.log4j.LogManager;
import org.apache.logging.log4j.Logger;

import java.util.List;
import java.util.Map;
import java.util.UUID;

// EXPORT statement, export data to dirs by broker.
//
// syntax:
//      EXPORT TABLE tablename [PARTITION (name1[, ...])]
//          TO 'export_target_path'
//          [PROPERTIES("key"="value")]
//          BY BROKER 'broker_name' [( $broker_attrs)]
public class ExportStmt extends StatementBase {
    private static final Logger LOG = LogManager.getLogger(ExportStmt.class);

    public static final String TABLET_NUMBER_PER_TASK_PROP = "tablet_num_per_task";
    public static final String LABEL = "label";

    private static final String DEFAULT_COLUMN_SEPARATOR = "\t";
    private static final String DEFAULT_LINE_DELIMITER = "\n";
    private static final String DEFAULT_COLUMNS = "";
    private TableName tblName;
    private List<String> partitions;
    private Expr whereExpr;
    private String path;
    private BrokerDesc brokerDesc;
    private Map<String, String> properties = Maps.newHashMap();
    private String columnSeparator;
    private String lineDelimiter;
    private String columns;

    private TableRef tableRef;

    public ExportStmt(TableRef tableRef, Expr whereExpr, String path,
                      Map<String, String> properties, BrokerDesc brokerDesc) {
        this.tableRef = tableRef;
        this.whereExpr = whereExpr;
        this.path = path.trim();
        if (properties != null) {
            this.properties = properties;
        }
        this.brokerDesc = brokerDesc;
        this.columnSeparator = DEFAULT_COLUMN_SEPARATOR;
        this.lineDelimiter = DEFAULT_LINE_DELIMITER;
        this.columns = DEFAULT_COLUMNS;
    }

    public String getColumns() {
        return columns;
    }

    public TableName getTblName() {
        return tblName;
    }

    public List<String> getPartitions() {
        return partitions;
    }

    public Expr getWhereExpr() {
        return whereExpr;
    }

    public String getPath() {
        return path;
    }

    public BrokerDesc getBrokerDesc() {
        return brokerDesc;
    }

    public Map<String, String> getProperties() {
        return properties;
    }

    public String getColumnSeparator() {
        return this.columnSeparator;
    }

    public String getLineDelimiter() {
        return this.lineDelimiter;
    }

    @Override
    public boolean needAuditEncryption() {
        if (brokerDesc != null) {
            return true;
        }
        return false;
    }

    @Override
    public void analyze(Analyzer analyzer) throws UserException {
        super.analyze(analyzer);

        tableRef = analyzer.resolveTableRef(tableRef);
        Preconditions.checkNotNull(tableRef);
        tableRef.analyze(analyzer);

        this.tblName = tableRef.getName();
        // disallow external catalog
        Util.prohibitExternalCatalog(tblName.getCtl(), this.getClass().getSimpleName());

        PartitionNames partitionNames = tableRef.getPartitionNames();
        if (partitionNames != null) {
            if (partitionNames.isTemp()) {
                throw new AnalysisException("Do not support exporting temporary partitions");
            }
            partitions = partitionNames.getPartitionNames();
        }

        // check auth
        if (!Env.getCurrentEnv().getAuth().checkTblPriv(ConnectContext.get(),
                                                                tblName.getDb(), tblName.getTbl(),
                                                                PrivPredicate.SELECT)) {
            ErrorReport.reportAnalysisException(ErrorCode.ERR_TABLEACCESS_DENIED_ERROR, "EXPORT",
                                                ConnectContext.get().getQualifiedUser(),
                                                ConnectContext.get().getRemoteIP(),
                                                tblName.getDb() + ": " + tblName.getTbl());
        }

        // check table && partitions whether exist
        checkTable(analyzer.getEnv());

        // check broker whether exist
        if (brokerDesc == null) {
            brokerDesc = new BrokerDesc("local", StorageBackend.StorageType.LOCAL, null);
        }

        // where expr will be checked in export job

        // check path is valid
        path = checkPath(path, brokerDesc.getStorageType());
        if (brokerDesc.getStorageType() == StorageBackend.StorageType.BROKER) {
            if (!analyzer.getEnv().getBrokerMgr().containsBroker(brokerDesc.getName())) {
                throw new AnalysisException("broker " + brokerDesc.getName() + " does not exist");
            }

            FsBroker broker = analyzer.getEnv().getBrokerMgr().getAnyBroker(brokerDesc.getName());
            if (broker == null) {
                throw new AnalysisException("failed to get alive broker");
            }
        }

        // check properties
        checkProperties(properties);
    }

    private void checkTable(Env env) throws AnalysisException {
        Database db = env.getInternalCatalog().getDbOrAnalysisException(tblName.getDb());
        Table table = db.getTableOrAnalysisException(tblName.getTbl());
        table.readLock();
        try {
            if (partitions == null) {
                return;
            }
            if (!table.isPartitioned()) {
                throw new AnalysisException("Table[" + tblName.getTbl() + "] is not partitioned.");
            }
            Table.TableType tblType = table.getType();
            switch (tblType) {
                case MYSQL:
                case ODBC:
                case JDBC:
                case OLAP:
                    break;
                case BROKER:
                case SCHEMA:
                case INLINE_VIEW:
                case VIEW:
                default:
                    throw new AnalysisException("Table[" + tblName.getTbl() + "] is "
                            + tblType.toString() + " type, do not support EXPORT.");
            }

            for (String partitionName : partitions) {
                Partition partition = table.getPartition(partitionName);
                if (partition == null) {
                    throw new AnalysisException("Partition [" + partitionName + "] does not exist");
                }
            }
        } finally {
            table.readUnlock();
        }
    }

    public static String checkPath(String path, StorageBackend.StorageType type) throws AnalysisException {
        if (Strings.isNullOrEmpty(path)) {
            throw new AnalysisException("No dest path specified.");
        }

        URI uri = URI.create(path);
        String schema = uri.getScheme();
        if (type == StorageBackend.StorageType.BROKER) {
            if (schema == null || (!schema.equalsIgnoreCase("hdfs")
                    && !schema.equalsIgnoreCase("ofs")
                    && !schema.equalsIgnoreCase("obs")
<<<<<<< HEAD
                    && !schema.equalsIgnoreCase("oss"))) {
                throw new AnalysisException("Invalid export path. please use valid 'HDFS://', 'AFS://' , 'BOS://', "
                    + "'oss://'," + "or 'ofs://' or 'obs://' path.");
=======
                    && !schema.equalsIgnoreCase("s3a"))) {
                throw new AnalysisException("Invalid broker path. please use valid 'hdfs://', 'ofs://', 'obs://',"
                    + " or 's3a://' path.");
>>>>>>> bb9182d6
            }
        } else if (type == StorageBackend.StorageType.S3) {
            if (schema == null || !schema.equalsIgnoreCase("s3")) {
                throw new AnalysisException("Invalid export path. please use valid 's3://' path.");
            }
        } else if (type == StorageBackend.StorageType.HDFS) {
            if (schema == null || !schema.equalsIgnoreCase("hdfs")) {
                throw new AnalysisException("Invalid export path. please use valid 'HDFS://' path.");
            }
        } else if (type == StorageBackend.StorageType.LOCAL) {
            if (schema != null && !schema.equalsIgnoreCase("file")) {
                throw new AnalysisException(
                        "Invalid export path. please use valid '" + OutFileClause.LOCAL_FILE_PREFIX + "' path.");
            }
            path = path.substring(OutFileClause.LOCAL_FILE_PREFIX.length() - 1);
        }
        return path;
    }

    private void checkProperties(Map<String, String> properties) throws UserException {
        this.columnSeparator = Separator.convertSeparator(PropertyAnalyzer.analyzeColumnSeparator(
                properties, ExportStmt.DEFAULT_COLUMN_SEPARATOR));
        this.lineDelimiter = Separator.convertSeparator(PropertyAnalyzer.analyzeLineDelimiter(
                properties, ExportStmt.DEFAULT_LINE_DELIMITER));
        this.columns = properties.get(LoadStmt.KEY_IN_PARAM_COLUMNS);
        // exec_mem_limit
        if (properties.containsKey(LoadStmt.EXEC_MEM_LIMIT)) {
            try {
                Long.parseLong(properties.get(LoadStmt.EXEC_MEM_LIMIT));
            } catch (NumberFormatException e) {
                throw new DdlException("Invalid exec_mem_limit value: " + e.getMessage());
            }
        } else {
            // use session variables
            properties.put(LoadStmt.EXEC_MEM_LIMIT,
                           String.valueOf(ConnectContext.get().getSessionVariable().getMaxExecMemByte()));
        }
        // timeout
        if (properties.containsKey(LoadStmt.TIMEOUT_PROPERTY)) {
            try {
                Long.parseLong(properties.get(LoadStmt.TIMEOUT_PROPERTY));
            } catch (NumberFormatException e) {
                throw new DdlException("Invalid timeout value: " + e.getMessage());
            }
        } else {
            // use session variables
            properties.put(LoadStmt.TIMEOUT_PROPERTY, String.valueOf(Config.export_task_default_timeout_second));
        }

        // tablet num per task
        if (properties.containsKey(TABLET_NUMBER_PER_TASK_PROP)) {
            try {
                Long.parseLong(properties.get(TABLET_NUMBER_PER_TASK_PROP));
            } catch (NumberFormatException e) {
                throw new DdlException("Invalid tablet num per task value: " + e.getMessage());
            }
        } else {
            // use session variables
            properties.put(TABLET_NUMBER_PER_TASK_PROP, String.valueOf(Config.export_tablet_num_per_task));
        }

        if (properties.containsKey(LABEL)) {
            FeNameFormat.checkLabel(properties.get(LABEL));
        } else {
            // generate a random label
            String label = "export_" + UUID.randomUUID().toString();
            properties.put(LABEL, label);
        }
    }

    @Override
    public String toSql() {
        StringBuilder sb = new StringBuilder();
        sb.append("EXPORT TABLE ");
        if (tblName == null) {
            sb.append("non-exist");
        } else {
            sb.append(tblName.toSql());
        }
        if (partitions != null && !partitions.isEmpty()) {
            sb.append(" PARTITION (");
            Joiner.on(", ").appendTo(sb, partitions);
            sb.append(")");
        }
        sb.append("\n");

        sb.append(" TO ").append("'");
        sb.append(path);
        sb.append("'");

        if (properties != null && !properties.isEmpty()) {
            sb.append("\nPROPERTIES (");
            sb.append(new PrintableMap<String, String>(properties, "=", true, false));
            sb.append(")");
        }

        if (brokerDesc != null) {
            sb.append("\n WITH BROKER '").append(brokerDesc.getName()).append("' (");
            sb.append(new PrintableMap<String, String>(brokerDesc.getProperties(), "=", true, false, true));
            sb.append(")");
        }

        return sb.toString();
    }

    @Override
    public RedirectStatus getRedirectStatus() {
        return RedirectStatus.FORWARD_WITH_SYNC;
    }

    @Override
    public String toString() {
        return toSql();
    }
}<|MERGE_RESOLUTION|>--- conflicted
+++ resolved
@@ -239,15 +239,9 @@
             if (schema == null || (!schema.equalsIgnoreCase("hdfs")
                     && !schema.equalsIgnoreCase("ofs")
                     && !schema.equalsIgnoreCase("obs")
-<<<<<<< HEAD
-                    && !schema.equalsIgnoreCase("oss"))) {
-                throw new AnalysisException("Invalid export path. please use valid 'HDFS://', 'AFS://' , 'BOS://', "
-                    + "'oss://'," + "or 'ofs://' or 'obs://' path.");
-=======
                     && !schema.equalsIgnoreCase("s3a"))) {
                 throw new AnalysisException("Invalid broker path. please use valid 'hdfs://', 'ofs://', 'obs://',"
-                    + " or 's3a://' path.");
->>>>>>> bb9182d6
+                    + "'oss://'," + " or 's3a://' path.");
             }
         } else if (type == StorageBackend.StorageType.S3) {
             if (schema == null || !schema.equalsIgnoreCase("s3")) {
