// Licensed to the Apache Software Foundation (ASF) under one
// or more contributor license agreements.  See the NOTICE file
// distributed with this work for additional information
// regarding copyright ownership.  The ASF licenses this file
// to you under the Apache License, Version 2.0 (the
// "License"); you may not use this file except in compliance
// with the License.  You may obtain a copy of the License at
//
//   http://www.apache.org/licenses/LICENSE-2.0
//
// Unless required by applicable law or agreed to in writing,
// software distributed under the License is distributed on an
// "AS IS" BASIS, WITHOUT WARRANTIES OR CONDITIONS OF ANY
// KIND, either express or implied.  See the License for the
// specific language governing permissions and limitations
// under the License.

package org.apache.doris.catalog;

import org.apache.doris.alter.MaterializedViewHandler;
import org.apache.doris.analysis.AggregateInfo;
import org.apache.doris.analysis.Analyzer;
import org.apache.doris.analysis.ColumnDef;
import org.apache.doris.analysis.CreateTableStmt;
import org.apache.doris.analysis.DataSortInfo;
import org.apache.doris.analysis.Expr;
import org.apache.doris.analysis.SlotDescriptor;
import org.apache.doris.analysis.SlotRef;
import org.apache.doris.backup.Status;
import org.apache.doris.backup.Status.ErrCode;
import org.apache.doris.catalog.DistributionInfo.DistributionInfoType;
import org.apache.doris.catalog.MaterializedIndex.IndexExtState;
import org.apache.doris.catalog.MaterializedIndex.IndexState;
import org.apache.doris.catalog.Partition.PartitionState;
import org.apache.doris.catalog.Replica.ReplicaState;
import org.apache.doris.catalog.Tablet.TabletStatus;
import org.apache.doris.clone.TabletSchedCtx;
import org.apache.doris.clone.TabletScheduler;
import org.apache.doris.common.AnalysisException;
import org.apache.doris.common.Config;
import org.apache.doris.common.DdlException;
import org.apache.doris.common.FeConstants;
import org.apache.doris.common.Pair;
import org.apache.doris.common.UserException;
import org.apache.doris.common.io.DeepCopy;
import org.apache.doris.common.io.Text;
import org.apache.doris.common.util.PropertyAnalyzer;
import org.apache.doris.common.util.Util;
import org.apache.doris.qe.ConnectContext;
import org.apache.doris.qe.OriginStatement;
import org.apache.doris.resource.Tag;
import org.apache.doris.statistics.AnalysisInfo;
import org.apache.doris.statistics.AnalysisInfo.AnalysisType;
import org.apache.doris.statistics.BaseAnalysisTask;
import org.apache.doris.statistics.HistogramTask;
import org.apache.doris.statistics.OlapAnalysisTask;
import org.apache.doris.statistics.TableStatsMeta;
import org.apache.doris.statistics.util.StatisticsUtil;
import org.apache.doris.system.Backend;
import org.apache.doris.system.SystemInfoService;
import org.apache.doris.thrift.TColumn;
import org.apache.doris.thrift.TCompressionType;
import org.apache.doris.thrift.TFetchOption;
import org.apache.doris.thrift.TOlapTable;
import org.apache.doris.thrift.TPrimitiveType;
import org.apache.doris.thrift.TSortType;
import org.apache.doris.thrift.TStorageFormat;
import org.apache.doris.thrift.TStorageMedium;
import org.apache.doris.thrift.TStorageType;
import org.apache.doris.thrift.TTableDescriptor;
import org.apache.doris.thrift.TTableType;

import com.google.common.base.Preconditions;
import com.google.common.base.Strings;
import com.google.common.collect.Lists;
import com.google.common.collect.Maps;
import com.google.common.collect.Range;
import com.google.common.collect.Sets;
import org.apache.commons.codec.digest.DigestUtils;
import org.apache.logging.log4j.LogManager;
import org.apache.logging.log4j.Logger;

import java.io.DataInput;
import java.io.DataOutput;
import java.io.IOException;
import java.util.ArrayList;
import java.util.Collection;
import java.util.Collections;
import java.util.HashMap;
import java.util.List;
import java.util.Map;
import java.util.Objects;
import java.util.Optional;
import java.util.Set;
import java.util.stream.Collectors;

/**
 * Internal representation of tableFamilyGroup-related metadata. A OlaptableFamilyGroup contains several tableFamily.
 * Note: when you add a new olap table property, you should modify TableProperty class
 */
public class OlapTable extends Table {
    private static final Logger LOG = LogManager.getLogger(OlapTable.class);

    public enum OlapTableState {
        NORMAL,
        ROLLUP,
        SCHEMA_CHANGE,
        @Deprecated
        BACKUP,
        RESTORE,
        RESTORE_WITH_LOAD,
        /*
         * this state means table is under PENDING alter operation(SCHEMA_CHANGE or ROLLUP), and is not
         * stable. The tablet scheduler will continue fixing the tablets of this table. And the state will
         * change back to SCHEMA_CHANGE or ROLLUP after table is stable, and continue doing alter operation.
         * This state is a in-memory state and no need to persist.
         */
        WAITING_STABLE
    }

    private volatile OlapTableState state;

    // index id -> index meta
    private Map<Long, MaterializedIndexMeta> indexIdToMeta = Maps.newHashMap();
    // index name -> index id
    private Map<String, Long> indexNameToId = Maps.newHashMap();

    private KeysType keysType;
    private PartitionInfo partitionInfo;
    private Map<Long, Partition> idToPartition = new HashMap<>();
    private Map<String, Partition> nameToPartition = Maps.newTreeMap(String.CASE_INSENSITIVE_ORDER);

    private DistributionInfo defaultDistributionInfo;

    // all info about temporary partitions are save in "tempPartitions"
    private TempPartitions tempPartitions = new TempPartitions();

    // bloom filter columns
    private Set<String> bfColumns;
    private double bfFpp;

    private String colocateGroup;

    private boolean hasSequenceCol;
    private Type sequenceType;

    private TableIndexes indexes;

    // In former implementation, base index id is same as table id.
    // But when refactoring the process of alter table job, we find that
    // using same id is not suitable for our new framework.
    // So we add this 'baseIndexId' to explicitly specify the base index id,
    // which should be different with table id.
    // The init value is -1, which means there is not partition and index at all.
    private long baseIndexId = -1;

    private TableProperty tableProperty;

    public OlapTable() {
        // for persist
        super(TableType.OLAP);

        this.bfColumns = null;
        this.bfFpp = 0;

        this.colocateGroup = null;

        this.indexes = null;

        this.tableProperty = null;

        this.hasSequenceCol = false;
    }

    public OlapTable(long id, String tableName, List<Column> baseSchema, KeysType keysType,
            PartitionInfo partitionInfo, DistributionInfo defaultDistributionInfo) {
        this(id, tableName, baseSchema, keysType, partitionInfo, defaultDistributionInfo, null);
    }

    public OlapTable(long id, String tableName, List<Column> baseSchema, KeysType keysType,
            PartitionInfo partitionInfo, DistributionInfo defaultDistributionInfo, TableIndexes indexes) {
        super(id, tableName, TableType.OLAP, baseSchema);

        this.state = OlapTableState.NORMAL;

        this.keysType = keysType;
        this.partitionInfo = partitionInfo;

        this.defaultDistributionInfo = defaultDistributionInfo;

        this.bfColumns = null;
        this.bfFpp = 0;

        this.colocateGroup = null;

        this.indexes = indexes;

        this.tableProperty = null;
    }

    private TableProperty getOrCreatTableProperty() {
        if (tableProperty == null) {
            tableProperty = new TableProperty(new HashMap<>());
        }
        return tableProperty;
    }

    public BinlogConfig getBinlogConfig() {
        return getOrCreatTableProperty().getBinlogConfig();
    }

    public void setBinlogConfig(BinlogConfig binlogConfig) {
        getOrCreatTableProperty().setBinlogConfig(binlogConfig);
    }

    public void setIsBeingSynced(boolean isBeingSynced) {
        getOrCreatTableProperty().modifyTableProperties(PropertyAnalyzer.PROPERTIES_IS_BEING_SYNCED,
                String.valueOf(isBeingSynced));
    }

    public boolean isBeingSynced() {
        return getOrCreatTableProperty().isBeingSynced();
    }

    public void setTableProperty(TableProperty tableProperty) {
        this.tableProperty = tableProperty;
    }

    public TableProperty getTableProperty() {
        return this.tableProperty;
    }

    public boolean dynamicPartitionExists() {
        return tableProperty != null
                && tableProperty.getDynamicPartitionProperty() != null
                && tableProperty.getDynamicPartitionProperty().isExist();
    }

    public boolean isZOrderSort() {
        return tableProperty != null
                && tableProperty.getDataSortInfo() != null
                && tableProperty.getDataSortInfo().getSortType() == TSortType.ZORDER;
    }

    public void setBaseIndexId(long baseIndexId) {
        this.baseIndexId = baseIndexId;
    }

    public long getBaseIndexId() {
        return baseIndexId;
    }

    public void setState(OlapTableState state) {
        this.state = state;
    }

    public OlapTableState getState() {
        return state;
    }

    public List<Index> getIndexes() {
        if (indexes == null) {
            return Lists.newArrayList();
        }
        return indexes.getIndexes();
    }

    public List<Long> getIndexIds() {
        if (indexes == null) {
            return Lists.newArrayList();
        }
        return indexes.getIndexIds();
    }

    public TableIndexes getTableIndexes() {
        return indexes;
    }

    public Map<String, Index> getIndexesMap() {
        Map<String, Index> indexMap = new HashMap<>();
        if (indexes != null) {
            Optional.ofNullable(indexes.getIndexes()).orElse(Collections.emptyList()).forEach(
                    i -> indexMap.put(i.getIndexName(), i));
        }
        return indexMap;
    }

    public void checkAndSetName(String newName, boolean onlyCheck) throws DdlException {
        // check if rollup has same name
        for (String idxName : getIndexNameToId().keySet()) {
            if (idxName.equals(newName)) {
                throw new DdlException("New name conflicts with rollup index name: " + idxName);
            }
        }
        if (!onlyCheck) {
            setName(newName);
        }
    }

    public void setName(String newName) {
        // change name in indexNameToId
        long baseIndexId = indexNameToId.remove(this.name);
        indexNameToId.put(newName, baseIndexId);

        // change name
        this.name = newName;

        // change single partition name
        if (this.partitionInfo.getType() == PartitionType.UNPARTITIONED) {
            // use for loop, because if we use getPartition(partitionName),
            // we may not be able to get partition because this is a bug fix
            for (Partition partition : getPartitions()) {
                partition.setName(newName);
                nameToPartition.clear();
                nameToPartition.put(newName, partition);
                break;
            }
        }
    }

    public boolean hasMaterializedIndex(String indexName) {
        return indexNameToId.containsKey(indexName);
    }

    public void setIndexMeta(long indexId, String indexName, List<Column> schema, int schemaVersion, int schemaHash,
            short shortKeyColumnCount, TStorageType storageType, KeysType keysType) {
        setIndexMeta(indexId, indexName, schema, schemaVersion, schemaHash, shortKeyColumnCount, storageType,
                keysType,
                null, null, null); // indexes is null by default
    }

    public void setIndexMeta(long indexId, String indexName, List<Column> schema, int schemaVersion, int schemaHash,
            short shortKeyColumnCount, TStorageType storageType, KeysType keysType, List<Index> indexes) {
        setIndexMeta(indexId, indexName, schema, schemaVersion, schemaHash, shortKeyColumnCount, storageType,
                keysType,
                null, null, indexes);
    }

    public void setIndexMeta(long indexId, String indexName, List<Column> schema, int schemaVersion,
            int schemaHash,
            short shortKeyColumnCount, TStorageType storageType, KeysType keysType, OriginStatement origStmt,
            Analyzer analyzer) {
        setIndexMeta(indexId, indexName, schema, schemaVersion, schemaHash, shortKeyColumnCount, storageType,
                keysType, origStmt, analyzer, null); // indexes is null by default
    }

    public void setIndexMeta(long indexId, String indexName, List<Column> schema, int schemaVersion,
            int schemaHash,
            short shortKeyColumnCount, TStorageType storageType, KeysType keysType, OriginStatement origStmt,
            Analyzer analyzer, List<Index> indexes) {
        // Nullable when meta comes from schema change log replay.
        // The replay log only save the index id, so we need to get name by id.
        if (indexName == null) {
            indexName = getIndexNameById(indexId);
            Preconditions.checkState(indexName != null);
        }
        // Nullable when meta is less than VERSION_74
        if (keysType == null) {
            keysType = this.keysType;
        }
        // Nullable when meta comes from schema change
        if (storageType == null) {
            MaterializedIndexMeta oldIndexMeta = indexIdToMeta.get(indexId);
            Preconditions.checkState(oldIndexMeta != null);
            storageType = oldIndexMeta.getStorageType();
            Preconditions.checkState(storageType != null);
        } else {
            // The new storage type must be TStorageType.COLUMN
            Preconditions.checkState(storageType == TStorageType.COLUMN);
        }

        MaterializedIndexMeta indexMeta = new MaterializedIndexMeta(indexId, schema, schemaVersion, schemaHash,
                shortKeyColumnCount, storageType, keysType, origStmt, indexes, getQualifiedDbName());
        try {
            indexMeta.parseStmt(analyzer);
        } catch (Exception e) {
            LOG.warn("parse meta stmt failed", e);
        }

        indexIdToMeta.put(indexId, indexMeta);
        indexNameToId.put(indexName, indexId);
    }

    // rebuild the full schema of table
    // the order of columns in fullSchema is meaningless
    public void rebuildFullSchema() {
        fullSchema.clear();
        nameToColumn.clear();
        for (Column baseColumn : indexIdToMeta.get(baseIndexId).getSchema()) {
            fullSchema.add(baseColumn);
            nameToColumn.put(baseColumn.getName(), baseColumn);
        }
        for (MaterializedIndexMeta indexMeta : indexIdToMeta.values()) {
            for (Column column : indexMeta.getSchema()) {
                if (!nameToColumn.containsKey(column.getDefineName())) {
                    fullSchema.add(column);
                    nameToColumn.put(column.getDefineName(), column);
                }
            }
            // Column maybe renamed, rebuild the column name map
            indexMeta.initColumnNameMap();
        }
        LOG.debug("after rebuild full schema. table {}, schema size: {}", id, fullSchema.size());
    }

    public boolean deleteIndexInfo(String indexName) {
        if (!indexNameToId.containsKey(indexName)) {
            return false;
        }

        long indexId = this.indexNameToId.remove(indexName);
        this.indexIdToMeta.remove(indexId);
        // Some column of deleted index should be removed during `deleteIndexInfo` such as `mv_bitmap_union_c1`
        // If deleted index id == base index id, the schema will not be rebuilt.
        // The reason is that the base index has been removed from indexIdToMeta while the new base index
        // hasn't changed. The schema could not be rebuild in here with error base index id.
        if (indexId != baseIndexId) {
            rebuildFullSchema();
        }
        LOG.info("delete index info {} in table {}-{}", indexName, id, name);
        return true;
    }

    public Map<String, Long> getIndexNameToId() {
        return indexNameToId;
    }

    public Long getIndexIdByName(String indexName) {
        return indexNameToId.get(indexName);
    }

    public Long getSegmentV2FormatIndexId() {
        String v2RollupIndexName = MaterializedViewHandler.NEW_STORAGE_FORMAT_INDEX_NAME_PREFIX + getName();
        return indexNameToId.get(v2RollupIndexName);
    }

    public String getIndexNameById(long indexId) {
        for (Map.Entry<String, Long> entry : indexNameToId.entrySet()) {
            if (entry.getValue() == indexId) {
                return entry.getKey();
            }
        }
        return null;
    }

    public Map<Long, MaterializedIndexMeta> getVisibleIndexIdToMeta() {
        Map<Long, MaterializedIndexMeta> visibleMVs = Maps.newHashMap();
        List<MaterializedIndex> mvs = getVisibleIndex();
        for (MaterializedIndex mv : mvs) {
            visibleMVs.put(mv.getId(), indexIdToMeta.get(mv.getId()));
        }
        return visibleMVs;
    }

    public List<MaterializedIndex> getVisibleIndex() {
        Optional<Partition> partition = idToPartition.values().stream().findFirst();
        if (!partition.isPresent()) {
            partition = tempPartitions.getAllPartitions().stream().findFirst();
        }
        return partition.isPresent() ? partition.get().getMaterializedIndices(IndexExtState.VISIBLE)
                : Collections.emptyList();
    }

    public Column getVisibleColumn(String columnName) {
        for (MaterializedIndexMeta meta : getVisibleIndexIdToMeta().values()) {
            Column target = meta.getColumnByDefineName(columnName);
            if (target != null) {
                return target;
            }
        }
        return null;
    }

    @Override
    public long getUpdateTime() {
        long updateTime = tempPartitions.getUpdateTime();
        for (Partition p : idToPartition.values()) {
            if (p.getVisibleVersionTime() > updateTime) {
                updateTime = p.getVisibleVersionTime();
            }
        }
        return updateTime;
    }

    // this is only for schema change.
    public void renameIndexForSchemaChange(String name, String newName) {
        long idxId = indexNameToId.remove(name);
        indexNameToId.put(newName, idxId);
    }

    public void renameColumnNamePrefix(long idxId) {
        List<Column> columns = indexIdToMeta.get(idxId).getSchema();
        for (Column column : columns) {
            column.setName(Column.removeNamePrefix(column.getName()));
        }
    }

    /**
     * Reset properties to correct values.
     */
    public void resetPropertiesForRestore(boolean reserveDynamicPartitionEnable, boolean reserveReplica,
                                          ReplicaAllocation replicaAlloc, boolean isBeingSynced) {
        if (tableProperty != null) {
            tableProperty.resetPropertiesForRestore(reserveDynamicPartitionEnable, reserveReplica, replicaAlloc);
        }
        if (isBeingSynced) {
            TableProperty tableProperty = getOrCreatTableProperty();
            tableProperty.setIsBeingSynced();
            tableProperty.removeInvalidProperties();
            if (isAutoBucket()) {
                markAutoBucket();
            }
        }
        // remove colocate property.
        setColocateGroup(null);
    }

    public Status resetIdsForRestore(Env env, Database db, ReplicaAllocation restoreReplicaAlloc,
                                     boolean reserveReplica) {
        // table id
        id = env.getNextId();

        // copy an origin index id to name map
        Map<Long, String> origIdxIdToName = Maps.newHashMap();
        for (Map.Entry<String, Long> entry : indexNameToId.entrySet()) {
            origIdxIdToName.put(entry.getValue(), entry.getKey());
        }

        // reset all 'indexIdToXXX' map
        for (Map.Entry<Long, String> entry : origIdxIdToName.entrySet()) {
            long newIdxId = env.getNextId();
            if (entry.getValue().equals(name)) {
                // base index
                baseIndexId = newIdxId;
            }
            indexIdToMeta.put(newIdxId, indexIdToMeta.remove(entry.getKey()));
            indexNameToId.put(entry.getValue(), newIdxId);
        }

        // generate a partition name to id map
        Map<String, Long> origPartNameToId = Maps.newHashMap();
        for (Partition partition : idToPartition.values()) {
            origPartNameToId.put(partition.getName(), partition.getId());
        }

        // reset partition info and idToPartition map
        if (partitionInfo.getType() == PartitionType.RANGE || partitionInfo.getType() == PartitionType.LIST) {
            for (Map.Entry<String, Long> entry : origPartNameToId.entrySet()) {
                long newPartId = env.getNextId();
                if (reserveReplica) {
                    ReplicaAllocation originReplicaAlloc = partitionInfo.getReplicaAllocation(entry.getValue());
                    partitionInfo.resetPartitionIdForRestore(newPartId, entry.getValue(), originReplicaAlloc, false);
                } else {
                    partitionInfo.resetPartitionIdForRestore(newPartId, entry.getValue(), restoreReplicaAlloc, false);
                }
                idToPartition.put(newPartId, idToPartition.remove(entry.getValue()));
            }
        } else {
            // Single partitioned
            long newPartId = env.getNextId();
            for (Map.Entry<String, Long> entry : origPartNameToId.entrySet()) {
                if (reserveReplica) {
                    ReplicaAllocation originReplicaAlloc = partitionInfo.getReplicaAllocation(entry.getValue());
                    partitionInfo.resetPartitionIdForRestore(newPartId, entry.getValue(), originReplicaAlloc, true);
                } else {
                    partitionInfo.resetPartitionIdForRestore(newPartId, entry.getValue(), restoreReplicaAlloc, true);
                }
                idToPartition.put(newPartId, idToPartition.remove(entry.getValue()));
            }
        }

        // for each partition, reset rollup index map
        for (Map.Entry<Long, Partition> entry : idToPartition.entrySet()) {
            Partition partition = entry.getValue();
            // entry.getKey() is the new partition id, use it to get the restore specified replica allocation
            ReplicaAllocation replicaAlloc = partitionInfo.getReplicaAllocation(entry.getKey());
            for (Map.Entry<Long, String> entry2 : origIdxIdToName.entrySet()) {
                MaterializedIndex idx = partition.getIndex(entry2.getKey());
                long newIdxId = indexNameToId.get(entry2.getValue());
                int schemaHash = indexIdToMeta.get(newIdxId).getSchemaHash();
                idx.setIdForRestore(newIdxId);
                if (newIdxId != baseIndexId) {
                    // not base table, reset
                    partition.deleteRollupIndex(entry2.getKey());
                    partition.createRollupIndex(idx);
                }

                // generate new tablets in origin tablet order
                int tabletNum = idx.getTablets().size();
                idx.clearTabletsForRestore();
                for (int i = 0; i < tabletNum; i++) {
                    long newTabletId = env.getNextId();
                    Tablet newTablet = new Tablet(newTabletId);
                    idx.addTablet(newTablet, null /* tablet meta */, true /* is restore */);

                    // replicas
                    try {
                        Map<Tag, List<Long>> tag2beIds =
                                Env.getCurrentSystemInfo().selectBackendIdsForReplicaCreation(
                                        replicaAlloc, null, false, false);
                        for (Map.Entry<Tag, List<Long>> entry3 : tag2beIds.entrySet()) {
                            for (Long beId : entry3.getValue()) {
                                long newReplicaId = env.getNextId();
                                Replica replica = new Replica(newReplicaId, beId, ReplicaState.NORMAL,
                                        partition.getVisibleVersion(), schemaHash);
                                newTablet.addReplica(replica, true /* is restore */);
                            }
                        }
                    } catch (DdlException e) {
                        return new Status(ErrCode.COMMON_ERROR, e.getMessage());
                    }
                }
            }

            // reset partition id
            partition.setIdForRestore(entry.getKey());
        }

        return Status.OK;
    }

    public int getIndexNumber() {
        return indexIdToMeta.size();
    }

    public Map<Long, MaterializedIndexMeta> getIndexIdToMeta() {
        return indexIdToMeta;
    }

    public Map<Long, MaterializedIndexMeta> getCopyOfIndexIdToMeta() {
        return new HashMap<>(indexIdToMeta);
    }

    public Map<Long, MaterializedIndexMeta> getCopiedIndexIdToMeta() {
        return new HashMap<>(indexIdToMeta);
    }

    public MaterializedIndexMeta getIndexMetaByIndexId(long indexId) {
        return indexIdToMeta.get(indexId);
    }

    public List<Long> getIndexIdListExceptBaseIndex() {
        List<Long> result = Lists.newArrayList();
        for (Long indexId : indexIdToMeta.keySet()) {
            if (indexId != baseIndexId) {
                result.add(indexId);
            }
        }
        return result;
    }

    // schema
    public Map<Long, List<Column>> getIndexIdToSchema() {
        return getIndexIdToSchema(Util.showHiddenColumns());
    }

    // schema
    public Map<Long, List<Column>> getIndexIdToSchema(boolean full) {
        Map<Long, List<Column>> result = Maps.newHashMap();
        for (Map.Entry<Long, MaterializedIndexMeta> entry : indexIdToMeta.entrySet()) {
            result.put(entry.getKey(), entry.getValue().getSchema(full));
        }
        return result;
    }

    public List<Column> getSchemaByIndexId(Long indexId) {
        return getSchemaByIndexId(indexId, Util.showHiddenColumns());
    }

    public List<Column> getSchemaByIndexId(Long indexId, boolean full) {
        if (full) {
            return indexIdToMeta.get(indexId).getSchema();
        } else {
            return indexIdToMeta.get(indexId).getSchema().stream().filter(column -> column.isVisible())
                    .collect(Collectors.toList());
        }
    }

    public List<Column> getBaseSchemaKeyColumns() {
        return getKeyColumnsByIndexId(baseIndexId);
    }

    public List<Column> getKeyColumnsByIndexId(Long indexId) {
        ArrayList<Column> keyColumns = Lists.newArrayList();
        List<Column> allColumns = this.getSchemaByIndexId(indexId);
        for (Column column : allColumns) {
            if (column.isKey()) {
                keyColumns.add(column);
            }
        }

        return keyColumns;
    }

    public boolean hasDeleteSign() {
        return getDeleteSignColumn() != null;
    }

    public Column getDeleteSignColumn() {
        for (Column column : getBaseSchema(true)) {
            if (column.isDeleteSignColumn()) {
                return column;
            }
        }
        return null;
    }

    // schemaHash
    public Map<Long, Integer> getIndexIdToSchemaHash() {
        Map<Long, Integer> result = Maps.newHashMap();
        for (Map.Entry<Long, MaterializedIndexMeta> entry : indexIdToMeta.entrySet()) {
            result.put(entry.getKey(), entry.getValue().getSchemaHash());
        }
        return result;
    }

    public int getSchemaHashByIndexId(Long indexId) {
        MaterializedIndexMeta indexMeta = indexIdToMeta.get(indexId);
        if (indexMeta == null) {
            return -1;
        }
        return indexMeta.getSchemaHash();
    }

    public TStorageType getStorageTypeByIndexId(Long indexId) {
        MaterializedIndexMeta indexMeta = indexIdToMeta.get(indexId);
        if (indexMeta == null) {
            return TStorageType.COLUMN;
        }
        return indexMeta.getStorageType();
    }

    public KeysType getKeysType() {
        return keysType;
    }

    public KeysType getKeysTypeByIndexId(long indexId) {
        MaterializedIndexMeta indexMeta = indexIdToMeta.get(indexId);
        Preconditions.checkNotNull(indexMeta, "index id:" + indexId + " meta is null");
        return indexMeta.getKeysType();
    }

    public PartitionInfo getPartitionInfo() {
        return partitionInfo;
    }

    public Set<String> getPartitionColumnNames() throws DdlException {
        Set<String> partitionColumnNames = Sets.newHashSet();
        if (partitionInfo instanceof SinglePartitionInfo) {
            return partitionColumnNames;
        } else if (partitionInfo instanceof RangePartitionInfo) {
            RangePartitionInfo rangePartitionInfo = (RangePartitionInfo) partitionInfo;
            return rangePartitionInfo.getPartitionColumns().stream()
                    .map(c -> c.getName().toLowerCase()).collect(Collectors.toSet());
        } else if (partitionInfo instanceof ListPartitionInfo) {
            ListPartitionInfo listPartitionInfo = (ListPartitionInfo) partitionInfo;
            return listPartitionInfo.getPartitionColumns().stream()
                    .map(c -> c.getName().toLowerCase()).collect(Collectors.toSet());
        } else {
            throw new DdlException("Unknown partition info type: " + partitionInfo.getType().name());
        }
    }

    public DistributionInfo getDefaultDistributionInfo() {
        return defaultDistributionInfo;
    }

    public void markAutoBucket() {
        defaultDistributionInfo.markAutoBucket();
    }

    @Override
    public Set<String> getDistributionColumnNames() {
        Set<String> distributionColumnNames = Sets.newHashSet();
        if (defaultDistributionInfo instanceof RandomDistributionInfo) {
            return distributionColumnNames;
        }
        HashDistributionInfo hashDistributionInfo = (HashDistributionInfo) defaultDistributionInfo;
        List<Column> partitionColumns = hashDistributionInfo.getDistributionColumns();
        for (Column column : partitionColumns) {
            distributionColumnNames.add(column.getName().toLowerCase());
        }
        return distributionColumnNames;
    }

    public void renamePartition(String partitionName, String newPartitionName) {
        if (partitionInfo.getType() == PartitionType.UNPARTITIONED) {
            // bug fix
            for (Partition partition : idToPartition.values()) {
                partition.setName(newPartitionName);
                nameToPartition.clear();
                nameToPartition.put(newPartitionName, partition);
                LOG.info("rename partition {} in table {}", newPartitionName, name);
                break;
            }
        } else {
            Partition partition = nameToPartition.remove(partitionName);
            partition.setName(newPartitionName);
            nameToPartition.put(newPartitionName, partition);
        }
    }

    public void addPartition(Partition partition) {
        idToPartition.put(partition.getId(), partition);
        nameToPartition.put(partition.getName(), partition);
    }

    // This is a private method.
    // Call public "dropPartitionAndReserveTablet" and "dropPartition"
    private Partition dropPartition(long dbId, String partitionName, boolean isForceDrop, boolean reserveTablets) {
        // 1. If "isForceDrop" is false, the partition will be added to the Catalog Recyle bin, and all tablets of this
        //    partition will not be deleted.
        // 2. If "ifForceDrop" is true, the partition will be dropped immediately, but whether to drop the tablets
        //    of this partition depends on "reserveTablets"
        //    If "reserveTablets" is true, the tablets of this partition will not be deleted.
        //    Otherwise, the tablets of this partition will be deleted immediately.
        Partition partition = nameToPartition.get(partitionName);
        if (partition != null) {
            idToPartition.remove(partition.getId());
            nameToPartition.remove(partitionName);

            Preconditions.checkState(partitionInfo.getType() == PartitionType.RANGE
                    || partitionInfo.getType() == PartitionType.LIST);

            if (!isForceDrop) {
                // recycle partition
                if (partitionInfo.getType() == PartitionType.RANGE) {
                    Env.getCurrentRecycleBin().recyclePartition(dbId, id, name, partition,
                            partitionInfo.getItem(partition.getId()).getItems(),
                            new ListPartitionItem(Lists.newArrayList(new PartitionKey())),
                            partitionInfo.getDataProperty(partition.getId()),
                            partitionInfo.getReplicaAllocation(partition.getId()),
                            partitionInfo.getIsInMemory(partition.getId()),
                            partitionInfo.getIsMutable(partition.getId()));

                } else if (partitionInfo.getType() == PartitionType.LIST) {
                    // construct a dummy range
                    List<Column> dummyColumns = new ArrayList<>();
                    dummyColumns.add(new Column("dummy", PrimitiveType.INT));
                    PartitionKey dummyKey = null;
                    try {
                        dummyKey = PartitionKey.createInfinityPartitionKey(dummyColumns, false);
                    } catch (AnalysisException e) {
                        LOG.warn("should not happen", e);
                    }
                    Range<PartitionKey> dummyRange = Range.open(new PartitionKey(), dummyKey);

                    Env.getCurrentRecycleBin().recyclePartition(dbId, id, name, partition,
                            dummyRange,
                            partitionInfo.getItem(partition.getId()),
                            partitionInfo.getDataProperty(partition.getId()),
                            partitionInfo.getReplicaAllocation(partition.getId()),
                            partitionInfo.getIsInMemory(partition.getId()),
                            partitionInfo.getIsMutable(partition.getId()));
                }
            } else if (!reserveTablets) {
                Env.getCurrentEnv().onErasePartition(partition);
            }

            // drop partition info
            partitionInfo.dropPartition(partition.getId());
        }
        return partition;
    }

    public Partition dropPartitionAndReserveTablet(String partitionName) {
        return dropPartition(-1, partitionName, true, true);
    }

    public Partition dropPartition(long dbId, String partitionName, boolean isForceDrop) {
        return dropPartition(dbId, partitionName, isForceDrop, !isForceDrop);
    }

    /*
     * A table may contain both formal and temporary partitions.
     * There are several methods to get the partition of a table.
     * Typically divided into two categories:
     *
     * 1. Get partition by id
     * 2. Get partition by name
     *
     * According to different requirements, the caller may want to obtain
     * a formal partition or a temporary partition. These methods are
     * described below in order to obtain the partition by using the correct method.
     *
     * 1. Get by name
     *
     * This type of request usually comes from a user with partition names. Such as
     * `select * from tbl partition(p1);`.
     * This type of request has clear information to indicate whether to obtain a
     * formal or temporary partition.
     * Therefore, we need to get the partition through this method:
     *
     * `getPartition(String partitionName, boolean isTemp)`
     *
     * To avoid modifying too much code, we leave the `getPartition(String
     * partitionName)`, which is same as:
     *
     * `getPartition(partitionName, false)`
     *
     * 2. Get by id
     *
     * This type of request usually means that the previous step has obtained
     * certain partition ids in some way,
     * so we only need to get the corresponding partition through this method:
     *
     * `getPartition(long partitionId)`.
     *
     * This method will try to get both formal partitions and temporary partitions.
     *
     * 3. Get all partition instances
     *
     * Depending on the requirements, the caller may want to obtain all formal
     * partitions,
     * all temporary partitions, or all partitions. Therefore we provide 3 methods,
     * the caller chooses according to needs.
     *
     * `getPartitions()`
     * `getTempPartitions()`
     * `getAllPartitions()`
     *
     */

    // get partition by name, not including temp partitions
    @Override
    public Partition getPartition(String partitionName) {
        return getPartition(partitionName, false);
    }

    // get partition by name
    public Partition getPartition(String partitionName, boolean isTempPartition) {
        if (isTempPartition) {
            return tempPartitions.getPartition(partitionName);
        } else {
            return nameToPartition.get(partitionName);
        }
    }

    // get partition by id, including temp partitions
    public Partition getPartition(long partitionId) {
        Partition partition = idToPartition.get(partitionId);
        if (partition == null) {
            partition = tempPartitions.getPartition(partitionId);
        }
        return partition;
    }

    // select the non-empty partition ids belonging to this table.
    //
    // ATTN: partitions not belonging to this table will be filtered.
    public List<Long> selectNonEmptyPartitionIds(Collection<Long> partitionIds) {
        return partitionIds.stream()
                .map(this::getPartition)
                .filter(p -> p != null)
                .filter(Partition::hasData)
                .map(Partition::getId)
                .collect(Collectors.toList());
    }

    public int getPartitionNum() {
        return idToPartition.size();
    }

    // get all partitions except temp partitions
    public Collection<Partition> getPartitions() {
        return idToPartition.values();
    }

    // get only temp partitions
    public Collection<Partition> getTempPartitions() {
        return tempPartitions.getAllPartitions();
    }

    // get all partitions including temp partitions
    public Collection<Partition> getAllPartitions() {
        List<Partition> partitions = Lists.newArrayList(idToPartition.values());
        partitions.addAll(tempPartitions.getAllPartitions());
        return partitions;
    }

    // get all partitions' name except the temp partitions
    public Set<String> getPartitionNames() {
        return Sets.newHashSet(nameToPartition.keySet());
    }

    public List<Long> getPartitionIds() {
        return new ArrayList<>(idToPartition.keySet());
    }

    public Set<String> getCopiedBfColumns() {
        if (bfColumns == null) {
            return null;
        }
        return Sets.newHashSet(bfColumns);
    }

    public List<Index> getCopiedIndexes() {
        if (indexes == null) {
            return Lists.newArrayList();
        }
        return indexes.getCopiedIndexes();
    }

    public double getBfFpp() {
        return bfFpp;
    }

    public void setBloomFilterInfo(Set<String> bfColumns, double bfFpp) {
        this.bfColumns = bfColumns;
        this.bfFpp = bfFpp;
    }

    public String getSequenceMapCol() {
        if (tableProperty == null) {
            return null;
        }
        return tableProperty.getSequenceMapCol();
    }

    // map the sequence column to other column
    public void setSequenceMapCol(String colName) {
        getOrCreatTableProperty().setSequenceMapCol(colName);
    }

    public void setSequenceInfo(Type type) {
        this.hasSequenceCol = true;
        this.sequenceType = type;

        Column sequenceCol;
        if (getEnableUniqueKeyMergeOnWrite()) {
            // sequence column is value column with NONE aggregate type for
            // unique key table with merge on write
            sequenceCol = ColumnDef.newSequenceColumnDef(type, AggregateType.NONE).toColumn();
        } else {
            // sequence column is value column with REPLACE aggregate type for
            // unique key table
            sequenceCol = ColumnDef.newSequenceColumnDef(type, AggregateType.REPLACE).toColumn();
        }
        // add sequence column at last
        fullSchema.add(sequenceCol);
        nameToColumn.put(Column.SEQUENCE_COL, sequenceCol);
        for (MaterializedIndexMeta indexMeta : indexIdToMeta.values()) {
            List<Column> schema = indexMeta.getSchema();
            schema.add(sequenceCol);
        }
    }

    public Column getSequenceCol() {
        for (Column column : getBaseSchema(true)) {
            if (column.isSequenceColumn()) {
                return column;
            }
        }
        return null;
    }

    public Column getRowStoreCol() {
        for (Column column : getBaseSchema(true)) {
            if (column.isRowStoreColumn()) {
                return column;
            }
        }
        return null;
    }

    public Boolean hasSequenceCol() {
        return getSequenceCol() != null;
    }

    public boolean hasHiddenColumn() {
        return getBaseSchema().stream().anyMatch(column -> !column.isVisible());
    }

    public Type getSequenceType() {
        if (getSequenceCol() == null) {
            return null;
        } else {
            return getSequenceCol().getType();
        }
    }

    public void setIndexes(List<Index> indexes) {
        if (this.indexes == null) {
            this.indexes = new TableIndexes(null);
        }
        this.indexes.setIndexes(indexes);
    }

    public boolean isColocateTable() {
        return colocateGroup != null;
    }

    public String getColocateGroup() {
        return colocateGroup;
    }

    public void setColocateGroup(String colocateGroup) {
        this.colocateGroup = colocateGroup;
    }

    // when the table is creating new rollup and enter finishing state, should tell be not auto load to new rollup
    // it is used for stream load
    // the caller should get db lock when call this method
    public boolean shouldLoadToNewRollup() {
        return false;
    }

    @Override
    public TTableDescriptor toThrift() {
        TOlapTable tOlapTable = new TOlapTable(getName());
        TTableDescriptor tTableDescriptor = new TTableDescriptor(id, TTableType.OLAP_TABLE,
                fullSchema.size(), 0, getName(), "");
        tTableDescriptor.setOlapTable(tOlapTable);
        return tTableDescriptor;
    }

    @Override
    public BaseAnalysisTask createAnalysisTask(AnalysisInfo info) {
        if (info.analysisType.equals(AnalysisType.HISTOGRAM)) {
            return new HistogramTask(info);
        } else {
            return new OlapAnalysisTask(info);
        }
    }

    public boolean needReAnalyzeTable(TableStatsMeta tblStats) {
        if (tblStats == null) {
            return true;
        }
        long rowCount = getRowCount();
        // TODO: Do we need to analyze an empty table?
        if (rowCount == 0) {
            return false;
        }
        if (!tblStats.analyzeColumns().containsAll(getBaseSchema()
                .stream()
                .map(Column::getName)
                .collect(Collectors.toSet()))) {
            return true;
        }
        long updateRows = tblStats.updatedRows.get();
        int tblHealth = StatisticsUtil.getTableHealth(rowCount, updateRows);
        return tblHealth < StatisticsUtil.getTableStatsHealthThreshold();
    }

    @Override
    public long getRowCount() {
        long rowCount = 0;
        for (Map.Entry<Long, Partition> entry : idToPartition.entrySet()) {
            rowCount += entry.getValue().getBaseIndex().getRowCount();
        }
        return rowCount;
    }

    @Override
    public long getAvgRowLength() {
        long rowCount = 0;
        long dataSize = 0;
        for (Map.Entry<Long, Partition> entry : idToPartition.entrySet()) {
            rowCount += entry.getValue().getBaseIndex().getRowCount();
            dataSize += entry.getValue().getBaseIndex().getDataSize(false);
        }
        if (rowCount > 0) {
            return dataSize / rowCount;
        } else {
            return 0;
        }
    }

    @Override
    public long getDataLength() {
        long dataSize = 0;
        for (Map.Entry<Long, Partition> entry : idToPartition.entrySet()) {
            dataSize += entry.getValue().getBaseIndex().getDataSize(false);
        }
        return dataSize;
    }

    @Override
    public CreateTableStmt toCreateTableStmt(String dbName) {
        throw new RuntimeException("Don't support anymore");
    }

    // Get the md5 of signature string of this table with specified partitions.
    // This method is used to determine whether the tables have the same schema.
    // Contains:
    // table name, table type, index name, index schema, short key column count, storage type
    // bloom filter, partition type and columns, distribution type and columns.
    // buckets number.
    public String getSignature(int signatureVersion, List<String> partNames) {
        StringBuilder sb = new StringBuilder(signatureVersion);
        sb.append(name);
        sb.append(type);
        Set<String> indexNames = Sets.newTreeSet(indexNameToId.keySet());
        for (String indexName : indexNames) {
            long indexId = indexNameToId.get(indexName);
            MaterializedIndexMeta indexMeta = indexIdToMeta.get(indexId);
            sb.append(indexName);
            sb.append(Util.getSchemaSignatureString(indexMeta.getSchema()));
            sb.append(indexMeta.getShortKeyColumnCount());
            sb.append(indexMeta.getStorageType());
        }

        // bloom filter
        if (bfColumns != null && !bfColumns.isEmpty()) {
            for (String bfCol : bfColumns) {
                sb.append(bfCol);
            }
            sb.append(bfFpp);
        }

        // partition type
        sb.append(partitionInfo.getType());
        if (partitionInfo.getType() == PartitionType.RANGE) {
            RangePartitionInfo rangePartitionInfo = (RangePartitionInfo) partitionInfo;
            List<Column> partitionColumns = rangePartitionInfo.getPartitionColumns();
            sb.append(Util.getSchemaSignatureString(partitionColumns));
        }

        // partition and distribution
        Collections.sort(partNames, String.CASE_INSENSITIVE_ORDER);
        for (String partName : partNames) {
            Partition partition = getPartition(partName);
            Preconditions.checkNotNull(partition, partName);
            DistributionInfo distributionInfo = partition.getDistributionInfo();
            sb.append(partName);
            sb.append(distributionInfo.getType());
            if (distributionInfo.getType() == DistributionInfoType.HASH) {
                HashDistributionInfo hashDistributionInfo = (HashDistributionInfo) distributionInfo;
                sb.append(Util.getSchemaSignatureString(hashDistributionInfo.getDistributionColumns()));
                sb.append(hashDistributionInfo.getBucketNum());
            }
        }

        String md5 = DigestUtils.md5Hex(sb.toString());
        LOG.debug("get signature of table {}: {}. signature string: {}", name, md5, sb.toString());
        return md5;
    }

    // get intersect partition names with the given table "anotherTbl". not including temp partitions
    public Status getIntersectPartNamesWith(OlapTable anotherTbl, List<String> intersectPartNames) {
        if (this.getPartitionInfo().getType() != anotherTbl.getPartitionInfo().getType()) {
            return new Status(ErrCode.COMMON_ERROR, "Table's partition type is different");
        }

        Set<String> intersect = this.getPartitionNames();
        intersect.retainAll(anotherTbl.getPartitionNames());
        intersectPartNames.addAll(intersect);
        return Status.OK;
    }

    @Override
    public boolean isPartitioned() {
        int numSegs = 0;
        for (Partition part : getPartitions()) {
            numSegs += part.getDistributionInfo().getBucketNum();
            if (numSegs > 1) {
                return true;
            }
        }
        return false;
    }

    @Override
    public void write(DataOutput out) throws IOException {
        super.write(out);

        // state
        Text.writeString(out, state.name());

        // indices' schema
        int counter = indexNameToId.size();
        out.writeInt(counter);
        for (Map.Entry<String, Long> entry : indexNameToId.entrySet()) {
            String indexName = entry.getKey();
            long indexId = entry.getValue();
            Text.writeString(out, indexName);
            out.writeLong(indexId);
            indexIdToMeta.get(indexId).write(out);
        }

        Text.writeString(out, keysType.name());
        Text.writeString(out, partitionInfo.getType().name());
        partitionInfo.write(out);
        Text.writeString(out, defaultDistributionInfo.getType().name());
        defaultDistributionInfo.write(out);

        // partitions
        int partitionCount = idToPartition.size();
        out.writeInt(partitionCount);
        for (Partition partition : idToPartition.values()) {
            partition.write(out);
        }

        // bloom filter columns
        if (bfColumns == null) {
            out.writeBoolean(false);
        } else {
            out.writeBoolean(true);
            out.writeInt(bfColumns.size());
            for (String bfColumn : bfColumns) {
                Text.writeString(out, bfColumn);
            }
            out.writeDouble(bfFpp);
        }

        // colocateTable
        if (colocateGroup == null) {
            out.writeBoolean(false);
        } else {
            out.writeBoolean(true);
            Text.writeString(out, colocateGroup);
        }

        out.writeLong(baseIndexId);

        // write indexes
        if (indexes != null) {
            out.writeBoolean(true);
            indexes.write(out);
        } else {
            out.writeBoolean(false);
        }

        // tableProperty
        if (tableProperty == null) {
            out.writeBoolean(false);
        } else {
            out.writeBoolean(true);
            tableProperty.write(out);
        }

        tempPartitions.write(out);
    }

    @Override
    public void readFields(DataInput in) throws IOException {
        super.readFields(in);

        this.state = OlapTableState.valueOf(Text.readString(in));

        // indices's schema
        int counter = in.readInt();
        // tmp index meta list
        List<MaterializedIndexMeta> tmpIndexMetaList = Lists.newArrayList();
        for (int i = 0; i < counter; i++) {
            String indexName = Text.readString(in);
            long indexId = in.readLong();
            this.indexNameToId.put(indexName, indexId);
            MaterializedIndexMeta indexMeta = MaterializedIndexMeta.read(in);
            indexIdToMeta.put(indexId, indexMeta);
        }

        // partition and distribution info
        keysType = KeysType.valueOf(Text.readString(in));

        // add the correct keys type in tmp index meta
        for (MaterializedIndexMeta indexMeta : tmpIndexMetaList) {
            indexMeta.setKeysType(keysType);
            indexIdToMeta.put(indexMeta.getIndexId(), indexMeta);
        }

        PartitionType partType = PartitionType.valueOf(Text.readString(in));
        if (partType == PartitionType.UNPARTITIONED) {
            partitionInfo = SinglePartitionInfo.read(in);
        } else if (partType == PartitionType.RANGE) {
            partitionInfo = RangePartitionInfo.read(in);
        } else if (partType == PartitionType.LIST) {
            partitionInfo = ListPartitionInfo.read(in);
        } else {
            throw new IOException("invalid partition type: " + partType);
        }

        DistributionInfoType distriType = DistributionInfoType.valueOf(Text.readString(in));
        if (distriType == DistributionInfoType.HASH) {
            defaultDistributionInfo = HashDistributionInfo.read(in);
        } else if (distriType == DistributionInfoType.RANDOM) {
            defaultDistributionInfo = RandomDistributionInfo.read(in);
        } else {
            throw new IOException("invalid distribution type: " + distriType);
        }

        int partitionCount = in.readInt();
        for (int i = 0; i < partitionCount; ++i) {
            Partition partition = Partition.read(in);
            idToPartition.put(partition.getId(), partition);
            nameToPartition.put(partition.getName(), partition);
        }

        if (in.readBoolean()) {
            int bfColumnCount = in.readInt();
            bfColumns = Sets.newHashSet();
            for (int i = 0; i < bfColumnCount; i++) {
                bfColumns.add(Text.readString(in));
            }

            bfFpp = in.readDouble();
        }

        if (in.readBoolean()) {
            colocateGroup = Text.readString(in);
        }
        baseIndexId = in.readLong();

        // read indexes
        if (in.readBoolean()) {
            this.indexes = TableIndexes.read(in);
        }
        // tableProperty
        if (in.readBoolean()) {
            tableProperty = TableProperty.read(in);
        }
        if (isAutoBucket()) {
            defaultDistributionInfo.markAutoBucket();
        }

        // temp partitions
        tempPartitions = TempPartitions.read(in);
        RangePartitionInfo tempRangeInfo = tempPartitions.getPartitionInfo();
        if (tempRangeInfo != null) {
            for (long partitionId : tempRangeInfo.getIdToItem(false).keySet()) {
                this.partitionInfo.addPartition(partitionId, true,
                        tempRangeInfo.getItem(partitionId), tempRangeInfo.getDataProperty(partitionId),
                        tempRangeInfo.getReplicaAllocation(partitionId), tempRangeInfo.getIsInMemory(partitionId),
                        tempRangeInfo.getIsMutable(partitionId));
            }
        }
        tempPartitions.unsetPartitionInfo();

        // In the present, the fullSchema could be rebuilt by schema change while the properties is changed by MV.
        // After that, some properties of fullSchema and nameToColumn may be not same as properties of base columns.
        // So, here we need to rebuild the fullSchema to ensure the correctness of the properties.
        rebuildFullSchema();
    }

    public OlapTable selectiveCopy(Collection<String> reservedPartitions, IndexExtState extState, boolean isForBackup) {
        OlapTable copied = new OlapTable();
        if (!DeepCopy.copy(this, copied, OlapTable.class, FeConstants.meta_version)) {
            LOG.warn("failed to copy olap table: " + getName());
            return null;
        }

        // remove shadow index from copied table
        // NOTICE that there maybe not partition in table.
        List<MaterializedIndex> shadowIndex = Lists.newArrayList();
        Optional<Partition> firstPartition = copied.getPartitions().stream().findFirst();
        if (firstPartition.isPresent()) {
            shadowIndex = firstPartition.get().getMaterializedIndices(IndexExtState.SHADOW);
        }

        for (MaterializedIndex deleteIndex : shadowIndex) {
            LOG.debug("copied table delete shadow index : {}", deleteIndex.getId());
            copied.deleteIndexInfo(copied.getIndexNameById(deleteIndex.getId()));
        }
        copied.setState(OlapTableState.NORMAL);
        for (Partition partition : copied.getPartitions()) {
            // remove shadow index from partition
            for (MaterializedIndex deleteIndex : shadowIndex) {
                partition.deleteRollupIndex(deleteIndex.getId());
            }
            partition.setState(PartitionState.NORMAL);
            if (isForBackup) {
                // set storage medium to HDD for backup job, because we want that the backuped table
                // can be able to restored to another Doris cluster without SSD disk.
                // But for other operation such as truncate table, keep the origin storage medium.
                copied.getPartitionInfo().setDataProperty(partition.getId(), new DataProperty(TStorageMedium.HDD));
            }
            for (MaterializedIndex idx : partition.getMaterializedIndices(extState)) {
                idx.setState(IndexState.NORMAL);
                for (Tablet tablet : idx.getTablets()) {
                    for (Replica replica : tablet.getReplicas()) {
                        replica.setState(ReplicaState.NORMAL);
                    }
                }
            }
        }

        if (reservedPartitions == null || reservedPartitions.isEmpty()) {
            // reserve all
            return copied;
        }

        Set<String> partNames = Sets.newHashSet();
        partNames.addAll(copied.getPartitionNames());

        // partition name is case insensitive:
        Set<String> lowerReservedPartitionNames = reservedPartitions.stream()
                .map(String::toLowerCase).collect(Collectors.toSet());
        for (String partName : partNames) {
            if (!lowerReservedPartitionNames.contains(partName.toLowerCase())) {
                copied.dropPartitionAndReserveTablet(partName);
            }
        }

        return copied;
    }

    /*
     * this method is currently used for truncating table(partitions).
     * the new partition has new id, so we need to change all 'id-related' members
     *
     * return the old partition.
     */
    public Partition replacePartition(Partition newPartition) {
        Partition oldPartition = nameToPartition.remove(newPartition.getName());
        idToPartition.remove(oldPartition.getId());

        idToPartition.put(newPartition.getId(), newPartition);
        nameToPartition.put(newPartition.getName(), newPartition);

        DataProperty dataProperty = partitionInfo.getDataProperty(oldPartition.getId());
        ReplicaAllocation replicaAlloc = partitionInfo.getReplicaAllocation(oldPartition.getId());
        boolean isInMemory = partitionInfo.getIsInMemory(oldPartition.getId());
        boolean isMutable = partitionInfo.getIsMutable(oldPartition.getId());

        if (partitionInfo.getType() == PartitionType.RANGE
                || partitionInfo.getType() == PartitionType.LIST) {
            PartitionItem item = partitionInfo.getItem(oldPartition.getId());
            partitionInfo.dropPartition(oldPartition.getId());
            partitionInfo.addPartition(newPartition.getId(), false, item, dataProperty,
                    replicaAlloc, isInMemory, isMutable);
        } else {
            partitionInfo.dropPartition(oldPartition.getId());
            partitionInfo.addPartition(newPartition.getId(), dataProperty, replicaAlloc, isInMemory, isMutable);
        }

        return oldPartition;
    }

    public long getDataSize() {
        long dataSize = 0;
        for (Partition partition : getAllPartitions()) {
            dataSize += partition.getDataSize(false);
        }
        return dataSize;
    }

    public long getRemoteDataSize() {
        long remoteDataSize = 0;
        for (Partition partition : getAllPartitions()) {
            remoteDataSize += partition.getRemoteDataSize();
        }
        return remoteDataSize;
    }

    public long getReplicaCount() {
        long replicaCount = 0;
        for (Partition partition : getAllPartitions()) {
            replicaCount += partition.getReplicaCount();
        }
        return replicaCount;
    }

    public void checkNormalStateForAlter() throws DdlException {
        if (state != OlapTableState.NORMAL) {
            throw new DdlException("Table[" + name + "]'s state is not NORMAL. Do not allow doing ALTER ops");
        }
    }

    public boolean isStable(SystemInfoService infoService, TabletScheduler tabletScheduler, String clusterName) {
        List<Long> aliveBeIds = infoService.getAllBackendIds(true);
        for (Partition partition : idToPartition.values()) {
            long visibleVersion = partition.getVisibleVersion();
            ReplicaAllocation replicaAlloc = partitionInfo.getReplicaAllocation(partition.getId());
            for (MaterializedIndex mIndex : partition.getMaterializedIndices(IndexExtState.ALL)) {
                for (Tablet tablet : mIndex.getTablets()) {
                    if (tabletScheduler.containsTablet(tablet.getId())) {
                        LOG.info("table {} is not stable because tablet {} is in tablet scheduler. replicas: {}",
                                id, tablet.getId(), tablet.getReplicas());
                        return false;
                    }

                    Pair<TabletStatus, TabletSchedCtx.Priority> statusPair = tablet.getHealthStatusWithPriority(
                            infoService, visibleVersion, replicaAlloc, aliveBeIds);
                    if (statusPair.first != TabletStatus.HEALTHY) {
                        LOG.info("table {} is not stable because tablet {} status is {}. replicas: {}",
                                id, tablet.getId(), statusPair.first, tablet.getReplicas());
                        return false;
                    }
                }
            }
        }
        return true;
    }

    // arbitrarily choose a partition, and get the buckets backends sequence from base index.
    public Map<Tag, List<List<Long>>> getArbitraryTabletBucketsSeq() throws DdlException {
        SystemInfoService infoService = Env.getCurrentSystemInfo();
        Map<Tag, List<List<Long>>> backendsPerBucketSeq = Maps.newHashMap();
        for (Partition partition : idToPartition.values()) {
            ReplicaAllocation replicaAlloc = partitionInfo.getReplicaAllocation(partition.getId());
            short totalReplicaNum = replicaAlloc.getTotalReplicaNum();
            MaterializedIndex baseIdx = partition.getBaseIndex();
            for (Long tabletId : baseIdx.getTabletIdsInOrder()) {
                Tablet tablet = baseIdx.getTablet(tabletId);
                List<Long> replicaBackendIds = tablet.getNormalReplicaBackendIds();
                if (replicaBackendIds.size() != totalReplicaNum) {
                    // this should not happen, but in case, throw an exception to terminate this process
                    throw new DdlException("Normal replica number of tablet " + tabletId + " is: "
                            + replicaBackendIds.size() + ", but expected: " + totalReplicaNum);
                }

                // check tag
                Map<Tag, Short> currentReplicaAlloc = Maps.newHashMap();
                Map<Tag, List<Long>> tag2beIds = Maps.newHashMap();
                for (long beId : replicaBackendIds) {
                    Backend be = infoService.getBackend(beId);
                    if (be == null || !be.isMixNode()) {
                        continue;
                    }
                    short num = currentReplicaAlloc.getOrDefault(be.getLocationTag(), (short) 0);
                    currentReplicaAlloc.put(be.getLocationTag(), (short) (num + 1));
                    List<Long> beIds = tag2beIds.getOrDefault(be.getLocationTag(), Lists.newArrayList());
                    beIds.add(beId);
                    tag2beIds.put(be.getLocationTag(), beIds);
                }
                if (!currentReplicaAlloc.equals(replicaAlloc.getAllocMap())) {
                    throw new DdlException("The relica allocation is " + currentReplicaAlloc.toString()
                            + ", but expected: " + replicaAlloc.toCreateStmt());
                }

                for (Map.Entry<Tag, List<Long>> entry : tag2beIds.entrySet()) {
                    backendsPerBucketSeq.putIfAbsent(entry.getKey(), Lists.newArrayList());
                    backendsPerBucketSeq.get(entry.getKey()).add(entry.getValue());
                }
            }
            break;
        }
        return backendsPerBucketSeq;
    }

    /**
     * Get the proximate row count of this table, if you need accurate row count should select count(*) from table.
     *
     * @return proximate row count
     */
    public long proximateRowCount() {
        long totalCount = 0;
        for (Partition partition : getPartitions()) {
            long version = partition.getVisibleVersion();
            for (MaterializedIndex index : partition.getMaterializedIndices(IndexExtState.VISIBLE)) {
                for (Tablet tablet : index.getTablets()) {
                    long tabletRowCount = 0L;
                    for (Replica replica : tablet.getReplicas()) {
                        if (replica.checkVersionCatchUp(version, false)
                                && replica.getRowCount() > tabletRowCount) {
                            tabletRowCount = replica.getRowCount();
                        }
                    }
                    totalCount += tabletRowCount;
                }
            }
        }
        return totalCount;
    }

    @Override
    public List<Column> getBaseSchema() {
        return getSchemaByIndexId(baseIndexId);
    }

    @Override
    public List<Column> getBaseSchema(boolean full) {
        return getSchemaByIndexId(baseIndexId, full);
    }

    @Override
    public boolean equals(Object o) {
        if (this == o) {
            return true;
        }
        if (o == null || getClass() != o.getClass()) {
            return false;
        }
        OlapTable other = (OlapTable) o;

        if (!Objects.equals(defaultDistributionInfo, other.defaultDistributionInfo)) {
            return false;
        }

        return Double.compare(other.bfFpp, bfFpp) == 0 && hasSequenceCol == other.hasSequenceCol
                && baseIndexId == other.baseIndexId && state == other.state && Objects.equals(indexIdToMeta,
                other.indexIdToMeta) && Objects.equals(indexNameToId, other.indexNameToId) && keysType == other.keysType
                && Objects.equals(partitionInfo, other.partitionInfo) && Objects.equals(
                idToPartition, other.idToPartition) && Objects.equals(nameToPartition,
                other.nameToPartition) && Objects.equals(tempPartitions, other.tempPartitions)
                && Objects.equals(bfColumns, other.bfColumns) && Objects.equals(colocateGroup,
                other.colocateGroup) && Objects.equals(sequenceType, other.sequenceType)
                && Objects.equals(indexes, other.indexes) && Objects.equals(tableProperty,
                other.tableProperty);
    }

    @Override
    public int hashCode() {
        return Objects.hash(state, indexIdToMeta, indexNameToId, keysType, partitionInfo, idToPartition,
                nameToPartition, defaultDistributionInfo, tempPartitions, bfColumns, bfFpp, colocateGroup,
                hasSequenceCol, sequenceType, indexes, baseIndexId, tableProperty);
    }

    public Column getBaseColumn(String columnName) {
        for (Column column : getBaseSchema()) {
            if (column.getName().equalsIgnoreCase(columnName)) {
                return column;
            }
        }
        return null;
    }

    public int getKeysNum() {
        int keysNum = 0;
        for (Column column : getBaseSchema()) {
            if (column.isKey()) {
                keysNum += 1;
            }
        }
        return keysNum;
    }

    public boolean convertHashDistributionToRandomDistribution() {
        boolean hasChanged = false;
        if (defaultDistributionInfo.getType() == DistributionInfoType.HASH) {
            defaultDistributionInfo = ((HashDistributionInfo) defaultDistributionInfo).toRandomDistributionInfo();
            hasChanged = true;
            for (Partition partition : idToPartition.values()) {
                partition.convertHashDistributionToRandomDistribution();
            }
        }
        return hasChanged;
    }

    public void ignoreInvaildPropertiesWhenSynced(Map<String, String> properties) {
        // ignore colocate table
        PropertyAnalyzer.analyzeColocate(properties);
        // ignore storage policy
        if (!PropertyAnalyzer.analyzeStoragePolicy(properties).isEmpty()) {
            properties.remove(PropertyAnalyzer.PROPERTIES_STORAGE_POLICY);
        }
    }

    public void checkChangeReplicaAllocation() throws DdlException {
        if (isColocateTable()) {
            throw new DdlException("Cannot change replication allocation of colocate table.");
        }
    }

    public void setReplicationAllocation(ReplicaAllocation replicaAlloc) {
        getOrCreatTableProperty().setReplicaAlloc(replicaAlloc);
    }

    public ReplicaAllocation getDefaultReplicaAllocation() {
        if (tableProperty != null) {
            return tableProperty.getReplicaAllocation();
        }
        return ReplicaAllocation.DEFAULT_ALLOCATION;
    }

    public Boolean isInMemory() {
        if (tableProperty != null) {
            return tableProperty.isInMemory();
        }
        return false;
    }

    public void setIsInMemory(boolean isInMemory) {
        TableProperty tableProperty = getOrCreatTableProperty();
        tableProperty.modifyTableProperties(PropertyAnalyzer.PROPERTIES_INMEMORY,
                Boolean.valueOf(isInMemory).toString());
        tableProperty.buildInMemory();
    }

    public Boolean isAutoBucket() {
        if (tableProperty != null) {
            return tableProperty.isAutoBucket();
        }
        return false;
    }

    public void setIsAutoBucket(boolean isAutoBucket) {
        getOrCreatTableProperty().modifyTableProperties(PropertyAnalyzer.PROPERTIES_AUTO_BUCKET,
                Boolean.valueOf(isAutoBucket).toString());
    }

    public void setEstimatePartitionSize(String estimatePartitionSize) {
        getOrCreatTableProperty().modifyTableProperties(PropertyAnalyzer.PROPERTIES_ESTIMATE_PARTITION_SIZE,
                estimatePartitionSize);
    }

    public String getEstimatePartitionSize() {
        if (tableProperty != null) {
            return tableProperty.getEstimatePartitionSize();
        }
        return "";
    }

    public boolean getEnableLightSchemaChange() {
        if (tableProperty != null) {
            return tableProperty.getUseSchemaLightChange();
        }
        // property is set false by default
        return false;
    }

    public void setEnableLightSchemaChange(boolean enableLightSchemaChange) {
        TableProperty tableProperty = getOrCreatTableProperty();
        tableProperty.modifyTableProperties(PropertyAnalyzer.PROPERTIES_ENABLE_LIGHT_SCHEMA_CHANGE,
                Boolean.valueOf(enableLightSchemaChange).toString());
        tableProperty.buildEnableLightSchemaChange();
    }

    public void setStoragePolicy(String storagePolicy) throws UserException {
        if (!Config.enable_storage_policy && !Strings.isNullOrEmpty(storagePolicy)) {
            throw new UserException("storage policy feature is disabled by default. "
                    + "Enable it by setting 'enable_storage_policy=true' in fe.conf");
        }
        TableProperty tableProperty = getOrCreatTableProperty();
        tableProperty.modifyTableProperties(PropertyAnalyzer.PROPERTIES_STORAGE_POLICY, storagePolicy);
        tableProperty.buildStoragePolicy();
        partitionInfo.refreshTableStoragePolicy(storagePolicy);
    }

    public String getStoragePolicy() {
        if (tableProperty != null) {
            return tableProperty.getStoragePolicy();
        }
        return "";
    }

    public void setDisableAutoCompaction(boolean disableAutoCompaction) {
        TableProperty tableProperty = getOrCreatTableProperty();
        tableProperty.modifyTableProperties(PropertyAnalyzer.PROPERTIES_DISABLE_AUTO_COMPACTION,
                Boolean.valueOf(disableAutoCompaction).toString());
        tableProperty.buildDisableAutoCompaction();
    }

    public Boolean disableAutoCompaction() {
        if (tableProperty != null) {
            return tableProperty.disableAutoCompaction();
        }
        return false;
    }

    public void setEnableSingleReplicaCompaction(boolean enableSingleReplicaCompaction) {
        if (tableProperty == null) {
            tableProperty = new TableProperty(new HashMap<>());
        }
        tableProperty.modifyTableProperties(PropertyAnalyzer.PROPERTIES_ENABLE_SINGLE_REPLICA_COMPACTION,
                Boolean.valueOf(enableSingleReplicaCompaction).toString());
        tableProperty.buildEnableSingleReplicaCompaction();
    }

    public Boolean enableSingleReplicaCompaction() {
        if (tableProperty != null) {
            return tableProperty.enableSingleReplicaCompaction();
        }
        return false;
    }

    public void setStoreRowColumn(boolean storeRowColumn) {
        TableProperty tableProperty = getOrCreatTableProperty();
        tableProperty.modifyTableProperties(PropertyAnalyzer.PROPERTIES_STORE_ROW_COLUMN,
                Boolean.valueOf(storeRowColumn).toString());
        tableProperty.buildStoreRowColumn();
    }

    public Boolean storeRowColumn() {
        if (tableProperty != null) {
            return tableProperty.storeRowColumn();
        }
        return false;
    }

    public void setSkipWriteIndexOnLoad(boolean skipWriteIndexOnLoad) {
        TableProperty tableProperty = getOrCreatTableProperty();
        tableProperty.modifyTableProperties(PropertyAnalyzer.PROPERTIES_SKIP_WRITE_INDEX_ON_LOAD,
                Boolean.valueOf(skipWriteIndexOnLoad).toString());
        tableProperty.buildSkipWriteIndexOnLoad();
    }

    public Boolean skipWriteIndexOnLoad() {
        if (tableProperty != null) {
            return tableProperty.skipWriteIndexOnLoad();
        }
        return false;
    }

    public void setCompactionPolicy(String compactionPolicy) {
        TableProperty tableProperty = getOrCreatTableProperty();
        tableProperty.modifyTableProperties(PropertyAnalyzer.PROPERTIES_COMPACTION_POLICY, compactionPolicy);
        tableProperty.buildCompactionPolicy();
    }

    public String getCompactionPolicy() {
        if (tableProperty != null) {
            return tableProperty.compactionPolicy();
        }
        return "";
    }

    public void setTimeSeriesCompactionGoalSizeMbytes(long timeSeriesCompactionGoalSizeMbytes) {
        TableProperty tableProperty = getOrCreatTableProperty();
        tableProperty.modifyTableProperties(PropertyAnalyzer.PROPERTIES_TIME_SERIES_COMPACTION_GOAL_SIZE_MBYTES,
                                                        Long.valueOf(timeSeriesCompactionGoalSizeMbytes).toString());
        tableProperty.buildTimeSeriesCompactionGoalSizeMbytes();
    }

    public Long getTimeSeriesCompactionGoalSizeMbytes() {
        if (tableProperty != null) {
            return tableProperty.timeSeriesCompactionGoalSizeMbytes();
        }
        return null;
    }

    public void setTimeSeriesCompactionFileCountThreshold(long timeSeriesCompactionFileCountThreshold) {
        TableProperty tableProperty = getOrCreatTableProperty();
        tableProperty.modifyTableProperties(PropertyAnalyzer.PROPERTIES_TIME_SERIES_COMPACTION_FILE_COUNT_THRESHOLD,
                                                    Long.valueOf(timeSeriesCompactionFileCountThreshold).toString());
        tableProperty.buildTimeSeriesCompactionFileCountThreshold();
    }

    public Long getTimeSeriesCompactionFileCountThreshold() {
        if (tableProperty != null) {
            return tableProperty.timeSeriesCompactionFileCountThreshold();
        }
        return null;
    }

    public void setTimeSeriesCompactionTimeThresholdSeconds(long timeSeriesCompactionTimeThresholdSeconds) {
        TableProperty tableProperty = getOrCreatTableProperty();
        tableProperty.modifyTableProperties(PropertyAnalyzer
                                                    .PROPERTIES_TIME_SERIES_COMPACTION_TIME_THRESHOLD_SECONDS,
                                                    Long.valueOf(timeSeriesCompactionTimeThresholdSeconds).toString());
        tableProperty.buildTimeSeriesCompactionTimeThresholdSeconds();
    }

    public Long getTimeSeriesCompactionTimeThresholdSeconds() {
        if (tableProperty != null) {
            return tableProperty.timeSeriesCompactionTimeThresholdSeconds();
        }
        return null;
    }

    public Boolean isDynamicSchema() {
        if (tableProperty != null) {
            return tableProperty.isDynamicSchema();
        }
        return false;
    }

    public void setIsDynamicSchema(boolean isDynamicSchema) {
        TableProperty tableProperty = getOrCreatTableProperty();
        tableProperty.modifyTableProperties(
                PropertyAnalyzer.PROPERTIES_DYNAMIC_SCHEMA, Boolean.valueOf(isDynamicSchema).toString());
        tableProperty.buildDynamicSchema();
    }

    public int getBaseSchemaVersion() {
        MaterializedIndexMeta baseIndexMeta = indexIdToMeta.get(baseIndexId);
        return baseIndexMeta.getSchemaVersion();
    }

    public int getIndexSchemaVersion(long indexId) {
        MaterializedIndexMeta indexMeta = indexIdToMeta.get(indexId);
        return indexMeta.getSchemaVersion();
    }

    public void setDataSortInfo(DataSortInfo dataSortInfo) {
        TableProperty tableProperty = getOrCreatTableProperty();
        tableProperty.modifyDataSortInfoProperties(dataSortInfo);
        tableProperty.buildDataSortInfo();
    }

    // return true if partition with given name already exist, both in partitions and temp partitions.
    // return false otherwise
    public boolean checkPartitionNameExist(String partitionName) {
        if (nameToPartition.containsKey(partitionName)) {
            return true;
        }
        return tempPartitions.hasPartition(partitionName);
    }

    // if includeTempPartition is true, check if temp partition with given name exist,
    // if includeTempPartition is false, check if normal partition with given name exist.
    // return true if exist, otherwise, return false;
    public boolean checkPartitionNameExist(String partitionName, boolean isTempPartition) {
        if (isTempPartition) {
            return tempPartitions.hasPartition(partitionName);
        } else {
            return nameToPartition.containsKey(partitionName);
        }
    }

    // drop temp partition. if needDropTablet is true, tablets of this temp partition
    // will be dropped from tablet inverted index.
    public void dropTempPartition(String partitionName, boolean needDropTablet) {
        Partition partition = getPartition(partitionName, true);
        if (partition != null) {
            partitionInfo.dropPartition(partition.getId());
            tempPartitions.dropPartition(partitionName, needDropTablet);
        }
    }

    /*
     * replace partitions in 'partitionNames' with partitions in 'tempPartitionNames'.
     * If strictRange is true, the replaced ranges must be exactly same.
     * What is "exactly same"?
     *      1. {[0, 10), [10, 20)} === {[0, 20)}
     *      2. {[0, 10), [15, 20)} === {[0, 10), [15, 18), [18, 20)}
     *      3. {[0, 10), [15, 20)} === {[0, 10), [15, 20)}
     *      4. {[0, 10), [15, 20)} !== {[0, 20)}
     *
     * If useTempPartitionName is false and replaced partition number are equal,
     * the replaced partitions' name will remain unchanged.
     * What is "remain unchange"?
     *      1. replace partition (p1, p2) with temporary partition (tp1, tp2). After replacing, the partition
     *         names are still p1 and p2.
     *
     */
    public void replaceTempPartitions(List<String> partitionNames, List<String> tempPartitionNames,
            boolean strictRange, boolean useTempPartitionName) throws DdlException {
        // check partition items
        checkPartition(partitionNames, tempPartitionNames, strictRange);

        // begin to replace
        // 1. drop old partitions
        for (String partitionName : partitionNames) {
            // This will also drop all tablets of the partition from TabletInvertedIndex
            dropPartition(-1, partitionName, true);
        }

        // 2. add temp partitions' range info to rangeInfo, and remove them from tempPartitionInfo
        for (String partitionName : tempPartitionNames) {
            Partition partition = tempPartitions.getPartition(partitionName);
            // add
            addPartition(partition);
            // drop
            tempPartitions.dropPartition(partitionName, false);
            // move the range from idToTempRange to idToRange
            partitionInfo.moveFromTempToFormal(partition.getId());
        }

        // change the name so that after replacing, the partition name remain unchanged
        if (!useTempPartitionName && partitionNames.size() == tempPartitionNames.size()) {
            for (int i = 0; i < tempPartitionNames.size(); i++) {
                renamePartition(tempPartitionNames.get(i), partitionNames.get(i));
            }
        }
    }

    private void checkPartition(List<String> partitionNames, List<String> tempPartitionNames,
            boolean strictRange) throws DdlException {
        if (strictRange) {
            List<PartitionItem> list = Lists.newArrayList();
            List<PartitionItem> tempList = Lists.newArrayList();
            for (String partName : partitionNames) {
                Partition partition = nameToPartition.get(partName);
                Preconditions.checkNotNull(partition);
                list.add(partitionInfo.getItem(partition.getId()));
            }
            for (String partName : tempPartitionNames) {
                Partition partition = tempPartitions.getPartition(partName);
                Preconditions.checkNotNull(partition);
                tempList.add(partitionInfo.getItem(partition.getId()));
            }
            partitionInfo.checkPartitionItemListsMatch(list, tempList);
        } else {
            // check after replacing, whether the range will conflict
            Set<Long> replacePartitionIds = Sets.newHashSet();
            for (String partName : partitionNames) {
                Partition partition = nameToPartition.get(partName);
                Preconditions.checkNotNull(partition);
                replacePartitionIds.add(partition.getId());
            }
            // get all items except for partitions in "replacePartitionIds"
            List<PartitionItem> currentItemList = partitionInfo.getItemList(replacePartitionIds, false);

            List<PartitionItem> replacePartitionItems = Lists.newArrayList();
            for (String partName : tempPartitionNames) {
                Partition partition = tempPartitions.getPartition(partName);
                Preconditions.checkNotNull(partition);
                replacePartitionItems.add(partitionInfo.getItem(partition.getId()));
            }

            partitionInfo.checkPartitionItemListsConflict(currentItemList, replacePartitionItems);
        }
    }

    public void addTempPartition(Partition partition) {
        tempPartitions.addPartition(partition);
    }

    public void dropAllTempPartitions() {
        for (Partition partition : tempPartitions.getAllPartitions()) {
            partitionInfo.dropPartition(partition.getId());
        }
        tempPartitions.dropAll();
    }

    public boolean existTempPartitions() {
        return !tempPartitions.isEmpty();
    }

    public void setCompressionType(TCompressionType compressionType) {
        TableProperty tableProperty = getOrCreatTableProperty();
        tableProperty.modifyTableProperties(PropertyAnalyzer.PROPERTIES_COMPRESSION, compressionType.name());
        tableProperty.buildCompressionType();
    }

    public void setStorageFormat(TStorageFormat storageFormat) {
        TableProperty tableProperty = getOrCreatTableProperty();
        tableProperty.modifyTableProperties(PropertyAnalyzer.PROPERTIES_STORAGE_FORMAT, storageFormat.name());
        tableProperty.buildStorageFormat();
    }

    public TStorageFormat getStorageFormat() {
        if (tableProperty == null) {
            return TStorageFormat.DEFAULT;
        }
        return tableProperty.getStorageFormat();
    }

    public TCompressionType getCompressionType() {
        if (tableProperty == null) {
            return TCompressionType.LZ4F;
        }
        return tableProperty.getCompressionType();
    }

    public DataSortInfo getDataSortInfo() {
        return getOrCreatTableProperty().getDataSortInfo();
    }

    public void setEnableUniqueKeyMergeOnWrite(boolean speedup) {
        getOrCreatTableProperty().setEnableUniqueKeyMergeOnWrite(speedup);
    }

    public boolean getEnableUniqueKeyMergeOnWrite() {
        if (tableProperty == null) {
            return false;
        }
        return tableProperty.getEnableUniqueKeyMergeOnWrite();
    }

    public boolean isDuplicateWithoutKey() {
        return getKeysType() == KeysType.DUP_KEYS && getKeysNum() == 0;
    }

    // For non partitioned table:
    //   The table's distribute hash columns need to be a subset of the aggregate columns.
    //
    // For partitioned table:
    //   1. The table's partition columns need to be a subset of the table's hash columns.
    //   2. The table's distribute hash columns need to be a subset of the aggregate columns.
    public boolean meetAggDistributionRequirements(AggregateInfo aggregateInfo) {
        ArrayList<Expr> groupingExps = aggregateInfo.getGroupingExprs();
        if (groupingExps == null || groupingExps.isEmpty()) {
            return false;
        }
        List<Expr> partitionExps = aggregateInfo.getPartitionExprs() != null
                ? aggregateInfo.getPartitionExprs()
                : groupingExps;
        DistributionInfo distribution = getDefaultDistributionInfo();
        if (distribution instanceof HashDistributionInfo) {
            List<Column> distributeColumns = ((HashDistributionInfo) distribution).getDistributionColumns();
            PartitionInfo partitionInfo = getPartitionInfo();
            if (partitionInfo instanceof RangePartitionInfo) {
                List<Column> rangeColumns = partitionInfo.getPartitionColumns();
                if (!distributeColumns.containsAll(rangeColumns)) {
                    return false;
                }
            }
            List<SlotRef> partitionSlots = partitionExps.stream().map(Expr::unwrapSlotRef).collect(Collectors.toList());
            if (partitionSlots.contains(null)) {
                return false;
            }
            List<Column> hashColumns = partitionSlots.stream()
                    .map(SlotRef::getDesc).map(SlotDescriptor::getColumn).collect(Collectors.toList());
            return hashColumns.containsAll(distributeColumns);
        }
        return false;
    }

    // for ut
    public void checkReplicaAllocation() throws UserException {
        SystemInfoService infoService = Env.getCurrentSystemInfo();
        for (Partition partition : getPartitions()) {
            ReplicaAllocation replicaAlloc = getPartitionInfo().getReplicaAllocation(partition.getId());
            Map<Tag, Short> allocMap = replicaAlloc.getAllocMap();
            for (MaterializedIndex mIndex : partition.getMaterializedIndices(IndexExtState.VISIBLE)) {
                for (Tablet tablet : mIndex.getTablets()) {
                    Map<Tag, Short> curMap = Maps.newHashMap();
                    for (Replica replica : tablet.getReplicas()) {
                        Backend be = infoService.getBackend(replica.getBackendId());
                        if (be == null || !be.isMixNode()) {
                            continue;
                        }
                        short num = curMap.getOrDefault(be.getLocationTag(), (short) 0);
                        curMap.put(be.getLocationTag(), (short) (num + 1));
                    }
                    if (!curMap.equals(allocMap)) {
                        throw new UserException(
                                "replica allocation of tablet " + tablet.getId() + " is not expected" + ", expected: "
                                        + allocMap.toString() + ", actual: " + curMap.toString());
                    }
                }
            }
        }
    }

    public void setReplicaAllocation(Map<String, String> properties) {
        if (tableProperty == null) {
            tableProperty = new TableProperty(properties);
        } else {
            tableProperty.modifyTableProperties(properties);
        }
        tableProperty.buildReplicaAllocation();
    }

    // for light schema change
    public void initSchemaColumnUniqueId() {
        if (!getEnableLightSchemaChange()) {
            return;
        }

        for (MaterializedIndexMeta indexMeta : indexIdToMeta.values()) {
            indexMeta.initSchemaColumnUniqueId();
        }
    }

    public Set<Long> getPartitionKeys() {
        return idToPartition.keySet();
    }

    public boolean isDupKeysOrMergeOnWrite() {
        return getKeysType() == KeysType.DUP_KEYS
                || (getKeysType() == KeysType.UNIQUE_KEYS
                && getEnableUniqueKeyMergeOnWrite());
    }

    /**
     * generate two phase read fetch option from this olap table.
     *
     * @param selectedIndexId the index want to scan
     */
    public TFetchOption generateTwoPhaseReadOption(long selectedIndexId) {
        TFetchOption fetchOption = new TFetchOption();
        fetchOption.setFetchRowStore(this.storeRowColumn());
        fetchOption.setUseTwoPhaseFetch(true);
        fetchOption.setNodesInfo(SystemInfoService.createAliveNodesInfo());
        if (!this.storeRowColumn()) {
            List<TColumn> columnsDesc = Lists.newArrayList();
            getColumnDesc(selectedIndexId, columnsDesc, null, null);
            fetchOption.setColumnDesc(columnsDesc);
        }
        return fetchOption;
    }

    public void getColumnDesc(long selectedIndexId, List<TColumn> columnsDesc, List<String> keyColumnNames,
            List<TPrimitiveType> keyColumnTypes) {
        if (selectedIndexId != -1) {
            for (Column col : this.getSchemaByIndexId(selectedIndexId, true)) {
                TColumn tColumn = col.toThrift();
                col.setIndexFlag(tColumn, this);
                if (columnsDesc != null) {
                    columnsDesc.add(tColumn);
                }
                if ((Util.showHiddenColumns() || (!Util.showHiddenColumns() && col.isVisible())) && col.isKey()) {
                    if (keyColumnNames != null) {
                        keyColumnNames.add(col.getName());
                    }
                    if (keyColumnTypes != null) {
                        keyColumnTypes.add(col.getDataType().toThrift());
                    }
                }
            }
        }
    }

    @Override
    public void analyze(String dbName) {
        for (MaterializedIndexMeta meta : indexIdToMeta.values()) {
            try {
                ConnectContext connectContext = new ConnectContext();
                connectContext.setCluster(SystemInfoService.DEFAULT_CLUSTER);
                connectContext.setDatabase(dbName);
                Analyzer analyzer = new Analyzer(Env.getCurrentEnv(), connectContext);
                meta.parseStmt(analyzer);
            } catch (IOException e) {
                e.printStackTrace();
            }
        }
    }

<<<<<<< HEAD
    public List<Tablet> getAllTablets() throws AnalysisException {
        List<Tablet> tablets = Lists.newArrayList();
        for (Partition partition : getPartitions()) {
            for (Tablet tablet : partition.getBaseIndex().getTablets()) {
                tablets.add(tablet);
            }
        }
        return tablets;
    }

    public boolean hasVariantColumns() {
        for (Column column : getBaseSchema()) {
            if (column.getType().isVariantType()) {
                return true;
            }
        }
        return false;
=======
    @Override
    public Map<String, Set<String>> findReAnalyzeNeededPartitions() {
        TableIf table = this;
        TableStatsMeta tableStats = Env.getCurrentEnv().getAnalysisManager().findTableStatsStatus(table.getId());
        Set<String> allPartitions = table.getPartitionNames().stream().map(table::getPartition)
                .filter(Partition::hasData).map(Partition::getName).collect(Collectors.toSet());
        if (tableStats == null) {
            return table.getBaseSchema().stream().collect(Collectors.toMap(Column::getName, v -> allPartitions));
        }
        Map<String, Set<String>> colToPart = new HashMap<>();
        for (Column col : table.getBaseSchema()) {
            long lastUpdateTime = tableStats.findColumnLastUpdateTime(col.getName());
            Set<String> partitions = table.getPartitionNames().stream()
                    .map(table::getPartition)
                    .filter(Partition::hasData)
                    .filter(partition ->
                            partition.getVisibleVersionTime() >= lastUpdateTime).map(Partition::getName)
                    .collect(Collectors.toSet());
            colToPart.put(col.getName(), partitions);
        }
        return colToPart;
    }

    public long getDataSize(boolean singleReplica) {
        long dataSize = 0;
        for (Partition partition : getAllPartitions()) {
            dataSize += partition.getDataSize(singleReplica);
        }
        return dataSize;
    }

    public boolean isDistributionColumn(String columnName) {
        Set<String> distributeColumns = getDistributionColumnNames()
                .stream().map(String::toLowerCase).collect(Collectors.toSet());
        return distributeColumns.contains(columnName.toLowerCase());
    }

    @Override
    public boolean isPartitionColumn(String columnName) {
        return getPartitionInfo().getPartitionColumns().stream()
            .anyMatch(c -> c.getName().equalsIgnoreCase(columnName));
>>>>>>> 87c4d1c2
    }
}<|MERGE_RESOLUTION|>--- conflicted
+++ resolved
@@ -2290,7 +2290,6 @@
         }
     }
 
-<<<<<<< HEAD
     public List<Tablet> getAllTablets() throws AnalysisException {
         List<Tablet> tablets = Lists.newArrayList();
         for (Partition partition : getPartitions()) {
@@ -2308,7 +2307,8 @@
             }
         }
         return false;
-=======
+    }
+
     @Override
     public Map<String, Set<String>> findReAnalyzeNeededPartitions() {
         TableIf table = this;
@@ -2350,6 +2350,5 @@
     public boolean isPartitionColumn(String columnName) {
         return getPartitionInfo().getPartitionColumns().stream()
             .anyMatch(c -> c.getName().equalsIgnoreCase(columnName));
->>>>>>> 87c4d1c2
     }
 }