--- conflicted
+++ resolved
@@ -1134,10 +1134,7 @@
         }
         if (!tblStats.analyzeColumns().containsAll(getBaseSchema()
                 .stream()
-<<<<<<< HEAD
-=======
                 .filter(c -> !StatisticsUtil.isUnsupportedType(c.getType()))
->>>>>>> 9f277a0a
                 .map(Column::getName)
                 .collect(Collectors.toSet()))) {
             return true;
@@ -2294,7 +2291,6 @@
         }
     }
 
-<<<<<<< HEAD
     public List<Tablet> getAllTablets() throws AnalysisException {
         List<Tablet> tablets = Lists.newArrayList();
         for (Partition partition : getPartitions()) {
@@ -2314,8 +2310,6 @@
         return false;
     }
 
-=======
->>>>>>> 9f277a0a
     @Override
     public Map<String, Set<String>> findReAnalyzeNeededPartitions() {
         TableIf table = this;
@@ -2323,12 +2317,6 @@
         Set<String> allPartitions = table.getPartitionNames().stream().map(table::getPartition)
                 .filter(Partition::hasData).map(Partition::getName).collect(Collectors.toSet());
         if (tableStats == null) {
-<<<<<<< HEAD
-            return table.getBaseSchema().stream().collect(Collectors.toMap(Column::getName, v -> allPartitions));
-        }
-        Map<String, Set<String>> colToPart = new HashMap<>();
-        for (Column col : table.getBaseSchema()) {
-=======
             return table.getBaseSchema().stream().filter(c -> !StatisticsUtil.isUnsupportedType(c.getType()))
                     .collect(Collectors.toMap(Column::getName, v -> allPartitions));
         }
@@ -2337,7 +2325,6 @@
             if (StatisticsUtil.isUnsupportedType(col.getType())) {
                 continue;
             }
->>>>>>> 9f277a0a
             long lastUpdateTime = tableStats.findColumnLastUpdateTime(col.getName());
             Set<String> partitions = table.getPartitionNames().stream()
                     .map(table::getPartition)
