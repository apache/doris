// Licensed to the Apache Software Foundation (ASF) under one
// or more contributor license agreements.  See the NOTICE file
// distributed with this work for additional information
// regarding copyright ownership.  The ASF licenses this file
// to you under the Apache License, Version 2.0 (the
// "License"); you may not use this file except in compliance
// with the License.  You may obtain a copy of the License at
//
//   http://www.apache.org/licenses/LICENSE-2.0
//
// Unless required by applicable law or agreed to in writing,
// software distributed under the License is distributed on an
// "AS IS" BASIS, WITHOUT WARRANTIES OR CONDITIONS OF ANY
// KIND, either express or implied.  See the License for the
// specific language governing permissions and limitations
// under the License.
// This file is copied from
// https://github.com/apache/impala/blob/branch-2.9.0/fe/src/main/java/org/apache/impala/CastExpr.java
// and modified by Doris

package org.apache.doris.analysis;

import org.apache.doris.catalog.Env;
import org.apache.doris.catalog.Function;
import org.apache.doris.catalog.FunctionSet;
import org.apache.doris.catalog.PrimitiveType;
import org.apache.doris.catalog.ScalarFunction;
import org.apache.doris.catalog.ScalarType;
import org.apache.doris.catalog.Type;
import org.apache.doris.common.AnalysisException;
import org.apache.doris.common.Pair;
import org.apache.doris.qe.ConnectContext;
import org.apache.doris.thrift.TExpr;
import org.apache.doris.thrift.TExprNode;
import org.apache.doris.thrift.TExprNodeType;
import org.apache.doris.thrift.TExprOpcode;

import com.google.common.base.Preconditions;
import com.google.common.collect.Lists;
import com.google.common.collect.Maps;
import org.apache.logging.log4j.LogManager;
import org.apache.logging.log4j.Logger;

import java.io.DataInput;
import java.io.DataOutput;
import java.io.IOException;
import java.util.Arrays;
import java.util.List;
import java.util.Map;


public class CastExpr extends Expr {
    private static final Logger LOG = LogManager.getLogger(CastExpr.class);

    // Only set for explicit casts. Null for implicit casts.
    private TypeDef targetTypeDef;

    // True if this is a "pre-analyzed" implicit cast.
    private boolean isImplicit;

    // True if this cast does not change the type.
    private boolean noOp = false;

    private static final Map<Pair<Type, Type>, Function.NullableMode> TYPE_NULLABLE_MODE;

    static {
        TYPE_NULLABLE_MODE = Maps.newHashMap();
        for (ScalarType fromType : Type.getSupportedTypes()) {
            if (fromType.isNull()) {
                continue;
            }
            for (ScalarType toType : Type.getSupportedTypes()) {
                if (fromType.isNull()) {
                    continue;
                }
                if (fromType.isStringType() && !toType.isStringType()) {
                    TYPE_NULLABLE_MODE.put(Pair.of(fromType, toType), Function.NullableMode.ALWAYS_NULLABLE);
                } else if (!fromType.isDateType() && toType.isDateType()) {
                    TYPE_NULLABLE_MODE.put(Pair.of(fromType, toType), Function.NullableMode.ALWAYS_NULLABLE);
                } else {
                    TYPE_NULLABLE_MODE.put(Pair.of(fromType, toType), Function.NullableMode.DEPEND_ON_ARGUMENT);
                }
            }
        }
    }

    // only used restore from readFields.
    public CastExpr() {

    }

    public CastExpr(Type targetType, Expr e) {
        super();
        Preconditions.checkArgument(targetType.isValid());
        Preconditions.checkNotNull(e);
        type = targetType;
        targetTypeDef = null;
        isImplicit = true;

        children.add(e);

        try {
            analyze();
        } catch (AnalysisException ex) {
            LOG.warn("Implicit casts fail", ex);
            Preconditions.checkState(false,
                    "Implicit casts should never throw analysis exception.");
        }
        analysisDone();
    }

    /**
     * Just use for nereids, put analyze() in finalizeImplForNereids
     */
    public CastExpr(Type targetType, Expr e, Void v) {
        super();
        Preconditions.checkArgument(targetType.isValid());
        Preconditions.checkNotNull(e);
        type = targetType;
        targetTypeDef = null;
        isImplicit = true;
        children.add(e);
    }

    /**
     * Copy c'tor used in clone().
     */
    public CastExpr(TypeDef targetTypeDef, Expr e) {
        Preconditions.checkNotNull(targetTypeDef);
        Preconditions.checkNotNull(e);
        this.targetTypeDef = targetTypeDef;
        isImplicit = false;
        children.add(e);
    }

    protected CastExpr(CastExpr other) {
        super(other);
        targetTypeDef = other.targetTypeDef;
        isImplicit = other.isImplicit;
        noOp = other.noOp;
    }

    private static String getFnName(Type targetType) {
        return "castTo" + targetType.getPrimitiveType().toString();
    }

    public TypeDef getTargetTypeDef() {
        return targetTypeDef;
    }

    private static boolean disableRegisterCastingFunction(Type fromType, Type toType) {
        // Disable casting from boolean to decimal or datetime or date
        if (fromType.isBoolean() && (toType.equals(Type.DECIMALV2) || toType.isDateType())) {
            return true;
        }

        // Disable casting operation of hll/bitmap/quantile_state
        if (fromType.isObjectStored() || toType.isObjectStored()) {
            return true;
        }
        // Disable no-op casting
        return fromType.equals(toType) && !fromType.isDecimalV3();
    }

    public static void initBuiltins(FunctionSet functionSet) {
        for (Type fromType : Type.getSupportedTypes()) {
            if (fromType.isNull()) {
                continue;
            }
            for (Type toType : Type.getSupportedTypes()) {
                if (toType.isNull() || disableRegisterCastingFunction(fromType, toType)) {
                    continue;
                }
                String beClass = toType.isDecimalV2() || fromType.isDecimalV2()
                        ? "DecimalV2Operators" : "CastFunctions";
                if (fromType.isTime()) {
                    beClass = "TimeOperators";
                }
                String typeName = Function.getUdfTypeName(toType.getPrimitiveType());
                // only refactor date/datetime for vectorized engine.
                if (toType.getPrimitiveType() == PrimitiveType.DATE) {
                    typeName = "date_val";
                }
                if (toType.getPrimitiveType() == PrimitiveType.DATEV2) {
                    typeName = "datev2_val";
                }
                if (toType.getPrimitiveType() == PrimitiveType.DATETIMEV2) {
                    typeName = "datetimev2_val";
                }
                String beSymbol = "doris::" + beClass + "::cast_to_"
                        + typeName;
                functionSet.addBuiltinBothScalaAndVectorized(ScalarFunction.createBuiltin(getFnName(toType),
                        toType, TYPE_NULLABLE_MODE.get(Pair.of(fromType, toType)),
                        Lists.newArrayList(fromType), false,
                        beSymbol, null, null, true));
            }
        }
    }

    @Override
    public Expr clone() {
        return new CastExpr(this);
    }

    @Override
    public String toSqlImpl() {
        boolean isVerbose = ConnectContext.get() != null
                && ConnectContext.get().getExecutor() != null
                && ConnectContext.get().getExecutor().getParsedStmt() != null
                && ConnectContext.get().getExecutor().getParsedStmt().getExplainOptions() != null
                && ConnectContext.get().getExecutor().getParsedStmt().getExplainOptions().isVerbose();
        if (isImplicit && !isVerbose) {
            return getChild(0).toSql();
        }
        if (isAnalyzed) {
            if (type.isStringType()) {
                return "CAST(" + getChild(0).toSql() + " AS " + "CHARACTER" + ")";
            } else {
                return "CAST(" + getChild(0).toSql() + " AS " + type.toString() + ")";
            }
        } else {
            return "CAST(" + getChild(0).toSql() + " AS " + targetTypeDef.toSql() + ")";
        }
    }

    @Override
    public String toDigestImpl() {
        boolean isVerbose = ConnectContext.get() != null
                && ConnectContext.get().getExecutor() != null
                && ConnectContext.get().getExecutor().getParsedStmt() != null
                && ConnectContext.get().getExecutor().getParsedStmt().getExplainOptions() != null
                && ConnectContext.get().getExecutor().getParsedStmt().getExplainOptions().isVerbose();
        if (isImplicit && !isVerbose) {
            return getChild(0).toDigest();
        }
        if (isAnalyzed) {
            if (type.isStringType()) {
                return "CAST(" + getChild(0).toDigest() + " AS " + "CHARACTER" + ")";
            } else {
                return "CAST(" + getChild(0).toDigest() + " AS " + type.toString() + ")";
            }
        } else {
            return "CAST(" + getChild(0).toDigest() + " AS " + targetTypeDef.toString() + ")";
        }
    }

    @Override
    protected void treeToThriftHelper(TExpr container) {
        if (noOp) {
            getChild(0).treeToThriftHelper(container);
            return;
        }
        super.treeToThriftHelper(container);
    }

    @Override
    protected void toThrift(TExprNode msg) {
        msg.node_type = TExprNodeType.CAST_EXPR;
        msg.setOpcode(opcode);
        msg.setOutputColumn(outputColumn);
        if (type.isNativeType() && getChild(0).getType().isNativeType()) {
            msg.setChildType(getChild(0).getType().getPrimitiveType().toThrift());
        }
    }

    public boolean isImplicit() {
        return isImplicit;
    }

    public void setImplicit(boolean implicit) {
        isImplicit = implicit;
    }

    public void analyze() throws AnalysisException {
        // do not analyze ALL cast
        if (type == Type.ALL) {
            return;
        }
        // cast was asked for in the query, check for validity of cast
        Type childType = getChild(0).getType();

        // this cast may result in loss of precision, but the user requested it
        noOp = Type.matchExactType(childType, type);

        if (noOp) {
            // For decimalv2, we do not perform an actual cast between different precision/scale. Instead, we just
            // set the target type as the child's type.
            if (type.isDecimalV2() && childType.isDecimalV2()) {
                getChild(0).setType(type);
            }
            return;
        }

        // select stmt will make BE coredump when its castExpr is like cast(int as array<>),
        // it is necessary to check if it is castable before creating fn.
        // char type will fail in canCastTo, so for compatibility, only the cast of array type is checked here.
        if (type.isArrayType() || childType.isArrayType()) {
            if (childType.isNull() || !Type.canCastTo(childType, type)) {
                throw new AnalysisException("Invalid type cast of " + getChild(0).toSql()
                        + " from " + childType + " to " + type);
            }
        }

        this.opcode = TExprOpcode.CAST;
        FunctionName fnName = new FunctionName(getFnName(type));
        Function searchDesc = new Function(fnName, Arrays.asList(getActualArgTypes(collectChildReturnTypes())),
                Type.INVALID, false);
        if (type.isScalarType()) {
            if (isImplicit) {
                fn = Env.getCurrentEnv().getFunction(
                        searchDesc, Function.CompareMode.IS_NONSTRICT_SUPERTYPE_OF);
            } else {
                fn = Env.getCurrentEnv().getFunction(
                        searchDesc, Function.CompareMode.IS_IDENTICAL);
            }
        } else if (type.isArrayType()) {
            fn = ScalarFunction.createBuiltin(getFnName(Type.ARRAY),
                    type, Function.NullableMode.ALWAYS_NULLABLE,
                    Lists.newArrayList(Type.VARCHAR), false,
                    "doris::CastFunctions::cast_to_array_val", null, null, true);
<<<<<<< HEAD
        } else if (type.isMapType()) {
            fn = ScalarFunction.createBuiltin(getFnName(Type.MAP),
                type, Function.NullableMode.ALWAYS_NULLABLE,
                Lists.newArrayList(Type.VARCHAR), false,
                "doris::CastFunctions::cast_to_map_val", null, null, true);
=======
        } else if (type.isStructType()) {
            fn = ScalarFunction.createBuiltin(getFnName(Type.STRUCT),
                    type, Function.NullableMode.ALWAYS_NULLABLE,
                    Lists.newArrayList(Type.VARCHAR), false,
                    "doris::CastFunctions::cast_to_struct_val", null, null, true);
>>>>>>> 5175a45f
        }

        if (fn == null) {
            if (type.isStructType() && childType.isStringType()) {
                return;
            }
            if (childType.isNull() && Type.canCastTo(childType, type)) {
                return;
            } else {
                throw new AnalysisException("Invalid type cast of " + getChild(0).toSql()
                    + " from " + childType + " to " + type);
            }
        }

        if (PrimitiveType.typeWithPrecision.contains(type.getPrimitiveType())) {
            Preconditions.checkState(type.isDecimalV3() == fn.getReturnType().isDecimalV3()
                            || type.isDatetimeV2() == fn.getReturnType().isDatetimeV2(),
                    type + " != " + fn.getReturnType());
        } else {
            Preconditions.checkState(type.matchesType(fn.getReturnType()), type + " != " + fn.getReturnType());
        }
    }

    @Override
    public void analyzeImpl(Analyzer analyzer) throws AnalysisException {
        if (isImplicit) {
            return;
        }
        // When cast target type is string and it's length is default -1, the result length
        // of cast is decided by child.
        if (targetTypeDef.getType().isScalarType()) {
            final ScalarType targetType = (ScalarType) targetTypeDef.getType();
            if (!(targetType.getPrimitiveType().isStringType() && !targetType.isLengthSet())) {
                targetTypeDef.analyze(analyzer);
            }
        } else {
            targetTypeDef.analyze(analyzer);
        }
        type = targetTypeDef.getType();
        analyze();
    }

    @Override
    public int hashCode() {
        return super.hashCode();
    }

    @Override
    public boolean equals(Object obj) {
        if (!super.equals(obj)) {
            return false;
        }
        CastExpr expr = (CastExpr) obj;
        return this.opcode == expr.opcode;
    }

    /**
     * Returns child expr if this expr is an implicit cast, otherwise returns 'this'.
     */
    @Override
    public Expr ignoreImplicitCast() {
        if (isImplicit) {
            // we don't expect to see to consecutive implicit casts
            Preconditions.checkState(!(getChild(0) instanceof CastExpr)
                    || !((CastExpr) getChild(0)).isImplicit());
            return getChild(0);
        } else {
            return this;
        }
    }

    public boolean canHashPartition() {
        if (type.isFixedPointType() && getChild(0).getType().isFixedPointType()) {
            return true;
        }
        if (type.isDateType() && getChild(0).getType().isDateType()) {
            return true;
        }
        return false;
    }

    @Override
    public Expr getResultValue() throws AnalysisException {
        recursiveResetChildrenResult();
        final Expr value = children.get(0);
        if (!(value instanceof LiteralExpr)) {
            return this;
        }
        Expr targetExpr;
        try {
            targetExpr = castTo((LiteralExpr) value);
        } catch (AnalysisException ae) {
            targetExpr = this;
        } catch (NumberFormatException nfe) {
            targetExpr = new NullLiteral();
        }
        return targetExpr;
    }

    private Expr castTo(LiteralExpr value) throws AnalysisException {
        if (value instanceof NullLiteral) {
            return value;
        } else if (type.isIntegerType()) {
            return new IntLiteral(value.getLongValue(), type);
        } else if (type.isLargeIntType()) {
            return new LargeIntLiteral(value.getStringValue());
        } else if (type.isDecimalV2() || type.isDecimalV3()) {
            if (targetTypeDef != null) {
                return new DecimalLiteral(value.getStringValue(),
                        ((ScalarType) targetTypeDef.getType()).getScalarScale());
            } else {
                return new DecimalLiteral(value.getStringValue());
            }
        } else if (type.isFloatingPointType()) {
            return new FloatLiteral(value.getDoubleValue(), type);
        } else if (type.isStringType()) {
            return new StringLiteral(value.getStringValue());
        } else if (type.isDateType()) {
            return new StringLiteral(value.getStringValue()).convertToDate(type);
        } else if (type.isBoolean()) {
            return new BoolLiteral(value.getStringValue());
        }
        return this;
    }

    @Override
    public void write(DataOutput out) throws IOException {
        out.writeBoolean(isImplicit);
        if (targetTypeDef.getType() instanceof ScalarType) {
            ScalarType scalarType = (ScalarType) targetTypeDef.getType();
            scalarType.write(out);
        } else {
            throw new IOException("Can not write type " + targetTypeDef.getType());
        }
        out.writeInt(children.size());
        for (Expr expr : children) {
            Expr.writeTo(expr, out);
        }
    }

    public static CastExpr read(DataInput input) throws IOException {
        CastExpr castExpr = new CastExpr();
        castExpr.readFields(input);
        return castExpr;
    }

    @Override
    public void readFields(DataInput in) throws IOException {
        isImplicit = in.readBoolean();
        ScalarType scalarType = ScalarType.read(in);
        targetTypeDef = new TypeDef(scalarType);
        int counter = in.readInt();
        for (int i = 0; i < counter; i++) {
            children.add(Expr.readIn(in));
        }
    }

    public CastExpr rewriteExpr(List<String> parameters, List<Expr> inputParamsExprs) throws AnalysisException {
        // child
        Expr child = this.getChild(0);
        Expr newChild = null;
        if (child instanceof SlotRef) {
            String columnName = ((SlotRef) child).getColumnName();
            int index = parameters.indexOf(columnName);
            if (index != -1) {
                newChild = inputParamsExprs.get(index);
            }
        }
        // rewrite cast expr in children
        if (child instanceof CastExpr) {
            newChild = ((CastExpr) child).rewriteExpr(parameters, inputParamsExprs);
        }

        // type def
        ScalarType targetType = (ScalarType) targetTypeDef.getType();
        PrimitiveType primitiveType = targetType.getPrimitiveType();
        ScalarType newTargetType = null;
        switch (primitiveType) {
            case DECIMALV2:
            case DECIMAL32:
            case DECIMAL64:
            case DECIMAL128:
                // normal decimal
                if (targetType.getPrecision() != 0) {
                    newTargetType = targetType;
                    break;
                }
                int precision = getDigital(targetType.getScalarPrecisionStr(), parameters, inputParamsExprs);
                int scale = getDigital(targetType.getScalarScaleStr(), parameters, inputParamsExprs);
                if (precision != -1 && scale != -1) {
                    newTargetType = ScalarType.createType(primitiveType, 0, precision, scale);
                } else if (precision != -1) {
                    newTargetType = ScalarType.createType(primitiveType, 0, precision, ScalarType.DEFAULT_SCALE);
                }
                break;
            case CHAR:
            case VARCHAR:
                // normal char/varchar
                if (targetType.getLength() != -1) {
                    newTargetType = targetType;
                    break;
                }
                int len = getDigital(targetType.getLenStr(), parameters, inputParamsExprs);
                if (len != -1) {
                    newTargetType = ScalarType.createType(primitiveType, len, 0, 0);
                }
                // default char/varchar, which len is -1
                if (len == -1 && targetType.getLength() == -1) {
                    newTargetType = targetType;
                }
                break;
            default:
                newTargetType = targetType;
                break;
        }

        if (newTargetType != null && newChild != null) {
            TypeDef typeDef = new TypeDef(newTargetType);
            return new CastExpr(typeDef, newChild);
        }

        return this;
    }

    private int getDigital(String desc, List<String> parameters, List<Expr> inputParamsExprs) {
        int index = parameters.indexOf(desc);
        if (index != -1) {
            Expr expr = inputParamsExprs.get(index);
            if (expr.getType().isIntegerType()) {
                return ((Long) ((IntLiteral) expr).getRealValue()).intValue();
            }
        }
        return -1;
    }

    @Override
    public boolean isNullable() {
        return children.get(0).isNullable()
                || (children.get(0).getType().isStringType() && !getType().isStringType())
                || (!children.get(0).getType().isDateType() && getType().isDateType());
    }

    @Override
    public void finalizeImplForNereids() throws AnalysisException {
        try {
            analyze();
        } catch (AnalysisException ex) {
            LOG.warn("Implicit casts fail", ex);
            Preconditions.checkState(false,
                    "Implicit casts should never throw analysis exception.");
        }
        FunctionName fnName = new FunctionName(getFnName(type));
        Function searchDesc = new Function(fnName, Arrays.asList(collectChildReturnTypes()), Type.INVALID, false);
        if (type.isScalarType()) {
            if (isImplicit) {
                fn = Env.getCurrentEnv().getFunction(
                        searchDesc, Function.CompareMode.IS_NONSTRICT_SUPERTYPE_OF);
            } else {
                fn = Env.getCurrentEnv().getFunction(
                        searchDesc, Function.CompareMode.IS_IDENTICAL);
            }
        } else if (type.isArrayType()) {
            fn = ScalarFunction.createBuiltin(getFnName(Type.ARRAY),
                    type, Function.NullableMode.ALWAYS_NULLABLE,
                    Lists.newArrayList(Type.VARCHAR), false,
                    "doris::CastFunctions::cast_to_array_val", null, null, true);
        }
    }

    @Override
    public String getStringValueForArray() {
        return children.get(0).getStringValueForArray();
    }
}
<|MERGE_RESOLUTION|>--- conflicted
+++ resolved
@@ -318,19 +318,16 @@
                     type, Function.NullableMode.ALWAYS_NULLABLE,
                     Lists.newArrayList(Type.VARCHAR), false,
                     "doris::CastFunctions::cast_to_array_val", null, null, true);
-<<<<<<< HEAD
         } else if (type.isMapType()) {
             fn = ScalarFunction.createBuiltin(getFnName(Type.MAP),
                 type, Function.NullableMode.ALWAYS_NULLABLE,
                 Lists.newArrayList(Type.VARCHAR), false,
                 "doris::CastFunctions::cast_to_map_val", null, null, true);
-=======
         } else if (type.isStructType()) {
             fn = ScalarFunction.createBuiltin(getFnName(Type.STRUCT),
                     type, Function.NullableMode.ALWAYS_NULLABLE,
                     Lists.newArrayList(Type.VARCHAR), false,
                     "doris::CastFunctions::cast_to_struct_val", null, null, true);
->>>>>>> 5175a45f
         }
 
         if (fn == null) {
