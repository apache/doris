// Licensed to the Apache Software Foundation (ASF) under one
// or more contributor license agreements.  See the NOTICE file
// distributed with this work for additional information
// regarding copyright ownership.  The ASF licenses this file
// to you under the Apache License, Version 2.0 (the
// "License"); you may not use this file except in compliance
// with the License.  You may obtain a copy of the License at
//
//   http://www.apache.org/licenses/LICENSE-2.0
//
// Unless required by applicable law or agreed to in writing,
// software distributed under the License is distributed on an
// "AS IS" BASIS, WITHOUT WARRANTIES OR CONDITIONS OF ANY
// KIND, either express or implied.  See the License for the
// specific language governing permissions and limitations
// under the License.

package org.apache.doris.analysis;

import org.apache.doris.catalog.Catalog;
import org.apache.doris.catalog.Function;
import org.apache.doris.catalog.FunctionSet;
import org.apache.doris.catalog.PrimitiveType;
import org.apache.doris.catalog.ScalarFunction;
import org.apache.doris.catalog.ScalarType;
import org.apache.doris.catalog.Type;
import org.apache.doris.common.AnalysisException;
import org.apache.doris.thrift.TExpr;
import org.apache.doris.thrift.TExprNode;
import org.apache.doris.thrift.TExprNodeType;
import org.apache.doris.thrift.TExprOpcode;

import com.google.common.base.Preconditions;
import com.google.common.collect.Lists;

import org.apache.logging.log4j.LogManager;
import org.apache.logging.log4j.Logger;

public class CastExpr extends Expr {
    private static final Logger LOG = LogManager.getLogger(CastExpr.class);

    // Only set for explicit casts. Null for implicit casts.
    private final TypeDef targetTypeDef;

    // True if this is a "pre-analyzed" implicit cast.
    private boolean isImplicit;

    // True if this cast does not change the type.
    private boolean noOp = false;

    public CastExpr(Type targetType, Expr e) {
        super();
        Preconditions.checkArgument(targetType.isValid());
        Preconditions.checkNotNull(e);
        type = targetType;
        targetTypeDef = null;
        isImplicit = true;

        children.add(e);
        if (isImplicit) {
            try {
                analyze();
            } catch (AnalysisException ex) {
                LOG.warn("Implicit casts fail", ex);
                Preconditions.checkState(false,
                        "Implicit casts should never throw analysis exception.");
            }
            analysisDone();
        }
    }

    /**
     * Copy c'tor used in clone().
     */
    public CastExpr(TypeDef targetTypeDef, Expr e) {
        Preconditions.checkNotNull(targetTypeDef);
        Preconditions.checkNotNull(e);
        this.targetTypeDef = targetTypeDef;
        isImplicit = false;
        children.add(e);
    }

    protected CastExpr(CastExpr other) {
        super(other);
        targetTypeDef = other.targetTypeDef;
        isImplicit = other.isImplicit;
        noOp = other.noOp;
    }

    private static String getFnName(Type targetType) {
        return "castTo" + targetType.getPrimitiveType().toString();
    }

    public static void initBuiltins(FunctionSet functionSet) {
        for (Type fromType : Type.getSupportedTypes()) {
            if (fromType.isNull()) {
                continue;
            }
            for (Type toType : Type.getSupportedTypes()) {
                if (toType.isNull()) {
                    continue;
                }
                // Disable casting from boolean to decimal or datetime or date
                if (fromType.isBoolean() &&
                        (toType.equals(Type.DECIMALV2) ||
                                toType.equals(Type.DATETIME) || toType.equals(Type.DATE))) {
                    continue;
                }
                // Disable no-op casts
                if (fromType.equals(toType)) {
                    continue;
                }
                String beClass = toType.isDecimalV2() || fromType.isDecimalV2() ? "DecimalV2Operators" : "CastFunctions";
                if (fromType.isTime()) {
                    beClass = "TimeOperators";
                }
                String typeName = Function.getUdfTypeName(toType.getPrimitiveType());
                if (toType.getPrimitiveType() == PrimitiveType.DATE) {
                    typeName = "date_val";
                }
                String beSymbol = "doris::" + beClass + "::cast_to_"
                        + typeName;
                functionSet.addBuiltin(ScalarFunction.createBuiltin(getFnName(toType),
                        Lists.newArrayList(fromType), false, toType, beSymbol, null, null, true));
            }
        }
    }

    @Override
    public Expr clone() {
        return new CastExpr(this);
    }

    @Override
    public String toSqlImpl() {
        if (isImplicit) {
            return getChild(0).toSql();
        }
        if (isAnalyzed) {
            if (type.isStringType()) {
                return "CAST(" + getChild(0).toSql() + " AS " + "CHARACTER" + ")";
            } else {
                return "CAST(" + getChild(0).toSql() + " AS " + type.toString() + ")";
            }
        } else {
            return "CAST(" + getChild(0).toSql() + " AS " + targetTypeDef.toSql() + ")";
        }
    }

    @Override
    protected void treeToThriftHelper(TExpr container) {
        if (noOp) {
            getChild(0).treeToThriftHelper(container);
            return;
        }
        super.treeToThriftHelper(container);
    }

    @Override
    protected void toThrift(TExprNode msg) {
        msg.node_type = TExprNodeType.CAST_EXPR;
        msg.setOpcode(opcode);
        msg.setOutputColumn(outputColumn);
        if (type.isNativeType() && getChild(0).getType().isNativeType()) {
            msg.setChildType(getChild(0).getType().getPrimitiveType().toThrift());
        }
    }

    public boolean isImplicit() {
        return isImplicit;
    }

    public void setImplicit(boolean implicit) {
        isImplicit = implicit;
    }

    public void analyze() throws AnalysisException {
        // cast was asked for in the query, check for validity of cast
        Type childType = getChild(0).getType();

        // this cast may result in loss of precision, but the user requested it
        if (childType.matchesType(type)) {
            noOp = true;
            return;
        }

        this.opcode = TExprOpcode.CAST;
        FunctionName fnName = new FunctionName(getFnName(type));
        Function searchDesc = new Function(fnName, collectChildReturnTypes(), Type.INVALID, false);
        if (isImplicit) {
            fn = Catalog.getCurrentCatalog().getFunction(
                    searchDesc, Function.CompareMode.IS_NONSTRICT_SUPERTYPE_OF);
        } else {
            fn = Catalog.getCurrentCatalog().getFunction(
                    searchDesc, Function.CompareMode.IS_IDENTICAL);
        }

        if (fn == null) {
            throw new AnalysisException("Invalid type cast of " + getChild(0).toSql()
                    + " from " + childType + " to " + type);
        }

        Preconditions.checkState(type.matchesType(fn.getReturnType()), type + " != " + fn.getReturnType());
    }

    @Override
    public void analyzeImpl(Analyzer analyzer) throws AnalysisException {
        if (isImplicit) {
            return;
        }
        // When cast target type is string and it's length is default -1, the result length
        // of cast is decided by child.
        if (targetTypeDef.getType().isScalarType()) {
            final ScalarType targetType = (ScalarType) targetTypeDef.getType();
            if (!(targetType.getPrimitiveType().isStringType() 
                    && !targetType.isAssignedStrLenInColDefinition())) {
                targetTypeDef.analyze(analyzer);
            }
        } else {
            targetTypeDef.analyze(analyzer);
        }
        type = targetTypeDef.getType();
        analyze();
    }

    @Override
    public boolean equals(Object obj) {
        if (!super.equals(obj)) {
            return false;
        }
        CastExpr expr = (CastExpr) obj;
        return this.opcode == expr.opcode;
    }

    /**
     * Returns child expr if this expr is an implicit cast, otherwise returns 'this'.
     */
    @Override
    public Expr ignoreImplicitCast() {
        if (isImplicit) {
            // we don't expect to see to consecutive implicit casts
            Preconditions.checkState(
              !(getChild(0) instanceof CastExpr) || !((CastExpr) getChild(0)).isImplicit());
            return getChild(0);
        } else {
            return this;
        }
    }

    public boolean canHashPartition() {
        if (type.isFixedPointType() && getChild(0).getType().isFixedPointType()) {
            return true;
        }
        if (type.isDateType() && getChild(0).getType().isDateType()) {
            return true;
        }
        return false;
    }

    @Override
    public Expr getResultValue() throws AnalysisException {
        recursiveResetChildrenResult();
        final Expr value = children.get(0);
        if (!(value instanceof LiteralExpr)) {
            return this;
        }
        Expr targetExpr;
        try {
            targetExpr = castTo((LiteralExpr)value);
        } catch (AnalysisException ae) {
            targetExpr = this;
        } catch (NumberFormatException nfe) {
            targetExpr = new NullLiteral();
        }
        return targetExpr;
    }

    private Expr castTo(LiteralExpr value) throws AnalysisException {
        if (value instanceof NullLiteral) {
            return value;
        } else if (type.isIntegerType()) {
            return new IntLiteral(value.getLongValue(), type);
        } else if (type.isLargeIntType()) {
            return new LargeIntLiteral(value.getStringValue());
<<<<<<< HEAD
        } else if (type.isDecimalV2()) {
=======
        } else if (type.isDecimal() || type.isDecimalV2()) {
>>>>>>> cdbd37c4
            return new DecimalLiteral(value.getStringValue());
        } else if (type.isFloatingPointType()) {

            return new FloatLiteral(value.getDoubleValue(), type);
        } else if (type.isStringType()) {
            return new StringLiteral(value.getStringValue());
        } else if (type.isDateType()) {
            return new StringLiteral(value.getStringValue()).convertToDate(type);
        } else if (type.isBoolean()) {
            return new BoolLiteral(value.getStringValue());
        }
        return this;
    }
}<|MERGE_RESOLUTION|>--- conflicted
+++ resolved
@@ -212,7 +212,7 @@
         // of cast is decided by child.
         if (targetTypeDef.getType().isScalarType()) {
             final ScalarType targetType = (ScalarType) targetTypeDef.getType();
-            if (!(targetType.getPrimitiveType().isStringType() 
+            if (!(targetType.getPrimitiveType().isStringType()
                     && !targetType.isAssignedStrLenInColDefinition())) {
                 targetTypeDef.analyze(analyzer);
             }
@@ -240,7 +240,7 @@
         if (isImplicit) {
             // we don't expect to see to consecutive implicit casts
             Preconditions.checkState(
-              !(getChild(0) instanceof CastExpr) || !((CastExpr) getChild(0)).isImplicit());
+                    !(getChild(0) instanceof CastExpr) || !((CastExpr) getChild(0)).isImplicit());
             return getChild(0);
         } else {
             return this;
@@ -282,11 +282,7 @@
             return new IntLiteral(value.getLongValue(), type);
         } else if (type.isLargeIntType()) {
             return new LargeIntLiteral(value.getStringValue());
-<<<<<<< HEAD
         } else if (type.isDecimalV2()) {
-=======
-        } else if (type.isDecimal() || type.isDecimalV2()) {
->>>>>>> cdbd37c4
             return new DecimalLiteral(value.getStringValue());
         } else if (type.isFloatingPointType()) {
 
