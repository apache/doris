--- conflicted
+++ resolved
@@ -6131,7 +6131,6 @@
     }
 
     @Override
-<<<<<<< HEAD
     public LogicalPlan visitShowTableStats(DorisParser.ShowTableStatsContext ctx) {
         if (ctx.tableId != null) {
             return new ShowTableStatsCommand(Long.parseLong(ctx.tableId.getText()));
@@ -6150,7 +6149,9 @@
             }
             return new ShowTableStatsCommand(tableNameInfo, columnNames, partitionNamesInfo);
         }
-=======
+    }
+
+    @Override
     public LogicalPlan visitAlterTableStats(DorisParser.AlterTableStatsContext ctx) {
         TableNameInfo tableNameInfo = new TableNameInfo(visitMultipartIdentifier(ctx.name));
         PartitionNamesInfo partitionNamesInfo = null;
@@ -6179,6 +6180,5 @@
             index,
             columnName,
             properties);
->>>>>>> a4c1b62c
     }
 }
