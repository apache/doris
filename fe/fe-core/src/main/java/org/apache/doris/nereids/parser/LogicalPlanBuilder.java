--- conflicted
+++ resolved
@@ -6498,7 +6498,6 @@
     }
 
     @Override
-<<<<<<< HEAD
     public LogicalPlan visitPauseRoutineLoad(DorisParser.PauseRoutineLoadContext ctx) {
         List<String> parts = visitMultipartIdentifier(ctx.multipartIdentifier());
         int size = parts.size();
@@ -6545,7 +6544,8 @@
         }
         LabelNameInfo labelNameInfo = new LabelNameInfo(dbName, label);
         return new StopRoutineLoadCommand(labelNameInfo);
-=======
+    }
+
     public LogicalPlan visitDropResource(DorisParser.DropResourceContext ctx) {
         boolean ifExist = ctx.EXISTS() != null;
         String resouceName = visitIdentifierOrText(ctx.identifierOrText());
@@ -6579,7 +6579,6 @@
     @Override
     public LogicalPlan visitTransactionRollback(DorisParser.TransactionRollbackContext ctx) {
         return new TransactionRollbackCommand();
->>>>>>> 035bc7e2
     }
 
     public LogicalPlan visitDropAnalyzeJob(DorisParser.DropAnalyzeJobContext ctx) {
