// Licensed to the Apache Software Foundation (ASF) under one
// or more contributor license agreements.  See the NOTICE file
// distributed with this work for additional information
// regarding copyright ownership.  The ASF licenses this file
// to you under the Apache License, Version 2.0 (the
// "License"); you may not use this file except in compliance
// with the License.  You may obtain a copy of the License at
//
//   http://www.apache.org/licenses/LICENSE-2.0
//
// Unless required by applicable law or agreed to in writing,
// software distributed under the License is distributed on an
// "AS IS" BASIS, WITHOUT WARRANTIES OR CONDITIONS OF ANY
// KIND, either express or implied.  See the License for the
// specific language governing permissions and limitations
// under the License.

package org.apache.doris.nereids.parser;

import org.apache.doris.alter.QuotaType;
import org.apache.doris.analysis.AnalyzeProperties;
import org.apache.doris.analysis.ArithmeticExpr.Operator;
import org.apache.doris.analysis.BinlogDesc;
import org.apache.doris.analysis.BrokerDesc;
import org.apache.doris.analysis.ChannelDescription;
import org.apache.doris.analysis.ColumnNullableType;
import org.apache.doris.analysis.ColumnPosition;
import org.apache.doris.analysis.DbName;
import org.apache.doris.analysis.EncryptKeyName;
import org.apache.doris.analysis.FunctionName;
import org.apache.doris.analysis.PassVar;
import org.apache.doris.analysis.PasswordOptions;
import org.apache.doris.analysis.ResourcePattern;
import org.apache.doris.analysis.ResourceTypeEnum;
import org.apache.doris.analysis.SetType;
import org.apache.doris.analysis.StageAndPattern;
import org.apache.doris.analysis.StorageBackend;
import org.apache.doris.analysis.TableName;
import org.apache.doris.analysis.TablePattern;
import org.apache.doris.analysis.TableScanParams;
import org.apache.doris.analysis.TableSnapshot;
import org.apache.doris.analysis.TableValuedFunctionRef;
import org.apache.doris.analysis.UserDesc;
import org.apache.doris.analysis.UserIdentity;
import org.apache.doris.analysis.WorkloadGroupPattern;
import org.apache.doris.catalog.AccessPrivilege;
import org.apache.doris.catalog.AccessPrivilegeWithCols;
import org.apache.doris.catalog.AggregateType;
import org.apache.doris.catalog.BuiltinAggregateFunctions;
import org.apache.doris.catalog.BuiltinTableGeneratingFunctions;
import org.apache.doris.catalog.Env;
import org.apache.doris.catalog.InfoSchemaDb;
import org.apache.doris.catalog.KeysType;
import org.apache.doris.catalog.ScalarType;
import org.apache.doris.common.Config;
import org.apache.doris.common.FeConstants;
import org.apache.doris.common.Pair;
import org.apache.doris.common.UserException;
import org.apache.doris.datasource.InternalCatalog;
import org.apache.doris.dictionary.LayoutType;
import org.apache.doris.job.common.IntervalUnit;
import org.apache.doris.load.loadv2.LoadTask;
import org.apache.doris.mtmv.MTMVPartitionInfo.MTMVPartitionType;
import org.apache.doris.mtmv.MTMVRefreshEnum.BuildMode;
import org.apache.doris.mtmv.MTMVRefreshEnum.RefreshMethod;
import org.apache.doris.mtmv.MTMVRefreshEnum.RefreshTrigger;
import org.apache.doris.mtmv.MTMVRefreshInfo;
import org.apache.doris.mtmv.MTMVRefreshSchedule;
import org.apache.doris.mtmv.MTMVRefreshTriggerInfo;
import org.apache.doris.nereids.DorisParser;
import org.apache.doris.nereids.DorisParser.AddBackendClauseContext;
import org.apache.doris.nereids.DorisParser.AddBrokerClauseContext;
import org.apache.doris.nereids.DorisParser.AddColumnClauseContext;
import org.apache.doris.nereids.DorisParser.AddColumnsClauseContext;
import org.apache.doris.nereids.DorisParser.AddConstraintContext;
import org.apache.doris.nereids.DorisParser.AddIndexClauseContext;
import org.apache.doris.nereids.DorisParser.AddPartitionClauseContext;
import org.apache.doris.nereids.DorisParser.AddRollupClauseContext;
import org.apache.doris.nereids.DorisParser.AdminCancelRebalanceDiskContext;
import org.apache.doris.nereids.DorisParser.AdminCheckTabletsContext;
import org.apache.doris.nereids.DorisParser.AdminCompactTableContext;
import org.apache.doris.nereids.DorisParser.AdminDiagnoseTabletContext;
import org.apache.doris.nereids.DorisParser.AdminRebalanceDiskContext;
import org.apache.doris.nereids.DorisParser.AdminSetTableStatusContext;
import org.apache.doris.nereids.DorisParser.AdminShowReplicaDistributionContext;
import org.apache.doris.nereids.DorisParser.AdminShowTabletStorageFormatContext;
import org.apache.doris.nereids.DorisParser.AggClauseContext;
import org.apache.doris.nereids.DorisParser.AggStateDataTypeContext;
import org.apache.doris.nereids.DorisParser.AliasQueryContext;
import org.apache.doris.nereids.DorisParser.AliasedQueryContext;
import org.apache.doris.nereids.DorisParser.AlterCatalogCommentContext;
import org.apache.doris.nereids.DorisParser.AlterCatalogPropertiesContext;
import org.apache.doris.nereids.DorisParser.AlterCatalogRenameContext;
import org.apache.doris.nereids.DorisParser.AlterDatabasePropertiesContext;
import org.apache.doris.nereids.DorisParser.AlterDatabaseRenameContext;
import org.apache.doris.nereids.DorisParser.AlterDatabaseSetQuotaContext;
import org.apache.doris.nereids.DorisParser.AlterMTMVContext;
import org.apache.doris.nereids.DorisParser.AlterMultiPartitionClauseContext;
import org.apache.doris.nereids.DorisParser.AlterRepositoryContext;
import org.apache.doris.nereids.DorisParser.AlterResourceContext;
import org.apache.doris.nereids.DorisParser.AlterRoleContext;
import org.apache.doris.nereids.DorisParser.AlterSqlBlockRuleContext;
import org.apache.doris.nereids.DorisParser.AlterStoragePolicyContext;
import org.apache.doris.nereids.DorisParser.AlterStorageVaultContext;
import org.apache.doris.nereids.DorisParser.AlterSystemRenameComputeGroupContext;
import org.apache.doris.nereids.DorisParser.AlterTableAddRollupContext;
import org.apache.doris.nereids.DorisParser.AlterTableClauseContext;
import org.apache.doris.nereids.DorisParser.AlterTableContext;
import org.apache.doris.nereids.DorisParser.AlterTableDropRollupContext;
import org.apache.doris.nereids.DorisParser.AlterViewContext;
import org.apache.doris.nereids.DorisParser.AlterWorkloadGroupContext;
import org.apache.doris.nereids.DorisParser.AlterWorkloadPolicyContext;
import org.apache.doris.nereids.DorisParser.ArithmeticBinaryContext;
import org.apache.doris.nereids.DorisParser.ArithmeticUnaryContext;
import org.apache.doris.nereids.DorisParser.ArrayLiteralContext;
import org.apache.doris.nereids.DorisParser.ArraySliceContext;
import org.apache.doris.nereids.DorisParser.BaseTableRefContext;
import org.apache.doris.nereids.DorisParser.BooleanExpressionContext;
import org.apache.doris.nereids.DorisParser.BooleanLiteralContext;
import org.apache.doris.nereids.DorisParser.BracketDistributeTypeContext;
import org.apache.doris.nereids.DorisParser.BracketRelationHintContext;
import org.apache.doris.nereids.DorisParser.BuildIndexContext;
import org.apache.doris.nereids.DorisParser.BuildModeContext;
import org.apache.doris.nereids.DorisParser.CallProcedureContext;
import org.apache.doris.nereids.DorisParser.CancelMTMVTaskContext;
import org.apache.doris.nereids.DorisParser.CastDataTypeContext;
import org.apache.doris.nereids.DorisParser.CleanAllProfileContext;
import org.apache.doris.nereids.DorisParser.CleanLabelContext;
import org.apache.doris.nereids.DorisParser.CollateContext;
import org.apache.doris.nereids.DorisParser.ColumnDefContext;
import org.apache.doris.nereids.DorisParser.ColumnDefsContext;
import org.apache.doris.nereids.DorisParser.ColumnReferenceContext;
import org.apache.doris.nereids.DorisParser.CommentDistributeTypeContext;
import org.apache.doris.nereids.DorisParser.CommentRelationHintContext;
import org.apache.doris.nereids.DorisParser.ComparisonContext;
import org.apache.doris.nereids.DorisParser.ComplexColTypeContext;
import org.apache.doris.nereids.DorisParser.ComplexColTypeListContext;
import org.apache.doris.nereids.DorisParser.ComplexDataTypeContext;
import org.apache.doris.nereids.DorisParser.ConstantContext;
import org.apache.doris.nereids.DorisParser.CreateAliasFunctionContext;
import org.apache.doris.nereids.DorisParser.CreateCatalogContext;
import org.apache.doris.nereids.DorisParser.CreateDictionaryContext;
import org.apache.doris.nereids.DorisParser.CreateEncryptkeyContext;
import org.apache.doris.nereids.DorisParser.CreateFileContext;
import org.apache.doris.nereids.DorisParser.CreateIndexContext;
import org.apache.doris.nereids.DorisParser.CreateMTMVContext;
import org.apache.doris.nereids.DorisParser.CreateProcedureContext;
import org.apache.doris.nereids.DorisParser.CreateRoleContext;
import org.apache.doris.nereids.DorisParser.CreateRoutineLoadContext;
import org.apache.doris.nereids.DorisParser.CreateRowPolicyContext;
import org.apache.doris.nereids.DorisParser.CreateSqlBlockRuleContext;
import org.apache.doris.nereids.DorisParser.CreateStoragePolicyContext;
import org.apache.doris.nereids.DorisParser.CreateTableContext;
import org.apache.doris.nereids.DorisParser.CreateTableLikeContext;
import org.apache.doris.nereids.DorisParser.CreateUserContext;
import org.apache.doris.nereids.DorisParser.CreateUserDefineFunctionContext;
import org.apache.doris.nereids.DorisParser.CreateViewContext;
import org.apache.doris.nereids.DorisParser.CreateWorkloadGroupContext;
import org.apache.doris.nereids.DorisParser.CreateWorkloadPolicyContext;
import org.apache.doris.nereids.DorisParser.CteContext;
import org.apache.doris.nereids.DorisParser.DataTypeListContext;
import org.apache.doris.nereids.DorisParser.DataTypeWithNullableContext;
import org.apache.doris.nereids.DorisParser.DecimalLiteralContext;
import org.apache.doris.nereids.DorisParser.DeleteContext;
import org.apache.doris.nereids.DorisParser.DereferenceContext;
import org.apache.doris.nereids.DorisParser.DescribeDictionaryContext;
import org.apache.doris.nereids.DorisParser.DictionaryColumnDefContext;
import org.apache.doris.nereids.DorisParser.DropAllBrokerClauseContext;
import org.apache.doris.nereids.DorisParser.DropBrokerClauseContext;
import org.apache.doris.nereids.DorisParser.DropCatalogContext;
import org.apache.doris.nereids.DorisParser.DropCatalogRecycleBinContext;
import org.apache.doris.nereids.DorisParser.DropColumnClauseContext;
import org.apache.doris.nereids.DorisParser.DropConstraintContext;
import org.apache.doris.nereids.DorisParser.DropDatabaseContext;
import org.apache.doris.nereids.DorisParser.DropDictionaryContext;
import org.apache.doris.nereids.DorisParser.DropEncryptkeyContext;
import org.apache.doris.nereids.DorisParser.DropFileContext;
import org.apache.doris.nereids.DorisParser.DropFunctionContext;
import org.apache.doris.nereids.DorisParser.DropIndexClauseContext;
import org.apache.doris.nereids.DorisParser.DropIndexContext;
import org.apache.doris.nereids.DorisParser.DropMTMVContext;
import org.apache.doris.nereids.DorisParser.DropPartitionClauseContext;
import org.apache.doris.nereids.DorisParser.DropProcedureContext;
import org.apache.doris.nereids.DorisParser.DropRepositoryContext;
import org.apache.doris.nereids.DorisParser.DropRoleContext;
import org.apache.doris.nereids.DorisParser.DropRollupClauseContext;
import org.apache.doris.nereids.DorisParser.DropSqlBlockRuleContext;
import org.apache.doris.nereids.DorisParser.DropStoragePolicyContext;
import org.apache.doris.nereids.DorisParser.DropTableContext;
import org.apache.doris.nereids.DorisParser.DropUserContext;
import org.apache.doris.nereids.DorisParser.DropWorkloadGroupContext;
import org.apache.doris.nereids.DorisParser.DropWorkloadPolicyContext;
import org.apache.doris.nereids.DorisParser.ElementAtContext;
import org.apache.doris.nereids.DorisParser.EnableFeatureClauseContext;
import org.apache.doris.nereids.DorisParser.ExceptContext;
import org.apache.doris.nereids.DorisParser.ExceptOrReplaceContext;
import org.apache.doris.nereids.DorisParser.ExistContext;
import org.apache.doris.nereids.DorisParser.ExplainContext;
import org.apache.doris.nereids.DorisParser.ExportContext;
import org.apache.doris.nereids.DorisParser.FixedPartitionDefContext;
import org.apache.doris.nereids.DorisParser.FromClauseContext;
import org.apache.doris.nereids.DorisParser.FunctionArgumentsContext;
import org.apache.doris.nereids.DorisParser.FunctionIdentifierContext;
import org.apache.doris.nereids.DorisParser.GroupingElementContext;
import org.apache.doris.nereids.DorisParser.GroupingSetContext;
import org.apache.doris.nereids.DorisParser.HavingClauseContext;
import org.apache.doris.nereids.DorisParser.HelpContext;
import org.apache.doris.nereids.DorisParser.HintAssignmentContext;
import org.apache.doris.nereids.DorisParser.HintStatementContext;
import org.apache.doris.nereids.DorisParser.IdentifierContext;
import org.apache.doris.nereids.DorisParser.IdentifierListContext;
import org.apache.doris.nereids.DorisParser.IdentifierSeqContext;
import org.apache.doris.nereids.DorisParser.ImportColumnsContext;
import org.apache.doris.nereids.DorisParser.ImportDeleteOnContext;
import org.apache.doris.nereids.DorisParser.ImportPartitionsContext;
import org.apache.doris.nereids.DorisParser.ImportPrecedingFilterContext;
import org.apache.doris.nereids.DorisParser.ImportSequenceContext;
import org.apache.doris.nereids.DorisParser.ImportWhereContext;
import org.apache.doris.nereids.DorisParser.InPartitionDefContext;
import org.apache.doris.nereids.DorisParser.IndexDefContext;
import org.apache.doris.nereids.DorisParser.IndexDefsContext;
import org.apache.doris.nereids.DorisParser.InlineTableContext;
import org.apache.doris.nereids.DorisParser.InsertTableContext;
import org.apache.doris.nereids.DorisParser.InstallPluginContext;
import org.apache.doris.nereids.DorisParser.IntegerLiteralContext;
import org.apache.doris.nereids.DorisParser.IntervalContext;
import org.apache.doris.nereids.DorisParser.Is_not_null_predContext;
import org.apache.doris.nereids.DorisParser.IsnullContext;
import org.apache.doris.nereids.DorisParser.JoinCriteriaContext;
import org.apache.doris.nereids.DorisParser.JoinRelationContext;
import org.apache.doris.nereids.DorisParser.KillQueryContext;
import org.apache.doris.nereids.DorisParser.LambdaExpressionContext;
import org.apache.doris.nereids.DorisParser.LateralViewContext;
import org.apache.doris.nereids.DorisParser.LessThanPartitionDefContext;
import org.apache.doris.nereids.DorisParser.LimitClauseContext;
import org.apache.doris.nereids.DorisParser.LoadPropertyContext;
import org.apache.doris.nereids.DorisParser.LogicalBinaryContext;
import org.apache.doris.nereids.DorisParser.LogicalNotContext;
import org.apache.doris.nereids.DorisParser.MapLiteralContext;
import org.apache.doris.nereids.DorisParser.ModifyColumnClauseContext;
import org.apache.doris.nereids.DorisParser.ModifyColumnCommentClauseContext;
import org.apache.doris.nereids.DorisParser.ModifyDistributionClauseContext;
import org.apache.doris.nereids.DorisParser.ModifyEngineClauseContext;
import org.apache.doris.nereids.DorisParser.ModifyPartitionClauseContext;
import org.apache.doris.nereids.DorisParser.ModifyTableCommentClauseContext;
import org.apache.doris.nereids.DorisParser.MultiStatementsContext;
import org.apache.doris.nereids.DorisParser.MultipartIdentifierContext;
import org.apache.doris.nereids.DorisParser.MvPartitionContext;
import org.apache.doris.nereids.DorisParser.NamedExpressionContext;
import org.apache.doris.nereids.DorisParser.NamedExpressionSeqContext;
import org.apache.doris.nereids.DorisParser.NullLiteralContext;
import org.apache.doris.nereids.DorisParser.OptScanParamsContext;
import org.apache.doris.nereids.DorisParser.OutFileClauseContext;
import org.apache.doris.nereids.DorisParser.ParenthesizedExpressionContext;
import org.apache.doris.nereids.DorisParser.PartitionSpecContext;
import org.apache.doris.nereids.DorisParser.PartitionValueDefContext;
import org.apache.doris.nereids.DorisParser.PartitionValueListContext;
import org.apache.doris.nereids.DorisParser.PartitionsDefContext;
import org.apache.doris.nereids.DorisParser.PauseMTMVContext;
import org.apache.doris.nereids.DorisParser.PlanTypeContext;
import org.apache.doris.nereids.DorisParser.PredicateContext;
import org.apache.doris.nereids.DorisParser.PredicatedContext;
import org.apache.doris.nereids.DorisParser.PrimitiveDataTypeContext;
import org.apache.doris.nereids.DorisParser.PropertyClauseContext;
import org.apache.doris.nereids.DorisParser.PropertyItemContext;
import org.apache.doris.nereids.DorisParser.PropertyItemListContext;
import org.apache.doris.nereids.DorisParser.PropertyKeyContext;
import org.apache.doris.nereids.DorisParser.PropertyValueContext;
import org.apache.doris.nereids.DorisParser.QualifiedNameContext;
import org.apache.doris.nereids.DorisParser.QualifyClauseContext;
import org.apache.doris.nereids.DorisParser.QueryContext;
import org.apache.doris.nereids.DorisParser.QueryOrganizationContext;
import org.apache.doris.nereids.DorisParser.QueryTermContext;
import org.apache.doris.nereids.DorisParser.RecoverDatabaseContext;
import org.apache.doris.nereids.DorisParser.RecoverPartitionContext;
import org.apache.doris.nereids.DorisParser.RecoverTableContext;
import org.apache.doris.nereids.DorisParser.RefreshCatalogContext;
import org.apache.doris.nereids.DorisParser.RefreshDatabaseContext;
import org.apache.doris.nereids.DorisParser.RefreshDictionaryContext;
import org.apache.doris.nereids.DorisParser.RefreshMTMVContext;
import org.apache.doris.nereids.DorisParser.RefreshMethodContext;
import org.apache.doris.nereids.DorisParser.RefreshScheduleContext;
import org.apache.doris.nereids.DorisParser.RefreshTableContext;
import org.apache.doris.nereids.DorisParser.RefreshTriggerContext;
import org.apache.doris.nereids.DorisParser.RegularQuerySpecificationContext;
import org.apache.doris.nereids.DorisParser.RelationContext;
import org.apache.doris.nereids.DorisParser.RelationHintContext;
import org.apache.doris.nereids.DorisParser.RenameClauseContext;
import org.apache.doris.nereids.DorisParser.RenameColumnClauseContext;
import org.apache.doris.nereids.DorisParser.RenamePartitionClauseContext;
import org.apache.doris.nereids.DorisParser.RenameRollupClauseContext;
import org.apache.doris.nereids.DorisParser.ReorderColumnsClauseContext;
import org.apache.doris.nereids.DorisParser.ReplaceContext;
import org.apache.doris.nereids.DorisParser.ReplacePartitionClauseContext;
import org.apache.doris.nereids.DorisParser.ReplaceTableClauseContext;
import org.apache.doris.nereids.DorisParser.ResumeMTMVContext;
import org.apache.doris.nereids.DorisParser.RollupDefContext;
import org.apache.doris.nereids.DorisParser.RollupDefsContext;
import org.apache.doris.nereids.DorisParser.RowConstructorContext;
import org.apache.doris.nereids.DorisParser.RowConstructorItemContext;
import org.apache.doris.nereids.DorisParser.SampleByPercentileContext;
import org.apache.doris.nereids.DorisParser.SampleByRowsContext;
import org.apache.doris.nereids.DorisParser.SampleContext;
import org.apache.doris.nereids.DorisParser.SelectClauseContext;
import org.apache.doris.nereids.DorisParser.SelectColumnClauseContext;
import org.apache.doris.nereids.DorisParser.SelectHintContext;
import org.apache.doris.nereids.DorisParser.SeparatorContext;
import org.apache.doris.nereids.DorisParser.SetCharsetContext;
import org.apache.doris.nereids.DorisParser.SetCollateContext;
import org.apache.doris.nereids.DorisParser.SetDefaultStorageVaultContext;
import org.apache.doris.nereids.DorisParser.SetLdapAdminPasswordContext;
import org.apache.doris.nereids.DorisParser.SetNamesContext;
import org.apache.doris.nereids.DorisParser.SetOperationContext;
import org.apache.doris.nereids.DorisParser.SetOptionsContext;
import org.apache.doris.nereids.DorisParser.SetPasswordContext;
import org.apache.doris.nereids.DorisParser.SetSystemVariableContext;
import org.apache.doris.nereids.DorisParser.SetTransactionContext;
import org.apache.doris.nereids.DorisParser.SetUserPropertiesContext;
import org.apache.doris.nereids.DorisParser.SetUserVariableContext;
import org.apache.doris.nereids.DorisParser.SetVariableWithTypeContext;
import org.apache.doris.nereids.DorisParser.ShowAllPropertiesContext;
import org.apache.doris.nereids.DorisParser.ShowAnalyzeContext;
import org.apache.doris.nereids.DorisParser.ShowAuthorsContext;
import org.apache.doris.nereids.DorisParser.ShowBackendsContext;
import org.apache.doris.nereids.DorisParser.ShowBackupContext;
import org.apache.doris.nereids.DorisParser.ShowBrokerContext;
import org.apache.doris.nereids.DorisParser.ShowCatalogRecycleBinContext;
import org.apache.doris.nereids.DorisParser.ShowCharsetContext;
import org.apache.doris.nereids.DorisParser.ShowClustersContext;
import org.apache.doris.nereids.DorisParser.ShowCollationContext;
import org.apache.doris.nereids.DorisParser.ShowColumnHistogramStatsContext;
import org.apache.doris.nereids.DorisParser.ShowColumnsContext;
import org.apache.doris.nereids.DorisParser.ShowConfigContext;
import org.apache.doris.nereids.DorisParser.ShowConstraintContext;
import org.apache.doris.nereids.DorisParser.ShowConvertLscContext;
import org.apache.doris.nereids.DorisParser.ShowCreateCatalogContext;
import org.apache.doris.nereids.DorisParser.ShowCreateDatabaseContext;
import org.apache.doris.nereids.DorisParser.ShowCreateMTMVContext;
import org.apache.doris.nereids.DorisParser.ShowCreateMaterializedViewContext;
import org.apache.doris.nereids.DorisParser.ShowCreateProcedureContext;
import org.apache.doris.nereids.DorisParser.ShowCreateRepositoryContext;
import org.apache.doris.nereids.DorisParser.ShowCreateTableContext;
import org.apache.doris.nereids.DorisParser.ShowCreateViewContext;
import org.apache.doris.nereids.DorisParser.ShowDataSkewContext;
import org.apache.doris.nereids.DorisParser.ShowDataTypesContext;
import org.apache.doris.nereids.DorisParser.ShowDatabaseIdContext;
import org.apache.doris.nereids.DorisParser.ShowDeleteContext;
import org.apache.doris.nereids.DorisParser.ShowDiagnoseTabletContext;
import org.apache.doris.nereids.DorisParser.ShowDictionariesContext;
import org.apache.doris.nereids.DorisParser.ShowDynamicPartitionContext;
import org.apache.doris.nereids.DorisParser.ShowEncryptKeysContext;
import org.apache.doris.nereids.DorisParser.ShowEventsContext;
import org.apache.doris.nereids.DorisParser.ShowFrontendsContext;
import org.apache.doris.nereids.DorisParser.ShowFunctionsContext;
import org.apache.doris.nereids.DorisParser.ShowGlobalFunctionsContext;
import org.apache.doris.nereids.DorisParser.ShowGrantsContext;
import org.apache.doris.nereids.DorisParser.ShowGrantsForUserContext;
import org.apache.doris.nereids.DorisParser.ShowLastInsertContext;
import org.apache.doris.nereids.DorisParser.ShowLoadContext;
import org.apache.doris.nereids.DorisParser.ShowLoadProfileContext;
import org.apache.doris.nereids.DorisParser.ShowOpenTablesContext;
import org.apache.doris.nereids.DorisParser.ShowPartitionIdContext;
import org.apache.doris.nereids.DorisParser.ShowPluginsContext;
import org.apache.doris.nereids.DorisParser.ShowPrivilegesContext;
import org.apache.doris.nereids.DorisParser.ShowProcContext;
import org.apache.doris.nereids.DorisParser.ShowProcedureStatusContext;
import org.apache.doris.nereids.DorisParser.ShowProcessListContext;
import org.apache.doris.nereids.DorisParser.ShowQueryProfileContext;
import org.apache.doris.nereids.DorisParser.ShowQueryStatsContext;
import org.apache.doris.nereids.DorisParser.ShowQueuedAnalyzeJobsContext;
import org.apache.doris.nereids.DorisParser.ShowReplicaDistributionContext;
import org.apache.doris.nereids.DorisParser.ShowRepositoriesContext;
import org.apache.doris.nereids.DorisParser.ShowResourcesContext;
import org.apache.doris.nereids.DorisParser.ShowRestoreContext;
import org.apache.doris.nereids.DorisParser.ShowRolesContext;
import org.apache.doris.nereids.DorisParser.ShowRowPolicyContext;
import org.apache.doris.nereids.DorisParser.ShowSmallFilesContext;
import org.apache.doris.nereids.DorisParser.ShowSnapshotContext;
import org.apache.doris.nereids.DorisParser.ShowSqlBlockRuleContext;
import org.apache.doris.nereids.DorisParser.ShowStagesContext;
import org.apache.doris.nereids.DorisParser.ShowStatusContext;
import org.apache.doris.nereids.DorisParser.ShowStorageEnginesContext;
import org.apache.doris.nereids.DorisParser.ShowStoragePolicyContext;
import org.apache.doris.nereids.DorisParser.ShowStorageVaultContext;
import org.apache.doris.nereids.DorisParser.ShowSyncJobContext;
import org.apache.doris.nereids.DorisParser.ShowTableCreationContext;
import org.apache.doris.nereids.DorisParser.ShowTableIdContext;
import org.apache.doris.nereids.DorisParser.ShowTabletStorageFormatContext;
import org.apache.doris.nereids.DorisParser.ShowTabletsBelongContext;
import org.apache.doris.nereids.DorisParser.ShowTrashContext;
import org.apache.doris.nereids.DorisParser.ShowTriggersContext;
import org.apache.doris.nereids.DorisParser.ShowUserPropertiesContext;
import org.apache.doris.nereids.DorisParser.ShowVariablesContext;
import org.apache.doris.nereids.DorisParser.ShowViewContext;
import org.apache.doris.nereids.DorisParser.ShowWarningErrorCountContext;
import org.apache.doris.nereids.DorisParser.ShowWarningErrorsContext;
import org.apache.doris.nereids.DorisParser.ShowWhitelistContext;
import org.apache.doris.nereids.DorisParser.SimpleColumnDefContext;
import org.apache.doris.nereids.DorisParser.SimpleColumnDefsContext;
import org.apache.doris.nereids.DorisParser.SingleStatementContext;
import org.apache.doris.nereids.DorisParser.SortClauseContext;
import org.apache.doris.nereids.DorisParser.SortItemContext;
import org.apache.doris.nereids.DorisParser.SpecifiedPartitionContext;
import org.apache.doris.nereids.DorisParser.StarContext;
import org.apache.doris.nereids.DorisParser.StatementDefaultContext;
import org.apache.doris.nereids.DorisParser.StatementScopeContext;
import org.apache.doris.nereids.DorisParser.StepPartitionDefContext;
import org.apache.doris.nereids.DorisParser.StringLiteralContext;
import org.apache.doris.nereids.DorisParser.StructLiteralContext;
import org.apache.doris.nereids.DorisParser.SubqueryContext;
import org.apache.doris.nereids.DorisParser.SubqueryExpressionContext;
import org.apache.doris.nereids.DorisParser.SupportedUnsetStatementContext;
import org.apache.doris.nereids.DorisParser.SwitchCatalogContext;
import org.apache.doris.nereids.DorisParser.SyncContext;
import org.apache.doris.nereids.DorisParser.SystemVariableContext;
import org.apache.doris.nereids.DorisParser.TableAliasContext;
import org.apache.doris.nereids.DorisParser.TableNameContext;
import org.apache.doris.nereids.DorisParser.TableSnapshotContext;
import org.apache.doris.nereids.DorisParser.TableValuedFunctionContext;
import org.apache.doris.nereids.DorisParser.TabletListContext;
import org.apache.doris.nereids.DorisParser.TypeConstructorContext;
import org.apache.doris.nereids.DorisParser.UninstallPluginContext;
import org.apache.doris.nereids.DorisParser.UnitIdentifierContext;
import org.apache.doris.nereids.DorisParser.UnlockTablesContext;
import org.apache.doris.nereids.DorisParser.UnsupportedContext;
import org.apache.doris.nereids.DorisParser.UpdateAssignmentContext;
import org.apache.doris.nereids.DorisParser.UpdateAssignmentSeqContext;
import org.apache.doris.nereids.DorisParser.UpdateContext;
import org.apache.doris.nereids.DorisParser.UseDatabaseContext;
import org.apache.doris.nereids.DorisParser.UserIdentifyContext;
import org.apache.doris.nereids.DorisParser.UserVariableContext;
import org.apache.doris.nereids.DorisParser.WhereClauseContext;
import org.apache.doris.nereids.DorisParser.WindowFrameContext;
import org.apache.doris.nereids.DorisParser.WindowSpecContext;
import org.apache.doris.nereids.DorisParser.WithRemoteStorageSystemContext;
import org.apache.doris.nereids.DorisParserBaseVisitor;
import org.apache.doris.nereids.StatementContext;
import org.apache.doris.nereids.analyzer.UnboundAlias;
import org.apache.doris.nereids.analyzer.UnboundFunction;
import org.apache.doris.nereids.analyzer.UnboundInlineTable;
import org.apache.doris.nereids.analyzer.UnboundRelation;
import org.apache.doris.nereids.analyzer.UnboundResultSink;
import org.apache.doris.nereids.analyzer.UnboundSlot;
import org.apache.doris.nereids.analyzer.UnboundStar;
import org.apache.doris.nereids.analyzer.UnboundTVFRelation;
import org.apache.doris.nereids.analyzer.UnboundTableSinkCreator;
import org.apache.doris.nereids.analyzer.UnboundVariable;
import org.apache.doris.nereids.analyzer.UnboundVariable.VariableType;
import org.apache.doris.nereids.exceptions.AnalysisException;
import org.apache.doris.nereids.exceptions.NotSupportedException;
import org.apache.doris.nereids.exceptions.ParseException;
import org.apache.doris.nereids.hint.DistributeHint;
import org.apache.doris.nereids.properties.OrderKey;
import org.apache.doris.nereids.properties.SelectHint;
import org.apache.doris.nereids.properties.SelectHintLeading;
import org.apache.doris.nereids.properties.SelectHintOrdered;
import org.apache.doris.nereids.properties.SelectHintSetVar;
import org.apache.doris.nereids.properties.SelectHintUseCboRule;
import org.apache.doris.nereids.properties.SelectHintUseMv;
import org.apache.doris.nereids.trees.TableSample;
import org.apache.doris.nereids.trees.expressions.Add;
import org.apache.doris.nereids.trees.expressions.Alias;
import org.apache.doris.nereids.trees.expressions.And;
import org.apache.doris.nereids.trees.expressions.BitAnd;
import org.apache.doris.nereids.trees.expressions.BitNot;
import org.apache.doris.nereids.trees.expressions.BitOr;
import org.apache.doris.nereids.trees.expressions.BitXor;
import org.apache.doris.nereids.trees.expressions.CaseWhen;
import org.apache.doris.nereids.trees.expressions.Cast;
import org.apache.doris.nereids.trees.expressions.DefaultValueSlot;
import org.apache.doris.nereids.trees.expressions.Divide;
import org.apache.doris.nereids.trees.expressions.EqualTo;
import org.apache.doris.nereids.trees.expressions.Exists;
import org.apache.doris.nereids.trees.expressions.Expression;
import org.apache.doris.nereids.trees.expressions.GreaterThan;
import org.apache.doris.nereids.trees.expressions.GreaterThanEqual;
import org.apache.doris.nereids.trees.expressions.InPredicate;
import org.apache.doris.nereids.trees.expressions.InSubquery;
import org.apache.doris.nereids.trees.expressions.IntegralDivide;
import org.apache.doris.nereids.trees.expressions.IsNull;
import org.apache.doris.nereids.trees.expressions.LessThan;
import org.apache.doris.nereids.trees.expressions.LessThanEqual;
import org.apache.doris.nereids.trees.expressions.Like;
import org.apache.doris.nereids.trees.expressions.MatchAll;
import org.apache.doris.nereids.trees.expressions.MatchAny;
import org.apache.doris.nereids.trees.expressions.MatchPhrase;
import org.apache.doris.nereids.trees.expressions.MatchPhraseEdge;
import org.apache.doris.nereids.trees.expressions.MatchPhrasePrefix;
import org.apache.doris.nereids.trees.expressions.MatchRegexp;
import org.apache.doris.nereids.trees.expressions.Mod;
import org.apache.doris.nereids.trees.expressions.Multiply;
import org.apache.doris.nereids.trees.expressions.NamedExpression;
import org.apache.doris.nereids.trees.expressions.Not;
import org.apache.doris.nereids.trees.expressions.NullSafeEqual;
import org.apache.doris.nereids.trees.expressions.Or;
import org.apache.doris.nereids.trees.expressions.OrderExpression;
import org.apache.doris.nereids.trees.expressions.Placeholder;
import org.apache.doris.nereids.trees.expressions.Properties;
import org.apache.doris.nereids.trees.expressions.Regexp;
import org.apache.doris.nereids.trees.expressions.ScalarSubquery;
import org.apache.doris.nereids.trees.expressions.Slot;
import org.apache.doris.nereids.trees.expressions.StatementScopeIdGenerator;
import org.apache.doris.nereids.trees.expressions.Subtract;
import org.apache.doris.nereids.trees.expressions.TimestampArithmetic;
import org.apache.doris.nereids.trees.expressions.WhenClause;
import org.apache.doris.nereids.trees.expressions.WindowExpression;
import org.apache.doris.nereids.trees.expressions.WindowFrame;
import org.apache.doris.nereids.trees.expressions.functions.Function;
import org.apache.doris.nereids.trees.expressions.functions.agg.Count;
import org.apache.doris.nereids.trees.expressions.functions.scalar.Array;
import org.apache.doris.nereids.trees.expressions.functions.scalar.ArraySlice;
import org.apache.doris.nereids.trees.expressions.functions.scalar.Char;
import org.apache.doris.nereids.trees.expressions.functions.scalar.ConvertTo;
import org.apache.doris.nereids.trees.expressions.functions.scalar.CurrentDate;
import org.apache.doris.nereids.trees.expressions.functions.scalar.CurrentTime;
import org.apache.doris.nereids.trees.expressions.functions.scalar.CurrentUser;
import org.apache.doris.nereids.trees.expressions.functions.scalar.ElementAt;
import org.apache.doris.nereids.trees.expressions.functions.scalar.EncryptKeyRef;
import org.apache.doris.nereids.trees.expressions.functions.scalar.Lambda;
import org.apache.doris.nereids.trees.expressions.functions.scalar.Now;
import org.apache.doris.nereids.trees.expressions.functions.scalar.SessionUser;
import org.apache.doris.nereids.trees.expressions.functions.scalar.Xor;
import org.apache.doris.nereids.trees.expressions.literal.ArrayLiteral;
import org.apache.doris.nereids.trees.expressions.literal.BigIntLiteral;
import org.apache.doris.nereids.trees.expressions.literal.BooleanLiteral;
import org.apache.doris.nereids.trees.expressions.literal.DateLiteral;
import org.apache.doris.nereids.trees.expressions.literal.DateTimeLiteral;
import org.apache.doris.nereids.trees.expressions.literal.DateTimeV2Literal;
import org.apache.doris.nereids.trees.expressions.literal.DateV2Literal;
import org.apache.doris.nereids.trees.expressions.literal.DecimalLiteral;
import org.apache.doris.nereids.trees.expressions.literal.DecimalV3Literal;
import org.apache.doris.nereids.trees.expressions.literal.DoubleLiteral;
import org.apache.doris.nereids.trees.expressions.literal.IntegerLiteral;
import org.apache.doris.nereids.trees.expressions.literal.Interval;
import org.apache.doris.nereids.trees.expressions.literal.LargeIntLiteral;
import org.apache.doris.nereids.trees.expressions.literal.Literal;
import org.apache.doris.nereids.trees.expressions.literal.MapLiteral;
import org.apache.doris.nereids.trees.expressions.literal.NullLiteral;
import org.apache.doris.nereids.trees.expressions.literal.SmallIntLiteral;
import org.apache.doris.nereids.trees.expressions.literal.StringLikeLiteral;
import org.apache.doris.nereids.trees.expressions.literal.StringLiteral;
import org.apache.doris.nereids.trees.expressions.literal.StructLiteral;
import org.apache.doris.nereids.trees.expressions.literal.TinyIntLiteral;
import org.apache.doris.nereids.trees.expressions.literal.VarcharLiteral;
import org.apache.doris.nereids.trees.plans.DistributeType;
import org.apache.doris.nereids.trees.plans.JoinType;
import org.apache.doris.nereids.trees.plans.LimitPhase;
import org.apache.doris.nereids.trees.plans.Plan;
import org.apache.doris.nereids.trees.plans.PlanType;
import org.apache.doris.nereids.trees.plans.algebra.Aggregate;
import org.apache.doris.nereids.trees.plans.algebra.InlineTable;
import org.apache.doris.nereids.trees.plans.algebra.OneRowRelation;
import org.apache.doris.nereids.trees.plans.algebra.SetOperation.Qualifier;
import org.apache.doris.nereids.trees.plans.commands.AddConstraintCommand;
import org.apache.doris.nereids.trees.plans.commands.AdminCancelRebalanceDiskCommand;
import org.apache.doris.nereids.trees.plans.commands.AdminCancelRepairTableCommand;
import org.apache.doris.nereids.trees.plans.commands.AdminCheckTabletsCommand;
import org.apache.doris.nereids.trees.plans.commands.AdminCleanTrashCommand;
import org.apache.doris.nereids.trees.plans.commands.AdminCompactTableCommand;
import org.apache.doris.nereids.trees.plans.commands.AdminCopyTabletCommand;
import org.apache.doris.nereids.trees.plans.commands.AdminRebalanceDiskCommand;
import org.apache.doris.nereids.trees.plans.commands.AdminRepairTableCommand;
import org.apache.doris.nereids.trees.plans.commands.AdminSetReplicaStatusCommand;
import org.apache.doris.nereids.trees.plans.commands.AdminSetTableStatusCommand;
import org.apache.doris.nereids.trees.plans.commands.AlterCatalogCommentCommand;
import org.apache.doris.nereids.trees.plans.commands.AlterCatalogPropertiesCommand;
import org.apache.doris.nereids.trees.plans.commands.AlterCatalogRenameCommand;
import org.apache.doris.nereids.trees.plans.commands.AlterColumnStatsCommand;
import org.apache.doris.nereids.trees.plans.commands.AlterDatabasePropertiesCommand;
import org.apache.doris.nereids.trees.plans.commands.AlterMTMVCommand;
import org.apache.doris.nereids.trees.plans.commands.AlterResourceCommand;
import org.apache.doris.nereids.trees.plans.commands.AlterRoleCommand;
import org.apache.doris.nereids.trees.plans.commands.AlterSqlBlockRuleCommand;
import org.apache.doris.nereids.trees.plans.commands.AlterStoragePolicyCommand;
import org.apache.doris.nereids.trees.plans.commands.AlterStorageVaultCommand;
import org.apache.doris.nereids.trees.plans.commands.AlterSystemCommand;
import org.apache.doris.nereids.trees.plans.commands.AlterSystemRenameComputeGroupCommand;
import org.apache.doris.nereids.trees.plans.commands.AlterTableCommand;
import org.apache.doris.nereids.trees.plans.commands.AlterTableStatsCommand;
import org.apache.doris.nereids.trees.plans.commands.AlterUserCommand;
import org.apache.doris.nereids.trees.plans.commands.AlterViewCommand;
import org.apache.doris.nereids.trees.plans.commands.AlterWorkloadGroupCommand;
import org.apache.doris.nereids.trees.plans.commands.AlterWorkloadPolicyCommand;
import org.apache.doris.nereids.trees.plans.commands.AnalyzeDatabaseCommand;
import org.apache.doris.nereids.trees.plans.commands.AnalyzeTableCommand;
import org.apache.doris.nereids.trees.plans.commands.CallCommand;
import org.apache.doris.nereids.trees.plans.commands.CancelAlterTableCommand;
import org.apache.doris.nereids.trees.plans.commands.CancelBackupCommand;
import org.apache.doris.nereids.trees.plans.commands.CancelBuildIndexCommand;
import org.apache.doris.nereids.trees.plans.commands.CancelExportCommand;
import org.apache.doris.nereids.trees.plans.commands.CancelJobTaskCommand;
import org.apache.doris.nereids.trees.plans.commands.CancelLoadCommand;
import org.apache.doris.nereids.trees.plans.commands.CancelMTMVTaskCommand;
import org.apache.doris.nereids.trees.plans.commands.CancelWarmUpJobCommand;
import org.apache.doris.nereids.trees.plans.commands.CleanAllProfileCommand;
import org.apache.doris.nereids.trees.plans.commands.CleanQueryStatsCommand;
import org.apache.doris.nereids.trees.plans.commands.Command;
import org.apache.doris.nereids.trees.plans.commands.Constraint;
import org.apache.doris.nereids.trees.plans.commands.CopyIntoCommand;
import org.apache.doris.nereids.trees.plans.commands.CreateCatalogCommand;
import org.apache.doris.nereids.trees.plans.commands.CreateDatabaseCommand;
import org.apache.doris.nereids.trees.plans.commands.CreateDictionaryCommand;
import org.apache.doris.nereids.trees.plans.commands.CreateEncryptkeyCommand;
import org.apache.doris.nereids.trees.plans.commands.CreateFileCommand;
import org.apache.doris.nereids.trees.plans.commands.CreateFunctionCommand;
import org.apache.doris.nereids.trees.plans.commands.CreateJobCommand;
import org.apache.doris.nereids.trees.plans.commands.CreateMTMVCommand;
import org.apache.doris.nereids.trees.plans.commands.CreateMaterializedViewCommand;
import org.apache.doris.nereids.trees.plans.commands.CreatePolicyCommand;
import org.apache.doris.nereids.trees.plans.commands.CreateProcedureCommand;
import org.apache.doris.nereids.trees.plans.commands.CreateRepositoryCommand;
import org.apache.doris.nereids.trees.plans.commands.CreateResourceCommand;
import org.apache.doris.nereids.trees.plans.commands.CreateRoleCommand;
import org.apache.doris.nereids.trees.plans.commands.CreateSqlBlockRuleCommand;
import org.apache.doris.nereids.trees.plans.commands.CreateStageCommand;
import org.apache.doris.nereids.trees.plans.commands.CreateTableCommand;
import org.apache.doris.nereids.trees.plans.commands.CreateTableLikeCommand;
import org.apache.doris.nereids.trees.plans.commands.CreateUserCommand;
import org.apache.doris.nereids.trees.plans.commands.CreateViewCommand;
import org.apache.doris.nereids.trees.plans.commands.CreateWorkloadGroupCommand;
import org.apache.doris.nereids.trees.plans.commands.CreateWorkloadPolicyCommand;
import org.apache.doris.nereids.trees.plans.commands.DeleteFromCommand;
import org.apache.doris.nereids.trees.plans.commands.DeleteFromUsingCommand;
import org.apache.doris.nereids.trees.plans.commands.DescribeCommand;
import org.apache.doris.nereids.trees.plans.commands.DropAnalyzeJobCommand;
import org.apache.doris.nereids.trees.plans.commands.DropCachedStatsCommand;
import org.apache.doris.nereids.trees.plans.commands.DropCatalogCommand;
import org.apache.doris.nereids.trees.plans.commands.DropCatalogRecycleBinCommand;
import org.apache.doris.nereids.trees.plans.commands.DropCatalogRecycleBinCommand.IdType;
import org.apache.doris.nereids.trees.plans.commands.DropConstraintCommand;
import org.apache.doris.nereids.trees.plans.commands.DropDatabaseCommand;
import org.apache.doris.nereids.trees.plans.commands.DropDictionaryCommand;
import org.apache.doris.nereids.trees.plans.commands.DropEncryptkeyCommand;
import org.apache.doris.nereids.trees.plans.commands.DropExpiredStatsCommand;
import org.apache.doris.nereids.trees.plans.commands.DropFileCommand;
import org.apache.doris.nereids.trees.plans.commands.DropFunctionCommand;
import org.apache.doris.nereids.trees.plans.commands.DropJobCommand;
import org.apache.doris.nereids.trees.plans.commands.DropMTMVCommand;
import org.apache.doris.nereids.trees.plans.commands.DropProcedureCommand;
import org.apache.doris.nereids.trees.plans.commands.DropRepositoryCommand;
import org.apache.doris.nereids.trees.plans.commands.DropResourceCommand;
import org.apache.doris.nereids.trees.plans.commands.DropRoleCommand;
import org.apache.doris.nereids.trees.plans.commands.DropRowPolicyCommand;
import org.apache.doris.nereids.trees.plans.commands.DropSqlBlockRuleCommand;
import org.apache.doris.nereids.trees.plans.commands.DropStageCommand;
import org.apache.doris.nereids.trees.plans.commands.DropStatsCommand;
import org.apache.doris.nereids.trees.plans.commands.DropStoragePolicyCommand;
import org.apache.doris.nereids.trees.plans.commands.DropTableCommand;
import org.apache.doris.nereids.trees.plans.commands.DropUserCommand;
import org.apache.doris.nereids.trees.plans.commands.DropWorkloadGroupCommand;
import org.apache.doris.nereids.trees.plans.commands.DropWorkloadPolicyCommand;
import org.apache.doris.nereids.trees.plans.commands.ExplainCommand;
import org.apache.doris.nereids.trees.plans.commands.ExplainCommand.ExplainLevel;
import org.apache.doris.nereids.trees.plans.commands.ExplainDictionaryCommand;
import org.apache.doris.nereids.trees.plans.commands.ExportCommand;
import org.apache.doris.nereids.trees.plans.commands.GrantResourcePrivilegeCommand;
import org.apache.doris.nereids.trees.plans.commands.GrantRoleCommand;
import org.apache.doris.nereids.trees.plans.commands.GrantTablePrivilegeCommand;
import org.apache.doris.nereids.trees.plans.commands.HelpCommand;
import org.apache.doris.nereids.trees.plans.commands.InstallPluginCommand;
import org.apache.doris.nereids.trees.plans.commands.KillAnalyzeJobCommand;
import org.apache.doris.nereids.trees.plans.commands.KillConnectionCommand;
import org.apache.doris.nereids.trees.plans.commands.KillQueryCommand;
import org.apache.doris.nereids.trees.plans.commands.LoadCommand;
import org.apache.doris.nereids.trees.plans.commands.PauseJobCommand;
import org.apache.doris.nereids.trees.plans.commands.PauseMTMVCommand;
import org.apache.doris.nereids.trees.plans.commands.RecoverDatabaseCommand;
import org.apache.doris.nereids.trees.plans.commands.RecoverPartitionCommand;
import org.apache.doris.nereids.trees.plans.commands.RecoverTableCommand;
import org.apache.doris.nereids.trees.plans.commands.RefreshMTMVCommand;
import org.apache.doris.nereids.trees.plans.commands.ReplayCommand;
import org.apache.doris.nereids.trees.plans.commands.ResumeJobCommand;
import org.apache.doris.nereids.trees.plans.commands.ResumeMTMVCommand;
import org.apache.doris.nereids.trees.plans.commands.RevokeResourcePrivilegeCommand;
import org.apache.doris.nereids.trees.plans.commands.RevokeRoleCommand;
import org.apache.doris.nereids.trees.plans.commands.RevokeTablePrivilegeCommand;
import org.apache.doris.nereids.trees.plans.commands.SetDefaultStorageVaultCommand;
import org.apache.doris.nereids.trees.plans.commands.SetOptionsCommand;
import org.apache.doris.nereids.trees.plans.commands.SetTransactionCommand;
import org.apache.doris.nereids.trees.plans.commands.SetUserPropertiesCommand;
import org.apache.doris.nereids.trees.plans.commands.ShowAnalyzeCommand;
import org.apache.doris.nereids.trees.plans.commands.ShowAuthorsCommand;
import org.apache.doris.nereids.trees.plans.commands.ShowBackendsCommand;
import org.apache.doris.nereids.trees.plans.commands.ShowBackupCommand;
import org.apache.doris.nereids.trees.plans.commands.ShowBrokerCommand;
import org.apache.doris.nereids.trees.plans.commands.ShowCatalogCommand;
import org.apache.doris.nereids.trees.plans.commands.ShowCatalogRecycleBinCommand;
import org.apache.doris.nereids.trees.plans.commands.ShowCharsetCommand;
import org.apache.doris.nereids.trees.plans.commands.ShowClustersCommand;
import org.apache.doris.nereids.trees.plans.commands.ShowCollationCommand;
import org.apache.doris.nereids.trees.plans.commands.ShowColumnHistogramStatsCommand;
import org.apache.doris.nereids.trees.plans.commands.ShowColumnsCommand;
import org.apache.doris.nereids.trees.plans.commands.ShowConfigCommand;
import org.apache.doris.nereids.trees.plans.commands.ShowConstraintsCommand;
import org.apache.doris.nereids.trees.plans.commands.ShowConvertLSCCommand;
import org.apache.doris.nereids.trees.plans.commands.ShowCopyCommand;
import org.apache.doris.nereids.trees.plans.commands.ShowCreateCatalogCommand;
import org.apache.doris.nereids.trees.plans.commands.ShowCreateDatabaseCommand;
import org.apache.doris.nereids.trees.plans.commands.ShowCreateMTMVCommand;
import org.apache.doris.nereids.trees.plans.commands.ShowCreateMaterializedViewCommand;
import org.apache.doris.nereids.trees.plans.commands.ShowCreateProcedureCommand;
import org.apache.doris.nereids.trees.plans.commands.ShowCreateRepositoryCommand;
import org.apache.doris.nereids.trees.plans.commands.ShowCreateTableCommand;
import org.apache.doris.nereids.trees.plans.commands.ShowCreateViewCommand;
import org.apache.doris.nereids.trees.plans.commands.ShowDataCommand;
import org.apache.doris.nereids.trees.plans.commands.ShowDataSkewCommand;
import org.apache.doris.nereids.trees.plans.commands.ShowDataTypesCommand;
import org.apache.doris.nereids.trees.plans.commands.ShowDatabaseIdCommand;
import org.apache.doris.nereids.trees.plans.commands.ShowDatabasesCommand;
import org.apache.doris.nereids.trees.plans.commands.ShowDeleteCommand;
import org.apache.doris.nereids.trees.plans.commands.ShowDiagnoseTabletCommand;
import org.apache.doris.nereids.trees.plans.commands.ShowDictionariesCommand;
import org.apache.doris.nereids.trees.plans.commands.ShowDynamicPartitionCommand;
import org.apache.doris.nereids.trees.plans.commands.ShowEncryptKeysCommand;
import org.apache.doris.nereids.trees.plans.commands.ShowEventsCommand;
import org.apache.doris.nereids.trees.plans.commands.ShowFrontendsCommand;
import org.apache.doris.nereids.trees.plans.commands.ShowFunctionsCommand;
import org.apache.doris.nereids.trees.plans.commands.ShowGrantsCommand;
import org.apache.doris.nereids.trees.plans.commands.ShowIndexStatsCommand;
import org.apache.doris.nereids.trees.plans.commands.ShowLastInsertCommand;
import org.apache.doris.nereids.trees.plans.commands.ShowLoadCommand;
import org.apache.doris.nereids.trees.plans.commands.ShowLoadProfileCommand;
import org.apache.doris.nereids.trees.plans.commands.ShowOpenTablesCommand;
import org.apache.doris.nereids.trees.plans.commands.ShowPartitionIdCommand;
import org.apache.doris.nereids.trees.plans.commands.ShowPluginsCommand;
import org.apache.doris.nereids.trees.plans.commands.ShowPrivilegesCommand;
import org.apache.doris.nereids.trees.plans.commands.ShowProcCommand;
import org.apache.doris.nereids.trees.plans.commands.ShowProcedureStatusCommand;
import org.apache.doris.nereids.trees.plans.commands.ShowProcessListCommand;
import org.apache.doris.nereids.trees.plans.commands.ShowQueryProfileCommand;
import org.apache.doris.nereids.trees.plans.commands.ShowQueryStatsCommand;
import org.apache.doris.nereids.trees.plans.commands.ShowQueuedAnalyzeJobsCommand;
import org.apache.doris.nereids.trees.plans.commands.ShowReplicaDistributionCommand;
import org.apache.doris.nereids.trees.plans.commands.ShowReplicaStatusCommand;
import org.apache.doris.nereids.trees.plans.commands.ShowRepositoriesCommand;
import org.apache.doris.nereids.trees.plans.commands.ShowResourcesCommand;
import org.apache.doris.nereids.trees.plans.commands.ShowRestoreCommand;
import org.apache.doris.nereids.trees.plans.commands.ShowRolesCommand;
import org.apache.doris.nereids.trees.plans.commands.ShowRoutineLoadTaskCommand;
import org.apache.doris.nereids.trees.plans.commands.ShowRowPolicyCommand;
import org.apache.doris.nereids.trees.plans.commands.ShowSmallFilesCommand;
import org.apache.doris.nereids.trees.plans.commands.ShowSnapshotCommand;
import org.apache.doris.nereids.trees.plans.commands.ShowSqlBlockRuleCommand;
import org.apache.doris.nereids.trees.plans.commands.ShowStagesCommand;
import org.apache.doris.nereids.trees.plans.commands.ShowStatusCommand;
import org.apache.doris.nereids.trees.plans.commands.ShowStorageEnginesCommand;
import org.apache.doris.nereids.trees.plans.commands.ShowStoragePolicyCommand;
import org.apache.doris.nereids.trees.plans.commands.ShowStorageVaultCommand;
import org.apache.doris.nereids.trees.plans.commands.ShowSyncJobCommand;
import org.apache.doris.nereids.trees.plans.commands.ShowTableCommand;
import org.apache.doris.nereids.trees.plans.commands.ShowTableCreationCommand;
import org.apache.doris.nereids.trees.plans.commands.ShowTableIdCommand;
import org.apache.doris.nereids.trees.plans.commands.ShowTableStatsCommand;
import org.apache.doris.nereids.trees.plans.commands.ShowTableStatusCommand;
import org.apache.doris.nereids.trees.plans.commands.ShowTabletIdCommand;
import org.apache.doris.nereids.trees.plans.commands.ShowTabletStorageFormatCommand;
import org.apache.doris.nereids.trees.plans.commands.ShowTabletsBelongCommand;
import org.apache.doris.nereids.trees.plans.commands.ShowTabletsFromTableCommand;
import org.apache.doris.nereids.trees.plans.commands.ShowTrashCommand;
import org.apache.doris.nereids.trees.plans.commands.ShowTriggersCommand;
import org.apache.doris.nereids.trees.plans.commands.ShowUserPropertyCommand;
import org.apache.doris.nereids.trees.plans.commands.ShowVariablesCommand;
import org.apache.doris.nereids.trees.plans.commands.ShowViewCommand;
import org.apache.doris.nereids.trees.plans.commands.ShowWarmUpCommand;
import org.apache.doris.nereids.trees.plans.commands.ShowWarningErrorCountCommand;
import org.apache.doris.nereids.trees.plans.commands.ShowWarningErrorsCommand;
import org.apache.doris.nereids.trees.plans.commands.ShowWhiteListCommand;
import org.apache.doris.nereids.trees.plans.commands.ShowWorkloadGroupsCommand;
import org.apache.doris.nereids.trees.plans.commands.SyncCommand;
import org.apache.doris.nereids.trees.plans.commands.TransactionBeginCommand;
import org.apache.doris.nereids.trees.plans.commands.TransactionCommitCommand;
import org.apache.doris.nereids.trees.plans.commands.TransactionRollbackCommand;
import org.apache.doris.nereids.trees.plans.commands.TruncateTableCommand;
import org.apache.doris.nereids.trees.plans.commands.UninstallPluginCommand;
import org.apache.doris.nereids.trees.plans.commands.UnlockTablesCommand;
import org.apache.doris.nereids.trees.plans.commands.UnsetDefaultStorageVaultCommand;
import org.apache.doris.nereids.trees.plans.commands.UnsetVariableCommand;
import org.apache.doris.nereids.trees.plans.commands.UnsupportedCommand;
import org.apache.doris.nereids.trees.plans.commands.UpdateCommand;
import org.apache.doris.nereids.trees.plans.commands.alter.AlterDatabaseRenameCommand;
import org.apache.doris.nereids.trees.plans.commands.alter.AlterDatabaseSetQuotaCommand;
import org.apache.doris.nereids.trees.plans.commands.alter.AlterRepositoryCommand;
import org.apache.doris.nereids.trees.plans.commands.clean.CleanLabelCommand;
import org.apache.doris.nereids.trees.plans.commands.info.AddBackendOp;
import org.apache.doris.nereids.trees.plans.commands.info.AddBrokerOp;
import org.apache.doris.nereids.trees.plans.commands.info.AddColumnOp;
import org.apache.doris.nereids.trees.plans.commands.info.AddColumnsOp;
import org.apache.doris.nereids.trees.plans.commands.info.AddFollowerOp;
import org.apache.doris.nereids.trees.plans.commands.info.AddObserverOp;
import org.apache.doris.nereids.trees.plans.commands.info.AddPartitionOp;
import org.apache.doris.nereids.trees.plans.commands.info.AddRollupOp;
import org.apache.doris.nereids.trees.plans.commands.info.AlterLoadErrorUrlOp;
import org.apache.doris.nereids.trees.plans.commands.info.AlterMTMVInfo;
import org.apache.doris.nereids.trees.plans.commands.info.AlterMTMVPropertyInfo;
import org.apache.doris.nereids.trees.plans.commands.info.AlterMTMVRefreshInfo;
import org.apache.doris.nereids.trees.plans.commands.info.AlterMTMVRenameInfo;
import org.apache.doris.nereids.trees.plans.commands.info.AlterMTMVReplaceInfo;
import org.apache.doris.nereids.trees.plans.commands.info.AlterMultiPartitionOp;
import org.apache.doris.nereids.trees.plans.commands.info.AlterSystemOp;
import org.apache.doris.nereids.trees.plans.commands.info.AlterTableOp;
import org.apache.doris.nereids.trees.plans.commands.info.AlterUserInfo;
import org.apache.doris.nereids.trees.plans.commands.info.AlterViewInfo;
import org.apache.doris.nereids.trees.plans.commands.info.BuildIndexOp;
import org.apache.doris.nereids.trees.plans.commands.info.BulkLoadDataDesc;
import org.apache.doris.nereids.trees.plans.commands.info.BulkStorageDesc;
import org.apache.doris.nereids.trees.plans.commands.info.CancelMTMVTaskInfo;
import org.apache.doris.nereids.trees.plans.commands.info.ColumnDefinition;
import org.apache.doris.nereids.trees.plans.commands.info.CopyFromDesc;
import org.apache.doris.nereids.trees.plans.commands.info.CopyIntoInfo;
import org.apache.doris.nereids.trees.plans.commands.info.CreateIndexOp;
import org.apache.doris.nereids.trees.plans.commands.info.CreateJobInfo;
import org.apache.doris.nereids.trees.plans.commands.info.CreateMTMVInfo;
import org.apache.doris.nereids.trees.plans.commands.info.CreateResourceInfo;
import org.apache.doris.nereids.trees.plans.commands.info.CreateRoutineLoadInfo;
import org.apache.doris.nereids.trees.plans.commands.info.CreateTableInfo;
import org.apache.doris.nereids.trees.plans.commands.info.CreateTableLikeInfo;
import org.apache.doris.nereids.trees.plans.commands.info.CreateUserInfo;
import org.apache.doris.nereids.trees.plans.commands.info.CreateViewInfo;
import org.apache.doris.nereids.trees.plans.commands.info.DMLCommandType;
import org.apache.doris.nereids.trees.plans.commands.info.DecommissionBackendOp;
import org.apache.doris.nereids.trees.plans.commands.info.DefaultValue;
import org.apache.doris.nereids.trees.plans.commands.info.DictionaryColumnDefinition;
import org.apache.doris.nereids.trees.plans.commands.info.DistributionDescriptor;
import org.apache.doris.nereids.trees.plans.commands.info.DropAllBrokerOp;
import org.apache.doris.nereids.trees.plans.commands.info.DropBackendOp;
import org.apache.doris.nereids.trees.plans.commands.info.DropBrokerOp;
import org.apache.doris.nereids.trees.plans.commands.info.DropColumnOp;
import org.apache.doris.nereids.trees.plans.commands.info.DropDatabaseInfo;
import org.apache.doris.nereids.trees.plans.commands.info.DropFollowerOp;
import org.apache.doris.nereids.trees.plans.commands.info.DropIndexOp;
import org.apache.doris.nereids.trees.plans.commands.info.DropMTMVInfo;
import org.apache.doris.nereids.trees.plans.commands.info.DropObserverOp;
import org.apache.doris.nereids.trees.plans.commands.info.DropPartitionFromIndexOp;
import org.apache.doris.nereids.trees.plans.commands.info.DropPartitionOp;
import org.apache.doris.nereids.trees.plans.commands.info.DropRollupOp;
import org.apache.doris.nereids.trees.plans.commands.info.EnableFeatureOp;
import org.apache.doris.nereids.trees.plans.commands.info.FixedRangePartition;
import org.apache.doris.nereids.trees.plans.commands.info.FuncNameInfo;
import org.apache.doris.nereids.trees.plans.commands.info.FunctionArgTypesInfo;
import org.apache.doris.nereids.trees.plans.commands.info.GeneratedColumnDesc;
import org.apache.doris.nereids.trees.plans.commands.info.InPartition;
import org.apache.doris.nereids.trees.plans.commands.info.IndexDefinition;
import org.apache.doris.nereids.trees.plans.commands.info.LabelNameInfo;
import org.apache.doris.nereids.trees.plans.commands.info.LessThanPartition;
import org.apache.doris.nereids.trees.plans.commands.info.MTMVPartitionDefinition;
import org.apache.doris.nereids.trees.plans.commands.info.ModifyBackendOp;
import org.apache.doris.nereids.trees.plans.commands.info.ModifyColumnCommentOp;
import org.apache.doris.nereids.trees.plans.commands.info.ModifyColumnOp;
import org.apache.doris.nereids.trees.plans.commands.info.ModifyDistributionOp;
import org.apache.doris.nereids.trees.plans.commands.info.ModifyEngineOp;
import org.apache.doris.nereids.trees.plans.commands.info.ModifyFrontendOrBackendHostNameOp;
import org.apache.doris.nereids.trees.plans.commands.info.ModifyFrontendOrBackendHostNameOp.ModifyOpType;
import org.apache.doris.nereids.trees.plans.commands.info.ModifyPartitionOp;
import org.apache.doris.nereids.trees.plans.commands.info.ModifyTableCommentOp;
import org.apache.doris.nereids.trees.plans.commands.info.ModifyTablePropertiesOp;
import org.apache.doris.nereids.trees.plans.commands.info.PartitionDefinition;
import org.apache.doris.nereids.trees.plans.commands.info.PartitionDefinition.MaxValue;
import org.apache.doris.nereids.trees.plans.commands.info.PartitionNamesInfo;
import org.apache.doris.nereids.trees.plans.commands.info.PartitionTableInfo;
import org.apache.doris.nereids.trees.plans.commands.info.PauseMTMVInfo;
import org.apache.doris.nereids.trees.plans.commands.info.RefreshMTMVInfo;
import org.apache.doris.nereids.trees.plans.commands.info.RenameColumnOp;
import org.apache.doris.nereids.trees.plans.commands.info.RenamePartitionOp;
import org.apache.doris.nereids.trees.plans.commands.info.RenameRollupOp;
import org.apache.doris.nereids.trees.plans.commands.info.RenameTableOp;
import org.apache.doris.nereids.trees.plans.commands.info.ReorderColumnsOp;
import org.apache.doris.nereids.trees.plans.commands.info.ReplacePartitionOp;
import org.apache.doris.nereids.trees.plans.commands.info.ReplaceTableOp;
import org.apache.doris.nereids.trees.plans.commands.info.ResumeMTMVInfo;
import org.apache.doris.nereids.trees.plans.commands.info.RollupDefinition;
import org.apache.doris.nereids.trees.plans.commands.info.SetCharsetAndCollateVarOp;
import org.apache.doris.nereids.trees.plans.commands.info.SetLdapPassVarOp;
import org.apache.doris.nereids.trees.plans.commands.info.SetNamesVarOp;
import org.apache.doris.nereids.trees.plans.commands.info.SetPassVarOp;
import org.apache.doris.nereids.trees.plans.commands.info.SetSessionVarOp;
import org.apache.doris.nereids.trees.plans.commands.info.SetUserDefinedVarOp;
import org.apache.doris.nereids.trees.plans.commands.info.SetUserPropertyVarOp;
import org.apache.doris.nereids.trees.plans.commands.info.SetVarOp;
import org.apache.doris.nereids.trees.plans.commands.info.ShowCreateMTMVInfo;
import org.apache.doris.nereids.trees.plans.commands.info.SimpleColumnDefinition;
import org.apache.doris.nereids.trees.plans.commands.info.StepPartition;
import org.apache.doris.nereids.trees.plans.commands.info.TableNameInfo;
import org.apache.doris.nereids.trees.plans.commands.info.TableRefInfo;
import org.apache.doris.nereids.trees.plans.commands.insert.BatchInsertIntoTableCommand;
import org.apache.doris.nereids.trees.plans.commands.insert.InsertIntoTableCommand;
import org.apache.doris.nereids.trees.plans.commands.insert.InsertOverwriteTableCommand;
import org.apache.doris.nereids.trees.plans.commands.load.CreateDataSyncJobCommand;
import org.apache.doris.nereids.trees.plans.commands.load.CreateRoutineLoadCommand;
import org.apache.doris.nereids.trees.plans.commands.load.LoadColumnClause;
import org.apache.doris.nereids.trees.plans.commands.load.LoadColumnDesc;
import org.apache.doris.nereids.trees.plans.commands.load.LoadDeleteOnClause;
import org.apache.doris.nereids.trees.plans.commands.load.LoadPartitionNames;
import org.apache.doris.nereids.trees.plans.commands.load.LoadPrecedingFilterClause;
import org.apache.doris.nereids.trees.plans.commands.load.LoadProperty;
import org.apache.doris.nereids.trees.plans.commands.load.LoadSeparator;
import org.apache.doris.nereids.trees.plans.commands.load.LoadSequenceClause;
import org.apache.doris.nereids.trees.plans.commands.load.LoadWhereClause;
import org.apache.doris.nereids.trees.plans.commands.load.PauseDataSyncJobCommand;
import org.apache.doris.nereids.trees.plans.commands.load.PauseRoutineLoadCommand;
import org.apache.doris.nereids.trees.plans.commands.load.ResumeDataSyncJobCommand;
import org.apache.doris.nereids.trees.plans.commands.load.ResumeRoutineLoadCommand;
import org.apache.doris.nereids.trees.plans.commands.load.ShowCreateRoutineLoadCommand;
import org.apache.doris.nereids.trees.plans.commands.load.StopDataSyncJobCommand;
import org.apache.doris.nereids.trees.plans.commands.load.StopRoutineLoadCommand;
import org.apache.doris.nereids.trees.plans.commands.load.SyncJobName;
import org.apache.doris.nereids.trees.plans.commands.refresh.RefreshCatalogCommand;
import org.apache.doris.nereids.trees.plans.commands.refresh.RefreshDatabaseCommand;
import org.apache.doris.nereids.trees.plans.commands.refresh.RefreshDictionaryCommand;
import org.apache.doris.nereids.trees.plans.commands.refresh.RefreshTableCommand;
import org.apache.doris.nereids.trees.plans.commands.use.SwitchCommand;
import org.apache.doris.nereids.trees.plans.commands.use.UseCommand;
import org.apache.doris.nereids.trees.plans.logical.LogicalAggregate;
import org.apache.doris.nereids.trees.plans.logical.LogicalCTE;
import org.apache.doris.nereids.trees.plans.logical.LogicalExcept;
import org.apache.doris.nereids.trees.plans.logical.LogicalFileSink;
import org.apache.doris.nereids.trees.plans.logical.LogicalFilter;
import org.apache.doris.nereids.trees.plans.logical.LogicalGenerate;
import org.apache.doris.nereids.trees.plans.logical.LogicalHaving;
import org.apache.doris.nereids.trees.plans.logical.LogicalIntersect;
import org.apache.doris.nereids.trees.plans.logical.LogicalJoin;
import org.apache.doris.nereids.trees.plans.logical.LogicalLimit;
import org.apache.doris.nereids.trees.plans.logical.LogicalOneRowRelation;
import org.apache.doris.nereids.trees.plans.logical.LogicalPlan;
import org.apache.doris.nereids.trees.plans.logical.LogicalPreAggOnHint;
import org.apache.doris.nereids.trees.plans.logical.LogicalProject;
import org.apache.doris.nereids.trees.plans.logical.LogicalQualify;
import org.apache.doris.nereids.trees.plans.logical.LogicalRepeat;
import org.apache.doris.nereids.trees.plans.logical.LogicalSelectHint;
import org.apache.doris.nereids.trees.plans.logical.LogicalSink;
import org.apache.doris.nereids.trees.plans.logical.LogicalSort;
import org.apache.doris.nereids.trees.plans.logical.LogicalSubQueryAlias;
import org.apache.doris.nereids.trees.plans.logical.LogicalUnion;
import org.apache.doris.nereids.trees.plans.logical.LogicalUsingJoin;
import org.apache.doris.nereids.types.AggStateType;
import org.apache.doris.nereids.types.ArrayType;
import org.apache.doris.nereids.types.BigIntType;
import org.apache.doris.nereids.types.BooleanType;
import org.apache.doris.nereids.types.DataType;
import org.apache.doris.nereids.types.DateTimeType;
import org.apache.doris.nereids.types.DateTimeV2Type;
import org.apache.doris.nereids.types.DateType;
import org.apache.doris.nereids.types.DateV2Type;
import org.apache.doris.nereids.types.LargeIntType;
import org.apache.doris.nereids.types.MapType;
import org.apache.doris.nereids.types.StructField;
import org.apache.doris.nereids.types.StructType;
import org.apache.doris.nereids.types.VarcharType;
import org.apache.doris.nereids.types.coercion.CharacterType;
import org.apache.doris.nereids.util.ExpressionUtils;
import org.apache.doris.nereids.util.RelationUtil;
import org.apache.doris.nereids.util.Utils;
import org.apache.doris.policy.FilterType;
import org.apache.doris.policy.PolicyTypeEnum;
import org.apache.doris.qe.ConnectContext;
import org.apache.doris.qe.SqlModeHelper;
import org.apache.doris.resource.workloadschedpolicy.WorkloadActionMeta;
import org.apache.doris.resource.workloadschedpolicy.WorkloadConditionMeta;
import org.apache.doris.statistics.AnalysisInfo;
import org.apache.doris.system.NodeType;

import com.google.common.collect.ImmutableList;
import com.google.common.collect.ImmutableMap;
import com.google.common.collect.ImmutableMap.Builder;
import com.google.common.collect.Lists;
import com.google.common.collect.Maps;
import com.google.common.collect.Sets;
import org.antlr.v4.runtime.ParserRuleContext;
import org.antlr.v4.runtime.RuleContext;
import org.antlr.v4.runtime.Token;
import org.antlr.v4.runtime.tree.ParseTree;
import org.antlr.v4.runtime.tree.RuleNode;
import org.antlr.v4.runtime.tree.TerminalNode;

import java.math.BigDecimal;
import java.math.BigInteger;
import java.util.ArrayList;
import java.util.Collections;
import java.util.HashMap;
import java.util.HashSet;
import java.util.List;
import java.util.Locale;
import java.util.Map;
import java.util.Optional;
import java.util.Set;
import java.util.function.Supplier;
import java.util.stream.Collectors;

/**
 * Build a logical plan tree with unbounded nodes.
 */
@SuppressWarnings({"OptionalUsedAsFieldOrParameterType", "OptionalGetWithoutIsPresent"})
public class LogicalPlanBuilder extends DorisParserBaseVisitor<Object> {
    private static String JOB_NAME = "jobName";
    private static String TASK_ID = "taskId";
    // Sort the parameters with token position to keep the order with original placeholders
    // in prepared statement.Otherwise, the order maybe broken
    private final Map<Token, Placeholder> tokenPosToParameters = Maps.newTreeMap((pos1, pos2) -> {
        int line = pos1.getLine() - pos2.getLine();
        if (line != 0) {
            return line;
        }
        return pos1.getCharPositionInLine() - pos2.getCharPositionInLine();
    });

    private final Map<Integer, ParserRuleContext> selectHintMap;

    public LogicalPlanBuilder(Map<Integer, ParserRuleContext> selectHintMap) {
        this.selectHintMap = selectHintMap;
    }

    @SuppressWarnings("unchecked")
    protected <T> T typedVisit(ParseTree ctx) {
        return (T) ctx.accept(this);
    }

    /**
     * Override the default behavior for all visit methods. This will only return a non-null result
     * when the context has only one child. This is done because there is no generic method to
     * combine the results of the context children. In all other cases null is returned.
     */
    @Override
    public Object visitChildren(RuleNode node) {
        if (node.getChildCount() == 1) {
            return node.getChild(0).accept(this);
        } else {
            return null;
        }
    }

    @Override
    public LogicalPlan visitSingleStatement(SingleStatementContext ctx) {
        return ParserUtils.withOrigin(ctx, () -> (LogicalPlan) visit(ctx.statement()));
    }

    @Override
    public LogicalPlan visitStatementDefault(StatementDefaultContext ctx) {
        LogicalPlan plan = plan(ctx.query());
        if (ctx.outFileClause() != null) {
            plan = withOutFile(plan, ctx.outFileClause());
        } else {
            plan = new UnboundResultSink<>(plan);
        }
        return withExplain(plan, ctx.explain());
    }

    @Override
    public LogicalPlan visitCreateScheduledJob(DorisParser.CreateScheduledJobContext ctx) {
        Optional<String> label = ctx.label == null ? Optional.empty() : Optional.of(ctx.label.getText());
        Optional<String> atTime = ctx.atTime == null ? Optional.empty() : Optional.of(ctx.atTime.getText());
        Optional<Boolean> immediateStartOptional = ctx.CURRENT_TIMESTAMP() == null ? Optional.of(false) :
                Optional.of(true);
        Optional<String> startTime = ctx.startTime == null ? Optional.empty() : Optional.of(ctx.startTime.getText());
        Optional<String> endsTime = ctx.endsTime == null ? Optional.empty() : Optional.of(ctx.endsTime.getText());
        Optional<Long> interval = ctx.timeInterval == null ? Optional.empty() :
                Optional.of(Long.valueOf(ctx.timeInterval.getText()));
        Optional<String> intervalUnit = ctx.timeUnit == null ? Optional.empty() : Optional.of(ctx.timeUnit.getText());
        String comment =
                visitCommentSpec(ctx.commentSpec());
        String executeSql = getOriginSql(ctx.supportedDmlStatement());
        CreateJobInfo createJobInfo = new CreateJobInfo(label, atTime, interval, intervalUnit, startTime,
                endsTime, immediateStartOptional, comment, executeSql);
        return new CreateJobCommand(createJobInfo);
    }

    private void checkJobNameKey(String key, String keyFormat, DorisParser.SupportedJobStatementContext parseContext) {
        if (key.isEmpty() || !key.equalsIgnoreCase(keyFormat)) {
            throw new ParseException(keyFormat + " should be: '" + keyFormat + "'", parseContext);
        }
    }

    @Override
    public LogicalPlan visitPauseJob(DorisParser.PauseJobContext ctx) {
        checkJobNameKey(stripQuotes(ctx.jobNameKey.getText()), JOB_NAME, ctx);
        return new PauseJobCommand(stripQuotes(ctx.jobNameValue.getText()));
    }

    @Override
    public LogicalPlan visitDropJob(DorisParser.DropJobContext ctx) {
        checkJobNameKey(stripQuotes(ctx.jobNameKey.getText()), JOB_NAME, ctx);
        boolean ifExists = ctx.EXISTS() != null;
        return new DropJobCommand(stripQuotes(ctx.jobNameValue.getText()), ifExists);
    }

    @Override
    public LogicalPlan visitResumeJob(DorisParser.ResumeJobContext ctx) {
        checkJobNameKey(stripQuotes(ctx.jobNameKey.getText()), JOB_NAME, ctx);
        return new ResumeJobCommand(stripQuotes(ctx.jobNameValue.getText()));
    }

    @Override
    public LogicalPlan visitCancelJobTask(DorisParser.CancelJobTaskContext ctx) {
        checkJobNameKey(stripQuotes(ctx.jobNameKey.getText()), JOB_NAME, ctx);
        checkJobNameKey(stripQuotes(ctx.taskIdKey.getText()), TASK_ID, ctx);
        String jobName = stripQuotes(ctx.jobNameValue.getText());
        Long taskId = Long.valueOf(ctx.taskIdValue.getText());
        return new CancelJobTaskCommand(jobName, taskId);
    }

    private StageAndPattern getStageAndPattern(DorisParser.StageAndPatternContext ctx) {
        if (ctx.pattern != null) {
            return new StageAndPattern(stripQuotes(ctx.stage.getText()), stripQuotes(ctx.pattern.getText()));
        } else {
            return new StageAndPattern(stripQuotes(ctx.stage.getText()), null);
        }
    }

    @Override
    public LogicalPlan visitCopyInto(DorisParser.CopyIntoContext ctx) {
        ImmutableList.Builder<String> tableName = ImmutableList.builder();
        if (null != ctx.name) {
            List<String> nameParts = visitMultipartIdentifier(ctx.name);
            tableName.addAll(nameParts);
        }
        List<String> columns = (null != ctx.columns) ? visitIdentifierList(ctx.columns) : null;
        StageAndPattern stageAndPattern = getStageAndPattern(ctx.stageAndPattern());
        CopyFromDesc copyFromDesc = null;
        if (null != ctx.SELECT()) {
            List<NamedExpression> projects = getNamedExpressions(ctx.selectColumnClause().namedExpressionSeq());
            Optional<Expression> where = Optional.empty();
            if (ctx.whereClause() != null) {
                where = Optional.of(getExpression(ctx.whereClause().booleanExpression()));
            }
            copyFromDesc = new CopyFromDesc(stageAndPattern, projects, where);
        } else {
            copyFromDesc = new CopyFromDesc(stageAndPattern);
        }
        Map<String, String> properties = visitPropertyClause(ctx.properties);
        copyFromDesc.setTargetColumns(columns);
        CopyIntoInfo copyInfoInfo = null;
        if (null != ctx.selectHint()) {
            if ((selectHintMap == null) || selectHintMap.isEmpty()) {
                throw new AnalysisException("hint should be in right place: " + ctx.getText());
            }
            List<ParserRuleContext> selectHintContexts = Lists.newArrayList();
            for (Integer key : selectHintMap.keySet()) {
                if (key > ctx.getStart().getStopIndex() && key < ctx.getStop().getStartIndex()) {
                    selectHintContexts.add(selectHintMap.get(key));
                }
            }
            if (selectHintContexts.size() != 1) {
                throw new AnalysisException("only one hint is allowed in: " + ctx.getText());
            }
            SelectHintContext selectHintContext = (SelectHintContext) selectHintContexts.get(0);
            Map<String, String> parameterNames = Maps.newLinkedHashMap();
            for (HintStatementContext hintStatement : selectHintContext.hintStatements) {
                String hintName = hintStatement.hintName.getText().toLowerCase(Locale.ROOT);
                if (!hintName.equalsIgnoreCase("set_var")) {
                    throw new AnalysisException("only set_var hint is allowed in: " + ctx.getText());
                }
                for (HintAssignmentContext kv : hintStatement.parameters) {
                    if (kv.key != null) {
                        String parameterName = visitIdentifierOrText(kv.key);
                        Optional<String> value = Optional.empty();
                        if (kv.constantValue != null) {
                            Literal literal = (Literal) visit(kv.constantValue);
                            value = Optional.ofNullable(literal.toLegacyLiteral().getStringValue());
                        } else if (kv.identifierValue != null) {
                            // maybe we should throw exception when the identifierValue is quoted identifier
                            value = Optional.ofNullable(kv.identifierValue.getText());
                        }
                        parameterNames.put(parameterName, value.get());
                    }
                }
            }
            Map<String, Map<String, String>> setVarHint = Maps.newLinkedHashMap();
            setVarHint.put("set_var", parameterNames);
            copyInfoInfo = new CopyIntoInfo(tableName.build(), copyFromDesc, properties, setVarHint);
        } else {
            copyInfoInfo = new CopyIntoInfo(tableName.build(), copyFromDesc, properties, null);
        }

        return new CopyIntoCommand(copyInfoInfo);
    }

    @Override
    public String visitCommentSpec(DorisParser.CommentSpecContext ctx) {
        String commentSpec = ctx == null ? "''" : ctx.STRING_LITERAL().getText();
        return LogicalPlanBuilderAssistant.escapeBackSlash(commentSpec.substring(1, commentSpec.length() - 1));
    }

    /**
     * This function may be used in some task like InsertTask, RefreshDictionary, etc. the target could be many type of
     * tables.
     */
    @Override
    public LogicalPlan visitInsertTable(InsertTableContext ctx) {
        boolean isOverwrite = ctx.INTO() == null;
        ImmutableList.Builder<String> tableName = ImmutableList.builder();
        if (null != ctx.tableName) {
            List<String> nameParts = visitMultipartIdentifier(ctx.tableName);
            tableName.addAll(nameParts);
        } else if (null != ctx.tableId) {
            // process group commit insert table command send by be
            TableName name = Env.getCurrentEnv().getCurrentCatalog()
                    .getTableNameByTableId(Long.valueOf(ctx.tableId.getText()));
            tableName.add(name.getDb());
            tableName.add(name.getTbl());
            ConnectContext.get().setDatabase(name.getDb());
        } else {
            throw new ParseException("tableName and tableId cannot both be null");
        }
        Optional<String> labelName = (ctx.labelName == null) ? Optional.empty() : Optional.of(ctx.labelName.getText());
        List<String> colNames = ctx.cols == null ? ImmutableList.of() : visitIdentifierList(ctx.cols);
        // TODO visit partitionSpecCtx
        LogicalPlan plan = visitQuery(ctx.query());
        // partitionSpec may be NULL. means auto detect partition. only available when IOT
        Pair<Boolean, List<String>> partitionSpec = visitPartitionSpec(ctx.partitionSpec());
        // partitionSpec.second :
        // null - auto detect
        // zero - whole table
        // others - specific partitions
        boolean isAutoDetect = partitionSpec.second == null;
        LogicalSink<?> sink = UnboundTableSinkCreator.createUnboundTableSinkMaybeOverwrite(
                tableName.build(),
                colNames,
                ImmutableList.of(), // hints
                partitionSpec.first, // isTemp
                partitionSpec.second, // partition names
                isAutoDetect,
                isOverwrite,
                ConnectContext.get().getSessionVariable().isEnableUniqueKeyPartialUpdate(),
                ctx.tableId == null ? DMLCommandType.INSERT : DMLCommandType.GROUP_COMMIT,
                plan);
        Optional<LogicalPlan> cte = Optional.empty();
        if (ctx.cte() != null) {
            cte = Optional.ofNullable(withCte(plan, ctx.cte()));
        }
        LogicalPlan command;
        if (isOverwrite) {
            command = new InsertOverwriteTableCommand(sink, labelName, cte);
        } else {
            if (ConnectContext.get() != null && ConnectContext.get().isTxnModel()
                    && sink.child() instanceof InlineTable
                    && sink.child().getExpressions().stream().allMatch(Expression::isConstant)) {
                // FIXME: In legacy, the `insert into select 1` is handled as `insert into values`.
                //  In nereids, the original way is throw an AnalysisException and fallback to legacy.
                //  Now handle it as `insert into select`(a separate load job), should fix it as the legacy.
                command = new BatchInsertIntoTableCommand(sink);
            } else {
                command = new InsertIntoTableCommand(sink, labelName, Optional.empty(), cte);
            }
        }
        return withExplain(command, ctx.explain());
    }

    /**
     * return a pair, first will be true if partitions is temp partition, select is a list to present partition list.
     */
    @Override
    public Pair<Boolean, List<String>> visitPartitionSpec(PartitionSpecContext ctx) {
        List<String> partitions = ImmutableList.of();
        boolean temporaryPartition = false;
        if (ctx != null) {
            temporaryPartition = ctx.TEMPORARY() != null;
            if (ctx.ASTERISK() != null) {
                partitions = null;
            } else if (ctx.partition != null) {
                partitions = ImmutableList.of(ctx.partition.getText());
            } else {
                partitions = visitIdentifierList(ctx.partitions);
            }
        }
        return Pair.of(temporaryPartition, partitions);
    }

    @Override
    public Command visitCreateMTMV(CreateMTMVContext ctx) {
        if (ctx.buildMode() == null && ctx.refreshMethod() == null && ctx.refreshTrigger() == null
                && ctx.cols == null && ctx.keys == null
                && ctx.HASH() == null && ctx.RANDOM() == null && ctx.BUCKETS() == null) {
            return visitCreateSyncMvCommand(ctx);
        }

        List<String> nameParts = visitMultipartIdentifier(ctx.mvName);
        BuildMode buildMode = visitBuildMode(ctx.buildMode());
        RefreshMethod refreshMethod = visitRefreshMethod(ctx.refreshMethod());
        MTMVRefreshTriggerInfo refreshTriggerInfo = visitRefreshTrigger(ctx.refreshTrigger());
        LogicalPlan logicalPlan = visitQuery(ctx.query());
        String querySql = getOriginSql(ctx.query());

        int bucketNum = FeConstants.default_bucket_num;
        if (ctx.INTEGER_VALUE() != null) {
            bucketNum = Integer.parseInt(ctx.INTEGER_VALUE().getText());
        }
        DistributionDescriptor desc;
        if (ctx.HASH() != null) {
            desc = new DistributionDescriptor(true, ctx.AUTO() != null, bucketNum,
                    visitIdentifierList(ctx.hashKeys));
        } else {
            desc = new DistributionDescriptor(false, ctx.AUTO() != null, bucketNum, null);
        }

        Map<String, String> properties = ctx.propertyClause() != null
                ? Maps.newHashMap(visitPropertyClause(ctx.propertyClause())) : Maps.newHashMap();
        String comment = ctx.STRING_LITERAL() == null ? "" : LogicalPlanBuilderAssistant.escapeBackSlash(
                ctx.STRING_LITERAL().getText().substring(1, ctx.STRING_LITERAL().getText().length() - 1));

        return new CreateMTMVCommand(new CreateMTMVInfo(ctx.EXISTS() != null, new TableNameInfo(nameParts),
                ctx.keys != null ? visitIdentifierList(ctx.keys) : ImmutableList.of(),
                comment,
                desc, properties, logicalPlan, querySql,
                new MTMVRefreshInfo(buildMode, refreshMethod, refreshTriggerInfo),
                ctx.cols == null ? Lists.newArrayList() : visitSimpleColumnDefs(ctx.cols),
                visitMTMVPartitionInfo(ctx.mvPartition())
        ));
    }

    private Command visitCreateSyncMvCommand(CreateMTMVContext ctx) {
        List<String> nameParts = visitMultipartIdentifier(ctx.mvName);
        LogicalPlan logicalPlan = new UnboundResultSink<>(visitQuery(ctx.query()));
        Map<String, String> properties = ctx.propertyClause() != null
                ? Maps.newHashMap(visitPropertyClause(ctx.propertyClause())) : Maps.newHashMap();
        return new CreateMaterializedViewCommand(new TableNameInfo(nameParts), logicalPlan, properties);
    }

    /**
     * get MTMVPartitionDefinition
     *
     * @param ctx MvPartitionContext
     * @return MTMVPartitionDefinition
     */
    public MTMVPartitionDefinition visitMTMVPartitionInfo(MvPartitionContext ctx) {
        MTMVPartitionDefinition mtmvPartitionDefinition = new MTMVPartitionDefinition();
        if (ctx == null) {
            mtmvPartitionDefinition.setPartitionType(MTMVPartitionType.SELF_MANAGE);
        } else if (ctx.partitionKey != null) {
            mtmvPartitionDefinition.setPartitionType(MTMVPartitionType.FOLLOW_BASE_TABLE);
            mtmvPartitionDefinition.setPartitionCol(ctx.partitionKey.getText());
        } else {
            mtmvPartitionDefinition.setPartitionType(MTMVPartitionType.EXPR);
            Expression functionCallExpression = visitFunctionCallExpression(ctx.partitionExpr);
            mtmvPartitionDefinition.setFunctionCallExpression(functionCallExpression);
        }
        return mtmvPartitionDefinition;
    }

    @Override
    public List<SimpleColumnDefinition> visitSimpleColumnDefs(SimpleColumnDefsContext ctx) {
        if (ctx == null) {
            return null;
        }
        return ctx.cols.stream()
                .map(this::visitSimpleColumnDef)
                .collect(ImmutableList.toImmutableList());
    }

    @Override
    public SimpleColumnDefinition visitSimpleColumnDef(SimpleColumnDefContext ctx) {
        String comment = ctx.STRING_LITERAL() == null ? "" : LogicalPlanBuilderAssistant.escapeBackSlash(
                ctx.STRING_LITERAL().getText().substring(1, ctx.STRING_LITERAL().getText().length() - 1));
        return new SimpleColumnDefinition(ctx.colName.getText(), comment);
    }

    /**
     * get originSql
     *
     * @param ctx context
     * @return originSql
     */
    public String getOriginSql(ParserRuleContext ctx) {
        int startIndex = ctx.start.getStartIndex();
        int stopIndex = ctx.stop.getStopIndex();
        org.antlr.v4.runtime.misc.Interval interval = new org.antlr.v4.runtime.misc.Interval(startIndex, stopIndex);
        return ctx.start.getInputStream().getText(interval);
    }

    @Override
    public MTMVRefreshTriggerInfo visitRefreshTrigger(RefreshTriggerContext ctx) {
        if (ctx == null) {
            return new MTMVRefreshTriggerInfo(RefreshTrigger.MANUAL);
        }
        if (ctx.MANUAL() != null) {
            return new MTMVRefreshTriggerInfo(RefreshTrigger.MANUAL);
        }
        if (ctx.COMMIT() != null) {
            return new MTMVRefreshTriggerInfo(RefreshTrigger.COMMIT);
        }
        if (ctx.SCHEDULE() != null) {
            return new MTMVRefreshTriggerInfo(RefreshTrigger.SCHEDULE, visitRefreshSchedule(ctx.refreshSchedule()));
        }
        return new MTMVRefreshTriggerInfo(RefreshTrigger.MANUAL);
    }

    @Override
    public ReplayCommand visitReplay(DorisParser.ReplayContext ctx) {
        if (ctx.replayCommand().replayType().DUMP() != null) {
            LogicalPlan plan = plan(ctx.replayCommand().replayType().query());
            return new ReplayCommand(PlanType.REPLAY_COMMAND, null, plan, ReplayCommand.ReplayType.DUMP);
        } else if (ctx.replayCommand().replayType().PLAY() != null) {
            String tmpPath = ctx.replayCommand().replayType().filePath.getText();
            String path = LogicalPlanBuilderAssistant.escapeBackSlash(tmpPath.substring(1, tmpPath.length() - 1));
            return new ReplayCommand(PlanType.REPLAY_COMMAND, path, null, ReplayCommand.ReplayType.PLAY);
        }
        return null;
    }

    @Override
    public MTMVRefreshSchedule visitRefreshSchedule(RefreshScheduleContext ctx) {
        int interval = Integer.parseInt(ctx.INTEGER_VALUE().getText());
        String startTime = ctx.STARTS() == null ? null
                : ctx.STRING_LITERAL().getText().substring(1, ctx.STRING_LITERAL().getText().length() - 1);
        IntervalUnit unit = visitMvRefreshUnit(ctx.refreshUnit);
        return new MTMVRefreshSchedule(startTime, interval, unit);
    }

    /**
     * get IntervalUnit,only enable_job_schedule_second_for_test is true, can use second
     *
     * @param ctx ctx
     * @return IntervalUnit
     */
    public IntervalUnit visitMvRefreshUnit(IdentifierContext ctx) {
        IntervalUnit intervalUnit = IntervalUnit.fromString(ctx.getText().toUpperCase());
        if (null == intervalUnit) {
            throw new AnalysisException("interval time unit can not be " + ctx.getText());
        }
        if (intervalUnit.equals(IntervalUnit.SECOND)
                && !Config.enable_job_schedule_second_for_test) {
            throw new AnalysisException("interval time unit can not be second");
        }
        return intervalUnit;
    }

    @Override
    public RefreshMethod visitRefreshMethod(RefreshMethodContext ctx) {
        if (ctx == null) {
            return RefreshMethod.AUTO;
        }
        return RefreshMethod.valueOf(ctx.getText().toUpperCase());
    }

    @Override
    public BuildMode visitBuildMode(BuildModeContext ctx) {
        if (ctx == null) {
            return BuildMode.IMMEDIATE;
        }
        if (ctx.DEFERRED() != null) {
            return BuildMode.DEFERRED;
        } else if (ctx.IMMEDIATE() != null) {
            return BuildMode.IMMEDIATE;
        }
        return BuildMode.IMMEDIATE;
    }

    @Override
    public RefreshMTMVCommand visitRefreshMTMV(RefreshMTMVContext ctx) {
        List<String> nameParts = visitMultipartIdentifier(ctx.mvName);
        List<String> partitions = ImmutableList.of();
        if (ctx.partitionSpec() != null) {
            if (ctx.partitionSpec().TEMPORARY() != null) {
                throw new AnalysisException("Not allowed to specify TEMPORARY ");
            }
            if (ctx.partitionSpec().partition != null) {
                partitions = ImmutableList.of(ctx.partitionSpec().partition.getText());
            } else {
                partitions = visitIdentifierList(ctx.partitionSpec().partitions);
            }
        }
        return new RefreshMTMVCommand(new RefreshMTMVInfo(new TableNameInfo(nameParts),
                partitions, ctx.COMPLETE() != null));
    }

    @Override
    public Command visitDropMTMV(DropMTMVContext ctx) {
        if (ctx.tableName != null) {
            // TODO support drop sync mv
            return new UnsupportedCommand();
        }
        List<String> nameParts = visitMultipartIdentifier(ctx.mvName);
        return new DropMTMVCommand(new DropMTMVInfo(new TableNameInfo(nameParts), ctx.EXISTS() != null));
    }

    @Override
    public PauseMTMVCommand visitPauseMTMV(PauseMTMVContext ctx) {
        List<String> nameParts = visitMultipartIdentifier(ctx.mvName);
        return new PauseMTMVCommand(new PauseMTMVInfo(new TableNameInfo(nameParts)));
    }

    @Override
    public ResumeMTMVCommand visitResumeMTMV(ResumeMTMVContext ctx) {
        List<String> nameParts = visitMultipartIdentifier(ctx.mvName);
        return new ResumeMTMVCommand(new ResumeMTMVInfo(new TableNameInfo(nameParts)));
    }

    @Override
    public ShowCreateMTMVCommand visitShowCreateMTMV(ShowCreateMTMVContext ctx) {
        List<String> nameParts = visitMultipartIdentifier(ctx.mvName);
        return new ShowCreateMTMVCommand(new ShowCreateMTMVInfo(new TableNameInfo(nameParts)));
    }

    @Override
    public CancelExportCommand visitCancelExport(DorisParser.CancelExportContext ctx) {
        String databaseName = null;
        if (ctx.database != null) {
            databaseName = stripQuotes(ctx.database.getText());
        }
        Expression wildWhere = null;
        if (ctx.wildWhere() != null) {
            wildWhere = getWildWhere(ctx.wildWhere());
        }
        return new CancelExportCommand(databaseName, wildWhere);
    }

    @Override
    public CancelLoadCommand visitCancelLoad(DorisParser.CancelLoadContext ctx) {
        String databaseName = null;
        if (ctx.database != null) {
            databaseName = stripQuotes(ctx.database.getText());
        }
        Expression wildWhere = null;
        if (ctx.wildWhere() != null) {
            wildWhere = getWildWhere(ctx.wildWhere());
        }
        return new CancelLoadCommand(databaseName, wildWhere);
    }

    @Override
    public CancelWarmUpJobCommand visitCancelWarmUpJob(DorisParser.CancelWarmUpJobContext ctx) {
        Expression wildWhere = null;
        if (ctx.wildWhere() != null) {
            wildWhere = getWildWhere(ctx.wildWhere());
        }
        return new CancelWarmUpJobCommand(wildWhere);
    }

    @Override
    public CancelMTMVTaskCommand visitCancelMTMVTask(CancelMTMVTaskContext ctx) {
        List<String> nameParts = visitMultipartIdentifier(ctx.mvName);
        long taskId = Long.parseLong(ctx.taskId.getText());
        return new CancelMTMVTaskCommand(new CancelMTMVTaskInfo(new TableNameInfo(nameParts), taskId));
    }

    @Override
    public AdminCompactTableCommand visitAdminCompactTable(AdminCompactTableContext ctx) {
        TableRefInfo tableRefInfo = visitBaseTableRefContext(ctx.baseTableRef());
        EqualTo equalTo = null;
        if (ctx.WHERE() != null) {
            StringLiteral left = new StringLiteral(stripQuotes(ctx.TYPE().getText()));
            StringLiteral right = new StringLiteral(stripQuotes(ctx.STRING_LITERAL().getText()));
            equalTo = new EqualTo(left, right);
        }
        return new AdminCompactTableCommand(tableRefInfo, equalTo);
    }

    @Override
    public AlterMTMVCommand visitAlterMTMV(AlterMTMVContext ctx) {
        List<String> nameParts = visitMultipartIdentifier(ctx.mvName);
        TableNameInfo mvName = new TableNameInfo(nameParts);
        AlterMTMVInfo alterMTMVInfo = null;
        if (ctx.RENAME() != null) {
            alterMTMVInfo = new AlterMTMVRenameInfo(mvName, ctx.newName.getText());
        } else if (ctx.REFRESH() != null) {
            MTMVRefreshInfo refreshInfo = new MTMVRefreshInfo();
            if (ctx.refreshMethod() != null) {
                refreshInfo.setRefreshMethod(visitRefreshMethod(ctx.refreshMethod()));
            }
            if (ctx.refreshTrigger() != null) {
                refreshInfo.setRefreshTriggerInfo(visitRefreshTrigger(ctx.refreshTrigger()));
            }
            alterMTMVInfo = new AlterMTMVRefreshInfo(mvName, refreshInfo);
        } else if (ctx.SET() != null) {
            alterMTMVInfo = new AlterMTMVPropertyInfo(mvName,
                    Maps.newHashMap(visitPropertyItemList(ctx.fileProperties)));
        } else if (ctx.REPLACE() != null) {
            String newName = ctx.newName.getText();
            Map<String, String> properties = ctx.propertyClause() != null
                    ? Maps.newHashMap(visitPropertyClause(ctx.propertyClause())) : Maps.newHashMap();
            alterMTMVInfo = new AlterMTMVReplaceInfo(mvName, newName, properties);
        }
        return new AlterMTMVCommand(alterMTMVInfo);
    }

    @Override
    public LogicalPlan visitAlterView(AlterViewContext ctx) {
        List<String> nameParts = visitMultipartIdentifier(ctx.name);
        String comment = ctx.commentSpec() == null ? null : visitCommentSpec(ctx.commentSpec());
        AlterViewInfo info;
        if (comment != null) {
            info = new AlterViewInfo(new TableNameInfo(nameParts), comment);
        } else {
            String querySql = getOriginSql(ctx.query());
            if (ctx.STRING_LITERAL() != null) {
                comment = ctx.STRING_LITERAL().getText();
                comment = LogicalPlanBuilderAssistant.escapeBackSlash(comment.substring(1, comment.length() - 1));
            }
            info = new AlterViewInfo(new TableNameInfo(nameParts), comment, querySql,
                    ctx.cols == null ? Lists.newArrayList() : visitSimpleColumnDefs(ctx.cols));
        }
        return new AlterViewCommand(info);
    }

    @Override
    public LogicalPlan visitAlterStorageVault(AlterStorageVaultContext ctx) {
        List<String> nameParts = this.visitMultipartIdentifier(ctx.name);
        String vaultName = nameParts.get(0);
        Map<String, String> properties = this.visitPropertyClause(ctx.properties);
        return new AlterStorageVaultCommand(vaultName, properties);
    }

    @Override
    public LogicalPlan visitAlterSystemRenameComputeGroup(AlterSystemRenameComputeGroupContext ctx) {
        return new AlterSystemRenameComputeGroupCommand(ctx.name.getText(), ctx.newName.getText());
    }

    @Override
    public LogicalPlan visitShowConstraint(ShowConstraintContext ctx) {
        List<String> parts = visitMultipartIdentifier(ctx.table);
        return new ShowConstraintsCommand(parts);
    }

    @Override
    public LogicalPlan visitAddConstraint(AddConstraintContext ctx) {
        List<String> parts = visitMultipartIdentifier(ctx.table);
        UnboundRelation curTable = new UnboundRelation(StatementScopeIdGenerator.newRelationId(), parts);
        ImmutableList<Slot> slots = visitIdentifierList(ctx.constraint().slots).stream()
                .map(UnboundSlot::new)
                .collect(ImmutableList.toImmutableList());
        Constraint constraint;
        if (ctx.constraint().UNIQUE() != null) {
            constraint = Constraint.newUniqueConstraint(curTable, slots);
        } else if (ctx.constraint().PRIMARY() != null) {
            constraint = Constraint.newPrimaryKeyConstraint(curTable, slots);
        } else if (ctx.constraint().FOREIGN() != null) {
            ImmutableList<Slot> referencedSlots = visitIdentifierList(ctx.constraint().referencedSlots).stream()
                    .map(UnboundSlot::new)
                    .collect(ImmutableList.toImmutableList());
            List<String> nameParts = visitMultipartIdentifier(ctx.constraint().referenceTable);
            LogicalPlan referenceTable = new UnboundRelation(StatementScopeIdGenerator.newRelationId(), nameParts);
            constraint = Constraint.newForeignKeyConstraint(curTable, slots, referenceTable, referencedSlots);
        } else {
            throw new AnalysisException("Unsupported constraint " + ctx.getText());
        }
        return new AddConstraintCommand(ctx.constraintName.getText().toLowerCase(), constraint);
    }

    @Override
    public LogicalPlan visitDropConstraint(DropConstraintContext ctx) {
        List<String> parts = visitMultipartIdentifier(ctx.table);
        UnboundRelation curTable = new UnboundRelation(StatementScopeIdGenerator.newRelationId(), parts);
        return new DropConstraintCommand(ctx.constraintName.getText().toLowerCase(), curTable);
    }

    @Override
    public LogicalPlan visitUpdate(UpdateContext ctx) {
        LogicalPlan query = LogicalPlanBuilderAssistant.withCheckPolicy(new UnboundRelation(
                StatementScopeIdGenerator.newRelationId(), visitMultipartIdentifier(ctx.tableName)));
        query = withTableAlias(query, ctx.tableAlias());
        if (ctx.fromClause() != null) {
            query = withRelations(query, ctx.fromClause().relations().relation());
        }
        query = withFilter(query, Optional.ofNullable(ctx.whereClause()));
        String tableAlias = null;
        if (ctx.tableAlias().strictIdentifier() != null) {
            tableAlias = ctx.tableAlias().getText();
        }
        Optional<LogicalPlan> cte = Optional.empty();
        if (ctx.cte() != null) {
            cte = Optional.ofNullable(withCte(query, ctx.cte()));
        }
        return withExplain(new UpdateCommand(visitMultipartIdentifier(ctx.tableName), tableAlias,
                visitUpdateAssignmentSeq(ctx.updateAssignmentSeq()), query, cte), ctx.explain());
    }

    @Override
    public LogicalPlan visitDelete(DeleteContext ctx) {
        List<String> tableName = visitMultipartIdentifier(ctx.tableName);
        Pair<Boolean, List<String>> partitionSpec = visitPartitionSpec(ctx.partitionSpec());
        // TODO: now dont support delete auto detect partition.
        if (partitionSpec == null) {
            throw new ParseException("Now don't support auto detect partitions in deleting", ctx);
        }
        LogicalPlan query = withTableAlias(LogicalPlanBuilderAssistant.withCheckPolicy(
                new UnboundRelation(StatementScopeIdGenerator.newRelationId(), tableName,
                        partitionSpec.second, partitionSpec.first)), ctx.tableAlias());
        String tableAlias = null;
        if (ctx.tableAlias().strictIdentifier() != null) {
            tableAlias = ctx.tableAlias().getText();
        }

        Command deleteCommand;
        if (ctx.USING() == null && ctx.cte() == null) {
            query = withFilter(query, Optional.ofNullable(ctx.whereClause()));
            deleteCommand = new DeleteFromCommand(tableName, tableAlias, partitionSpec.first,
                    partitionSpec.second, query);
        } else {
            // convert to insert into select
            if (ctx.USING() != null) {
                query = withRelations(query, ctx.relations().relation());
            }
            query = withFilter(query, Optional.ofNullable(ctx.whereClause()));
            Optional<LogicalPlan> cte = Optional.empty();
            if (ctx.cte() != null) {
                cte = Optional.ofNullable(withCte(query, ctx.cte()));
            }
            deleteCommand = new DeleteFromUsingCommand(tableName, tableAlias,
                    partitionSpec.first, partitionSpec.second, query, cte);
        }
        if (ctx.explain() != null) {
            return withExplain(deleteCommand, ctx.explain());
        } else {
            return deleteCommand;
        }
    }

    @Override
    public LogicalPlan visitExport(ExportContext ctx) {
        // TODO: replace old class name like ExportStmt, BrokerDesc, Expr with new nereid class name
        List<String> tableName = visitMultipartIdentifier(ctx.tableName);
        List<String> partitions = ctx.partition == null ? ImmutableList.of() : visitIdentifierList(ctx.partition);

        // handle path string
        String tmpPath = ctx.filePath.getText();
        String path = LogicalPlanBuilderAssistant.escapeBackSlash(tmpPath.substring(1, tmpPath.length() - 1));

        Optional<Expression> expr = Optional.empty();
        if (ctx.whereClause() != null) {
            expr = Optional.of(getExpression(ctx.whereClause().booleanExpression()));
        }

        Map<String, String> filePropertiesMap = ImmutableMap.of();
        if (ctx.propertyClause() != null) {
            filePropertiesMap = visitPropertyClause(ctx.propertyClause());
        }

        Optional<BrokerDesc> brokerDesc = Optional.empty();
        if (ctx.withRemoteStorageSystem() != null) {
            brokerDesc = Optional.ofNullable(visitWithRemoteStorageSystem(ctx.withRemoteStorageSystem()));
        }
        return new ExportCommand(tableName, partitions, expr, path, filePropertiesMap, brokerDesc);
    }

    @Override
    public Map<String, String> visitPropertyClause(PropertyClauseContext ctx) {
        return ctx == null ? ImmutableMap.of() : visitPropertyItemList(ctx.fileProperties);
    }

    @Override
    public Map<String, String> visitPropertyItemList(PropertyItemListContext ctx) {
        if (ctx == null || ctx.properties == null) {
            return ImmutableMap.of();
        }
        Builder<String, String> propertiesMap = ImmutableMap.builder();
        for (PropertyItemContext argument : ctx.properties) {
            String key = parsePropertyKey(argument.key);
            String value = parsePropertyValue(argument.value);
            propertiesMap.put(key, value);
        }
        return propertiesMap.build();
    }

    @Override
    public BrokerDesc visitWithRemoteStorageSystem(WithRemoteStorageSystemContext ctx) {
        BrokerDesc brokerDesc = null;

        Map<String, String> brokerPropertiesMap = visitPropertyItemList(ctx.brokerProperties);

        if (ctx.S3() != null) {
            brokerDesc = new BrokerDesc("S3", StorageBackend.StorageType.S3, brokerPropertiesMap);
        } else if (ctx.HDFS() != null) {
            brokerDesc = new BrokerDesc("HDFS", StorageBackend.StorageType.HDFS, brokerPropertiesMap);
        } else if (ctx.LOCAL() != null) {
            brokerDesc = new BrokerDesc("HDFS", StorageBackend.StorageType.LOCAL, brokerPropertiesMap);
        } else if (ctx.BROKER() != null) {
            brokerDesc = new BrokerDesc(visitIdentifierOrText(ctx.brokerName), brokerPropertiesMap);
        }
        return brokerDesc;
    }

    /**
     * Visit multi-statements.
     */
    @Override
    public List<Pair<LogicalPlan, StatementContext>> visitMultiStatements(MultiStatementsContext ctx) {
        List<Pair<LogicalPlan, StatementContext>> logicalPlans = Lists.newArrayList();
        for (DorisParser.StatementContext statement : ctx.statement()) {
            StatementContext statementContext = new StatementContext();
            ConnectContext connectContext = ConnectContext.get();
            if (connectContext != null) {
                connectContext.setStatementContext(statementContext);
                statementContext.setConnectContext(connectContext);
            }
            logicalPlans.add(Pair.of(
                    ParserUtils.withOrigin(ctx, () -> (LogicalPlan) visit(statement)), statementContext));
            List<Placeholder> params = new ArrayList<>(tokenPosToParameters.values());
            statementContext.setPlaceholders(params);
            tokenPosToParameters.clear();
        }
        return logicalPlans;
    }

    /**
     * Visit load-statements.
     */
    @Override
    public LogicalPlan visitLoad(DorisParser.LoadContext ctx) {

        BulkStorageDesc bulkDesc = null;
        if (ctx.withRemoteStorageSystem() != null) {
            Map<String, String> bulkProperties =
                    new HashMap<>(visitPropertyItemList(ctx.withRemoteStorageSystem().brokerProperties));
            if (ctx.withRemoteStorageSystem().S3() != null) {
                bulkDesc = new BulkStorageDesc("S3", BulkStorageDesc.StorageType.S3, bulkProperties);
            } else if (ctx.withRemoteStorageSystem().HDFS() != null) {
                bulkDesc = new BulkStorageDesc("HDFS", BulkStorageDesc.StorageType.HDFS, bulkProperties);
            } else if (ctx.withRemoteStorageSystem().LOCAL() != null) {
                bulkDesc = new BulkStorageDesc("LOCAL_HDFS", BulkStorageDesc.StorageType.LOCAL, bulkProperties);
            } else if (ctx.withRemoteStorageSystem().BROKER() != null
                    && ctx.withRemoteStorageSystem().identifierOrText().getText() != null) {
                bulkDesc = new BulkStorageDesc(ctx.withRemoteStorageSystem().identifierOrText().getText(),
                        bulkProperties);
            }
        }
        ImmutableList.Builder<BulkLoadDataDesc> dataDescriptions = new ImmutableList.Builder<>();
        List<String> labelParts = visitMultipartIdentifier(ctx.lableName);
        String labelName = null;
        String labelDbName = null;
        if (ConnectContext.get().getDatabase().isEmpty() && labelParts.size() == 1) {
            throw new AnalysisException("Current database is not set.");
        } else if (labelParts.size() == 1) {
            labelName = labelParts.get(0);
        } else if (labelParts.size() == 2) {
            labelDbName = labelParts.get(0);
            labelName = labelParts.get(1);
        } else if (labelParts.size() == 3) {
            labelDbName = labelParts.get(1);
            labelName = labelParts.get(2);
        } else {
            throw new AnalysisException("labelParts in load should be [ctl.][db.]label");
        }

        for (DorisParser.DataDescContext ddc : ctx.dataDescs) {
            List<String> nameParts = Lists.newArrayList();
            if (labelDbName != null) {
                nameParts.add(labelDbName);
            }
            nameParts.add(ddc.targetTableName.getText());
            List<String> tableName = RelationUtil.getQualifierName(ConnectContext.get(), nameParts);
            List<String> colNames = (ddc.columns == null ? ImmutableList.of() : visitIdentifierList(ddc.columns));
            List<String> columnsFromPath = (ddc.columnsFromPath == null ? ImmutableList.of()
                        : visitIdentifierList(ddc.columnsFromPath.identifierList()));
            List<String> partitions = ddc.partition == null ? ImmutableList.of() : visitIdentifierList(ddc.partition);
            // TODO: multi location
            List<String> multiFilePaths = new ArrayList<>();
            for (Token filePath : ddc.filePaths) {
                multiFilePaths.add(filePath.getText().substring(1, filePath.getText().length() - 1));
            }
            List<String> filePaths = ddc.filePath == null ? ImmutableList.of() : multiFilePaths;
            Map<String, Expression> colMappings;
            if (ddc.columnMapping == null) {
                colMappings = ImmutableMap.of();
            } else {
                colMappings = new HashMap<>();
                for (DorisParser.MappingExprContext mappingExpr : ddc.columnMapping.mappingSet) {
                    colMappings.put(mappingExpr.mappingCol.getText(), getExpression(mappingExpr.expression()));
                }
            }

            LoadTask.MergeType mergeType = ddc.mergeType() == null ? LoadTask.MergeType.APPEND
                        : LoadTask.MergeType.valueOf(ddc.mergeType().getText());

            Optional<String> fileFormat = ddc.format == null ? Optional.empty()
                    : Optional.of(visitIdentifierOrText(ddc.format));
            Optional<String> separator = ddc.separator == null ? Optional.empty() : Optional.of(ddc.separator.getText()
                        .substring(1, ddc.separator.getText().length() - 1));
            Optional<String> comma = ddc.comma == null ? Optional.empty() : Optional.of(ddc.comma.getText()
                        .substring(1, ddc.comma.getText().length() - 1));
            Map<String, String> dataProperties = ddc.propertyClause() == null ? new HashMap<>()
                        : visitPropertyClause(ddc.propertyClause());
            dataDescriptions.add(new BulkLoadDataDesc(
                    tableName,
                    partitions,
                    filePaths,
                    colNames,
                    columnsFromPath,
                    colMappings,
                    new BulkLoadDataDesc.FileFormatDesc(separator, comma, fileFormat),
                    false,
                    ddc.preFilter == null ? Optional.empty() : Optional.of(getExpression(ddc.preFilter.expression())),
                    ddc.where == null ? Optional.empty() : Optional.of(getExpression(ddc.where.booleanExpression())),
                    mergeType,
                    ddc.deleteOn == null ? Optional.empty() : Optional.of(getExpression(ddc.deleteOn.expression())),
                    ddc.sequenceColumn == null ? Optional.empty()
                            : Optional.of(ddc.sequenceColumn.identifier().getText()), dataProperties));
        }
        Map<String, String> properties = Collections.emptyMap();
        if (ctx.propertyClause() != null) {
            properties = visitPropertyItemList(ctx.propertyClause().propertyItemList());
        }
        String commentSpec = ctx.commentSpec() == null ? "''" : ctx.commentSpec().STRING_LITERAL().getText();
        String comment =
                LogicalPlanBuilderAssistant.escapeBackSlash(commentSpec.substring(1, commentSpec.length() - 1));
        return new LoadCommand(labelName, dataDescriptions.build(), bulkDesc, properties, comment);
    }

    /* ********************************************************************************************
     * Plan parsing
     * ******************************************************************************************** */

    /**
     * process lateral view, add a {@link LogicalGenerate} on plan.
     */
    protected LogicalPlan withGenerate(LogicalPlan plan, LateralViewContext ctx) {
        if (ctx.LATERAL() == null) {
            return plan;
        }
        String generateName = ctx.tableName.getText();
        // if later view explode map type, we need to add a project to convert map to struct
        String columnName = ctx.columnNames.get(0).getText();
        List<String> expandColumnNames = ImmutableList.of();

        // explode can pass multiple columns
        // then use struct to return the result of the expansion of multiple columns.
        if (ctx.columnNames.size() > 1
                || BuiltinTableGeneratingFunctions.INSTANCE.getReturnManyColumnFunctions()
                    .contains(ctx.functionName.getText())) {
            columnName = ConnectContext.get() != null
                    ? ConnectContext.get().getStatementContext().generateColumnName() : "expand_cols";
            expandColumnNames = ctx.columnNames.stream()
                    .map(RuleContext::getText).collect(ImmutableList.toImmutableList());
        }
        String functionName = ctx.functionName.getText();
        List<Expression> arguments = ctx.expression().stream()
                .<Expression>map(this::typedVisit)
                .collect(ImmutableList.toImmutableList());
        Function unboundFunction = new UnboundFunction(functionName, arguments);
        return new LogicalGenerate<>(ImmutableList.of(unboundFunction),
                ImmutableList.of(new UnboundSlot(generateName, columnName)), ImmutableList.of(expandColumnNames), plan);
    }

    /**
     * process CTE and store the results in a logical plan node LogicalCTE
     */
    private LogicalPlan withCte(LogicalPlan plan, CteContext ctx) {
        if (ctx == null) {
            return plan;
        }
        return new LogicalCTE<>((List) visit(ctx.aliasQuery(), LogicalSubQueryAlias.class), plan);
    }

    /**
     * process CTE's alias queries and column aliases
     */
    @Override
    public LogicalSubQueryAlias<Plan> visitAliasQuery(AliasQueryContext ctx) {
        return ParserUtils.withOrigin(ctx, () -> {
            LogicalPlan queryPlan = plan(ctx.query());
            Optional<List<String>> columnNames = optionalVisit(ctx.columnAliases(), () ->
                    ctx.columnAliases().identifier().stream()
                    .map(RuleContext::getText)
                    .collect(ImmutableList.toImmutableList())
            );
            return new LogicalSubQueryAlias<>(ctx.identifier().getText(), columnNames, queryPlan);
        });
    }

    /**
     * process LoadProperty in routine load
     */
    public LoadProperty visitLoadProperty(LoadPropertyContext ctx) {
        LoadProperty loadProperty = null;
        if (ctx instanceof SeparatorContext) {
            String separator = stripQuotes(((SeparatorContext) ctx).STRING_LITERAL().getText());
            loadProperty = new LoadSeparator(separator);
        } else if (ctx instanceof ImportColumnsContext) {
            List<LoadColumnDesc> descList = new ArrayList<>();
            for (DorisParser.ImportColumnDescContext loadColumnDescCtx : ((ImportColumnsContext) ctx)
                    .importColumnsStatement().importColumnDesc()) {
                LoadColumnDesc desc;
                if (loadColumnDescCtx.booleanExpression() != null) {
                    desc = new LoadColumnDesc(loadColumnDescCtx.name.getText(),
                        getExpression(loadColumnDescCtx.booleanExpression()));
                } else {
                    desc = new LoadColumnDesc(loadColumnDescCtx.name.getText());
                }
                descList.add(desc);
            }
            loadProperty = new LoadColumnClause(descList);
        } else if (ctx instanceof ImportDeleteOnContext) {
            loadProperty = new LoadDeleteOnClause(getExpression(((ImportDeleteOnContext) ctx)
                    .importDeleteOnStatement().booleanExpression()));
        } else if (ctx instanceof ImportPartitionsContext) {
            Pair<Boolean, List<String>> partitionSpec = visitPartitionSpec(
                    ((ImportPartitionsContext) ctx).partitionSpec());
            loadProperty = new LoadPartitionNames(partitionSpec.first, partitionSpec.second);
        } else if (ctx instanceof ImportPrecedingFilterContext) {
            loadProperty = new LoadPrecedingFilterClause(getExpression(((ImportPrecedingFilterContext) ctx)
                    .importPrecedingFilterStatement().booleanExpression()));
        } else if (ctx instanceof ImportSequenceContext) {
            loadProperty = new LoadSequenceClause(((ImportSequenceContext) ctx)
                    .importSequenceStatement().identifier().getText());
        } else if (ctx instanceof ImportWhereContext) {
            loadProperty = new LoadWhereClause(getExpression(((ImportWhereContext) ctx)
                    .importWhereStatement().booleanExpression()));
        }
        return loadProperty;
    }

    @Override
    public LogicalPlan visitCreateRoutineLoad(CreateRoutineLoadContext ctx) {
        List<String> labelParts = visitMultipartIdentifier(ctx.label);
        String labelName = null;
        String labelDbName = null;
        if (ConnectContext.get().getDatabase().isEmpty() && labelParts.size() == 1) {
            throw new AnalysisException("Current database is not set.");
        } else if (labelParts.size() == 1) {
            labelName = labelParts.get(0);
        } else if (labelParts.size() == 2) {
            labelDbName = labelParts.get(0);
            labelName = labelParts.get(1);
        } else {
            throw new AnalysisException("labelParts in load should be [db.]label");
        }
        LabelNameInfo jobLabelInfo = new LabelNameInfo(labelDbName, labelName);
        String tableName = null;
        if (ctx.table != null) {
            tableName = ctx.table.getText();
        }
        Map<String, String> properties = ctx.propertyClause() != null
                // NOTICE: we should not generate immutable map here, because it will be modified when analyzing.
                ? Maps.newHashMap(visitPropertyClause(ctx.propertyClause()))
                : Maps.newHashMap();
        String type = ctx.type.getText();
        Map<String, String> customProperties = ctx.customProperties != null
                // NOTICE: we should not generate immutable map here, because it will be modified when analyzing.
                ? Maps.newHashMap(visitPropertyItemList(ctx.customProperties))
                : Maps.newHashMap();
        LoadTask.MergeType mergeType = LoadTask.MergeType.APPEND;
        if (ctx.WITH() != null) {
            if (ctx.DELETE() != null) {
                mergeType = LoadTask.MergeType.DELETE;
            } else if (ctx.MERGE() != null) {
                mergeType = LoadTask.MergeType.MERGE;
            }
        }
        String comment = visitCommentSpec(ctx.commentSpec());
        Map<String, LoadProperty> loadPropertyMap = new HashMap<>();
        for (DorisParser.LoadPropertyContext oneLoadPropertyCOntext : ctx.loadProperty()) {
            LoadProperty loadProperty = visitLoadProperty(oneLoadPropertyCOntext);
            if (loadProperty == null) {
                throw new AnalysisException("invalid clause of routine load");
            }
            if (loadPropertyMap.get(loadProperty.getClass().getName()) != null) {
                throw new AnalysisException("repeat setting of clause load property: "
                    + loadProperty.getClass().getName());
            } else {
                loadPropertyMap.put(loadProperty.getClass().getName(), loadProperty);
            }
        }
        CreateRoutineLoadInfo createRoutineLoadInfo = new CreateRoutineLoadInfo(jobLabelInfo, tableName,
                loadPropertyMap, properties, type, customProperties, mergeType, comment);
        return new CreateRoutineLoadCommand(createRoutineLoadInfo);

    }

    @Override
    public Command visitCreateRowPolicy(CreateRowPolicyContext ctx) {
        FilterType filterType = FilterType.of(ctx.type.getText());
        List<String> nameParts = visitMultipartIdentifier(ctx.table);
        return new CreatePolicyCommand(PolicyTypeEnum.ROW, ctx.name.getText(),
                ctx.EXISTS() != null, new TableNameInfo(nameParts), Optional.of(filterType),
                ctx.user == null ? null : visitUserIdentify(ctx.user),
                ctx.roleName == null ? null : ctx.roleName.getText(),
                Optional.of(getExpression(ctx.booleanExpression())), ImmutableMap.of());
    }

    @Override
    public Command visitCreateStoragePolicy(CreateStoragePolicyContext ctx) {
        Map<String, String> properties = ctx.properties != null
                ? Maps.newHashMap(visitPropertyClause(ctx.properties))
                : Maps.newHashMap();
        return new CreatePolicyCommand(PolicyTypeEnum.STORAGE, ctx.name.getText(),
                ctx.EXISTS() != null, null, Optional.empty(),
                null, null, Optional.empty(), properties);
    }

    @Override
    public String visitIdentifierOrText(DorisParser.IdentifierOrTextContext ctx) {
        if (ctx.STRING_LITERAL() != null) {
            return ctx.STRING_LITERAL().getText().substring(1, ctx.STRING_LITERAL().getText().length() - 1);
        } else {
            return ctx.identifier().getText();
        }
    }

    @Override
    public String visitIdentifierOrTextOrAsterisk(DorisParser.IdentifierOrTextOrAsteriskContext ctx) {
        if (ctx.ASTERISK() != null) {
            return stripQuotes(ctx.ASTERISK().getText());
        } else if (ctx.STRING_LITERAL() != null) {
            return stripQuotes(ctx.STRING_LITERAL().getText());
        } else {
            return stripQuotes(ctx.identifier().getText());
        }
    }

    @Override
    public List<String> visitMultipartIdentifierOrAsterisk(DorisParser.MultipartIdentifierOrAsteriskContext ctx) {
        return ctx.parts.stream()
            .map(RuleContext::getText)
            .collect(ImmutableList.toImmutableList());
    }

    @Override
    public UserIdentity visitUserIdentify(UserIdentifyContext ctx) {
        String user = visitIdentifierOrText(ctx.user);
        String host = null;
        if (ctx.host != null) {
            host = visitIdentifierOrText(ctx.host);
        }
        if (host == null) {
            host = "%";
        }
        boolean isDomain = ctx.LEFT_PAREN() != null;
        return new UserIdentity(user, host, isDomain);
    }

    @Override
    public LogicalPlan visitQuery(QueryContext ctx) {
        return ParserUtils.withOrigin(ctx, () -> {
            // TODO: need to add withQueryResultClauses and withCTE
            LogicalPlan query = plan(ctx.queryTerm());
            query = withQueryOrganization(query, ctx.queryOrganization());
            return withCte(query, ctx.cte());
        });
    }

    @Override
    public LogicalPlan visitSetOperation(SetOperationContext ctx) {
        return ParserUtils.withOrigin(ctx, () -> {

            if (ctx.UNION() != null) {
                Qualifier qualifier = getQualifier(ctx);
                List<QueryTermContext> contexts = Lists.newArrayList(ctx.right);
                QueryTermContext current = ctx.left;
                while (true) {
                    if (current instanceof SetOperationContext
                            && getQualifier((SetOperationContext) current) == qualifier
                            && ((SetOperationContext) current).UNION() != null) {
                        contexts.add(((SetOperationContext) current).right);
                        current = ((SetOperationContext) current).left;
                    } else {
                        contexts.add(current);
                        break;
                    }
                }
                Collections.reverse(contexts);
                List<LogicalPlan> logicalPlans = contexts.stream().map(this::plan).collect(Collectors.toList());
                return reduceToLogicalPlanTree(0, logicalPlans.size() - 1, logicalPlans, qualifier);
            } else {
                LogicalPlan leftQuery = plan(ctx.left);
                LogicalPlan rightQuery = plan(ctx.right);
                Qualifier qualifier = getQualifier(ctx);

                List<Plan> newChildren = ImmutableList.of(leftQuery, rightQuery);
                LogicalPlan plan;
                if (ctx.UNION() != null) {
                    plan = new LogicalUnion(qualifier, newChildren);
                } else if (ctx.EXCEPT() != null || ctx.MINUS() != null) {
                    plan = new LogicalExcept(qualifier, newChildren);
                } else if (ctx.INTERSECT() != null) {
                    plan = new LogicalIntersect(qualifier, newChildren);
                } else {
                    throw new ParseException("not support", ctx);
                }
                return plan;
            }
        });
    }

    private Qualifier getQualifier(SetOperationContext ctx) {
        if (ctx.setQuantifier() == null || ctx.setQuantifier().DISTINCT() != null) {
            return Qualifier.DISTINCT;
        } else {
            return Qualifier.ALL;
        }
    }

    private static LogicalPlan logicalPlanCombiner(LogicalPlan left, LogicalPlan right, Qualifier qualifier) {
        return new LogicalUnion(qualifier, ImmutableList.of(left, right));
    }

    /**
     * construct avl union tree
     */
    public static LogicalPlan reduceToLogicalPlanTree(int low, int high,
            List<LogicalPlan> logicalPlans, Qualifier qualifier) {
        switch (high - low) {
            case 0:
                return logicalPlans.get(low);
            case 1:
                return logicalPlanCombiner(logicalPlans.get(low), logicalPlans.get(high), qualifier);
            default:
                int mid = low + (high - low) / 2;
                return logicalPlanCombiner(
                        reduceToLogicalPlanTree(low, mid, logicalPlans, qualifier),
                        reduceToLogicalPlanTree(mid + 1, high, logicalPlans, qualifier),
                        qualifier
                );
        }
    }

    @Override
    public LogicalPlan visitSubquery(SubqueryContext ctx) {
        return ParserUtils.withOrigin(ctx, () -> plan(ctx.query()));
    }

    @Override
    public LogicalPlan visitRegularQuerySpecification(RegularQuerySpecificationContext ctx) {
        return ParserUtils.withOrigin(ctx, () -> {
            SelectClauseContext selectCtx = ctx.selectClause();
            LogicalPlan selectPlan;
            LogicalPlan relation;
            if (ctx.fromClause() == null) {
                relation = new LogicalOneRowRelation(StatementScopeIdGenerator.newRelationId(),
                        ImmutableList.of(new Alias(Literal.of(0))));
            } else {
                relation = visitFromClause(ctx.fromClause());
            }
            if (ctx.intoClause() != null && !ConnectContext.get().isRunProcedure()) {
                throw new ParseException("Only procedure supports insert into variables", selectCtx);
            }
            selectPlan = withSelectQuerySpecification(
                    ctx, relation,
                    selectCtx,
                    Optional.ofNullable(ctx.whereClause()),
                    Optional.ofNullable(ctx.aggClause()),
                    Optional.ofNullable(ctx.havingClause()),
                    Optional.ofNullable(ctx.qualifyClause()));
            selectPlan = withQueryOrganization(selectPlan, ctx.queryOrganization());
            if ((selectHintMap == null) || selectHintMap.isEmpty()) {
                return selectPlan;
            }
            List<ParserRuleContext> selectHintContexts = Lists.newArrayList();
            List<ParserRuleContext> preAggOnHintContexts = Lists.newArrayList();
            for (Integer key : selectHintMap.keySet()) {
                if (key > selectCtx.getStart().getStopIndex() && key < selectCtx.getStop().getStartIndex()) {
                    selectHintContexts.add(selectHintMap.get(key));
                } else {
                    preAggOnHintContexts.add(selectHintMap.get(key));
                }
            }
            return withHints(selectPlan, selectHintContexts, preAggOnHintContexts);
        });
    }

    @Override
    public LogicalPlan visitInlineTable(InlineTableContext ctx) {
        List<RowConstructorContext> rowConstructorContexts = ctx.rowConstructor();
        ImmutableList.Builder<List<NamedExpression>> rows
                = ImmutableList.builderWithExpectedSize(rowConstructorContexts.size());
        for (RowConstructorContext rowConstructorContext : rowConstructorContexts) {
            rows.add(visitRowConstructor(rowConstructorContext));
        }
        return new UnboundInlineTable(rows.build());
    }

    /**
     * Create an aliased table reference. This is typically used in FROM clauses.
     */
    protected LogicalPlan withTableAlias(LogicalPlan plan, TableAliasContext ctx) {
        if (ctx.strictIdentifier() == null) {
            return plan;
        }
        return ParserUtils.withOrigin(ctx.strictIdentifier(), () -> {
            String alias = ctx.strictIdentifier().getText();
            if (null != ctx.identifierList()) {
                throw new ParseException("Do not implemented", ctx);
                // TODO: multi-colName
            }
            return new LogicalSubQueryAlias<>(alias, plan);
        });
    }

    @Override
    public LogicalPlan visitTableName(TableNameContext ctx) {
        List<String> nameParts = visitMultipartIdentifier(ctx.multipartIdentifier());
        List<String> partitionNames = new ArrayList<>();
        boolean isTempPart = false;
        if (ctx.specifiedPartition() != null) {
            isTempPart = ctx.specifiedPartition().TEMPORARY() != null;
            if (ctx.specifiedPartition().identifier() != null) {
                partitionNames.add(ctx.specifiedPartition().identifier().getText());
            } else {
                partitionNames.addAll(visitIdentifierList(ctx.specifiedPartition().identifierList()));
            }
        }

        Optional<String> indexName = Optional.empty();
        if (ctx.materializedViewName() != null) {
            indexName = Optional.ofNullable(ctx.materializedViewName().indexName.getText());
        }

        List<Long> tabletIdLists = new ArrayList<>();
        if (ctx.tabletList() != null) {
            ctx.tabletList().tabletIdList.stream().forEach(tabletToken -> {
                tabletIdLists.add(Long.parseLong(tabletToken.getText()));
            });
        }

        final List<String> relationHints;
        if (ctx.relationHint() != null) {
            relationHints = typedVisit(ctx.relationHint());
        } else {
            relationHints = ImmutableList.of();
        }

        TableScanParams scanParams = null;
        if (ctx.optScanParams() != null) {
            Map<String, String> map = visitPropertyItemList(ctx.optScanParams().properties);
            scanParams = new TableScanParams(ctx.optScanParams().funcName.getText(), map);
        }

        TableSnapshot tableSnapshot = null;
        if (ctx.tableSnapshot() != null) {
            if (ctx.tableSnapshot().TIME() != null) {
                tableSnapshot = new TableSnapshot(stripQuotes(ctx.tableSnapshot().time.getText()));
            } else {
                tableSnapshot = new TableSnapshot(Long.parseLong(ctx.tableSnapshot().version.getText()));
            }
        }

        TableSample tableSample = ctx.sample() == null ? null : (TableSample) visit(ctx.sample());
        UnboundRelation relation = new UnboundRelation(StatementScopeIdGenerator.newRelationId(),
                nameParts, partitionNames, isTempPart, tabletIdLists, relationHints,
                Optional.ofNullable(tableSample), indexName, scanParams, Optional.ofNullable(tableSnapshot));

        LogicalPlan checkedRelation = LogicalPlanBuilderAssistant.withCheckPolicy(relation);
        LogicalPlan plan = withTableAlias(checkedRelation, ctx.tableAlias());
        for (LateralViewContext lateralViewContext : ctx.lateralView()) {
            plan = withGenerate(plan, lateralViewContext);
        }
        return plan;
    }

    public static String stripQuotes(String str) {
        if ((str.charAt(0) == '\'' && str.charAt(str.length() - 1) == '\'')
                || (str.charAt(0) == '\"' && str.charAt(str.length() - 1) == '\"')) {
            str = str.substring(1, str.length() - 1);
        }
        return str;
    }

    @Override
    public LogicalPlan visitShowEncryptKeys(ShowEncryptKeysContext ctx) {
        String dbName = null;
        if (ctx.database != null) {
            List<String> nameParts = visitMultipartIdentifier(ctx.database);
            dbName = nameParts.get(0); // only one entry possible
        }

        String likeString = null;
        if (ctx.LIKE() != null) {
            likeString = stripQuotes(ctx.STRING_LITERAL().getText());
        }
        return new ShowEncryptKeysCommand(dbName, likeString);
    }

    @Override
    public LogicalPlan visitAliasedQuery(AliasedQueryContext ctx) {
        if (ctx.tableAlias().getText().equals("")) {
            throw new ParseException("Every derived table must have its own alias", ctx);
        }
        LogicalPlan plan = withTableAlias(visitQuery(ctx.query()), ctx.tableAlias());
        for (LateralViewContext lateralViewContext : ctx.lateralView()) {
            plan = withGenerate(plan, lateralViewContext);
        }
        return plan;
    }

    @Override
    public LogicalPlan visitTableValuedFunction(TableValuedFunctionContext ctx) {
        return ParserUtils.withOrigin(ctx, () -> {
            String functionName = ctx.tvfName.getText();

            Map<String, String> map = visitPropertyItemList(ctx.properties);
            LogicalPlan relation = new UnboundTVFRelation(StatementScopeIdGenerator.newRelationId(),
                    functionName, new Properties(map));
            return withTableAlias(relation, ctx.tableAlias());
        });
    }

    /**
     * Create a star (i.e. all) expression; this selects all elements (in the specified object).
     * Both un-targeted (global) and targeted aliases are supported.
     */
    @Override
    public Expression visitStar(StarContext ctx) {
        return ParserUtils.withOrigin(ctx, () -> {
            final QualifiedNameContext qualifiedNameContext = ctx.qualifiedName();
            List<String> target;
            if (qualifiedNameContext != null) {
                target = qualifiedNameContext.identifier()
                        .stream()
                        .map(RuleContext::getText)
                        .collect(ImmutableList.toImmutableList());
            } else {
                target = ImmutableList.of();
            }
            List<ExceptOrReplaceContext> exceptOrReplaceList = ctx.exceptOrReplace();
            if (exceptOrReplaceList != null && !exceptOrReplaceList.isEmpty()) {
                List<NamedExpression> finalExpectSlots = ImmutableList.of();
                List<NamedExpression> finalReplacedAlias = ImmutableList.of();
                for (ExceptOrReplaceContext exceptOrReplace : exceptOrReplaceList) {
                    if (exceptOrReplace instanceof ExceptContext) {
                        if (!finalExpectSlots.isEmpty()) {
                            throw new ParseException("only one except clause is supported", ctx);
                        }
                        ExceptContext exceptContext = (ExceptContext) exceptOrReplace;
                        List<NamedExpression> expectSlots = getNamedExpressions(exceptContext.namedExpressionSeq());
                        boolean allSlots = expectSlots.stream().allMatch(UnboundSlot.class::isInstance);
                        if (expectSlots.isEmpty() || !allSlots) {
                            throw new ParseException(
                                    "only column name is supported in except clause", ctx);
                        }
                        finalExpectSlots = expectSlots;
                    } else if (exceptOrReplace instanceof ReplaceContext) {
                        if (!finalReplacedAlias.isEmpty()) {
                            throw new ParseException("only one replace clause is supported", ctx);
                        }
                        ReplaceContext replaceContext = (ReplaceContext) exceptOrReplace;
                        List<NamedExpression> expectAlias = Lists.newArrayList();
                        NamedExpressionSeqContext namedExpressions = replaceContext.namedExpressionSeq();
                        for (NamedExpressionContext namedExpressionContext : namedExpressions.namedExpression()) {
                            if (namedExpressionContext.identifierOrText() == null) {
                                throw new ParseException("only alias is supported in select-replace clause", ctx);
                            }
                            expectAlias.add((NamedExpression) namedExpressionContext.accept(this));
                        }
                        if (expectAlias.isEmpty()) {
                            throw new ParseException("only alias is supported in select-replace clause", ctx);
                        }
                        finalReplacedAlias = expectAlias;
                    } else {
                        throw new ParseException(
                                "Unsupported except or replace clause: " + exceptOrReplace.getText(), ctx
                        );
                    }
                }
                return new UnboundStar(target, finalExpectSlots, finalReplacedAlias);
            } else {
                return new UnboundStar(target);
            }
        });
    }

    /**
     * Create an aliased expression if an alias is specified. Both single and multi-aliases are
     * supported.
     */
    @Override
    public NamedExpression visitNamedExpression(NamedExpressionContext ctx) {
        return ParserUtils.withOrigin(ctx, () -> {
            Expression expression = getExpression(ctx.expression());
            if (ctx.identifierOrText() == null) {
                if (expression instanceof NamedExpression) {
                    return (NamedExpression) expression;
                } else {
                    int start = ctx.expression().start.getStartIndex();
                    int stop = ctx.expression().stop.getStopIndex();
                    String alias = ctx.start.getInputStream()
                            .getText(new org.antlr.v4.runtime.misc.Interval(start, stop));
                    if (expression instanceof Literal) {
                        return new Alias(expression, alias, true);
                    } else {
                        return new UnboundAlias(expression, alias, true);
                    }
                }
            }
            String alias = visitIdentifierOrText(ctx.identifierOrText());
            if (expression instanceof Literal) {
                return new Alias(expression, alias);
            }
            return new UnboundAlias(expression, alias);
        });
    }

    @Override
    public Expression visitSystemVariable(SystemVariableContext ctx) {
        VariableType type = null;
        if (ctx.kind == null) {
            type = VariableType.DEFAULT;
        } else if (ctx.kind.getType() == DorisParser.SESSION) {
            type = VariableType.SESSION;
        } else if (ctx.kind.getType() == DorisParser.GLOBAL) {
            type = VariableType.GLOBAL;
        }
        if (type == null) {
            throw new ParseException("Unsupported system variable: " + ctx.getText(), ctx);
        }
        return new UnboundVariable(ctx.identifier().getText(), type);
    }

    @Override
    public Expression visitUserVariable(UserVariableContext ctx) {
        return new UnboundVariable(ctx.identifierOrText().getText(), VariableType.USER);
    }

    /**
     * Create a comparison expression. This compares two expressions. The following comparison
     * operators are supported:
     * - Equal: '=' or '=='
     * - Null-safe Equal: '<=>'
     * - Not Equal: '<>' or '!='
     * - Less than: '<'
     * - Less then or Equal: '<='
     * - Greater than: '>'
     * - Greater then or Equal: '>='
     */
    @Override
    public Expression visitComparison(ComparisonContext ctx) {
        return ParserUtils.withOrigin(ctx, () -> {
            Expression left = getExpression(ctx.left);
            Expression right = getExpression(ctx.right);
            TerminalNode operator = (TerminalNode) ctx.comparisonOperator().getChild(0);
            switch (operator.getSymbol().getType()) {
                case DorisParser.EQ:
                    return new EqualTo(left, right);
                case DorisParser.NEQ:
                    return new Not(new EqualTo(left, right));
                case DorisParser.LT:
                    return new LessThan(left, right);
                case DorisParser.GT:
                    return new GreaterThan(left, right);
                case DorisParser.LTE:
                    return new LessThanEqual(left, right);
                case DorisParser.GTE:
                    return new GreaterThanEqual(left, right);
                case DorisParser.NSEQ:
                    return new NullSafeEqual(left, right);
                default:
                    throw new ParseException("Unsupported comparison expression: "
                        + operator.getSymbol().getText(), ctx);
            }
        });
    }

    /**
     * Create a not expression.
     * format: NOT Expression
     * for example:
     * not 1
     * not 1=1
     */
    @Override
    public Expression visitLogicalNot(LogicalNotContext ctx) {
        return ParserUtils.withOrigin(ctx, () -> new Not(getExpression(ctx.booleanExpression())));
    }

    @Override
    public Expression visitLogicalBinary(LogicalBinaryContext ctx) {
        return ParserUtils.withOrigin(ctx, () -> {
            // Code block copy from Spark
            // sql/catalyst/src/main/scala/org/apache/spark/sql/catalyst/parser/AstBuilder.scala

            // Collect all similar left hand contexts.
            List<BooleanExpressionContext> contexts = Lists.newArrayList(ctx.right);
            BooleanExpressionContext current = ctx.left;
            while (true) {
                if (current instanceof LogicalBinaryContext
                        && ((LogicalBinaryContext) current).operator.getType() == ctx.operator.getType()) {
                    contexts.add(((LogicalBinaryContext) current).right);
                    current = ((LogicalBinaryContext) current).left;
                } else {
                    contexts.add(current);
                    break;
                }
            }
            // Reverse the contexts to have them in the same sequence as in the SQL statement & turn them
            // into expressions.
            Collections.reverse(contexts);
            List<Expression> expressions = contexts.stream().map(this::getExpression).collect(Collectors.toList());
            if (ctx.operator.getType() == DorisParser.AND) {
                return new And(expressions);
            } else if (ctx.operator.getType() == DorisParser.OR) {
                return new Or(expressions);
            } else {
                // Create a balanced tree.
                return reduceToExpressionTree(0, expressions.size() - 1, expressions, ctx);
            }
        });
    }

    @Override
    public Expression visitLambdaExpression(LambdaExpressionContext ctx) {
        ImmutableList<String> args = ctx.args.stream()
                .map(RuleContext::getText)
                .collect(ImmutableList.toImmutableList());
        Expression body = (Expression) visit(ctx.body);
        return new Lambda(args, body);
    }

    private Expression expressionCombiner(Expression left, Expression right, LogicalBinaryContext ctx) {
        switch (ctx.operator.getType()) {
            case DorisParser.LOGICALAND:
            case DorisParser.AND:
                return new And(left, right);
            case DorisParser.OR:
                return new Or(left, right);
            case DorisParser.XOR:
                return new Xor(left, right);
            default:
                throw new ParseException("Unsupported logical binary type: " + ctx.operator.getText(), ctx);
        }
    }

    private Expression reduceToExpressionTree(int low, int high,
            List<Expression> expressions, LogicalBinaryContext ctx) {
        switch (high - low) {
            case 0:
                return expressions.get(low);
            case 1:
                return expressionCombiner(expressions.get(low), expressions.get(high), ctx);
            default:
                int mid = low + (high - low) / 2;
                return expressionCombiner(
                        reduceToExpressionTree(low, mid, expressions, ctx),
                        reduceToExpressionTree(mid + 1, high, expressions, ctx),
                        ctx
                );
        }
    }

    /**
     * Create a predicated expression. A predicated expression is a normal expression with a
     * predicate attached to it, for example:
     * {{{
     * a + 1 IS NULL
     * }}}
     */
    @Override
    public Expression visitPredicated(PredicatedContext ctx) {
        return ParserUtils.withOrigin(ctx, () -> {
            Expression e = getExpression(ctx.valueExpression());
            return ctx.predicate() == null ? e : withPredicate(e, ctx.predicate());
        });
    }

    @Override
    public Expression visitArithmeticUnary(ArithmeticUnaryContext ctx) {
        return ParserUtils.withOrigin(ctx, () -> {
            Expression e = typedVisit(ctx.valueExpression());
            switch (ctx.operator.getType()) {
                case DorisParser.PLUS:
                    return e;
                case DorisParser.SUBTRACT:
                    IntegerLiteral zero = new IntegerLiteral(0);
                    return new Subtract(zero, e);
                case DorisParser.TILDE:
                    return new BitNot(e);
                default:
                    throw new ParseException("Unsupported arithmetic unary type: " + ctx.operator.getText(), ctx);
            }
        });
    }

    @Override
    public Expression visitArithmeticBinary(ArithmeticBinaryContext ctx) {
        return ParserUtils.withOrigin(ctx, () -> {
            Expression left = getExpression(ctx.left);
            Expression right = getExpression(ctx.right);

            int type = ctx.operator.getType();
            if (left instanceof Interval) {
                if (type != DorisParser.PLUS) {
                    throw new ParseException("Only supported: " + Operator.ADD, ctx);
                }
                Interval interval = (Interval) left;
                return new TimestampArithmetic(Operator.ADD, right, interval.value(), interval.timeUnit());
            }

            if (right instanceof Interval) {
                Operator op;
                if (type == DorisParser.PLUS) {
                    op = Operator.ADD;
                } else if (type == DorisParser.SUBTRACT) {
                    op = Operator.SUBTRACT;
                } else {
                    throw new ParseException("Only supported: " + Operator.ADD + " and " + Operator.SUBTRACT, ctx);
                }
                Interval interval = (Interval) right;
                return new TimestampArithmetic(op, left, interval.value(), interval.timeUnit());
            }

            return ParserUtils.withOrigin(ctx, () -> {
                switch (type) {
                    case DorisParser.ASTERISK:
                        return new Multiply(left, right);
                    case DorisParser.SLASH:
                        return new Divide(left, right);
                    case DorisParser.MOD:
                        return new Mod(left, right);
                    case DorisParser.PLUS:
                        return new Add(left, right);
                    case DorisParser.SUBTRACT:
                        return new Subtract(left, right);
                    case DorisParser.DIV:
                        return new IntegralDivide(left, right);
                    case DorisParser.HAT:
                        return new BitXor(left, right);
                    case DorisParser.PIPE:
                        return new BitOr(left, right);
                    case DorisParser.AMPERSAND:
                        return new BitAnd(left, right);
                    default:
                        throw new ParseException(
                                "Unsupported arithmetic binary type: " + ctx.operator.getText(), ctx);
                }
            });
        });
    }

    @Override
    public Expression visitCurrentDate(DorisParser.CurrentDateContext ctx) {
        return new CurrentDate();
    }

    @Override
    public Expression visitCurrentTime(DorisParser.CurrentTimeContext ctx) {
        return new CurrentTime();
    }

    @Override
    public Expression visitCurrentTimestamp(DorisParser.CurrentTimestampContext ctx) {
        return new Now();
    }

    @Override
    public Expression visitLocalTime(DorisParser.LocalTimeContext ctx) {
        return new CurrentTime();
    }

    @Override
    public Expression visitLocalTimestamp(DorisParser.LocalTimestampContext ctx) {
        return new Now();
    }

    @Override
    public Expression visitCurrentUser(DorisParser.CurrentUserContext ctx) {
        return new CurrentUser();
    }

    @Override
    public Expression visitSessionUser(DorisParser.SessionUserContext ctx) {
        return new SessionUser();
    }

    @Override
    public Expression visitDoublePipes(DorisParser.DoublePipesContext ctx) {
        return ParserUtils.withOrigin(ctx, () -> {
            Expression left = getExpression(ctx.left);
            Expression right = getExpression(ctx.right);
            if (SqlModeHelper.hasPipeAsConcat()) {
                return new UnboundFunction("concat", Lists.newArrayList(left, right));
            } else {
                return new Or(left, right);
            }
        });
    }

    /**
     * Create a value based [[CaseWhen]] expression. This has the following SQL form:
     * {{{
     *   CASE [expression]
     *    WHEN [value] THEN [expression]
     *    ...
     *    ELSE [expression]
     *   END
     * }}}
     */
    @Override
    public Expression visitSimpleCase(DorisParser.SimpleCaseContext context) {
        Expression e = getExpression(context.value);
        List<WhenClause> whenClauses = context.whenClause().stream()
                .map(w -> new WhenClause(new EqualTo(e, getExpression(w.condition)), getExpression(w.result)))
                .collect(ImmutableList.toImmutableList());
        if (context.elseExpression == null) {
            return new CaseWhen(whenClauses);
        }
        return new CaseWhen(whenClauses, getExpression(context.elseExpression));
    }

    /**
     * Create a condition based [[CaseWhen]] expression. This has the following SQL syntax:
     * {{{
     *   CASE
     *    WHEN [predicate] THEN [expression]
     *    ...
     *    ELSE [expression]
     *   END
     * }}}
     *
     * @param context the parse tree
     */
    @Override
    public Expression visitSearchedCase(DorisParser.SearchedCaseContext context) {
        List<WhenClause> whenClauses = context.whenClause().stream()
                .map(w -> new WhenClause(getExpression(w.condition), getExpression(w.result)))
                .collect(ImmutableList.toImmutableList());
        if (context.elseExpression == null) {
            return new CaseWhen(whenClauses);
        }
        return new CaseWhen(whenClauses, getExpression(context.elseExpression));
    }

    @Override
    public Expression visitCast(DorisParser.CastContext ctx) {
        return ParserUtils.withOrigin(ctx, () -> processCast(getExpression(ctx.expression()), ctx.castDataType()));
    }

    @Override
    public UnboundFunction visitExtract(DorisParser.ExtractContext ctx) {
        return ParserUtils.withOrigin(ctx, () -> {
            String functionName = ctx.field.getText();
            return new UnboundFunction(functionName, false,
                    Collections.singletonList(getExpression(ctx.source)));
        });
    }

    @Override
    public Expression visitEncryptKey(DorisParser.EncryptKeyContext ctx) {
        return ParserUtils.withOrigin(ctx, () -> {
            String db = ctx.dbName == null ? "" : ctx.dbName.getText();
            String key = ctx.keyName.getText();
            return new EncryptKeyRef(new StringLiteral(db), new StringLiteral(key));
        });
    }

    @Override
    public Expression visitCharFunction(DorisParser.CharFunctionContext ctx) {
        return ParserUtils.withOrigin(ctx, () -> {
            String charSet = ctx.charSet == null ? "utf8" : ctx.charSet.getText();
            List<Expression> arguments = ImmutableList.<Expression>builder()
                    .add(new StringLiteral(charSet))
                    .addAll(visit(ctx.arguments, Expression.class))
                    .build();
            return new Char(arguments);
        });
    }

    @Override
    public Expression visitConvertCharSet(DorisParser.ConvertCharSetContext ctx) {
        return ParserUtils.withOrigin(ctx,
                () -> new ConvertTo(getExpression(ctx.argument), new StringLiteral(ctx.charSet.getText())));
    }

    @Override
    public Expression visitConvertType(DorisParser.ConvertTypeContext ctx) {
        return ParserUtils.withOrigin(ctx, () -> processCast(getExpression(ctx.argument), ctx.castDataType()));
    }

    @Override
    public DataType visitCastDataType(CastDataTypeContext ctx) {
        return ParserUtils.withOrigin(ctx, () -> {
            if (ctx.dataType() != null) {
                return ((DataType) typedVisit(ctx.dataType())).conversion();
            } else if (ctx.UNSIGNED() != null) {
                return LargeIntType.UNSIGNED;
            } else {
                return BigIntType.SIGNED;
            }
        });
    }

    private Expression processCast(Expression expression, CastDataTypeContext castDataTypeContext) {
        DataType dataType = visitCastDataType(castDataTypeContext);
        Expression cast = new Cast(expression, dataType, true);
        if (dataType.isStringLikeType() && ((CharacterType) dataType).getLen() >= 0) {
            if (dataType.isVarcharType() && ((VarcharType) dataType).isWildcardVarchar()) {
                return cast;
            }
            List<Expression> args = ImmutableList.of(
                    cast,
                    new TinyIntLiteral((byte) 1),
                    Literal.of(((CharacterType) dataType).getLen())
            );
            return new UnboundFunction("substr", args);
        } else {
            return cast;
        }
    }

    @Override
    public Expression visitFunctionCallExpression(DorisParser.FunctionCallExpressionContext ctx) {
        return ParserUtils.withOrigin(ctx, () -> {
            String functionName = ctx.functionIdentifier().functionNameIdentifier().getText();
            boolean isDistinct = ctx.DISTINCT() != null;
            List<Expression> params = Lists.newArrayList();
            params.addAll(visit(ctx.expression(), Expression.class));
            List<OrderKey> orderKeys = visit(ctx.sortItem(), OrderKey.class);
            params.addAll(orderKeys.stream().map(OrderExpression::new).collect(Collectors.toList()));

            List<UnboundStar> unboundStars = ExpressionUtils.collectAll(params, UnboundStar.class::isInstance);
            if (!unboundStars.isEmpty()) {
                if (ctx.functionIdentifier().dbName == null && functionName.equalsIgnoreCase("count")) {
                    if (unboundStars.size() > 1) {
                        throw new ParseException(
                                "'*' can only be used once in conjunction with COUNT: " + functionName, ctx);
                    }
                    if (!unboundStars.get(0).getQualifier().isEmpty()) {
                        throw new ParseException("'*' can not has qualifier: " + unboundStars.size(), ctx);
                    }
                    if (ctx.windowSpec() != null) {
                        if (isDistinct) {
                            throw new ParseException("DISTINCT not allowed in analytic function: " + functionName, ctx);
                        }
                        return withWindowSpec(ctx.windowSpec(), new Count());
                    }
                    return new Count();
                }
                throw new ParseException("'*' can only be used in conjunction with COUNT: " + functionName, ctx);
            } else {
                String dbName = null;
                if (ctx.functionIdentifier().dbName != null) {
                    dbName = ctx.functionIdentifier().dbName.getText();
                }
                UnboundFunction function = new UnboundFunction(dbName, functionName, isDistinct, params);
                if (ctx.windowSpec() != null) {
                    if (isDistinct) {
                        throw new ParseException("DISTINCT not allowed in analytic function: " + functionName, ctx);
                    }
                    return withWindowSpec(ctx.windowSpec(), function);
                }
                return function;
            }
        });
    }

    /**
     * deal with window function definition
     */
    private WindowExpression withWindowSpec(WindowSpecContext ctx, Expression function) {
        List<Expression> partitionKeyList = Lists.newArrayList();
        if (ctx.partitionClause() != null) {
            partitionKeyList = visit(ctx.partitionClause().expression(), Expression.class);
        }

        List<OrderExpression> orderKeyList = Lists.newArrayList();
        if (ctx.sortClause() != null) {
            orderKeyList = visit(ctx.sortClause().sortItem(), OrderKey.class).stream()
                .map(orderKey -> new OrderExpression(orderKey))
                .collect(Collectors.toList());
        }

        if (ctx.windowFrame() != null) {
            return new WindowExpression(function, partitionKeyList, orderKeyList, withWindowFrame(ctx.windowFrame()));
        }
        return new WindowExpression(function, partitionKeyList, orderKeyList);
    }

    /**
     * deal with optional expressions
     */
    private <T, C> Optional<C> optionalVisit(T ctx, Supplier<C> func) {
        return Optional.ofNullable(ctx).map(a -> func.get());
    }

    /**
     * deal with window frame
     */
    private WindowFrame withWindowFrame(WindowFrameContext ctx) {
        WindowFrame.FrameUnitsType frameUnitsType = WindowFrame.FrameUnitsType.valueOf(
                ctx.frameUnits().getText().toUpperCase());
        WindowFrame.FrameBoundary leftBoundary = withFrameBound(ctx.start);
        if (ctx.end != null) {
            WindowFrame.FrameBoundary rightBoundary = withFrameBound(ctx.end);
            return new WindowFrame(frameUnitsType, leftBoundary, rightBoundary);
        }
        return new WindowFrame(frameUnitsType, leftBoundary);
    }

    private WindowFrame.FrameBoundary withFrameBound(DorisParser.FrameBoundaryContext ctx) {
        Optional<Expression> expression = Optional.empty();
        if (ctx.expression() != null) {
            expression = Optional.of(getExpression(ctx.expression()));
            // todo: use isConstant() to resolve Function in expression; currently we only
            //  support literal expression
            if (!expression.get().isLiteral()) {
                throw new ParseException("Unsupported expression in WindowFrame : " + expression, ctx);
            }
        }

        WindowFrame.FrameBoundType frameBoundType = null;
        switch (ctx.boundType.getType()) {
            case DorisParser.PRECEDING:
                if (ctx.UNBOUNDED() != null) {
                    frameBoundType = WindowFrame.FrameBoundType.UNBOUNDED_PRECEDING;
                } else {
                    frameBoundType = WindowFrame.FrameBoundType.PRECEDING;
                }
                break;
            case DorisParser.CURRENT:
                frameBoundType = WindowFrame.FrameBoundType.CURRENT_ROW;
                break;
            case DorisParser.FOLLOWING:
                if (ctx.UNBOUNDED() != null) {
                    frameBoundType = WindowFrame.FrameBoundType.UNBOUNDED_FOLLOWING;
                } else {
                    frameBoundType = WindowFrame.FrameBoundType.FOLLOWING;
                }
                break;
            default:
        }
        return new WindowFrame.FrameBoundary(expression, frameBoundType);
    }

    @Override
    public Expression visitInterval(IntervalContext ctx) {
        return new Interval(getExpression(ctx.value), visitUnitIdentifier(ctx.unit));
    }

    @Override
    public String visitUnitIdentifier(UnitIdentifierContext ctx) {
        return ctx.getText();
    }

    @Override
    public Expression visitTypeConstructor(TypeConstructorContext ctx) {
        String value = ctx.STRING_LITERAL().getText();
        value = value.substring(1, value.length() - 1);
        String type = ctx.type.getText().toUpperCase();
        switch (type) {
            case "DATE":
                try {
                    return Config.enable_date_conversion ? new DateV2Literal(value) : new DateLiteral(value);
                } catch (Exception e) {
                    return new Cast(new StringLiteral(value),
                            Config.enable_date_conversion ? DateV2Type.INSTANCE : DateType.INSTANCE);
                }
            case "TIMESTAMP":
                try {
                    return Config.enable_date_conversion ? new DateTimeV2Literal(value) : new DateTimeLiteral(value);
                } catch (Exception e) {
                    return new Cast(new StringLiteral(value),
                            Config.enable_date_conversion ? DateTimeV2Type.MAX : DateTimeType.INSTANCE);
                }
            case "DATEV2":
                try {
                    return new DateV2Literal(value);
                } catch (Exception e) {
                    return new Cast(new StringLiteral(value), DateV2Type.INSTANCE);
                }
            case "DATEV1":
                try {
                    return new DateLiteral(value);
                } catch (Exception e) {
                    return new Cast(new StringLiteral(value), DateType.INSTANCE);
                }
            default:
                throw new ParseException("Unsupported data type : " + type, ctx);
        }
    }

    @Override
    public Expression visitDereference(DereferenceContext ctx) {
        return ParserUtils.withOrigin(ctx, () -> {
            Expression e = getExpression(ctx.base);
            if (e instanceof UnboundSlot) {
                UnboundSlot unboundAttribute = (UnboundSlot) e;
                List<String> nameParts = Lists.newArrayList(unboundAttribute.getNameParts());
                nameParts.add(ctx.fieldName.getText());
                UnboundSlot slot = new UnboundSlot(nameParts, Optional.empty());
                return slot;
            } else {
                // todo: base is an expression, may be not a table name.
                throw new ParseException("Unsupported dereference expression: " + ctx.getText(), ctx);
            }
        });
    }

    @Override
    public Expression visitElementAt(ElementAtContext ctx) {
        return new ElementAt(typedVisit(ctx.value), typedVisit(ctx.index));
    }

    @Override
    public Expression visitArraySlice(ArraySliceContext ctx) {
        if (ctx.end != null) {
            return new ArraySlice(typedVisit(ctx.value), typedVisit(ctx.begin), typedVisit(ctx.end));
        } else {
            return new ArraySlice(typedVisit(ctx.value), typedVisit(ctx.begin));
        }
    }

    @Override
    public Expression visitColumnReference(ColumnReferenceContext ctx) {
        // todo: handle quoted and unquoted
        return UnboundSlot.quoted(ctx.getText());
    }

    /**
     * Create a NULL literal expression.
     */
    @Override
    public Literal visitNullLiteral(NullLiteralContext ctx) {
        return new NullLiteral();
    }

    @Override
    public Literal visitBooleanLiteral(BooleanLiteralContext ctx) {
        Boolean b = Boolean.valueOf(ctx.getText());
        return BooleanLiteral.of(b);
    }

    @Override
    public Literal visitIntegerLiteral(IntegerLiteralContext ctx) {
        BigInteger bigInt = new BigInteger(ctx.getText());
        if (BigInteger.valueOf(bigInt.byteValue()).equals(bigInt)) {
            return new TinyIntLiteral(bigInt.byteValue());
        } else if (BigInteger.valueOf(bigInt.shortValue()).equals(bigInt)) {
            return new SmallIntLiteral(bigInt.shortValue());
        } else if (BigInteger.valueOf(bigInt.intValue()).equals(bigInt)) {
            return new IntegerLiteral(bigInt.intValue());
        } else if (BigInteger.valueOf(bigInt.longValue()).equals(bigInt)) {
            return new BigIntLiteral(bigInt.longValueExact());
        } else {
            return new LargeIntLiteral(bigInt);
        }
    }

    @Override
    public Literal visitStringLiteral(StringLiteralContext ctx) {
        String txt = ctx.STRING_LITERAL().getText();
        String s = txt.substring(1, txt.length() - 1);
        if (txt.charAt(0) == '\'') {
            // for single quote string, '' should be converted to '
            s = s.replace("''", "'");
        } else if (txt.charAt(0) == '"') {
            // for double quote string, "" should be converted to "
            s = s.replace("\"\"", "\"");
        }
        if (!SqlModeHelper.hasNoBackSlashEscapes()) {
            s = LogicalPlanBuilderAssistant.escapeBackSlash(s);
        }
        int strLength = Utils.containChinese(s) ? s.length() * StringLikeLiteral.CHINESE_CHAR_BYTE_LENGTH : s.length();
        if (strLength > ScalarType.MAX_VARCHAR_LENGTH) {
            return new StringLiteral(s);
        }
        return new VarcharLiteral(s, strLength);
    }

    @Override
    public Expression visitPlaceholder(DorisParser.PlaceholderContext ctx) {
        Placeholder parameter = new Placeholder(ConnectContext.get().getStatementContext().getNextPlaceholderId());
        tokenPosToParameters.put(ctx.start, parameter);
        return parameter;
    }

    /**
     * cast all items to same types.
     * TODO remove this function after we refactor type coercion.
     */
    private List<Literal> typeCoercionItems(List<Literal> items) {
        Array array = new Array(items.toArray(new Literal[0]));
        if (array.expectedInputTypes().isEmpty()) {
            return ImmutableList.of();
        }
        DataType dataType = array.expectedInputTypes().get(0);
        return items.stream()
                .map(item -> item.checkedCastTo(dataType))
                .map(Literal.class::cast)
                .collect(ImmutableList.toImmutableList());
    }

    @Override
    public ArrayLiteral visitArrayLiteral(ArrayLiteralContext ctx) {
        List<Literal> items = ctx.items.stream().<Literal>map(this::typedVisit).collect(Collectors.toList());
        if (items.isEmpty()) {
            return new ArrayLiteral(items);
        }
        return new ArrayLiteral(typeCoercionItems(items));
    }

    @Override
    public MapLiteral visitMapLiteral(MapLiteralContext ctx) {
        List<Literal> items = ctx.items.stream().<Literal>map(this::typedVisit).collect(Collectors.toList());
        if (items.size() % 2 != 0) {
            throw new ParseException("map can't be odd parameters, need even parameters", ctx);
        }
        List<Literal> keys = Lists.newArrayList();
        List<Literal> values = Lists.newArrayList();
        for (int i = 0; i < items.size(); i++) {
            if (i % 2 == 0) {
                keys.add(items.get(i));
            } else {
                values.add(items.get(i));
            }
        }
        return new MapLiteral(typeCoercionItems(keys), typeCoercionItems(values));
    }

    @Override
    public Object visitStructLiteral(StructLiteralContext ctx) {
        List<Literal> fields = ctx.items.stream().<Literal>map(this::typedVisit).collect(Collectors.toList());
        return new StructLiteral(fields);
    }

    @Override
    public Expression visitParenthesizedExpression(ParenthesizedExpressionContext ctx) {
        return getExpression(ctx.expression());
    }

    @Override
    public List<NamedExpression> visitRowConstructor(RowConstructorContext ctx) {
        List<RowConstructorItemContext> rowConstructorItemContexts = ctx.rowConstructorItem();
        ImmutableList.Builder<NamedExpression> columns
                = ImmutableList.builderWithExpectedSize(rowConstructorItemContexts.size());
        for (RowConstructorItemContext rowConstructorItemContext : rowConstructorItemContexts) {
            columns.add(visitRowConstructorItem(rowConstructorItemContext));
        }
        return columns.build();
    }

    @Override
    public NamedExpression visitRowConstructorItem(RowConstructorItemContext ctx) {
        ConstantContext constant = ctx.constant();
        if (constant != null) {
            return new Alias((Expression) constant.accept(this));
        } else if (ctx.DEFAULT() != null) {
            return new DefaultValueSlot();
        } else {
            return visitNamedExpression(ctx.namedExpression());
        }
    }

    @Override
    public List<Expression> visitNamedExpressionSeq(NamedExpressionSeqContext namedCtx) {
        return visit(namedCtx.namedExpression(), Expression.class);
    }

    @Override
    public LogicalPlan visitRelation(RelationContext ctx) {
        return plan(ctx.relationPrimary());
    }

    @Override
    public LogicalPlan visitFromClause(FromClauseContext ctx) {
        return ParserUtils.withOrigin(ctx, () -> visitRelations(ctx.relations()));
    }

    @Override
    public LogicalPlan visitRelations(DorisParser.RelationsContext ctx) {
        return ParserUtils.withOrigin(ctx, () -> withRelations(null, ctx.relation()));
    }

    @Override
    public LogicalPlan visitRelationList(DorisParser.RelationListContext ctx) {
        return ParserUtils.withOrigin(ctx, () -> withRelations(null, ctx.relations().relation()));
    }

    /* ********************************************************************************************
     * Table Identifier parsing
     * ******************************************************************************************** */

    @Override
    public List<String> visitMultipartIdentifier(MultipartIdentifierContext ctx) {
        return ctx.parts.stream()
            .map(RuleContext::getText)
            .collect(ImmutableList.toImmutableList());
    }

    /**
     * Create a Sequence of Strings for a parenthesis enclosed alias list.
     */
    @Override
    public List<String> visitIdentifierList(IdentifierListContext ctx) {
        return visitIdentifierSeq(ctx.identifierSeq());
    }

    /**
     * Create a Sequence of Strings for an identifier list.
     */
    @Override
    public List<String> visitIdentifierSeq(IdentifierSeqContext ctx) {
        return ctx.ident.stream()
            .map(RuleContext::getText)
            .collect(ImmutableList.toImmutableList());
    }

    @Override
    public EqualTo visitUpdateAssignment(UpdateAssignmentContext ctx) {
        return new EqualTo(new UnboundSlot(visitMultipartIdentifier(ctx.multipartIdentifier()), Optional.empty()),
                getExpression(ctx.expression()));
    }

    @Override
    public List<EqualTo> visitUpdateAssignmentSeq(UpdateAssignmentSeqContext ctx) {
        return ctx.assignments.stream()
                .map(this::visitUpdateAssignment)
                .collect(Collectors.toList());
    }

    /**
     * get OrderKey.
     *
     * @param ctx SortItemContext
     * @return SortItems
     */
    @Override
    public OrderKey visitSortItem(SortItemContext ctx) {
        return ParserUtils.withOrigin(ctx, () -> {
            boolean isAsc = ctx.DESC() == null;
            boolean isNullFirst = ctx.FIRST() != null || (ctx.LAST() == null && isAsc);
            Expression expression = typedVisit(ctx.expression());
            return new OrderKey(expression, isAsc, isNullFirst);
        });
    }

    private <T> List<T> visit(List<? extends ParserRuleContext> contexts, Class<T> clazz) {
        return contexts.stream()
                .map(this::visit)
                .map(clazz::cast)
                .collect(ImmutableList.toImmutableList());
    }

    private LogicalPlan plan(ParserRuleContext tree) {
        return (LogicalPlan) tree.accept(this);
    }

    /* ********************************************************************************************
     * create table parsing
     * ******************************************************************************************** */

    @Override
    public LogicalPlan visitCreateView(CreateViewContext ctx) {
        List<String> nameParts = visitMultipartIdentifier(ctx.name);
        String comment = ctx.STRING_LITERAL() == null ? "" : LogicalPlanBuilderAssistant.escapeBackSlash(
                ctx.STRING_LITERAL().getText().substring(1, ctx.STRING_LITERAL().getText().length() - 1));
        String querySql = getOriginSql(ctx.query());
        if (ctx.REPLACE() != null && ctx.EXISTS() != null) {
            throw new AnalysisException("[OR REPLACE] and [IF NOT EXISTS] cannot used at the same time");
        }
        CreateViewInfo info = new CreateViewInfo(ctx.EXISTS() != null, ctx.REPLACE() != null,
                new TableNameInfo(nameParts),
                comment, querySql,
                ctx.cols == null ? Lists.newArrayList() : visitSimpleColumnDefs(ctx.cols));
        return new CreateViewCommand(info);
    }

    @Override
    public LogicalPlan visitCreateTable(CreateTableContext ctx) {
        String ctlName = null;
        String dbName = null;
        String tableName = null;
        List<String> nameParts = visitMultipartIdentifier(ctx.name);
        // TODO: support catalog
        if (nameParts.size() == 1) {
            // dbName should be set
            dbName = ConnectContext.get().getDatabase();
            tableName = nameParts.get(0);
        } else if (nameParts.size() == 2) {
            dbName = nameParts.get(0);
            tableName = nameParts.get(1);
        } else if (nameParts.size() == 3) {
            ctlName = nameParts.get(0);
            dbName = nameParts.get(1);
            tableName = nameParts.get(2);
        } else {
            throw new AnalysisException("nameParts in create table should be [ctl.][db.]tbl");
        }
        KeysType keysType = null;
        if (ctx.DUPLICATE() != null) {
            keysType = KeysType.DUP_KEYS;
        } else if (ctx.AGGREGATE() != null) {
            keysType = KeysType.AGG_KEYS;
        } else if (ctx.UNIQUE() != null) {
            keysType = KeysType.UNIQUE_KEYS;
        }
        // when engineName is null, get engineName from current catalog later
        String engineName = ctx.engine != null ? ctx.engine.getText().toLowerCase() : null;
        int bucketNum = FeConstants.default_bucket_num;
        if (ctx.INTEGER_VALUE() != null) {
            bucketNum = Integer.parseInt(ctx.INTEGER_VALUE().getText());
        }
        String comment = ctx.STRING_LITERAL() == null ? "" : LogicalPlanBuilderAssistant.escapeBackSlash(
                ctx.STRING_LITERAL().getText().substring(1, ctx.STRING_LITERAL().getText().length() - 1));
        DistributionDescriptor desc = null;
        if (ctx.HASH() != null) {
            desc = new DistributionDescriptor(true, ctx.autoBucket != null, bucketNum,
                    visitIdentifierList(ctx.hashKeys));
        } else if (ctx.RANDOM() != null) {
            desc = new DistributionDescriptor(false, ctx.autoBucket != null, bucketNum, null);
        }
        Map<String, String> properties = ctx.properties != null
                // NOTICE: we should not generate immutable map here, because it will be modified when analyzing.
                ? Maps.newHashMap(visitPropertyClause(ctx.properties))
                : Maps.newHashMap();
        Map<String, String> extProperties = ctx.extProperties != null
                // NOTICE: we should not generate immutable map here, because it will be modified when analyzing.
                ? Maps.newHashMap(visitPropertyClause(ctx.extProperties))
                : Maps.newHashMap();

        // solve partition by
        PartitionTableInfo partitionInfo;
        if (ctx.partition != null) {
            partitionInfo = (PartitionTableInfo) ctx.partitionTable().accept(this);
        } else {
            partitionInfo = PartitionTableInfo.EMPTY;
        }

        if (ctx.columnDefs() != null) {
            if (ctx.AS() != null) {
                throw new AnalysisException("Should not define the entire column in CTAS");
            }
            return new CreateTableCommand(Optional.empty(), new CreateTableInfo(
                    ctx.EXISTS() != null,
                    ctx.EXTERNAL() != null,
                    ctx.TEMPORARY() != null,
                    ctlName,
                    dbName,
                    tableName,
                    visitColumnDefs(ctx.columnDefs()),
                    ctx.indexDefs() != null ? visitIndexDefs(ctx.indexDefs()) : ImmutableList.of(),
                    engineName,
                    keysType,
                    ctx.keys != null ? visitIdentifierList(ctx.keys) : ImmutableList.of(),
                    comment,
                    partitionInfo,
                    desc,
                    ctx.rollupDefs() != null ? visitRollupDefs(ctx.rollupDefs()) : ImmutableList.of(),
                    properties,
                    extProperties,
                    ctx.clusterKeys != null ? visitIdentifierList(ctx.clusterKeys) : ImmutableList.of()));
        } else if (ctx.AS() != null) {
            return new CreateTableCommand(Optional.of(visitQuery(ctx.query())), new CreateTableInfo(
                    ctx.EXISTS() != null,
                    ctx.EXTERNAL() != null,
                    ctx.TEMPORARY() != null,
                    ctlName,
                    dbName,
                    tableName,
                    ctx.ctasCols != null ? visitIdentifierList(ctx.ctasCols) : null,
                    engineName,
                    keysType,
                    ctx.keys != null ? visitIdentifierList(ctx.keys) : ImmutableList.of(),
                    comment,
                    partitionInfo,
                    desc,
                    ctx.rollupDefs() != null ? visitRollupDefs(ctx.rollupDefs()) : ImmutableList.of(),
                    properties,
                    extProperties,
                    ctx.clusterKeys != null ? visitIdentifierList(ctx.clusterKeys) : ImmutableList.of()));
        } else {
            throw new AnalysisException("Should contain at least one column in a table");
        }
    }

    @Override
    public PartitionTableInfo visitPartitionTable(DorisParser.PartitionTableContext ctx) {
        boolean isAutoPartition = ctx.autoPartition != null;
        ImmutableList<Expression> partitionList = ctx.partitionList.identityOrFunction().stream()
                .map(partition -> {
                    IdentifierContext identifier = partition.identifier();
                    if (identifier != null) {
                        return UnboundSlot.quoted(identifier.getText());
                    } else {
                        return visitFunctionCallExpression(partition.functionCallExpression());
                    }
                })
                .collect(ImmutableList.toImmutableList());
        return new PartitionTableInfo(
            isAutoPartition,
            ctx.RANGE() != null ? "RANGE" : "LIST",
            ctx.partitions != null ? visitPartitionsDef(ctx.partitions) : null,
            partitionList);
    }

    @Override
    public List<ColumnDefinition> visitColumnDefs(ColumnDefsContext ctx) {
        return ctx.cols.stream().map(this::visitColumnDef).collect(Collectors.toList());
    }

    @Override
    public ColumnDefinition visitColumnDef(ColumnDefContext ctx) {
        String colName = ctx.colName.getText();
        DataType colType = ctx.type instanceof PrimitiveDataTypeContext
                ? visitPrimitiveDataType(((PrimitiveDataTypeContext) ctx.type))
                : ctx.type instanceof ComplexDataTypeContext
                        ? visitComplexDataType((ComplexDataTypeContext) ctx.type)
                        : visitAggStateDataType((AggStateDataTypeContext) ctx.type);
        colType = colType.conversion();
        boolean isKey = ctx.KEY() != null;
        ColumnNullableType nullableType = ColumnNullableType.DEFAULT;
        if (ctx.NOT() != null) {
            nullableType = ColumnNullableType.NOT_NULLABLE;
        } else if (ctx.nullable != null) {
            nullableType = ColumnNullableType.NULLABLE;
        }
        String aggTypeString = ctx.aggType != null ? ctx.aggType.getText() : null;
        Optional<DefaultValue> defaultValue = Optional.empty();
        Optional<DefaultValue> onUpdateDefaultValue = Optional.empty();
        if (ctx.DEFAULT() != null) {
            if (ctx.INTEGER_VALUE() != null) {
                if (ctx.SUBTRACT() == null) {
                    defaultValue = Optional.of(new DefaultValue(ctx.INTEGER_VALUE().getText()));
                } else {
                    defaultValue = Optional.of(new DefaultValue("-" + ctx.INTEGER_VALUE().getText()));
                }
            } else if (ctx.DECIMAL_VALUE() != null) {
                if (ctx.SUBTRACT() == null) {
                    defaultValue = Optional.of(new DefaultValue(ctx.DECIMAL_VALUE().getText()));
                } else {
                    defaultValue = Optional.of(new DefaultValue("-" + ctx.DECIMAL_VALUE().getText()));
                }
            } else if (ctx.stringValue != null) {
                defaultValue = Optional.of(new DefaultValue(toStringValue(ctx.stringValue.getText())));
            } else if (ctx.nullValue != null) {
                defaultValue = Optional.of(DefaultValue.NULL_DEFAULT_VALUE);
            } else if (ctx.defaultTimestamp != null) {
                if (ctx.defaultValuePrecision == null) {
                    defaultValue = Optional.of(DefaultValue.CURRENT_TIMESTAMP_DEFAULT_VALUE);
                } else {
                    defaultValue = Optional.of(DefaultValue
                            .currentTimeStampDefaultValueWithPrecision(
                                    Long.valueOf(ctx.defaultValuePrecision.getText())));
                }
            } else if (ctx.CURRENT_DATE() != null) {
                defaultValue = Optional.of(DefaultValue.CURRENT_DATE_DEFAULT_VALUE);
            } else if (ctx.PI() != null) {
                defaultValue = Optional.of(DefaultValue.PI_DEFAULT_VALUE);
            } else if (ctx.E() != null) {
                defaultValue = Optional.of(DefaultValue.E_NUM_DEFAULT_VALUE);
            } else if (ctx.BITMAP_EMPTY() != null) {
                defaultValue = Optional.of(DefaultValue.BITMAP_EMPTY_DEFAULT_VALUE);
            }
        }
        if (ctx.UPDATE() != null) {
            if (ctx.onUpdateValuePrecision == null) {
                onUpdateDefaultValue = Optional.of(DefaultValue.CURRENT_TIMESTAMP_DEFAULT_VALUE);
            } else {
                onUpdateDefaultValue = Optional.of(DefaultValue
                        .currentTimeStampDefaultValueWithPrecision(
                                Long.valueOf(ctx.onUpdateValuePrecision.getText())));
            }
        }
        AggregateType aggType = null;
        if (aggTypeString != null) {
            try {
                aggType = AggregateType.valueOf(aggTypeString.toUpperCase());
            } catch (Exception e) {
                throw new AnalysisException(String.format("Aggregate type %s is unsupported", aggTypeString),
                        e.getCause());
            }
        }
        //comment should remove '\' and '(") at the beginning and end
        String comment = ctx.comment != null ? ctx.comment.getText().substring(1, ctx.comment.getText().length() - 1)
                .replace("\\", "") : "";
        long autoIncInitValue = -1;
        if (ctx.AUTO_INCREMENT() != null) {
            if (ctx.autoIncInitValue != null) {
                // AUTO_INCREMENT(Value) Value >= 0.
                autoIncInitValue = Long.valueOf(ctx.autoIncInitValue.getText());
                if (autoIncInitValue < 0) {
                    throw new AnalysisException("AUTO_INCREMENT start value can not be negative.");
                }
            } else {
                // AUTO_INCREMENT default 1.
                autoIncInitValue = Long.valueOf(1);
            }
        }
        Optional<GeneratedColumnDesc> desc = ctx.generatedExpr != null
                ? Optional.of(new GeneratedColumnDesc(ctx.generatedExpr.getText(), getExpression(ctx.generatedExpr)))
                : Optional.empty();
        return new ColumnDefinition(colName, colType, isKey, aggType, nullableType, autoIncInitValue, defaultValue,
                onUpdateDefaultValue, comment, desc);
    }

    @Override
    public List<IndexDefinition> visitIndexDefs(IndexDefsContext ctx) {
        return ctx.indexes.stream().map(this::visitIndexDef).collect(Collectors.toList());
    }

    @Override
    public IndexDefinition visitIndexDef(IndexDefContext ctx) {
        String indexName = ctx.indexName.getText();
        boolean ifNotExists = ctx.ifNotExists != null;
        List<String> indexCols = visitIdentifierList(ctx.cols);
        Map<String, String> properties = visitPropertyItemList(ctx.properties);
        String indexType = ctx.indexType != null ? ctx.indexType.getText().toUpperCase() : null;
        //comment should remove '\' and '(") at the beginning and end
        String comment = ctx.comment == null ? "" : LogicalPlanBuilderAssistant.escapeBackSlash(
                        ctx.comment.getText().substring(1, ctx.STRING_LITERAL().getText().length() - 1));
        // change BITMAP index to INVERTED index
        if (Config.enable_create_bitmap_index_as_inverted_index
                && "BITMAP".equalsIgnoreCase(indexType)) {
            indexType = "INVERTED";
        }
        return new IndexDefinition(indexName, ifNotExists, indexCols, indexType, properties, comment);
    }

    @Override
    public List<PartitionDefinition> visitPartitionsDef(PartitionsDefContext ctx) {
        return ctx.partitions.stream()
                .map(p -> ((PartitionDefinition) visit(p))).collect(Collectors.toList());
    }

    @Override
    public PartitionDefinition visitPartitionDef(DorisParser.PartitionDefContext ctx) {
        PartitionDefinition partitionDefinition = (PartitionDefinition) visit(ctx.getChild(0));
        if (ctx.partitionProperties != null) {
            partitionDefinition.withProperties(visitPropertyItemList(ctx.partitionProperties));
        }
        return partitionDefinition;
    }

    @Override
    public PartitionDefinition visitLessThanPartitionDef(LessThanPartitionDefContext ctx) {
        String partitionName = ctx.partitionName.getText();
        if (ctx.MAXVALUE() == null) {
            List<Expression> lessThanValues = visitPartitionValueList(ctx.partitionValueList());
            return new LessThanPartition(ctx.EXISTS() != null, partitionName, lessThanValues);
        } else {
            return new LessThanPartition(ctx.EXISTS() != null, partitionName,
                    ImmutableList.of(MaxValue.INSTANCE));
        }
    }

    @Override
    public PartitionDefinition visitFixedPartitionDef(FixedPartitionDefContext ctx) {
        String partitionName = ctx.partitionName.getText();
        List<Expression> lowerBounds = visitPartitionValueList(ctx.lower);
        List<Expression> upperBounds = visitPartitionValueList(ctx.upper);
        return new FixedRangePartition(ctx.EXISTS() != null, partitionName, lowerBounds, upperBounds);
    }

    @Override
    public PartitionDefinition visitStepPartitionDef(StepPartitionDefContext ctx) {
        List<Expression> fromExpression = visitPartitionValueList(ctx.from);
        List<Expression> toExpression = visitPartitionValueList(ctx.to);
        return new StepPartition(false, null, fromExpression, toExpression,
                Long.parseLong(ctx.unitsAmount.getText()), ctx.unit != null ? ctx.unit.getText() : null);
    }

    @Override
    public PartitionDefinition visitInPartitionDef(InPartitionDefContext ctx) {
        List<List<Expression>> values;
        if (ctx.constants == null) {
            values = ctx.partitionValueLists.stream().map(this::visitPartitionValueList)
                    .collect(Collectors.toList());
        } else {
            values = visitPartitionValueList(ctx.constants).stream().map(ImmutableList::of)
                    .collect(Collectors.toList());
        }
        return new InPartition(ctx.EXISTS() != null, ctx.partitionName.getText(), values);
    }

    @Override
    public List<Expression> visitPartitionValueList(PartitionValueListContext ctx) {
        return ctx.values.stream()
                .map(this::visitPartitionValueDef)
                .collect(Collectors.toList());
    }

    @Override
    public Expression visitPartitionValueDef(PartitionValueDefContext ctx) {
        if (ctx.INTEGER_VALUE() != null) {
            if (ctx.SUBTRACT() != null) {
                return Literal.of("-" + ctx.INTEGER_VALUE().getText());
            }
            return Literal.of(ctx.INTEGER_VALUE().getText());
        } else if (ctx.STRING_LITERAL() != null) {
            return Literal.of(toStringValue(ctx.STRING_LITERAL().getText()));
        } else if (ctx.MAXVALUE() != null) {
            return MaxValue.INSTANCE;
        } else if (ctx.NULL() != null) {
            return Literal.of(null);
        }
        throw new AnalysisException("Unsupported partition value: " + ctx.getText());
    }

    @Override
    public List<RollupDefinition> visitRollupDefs(RollupDefsContext ctx) {
        return ctx.rollups.stream().map(this::visitRollupDef).collect(Collectors.toList());
    }

    @Override
    public RollupDefinition visitRollupDef(RollupDefContext ctx) {
        String rollupName = ctx.rollupName.getText();
        List<String> rollupCols = visitIdentifierList(ctx.rollupCols);
        List<String> dupKeys = ctx.dupKeys == null ? ImmutableList.of() : visitIdentifierList(ctx.dupKeys);
        Map<String, String> properties = ctx.properties == null ? Maps.newHashMap()
                : visitPropertyClause(ctx.properties);
        return new RollupDefinition(rollupName, rollupCols, dupKeys, properties);
    }

    private String toStringValue(String literal) {
        return literal.substring(1, literal.length() - 1);
    }

    /* ********************************************************************************************
     * Expression parsing
     * ******************************************************************************************** */

    /**
     * Create an expression from the given context. This method just passes the context on to the
     * visitor and only takes care of typing (We assume that the visitor returns an Expression here).
     */
    private Expression getExpression(ParserRuleContext ctx) {
        return typedVisit(ctx);
    }

    private LogicalPlan withExplain(LogicalPlan inputPlan, ExplainContext ctx) {
        if (ctx == null) {
            return inputPlan;
        }
        return ParserUtils.withOrigin(ctx, () -> {
            ExplainLevel explainLevel = ExplainLevel.NORMAL;

            if (ctx.planType() != null) {
                if (ctx.level == null || !ctx.level.getText().equalsIgnoreCase("plan")) {
                    throw new ParseException("Only explain plan can use plan type: " + ctx.planType().getText(), ctx);
                }
            }

            boolean showPlanProcess = false;
            if (ctx.level != null) {
                if (!ctx.level.getText().equalsIgnoreCase("plan")) {
                    explainLevel = ExplainLevel.valueOf(ctx.level.getText().toUpperCase(Locale.ROOT));
                } else {
                    explainLevel = parseExplainPlanType(ctx.planType());

                    if (ctx.PROCESS() != null) {
                        showPlanProcess = true;
                    }
                }
            }
            return new ExplainCommand(explainLevel, inputPlan, showPlanProcess);
        });
    }

    private LogicalPlan withOutFile(LogicalPlan plan, OutFileClauseContext ctx) {
        if (ctx == null) {
            return plan;
        }
        String format = "csv";
        if (ctx.format != null) {
            format = ctx.format.getText();
        }

        Map<String, String> properties = ImmutableMap.of();
        if (ctx.propertyClause() != null) {
            properties = visitPropertyClause(ctx.propertyClause());
        }
        Literal filePath = (Literal) visit(ctx.filePath);
        return new LogicalFileSink<>(filePath.getStringValue(), format, properties, ImmutableList.of(), plan);
    }

    private LogicalPlan withQueryOrganization(LogicalPlan inputPlan, QueryOrganizationContext ctx) {
        if (ctx == null) {
            return inputPlan;
        }
        Optional<SortClauseContext> sortClauseContext = Optional.ofNullable(ctx.sortClause());
        Optional<LimitClauseContext> limitClauseContext = Optional.ofNullable(ctx.limitClause());
        LogicalPlan sort = withSort(inputPlan, sortClauseContext);
        return withLimit(sort, limitClauseContext);
    }

    private LogicalPlan withSort(LogicalPlan input, Optional<SortClauseContext> sortCtx) {
        return input.optionalMap(sortCtx, () -> {
            List<OrderKey> orderKeys = visit(sortCtx.get().sortItem(), OrderKey.class);
            return new LogicalSort<>(orderKeys, input);
        });
    }

    private LogicalPlan withLimit(LogicalPlan input, Optional<LimitClauseContext> limitCtx) {
        return input.optionalMap(limitCtx, () -> {
            long limit = Long.parseLong(limitCtx.get().limit.getText());
            if (limit < 0) {
                throw new ParseException("Limit requires non-negative number", limitCtx.get());
            }
            long offset = 0;
            Token offsetToken = limitCtx.get().offset;
            if (offsetToken != null) {
                offset = Long.parseLong(offsetToken.getText());
            }
            return new LogicalLimit<>(limit, offset, LimitPhase.ORIGIN, input);
        });
    }

    /**
     * Add a regular (SELECT) query specification to a logical plan. The query specification
     * is the core of the logical plan, this is where sourcing (FROM clause), projection (SELECT),
     * aggregation (GROUP BY ... HAVING ...) and filtering (WHERE) takes place.
     *
     * <p>Note that query hints are ignored (both by the parser and the builder).
     */
    protected LogicalPlan withSelectQuerySpecification(
            ParserRuleContext ctx,
            LogicalPlan inputRelation,
            SelectClauseContext selectClause,
            Optional<WhereClauseContext> whereClause,
            Optional<AggClauseContext> aggClause,
            Optional<HavingClauseContext> havingClause,
            Optional<QualifyClauseContext> qualifyClause) {
        return ParserUtils.withOrigin(ctx, () -> {
            // from -> where -> group by -> having -> select
            LogicalPlan filter = withFilter(inputRelation, whereClause);
            SelectColumnClauseContext selectColumnCtx = selectClause.selectColumnClause();
            LogicalPlan aggregate = withAggregate(filter, selectColumnCtx, aggClause);
            boolean isDistinct = (selectClause.DISTINCT() != null);
            LogicalPlan selectPlan;
            if (!(aggregate instanceof Aggregate) && havingClause.isPresent()) {
                // create a project node for pattern match of ProjectToGlobalAggregate rule
                // then ProjectToGlobalAggregate rule can insert agg node as LogicalHaving node's child
                List<NamedExpression> projects = getNamedExpressions(selectColumnCtx.namedExpressionSeq());
                LogicalPlan project = new LogicalProject<>(projects, isDistinct, aggregate);
                selectPlan = new LogicalHaving<>(ExpressionUtils.extractConjunctionToSet(
                        getExpression((havingClause.get().booleanExpression()))), project);
            } else {
                LogicalPlan having = withHaving(aggregate, havingClause);
                selectPlan = withProjection(having, selectColumnCtx, aggClause, isDistinct);
            }
            // support qualify clause
            if (qualifyClause.isPresent()) {
                Expression qualifyExpr = getExpression(qualifyClause.get().booleanExpression());
                selectPlan = new LogicalQualify<>(Sets.newHashSet(qualifyExpr), selectPlan);
            }
            return selectPlan;
        });
    }

    /**
     * Join one more [[LogicalPlan]]s to the current logical plan.
     */
    private LogicalPlan withJoinRelations(LogicalPlan input, RelationContext ctx) {
        LogicalPlan last = input;
        for (JoinRelationContext join : ctx.joinRelation()) {
            JoinType joinType;
            if (join.joinType().CROSS() != null) {
                joinType = JoinType.CROSS_JOIN;
            } else if (join.joinType().FULL() != null) {
                joinType = JoinType.FULL_OUTER_JOIN;
            } else if (join.joinType().SEMI() != null) {
                if (join.joinType().LEFT() != null) {
                    joinType = JoinType.LEFT_SEMI_JOIN;
                } else {
                    joinType = JoinType.RIGHT_SEMI_JOIN;
                }
            } else if (join.joinType().ANTI() != null) {
                if (join.joinType().LEFT() != null) {
                    joinType = JoinType.LEFT_ANTI_JOIN;
                } else {
                    joinType = JoinType.RIGHT_ANTI_JOIN;
                }
            } else if (join.joinType().LEFT() != null) {
                joinType = JoinType.LEFT_OUTER_JOIN;
            } else if (join.joinType().RIGHT() != null) {
                joinType = JoinType.RIGHT_OUTER_JOIN;
            } else if (join.joinType().INNER() != null) {
                joinType = JoinType.INNER_JOIN;
            } else if (join.joinCriteria() != null) {
                joinType = JoinType.INNER_JOIN;
            } else {
                joinType = JoinType.CROSS_JOIN;
            }
            DistributeType distributeType = Optional.ofNullable(join.distributeType()).map(hintCtx -> {
                String hint = typedVisit(join.distributeType());
                if (DistributeType.JoinDistributeType.SHUFFLE.toString().equalsIgnoreCase(hint)) {
                    return DistributeType.SHUFFLE_RIGHT;
                } else if (DistributeType.JoinDistributeType.BROADCAST.toString().equalsIgnoreCase(hint)) {
                    return DistributeType.BROADCAST_RIGHT;
                } else {
                    throw new ParseException("Invalid join hint: " + hint, hintCtx);
                }
            }).orElse(DistributeType.NONE);
            DistributeHint distributeHint = new DistributeHint(distributeType);
            // TODO: natural join, lateral join, union join
            JoinCriteriaContext joinCriteria = join.joinCriteria();
            Optional<Expression> condition = Optional.empty();
            List<Expression> ids = null;
            if (joinCriteria != null) {
                if (join.joinType().CROSS() != null) {
                    throw new ParseException("Cross join can't be used with ON clause", joinCriteria);
                }
                if (joinCriteria.booleanExpression() != null) {
                    condition = Optional.ofNullable(getExpression(joinCriteria.booleanExpression()));
                } else if (joinCriteria.USING() != null) {
                    ids = visitIdentifierList(joinCriteria.identifierList())
                            .stream().map(UnboundSlot::quoted)
                            .collect(ImmutableList.toImmutableList());
                }
            } else {
                // keep same with original planner, allow cross/inner join
                if (!joinType.isInnerOrCrossJoin()) {
                    throw new ParseException("on mustn't be empty except for cross/inner join", join);
                }
            }
            if (ids == null) {
                last = new LogicalJoin<>(joinType, ExpressionUtils.EMPTY_CONDITION,
                        condition.map(ExpressionUtils::extractConjunction)
                                .orElse(ExpressionUtils.EMPTY_CONDITION),
                        distributeHint,
                        Optional.empty(),
                        last,
                        plan(join.relationPrimary()), null);
            } else {
                last = new LogicalUsingJoin<>(joinType, last, plan(join.relationPrimary()), ids, distributeHint);

            }
            if (distributeHint.distributeType != DistributeType.NONE
                    && ConnectContext.get().getStatementContext() != null
                    && !ConnectContext.get().getStatementContext().getHints().contains(distributeHint)) {
                ConnectContext.get().getStatementContext().addHint(distributeHint);
            }
        }
        return last;
    }

    private List<List<String>> getTableList(List<MultipartIdentifierContext> ctx) {
        List<List<String>> tableList = new ArrayList<>();
        for (MultipartIdentifierContext tableCtx : ctx) {
            tableList.add(visitMultipartIdentifier(tableCtx));
        }
        return tableList;
    }

    private LogicalPlan withHints(LogicalPlan logicalPlan, List<ParserRuleContext> selectHintContexts,
            List<ParserRuleContext> preAggOnHintContexts) {
        if (selectHintContexts.isEmpty() && preAggOnHintContexts.isEmpty()) {
            return logicalPlan;
        }
        LogicalPlan newPlan = logicalPlan;
        if (!selectHintContexts.isEmpty()) {
            ImmutableList.Builder<SelectHint> hints = ImmutableList.builder();
            for (ParserRuleContext hintContext : selectHintContexts) {
                SelectHintContext selectHintContext = (SelectHintContext) hintContext;
                for (HintStatementContext hintStatement : selectHintContext.hintStatements) {
                    if (hintStatement.USE_MV() != null) {
                        hints.add(new SelectHintUseMv("USE_MV", getTableList(hintStatement.tableList), true));
                        continue;
                    } else if (hintStatement.NO_USE_MV() != null) {
                        hints.add(new SelectHintUseMv("NO_USE_MV", getTableList(hintStatement.tableList), false));
                        continue;
                    }
                    String hintName = hintStatement.hintName.getText().toLowerCase(Locale.ROOT);
                    switch (hintName) {
                        case "set_var":
                            Map<String, Optional<String>> parameters = Maps.newLinkedHashMap();
                            for (HintAssignmentContext kv : hintStatement.parameters) {
                                if (kv.key != null) {
                                    String parameterName = visitIdentifierOrText(kv.key);
                                    Optional<String> value = Optional.empty();
                                    if (kv.constantValue != null) {
                                        Literal literal = (Literal) visit(kv.constantValue);
                                        value = Optional.ofNullable(literal.toLegacyLiteral().getStringValue());
                                    } else if (kv.identifierValue != null) {
                                        // maybe we should throw exception when the identifierValue is quoted identifier
                                        value = Optional.ofNullable(kv.identifierValue.getText());
                                    }
                                    parameters.put(parameterName, value);
                                }
                            }
                            SelectHintSetVar setVar = new SelectHintSetVar(hintName, parameters);
                            setVar.setVarOnceInSql(ConnectContext.get().getStatementContext());
                            hints.add(setVar);
                            break;
                        case "leading":
                            List<String> leadingParameters = new ArrayList<>();
                            for (HintAssignmentContext kv : hintStatement.parameters) {
                                if (kv.key != null) {
                                    String parameterName = visitIdentifierOrText(kv.key);
                                    leadingParameters.add(parameterName);
                                }
                            }
                            hints.add(new SelectHintLeading(hintName, leadingParameters));
                            break;
                        case "ordered":
                            hints.add(new SelectHintOrdered(hintName));
                            break;
                        case "use_cbo_rule":
                            List<String> useRuleParameters = new ArrayList<>();
                            for (HintAssignmentContext kv : hintStatement.parameters) {
                                if (kv.key != null) {
                                    String parameterName = visitIdentifierOrText(kv.key);
                                    useRuleParameters.add(parameterName);
                                }
                            }
                            hints.add(new SelectHintUseCboRule(hintName, useRuleParameters, false));
                            break;
                        case "no_use_cbo_rule":
                            List<String> noUseRuleParameters = new ArrayList<>();
                            for (HintAssignmentContext kv : hintStatement.parameters) {
                                String parameterName = visitIdentifierOrText(kv.key);
                                if (kv.key != null) {
                                    noUseRuleParameters.add(parameterName);
                                }
                            }
                            hints.add(new SelectHintUseCboRule(hintName, noUseRuleParameters, true));
                            break;
                        default:
                            break;
                    }
                }
            }
            newPlan = new LogicalSelectHint<>(hints.build(), newPlan);
        }
        if (!preAggOnHintContexts.isEmpty()) {
            for (ParserRuleContext hintContext : preAggOnHintContexts) {
                if (hintContext instanceof SelectHintContext) {
                    SelectHintContext preAggOnHintContext = (SelectHintContext) hintContext;
                    if (preAggOnHintContext.hintStatement != null
                            && preAggOnHintContext.hintStatement.hintName != null) {
                        String text = preAggOnHintContext.hintStatement.hintName.getText();
                        if (text.equalsIgnoreCase("PREAGGOPEN")) {
                            newPlan = new LogicalPreAggOnHint<>(newPlan);
                            break;
                        }
                    }
                }
            }
        }
        return newPlan;
    }

    @Override
    public String visitBracketDistributeType(BracketDistributeTypeContext ctx) {
        return ctx.identifier().getText();
    }

    @Override
    public String visitCommentDistributeType(CommentDistributeTypeContext ctx) {
        return ctx.identifier().getText();
    }

    @Override
    public List<String> visitBracketRelationHint(BracketRelationHintContext ctx) {
        return ctx.identifier().stream()
                .map(RuleContext::getText)
                .collect(ImmutableList.toImmutableList());
    }

    @Override
    public Object visitCommentRelationHint(CommentRelationHintContext ctx) {
        return ctx.identifier().stream()
                .map(RuleContext::getText)
                .collect(ImmutableList.toImmutableList());
    }

    protected LogicalPlan withProjection(LogicalPlan input, SelectColumnClauseContext selectCtx,
                                         Optional<AggClauseContext> aggCtx, boolean isDistinct) {
        return ParserUtils.withOrigin(selectCtx, () -> {
            if (aggCtx.isPresent()) {
                if (isDistinct) {
                    return new LogicalProject<>(ImmutableList.of(new UnboundStar(ImmutableList.of())),
                            isDistinct, input);
                } else {
                    return input;
                }
            } else {
                List<NamedExpression> projects = getNamedExpressions(selectCtx.namedExpressionSeq());
                if (input instanceof OneRowRelation) {
                    if (projects.stream().anyMatch(project -> project instanceof UnboundStar)) {
                        throw new ParseException("SELECT * must have a FROM clause");
                    }
                }
                return new LogicalProject<>(projects, isDistinct, input);
            }
        });
    }

    private LogicalPlan withRelations(LogicalPlan inputPlan, List<RelationContext> relations) {
        if (relations == null) {
            return inputPlan;
        }
        LogicalPlan left = inputPlan;
        for (RelationContext relation : relations) {
            // build left deep join tree
            LogicalPlan right = withJoinRelations(visitRelation(relation), relation);
            left = (left == null) ? right :
                    new LogicalJoin<>(
                            JoinType.CROSS_JOIN,
                            ExpressionUtils.EMPTY_CONDITION,
                            ExpressionUtils.EMPTY_CONDITION,
                            new DistributeHint(DistributeType.NONE),
                            Optional.empty(),
                            left,
                            right, null);
            // TODO: pivot and lateral view
        }
        return left;
    }

    private LogicalPlan withFilter(LogicalPlan input, Optional<WhereClauseContext> whereCtx) {
        return input.optionalMap(whereCtx, () ->
            new LogicalFilter<>(ExpressionUtils.extractConjunctionToSet(
                    getExpression(whereCtx.get().booleanExpression())), input));
    }

    private LogicalPlan withAggregate(LogicalPlan input, SelectColumnClauseContext selectCtx,
                                      Optional<AggClauseContext> aggCtx) {
        return input.optionalMap(aggCtx, () -> {
            GroupingElementContext groupingElementContext = aggCtx.get().groupingElement();
            List<NamedExpression> namedExpressions = getNamedExpressions(selectCtx.namedExpressionSeq());
            if (groupingElementContext.GROUPING() != null) {
                ImmutableList.Builder<List<Expression>> groupingSets = ImmutableList.builder();
                for (GroupingSetContext groupingSetContext : groupingElementContext.groupingSet()) {
                    groupingSets.add(visit(groupingSetContext.expression(), Expression.class));
                }
                return new LogicalRepeat<>(groupingSets.build(), namedExpressions, input);
            } else if (groupingElementContext.CUBE() != null) {
                List<Expression> cubeExpressions = visit(groupingElementContext.expression(), Expression.class);
                List<List<Expression>> groupingSets = ExpressionUtils.cubeToGroupingSets(cubeExpressions);
                return new LogicalRepeat<>(groupingSets, namedExpressions, input);
            } else if (groupingElementContext.ROLLUP() != null) {
                List<Expression> rollupExpressions = visit(groupingElementContext.expression(), Expression.class);
                List<List<Expression>> groupingSets = ExpressionUtils.rollupToGroupingSets(rollupExpressions);
                return new LogicalRepeat<>(groupingSets, namedExpressions, input);
            } else {
                List<Expression> groupByExpressions = visit(groupingElementContext.expression(), Expression.class);
                return new LogicalAggregate<>(groupByExpressions, namedExpressions, input);
            }
        });
    }

    private LogicalPlan withHaving(LogicalPlan input, Optional<HavingClauseContext> havingCtx) {
        return input.optionalMap(havingCtx, () -> {
            if (!(input instanceof Aggregate)) {
                throw new ParseException("Having clause should be applied against an aggregation.", havingCtx.get());
            }
            return new LogicalHaving<>(ExpressionUtils.extractConjunctionToSet(
                    getExpression((havingCtx.get().booleanExpression()))), input);
        });
    }

    /**
     * match predicate type and generate different predicates.
     *
     * @param ctx PredicateContext
     * @param valueExpression valueExpression
     * @return Expression
     */
    private Expression withPredicate(Expression valueExpression, PredicateContext ctx) {
        return ParserUtils.withOrigin(ctx, () -> {
            Expression outExpression;
            switch (ctx.kind.getType()) {
                case DorisParser.BETWEEN:
                    Expression lower = getExpression(ctx.lower);
                    Expression upper = getExpression(ctx.upper);
                    if (lower.equals(upper)) {
                        outExpression = new EqualTo(valueExpression, lower);
                    } else {
                        outExpression = new And(
                                new GreaterThanEqual(valueExpression, getExpression(ctx.lower)),
                                new LessThanEqual(valueExpression, getExpression(ctx.upper))
                        );
                    }
                    break;
                case DorisParser.LIKE:
                    outExpression = new Like(
                        valueExpression,
                        getExpression(ctx.pattern)
                    );
                    break;
                case DorisParser.RLIKE:
                case DorisParser.REGEXP:
                    outExpression = new Regexp(
                        valueExpression,
                        getExpression(ctx.pattern)
                    );
                    break;
                case DorisParser.IN:
                    if (ctx.query() == null) {
                        outExpression = new InPredicate(
                                valueExpression,
                                withInList(ctx)
                        );
                    } else {
                        outExpression = new InSubquery(
                                valueExpression,
                                typedVisit(ctx.query()),
                                ctx.NOT() != null
                        );
                    }
                    break;
                case DorisParser.NULL:
                    outExpression = new IsNull(valueExpression);
                    break;
                case DorisParser.TRUE:
                    outExpression = new Cast(valueExpression,
                            BooleanType.INSTANCE, true);
                    break;
                case DorisParser.FALSE:
                    outExpression = new Not(new Cast(valueExpression,
                            BooleanType.INSTANCE, true));
                    break;
                case DorisParser.MATCH:
                case DorisParser.MATCH_ANY:
                    outExpression = new MatchAny(
                        valueExpression,
                        getExpression(ctx.pattern)
                    );
                    break;
                case DorisParser.MATCH_ALL:
                    outExpression = new MatchAll(
                        valueExpression,
                        getExpression(ctx.pattern)
                    );
                    break;
                case DorisParser.MATCH_PHRASE:
                    outExpression = new MatchPhrase(
                        valueExpression,
                        getExpression(ctx.pattern)
                    );
                    break;
                case DorisParser.MATCH_PHRASE_PREFIX:
                    outExpression = new MatchPhrasePrefix(
                        valueExpression,
                        getExpression(ctx.pattern)
                    );
                    break;
                case DorisParser.MATCH_REGEXP:
                    outExpression = new MatchRegexp(
                        valueExpression,
                        getExpression(ctx.pattern)
                    );
                    break;
                case DorisParser.MATCH_PHRASE_EDGE:
                    outExpression = new MatchPhraseEdge(
                        valueExpression,
                        getExpression(ctx.pattern)
                    );
                    break;
                default:
                    throw new ParseException("Unsupported predicate type: " + ctx.kind.getText(), ctx);
            }
            return ctx.NOT() != null ? new Not(outExpression) : outExpression;
        });
    }

    private List<NamedExpression> getNamedExpressions(NamedExpressionSeqContext namedCtx) {
        return ParserUtils.withOrigin(namedCtx, () -> visit(namedCtx.namedExpression(), NamedExpression.class));
    }

    @Override
    public Expression visitSubqueryExpression(SubqueryExpressionContext subqueryExprCtx) {
        return ParserUtils.withOrigin(subqueryExprCtx, () -> new ScalarSubquery(typedVisit(subqueryExprCtx.query())));
    }

    @Override
    public Expression visitExist(ExistContext context) {
        return ParserUtils.withOrigin(context, () -> new Exists(typedVisit(context.query()), false));
    }

    @Override
    public Expression visitIsnull(IsnullContext context) {
        return ParserUtils.withOrigin(context, () -> new IsNull(typedVisit(context.valueExpression())));
    }

    @Override
    public Expression visitIs_not_null_pred(Is_not_null_predContext context) {
        return ParserUtils.withOrigin(context, () -> new Not(new IsNull(typedVisit(context.valueExpression()))));
    }

    public List<Expression> withInList(PredicateContext ctx) {
        return ctx.expression().stream().map(this::getExpression).collect(ImmutableList.toImmutableList());
    }

    @Override
    public Literal visitDecimalLiteral(DecimalLiteralContext ctx) {
        try {
            if (Config.enable_decimal_conversion) {
                return new DecimalV3Literal(new BigDecimal(ctx.getText()));
            } else {
                return new DecimalLiteral(new BigDecimal(ctx.getText()));
            }
        } catch (Exception e) {
            return new DoubleLiteral(Double.parseDouble(ctx.getText()));
        }
    }

    private String parsePropertyKey(PropertyKeyContext item) {
        if (item.constant() != null) {
            return parseConstant(item.constant()).trim();
        }
        return item.getText().trim();
    }

    private String parsePropertyValue(PropertyValueContext item) {
        if (item.constant() != null) {
            return parseConstant(item.constant());
        }
        return item.getText();
    }

    private ExplainLevel parseExplainPlanType(PlanTypeContext planTypeContext) {
        if (planTypeContext == null || planTypeContext.ALL() != null) {
            return ExplainLevel.ALL_PLAN;
        }
        if (planTypeContext.PHYSICAL() != null || planTypeContext.OPTIMIZED() != null) {
            return ExplainLevel.OPTIMIZED_PLAN;
        }
        if (planTypeContext.REWRITTEN() != null || planTypeContext.LOGICAL() != null) {
            return ExplainLevel.REWRITTEN_PLAN;
        }
        if (planTypeContext.ANALYZED() != null) {
            return ExplainLevel.ANALYZED_PLAN;
        }
        if (planTypeContext.PARSED() != null) {
            return ExplainLevel.PARSED_PLAN;
        }
        if (planTypeContext.SHAPE() != null) {
            return ExplainLevel.SHAPE_PLAN;
        }
        if (planTypeContext.MEMO() != null) {
            return ExplainLevel.MEMO_PLAN;
        }
        if (planTypeContext.DISTRIBUTED() != null) {
            return ExplainLevel.DISTRIBUTED_PLAN;
        }
        return ExplainLevel.ALL_PLAN;
    }

    @Override
    public Pair<DataType, Boolean> visitDataTypeWithNullable(DataTypeWithNullableContext ctx) {
        return ParserUtils.withOrigin(ctx, () -> Pair.of(typedVisit(ctx.dataType()), ctx.NOT() == null));
    }

    @Override
    public DataType visitAggStateDataType(AggStateDataTypeContext ctx) {
        return ParserUtils.withOrigin(ctx, () -> {
            List<Pair<DataType, Boolean>> dataTypeWithNullables = ctx.dataTypes.stream()
                    .map(this::visitDataTypeWithNullable)
                    .collect(Collectors.toList());
            List<DataType> dataTypes = dataTypeWithNullables.stream()
                    .map(dt -> dt.first)
                    .collect(ImmutableList.toImmutableList());
            List<Boolean> nullables = dataTypeWithNullables.stream()
                    .map(dt -> dt.second)
                    .collect(ImmutableList.toImmutableList());
            String functionName = ctx.functionNameIdentifier().getText();
            if (!BuiltinAggregateFunctions.INSTANCE.aggFuncNames.contains(functionName)) {
                // TODO use function binder to check function exists
                throw new ParseException("Can not found function '" + functionName + "'", ctx);
            }
            return new AggStateType(functionName, dataTypes, nullables);
        });
    }

    @Override
    public DataType visitPrimitiveDataType(PrimitiveDataTypeContext ctx) {
        return ParserUtils.withOrigin(ctx, () -> {
            String dataType = ctx.primitiveColType().type.getText().toLowerCase(Locale.ROOT);
            if (dataType.equalsIgnoreCase("all")) {
                throw new NotSupportedException("Disable to create table with `ALL` type columns");
            }
            List<String> l = Lists.newArrayList(dataType);
            ctx.INTEGER_VALUE().stream().map(ParseTree::getText).forEach(l::add);
            return DataType.convertPrimitiveFromStrings(l);
        });
    }

    @Override
    public DataType visitComplexDataType(ComplexDataTypeContext ctx) {
        return ParserUtils.withOrigin(ctx, () -> {
            switch (ctx.complex.getType()) {
                case DorisParser.ARRAY:
                    return ArrayType.of(typedVisit(ctx.dataType(0)), true);
                case DorisParser.MAP:
                    return MapType.of(typedVisit(ctx.dataType(0)), typedVisit(ctx.dataType(1)));
                case DorisParser.STRUCT:
                    return new StructType(visitComplexColTypeList(ctx.complexColTypeList()));
                default:
                    throw new AnalysisException("do not support " + ctx.complex.getText() + " type for Nereids");
            }
        });
    }

    @Override
    public List<StructField> visitComplexColTypeList(ComplexColTypeListContext ctx) {
        return ctx.complexColType().stream().map(this::visitComplexColType).collect(ImmutableList.toImmutableList());
    }

    @Override
    public StructField visitComplexColType(ComplexColTypeContext ctx) {
        String comment;
        if (ctx.commentSpec() != null) {
            comment = ctx.commentSpec().STRING_LITERAL().getText();
            comment = LogicalPlanBuilderAssistant.escapeBackSlash(comment.substring(1, comment.length() - 1));
        } else {
            comment = "";
        }
        return new StructField(ctx.identifier().getText(), typedVisit(ctx.dataType()), true, comment);
    }

    private String parseConstant(ConstantContext context) {
        Object constant = visit(context);
        if (constant instanceof Literal && ((Literal) constant).isStringLikeLiteral()) {
            return ((Literal) constant).getStringValue();
        }
        return context.getText();
    }

    @Override
    public Object visitCollate(CollateContext ctx) {
        return visit(ctx.primaryExpression());
    }

    @Override
    public Object visitSample(SampleContext ctx) {
        long seek = ctx.seed == null ? -1L : Long.parseLong(ctx.seed.getText());
        DorisParser.SampleMethodContext sampleContext = ctx.sampleMethod();
        if (sampleContext instanceof SampleByPercentileContext) {
            SampleByPercentileContext sampleByPercentileContext = (SampleByPercentileContext) sampleContext;
            long percent = Long.parseLong(sampleByPercentileContext.INTEGER_VALUE().getText());
            return new TableSample(percent, true, seek);
        }
        SampleByRowsContext sampleByRowsContext = (SampleByRowsContext) sampleContext;
        long rows = Long.parseLong(sampleByRowsContext.INTEGER_VALUE().getText());
        return new TableSample(rows, false, seek);
    }

    @Override
    public Object visitCallProcedure(CallProcedureContext ctx) {
        List<String> nameParts = visitMultipartIdentifier(ctx.name);
        FuncNameInfo procedureName = new FuncNameInfo(nameParts);
        List<Expression> arguments = ctx.expression().stream()
                .<Expression>map(this::typedVisit)
                .collect(ImmutableList.toImmutableList());
        UnboundFunction unboundFunction = new UnboundFunction(procedureName.getDbName(), procedureName.getName(),
                true, arguments);
        return new CallCommand(unboundFunction, getOriginSql(ctx));
    }

    @Override
    public LogicalPlan visitCreateProcedure(CreateProcedureContext ctx) {
        List<String> nameParts = visitMultipartIdentifier(ctx.name);
        FuncNameInfo procedureName = new FuncNameInfo(nameParts);
        return ParserUtils.withOrigin(ctx, () -> {
            LogicalPlan createProcedurePlan;
            createProcedurePlan = new CreateProcedureCommand(procedureName, getOriginSql(ctx),
                    ctx.REPLACE() != null);
            return createProcedurePlan;
        });
    }

    @Override
    public LogicalPlan visitDropProcedure(DropProcedureContext ctx) {
        List<String> nameParts = visitMultipartIdentifier(ctx.name);
        FuncNameInfo procedureName = new FuncNameInfo(nameParts);
        return ParserUtils.withOrigin(ctx, () -> new DropProcedureCommand(procedureName, getOriginSql(ctx)));
    }

    @Override
    public LogicalPlan visitShowProcedureStatus(ShowProcedureStatusContext ctx) {
        Set<Expression> whereExpr = Collections.emptySet();
        if (ctx.whereClause() != null) {
            whereExpr = ExpressionUtils.extractConjunctionToSet(
                    getExpression(ctx.whereClause().booleanExpression()));
        }

        if (ctx.valueExpression() != null) {
            // parser allows only LIKE or WhereClause.
            // Mysql grammar: SHOW PROCEDURE STATUS [LIKE 'pattern' | WHERE expr]
            whereExpr = Sets.newHashSet(new Like(new UnboundSlot("ProcedureName"), getExpression(ctx.pattern)));
        }

        final Set<Expression> whereExprConst = whereExpr;
        return ParserUtils.withOrigin(ctx, () -> new ShowProcedureStatusCommand(whereExprConst));
    }

    @Override
    public LogicalPlan visitShowCreateProcedure(ShowCreateProcedureContext ctx) {
        List<String> nameParts = visitMultipartIdentifier(ctx.name);
        FuncNameInfo procedureName = new FuncNameInfo(nameParts);
        return ParserUtils.withOrigin(ctx, () -> new ShowCreateProcedureCommand(procedureName));
    }

    @Override
    public LogicalPlan visitCreateSqlBlockRule(CreateSqlBlockRuleContext ctx) {
        Map<String, String> properties = ctx.propertyClause() != null
                        ? Maps.newHashMap(visitPropertyClause(ctx.propertyClause())) : Maps.newHashMap();
        return new CreateSqlBlockRuleCommand(stripQuotes(ctx.name.getText()), ctx.EXISTS() != null, properties);
    }

    @Override
    public LogicalPlan visitAlterSqlBlockRule(AlterSqlBlockRuleContext ctx) {
        Map<String, String> properties = ctx.propertyClause() != null
                        ? Maps.newHashMap(visitPropertyClause(ctx.propertyClause())) : Maps.newHashMap();
        return new AlterSqlBlockRuleCommand(stripQuotes(ctx.name.getText()), properties);
    }

    @Override
    public LogicalPlan visitDropCatalogRecycleBin(DropCatalogRecycleBinContext ctx) {
        String idTypeStr = ctx.idType.getText().substring(1, ctx.idType.getText().length() - 1);
        IdType idType = IdType.fromString(idTypeStr);
        long id = Long.parseLong(ctx.id.getText());

        return ParserUtils.withOrigin(ctx, () -> new DropCatalogRecycleBinCommand(idType, id));
    }

    @Override
    public Object visitUnsupported(UnsupportedContext ctx) {
        return UnsupportedCommand.INSTANCE;
    }

    @Override
    public LogicalPlan visitSupportedUnsetStatement(SupportedUnsetStatementContext ctx) {
        if (ctx.DEFAULT() != null && ctx.STORAGE() != null && ctx.VAULT() != null) {
            return new UnsetDefaultStorageVaultCommand();
        }
        SetType statementScope = visitStatementScope(ctx.statementScope());
        if (ctx.ALL() != null) {
            return new UnsetVariableCommand(statementScope, true);
        } else if (ctx.identifier() != null) {
            return new UnsetVariableCommand(statementScope, ctx.identifier().getText());
        }
        throw new AnalysisException("Should add 'ALL' or variable name");
    }

    @Override
    public LogicalPlan visitCreateTableLike(CreateTableLikeContext ctx) {
        List<String> nameParts = visitMultipartIdentifier(ctx.name);
        List<String> existedTableNameParts = visitMultipartIdentifier(ctx.existedTable);
        ArrayList<String> rollupNames = Lists.newArrayList();
        boolean withAllRollUp = false;
        if (ctx.WITH() != null && ctx.rollupNames != null) {
            rollupNames = new ArrayList<>(visitIdentifierList(ctx.rollupNames));
        } else if (ctx.WITH() != null && ctx.rollupNames == null) {
            withAllRollUp = true;
        }
        CreateTableLikeInfo info = new CreateTableLikeInfo(ctx.EXISTS() != null,
                ctx.TEMPORARY() != null,
                new TableNameInfo(nameParts), new TableNameInfo(existedTableNameParts),
                rollupNames, withAllRollUp);
        return new CreateTableLikeCommand(info);
    }

    @Override
    public Command visitCreateUserDefineFunction(CreateUserDefineFunctionContext ctx) {
        SetType statementScope = visitStatementScope(ctx.statementScope());
        boolean ifNotExists = ctx.EXISTS() != null;
        boolean isAggFunction = ctx.AGGREGATE() != null;
        boolean isTableFunction = ctx.TABLES() != null;
        FunctionName function = visitFunctionIdentifier(ctx.functionIdentifier());
        FunctionArgTypesInfo functionArgTypesInfo;
        if (ctx.functionArguments() != null) {
            functionArgTypesInfo = visitFunctionArguments(ctx.functionArguments());
        } else {
            functionArgTypesInfo = new FunctionArgTypesInfo(new ArrayList<>(), false);
        }
        DataType returnType = typedVisit(ctx.returnType);
        returnType = returnType.conversion();
        DataType intermediateType = ctx.intermediateType != null ? typedVisit(ctx.intermediateType) : null;
        if (intermediateType != null) {
            intermediateType = intermediateType.conversion();
        }
        Map<String, String> properties = ctx.propertyClause() != null
                ? Maps.newHashMap(visitPropertyClause(ctx.propertyClause()))
                : Maps.newHashMap();
        return new CreateFunctionCommand(statementScope, ifNotExists, isAggFunction, false, isTableFunction,
                function, functionArgTypesInfo, returnType, intermediateType,
                null, null, properties);
    }

    @Override
    public Command visitCreateAliasFunction(CreateAliasFunctionContext ctx) {
        SetType statementScope = visitStatementScope(ctx.statementScope());
        boolean ifNotExists = ctx.EXISTS() != null;
        FunctionName function = visitFunctionIdentifier(ctx.functionIdentifier());
        FunctionArgTypesInfo functionArgTypesInfo;
        if (ctx.functionArguments() != null) {
            functionArgTypesInfo = visitFunctionArguments(ctx.functionArguments());
        } else {
            functionArgTypesInfo = new FunctionArgTypesInfo(new ArrayList<>(), false);
        }
        List<String> parameters = ctx.parameters != null ? visitIdentifierSeq(ctx.parameters) : new ArrayList<>();
        Expression originFunction = getExpression(ctx.expression());
        return new CreateFunctionCommand(statementScope, ifNotExists, false, true, false,
                function, functionArgTypesInfo, VarcharType.MAX_VARCHAR_TYPE, null,
                parameters, originFunction, null);
    }

    @Override
    public Command visitDropFunction(DropFunctionContext ctx) {
        SetType statementScope = visitStatementScope(ctx.statementScope());
        boolean ifExists = ctx.EXISTS() != null;
        FunctionName function = visitFunctionIdentifier(ctx.functionIdentifier());
        FunctionArgTypesInfo functionArgTypesInfo;
        if (ctx.functionArguments() != null) {
            functionArgTypesInfo = visitFunctionArguments(ctx.functionArguments());
        } else {
            functionArgTypesInfo = new FunctionArgTypesInfo(new ArrayList<>(), false);
        }
        return new DropFunctionCommand(statementScope, ifExists, function, functionArgTypesInfo);
    }

    @Override
    public FunctionArgTypesInfo visitFunctionArguments(FunctionArgumentsContext ctx) {
        boolean isVariadic = ctx.DOTDOTDOT() != null;
        List<DataType> argTypeDefs;
        if (ctx.dataTypeList() != null) {
            argTypeDefs = visitDataTypeList(ctx.dataTypeList());
        } else {
            argTypeDefs = new ArrayList<>();
        }
        return new FunctionArgTypesInfo(argTypeDefs, isVariadic);
    }

    @Override
    public FunctionName visitFunctionIdentifier(FunctionIdentifierContext ctx) {
        String functionName = ctx.functionNameIdentifier().getText();
        String dbName = ctx.dbName != null ? ctx.dbName.getText() : null;
        return new FunctionName(dbName, functionName);
    }

    @Override
    public List<DataType> visitDataTypeList(DataTypeListContext ctx) {
        List<DataType> dataTypeList = new ArrayList<>(ctx.getChildCount());
        for (DorisParser.DataTypeContext dataTypeContext : ctx.dataType()) {
            DataType dataType = typedVisit(dataTypeContext);
            dataTypeList.add(dataType.conversion());
        }
        return dataTypeList;
    }

    @Override
    public LogicalPlan visitShowAuthors(ShowAuthorsContext ctx) {
        return new ShowAuthorsCommand();
    }

    @Override
    public LogicalPlan visitShowEvents(ShowEventsContext ctx) {
        return new ShowEventsCommand();
    }

    @Override
    public LogicalPlan visitShowConfig(ShowConfigContext ctx) {
        ShowConfigCommand command;
        if (ctx.type.getText().equalsIgnoreCase(NodeType.FRONTEND.name())) {
            command = new ShowConfigCommand(NodeType.FRONTEND);
        } else {
            command = new ShowConfigCommand(NodeType.BACKEND);
        }
        if (ctx.LIKE() != null && ctx.pattern != null) {
            Like like = new Like(new UnboundSlot("ProcedureName"), getExpression(ctx.pattern));
            String pattern = ((Literal) like.child(1)).getStringValue();
            command.setPattern(pattern);
        }
        if (ctx.FROM() != null && ctx.backendId != null) {
            long backendId = Long.parseLong(ctx.backendId.getText());
            command.setBackendId(backendId);
        }
        return command;
    }

    @Override
    public SetOptionsCommand visitSetOptions(SetOptionsContext ctx) {
        List<SetVarOp> setVarOpList = new ArrayList<>(1);
        for (Object child : ctx.children) {
            if (child instanceof RuleNode) {
                setVarOpList.add(typedVisit((RuleNode) child));
            }
        }
        return new SetOptionsCommand(setVarOpList);
    }

    @Override
    public SetVarOp visitSetSystemVariable(SetSystemVariableContext ctx) {
        SetType statementScope = visitStatementScope(ctx.statementScope());
        String name = stripQuotes(ctx.identifier().getText());
        Expression expression = ctx.expression() != null ? typedVisit(ctx.expression()) : null;
        return new SetSessionVarOp(statementScope, name, expression);
    }

    @Override
    public SetVarOp visitSetVariableWithType(SetVariableWithTypeContext ctx) {
        SetType statementScope = visitStatementScope(ctx.statementScope());
        String name = stripQuotes(ctx.identifier().getText());
        Expression expression = ctx.expression() != null ? typedVisit(ctx.expression()) : null;
        return new SetSessionVarOp(statementScope, name, expression);
    }

    @Override
    public SetVarOp visitSetPassword(SetPasswordContext ctx) {
        String user;
        String host;
        boolean isDomain;
        String passwordText;
        UserIdentity userIdentity = null;
        if (ctx.userIdentify() != null) {
            user = stripQuotes(ctx.userIdentify().user.getText());
            host = ctx.userIdentify().host != null ? stripQuotes(ctx.userIdentify().host.getText()) : "%";
            isDomain = ctx.userIdentify().ATSIGN() != null;
            userIdentity = new UserIdentity(user, host, isDomain);
        }
        passwordText = stripQuotes(ctx.STRING_LITERAL().getText());
        return new SetPassVarOp(userIdentity, new PassVar(passwordText, ctx.isPlain != null));
    }

    @Override
    public SetVarOp visitSetNames(SetNamesContext ctx) {
        return new SetNamesVarOp();
    }

    @Override
    public SetVarOp visitSetCharset(SetCharsetContext ctx) {
        String charset = ctx.charsetName != null ? stripQuotes(ctx.charsetName.getText()) : null;
        return new SetCharsetAndCollateVarOp(charset);
    }

    @Override
    public SetVarOp visitSetCollate(SetCollateContext ctx) {
        String charset = ctx.charsetName != null ? stripQuotes(ctx.charsetName.getText()) : null;
        String collate = ctx.collateName != null ? stripQuotes(ctx.collateName.getText()) : null;
        return new SetCharsetAndCollateVarOp(charset, collate);
    }

    @Override
    public SetVarOp visitSetLdapAdminPassword(SetLdapAdminPasswordContext ctx) {
        String passwordText = stripQuotes(ctx.STRING_LITERAL().getText());
        boolean isPlain = ctx.PASSWORD() != null;
        return new SetLdapPassVarOp(new PassVar(passwordText, isPlain));
    }

    @Override
    public SetVarOp visitSetUserVariable(SetUserVariableContext ctx) {
        String name = stripQuotes(ctx.identifier().getText());
        Expression expression = typedVisit(ctx.expression());
        return new SetUserDefinedVarOp(name, expression);
    }

    @Override
    public SetTransactionCommand visitSetTransaction(SetTransactionContext ctx) {
        return new SetTransactionCommand();
    }

    @Override
    public LogicalPlan visitShowStorageVault(ShowStorageVaultContext ctx) {
        return new ShowStorageVaultCommand();
    }

    @Override
    public SetUserPropertiesCommand visitSetUserProperties(SetUserPropertiesContext ctx) {
        String user = ctx.user != null ? stripQuotes(ctx.user.getText()) : null;
        Map<String, String> userPropertiesMap = visitPropertyItemList(ctx.propertyItemList());
        List<SetUserPropertyVarOp> setUserPropertyVarOpList = new ArrayList<>(userPropertiesMap.size());
        for (Map.Entry<String, String> entry : userPropertiesMap.entrySet()) {
            setUserPropertyVarOpList.add(new SetUserPropertyVarOp(user, entry.getKey(), entry.getValue()));
        }
        return new SetUserPropertiesCommand(user, setUserPropertyVarOpList);
    }

    @Override
    public SetDefaultStorageVaultCommand visitSetDefaultStorageVault(SetDefaultStorageVaultContext ctx) {
        return new SetDefaultStorageVaultCommand(stripQuotes(ctx.identifier().getText()));
    }

    @Override
    public Object visitRefreshCatalog(RefreshCatalogContext ctx) {
        if (ctx.name != null) {
            String catalogName = ctx.name.getText();
            Map<String, String> properties = ctx.propertyClause() != null
                    ? Maps.newHashMap(visitPropertyClause(ctx.propertyClause())) : Maps.newHashMap();
            return new RefreshCatalogCommand(catalogName, properties);
        }
        throw new AnalysisException("catalog name can not be null");
    }

    @Override
    public RefreshDatabaseCommand visitRefreshDatabase(RefreshDatabaseContext ctx) {
        Map<String, String> properties = visitPropertyClause(ctx.propertyClause()) == null ? Maps.newHashMap()
                : visitPropertyClause(ctx.propertyClause());
        List<String> parts = visitMultipartIdentifier(ctx.name);
        int size = parts.size();
        if (size == 0) {
            throw new ParseException("database name can't be empty");
        }
        String dbName = parts.get(size - 1);

        // [db].
        if (size == 1) {
            return new RefreshDatabaseCommand(dbName, properties);
        } else if (parts.size() == 2) {  // [ctl,db].
            return new RefreshDatabaseCommand(parts.get(0), dbName, properties);
        }
        throw new ParseException("Only one dot can be in the name: " + String.join(".", parts));
    }

    @Override
    public Object visitRefreshTable(RefreshTableContext ctx) {
        List<String> parts = visitMultipartIdentifier(ctx.name);
        int size = parts.size();
        if (size == 0) {
            throw new ParseException("table name can't be empty");
        } else if (size <= 3) {
            return new RefreshTableCommand(new TableNameInfo(parts));
        }
        throw new ParseException("Only one or two dot can be in the name: " + String.join(".", parts));
    }

    @Override
    public LogicalPlan visitShowCreateRepository(ShowCreateRepositoryContext ctx) {
        return new ShowCreateRepositoryCommand(ctx.identifier().getText());
    }

    public LogicalPlan visitShowLastInsert(ShowLastInsertContext ctx) {
        return new ShowLastInsertCommand();
    }

    @Override
    public LogicalPlan visitShowLoad(ShowLoadContext ctx) {
        String dbName = null;
        Expression wildWhere = null;
        List<OrderKey> orderKeys = null;
        long limit = -1L;
        long offset = 0L;
        if (ctx.database != null) {
            dbName = ctx.database.getText();
        }
        if (ctx.sortClause() != null) {
            orderKeys = visit(ctx.sortClause().sortItem(), OrderKey.class);
        }
        if (ctx.wildWhere() != null) {
            wildWhere = getWildWhere(ctx.wildWhere());
        }
        if (ctx.limitClause() != null) {
            limit = ctx.limitClause().limit != null
                    ? Long.parseLong(ctx.limitClause().limit.getText())
                    : 0;
            if (limit < 0) {
                throw new ParseException("Limit requires non-negative number", ctx.limitClause());
            }
            offset = ctx.limitClause().offset != null
                    ? Long.parseLong(ctx.limitClause().offset.getText())
                    : 0;
            if (offset < 0) {
                throw new ParseException("Offset requires non-negative number", ctx.limitClause());
            }
        }
        boolean isStreamLoad = ctx.STREAM() != null;
        return new ShowLoadCommand(wildWhere, orderKeys, limit, offset, dbName, isStreamLoad);
    }

    @Override
    public LogicalPlan visitShowLoadProfile(ShowLoadProfileContext ctx) {
        String loadIdPath = "/"; // default load id path
        if (ctx.loadIdPath != null) {
            loadIdPath = stripQuotes(ctx.loadIdPath.getText());
        }

        long limit = 20;
        if (ctx.limitClause() != null) {
            limit = Long.parseLong(ctx.limitClause().limit.getText());
            if (limit < 0) {
                throw new ParseException("Limit requires non-negative number, got " + String.valueOf(limit));
            }
        }
        return new ShowLoadProfileCommand(loadIdPath, limit);
    }

    @Override
    public LogicalPlan visitShowDataTypes(ShowDataTypesContext ctx) {
        return new ShowDataTypesCommand();
    }

    @Override
    public LogicalPlan visitShowGrants(ShowGrantsContext ctx) {
        boolean all = (ctx.ALL() != null) ? true : false;
        return new ShowGrantsCommand(null, all);
    }

    @Override
    public LogicalPlan visitAlterStoragePolicy(AlterStoragePolicyContext ctx) {
        String policyName = visitIdentifierOrText(ctx.identifierOrText());
        Map<String, String> properties = visitPropertyClause(ctx.propertyClause()) == null ? Maps.newHashMap()
                : visitPropertyClause(ctx.propertyClause());

        return new AlterStoragePolicyCommand(policyName, properties);
    }

    @Override
    public LogicalPlan visitShowGrantsForUser(ShowGrantsForUserContext ctx) {
        UserIdentity userIdent = visitUserIdentify(ctx.userIdentify());
        return new ShowGrantsCommand(userIdent, false);
    }

    @Override
    public LogicalPlan visitShowRowPolicy(ShowRowPolicyContext ctx) {
        UserIdentity user = null;
        String role = null;
        if (ctx.userIdentify() != null) {
            user = visitUserIdentify(ctx.userIdentify());
        } else if (ctx.role != null) {
            role = ctx.role.getText();
        }

        return new ShowRowPolicyCommand(user, role);
    }

    @Override
    public LogicalPlan visitShowPartitionId(ShowPartitionIdContext ctx) {
        long partitionId = -1;
        if (ctx.partitionId != null) {
            partitionId = Long.parseLong(ctx.partitionId.getText());
        }
        return new ShowPartitionIdCommand(partitionId);
    }

    @Override
    public AlterTableCommand visitAlterTable(AlterTableContext ctx) {
        TableNameInfo tableNameInfo = new TableNameInfo(visitMultipartIdentifier(ctx.tableName));
        List<AlterTableOp> alterTableOps = new ArrayList<>();
        for (Object child : ctx.children) {
            if (child instanceof AlterTableClauseContext) {
                alterTableOps.add(typedVisit((AlterTableClauseContext) child));
            }
        }
        return new AlterTableCommand(tableNameInfo, alterTableOps);
    }

    @Override
    public AlterTableCommand visitAlterTableAddRollup(AlterTableAddRollupContext ctx) {
        TableNameInfo tableNameInfo = new TableNameInfo(visitMultipartIdentifier(ctx.tableName));
        List<AlterTableOp> alterTableOps = new ArrayList<>();
        for (Object child : ctx.children) {
            if (child instanceof AddRollupClauseContext) {
                alterTableOps.add(typedVisit((AddRollupClauseContext) child));
            }
        }
        return new AlterTableCommand(tableNameInfo, alterTableOps);
    }

    @Override
    public AlterTableCommand visitAlterTableDropRollup(AlterTableDropRollupContext ctx) {
        TableNameInfo tableNameInfo = new TableNameInfo(visitMultipartIdentifier(ctx.tableName));
        List<AlterTableOp> alterTableOps = new ArrayList<>();
        for (Object child : ctx.children) {
            if (child instanceof DropRollupClauseContext) {
                alterTableOps.add(typedVisit((DropRollupClauseContext) child));
            }
        }
        return new AlterTableCommand(tableNameInfo, alterTableOps);
    }

    @Override
    public AlterTableCommand visitAlterTableProperties(DorisParser.AlterTablePropertiesContext ctx) {
        TableNameInfo tableNameInfo = new TableNameInfo(visitMultipartIdentifier(ctx.name));
        List<AlterTableOp> alterTableOps = new ArrayList<>();
        Map<String, String> properties = ctx.propertyItemList() != null
                ? Maps.newHashMap(visitPropertyItemList(ctx.propertyItemList()))
                : Maps.newHashMap();
        alterTableOps.add(new ModifyTablePropertiesOp(properties));
        return new AlterTableCommand(tableNameInfo, alterTableOps);
    }

    @Override
    public AlterTableOp visitAddColumnClause(AddColumnClauseContext ctx) {
        ColumnDefinition columnDefinition = visitColumnDef(ctx.columnDef());
        ColumnPosition columnPosition = null;
        if (ctx.columnPosition() != null) {
            if (ctx.columnPosition().FIRST() != null) {
                columnPosition = ColumnPosition.FIRST;
            } else {
                columnPosition = new ColumnPosition(ctx.columnPosition().position.getText());
            }
        }
        String rollupName = ctx.toRollup() != null ? ctx.toRollup().rollup.getText() : null;
        Map<String, String> properties = ctx.properties != null
                ? Maps.newHashMap(visitPropertyClause(ctx.properties))
                : Maps.newHashMap();
        return new AddColumnOp(columnDefinition, columnPosition, rollupName, properties);
    }

    @Override
    public AlterTableOp visitAddColumnsClause(AddColumnsClauseContext ctx) {
        List<ColumnDefinition> columnDefinitions = visitColumnDefs(ctx.columnDefs());
        String rollupName = ctx.toRollup() != null ? ctx.toRollup().rollup.getText() : null;
        Map<String, String> properties = ctx.properties != null
                ? Maps.newHashMap(visitPropertyClause(ctx.properties))
                : Maps.newHashMap();
        return new AddColumnsOp(columnDefinitions, rollupName, properties);
    }

    @Override
    public AlterTableOp visitDropColumnClause(DropColumnClauseContext ctx) {
        String columnName = ctx.name.getText();
        String rollupName = ctx.fromRollup() != null ? ctx.fromRollup().rollup.getText() : null;
        Map<String, String> properties = ctx.properties != null
                ? Maps.newHashMap(visitPropertyClause(ctx.properties))
                : Maps.newHashMap();
        return new DropColumnOp(columnName, rollupName, properties);
    }

    @Override
    public AlterTableOp visitModifyColumnClause(ModifyColumnClauseContext ctx) {
        ColumnDefinition columnDefinition = visitColumnDef(ctx.columnDef());
        ColumnPosition columnPosition = null;
        if (ctx.columnPosition() != null) {
            if (ctx.columnPosition().FIRST() != null) {
                columnPosition = ColumnPosition.FIRST;
            } else {
                columnPosition = new ColumnPosition(ctx.columnPosition().position.getText());
            }
        }
        String rollupName = ctx.fromRollup() != null ? ctx.fromRollup().rollup.getText() : null;
        Map<String, String> properties = ctx.properties != null
                ? Maps.newHashMap(visitPropertyClause(ctx.properties))
                : Maps.newHashMap();
        return new ModifyColumnOp(columnDefinition, columnPosition, rollupName, properties);
    }

    @Override
    public AlterTableOp visitReorderColumnsClause(ReorderColumnsClauseContext ctx) {
        List<String> columnsByPos = visitIdentifierList(ctx.identifierList());
        String rollupName = ctx.fromRollup() != null ? ctx.fromRollup().rollup.getText() : null;
        Map<String, String> properties = ctx.properties != null
                ? Maps.newHashMap(visitPropertyClause(ctx.properties))
                : Maps.newHashMap();
        return new ReorderColumnsOp(columnsByPos, rollupName, properties);
    }

    @Override
    public AlterTableOp visitAddPartitionClause(AddPartitionClauseContext ctx) {
        boolean isTempPartition = ctx.TEMPORARY() != null;
        PartitionDefinition partitionDefinition = visitPartitionDef(ctx.partitionDef());
        DistributionDescriptor desc = null;
        int bucketNum = FeConstants.default_bucket_num;
        if (ctx.INTEGER_VALUE() != null) {
            bucketNum = Integer.parseInt(ctx.INTEGER_VALUE().getText());
        }
        if (ctx.HASH() != null) {
            desc = new DistributionDescriptor(true, ctx.autoBucket != null, bucketNum,
                    visitIdentifierList(ctx.hashKeys));
        } else if (ctx.RANDOM() != null) {
            desc = new DistributionDescriptor(false, ctx.autoBucket != null, bucketNum, null);
        }
        Map<String, String> properties = ctx.properties != null
                ? Maps.newHashMap(visitPropertyClause(ctx.properties))
                : Maps.newHashMap();
        return new AddPartitionOp(partitionDefinition, desc, properties, isTempPartition);
    }

    @Override
    public AlterTableOp visitDropPartitionClause(DropPartitionClauseContext ctx) {
        boolean isTempPartition = ctx.TEMPORARY() != null;
        boolean ifExists = ctx.IF() != null;
        boolean forceDrop = ctx.FORCE() != null;
        String partitionName = ctx.partitionName.getText();
        return ctx.indexName != null
                ? new DropPartitionFromIndexOp(ifExists, partitionName, isTempPartition, forceDrop,
                        ctx.indexName.getText())
                : new DropPartitionOp(ifExists, partitionName, isTempPartition, forceDrop);
    }

    @Override
    public AlterTableOp visitModifyPartitionClause(ModifyPartitionClauseContext ctx) {
        boolean isTempPartition = ctx.TEMPORARY() != null;
        Map<String, String> properties = visitPropertyItemList(ctx.partitionProperties);
        if (ctx.ASTERISK() != null) {
            return ModifyPartitionOp.createStarClause(properties, isTempPartition);
        } else {
            List<String> partitions;
            if (ctx.partitionNames != null) {
                partitions = visitIdentifierList(ctx.partitionNames);
            } else {
                partitions = new ArrayList<>();
                partitions.add(ctx.partitionName.getText());
            }
            return new ModifyPartitionOp(partitions, properties, isTempPartition);
        }
    }

    @Override
    public AlterTableOp visitReplacePartitionClause(ReplacePartitionClauseContext ctx) {
        boolean forceReplace = ctx.FORCE() != null;
        PartitionNamesInfo partitionNames = null;
        PartitionNamesInfo tempPartitionNames = null;
        if (ctx.partitions != null) {
            Pair<Boolean, List<String>> partitionSpec = visitPartitionSpec(ctx.partitions);
            partitionNames = new PartitionNamesInfo(partitionSpec.first, partitionSpec.second);
        }
        if (ctx.tempPartitions != null) {
            Pair<Boolean, List<String>> partitionSpec = visitPartitionSpec(ctx.tempPartitions);
            tempPartitionNames = new PartitionNamesInfo(partitionSpec.first, partitionSpec.second);
        }

        Map<String, String> properties = ctx.properties != null ? new HashMap<>(visitPropertyClause(ctx.properties))
                : Maps.newHashMap();
        return new ReplacePartitionOp(partitionNames, tempPartitionNames, forceReplace, properties);
    }

    @Override
    public AlterTableOp visitReplaceTableClause(ReplaceTableClauseContext ctx) {
        String tableName = ctx.name.getText();
        Map<String, String> properties = ctx.properties != null
                ? Maps.newHashMap(visitPropertyClause(ctx.properties))
                : Maps.newHashMap();
        return new ReplaceTableOp(tableName, properties, ctx.FORCE() != null);
    }

    @Override
    public AlterTableOp visitRenameClause(RenameClauseContext ctx) {
        return new RenameTableOp(ctx.newName.getText());
    }

    @Override
    public AlterTableOp visitRenameRollupClause(RenameRollupClauseContext ctx) {
        return new RenameRollupOp(ctx.name.getText(), ctx.newName.getText());
    }

    @Override
    public AlterTableOp visitRenamePartitionClause(RenamePartitionClauseContext ctx) {
        return new RenamePartitionOp(ctx.name.getText(), ctx.newName.getText());
    }

    @Override
    public AlterTableOp visitRenameColumnClause(RenameColumnClauseContext ctx) {
        return new RenameColumnOp(ctx.name.getText(), ctx.newName.getText());
    }

    @Override
    public AlterTableOp visitAddIndexClause(AddIndexClauseContext ctx) {
        IndexDefinition indexDefinition = visitIndexDef(ctx.indexDef());
        return new CreateIndexOp(null, indexDefinition, true);
    }

    @Override
    public Command visitCreateIndex(CreateIndexContext ctx) {
        String indexName = ctx.name.getText();
        boolean ifNotExists = ctx.EXISTS() != null;
        TableNameInfo tableNameInfo = new TableNameInfo(visitMultipartIdentifier(ctx.tableName));
        List<String> indexCols = visitIdentifierList(ctx.identifierList());
        Map<String, String> properties = ctx.properties != null
                ? Maps.newHashMap(visitPropertyClause(ctx.properties))
                : Maps.newHashMap();
        String indexType = null;
        if (ctx.BITMAP() != null) {
            indexType = "BITMAP";
        } else if (ctx.NGRAM_BF() != null) {
            indexType = "NGRAM_BF";
        } else if (ctx.INVERTED() != null) {
            indexType = "INVERTED";
        }
        String comment = ctx.STRING_LITERAL() == null ? "" : stripQuotes(ctx.STRING_LITERAL().getText());
        // change BITMAP index to INVERTED index
        if (Config.enable_create_bitmap_index_as_inverted_index
                && "BITMAP".equalsIgnoreCase(indexType)) {
            indexType = "INVERTED";
        }
        IndexDefinition indexDefinition = new IndexDefinition(indexName, ifNotExists, indexCols, indexType,
                properties, comment);
        List<AlterTableOp> alterTableOps = Lists.newArrayList(new CreateIndexOp(tableNameInfo,
                indexDefinition, false));
        return new AlterTableCommand(tableNameInfo, alterTableOps);
    }

    @Override
    public Command visitBuildIndex(BuildIndexContext ctx) {
        String name = ctx.name.getText();
        TableNameInfo tableName = new TableNameInfo(visitMultipartIdentifier(ctx.tableName));
        PartitionNamesInfo partitionNamesInfo = null;
        if (ctx.partitionSpec() != null) {
            Pair<Boolean, List<String>> partitionSpec = visitPartitionSpec(ctx.partitionSpec());
            partitionNamesInfo = new PartitionNamesInfo(partitionSpec.first, partitionSpec.second);
        }
        List<AlterTableOp> alterTableOps = Lists.newArrayList(new BuildIndexOp(tableName, name, partitionNamesInfo,
                false));
        return new AlterTableCommand(tableName, alterTableOps);
    }

    @Override
    public Command visitDropIndex(DropIndexContext ctx) {
        String name = ctx.name.getText();
        TableNameInfo tableName = new TableNameInfo(visitMultipartIdentifier(ctx.tableName));
        List<AlterTableOp> alterTableOps = Lists
                .newArrayList(new DropIndexOp(name, ctx.EXISTS() != null, tableName, false));
        return new AlterTableCommand(tableName, alterTableOps);
    }

    @Override
    public AlterTableOp visitDropIndexClause(DropIndexClauseContext ctx) {
        return new DropIndexOp(ctx.name.getText(), ctx.EXISTS() != null, null, true);
    }

    @Override
    public AlterTableOp visitEnableFeatureClause(EnableFeatureClauseContext ctx) {
        String featureName = stripQuotes(ctx.STRING_LITERAL().getText());
        Map<String, String> properties = ctx.properties != null
                ? Maps.newHashMap(visitPropertyClause(ctx.properties))
                : Maps.newHashMap();
        return new EnableFeatureOp(featureName, properties);
    }

    @Override
    public AlterTableOp visitModifyDistributionClause(ModifyDistributionClauseContext ctx) {
        int bucketNum = FeConstants.default_bucket_num;
        if (ctx.INTEGER_VALUE() != null) {
            bucketNum = Integer.parseInt(ctx.INTEGER_VALUE().getText());
        }
        DistributionDescriptor desc;
        if (ctx.HASH() != null) {
            desc = new DistributionDescriptor(true, ctx.AUTO() != null, bucketNum,
                    visitIdentifierList(ctx.hashKeys));
        } else if (ctx.RANDOM() != null) {
            desc = new DistributionDescriptor(false, ctx.AUTO() != null, bucketNum, null);
        } else {
            throw new ParseException("distribution can't be empty", ctx);
        }
        return new ModifyDistributionOp(desc);
    }

    @Override
    public AlterTableOp visitModifyTableCommentClause(ModifyTableCommentClauseContext ctx) {
        return new ModifyTableCommentOp(stripQuotes(ctx.STRING_LITERAL().getText()));
    }

    @Override
    public AlterTableOp visitModifyColumnCommentClause(ModifyColumnCommentClauseContext ctx) {
        String columnName = ctx.name.getText();
        String comment = stripQuotes(ctx.STRING_LITERAL().getText());
        return new ModifyColumnCommentOp(columnName, comment);
    }

    @Override
    public AlterTableOp visitModifyEngineClause(ModifyEngineClauseContext ctx) {
        String engineName = ctx.name.getText();
        Map<String, String> properties = ctx.properties != null
                ? Maps.newHashMap(visitPropertyClause(ctx.properties))
                : Maps.newHashMap();
        return new ModifyEngineOp(engineName, properties);
    }

    @Override
    public AlterTableOp visitAlterMultiPartitionClause(AlterMultiPartitionClauseContext ctx) {
        boolean isTempPartition = ctx.TEMPORARY() != null;
        List<Expression> from = visitPartitionValueList(ctx.from);
        List<Expression> to = visitPartitionValueList(ctx.to);
        int num = Integer.parseInt(ctx.INTEGER_VALUE().getText());
        String unitString = ctx.unit != null ? ctx.unit.getText() : null;
        Map<String, String> properties = ctx.properties != null
                ? Maps.newHashMap(visitPropertyClause(ctx.properties))
                : Maps.newHashMap();
        return new AlterMultiPartitionOp(from, to, num, unitString, properties, isTempPartition);
    }

    @Override
    public AlterTableOp visitAddRollupClause(DorisParser.AddRollupClauseContext ctx) {
        String rollupName = ctx.rollupName.getText();
        List<String> columnNames = visitIdentifierList(ctx.columns);
        List<String> dupKeys = ctx.dupKeys != null ? visitIdentifierList(ctx.dupKeys) : null;
        String baseRollupName = ctx.fromRollup() != null ? ctx.fromRollup().rollup.getText() : null;
        Map<String, String> properties = ctx.properties != null
                ? Maps.newHashMap(visitPropertyClause(ctx.properties))
                : Maps.newHashMap();
        return new AddRollupOp(rollupName, columnNames, dupKeys, baseRollupName, properties);
    }

    @Override
    public AlterTableOp visitDropRollupClause(DorisParser.DropRollupClauseContext ctx) {
        String rollupName = ctx.rollupName.getText();
        Map<String, String> properties = ctx.properties != null
                ? Maps.newHashMap(visitPropertyClause(ctx.properties))
                : Maps.newHashMap();
        return new DropRollupOp(rollupName, properties);
    }

    @Override
    public LogicalPlan visitShowVariables(ShowVariablesContext ctx) {
        SetType statementScope = visitStatementScope(ctx.statementScope());
        if (ctx.wildWhere() != null) {
            if (ctx.wildWhere().LIKE() != null) {
                return new ShowVariablesCommand(statementScope,
                        stripQuotes(ctx.wildWhere().STRING_LITERAL().getText()));
            } else {
                StringBuilder sb = new StringBuilder();
                sb.append("SELECT `VARIABLE_NAME` AS `Variable_name`, `VARIABLE_VALUE` AS `Value` FROM ");
                sb.append("`").append(InternalCatalog.INTERNAL_CATALOG_NAME).append("`");
                sb.append(".");
                sb.append("`").append(InfoSchemaDb.DATABASE_NAME).append("`");
                sb.append(".");
                if (statementScope == SetType.GLOBAL) {
                    sb.append("`global_variables` ");
                } else {
                    sb.append("`session_variables` ");
                }
                sb.append(getOriginSql(ctx.wildWhere()));
                return new NereidsParser().parseSingle(sb.toString());
            }
        } else {
            return new ShowVariablesCommand(statementScope, null);
        }
    }

    @Override
    public LogicalPlan visitInstallPlugin(InstallPluginContext ctx) {
        String source = visitIdentifierOrText(ctx.identifierOrText());
        Map<String, String> properties = visitPropertyClause(ctx.propertyClause()) == null ? Maps.newHashMap()
                : visitPropertyClause(ctx.propertyClause());

        return new InstallPluginCommand(source, properties);
    }

    @Override
    public LogicalPlan visitUninstallPlugin(UninstallPluginContext ctx) {
        String name = visitIdentifierOrText(ctx.identifierOrText());

        return new UninstallPluginCommand(name);
    }

    private Expression getWildWhere(DorisParser.WildWhereContext ctx) {
        if (ctx.LIKE() != null) {
            String pattern = stripQuotes(ctx.STRING_LITERAL().getText());
            return new Like(new UnboundSlot("ProcedureName"), new StringLiteral(pattern));
        } else if (ctx.WHERE() != null) {
            return getExpression(ctx.expression());
        } else {
            throw new AnalysisException("Wild where should contain like or where " + ctx.getText());
        }
    }

    @Override
    public ShowViewCommand visitShowView(ShowViewContext ctx) {
        List<String> tableNameParts = visitMultipartIdentifier(ctx.tableName);
        String databaseName = null;
        if (ctx.database != null) {
            databaseName = stripQuotes(ctx.database.getText());
        }
        return new ShowViewCommand(databaseName, new TableNameInfo(tableNameParts));
    }

    @Override
    public LogicalPlan visitAlterResource(AlterResourceContext ctx) {
        String resourceName = visitIdentifierOrText(ctx.identifierOrText());
        Map<String, String> properties = visitPropertyClause(ctx.propertyClause()) == null ? Maps.newHashMap()
                : Maps.newHashMap(visitPropertyClause(ctx.propertyClause()));

        return new AlterResourceCommand(resourceName, properties);
    }

    @Override
    public LogicalPlan visitShowBackends(ShowBackendsContext ctx) {
        return new ShowBackendsCommand();
    }

    @Override
    public LogicalPlan visitShowBackup(ShowBackupContext ctx) {
        String dbName = null;
        Expression wildWhere = null;
        if (ctx.database != null) {
            dbName = ctx.database.getText();
        }
        if (ctx.wildWhere() != null) {
            wildWhere = getWildWhere(ctx.wildWhere());
        }
        return new ShowBackupCommand(dbName, wildWhere);
    }

    @Override
    public LogicalPlan visitShowPlugins(ShowPluginsContext ctx) {
        return new ShowPluginsCommand();
    }

    @Override
    public LogicalPlan visitShowSmallFiles(ShowSmallFilesContext ctx) {
        String dbName = null;
        if (ctx.database != null) {
            List<String> nameParts = visitMultipartIdentifier(ctx.database);
            dbName = nameParts.get(0); // only one entry possible
        }
        return new ShowSmallFilesCommand(dbName);
    }

    @Override
    public LogicalPlan visitShowSnapshot(ShowSnapshotContext ctx) {
        String repoName = null;
        Expression wildWhere = null;
        if (ctx.wildWhere() != null) {
            wildWhere = getWildWhere(ctx.wildWhere());
        }
        if (ctx.repo != null) {
            repoName = ctx.repo.getText();
        }
        return new ShowSnapshotCommand(repoName, wildWhere);
    }

    @Override
    public LogicalPlan visitShowSqlBlockRule(ShowSqlBlockRuleContext ctx) {
        String ruleName = null;
        if (ctx.ruleName != null) {
            ruleName = ctx.ruleName.getText();
        }
        return new ShowSqlBlockRuleCommand(ruleName);
    }

    @Override
    public LogicalPlan visitShowTriggers(ShowTriggersContext ctx) {
        return new ShowTriggersCommand();
    }

    @Override
    public LogicalPlan visitShowTrash(ShowTrashContext ctx) {
        if (ctx.ON() != null) {
            String backend = stripQuotes(ctx.STRING_LITERAL().getText());
            new ShowTrashCommand(backend);
        } else {
            return new ShowTrashCommand();
        }
        return new ShowTrashCommand();
    }

    @Override
    public LogicalPlan visitAdminCleanTrash(DorisParser.AdminCleanTrashContext ctx) {
        if (ctx.ON() != null) {
            List<String> backendsQuery = Lists.newArrayList();
            ctx.backends.forEach(backend -> backendsQuery.add(stripQuotes(backend.getText())));
            return new AdminCleanTrashCommand(backendsQuery);
        }
        return new AdminCleanTrashCommand();
    }

    @Override
    public LogicalPlan visitShowRepositories(ShowRepositoriesContext ctx) {
        return new ShowRepositoriesCommand();
    }

    @Override
    public LogicalPlan visitShowResources(ShowResourcesContext ctx) {
        Expression wildWhere = null;
        List<OrderKey> orderKeys = null;
        String likePattern = null;
        long limit = -1L;
        long offset = 0L;
        if (ctx.sortClause() != null) {
            orderKeys = visit(ctx.sortClause().sortItem(), OrderKey.class);
        }
        if (ctx.wildWhere() != null) {
            wildWhere = getWildWhere(ctx.wildWhere());
            if (ctx.wildWhere().LIKE() != null) {
                likePattern = stripQuotes(ctx.wildWhere().STRING_LITERAL().getText());
            } else {
                wildWhere = (Expression) ctx.wildWhere().expression().accept(this);
            }
        }
        if (ctx.limitClause() != null) {
            limit = ctx.limitClause().limit != null
                    ? Long.parseLong(ctx.limitClause().limit.getText())
                    : 0;
            if (limit < 0) {
                throw new ParseException("Limit requires non-negative number", ctx.limitClause());
            }
            offset = ctx.limitClause().offset != null
                    ? Long.parseLong(ctx.limitClause().offset.getText())
                    : 0;
            if (offset < 0) {
                throw new ParseException("Offset requires non-negative number", ctx.limitClause());
            }
        }
        return new ShowResourcesCommand(wildWhere, likePattern, orderKeys, limit, offset);
    }

    @Override
    public LogicalPlan visitShowRestore(ShowRestoreContext ctx) {
        String dbName = null;
        Expression wildWhere = null;
        if (ctx.database != null) {
            dbName = ctx.database.getText();
        }
        if (ctx.wildWhere() != null) {
            wildWhere = getWildWhere(ctx.wildWhere());
        }
        return new ShowRestoreCommand(dbName, wildWhere, ctx.BRIEF() != null);
    }

    @Override
    public LogicalPlan visitAlterDatabaseProperties(AlterDatabasePropertiesContext ctx) {
        String dbName = Optional.ofNullable(ctx.name)
                .map(ParserRuleContext::getText)
                .filter(s -> !s.isEmpty())
                .orElseThrow(() -> new ParseException("Database name is empty or cannot be an empty string"));
        Map<String, String> properties = ctx.propertyItemList() != null
                ? Maps.newHashMap(visitPropertyItemList(ctx.propertyItemList()))
                : Maps.newHashMap();

        return new AlterDatabasePropertiesCommand(dbName, properties);
    }

    @Override
    public LogicalPlan visitShowRoles(ShowRolesContext ctx) {
        return new ShowRolesCommand();
    }

    @Override
    public LogicalPlan visitShowProc(ShowProcContext ctx) {
        String path = stripQuotes(ctx.path.getText());
        return new ShowProcCommand(path);
    }

    private TableScanParams visitOptScanParamsContex(OptScanParamsContext ctx) {
        if (ctx != null) {
            Map<String, String> map = visitPropertyItemList(ctx.properties);
            return new TableScanParams(ctx.funcName.getText(), map);
        }
        return null;
    }

    private TableSnapshot visitTableSnapshotContext(TableSnapshotContext ctx) {
        if (ctx != null) {
            if (ctx.TIME() != null) {
                return new TableSnapshot(stripQuotes(ctx.time.getText()));
            } else {
                return new TableSnapshot(Long.parseLong(ctx.version.getText()));
            }
        }
        return null;
    }

    private List<String> visitRelationHintContext(RelationHintContext ctx) {
        final List<String> relationHints;
        if (ctx != null) {
            relationHints = typedVisit(ctx);
        } else {
            relationHints = ImmutableList.of();
        }
        return relationHints;
    }

    private PartitionNamesInfo visitSpecifiedPartitionContext(SpecifiedPartitionContext ctx) {
        if (ctx != null) {
            List<String> partitions = new ArrayList<>();
            boolean isTempPart = ctx.TEMPORARY() != null;
            if (ctx.identifier() != null) {
                partitions.add(ctx.identifier().getText());
            } else {
                partitions.addAll(visitIdentifierList(ctx.identifierList()));
            }
            return new PartitionNamesInfo(isTempPart, partitions);
        }
        return null;
    }

    private List<Long> visitTabletListContext(TabletListContext ctx) {
        List<Long> tabletIdList = new ArrayList<>();
        if (ctx != null && ctx.tabletIdList != null) {
            ctx.tabletIdList.stream().forEach(tabletToken -> {
                tabletIdList.add(Long.parseLong(tabletToken.getText()));
            });
        }
        return tabletIdList;
    }

    private TableRefInfo visitBaseTableRefContext(BaseTableRefContext ctx) {
        List<String> nameParts = visitMultipartIdentifier(ctx.multipartIdentifier());
        TableScanParams scanParams = visitOptScanParamsContex(ctx.optScanParams());
        TableSnapshot tableSnapShot = visitTableSnapshotContext(ctx.tableSnapshot());
        PartitionNamesInfo partitionNameInfo = visitSpecifiedPartitionContext(ctx.specifiedPartition());
        List<Long> tabletIdList = visitTabletListContext(ctx.tabletList());

        String tableAlias = null;
        if (ctx.tableAlias().strictIdentifier() != null) {
            tableAlias = ctx.tableAlias().getText();
        }
        TableSample tableSample = ctx.sample() == null ? null : (TableSample) visit(ctx.sample());
        List<String> hints = visitRelationHintContext(ctx.relationHint());
        return new TableRefInfo(new TableNameInfo(nameParts), scanParams, tableSnapShot, partitionNameInfo,
                                    tabletIdList, tableAlias, tableSample, hints);
    }

    @Override
    public LogicalPlan visitShowReplicaDistribution(ShowReplicaDistributionContext ctx) {
        TableRefInfo tableRefInfo = visitBaseTableRefContext(ctx.baseTableRef());
        return new ShowReplicaDistributionCommand(tableRefInfo);
    }

    @Override
    public LogicalPlan visitAdminShowReplicaDistribution(AdminShowReplicaDistributionContext ctx) {
        TableRefInfo tableRefInfo = visitBaseTableRefContext(ctx.baseTableRef());
        return new ShowReplicaDistributionCommand(tableRefInfo);
    }

    @Override
    public LogicalPlan visitShowCreateCatalog(ShowCreateCatalogContext ctx) {
        return new ShowCreateCatalogCommand(ctx.identifier().getText());
    }

    @Override
    public LogicalPlan visitShowCatalog(DorisParser.ShowCatalogContext ctx) {
        return new ShowCatalogCommand(ctx.identifier().getText(), null);
    }

    @Override
    public LogicalPlan visitShowCatalogs(DorisParser.ShowCatalogsContext ctx) {
        String wild = null;
        if (ctx.wildWhere() != null) {
            if (ctx.wildWhere().LIKE() != null) {
                wild = stripQuotes(ctx.wildWhere().STRING_LITERAL().getText());
            } else if (ctx.wildWhere().WHERE() != null) {
                wild = ctx.wildWhere().expression().getText();
            }
        }
        return new ShowCatalogCommand(null, wild);
    }

    @Override
    public LogicalPlan visitShowCatalogRecycleBin(ShowCatalogRecycleBinContext ctx) {
        Expression whereClause = null;
        if (ctx.WHERE() != null) {
            whereClause = getExpression(ctx.expression());
        }
        return new ShowCatalogRecycleBinCommand(whereClause);
    }

    @Override
    public LogicalPlan visitShowStorageEngines(ShowStorageEnginesContext ctx) {
        return new ShowStorageEnginesCommand();
    }

    @Override
    public LogicalPlan visitAdminRebalanceDisk(AdminRebalanceDiskContext ctx) {
        if (ctx.ON() != null) {
            List<String> backendList = Lists.newArrayList();
            ctx.backends.forEach(backend -> backendList.add(stripQuotes(backend.getText())));
            return new AdminRebalanceDiskCommand(backendList);
        }
        return new AdminRebalanceDiskCommand();
    }

    @Override
    public LogicalPlan visitAdminCancelRebalanceDisk(AdminCancelRebalanceDiskContext ctx) {
        if (ctx.ON() != null) {
            List<String> backendList = Lists.newArrayList();
            ctx.backends.forEach(backend -> backendList.add(stripQuotes(backend.getText())));
            return new AdminCancelRebalanceDiskCommand(backendList);
        }
        return new AdminCancelRebalanceDiskCommand();
    }

    @Override
    public LogicalPlan visitShowDiagnoseTablet(ShowDiagnoseTabletContext ctx) {
        long tabletId = Long.parseLong(ctx.INTEGER_VALUE().getText());
        return new ShowDiagnoseTabletCommand(tabletId);
    }

    @Override
    public LogicalPlan visitAdminDiagnoseTablet(AdminDiagnoseTabletContext ctx) {
        long tabletId = Long.parseLong(ctx.INTEGER_VALUE().getText());
        return new ShowDiagnoseTabletCommand(tabletId);
    }

    @Override
    public LogicalPlan visitShowCreateTable(ShowCreateTableContext ctx) {
        List<String> nameParts = visitMultipartIdentifier(ctx.name);
        return new ShowCreateTableCommand(new TableNameInfo(nameParts), ctx.BRIEF() != null);
    }

    @Override
    public LogicalPlan visitShowCreateView(ShowCreateViewContext ctx) {
        List<String> nameParts = visitMultipartIdentifier(ctx.name);
        return new ShowCreateViewCommand(new TableNameInfo(nameParts));
    }

    @Override
    public LogicalPlan visitShowCreateMaterializedView(ShowCreateMaterializedViewContext ctx) {
        List<String> nameParts = visitMultipartIdentifier(ctx.tableName);
        return new ShowCreateMaterializedViewCommand(stripQuotes(ctx.mvName.getText()), new TableNameInfo(nameParts));
    }

    @Override
    public LogicalPlan visitAlterWorkloadGroup(AlterWorkloadGroupContext ctx) {
        String cgName = ctx.computeGroup == null ? "" : stripQuotes(ctx.computeGroup.getText());
        Map<String, String> properties = ctx.propertyClause() != null
                        ? Maps.newHashMap(visitPropertyClause(ctx.propertyClause())) : Maps.newHashMap();
        return new AlterWorkloadGroupCommand(cgName, ctx.name.getText(), properties);
    }

    @Override
    public LogicalPlan visitAlterWorkloadPolicy(AlterWorkloadPolicyContext ctx) {
        Map<String, String> properties = ctx.propertyClause() != null
                        ? Maps.newHashMap(visitPropertyClause(ctx.propertyClause())) : Maps.newHashMap();
        return new AlterWorkloadPolicyCommand(ctx.name.getText(), properties);
    }

    @Override
    public LogicalPlan visitAlterRole(AlterRoleContext ctx) {
        String comment = visitCommentSpec(ctx.commentSpec());
        return new AlterRoleCommand(ctx.role.getText(), comment);
    }

    @Override
    public LogicalPlan visitShowDatabaseId(ShowDatabaseIdContext ctx) {
        long dbId = (ctx.databaseId != null) ? Long.parseLong(ctx.databaseId.getText()) : -1;
        return new ShowDatabaseIdCommand(dbId);
    }

    public LogicalPlan visitCreateRole(CreateRoleContext ctx) {
        String roleName = stripQuotes(ctx.name.getText());
        String comment = ctx.STRING_LITERAL() == null ? "" : LogicalPlanBuilderAssistant.escapeBackSlash(
                ctx.STRING_LITERAL().getText().substring(1, ctx.STRING_LITERAL().getText().length() - 1));
        return new CreateRoleCommand(ctx.EXISTS() != null, roleName, comment);
    }

    @Override
    public LogicalPlan visitCreateFile(CreateFileContext ctx) {
        String dbName = null;
        if (ctx.database != null) {
            dbName = ctx.database.getText();
        }
        Map<String, String> properties = ctx.propertyClause() != null
                                    ? Maps.newHashMap(visitPropertyClause(ctx.propertyClause())) : Maps.newHashMap();
        return new CreateFileCommand(stripQuotes(ctx.name.getText()), dbName, properties);
    }

    @Override
    public LogicalPlan visitShowCharset(ShowCharsetContext ctx) {
        return new ShowCharsetCommand();
    }

    @Override
    public LogicalPlan visitAdminSetTableStatus(AdminSetTableStatusContext ctx) {
        List<String> dbTblNameParts = visitMultipartIdentifier(ctx.name);
        Map<String, String> properties = ctx.propertyClause() != null
                        ? Maps.newHashMap(visitPropertyClause(ctx.propertyClause())) : Maps.newHashMap();
        return new AdminSetTableStatusCommand(new TableNameInfo(dbTblNameParts), properties);
    }

    @Override
    public LogicalPlan visitShowFrontends(ShowFrontendsContext ctx) {
        String detail = (ctx.name != null) ? ctx.name.getText() : null;
        return new ShowFrontendsCommand(detail);
    }

    @Override
    public LogicalPlan visitShowFunctions(ShowFunctionsContext ctx) {
        String dbName = null;
        if (ctx.database != null) {
            List<String> nameParts = visitMultipartIdentifier(ctx.database);
            if (nameParts.size() == 1) {
                dbName = nameParts.get(0);
            } else if (nameParts.size() == 2) {
                dbName = nameParts.get(1);
            } else {
                throw new AnalysisException("nameParts in analyze database should be [ctl.]db");
            }
        }

        boolean isVerbose = ctx.FULL() != null;
        boolean isBuiltin = ctx.BUILTIN() != null;

        String wild = null;
        if (ctx.STRING_LITERAL() != null) {
            wild = stripQuotes(ctx.STRING_LITERAL().getText());
        }
        return new ShowFunctionsCommand(dbName, isBuiltin, isVerbose, wild);
    }

    @Override
    public LogicalPlan visitShowGlobalFunctions(ShowGlobalFunctionsContext ctx) {
        boolean isVerbose = ctx.FULL() != null;

        String wild = null;
        if (ctx.STRING_LITERAL() != null) {
            wild = stripQuotes(ctx.STRING_LITERAL().getText());
        }
        return new ShowFunctionsCommand(isVerbose, wild, true);
    }

    @Override
    public LogicalPlan visitShowCreateDatabase(ShowCreateDatabaseContext ctx) {
        List<String> nameParts = visitMultipartIdentifier(ctx.name);
        String databaseName = "";
        String catalogName = "";
        if (nameParts.size() == 2) {
            // The identifier is in the form "internalcatalog.databasename"
            catalogName = nameParts.get(0);
            databaseName = nameParts.get(1);
        } else if (nameParts.size() == 1) {
            // The identifier is in the form "databasename"
            databaseName = nameParts.get(0);
        }

        return new ShowCreateDatabaseCommand(new DbName(catalogName, databaseName));
    }

    @Override
    public LogicalPlan visitCleanAllProfile(CleanAllProfileContext ctx) {
        return new CleanAllProfileCommand();
    }

    @Override
    public Object visitCleanLabel(CleanLabelContext ctx) {
        String label = ctx.label == null ? null : ctx.label.getText();
        IdentifierContext database = ctx.database;
        return new CleanLabelCommand(stripQuotes(database.getText()), label);
    }

    @Override
    public LogicalPlan visitShowWhitelist(ShowWhitelistContext ctx) {
        return new ShowWhiteListCommand();
    }

    @Override
    public LogicalPlan visitShowUserProperties(ShowUserPropertiesContext ctx) {
        String user = ctx.user != null ? stripQuotes(ctx.user.getText()) : null;
        String pattern = null;
        if (ctx.LIKE() != null) {
            pattern = stripQuotes(ctx.STRING_LITERAL().getText());
        }
        return new ShowUserPropertyCommand(user, pattern, false);
    }

    @Override
    public LogicalPlan visitShowAllProperties(ShowAllPropertiesContext ctx) {
        String pattern = null;
        if (ctx.LIKE() != null) {
            pattern = stripQuotes(ctx.STRING_LITERAL().getText());
        }
        return new ShowUserPropertyCommand(null, pattern, true);
    }

    @Override
    public LogicalPlan visitAlterCatalogComment(AlterCatalogCommentContext ctx) {
        String catalogName = stripQuotes(ctx.name.getText());
        String comment = stripQuotes(ctx.comment.getText());
        return new AlterCatalogCommentCommand(catalogName, comment);
    }

    @Override
    public LogicalPlan visitAlterDatabaseRename(AlterDatabaseRenameContext ctx) {
        String dbName = Optional.ofNullable(ctx.name)
                .map(ParserRuleContext::getText)
                .filter(s -> !s.isEmpty())
                .orElseThrow(() -> new ParseException("Database name is empty or cannot be an empty string"));
        String newDbName = Optional.ofNullable(ctx.newName)
                .map(ParserRuleContext::getText)
                .filter(s -> !s.isEmpty())
                .orElseThrow(() -> new ParseException("New Database name is empty or cannot be an empty string"));
        return new AlterDatabaseRenameCommand(dbName, newDbName);
    }

    @Override
    public LogicalPlan visitShowDynamicPartition(ShowDynamicPartitionContext ctx) {
        String dbName = null;
        if (ctx.database != null) {
            List<String> nameParts = visitMultipartIdentifier(ctx.database);
            dbName = nameParts.get(0); // only one entry possible
        }
        return new ShowDynamicPartitionCommand(dbName);
    }

    @Override
    public LogicalPlan visitCreateCatalog(CreateCatalogContext ctx) {
        String catalogName = ctx.catalogName.getText();
        boolean ifNotExists = ctx.IF() != null;
        String resourceName = ctx.resourceName == null ? null : (ctx.resourceName.getText());
        String comment = ctx.STRING_LITERAL() == null ? null : stripQuotes(ctx.STRING_LITERAL().getText());
        Map<String, String> properties = ctx.propertyClause() != null
                                    ? Maps.newHashMap(visitPropertyClause(ctx.propertyClause())) : Maps.newHashMap();

        return new CreateCatalogCommand(catalogName, ifNotExists, resourceName, comment, properties);
    }

    @Override
    public LogicalPlan visitShowStages(ShowStagesContext ctx) {
        return new ShowStagesCommand();
    }

    @Override
    public LogicalPlan visitRecoverDatabase(RecoverDatabaseContext ctx) {
        String dbName = ctx.name.getText();
        long dbId = (ctx.id != null) ? Long.parseLong(ctx.id.getText()) : -1;
        String newDbName = (ctx.alias != null) ? ctx.alias.getText() : null;
        return new RecoverDatabaseCommand(dbName, dbId, newDbName);
    }

    @Override
    public LogicalPlan visitShowWarningErrors(ShowWarningErrorsContext ctx) {
        boolean isWarning = ctx.WARNINGS() != null;

        // Extract the limit value if present
        long limit = 0;
        Optional<LimitClauseContext> limitCtx = Optional.ofNullable(ctx.limitClause());
        if (ctx.limitClause() != null) {
            limit = Long.parseLong(limitCtx.get().limit.getText());
            if (limit < 0) {
                throw new ParseException("Limit requires non-negative number", limitCtx.get());
            }
        }
        return new ShowWarningErrorsCommand(isWarning, limit);
    }

    @Override
    public LogicalPlan visitAlterCatalogProperties(AlterCatalogPropertiesContext ctx) {
        String catalogName = stripQuotes(ctx.name.getText());
        Map<String, String> properties = visitPropertyItemList(ctx.propertyItemList());
        return new AlterCatalogPropertiesCommand(catalogName, properties);
    }

    @Override
    public RecoverTableCommand visitRecoverTable(RecoverTableContext ctx) {
        List<String> dbTblNameParts = visitMultipartIdentifier(ctx.name);
        String newTableName = (ctx.alias != null) ? ctx.alias.getText() : null;
        long tableId = (ctx.id != null) ? Long.parseLong(ctx.id.getText()) : -1;
        return new RecoverTableCommand(new TableNameInfo(dbTblNameParts), tableId, newTableName);
    }

    @Override
    public RecoverPartitionCommand visitRecoverPartition(RecoverPartitionContext ctx) {
        String partitionName = ctx.name.getText();
        String newPartitionName = (ctx.alias != null) ? ctx.alias.getText() : null;
        long partitionId = (ctx.id != null) ? Long.parseLong(ctx.id.getText()) : -1;
        List<String> dbTblNameParts = visitMultipartIdentifier(ctx.tableName);
        return new RecoverPartitionCommand(new TableNameInfo(dbTblNameParts),
                                            partitionName, partitionId, newPartitionName);
    }

    @Override

    public LogicalPlan visitShowBroker(ShowBrokerContext ctx) {
        return new ShowBrokerCommand();
    }

    @Override
    public LogicalPlan visitDropRole(DropRoleContext ctx) {
        String roleName = stripQuotes(ctx.name.getText());
        return new DropRoleCommand(roleName, ctx.EXISTS() != null);
    }

    @Override
    public LogicalPlan visitDropTable(DropTableContext ctx) {
        String ctlName = null;
        String dbName = null;
        String tableName = null;
        List<String> nameParts = visitMultipartIdentifier(ctx.name);
        if (nameParts.size() == 1) {
            tableName = nameParts.get(0);
        } else if (nameParts.size() == 2) {
            dbName = nameParts.get(0);
            tableName = nameParts.get(1);
        } else if (nameParts.size() == 3) {
            ctlName = nameParts.get(0);
            dbName = nameParts.get(1);
            tableName = nameParts.get(2);
        } else {
            throw new AnalysisException("nameParts in create table should be [ctl.][db.]tbl");
        }

        boolean ifExists = ctx.EXISTS() != null;
        boolean forceDrop = ctx.FORCE() != null;
        TableNameInfo tblNameInfo = new TableNameInfo(ctlName, dbName, tableName);
        return new DropTableCommand(ifExists, tblNameInfo, forceDrop);
    }

    @Override
    public LogicalPlan visitDropCatalog(DropCatalogContext ctx) {
        String catalogName = stripQuotes(ctx.name.getText());
        boolean ifExists = ctx.EXISTS() != null;
        return new DropCatalogCommand(catalogName, ifExists);
    }

    @Override
    public LogicalPlan visitCreateEncryptkey(CreateEncryptkeyContext ctx) {
        List<String> nameParts = visitMultipartIdentifier(ctx.multipartIdentifier());
        return new CreateEncryptkeyCommand(new EncryptKeyName(nameParts), ctx.EXISTS() != null,
                                            stripQuotes(ctx.STRING_LITERAL().getText()));
    }

    @Override
    public LogicalPlan visitAlterCatalogRename(AlterCatalogRenameContext ctx) {
        String catalogName = stripQuotes(ctx.name.getText());
        String newName = stripQuotes(ctx.newName.getText());
        return new AlterCatalogRenameCommand(catalogName, newName);
    }

    @Override
    public LogicalPlan visitDropStoragePolicy(DropStoragePolicyContext ctx) {
        String policyName = ctx.name.getText();
        boolean ifExists = ctx.EXISTS() != null;
        return new DropStoragePolicyCommand(policyName, ifExists);
    }

    @Override
    public LogicalPlan visitDropEncryptkey(DropEncryptkeyContext ctx) {
        List<String> nameParts = visitMultipartIdentifier(ctx.name);
        return new DropEncryptkeyCommand(new EncryptKeyName(nameParts), ctx.EXISTS() != null);
    }

    @Override
    public LogicalPlan visitCreateWorkloadGroup(CreateWorkloadGroupContext ctx) {
        String workloadGroupName = stripQuotes(ctx.name.getText());
        String cgName = ctx.computeGroup == null ? "" : stripQuotes(ctx.computeGroup.getText());
        boolean ifNotExists = ctx.EXISTS() != null;
        Map<String, String> properties = ctx.propertyClause() != null
                                    ? Maps.newHashMap(visitPropertyClause(ctx.propertyClause())) : Maps.newHashMap();
        return new CreateWorkloadGroupCommand(cgName, workloadGroupName, ifNotExists, properties);
    }

    @Override
    public LogicalPlan visitShowSyncJob(ShowSyncJobContext ctx) {
        String databaseName = null;
        if (ctx.multipartIdentifier() != null) {
            List<String> databaseParts = visitMultipartIdentifier(ctx.multipartIdentifier());
            databaseName = databaseParts.get(0);
        }
        return new ShowSyncJobCommand(databaseName);
    }

    @Override
    public LogicalPlan visitShowColumns(ShowColumnsContext ctx) {
        boolean isFull = ctx.FULL() != null;
        List<String> nameParts = visitMultipartIdentifier(ctx.tableName);
        String databaseName = ctx.database != null ? ctx.database.getText() : null;
        String likePattern = null;
        Expression expr = null;
        if (ctx.wildWhere() != null) {
            if (ctx.wildWhere().LIKE() != null) {
                likePattern = stripQuotes(ctx.wildWhere().STRING_LITERAL().getText());
            } else {
                expr = (Expression) ctx.wildWhere().expression().accept(this);
            }
        }

        return new ShowColumnsCommand(isFull, new TableNameInfo(nameParts), databaseName, likePattern, expr);
    }

    @Override
    public LogicalPlan visitDropFile(DropFileContext ctx) {
        String dbName = null;
        if (ctx.database != null) {
            dbName = ctx.database.getText();
        }
        Map<String, String> properties = ctx.propertyClause() != null
                                    ? Maps.newHashMap(visitPropertyClause(ctx.propertyClause())) : Maps.newHashMap();
        return new DropFileCommand(stripQuotes(ctx.name.getText()), dbName, properties);
    }

    @Override
    public LogicalPlan visitDropRepository(DropRepositoryContext ctx) {
        return new DropRepositoryCommand(stripQuotes(ctx.name.getText()));
    }

    @Override
    public LogicalPlan visitDropSqlBlockRule(DropSqlBlockRuleContext ctx) {
        return new DropSqlBlockRuleCommand(visitIdentifierSeq(ctx.identifierSeq()), ctx.EXISTS() != null);
    }

    @Override
    public LogicalPlan visitDropUser(DropUserContext ctx) {
        UserIdentity userIdent = visitUserIdentify(ctx.userIdentify());
        return new DropUserCommand(userIdent, ctx.EXISTS() != null);
    }

    @Override
    public LogicalPlan visitDropWorkloadGroup(DropWorkloadGroupContext ctx) {
        String cgName = ctx.computeGroup == null ? "" : stripQuotes(ctx.computeGroup.getText());
        return new DropWorkloadGroupCommand(cgName, ctx.name.getText(), ctx.EXISTS() != null);
    }

    @Override
    public LogicalPlan visitDropWorkloadPolicy(DropWorkloadPolicyContext ctx) {
        return new DropWorkloadPolicyCommand(ctx.name.getText(), ctx.EXISTS() != null);
    }

    @Override
    public LogicalPlan visitShowTableId(ShowTableIdContext ctx) {
        long tableId = -1;
        if (ctx.tableId != null) {
            tableId = Long.parseLong(ctx.tableId.getText());
        }
        return new ShowTableIdCommand(tableId);
    }

    @Override
    public LogicalPlan visitShowProcessList(ShowProcessListContext ctx) {
        return new ShowProcessListCommand(ctx.FULL() != null);
    }

    @Override
    public LogicalPlan visitHelp(HelpContext ctx) {
        String mark = ctx.mark.getText();
        return new HelpCommand(mark);
    }

    @Override
    public LogicalPlan visitSync(SyncContext ctx) {
        return new SyncCommand();
    }

    @Override
    public LogicalPlan visitShowDelete(ShowDeleteContext ctx) {
        String dbName = null;
        if (ctx.database != null) {
            List<String> nameParts = visitMultipartIdentifier(ctx.database);
            dbName = nameParts.get(0); // only one entry possible
        }
        return new ShowDeleteCommand(dbName);
    }

    @Override
    public LogicalPlan visitShowStoragePolicy(ShowStoragePolicyContext ctx) {
        String policyName = null;
        if (ctx.identifierOrText() != null) {
            policyName = stripQuotes(ctx.identifierOrText().getText());
        }
        return new ShowStoragePolicyCommand(policyName, ctx.USING() != null);
    }

    @Override
    public LogicalPlan visitShowPrivileges(ShowPrivilegesContext ctx) {
        return new ShowPrivilegesCommand();
    }

    @Override
    public LogicalPlan visitShowTabletsBelong(ShowTabletsBelongContext ctx) {
        List<Long> tabletIdLists = new ArrayList<>();
        ctx.tabletIds.stream().forEach(tabletToken -> {
            tabletIdLists.add(Long.parseLong(tabletToken.getText()));
        });
        return new ShowTabletsBelongCommand(tabletIdLists);
    }

    @Override
    public LogicalPlan visitShowCollation(ShowCollationContext ctx) {
        String wild = null;
        if (ctx.wildWhere() != null) {
            if (ctx.wildWhere().LIKE() != null) {
                wild = stripQuotes(ctx.wildWhere().STRING_LITERAL().getText());
            } else if (ctx.wildWhere().WHERE() != null) {
                wild = ctx.wildWhere().expression().getText();
            }
        }
        return new ShowCollationCommand(wild);
    }

    @Override
    public LogicalPlan visitAdminCheckTablets(AdminCheckTabletsContext ctx) {
        List<Long> tabletIdLists = new ArrayList<>();
        if (ctx.tabletList() != null) {
            ctx.tabletList().tabletIdList.stream().forEach(tabletToken -> {
                tabletIdLists.add(Long.parseLong(tabletToken.getText()));
            });
        }
        Map<String, String> properties = ctx.properties != null
                ? Maps.newHashMap(visitPropertyClause(ctx.properties))
                : Maps.newHashMap();
        return new AdminCheckTabletsCommand(tabletIdLists, properties);
    }

    @Override
    public LogicalPlan visitShowWarningErrorCount(ShowWarningErrorCountContext ctx) {
        boolean isWarning = ctx.WARNINGS() != null;
        return new ShowWarningErrorCountCommand(isWarning);
    }

    @Override
    public LogicalPlan visitShowStatus(ShowStatusContext ctx) {
        String scope = visitStatementScope(ctx.statementScope()).name();
        return new ShowStatusCommand(scope);
    }

    @Override
    public LogicalPlan visitShowDataSkew(ShowDataSkewContext ctx) {
        TableRefInfo tableRefInfo = visitBaseTableRefContext(ctx.baseTableRef());
        return new ShowDataSkewCommand(tableRefInfo);
    }

    @Override
    public LogicalPlan visitShowData(DorisParser.ShowDataContext ctx) {
        TableNameInfo tableNameInfo = null;
        if (ctx.tableName != null) {
            tableNameInfo = new TableNameInfo(visitMultipartIdentifier(ctx.tableName));
        }
        List<OrderKey> orderKeys = null;
        if (ctx.sortClause() != null) {
            orderKeys = visit(ctx.sortClause().sortItem(), OrderKey.class);
        }
        Map<String, String> properties = ctx.propertyClause() != null
                ? Maps.newHashMap(visitPropertyClause(ctx.propertyClause())) : Maps.newHashMap();
        boolean detailed = ctx.ALL() != null;
        return new ShowDataCommand(tableNameInfo, orderKeys, properties, detailed);
    }

    @Override
    public LogicalPlan visitShowTableCreation(ShowTableCreationContext ctx) {
        String dbName = null;
        String wild = null;
        if (ctx.database != null) {
            List<String> nameParts = visitMultipartIdentifier(ctx.database);
            dbName = nameParts.get(0); // only one entry possible
        }
        if (ctx.STRING_LITERAL() != null) {
            wild = ctx.STRING_LITERAL().getText();
        }
        return new ShowTableCreationCommand(dbName, wild);
    }

    @Override
    public SetType visitStatementScope(StatementScopeContext ctx) {
        SetType statementScope = SetType.DEFAULT;
        if (ctx != null) {
            if (ctx.GLOBAL() != null) {
                statementScope = SetType.GLOBAL;
            } else if (ctx.LOCAL() != null || ctx.SESSION() != null) {
                statementScope = SetType.SESSION;
            }
        }
        return statementScope;
    }

    @Override
    public LogicalPlan visitAdminShowTabletStorageFormat(AdminShowTabletStorageFormatContext ctx) {
        return new ShowTabletStorageFormatCommand(ctx.VERBOSE() != null);
    }

    @Override
    public LogicalPlan visitShowTabletStorageFormat(ShowTabletStorageFormatContext ctx) {
        return new ShowTabletStorageFormatCommand(ctx.VERBOSE() != null);
    }

    @Override
    public LogicalPlan visitShowTabletsFromTable(DorisParser.ShowTabletsFromTableContext ctx) {
        TableNameInfo tableName = new TableNameInfo(visitMultipartIdentifier(ctx.tableName));
        PartitionNamesInfo partitionNamesInfo = null;
        if (ctx.partitionSpec() != null) {
            Pair<Boolean, List<String>> partitionSpec = visitPartitionSpec(ctx.partitionSpec());
            partitionNamesInfo = new PartitionNamesInfo(partitionSpec.first, partitionSpec.second);
        }
        List<OrderKey> orderKeys = null;
        if (ctx.sortClause() != null) {
            orderKeys = visit(ctx.sortClause().sortItem(), OrderKey.class);
        }
        long limit = 0;
        long offset = 0;
        if (ctx.limitClause() != null) {
            limit = ctx.limitClause().limit != null
                    ? Long.parseLong(ctx.limitClause().limit.getText())
                    : 0;
            if (limit < 0) {
                throw new ParseException("Limit requires non-negative number", ctx.limitClause());
            }
            offset = ctx.limitClause().offset != null
                    ? Long.parseLong(ctx.limitClause().offset.getText())
                    : 0;
            if (offset < 0) {
                throw new ParseException("Offset requires non-negative number", ctx.limitClause());
            }
        }
        if (ctx.wildWhere() != null) {
            if (ctx.wildWhere().LIKE() != null) {
                throw new ParseException("Not support like clause");
            } else {
                Expression expr = (Expression) ctx.wildWhere().expression().accept(this);
                return new ShowTabletsFromTableCommand(tableName, partitionNamesInfo, expr, orderKeys, limit, offset);
            }
        }

        return new ShowTabletsFromTableCommand(tableName, partitionNamesInfo, null, orderKeys, limit, offset);
    }

    @Override
    public LogicalPlan visitShowQueryProfile(ShowQueryProfileContext ctx) {
        String queryIdPath = "/";
        if (ctx.queryIdPath != null) {
            queryIdPath = stripQuotes(ctx.queryIdPath.getText());
        }

        long limit = 20;
        if (ctx.limitClause() != null) {
            limit = Long.parseLong(ctx.limitClause().limit.getText());
            if (limit < 0) {
                throw new ParseException("Limit requires non-negative number, got " + String.valueOf(limit));
            }
        }
        return new ShowQueryProfileCommand(queryIdPath, limit);
    }

    @Override
    public LogicalPlan visitShowQueryStats(ShowQueryStatsContext ctx) {
        String dbName = null;
        if (ctx.database != null) {
            dbName = ctx.database.getText();
        }
        TableNameInfo tableNameInfo = null;
        if (ctx.tableName != null) {
            tableNameInfo = new TableNameInfo(visitMultipartIdentifier(ctx.tableName));
        }
        boolean isAll = ctx.ALL() != null;
        boolean isVerbose = ctx.VERBOSE() != null;
        return new ShowQueryStatsCommand(dbName, tableNameInfo, isAll, isVerbose);
    }

    @Override
    public LogicalPlan visitSwitchCatalog(SwitchCatalogContext ctx) {
        if (ctx.catalog != null) {
            return new SwitchCommand(ctx.catalog.getText());
        }
        throw new ParseException("catalog name can not be null");
    }

    @Override
    public LogicalPlan visitUseDatabase(UseDatabaseContext ctx) {
        if (ctx.database == null) {
            throw new ParseException("database name can not be null");
        }
        return ctx.catalog != null ? new UseCommand(ctx.catalog.getText(), ctx.database.getText())
                : new UseCommand(ctx.database.getText());
    }

    @Override
    public LogicalPlan visitTruncateTable(DorisParser.TruncateTableContext ctx) {
        TableNameInfo tableName = new TableNameInfo(visitMultipartIdentifier(ctx.multipartIdentifier()));
        Optional<PartitionNamesInfo> partitionNamesInfo = ctx.specifiedPartition() == null
                ? Optional.empty() : Optional.of(visitSpecifiedPartitionContext(ctx.specifiedPartition()));

        return new TruncateTableCommand(
            tableName,
            partitionNamesInfo,
            ctx.FORCE() != null
        );
    }

    @Override
    public LogicalPlan visitShowConvertLsc(ShowConvertLscContext ctx) {
        if (ctx.database == null) {
            return new ShowConvertLSCCommand(null);
        }
        List<String> parts = visitMultipartIdentifier(ctx.database);
        String databaseName = parts.get(parts.size() - 1);
        if (parts.size() == 2 && !InternalCatalog.INTERNAL_CATALOG_NAME.equalsIgnoreCase(parts.get(0))) {
            throw new ParseException("The execution of this command is restricted to the internal catalog only.");
        } else if (parts.size() > 2) {
            throw new ParseException("Only one dot can be in the name: " + String.join(".", parts));
        }
        return new ShowConvertLSCCommand(databaseName);
    }

    @Override
    public LogicalPlan visitKillQuery(KillQueryContext ctx) {
        String queryId = null;
        int connectionId = -1;
        TerminalNode integerValue = ctx.INTEGER_VALUE();
        if (integerValue != null) {
            connectionId = Integer.valueOf(integerValue.getText());
        } else {
            queryId = stripQuotes(ctx.STRING_LITERAL().getText());
        }
        return new KillQueryCommand(queryId, connectionId);
    }

    @Override
    public LogicalPlan visitKillConnection(DorisParser.KillConnectionContext ctx) {
        int connectionId = Integer.parseInt(ctx.INTEGER_VALUE().getText());
        return new KillConnectionCommand(connectionId);
    }

    @Override
    public Object visitAlterDatabaseSetQuota(AlterDatabaseSetQuotaContext ctx) {
        String databaseName = Optional.ofNullable(ctx.name)
                .map(ParseTree::getText).filter(s -> !s.isEmpty())
                .orElseThrow(() -> new ParseException("database name can not be null"));
        String quota = Optional.ofNullable(ctx.quota)
                .map(ParseTree::getText)
                .orElseGet(() -> Optional.ofNullable(ctx.INTEGER_VALUE())
                        .map(TerminalNode::getText)
                        .orElse(null));
        // Determine the quota type
        QuotaType quotaType;
        if (ctx.DATA() != null) {
            quotaType = QuotaType.DATA;
        } else if (ctx.REPLICA() != null) {
            quotaType = QuotaType.REPLICA;
        } else if (ctx.TRANSACTION() != null) {
            quotaType = QuotaType.TRANSACTION;
        } else {
            quotaType = QuotaType.NONE;
        }
        return new AlterDatabaseSetQuotaCommand(databaseName, quotaType, quota);
    }

    @Override
    public LogicalPlan visitDropDatabase(DropDatabaseContext ctx) {
        boolean ifExists = ctx.EXISTS() != null;
        List<String> databaseNameParts = visitMultipartIdentifier(ctx.name);
        boolean force = ctx.FORCE() != null;
        DropDatabaseInfo databaseInfo = new DropDatabaseInfo(ifExists, databaseNameParts, force);
        return new DropDatabaseCommand(databaseInfo);
    }

    @Override
    public LogicalPlan visitAlterRepository(AlterRepositoryContext ctx) {

        Map<String, String> properties = ctx.propertyClause() != null
                ? Maps.newHashMap(visitPropertyClause(ctx.propertyClause())) : Maps.newHashMap();

        return new AlterRepositoryCommand(ctx.name.getText(), properties);
    }

    @Override
    public LogicalPlan visitShowAnalyze(ShowAnalyzeContext ctx) {
        boolean isAuto = ctx.AUTO() != null;
        List<String> tableName = ctx.tableName == null ? null : visitMultipartIdentifier(ctx.tableName);
        long jobId = ctx.jobId == null ? 0 : Long.parseLong(ctx.jobId.getText());
        String stateKey = ctx.stateKey == null ? null : stripQuotes(ctx.stateKey.getText());
        String stateValue = ctx.stateValue == null ? null : stripQuotes(ctx.stateValue.getText());
        return new ShowAnalyzeCommand(tableName, jobId, stateKey, stateValue, isAuto);
    }

    @Override
    public LogicalPlan visitShowOpenTables(ShowOpenTablesContext ctx) {
        String db = ctx.database != null ? visitMultipartIdentifier(ctx.database).get(0) : null;
        String likePattern = null;
        Expression expr = null;

        if (ctx.wildWhere() != null) {
            if (ctx.wildWhere().LIKE() != null) {
                likePattern = stripQuotes(ctx.wildWhere().STRING_LITERAL().getText());
            } else {
                expr = (Expression) ctx.wildWhere().expression().accept(this);
            }
        }

        return new ShowOpenTablesCommand(db, likePattern, expr);
    }

    @Override
    public LogicalPlan visitDropAllBrokerClause(DropAllBrokerClauseContext ctx) {
        String brokerName = stripQuotes(ctx.name.getText());
        AlterSystemOp alterSystemOp = new DropAllBrokerOp(brokerName);
        return new AlterSystemCommand(alterSystemOp, PlanType.ALTER_SYSTEM_DROP_ALL_BROKER);
    }

    @Override
    public LogicalPlan visitAlterSystem(DorisParser.AlterSystemContext ctx) {
        return plan(ctx.alterSystemClause());
    }

    @Override
    public LogicalPlan visitAddBrokerClause(AddBrokerClauseContext ctx) {
        String brokerName = stripQuotes(ctx.name.getText());
        List<String> hostPorts = ctx.hostPorts.stream()
                .map(e -> stripQuotes(e.getText()))
                .collect(Collectors.toList());
        AlterSystemOp alterSystemOp = new AddBrokerOp(brokerName, hostPorts);
        return new AlterSystemCommand(alterSystemOp, PlanType.ALTER_SYSTEM_ADD_BROKER);
    }

    @Override
    public LogicalPlan visitDropBrokerClause(DropBrokerClauseContext ctx) {
        String brokerName = stripQuotes(ctx.name.getText());
        List<String> hostPorts = ctx.hostPorts.stream()
                .map(e -> stripQuotes(e.getText()))
                .collect(Collectors.toList());
        AlterSystemOp alterSystemOp = new DropBrokerOp(brokerName, hostPorts);
        return new AlterSystemCommand(alterSystemOp, PlanType.ALTER_SYSTEM_DROP_BROKER);
    }

    @Override
    public LogicalPlan visitAddBackendClause(AddBackendClauseContext ctx) {
        List<String> hostPorts = ctx.hostPorts.stream()
                .map(e -> stripQuotes(e.getText()))
                .collect(Collectors.toList());
        Map<String, String> properties = visitPropertyClause(ctx.properties);
        AlterSystemOp alterSystemOp = new AddBackendOp(hostPorts, properties);
        return new AlterSystemCommand(alterSystemOp, PlanType.ALTER_SYSTEM_ADD_BACKEND);
    }

    @Override
    public LogicalPlan visitDropBackendClause(DorisParser.DropBackendClauseContext ctx) {
        List<String> hostPorts = ctx.hostPorts.stream()
                .map(e -> stripQuotes(e.getText()))
                .collect(Collectors.toList());
        boolean force = false;
        if (ctx.DROPP() != null) {
            force = true;
        }
        AlterSystemOp alterSystemOp = new DropBackendOp(hostPorts, force);
        return new AlterSystemCommand(alterSystemOp, PlanType.ALTER_SYSTEM_DROP_BACKEND);
    }

    @Override
    public LogicalPlan visitDecommissionBackendClause(DorisParser.DecommissionBackendClauseContext ctx) {
        List<String> hostPorts = ctx.hostPorts.stream()
                .map(e -> stripQuotes(e.getText()))
                .collect(Collectors.toList());
        AlterSystemOp alterSystemOp = new DecommissionBackendOp(hostPorts);
        return new AlterSystemCommand(alterSystemOp, PlanType.ALTER_SYSTEM_DECOMMISSION_BACKEND);
    }

    @Override
    public LogicalPlan visitAddFollowerClause(DorisParser.AddFollowerClauseContext ctx) {
        String hostPort = stripQuotes(ctx.hostPort.getText());
        AlterSystemOp alterSystemOp = new AddFollowerOp(hostPort);
        return new AlterSystemCommand(alterSystemOp, PlanType.ALTER_SYSTEM_ADD_FOLLOWER);
    }

    @Override
    public LogicalPlan visitDropFollowerClause(DorisParser.DropFollowerClauseContext ctx) {
        String hostPort = stripQuotes(ctx.hostPort.getText());
        AlterSystemOp alterSystemOp = new DropFollowerOp(hostPort);
        return new AlterSystemCommand(alterSystemOp, PlanType.ALTER_SYSTEM_DROP_FOLLOWER);
    }

    @Override
    public LogicalPlan visitAddObserverClause(DorisParser.AddObserverClauseContext ctx) {
        String hostPort = stripQuotes(ctx.hostPort.getText());
        AlterSystemOp alterSystemOp = new AddObserverOp(hostPort);
        return new AlterSystemCommand(alterSystemOp, PlanType.ALTER_SYSTEM_ADD_OBSERVER);
    }

    @Override
    public LogicalPlan visitDropObserverClause(DorisParser.DropObserverClauseContext ctx) {
        String hostPort = stripQuotes(ctx.hostPort.getText());
        AlterSystemOp alterSystemOp = new DropObserverOp(hostPort);
        return new AlterSystemCommand(alterSystemOp, PlanType.ALTER_SYSTEM_DROP_OBSERVER);
    }

    @Override
    public LogicalPlan visitAlterLoadErrorUrlClause(DorisParser.AlterLoadErrorUrlClauseContext ctx) {
        Map<String, String> properties = visitPropertyClause(ctx.properties);
        AlterSystemOp alterSystemOp = new AlterLoadErrorUrlOp(properties);
        return new AlterSystemCommand(alterSystemOp, PlanType.ALTER_SYSTEM_SET_LOAD_ERRORS_HU);
    }

    @Override
    public LogicalPlan visitModifyBackendClause(DorisParser.ModifyBackendClauseContext ctx) {
        List<String> hostPorts = ctx.hostPorts.stream()
                .map(e -> stripQuotes(e.getText()))
                .collect(Collectors.toList());
        Map<String, String> properties = visitPropertyItemList(ctx.propertyItemList());
        AlterSystemOp alterSystemOp = new ModifyBackendOp(hostPorts, properties);
        return new AlterSystemCommand(alterSystemOp, PlanType.ALTER_SYSTEM_MODIFY_BACKEND);
    }

    @Override
    public LogicalPlan visitModifyFrontendOrBackendHostNameClause(
            DorisParser.ModifyFrontendOrBackendHostNameClauseContext ctx) {
        String hostPort = stripQuotes(ctx.hostPort.getText());
        String hostName = stripQuotes(ctx.hostName.getText());
        AlterSystemOp alterSystemOp = null;
        if (ctx.FRONTEND() != null) {
            alterSystemOp = new ModifyFrontendOrBackendHostNameOp(hostPort, hostName, ModifyOpType.Frontend);
        } else if (ctx.BACKEND() != null) {
            alterSystemOp = new ModifyFrontendOrBackendHostNameOp(hostPort, hostName, ModifyOpType.Backend);
        }
        return new AlterSystemCommand(alterSystemOp, PlanType.ALTER_SYSTEM_MODIFY_FRONTEND_OR_BACKEND_HOSTNAME);
    }

    @Override
    public LogicalPlan visitShowQueuedAnalyzeJobs(ShowQueuedAnalyzeJobsContext ctx) {
        List<String> tableName = ctx.tableName == null ? null : visitMultipartIdentifier(ctx.tableName);
        String stateKey = ctx.stateKey == null ? null : stripQuotes(ctx.stateKey.getText());
        String stateValue = ctx.stateValue == null ? null : stripQuotes(ctx.stateValue.getText());
        return new ShowQueuedAnalyzeJobsCommand(tableName, stateKey, stateValue);
    }

    @Override
    public LogicalPlan visitShowIndexStats(DorisParser.ShowIndexStatsContext ctx) {
        TableNameInfo tableName = new TableNameInfo(visitMultipartIdentifier(ctx.tableName));
        String indexId = stripQuotes(ctx.indexId.getText());
        return new ShowIndexStatsCommand(tableName, indexId);
    }

    @Override
    public LogicalPlan visitShowTableStatus(DorisParser.ShowTableStatusContext ctx) {
        String ctlName = null;
        String dbName = null;
        if (ctx.database != null) {
            List<String> nameParts = visitMultipartIdentifier(ctx.database);
            if (nameParts.size() == 1) {
                dbName = nameParts.get(0);
            } else if (nameParts.size() == 2) {
                ctlName = nameParts.get(0);
                dbName = nameParts.get(1);
            } else {
                throw new AnalysisException("nameParts in analyze database should be [ctl.]db");
            }
        }

        if (ctx.wildWhere() != null) {
            if (ctx.wildWhere().LIKE() != null) {
                return new ShowTableStatusCommand(dbName, ctlName,
                    stripQuotes(ctx.wildWhere().STRING_LITERAL().getText()), null);
            } else {
                Expression expr = (Expression) ctx.wildWhere().expression().accept(this);
                return new ShowTableStatusCommand(dbName, ctlName, null, expr);
            }
        }
        return new ShowTableStatusCommand(dbName, ctlName);
    }

    @Override
    public LogicalPlan visitShowTables(DorisParser.ShowTablesContext ctx) {
        String ctlName = null;
        String dbName = null;
        if (ctx.database != null) {
            List<String> nameParts = visitMultipartIdentifier(ctx.database);
            if (nameParts.size() == 1) {
                dbName = nameParts.get(0);
            } else if (nameParts.size() == 2) {
                ctlName = nameParts.get(0);
                dbName = nameParts.get(1);
            } else {
                throw new AnalysisException("nameParts in analyze database should be [ctl.]db");
            }
        }

        boolean isVerbose = ctx.FULL() != null;

        if (ctx.wildWhere() != null) {
            if (ctx.wildWhere().LIKE() != null) {
                return new ShowTableCommand(dbName, ctlName, isVerbose,
                        stripQuotes(ctx.wildWhere().STRING_LITERAL().getText()), null, PlanType.SHOW_TABLES);
            } else {
                return new ShowTableCommand(dbName, ctlName, isVerbose, null,
                        getOriginSql(ctx.wildWhere()), PlanType.SHOW_TABLES);
            }
        }
        return new ShowTableCommand(dbName, ctlName, isVerbose, PlanType.SHOW_TABLES);
    }

    @Override
    public Plan visitUnlockTables(UnlockTablesContext ctx) {
        return new UnlockTablesCommand();
    }

    @Override
    public LogicalPlan visitCreateWorkloadPolicy(CreateWorkloadPolicyContext ctx) {
        String policyName = ctx.name.getText();
        boolean ifNotExists = ctx.IF() != null;

        List<WorkloadConditionMeta> conditions = new ArrayList<>();
        if (ctx.workloadPolicyConditions() != null) {
            for (DorisParser.WorkloadPolicyConditionContext conditionCtx :
                    ctx.workloadPolicyConditions().workloadPolicyCondition()) {
                String metricName = conditionCtx.metricName.getText();
                String operator = conditionCtx.comparisonOperator().getText();
                String value = conditionCtx.number() != null
                        ? conditionCtx.number().getText()
                        : stripQuotes(conditionCtx.STRING_LITERAL().getText());
                try {
                    WorkloadConditionMeta conditionMeta = new WorkloadConditionMeta(metricName, operator, value);
                    conditions.add(conditionMeta);
                } catch (UserException e) {
                    throw new AnalysisException(e.getMessage(), e);
                }
            }
        }

        List<WorkloadActionMeta> actions = new ArrayList<>();
        if (ctx.workloadPolicyActions() != null) {
            for (DorisParser.WorkloadPolicyActionContext actionCtx :
                    ctx.workloadPolicyActions().workloadPolicyAction()) {
                try {
                    if (actionCtx.SET_SESSION_VARIABLE() != null) {
                        actions.add(new WorkloadActionMeta("SET_SESSION_VARIABLE",
                                stripQuotes(actionCtx.STRING_LITERAL().getText())));
                    } else {
                        String identifier = actionCtx.identifier().getText();
                        String value = actionCtx.STRING_LITERAL() != null
                                ? stripQuotes(actionCtx.STRING_LITERAL().getText())
                                : null;
                        actions.add(new WorkloadActionMeta(identifier, value));
                    }
                } catch (UserException e) {
                    throw new AnalysisException(e.getMessage(), e);
                }
            }
        }

        Map<String, String> properties = ctx.propertyClause() != null
                ? Maps.newHashMap(visitPropertyClause(ctx.propertyClause()))
                : Maps.newHashMap();

        return new CreateWorkloadPolicyCommand(ifNotExists, policyName, conditions, actions, properties);
    }

    @Override
    public LogicalPlan visitShowViews(DorisParser.ShowViewsContext ctx) {
        String ctlName = null;
        String dbName = null;
        if (ctx.database != null) {
            List<String> nameParts = visitMultipartIdentifier(ctx.database);
            if (nameParts.size() == 1) {
                dbName = nameParts.get(0);
            } else if (nameParts.size() == 2) {
                ctlName = nameParts.get(0);
                dbName = nameParts.get(1);
            } else {
                throw new AnalysisException("nameParts in analyze database should be [ctl.]db");
            }
        }

        boolean isVerbose = ctx.FULL() != null;

        if (ctx.wildWhere() != null) {
            if (ctx.wildWhere().LIKE() != null) {
                return new ShowTableCommand(dbName, ctlName, isVerbose,
                    stripQuotes(ctx.wildWhere().STRING_LITERAL().getText()), null, PlanType.SHOW_VIEWS);
            } else {
                return new ShowTableCommand(dbName, ctlName, isVerbose, null,
                    getOriginSql(ctx.wildWhere()), PlanType.SHOW_VIEWS);
            }
        }
        return new ShowTableCommand(dbName, ctlName, isVerbose, PlanType.SHOW_VIEWS);
    }

    @Override
    public LogicalPlan visitShowTabletId(DorisParser.ShowTabletIdContext ctx) {
        long tabletId = Long.parseLong(ctx.tabletId.getText());
        return new ShowTabletIdCommand(tabletId);
    }

    @Override
    public LogicalPlan visitShowDatabases(DorisParser.ShowDatabasesContext ctx) {
        String ctlName = null;
        if (ctx.catalog != null) {
            ctlName = ctx.catalog.getText();
        }

        if (ctx.wildWhere() != null) {
            if (ctx.wildWhere().LIKE() != null) {
                return new ShowDatabasesCommand(ctlName,
                        stripQuotes(ctx.wildWhere().STRING_LITERAL().getText()), null);
            } else {
                Expression expr = (Expression) ctx.wildWhere().expression().accept(this);
                return new ShowDatabasesCommand(ctlName, null, expr);
            }
        }
        return new ShowDatabasesCommand(ctlName, null, null);
    }

    @Override
    public LogicalPlan visitDescribeTable(DorisParser.DescribeTableContext ctx) {
        TableNameInfo tableName = new TableNameInfo(visitMultipartIdentifier(ctx.multipartIdentifier()));
        PartitionNamesInfo partitionNames = null;
        boolean isTempPart = false;
        if (ctx.specifiedPartition() != null) {
            isTempPart = ctx.specifiedPartition().TEMPORARY() != null;
            if (ctx.specifiedPartition().identifier() != null) {
                partitionNames = new PartitionNamesInfo(isTempPart,
                        ImmutableList.of(ctx.specifiedPartition().identifier().getText()));
            } else {
                partitionNames = new PartitionNamesInfo(isTempPart,
                        visitIdentifierList(ctx.specifiedPartition().identifierList()));
            }
        }
        return new DescribeCommand(tableName, false, partitionNames);
    }

    @Override
    public LogicalPlan visitAnalyzeTable(DorisParser.AnalyzeTableContext ctx) {
        TableNameInfo tableNameInfo = new TableNameInfo(visitMultipartIdentifier(ctx.name));
        PartitionNamesInfo partitionNamesInfo = null;
        if (ctx.partitionSpec() != null) {
            Pair<Boolean, List<String>> partitionSpec = visitPartitionSpec(ctx.partitionSpec());
            partitionNamesInfo = new PartitionNamesInfo(partitionSpec.first, partitionSpec.second);
        }
        List<String> columnNames = null;
        if (ctx.columns != null) {
            columnNames = visitIdentifierList(ctx.columns);
        }
        Map<String, String> propertiesMap = new HashMap<>();
        // default values
        propertiesMap.put(AnalyzeProperties.PROPERTY_SYNC, "false");
        propertiesMap.put(AnalyzeProperties.PROPERTY_ANALYSIS_TYPE, AnalysisInfo.AnalysisType.FUNDAMENTALS.toString());
        for (DorisParser.AnalyzePropertiesContext aps : ctx.analyzeProperties()) {
            Map<String, String> map = visitAnalyzeProperties(aps);
            propertiesMap.putAll(map);
        }
        propertiesMap.putAll(visitPropertyClause(ctx.propertyClause()));
        AnalyzeProperties properties = new AnalyzeProperties(propertiesMap);
        return new AnalyzeTableCommand(tableNameInfo,
                partitionNamesInfo, columnNames, properties);
    }

    @Override
    public LogicalPlan visitAnalyzeDatabase(DorisParser.AnalyzeDatabaseContext ctx) {
        String ctlName = null;
        String dbName = null;
        List<String> nameParts = visitMultipartIdentifier(ctx.name);
        if (nameParts.size() == 1) {
            dbName = nameParts.get(0);
        } else if (nameParts.size() == 2) {
            ctlName = nameParts.get(0);
            dbName = nameParts.get(1);
        } else {
            throw new AnalysisException("nameParts in analyze database should be [ctl.]db");
        }

        Map<String, String> propertiesMap = new HashMap<>();
        // default values
        propertiesMap.put(AnalyzeProperties.PROPERTY_SYNC, "false");
        propertiesMap.put(AnalyzeProperties.PROPERTY_ANALYSIS_TYPE, AnalysisInfo.AnalysisType.FUNDAMENTALS.toString());
        for (DorisParser.AnalyzePropertiesContext aps : ctx.analyzeProperties()) {
            Map<String, String> map = visitAnalyzeProperties(aps);
            propertiesMap.putAll(map);
        }
        propertiesMap.putAll(visitPropertyClause(ctx.propertyClause()));
        AnalyzeProperties properties = new AnalyzeProperties(propertiesMap);
        return new AnalyzeDatabaseCommand(ctlName, dbName, properties);
    }

    @Override
    public Map<String, String> visitAnalyzeProperties(DorisParser.AnalyzePropertiesContext ctx) {
        Map<String, String> properties = new HashMap<>();
        if (ctx.SYNC() != null) {
            properties.put(AnalyzeProperties.PROPERTY_SYNC, "true");
        } else if (ctx.INCREMENTAL() != null) {
            properties.put(AnalyzeProperties.PROPERTY_INCREMENTAL, "true");
        } else if (ctx.FULL() != null) {
            properties.put(AnalyzeProperties.PROPERTY_FORCE_FULL, "true");
        } else if (ctx.SQL() != null) {
            properties.put(AnalyzeProperties.PROPERTY_EXTERNAL_TABLE_USE_SQL, "true");
        } else if (ctx.HISTOGRAM() != null) {
            properties.put(AnalyzeProperties.PROPERTY_ANALYSIS_TYPE, AnalysisInfo.AnalysisType.HISTOGRAM.toString());
        } else if (ctx.SAMPLE() != null) {
            if (ctx.ROWS() != null) {
                properties.put(AnalyzeProperties.PROPERTY_SAMPLE_ROWS, ctx.INTEGER_VALUE().getText());
            } else if (ctx.PERCENT() != null) {
                properties.put(AnalyzeProperties.PROPERTY_SAMPLE_PERCENT, ctx.INTEGER_VALUE().getText());
            }
        } else if (ctx.BUCKETS() != null) {
            properties.put(AnalyzeProperties.PROPERTY_NUM_BUCKETS, ctx.INTEGER_VALUE().getText());
        } else if (ctx.PERIOD() != null) {
            properties.put(AnalyzeProperties.PROPERTY_PERIOD_SECONDS, ctx.INTEGER_VALUE().getText());
        } else if (ctx.CRON() != null) {
            properties.put(AnalyzeProperties.PROPERTY_PERIOD_CRON, ctx.STRING_LITERAL().getText());
        }
        return properties;
    }

    @Override
    public LogicalPlan visitCreateDatabase(DorisParser.CreateDatabaseContext ctx) {
        Map<String, String> properties = visitPropertyClause(ctx.propertyClause());
        List<String> nameParts = visitMultipartIdentifier(ctx.multipartIdentifier());

        if (nameParts.size() > 2) {
            throw new AnalysisException("create database should be [catalog.]database");
        }

        String databaseName = "";
        String catalogName = "";
        if (nameParts.size() == 2) {
            catalogName = nameParts.get(0);
            databaseName = nameParts.get(1);
        }
        if (nameParts.size() == 1) {
            databaseName = nameParts.get(0);
        }

        return new CreateDatabaseCommand(
            ctx.IF() != null,
                new DbName(catalogName, databaseName),
            Maps.newHashMap(properties));
    }

    @Override
    public LogicalPlan visitCreateRepository(DorisParser.CreateRepositoryContext ctx) {
        String name = stripQuotes(ctx.name.getText());
        String location = stripQuotes(ctx.storageBackend().STRING_LITERAL().getText());

        String storageName = "";
        if (ctx.storageBackend().brokerName != null) {
            storageName = stripQuotes(ctx.storageBackend().brokerName.getText());
        }

        Map<String, String> properties = visitPropertyClause(ctx.storageBackend().properties);

        StorageBackend.StorageType storageType = null;
        if (ctx.storageBackend().BROKER() != null) {
            storageType = StorageBackend.StorageType.BROKER;
        } else if (ctx.storageBackend().S3() != null) {
            storageType = StorageBackend.StorageType.S3;
        } else if (ctx.storageBackend().HDFS() != null) {
            storageType = StorageBackend.StorageType.HDFS;
        } else if (ctx.storageBackend().LOCAL() != null) {
            storageType = StorageBackend.StorageType.LOCAL;
        }

        return new CreateRepositoryCommand(
            ctx.READ() != null,
            name,
                new StorageBackend(storageName, location, storageType, Maps.newHashMap(properties)));
    }

    @Override
    public LogicalPlan visitShowColumnHistogramStats(ShowColumnHistogramStatsContext ctx) {
        TableNameInfo tableNameInfo = new TableNameInfo(visitMultipartIdentifier(ctx.tableName));
        List<String> columnNames = visitIdentifierList(ctx.columnList);
        return new ShowColumnHistogramStatsCommand(tableNameInfo, columnNames);
    }

    @Override
    public LogicalPlan visitDescribeTableAll(DorisParser.DescribeTableAllContext ctx) {
        TableNameInfo tableName = new TableNameInfo(visitMultipartIdentifier(ctx.multipartIdentifier()));
        return new DescribeCommand(tableName, true, null);
    }

    @Override
    public String visitTableAlias(DorisParser.TableAliasContext ctx) {
        if (ctx.identifierList() != null) {
            throw new ParseException("Do not implemented", ctx);
        }
        return ctx.strictIdentifier() != null ? ctx.strictIdentifier().getText() : null;
    }

    @Override
    public LogicalPlan visitDescribeTableValuedFunction(DorisParser.DescribeTableValuedFunctionContext ctx) {
        String tvfName = ctx.tvfName.getText();
        String alias = visitTableAlias(ctx.tableAlias());
        Map<String, String> params = visitPropertyItemList(ctx.properties);

        TableValuedFunctionRef tableValuedFunctionRef = null;
        try {
            tableValuedFunctionRef = new TableValuedFunctionRef(tvfName, alias, params);
        } catch (org.apache.doris.common.AnalysisException e) {
            throw new AnalysisException(e.getDetailMessage());
        }
        return new DescribeCommand(tableValuedFunctionRef);
    }

    @Override
    public LogicalPlan visitCreateStage(DorisParser.CreateStageContext ctx) {
        String stageName = stripQuotes(ctx.name.getText());
        Map<String, String> properties = visitPropertyClause(ctx.properties);

        return new CreateStageCommand(
            ctx.IF() != null,
                stageName,
                properties
        );
    }

    @Override
    public LogicalPlan visitDropStage(DorisParser.DropStageContext ctx) {
        return new DropStageCommand(
            ctx.IF() != null,
            stripQuotes(ctx.name.getText()));
    }

    @Override
    public LogicalPlan visitAlterUser(DorisParser.AlterUserContext ctx) {
        boolean ifExist = ctx.EXISTS() != null;
        UserDesc userDesc = visitGrantUserIdentify(ctx.grantUserIdentify());
        PasswordOptions passwordOptions = visitPasswordOption(ctx.passwordOption());
        String comment = ctx.STRING_LITERAL() != null ? stripQuotes(ctx.STRING_LITERAL().getText()) : null;
        AlterUserInfo alterUserInfo = new AlterUserInfo(ifExist, userDesc, passwordOptions, comment);
        return new AlterUserCommand(alterUserInfo);
    }

    @Override
    public LogicalPlan visitShowTableStats(DorisParser.ShowTableStatsContext ctx) {
        if (ctx.tableId != null) {
            return new ShowTableStatsCommand(Long.parseLong(ctx.tableId.getText()));
        } else {
            TableNameInfo tableNameInfo = new TableNameInfo(visitMultipartIdentifier(ctx.tableName));

            PartitionNamesInfo partitionNamesInfo = null;
            if (ctx.partitionSpec() != null) {
                Pair<Boolean, List<String>> partitionSpec = visitPartitionSpec(ctx.partitionSpec());
                partitionNamesInfo = new PartitionNamesInfo(partitionSpec.first, partitionSpec.second);
            }

            List<String> columnNames = new ArrayList<>();
            if (ctx.columnList != null) {
                columnNames.addAll(visitIdentifierList(ctx.columnList));
            }
            return new ShowTableStatsCommand(tableNameInfo, columnNames, partitionNamesInfo);
        }
    }

    @Override
    public LogicalPlan visitDropStats(DorisParser.DropStatsContext ctx) {
        TableNameInfo tableNameInfo = new TableNameInfo(visitMultipartIdentifier(ctx.tableName));

        Set<String> columnNames = new HashSet<>();
        if (ctx.identifierList() != null) {
            columnNames.addAll(visitIdentifierList(ctx.identifierList()));
        }

        PartitionNamesInfo partitionNamesInfo = null;
        if (ctx.partitionSpec() != null) {
            Pair<Boolean, List<String>> partitionSpec = visitPartitionSpec(ctx.partitionSpec());
            partitionNamesInfo = new PartitionNamesInfo(partitionSpec.first, partitionSpec.second);
        }
        return new DropStatsCommand(tableNameInfo, columnNames, partitionNamesInfo);
    }

    @Override
    public LogicalPlan visitDropCachedStats(DorisParser.DropCachedStatsContext ctx) {
        TableNameInfo tableNameInfo = new TableNameInfo(visitMultipartIdentifier(ctx.tableName));
        return new DropCachedStatsCommand(tableNameInfo);
    }

    @Override
    public LogicalPlan visitDropExpiredStats(DorisParser.DropExpiredStatsContext ctx) {
        return new DropExpiredStatsCommand();
    }

    @Override
    public LogicalPlan visitShowClusters(ShowClustersContext ctx) {
        boolean showComputeGroups = ctx.COMPUTE() != null;
        return new ShowClustersCommand(showComputeGroups);
    }

    @Override
    public LogicalPlan visitAlterTableStats(DorisParser.AlterTableStatsContext ctx) {
        TableNameInfo tableNameInfo = new TableNameInfo(visitMultipartIdentifier(ctx.name));
        PartitionNamesInfo partitionNamesInfo = null;
        if (ctx.partitionSpec() != null) {
            Pair<Boolean, List<String>> partitionSpec = visitPartitionSpec(ctx.partitionSpec());
            partitionNamesInfo = new PartitionNamesInfo(partitionSpec.first, partitionSpec.second);
        }
        Map<String, String> properties = visitPropertyItemList(ctx.propertyItemList());
        return new AlterTableStatsCommand(tableNameInfo, partitionNamesInfo, properties);
    }

    @Override
    public LogicalPlan visitAlterColumnStats(DorisParser.AlterColumnStatsContext ctx) {
        TableNameInfo tableNameInfo = new TableNameInfo(visitMultipartIdentifier(ctx.name));
        PartitionNamesInfo partitionNamesInfo = null;
        if (ctx.partitionSpec() != null) {
            Pair<Boolean, List<String>> partitionSpec = visitPartitionSpec(ctx.partitionSpec());
            partitionNamesInfo = new PartitionNamesInfo(partitionSpec.first, partitionSpec.second);
        }

        String index = ctx.indexName != null ? ctx.indexName.getText() : null;
        String columnName = ctx.columnName.getText();
        Map<String, String> properties = visitPropertyItemList(ctx.propertyItemList());
        return new AlterColumnStatsCommand(tableNameInfo,
            partitionNamesInfo,
            index,
            columnName,
            properties);
    }

    @Override
    public LogicalPlan visitCancelAlterTable(DorisParser.CancelAlterTableContext ctx) {
        TableNameInfo tableNameInfo = new TableNameInfo(visitMultipartIdentifier(ctx.tableName));

        CancelAlterTableCommand.AlterType alterType;
        if (ctx.ROLLUP() != null) {
            alterType = CancelAlterTableCommand.AlterType.ROLLUP;
        } else if (ctx.MATERIALIZED() != null && ctx.VIEW() != null) {
            alterType = CancelAlterTableCommand.AlterType.MV;
        } else if (ctx.COLUMN() != null) {
            alterType = CancelAlterTableCommand.AlterType.COLUMN;
        } else {
            throw new AnalysisException("invalid AlterOpType, it must be one of 'ROLLUP',"
                    + "'MATERIALIZED VIEW' or 'COLUMN'");
        }

        List<Long> jobIs = new ArrayList<>();
        for (Token token : ctx.jobIds) {
            jobIs.add(Long.parseLong(token.getText()));
        }
        return new CancelAlterTableCommand(tableNameInfo, alterType, jobIs);
    }

    @Override
    public LogicalPlan visitAdminSetReplicaStatus(DorisParser.AdminSetReplicaStatusContext ctx) {
        Map<String, String> properties = visitPropertyItemList(ctx.propertyItemList());
        return new AdminSetReplicaStatusCommand(properties);
    }

    @Override
    public LogicalPlan visitAdminRepairTable(DorisParser.AdminRepairTableContext ctx) {
        TableRefInfo tableRefInfo = visitBaseTableRefContext(ctx.baseTableRef());
        return new AdminRepairTableCommand(tableRefInfo);
    }

    @Override
    public LogicalPlan visitAdminCancelRepairTable(DorisParser.AdminCancelRepairTableContext ctx) {
        TableRefInfo tableRefInfo = visitBaseTableRefContext(ctx.baseTableRef());
        return new AdminCancelRepairTableCommand(tableRefInfo);
    }

    @Override
    public LogicalPlan visitAdminCopyTablet(DorisParser.AdminCopyTabletContext ctx) {
        long tabletId = Long.parseLong(ctx.tabletId.getText());
        Map<String, String> properties;
        if (ctx.propertyClause() != null) {
            properties = visitPropertyClause(ctx.propertyClause());
        } else {
            properties = ImmutableMap.of();
        }
        return new AdminCopyTabletCommand(tabletId, properties);
    }

    @Override
    public LogicalPlan visitShowCreateRoutineLoad(DorisParser.ShowCreateRoutineLoadContext ctx) {
        boolean isAll = ctx.ALL() != null;
        List<String> labelParts = visitMultipartIdentifier(ctx.label);
        String jobName;
        String dbName = null;
        if (labelParts.size() == 1) {
            jobName = labelParts.get(0);
        } else if (labelParts.size() == 2) {
            dbName = labelParts.get(0);
            jobName = labelParts.get(1);
        } else {
            throw new ParseException("only support [<db>.]<job_name>", ctx.label);
        }
        LabelNameInfo labelNameInfo = new LabelNameInfo(dbName, jobName);
        return new ShowCreateRoutineLoadCommand(labelNameInfo, isAll);
    }

    @Override
    public LogicalPlan visitPauseRoutineLoad(DorisParser.PauseRoutineLoadContext ctx) {
        List<String> labelParts = visitMultipartIdentifier(ctx.label);
        String jobName;
        String dbName = null;
        if (labelParts.size() == 1) {
            jobName = labelParts.get(0);
        } else if (labelParts.size() == 2) {
            dbName = labelParts.get(0);
            jobName = labelParts.get(1);
        } else {
            throw new ParseException("only support [<db>.]<job_name>", ctx.label);
        }
        LabelNameInfo labelNameInfo = new LabelNameInfo(dbName, jobName);
        return new PauseRoutineLoadCommand(labelNameInfo);
    }

    @Override
    public LogicalPlan visitPauseAllRoutineLoad(DorisParser.PauseAllRoutineLoadContext ctx) {
        return new PauseRoutineLoadCommand();
    }

    @Override
    public LogicalPlan visitResumeRoutineLoad(DorisParser.ResumeRoutineLoadContext ctx) {
        List<String> labelParts = visitMultipartIdentifier(ctx.label);
        String jobName;
        String dbName = null;
        if (labelParts.size() == 1) {
            jobName = labelParts.get(0);
        } else if (labelParts.size() == 2) {
            dbName = labelParts.get(0);
            jobName = labelParts.get(1);
        } else {
            throw new ParseException("only support [<db>.]<job_name>", ctx.label);
        }
        LabelNameInfo labelNameInfo = new LabelNameInfo(dbName, jobName);
        return new ResumeRoutineLoadCommand(labelNameInfo);
    }

    @Override
    public LogicalPlan visitResumeAllRoutineLoad(DorisParser.ResumeAllRoutineLoadContext ctx) {
        return new ResumeRoutineLoadCommand();
    }

    @Override
    public LogicalPlan visitStopRoutineLoad(DorisParser.StopRoutineLoadContext ctx) {
        List<String> labelParts = visitMultipartIdentifier(ctx.label);
        String jobName;
        String dbName = null;
        if (labelParts.size() == 1) {
            jobName = labelParts.get(0);
        } else if (labelParts.size() == 2) {
            dbName = labelParts.get(0);
            jobName = labelParts.get(1);
        } else {
            throw new ParseException("only support [<db>.]<job_name>", ctx.label);
        }
        LabelNameInfo labelNameInfo = new LabelNameInfo(dbName, jobName);
        return new StopRoutineLoadCommand(labelNameInfo);
    }

    public LogicalPlan visitCleanAllQueryStats(DorisParser.CleanAllQueryStatsContext ctx) {
        return new CleanQueryStatsCommand();
    }

    @Override
    public LogicalPlan visitCleanQueryStats(DorisParser.CleanQueryStatsContext ctx) {
        if (ctx.database != null) {
            return new CleanQueryStatsCommand(ctx.identifier().getText());
        } else {
            TableNameInfo tableNameInfo = new TableNameInfo(visitMultipartIdentifier(ctx.table));
            return new CleanQueryStatsCommand(tableNameInfo);
        }
    }

    @Override
    public LogicalPlan visitStopDataSyncJob(DorisParser.StopDataSyncJobContext ctx) {
        List<String> nameParts = visitMultipartIdentifier(ctx.name);
        int size = nameParts.size();
        String jobName = nameParts.get(size - 1);
        String dbName;
        if (size == 1) {
            dbName = null;
        } else if (size == 2) {
            dbName = nameParts.get(0);
        } else {
            throw new ParseException("only support [<db>.]<job_name>", ctx.name);
        }
        SyncJobName syncJobName = new SyncJobName(jobName, dbName);
        return new StopDataSyncJobCommand(syncJobName);
    }

    @Override
    public LogicalPlan visitResumeDataSyncJob(DorisParser.ResumeDataSyncJobContext ctx) {
        List<String> nameParts = visitMultipartIdentifier(ctx.name);
        int size = nameParts.size();
        String jobName = nameParts.get(size - 1);
        String dbName;
        if (size == 1) {
            dbName = null;
        } else if (size == 2) {
            dbName = nameParts.get(0);
        } else {
            throw new ParseException("only support [<db>.]<job_name>", ctx.name);
        }
        SyncJobName syncJobName = new SyncJobName(jobName, dbName);
        return new ResumeDataSyncJobCommand(syncJobName);
    }

    @Override
    public LogicalPlan visitPauseDataSyncJob(DorisParser.PauseDataSyncJobContext ctx) {
        List<String> nameParts = visitMultipartIdentifier(ctx.name);
        int size = nameParts.size();
        String jobName = nameParts.get(size - 1);
        String dbName;
        if (size == 1) {
            dbName = null;
        } else if (size == 2) {
            dbName = nameParts.get(0);
        } else {
            throw new ParseException("only support [<db>.]<job_name>", ctx.name);
        }
        SyncJobName syncJobName = new SyncJobName(jobName, dbName);
        return new PauseDataSyncJobCommand(syncJobName);
    }

    @Override
    public List<ChannelDescription> visitChannelDescriptions(DorisParser.ChannelDescriptionsContext ctx) {
        List<ChannelDescription> channelDescriptions = new ArrayList<>();
        for (DorisParser.ChannelDescriptionContext channelDescriptionContext : ctx.channelDescription()) {
            List<String> soureParts = visitMultipartIdentifier(channelDescriptionContext.source);
            if (soureParts.size() != 2) {
                throw new ParseException("only support mysql_db.src_tbl", channelDescriptionContext.source);
            }
            TableNameInfo srcTableInfo = new TableNameInfo(soureParts);

            List<String> targetParts = visitMultipartIdentifier(channelDescriptionContext.destination);
            if (targetParts.isEmpty()) {
                throw new ParseException("contains at least one target table", channelDescriptionContext.destination);
            }
            TableNameInfo targetTableInfo = new TableNameInfo(targetParts);

            PartitionNamesInfo partitionNamesInfo = null;
            if (channelDescriptionContext.partitionSpec() != null) {
                Pair<Boolean, List<String>> partitionSpec =
                        visitPartitionSpec(channelDescriptionContext.partitionSpec());
                partitionNamesInfo = new PartitionNamesInfo(partitionSpec.first, partitionSpec.second);
            }

            List<String> columns;
            if (channelDescriptionContext.columnList != null) {
                columns = visitIdentifierList(channelDescriptionContext.columnList);
            } else {
                columns = ImmutableList.of();
            }

            ChannelDescription channelDescription = new ChannelDescription(
                    srcTableInfo.getDb(),
                    srcTableInfo.getTbl(),
                    targetTableInfo.getTbl(),
                    partitionNamesInfo != null ? partitionNamesInfo.translateToLegacyPartitionNames() : null,
                    columns
            );
            channelDescriptions.add(channelDescription);
        }
        return channelDescriptions;
    }

    @Override
    public LogicalPlan visitCreateDataSyncJob(DorisParser.CreateDataSyncJobContext ctx) {
        List<ChannelDescription> channelDescriptions = visitChannelDescriptions(ctx.channelDescriptions());
        List<String> labelParts = visitMultipartIdentifier(ctx.label);
        int size = labelParts.size();
        String jobName = labelParts.get(size - 1);
        String dbName;
        if (size == 1) {
            dbName = null;
        } else if (size == 2) {
            dbName = labelParts.get(0);
        } else {
            throw new ParseException("only support [<db>.]<job_name>", ctx.label);
        }

        Map<String, String> propertieItem = visitPropertyItemList(ctx.propertyItemList());
        BinlogDesc binlogDesc = new BinlogDesc(propertieItem);
        Map<String, String> properties = visitPropertyClause(ctx.properties);
        CreateDataSyncJobCommand createDataSyncJobCommand = new CreateDataSyncJobCommand(
                dbName,
                jobName,
                channelDescriptions,
                binlogDesc,
                properties
        );
        return createDataSyncJobCommand;
    }

    public LogicalPlan visitDropResource(DorisParser.DropResourceContext ctx) {
        boolean ifExist = ctx.EXISTS() != null;
        String resouceName = visitIdentifierOrText(ctx.identifierOrText());
        return new DropResourceCommand(ifExist, resouceName);
    }

    @Override
    public LogicalPlan visitDropRowPolicy(DorisParser.DropRowPolicyContext ctx) {
        boolean ifExist = ctx.EXISTS() != null;
        String policyName = ctx.policyName.getText();
        TableNameInfo tableNameInfo = new TableNameInfo(visitMultipartIdentifier(ctx.tableName));
        UserIdentity userIdentity = ctx.userIdentify() != null ? visitUserIdentify(ctx.userIdentify()) : null;
        String roleName = ctx.roleName != null ? ctx.roleName.getText() : null;
        return new DropRowPolicyCommand(ifExist, policyName, tableNameInfo, userIdentity, roleName);
    }

    @Override
    public LogicalPlan visitTransactionBegin(DorisParser.TransactionBeginContext ctx) {
        if (ctx.LABEL() != null) {
            return new TransactionBeginCommand(ctx.identifier().getText());
        } else {
            return new TransactionBeginCommand();
        }
    }

    @Override
    public LogicalPlan visitTranscationCommit(DorisParser.TranscationCommitContext ctx) {
        return new TransactionCommitCommand();
    }

    @Override
    public LogicalPlan visitTransactionRollback(DorisParser.TransactionRollbackContext ctx) {
        return new TransactionRollbackCommand();
    }

    @Override
    public LogicalPlan visitGrantTablePrivilege(DorisParser.GrantTablePrivilegeContext ctx) {
        List<AccessPrivilegeWithCols> accessPrivilegeWithCols = visitPrivilegeList(ctx.privilegeList());

        List<String> parts = visitMultipartIdentifierOrAsterisk(ctx.multipartIdentifierOrAsterisk());
        int size = parts.size();

        if (size < 1) {
            throw new AnalysisException("grant table privilege statement missing parameters");
        }

        TablePattern tablePattern = null;
        if (size == 1) {
            String db = parts.get(size - 1);
            tablePattern = new TablePattern(db, "");
        }

        if (size == 2) {
            String db = parts.get(size - 2);
            String tbl = parts.get(size - 1);
            tablePattern = new TablePattern(db, tbl);
        }

        if (size == 3) {
            String ctl = parts.get(size - 3);
            String db = parts.get(size - 2);
            String tbl = parts.get(size - 1);
            tablePattern = new TablePattern(ctl, db, tbl);
        }

        Optional<UserIdentity> userIdentity = Optional.empty();
        Optional<String> role = Optional.empty();

        if (ctx.ROLE() != null) {
            role = Optional.of(visitIdentifierOrText(ctx.identifierOrText()));
        } else if (ctx.userIdentify() != null) {
            userIdentity = Optional.of(visitUserIdentify(ctx.userIdentify()));
        }

        return new GrantTablePrivilegeCommand(
            accessPrivilegeWithCols,
            tablePattern,
            userIdentity,
            role);
    }

    @Override
    public LogicalPlan visitGrantResourcePrivilege(DorisParser.GrantResourcePrivilegeContext ctx) {
        List<AccessPrivilegeWithCols> accessPrivilegeWithCols = visitPrivilegeList(ctx.privilegeList());
        String name = visitIdentifierOrTextOrAsterisk(ctx.identifierOrTextOrAsterisk());

        Optional<ResourcePattern> resourcePattern = Optional.empty();
        Optional<WorkloadGroupPattern> workloadGroupPattern = Optional.empty();

        if (ctx.CLUSTER() != null || ctx.COMPUTE() != null) {
            resourcePattern = Optional.of(new ResourcePattern(name, ResourceTypeEnum.CLUSTER));
        } else if (ctx.STAGE() != null) {
            resourcePattern = Optional.of(new ResourcePattern(name, ResourceTypeEnum.STAGE));
        } else if (ctx.STORAGE() != null) {
            resourcePattern = Optional.of(new ResourcePattern(name, ResourceTypeEnum.STORAGE_VAULT));
        } else if (ctx.RESOURCE() != null) {
            resourcePattern = Optional.of(new ResourcePattern(name, ResourceTypeEnum.GENERAL));
        } else if (ctx.WORKLOAD() != null) {
            workloadGroupPattern = Optional.of(new WorkloadGroupPattern(name));
        }

        Optional<UserIdentity> userIdentity = Optional.empty();
        Optional<String> role = Optional.empty();

        if (ctx.ROLE() != null) {
            role = Optional.of(visitIdentifierOrText(ctx.identifierOrText()));
        } else if (ctx.userIdentify() != null) {
            userIdentity = Optional.of(visitUserIdentify(ctx.userIdentify()));
        }

        return new GrantResourcePrivilegeCommand(
            accessPrivilegeWithCols,
            resourcePattern,
            workloadGroupPattern,
            role,
            userIdentity);
    }

    @Override
    public LogicalPlan visitGrantRole(DorisParser.GrantRoleContext ctx) {
        UserIdentity userIdentity = visitUserIdentify(ctx.userIdentify());
        List<String> roles = ctx.roles.stream()
                .map(this::visitIdentifierOrText)
                .collect(ImmutableList.toImmutableList());

        if (roles.size() == 0) {
            throw new AnalysisException("grant role statement lack of role");
        }

        return new GrantRoleCommand(userIdentity, roles);
    }

    @Override
    public AccessPrivilegeWithCols visitPrivilege(DorisParser.PrivilegeContext ctx) {
        AccessPrivilegeWithCols accessPrivilegeWithCols;
        if (ctx.ALL() != null) {
            AccessPrivilege accessPrivilege = AccessPrivilege.ALL;
            accessPrivilegeWithCols = new AccessPrivilegeWithCols(accessPrivilege, ImmutableList.of());
        } else {
            String privilegeName = stripQuotes(ctx.name.getText());
            AccessPrivilege accessPrivilege = AccessPrivilege.fromName(privilegeName);
            List<String> columns = ctx.identifierList() == null
                    ? ImmutableList.of() : visitIdentifierList(ctx.identifierList());
            accessPrivilegeWithCols = new AccessPrivilegeWithCols(accessPrivilege, columns);
        }

        return accessPrivilegeWithCols;
    }

    @Override
    public List<AccessPrivilegeWithCols> visitPrivilegeList(DorisParser.PrivilegeListContext ctx) {
        return ctx.privilege().stream()
            .map(this::visitPrivilege)
            .collect(ImmutableList.toImmutableList());
    }

    @Override
    public LogicalPlan visitRevokeRole(DorisParser.RevokeRoleContext ctx) {
        UserIdentity userIdentity = visitUserIdentify(ctx.userIdentify());
        List<String> roles = ctx.roles.stream()
                .map(this::visitIdentifierOrText)
                .collect(ImmutableList.toImmutableList());

        return new RevokeRoleCommand(userIdentity, roles);
    }

    @Override
    public LogicalPlan visitRevokeResourcePrivilege(DorisParser.RevokeResourcePrivilegeContext ctx) {
        List<AccessPrivilegeWithCols> accessPrivilegeWithCols = visitPrivilegeList(ctx.privilegeList());

        String name = visitIdentifierOrTextOrAsterisk(ctx.identifierOrTextOrAsterisk());
        Optional<ResourcePattern> resourcePattern = Optional.empty();
        Optional<WorkloadGroupPattern> workloadGroupPattern = Optional.empty();

        if (ctx.CLUSTER() != null || ctx.COMPUTE() != null) {
            resourcePattern = Optional.of(new ResourcePattern(name, ResourceTypeEnum.CLUSTER));
        } else if (ctx.STAGE() != null) {
            resourcePattern = Optional.of(new ResourcePattern(name, ResourceTypeEnum.STAGE));
        } else if (ctx.STORAGE() != null) {
            resourcePattern = Optional.of(new ResourcePattern(name, ResourceTypeEnum.STORAGE_VAULT));
        } else if (ctx.RESOURCE() != null) {
            resourcePattern = Optional.of(new ResourcePattern(name, ResourceTypeEnum.GENERAL));
        } else if (ctx.WORKLOAD() != null) {
            workloadGroupPattern = Optional.of(new WorkloadGroupPattern(name));
        }

        Optional<UserIdentity> userIdentity = Optional.empty();
        Optional<String> role = Optional.empty();

        if (ctx.ROLE() != null) {
            role = Optional.of(visitIdentifierOrText(ctx.identifierOrText()));
        } else if (ctx.userIdentify() != null) {
            userIdentity = Optional.of(visitUserIdentify(ctx.userIdentify()));
        }

        return new RevokeResourcePrivilegeCommand(
            accessPrivilegeWithCols,
            resourcePattern,
            workloadGroupPattern,
            role,
            userIdentity);
    }

    @Override
    public LogicalPlan visitRevokeTablePrivilege(DorisParser.RevokeTablePrivilegeContext ctx) {
        List<AccessPrivilegeWithCols> accessPrivilegeWithCols = visitPrivilegeList(ctx.privilegeList());

        List<String> parts = visitMultipartIdentifierOrAsterisk(ctx.multipartIdentifierOrAsterisk());
        int size = parts.size();

        TablePattern tablePattern = null;
        if (size == 1) {
            String db = parts.get(size - 1);
            tablePattern = new TablePattern(db, "");
        }

        if (size == 2) {
            String db = parts.get(size - 2);
            String tbl = parts.get(size - 1);
            tablePattern = new TablePattern(db, tbl);
        }

        if (size == 3) {
            String ctl = parts.get(size - 3);
            String db = parts.get(size - 2);
            String tbl = parts.get(size - 1);
            tablePattern = new TablePattern(ctl, db, tbl);
        }

        Optional<UserIdentity> userIdentity = Optional.empty();
        Optional<String> role = Optional.empty();

        if (ctx.ROLE() != null) {
            role = Optional.of(visitIdentifierOrText(ctx.identifierOrText()));
        } else if (ctx.userIdentify() != null) {
            userIdentity = Optional.of(visitUserIdentify(ctx.userIdentify()));
        }

        return new RevokeTablePrivilegeCommand(
                accessPrivilegeWithCols,
                tablePattern,
                userIdentity,
                role);
    }

    public LogicalPlan visitDropAnalyzeJob(DorisParser.DropAnalyzeJobContext ctx) {
        long jobId = Long.parseLong(ctx.INTEGER_VALUE().getText());
        return new DropAnalyzeJobCommand(jobId);
    }

    @Override
    public LogicalPlan visitKillAnalyzeJob(DorisParser.KillAnalyzeJobContext ctx) {
        long jobId = Long.parseLong(ctx.jobId.getText());
        return new KillAnalyzeJobCommand(jobId);
    }

    @Override
    public LogicalPlan visitCancelBackup(DorisParser.CancelBackupContext ctx) {
        String databaseName = ctx.database.getText();
        boolean isRestore = false;
        return new CancelBackupCommand(databaseName, isRestore);
    }

    @Override
    public LogicalPlan visitCancelRestore(DorisParser.CancelRestoreContext ctx) {
        String databaseName = ctx.database.getText();
        boolean isRestore = true;
        return new CancelBackupCommand(databaseName, isRestore);
    }

    @Override
    public LogicalPlan visitCancelBuildIndex(DorisParser.CancelBuildIndexContext ctx) {
        TableNameInfo tableNameInfo = new TableNameInfo(visitMultipartIdentifier(ctx.tableName));
        List<Long> jobIs = new ArrayList<>();
        for (Token token : ctx.jobIds) {
            jobIs.add(Long.parseLong(token.getText()));
        }
        return new CancelBuildIndexCommand(tableNameInfo, jobIs);
    }

    @Override
    public PasswordOptions visitPasswordOption(DorisParser.PasswordOptionContext ctx) {
        int historyPolicy = PasswordOptions.UNSET;
        long expirePolicySecond = PasswordOptions.UNSET;
        int reusePolicy = PasswordOptions.UNSET;
        int loginAttempts = PasswordOptions.UNSET;
        long passwordLockSecond = PasswordOptions.UNSET;
        int accountUnlocked = PasswordOptions.UNSET;

        if (ctx.historyDefault != null) {
            historyPolicy = -1;
        } else if (ctx.historyValue != null) {
            historyPolicy = Integer.parseInt(ctx.historyValue.getText());
        }

        if (ctx.expireDefault != null) {
            expirePolicySecond = -1;
        } else if (ctx.expireNever != null) {
            expirePolicySecond = 0;
        } else if (ctx.expireValue != null) {
            long value = Long.parseLong(ctx.expireValue.getText());
            expirePolicySecond = ParserUtils.getSecond(value, ctx.expireTimeUnit.getText());
        }

        if (ctx.reuseValue != null) {
            reusePolicy = Integer.parseInt(ctx.reuseValue.getText());
        }

        if (ctx.attemptsValue != null) {
            loginAttempts = Integer.parseInt(ctx.attemptsValue.getText());
        }

        if (ctx.lockUnbounded != null) {
            passwordLockSecond = -1;
        } else if (ctx.lockValue != null) {
            long value = Long.parseLong(ctx.lockValue.getText());
            passwordLockSecond = ParserUtils.getSecond(value, ctx.lockTimeUint.getText());
        }

        if (ctx.ACCOUNT_LOCK() != null) {
            accountUnlocked = -1;
        } else if (ctx.ACCOUNT_UNLOCK() != null) {
            accountUnlocked = 1;
        }

        return new PasswordOptions(expirePolicySecond,
            historyPolicy,
            reusePolicy,
            loginAttempts,
            passwordLockSecond,
            accountUnlocked);
    }

    @Override
    public LogicalPlan visitCreateUser(CreateUserContext ctx) {
        String comment = visitCommentSpec(ctx.commentSpec());
        PasswordOptions passwordOptions = visitPasswordOption(ctx.passwordOption());
        UserDesc userDesc = (UserDesc) ctx.grantUserIdentify().accept(this);

        String role = null;
        if (ctx.role != null) {
            role = stripQuotes(ctx.role.getText());
        }

        CreateUserInfo userInfo = new CreateUserInfo(ctx.IF() != null,
                userDesc,
                role,
                passwordOptions,
                comment);

        return new CreateUserCommand(userInfo);
    }

    @Override
    public UserDesc visitGrantUserIdentify(DorisParser.GrantUserIdentifyContext ctx) {
        UserIdentity userIdentity = visitUserIdentify(ctx.userIdentify());
        if (ctx.IDENTIFIED() == null) {
            return new UserDesc(userIdentity);
        }
        String password = stripQuotes(ctx.STRING_LITERAL().getText());
        boolean isPlain = ctx.PASSWORD() == null;
        return new UserDesc(userIdentity, new PassVar(password, isPlain));
    }

    @Override
    public LogicalPlan visitCreateResource(DorisParser.CreateResourceContext ctx) {
        String resourceName = visitIdentifierOrText(ctx.name);
        ImmutableMap<String, String> properties = ImmutableMap.copyOf(visitPropertyClause(ctx.properties));

        CreateResourceInfo createResourceInfo = new CreateResourceInfo(
                ctx.EXTERNAL() != null,
                ctx.IF() != null,
                resourceName,
                properties
        );

        return new CreateResourceCommand(createResourceInfo);
    }

    @Override
    public LogicalPlan visitCreateDictionary(CreateDictionaryContext ctx) {
        List<String> nameParts = visitMultipartIdentifier(ctx.name);
        String dbName = null;
        String dictName = null;
        if (nameParts.size() == 1) {
            dictName = nameParts.get(0);
        } else if (nameParts.size() == 2) {
            dbName = nameParts.get(0);
            dictName = nameParts.get(1);
        } else {
            throw new AnalysisException("Dictionary name should be [db.]dictionary_name");
        }

        // the source tableName parts
        String sCatalogName = null;
        String sDbName = null;
        String sTableName = null;
        List<String> sourceNames = visitMultipartIdentifier(ctx.source);
        if (sourceNames.size() == 1) {
            sTableName = sourceNames.get(0);
        } else if (sourceNames.size() == 2) {
            sDbName = sourceNames.get(0);
            sTableName = sourceNames.get(1);
        } else if (sourceNames.size() == 3) {
            sCatalogName = sourceNames.get(0);
            sDbName = sourceNames.get(1);
            sTableName = sourceNames.get(2);
        } else {
            throw new AnalysisException("nameParts in create table should be [ctl.][db.]tbl");
        }

        List<DictionaryColumnDefinition> columns = new ArrayList<>();
        for (DictionaryColumnDefContext colCtx : ctx.dictionaryColumnDefs().dictionaryColumnDef()) {
            String colName = colCtx.colName.getText();
            boolean isKey = colCtx.columnType.getType() == DorisParser.KEY;
            columns.add(new DictionaryColumnDefinition(colName, isKey));
        }

        Map<String, String> properties = ctx.properties != null ? Maps.newHashMap(visitPropertyClause(ctx.properties))
                : Maps.newHashMap();

        LayoutType layoutType;
        try {
            layoutType = LayoutType.of(ctx.layoutType.getText());
        } catch (IllegalArgumentException e) {
            throw new AnalysisException(
                    "Unknown layout type: " + ctx.layoutType.getText() + ". must be IP_TRIE or HASH_MAP");
        }

        return new CreateDictionaryCommand(ctx.EXISTS() != null, // if not exists
                dbName, dictName, sCatalogName, sDbName, sTableName, columns, properties, layoutType);
    }

    @Override
    public LogicalPlan visitDropDictionary(DropDictionaryContext ctx) {
        List<String> nameParts = visitMultipartIdentifier(ctx.name);
        if (nameParts.size() == 0 || nameParts.size() > 2) {
            throw new AnalysisException("Dictionary name should be [db.]dictionary_name");
        }
        String dbName;
        String dictName;
        if (nameParts.size() == 1) { // only dict name
            dbName = null;
            dictName = nameParts.get(0);
        } else {
            dbName = nameParts.get(0);
            dictName = nameParts.get(1);
        }

        return new DropDictionaryCommand(dbName, dictName, ctx.EXISTS() != null);
    }

    @Override
    public Plan visitShowDictionaries(ShowDictionariesContext ctx) {
        String wild = null;
        if (ctx.wildWhere() != null) {
            if (ctx.wildWhere().LIKE() != null) {
                // if like, it's a pattern
                wild = stripQuotes(ctx.wildWhere().STRING_LITERAL().getText());
            } else if (ctx.wildWhere().WHERE() != null) {
                // if where, it's a expression
                wild = ctx.wildWhere().expression().getText();
            }
        }
        try {
            return new ShowDictionariesCommand(wild);
        } catch (org.apache.doris.common.AnalysisException e) {
            throw new ParseException(e.getMessage());
        }
    }

    @Override
    public Plan visitDescribeDictionary(DescribeDictionaryContext ctx) {
        List<String> nameParts = visitMultipartIdentifier(ctx.multipartIdentifier());
        if (nameParts.size() == 0 || nameParts.size() > 2) {
            throw new AnalysisException("Dictionary name should be [db.]dictionary_name");
        }
        String dbName;
        String dictName;
        if (nameParts.size() == 1) { // only dict name
            dbName = null;
            dictName = nameParts.get(0);
        } else {
            dbName = nameParts.get(0);
            dictName = nameParts.get(1);
        }

        return new ExplainDictionaryCommand(dbName, dictName);
    }

    @Override
    public LogicalPlan visitRefreshDictionary(RefreshDictionaryContext ctx) {
        List<String> nameParts = visitMultipartIdentifier(ctx.name);
        if (nameParts.size() == 0 || nameParts.size() > 2) {
            throw new AnalysisException("Dictionary name should be [db.]dictionary_name");
        }
        String dbName;
        String dictName;
        if (nameParts.size() == 1) { // only dict name
            dbName = null;
            dictName = nameParts.get(0);
        } else {
            dbName = nameParts.get(0);
            dictName = nameParts.get(1);
        }

        return new RefreshDictionaryCommand(dbName, dictName);
    }

    @Override
<<<<<<< HEAD
    public LogicalPlan visitShowRoutineLoadTask(DorisParser.ShowRoutineLoadTaskContext ctx) {
        String dbName = null;
        if (ctx.database != null) {
            dbName = ctx.database.getText();
        }

        Expression whereClause = null;
        if (ctx.wildWhere() != null) {
            whereClause = getWildWhere(ctx.wildWhere());
        }

        return new ShowRoutineLoadTaskCommand(dbName, whereClause);
=======
    public LogicalPlan visitAdminShowReplicaStatus(DorisParser.AdminShowReplicaStatusContext ctx) {
        Expression where = null;
        if (ctx.WHERE() != null) {
            StringLiteral left = new StringLiteral(stripQuotes(ctx.STATUS().toString()));
            StringLiteral right = new StringLiteral(stripQuotes(ctx.STRING_LITERAL().getText()));
            if (ctx.NEQ() != null) {
                where = new Not(new EqualTo(left, right));
            } else {
                where = new EqualTo(left, right);
            }
        }
        TableRefInfo tableRefInfo = visitBaseTableRefContext(ctx.baseTableRef());
        return new ShowReplicaStatusCommand(tableRefInfo, where);
    }

    @Override
    public LogicalPlan visitShowReplicaStatus(DorisParser.ShowReplicaStatusContext ctx) {
        TableRefInfo tableRefInfo = visitBaseTableRefContext(ctx.baseTableRef());
        Expression whereClause = null;
        if (ctx.whereClause() != null) {
            whereClause = getExpression(ctx.whereClause().booleanExpression());
        }
        return new ShowReplicaStatusCommand(tableRefInfo, whereClause);
>>>>>>> 3121a870
    }

    @Override
    public LogicalPlan visitShowWarmUpJob(DorisParser.ShowWarmUpJobContext ctx) {
        Expression whereClause = null;
        if (ctx.wildWhere() != null) {
            whereClause = getWildWhere(ctx.wildWhere());
        }
        return new ShowWarmUpCommand(whereClause);
    }

    @Override
    public LogicalPlan visitShowWorkloadGroups(DorisParser.ShowWorkloadGroupsContext ctx) {
        String likePattern = null;
        if (ctx.LIKE() != null) {
            likePattern = stripQuotes(ctx.STRING_LITERAL().getText());
        }
        return new ShowWorkloadGroupsCommand(likePattern);
    }

    @Override
    public LogicalPlan visitShowCopy(DorisParser.ShowCopyContext ctx) {
        String dbName = null;
        if (ctx.database != null) {
            dbName = ctx.database.getText();
        }

        Expression whereClause = null;
        if (ctx.whereClause() != null) {
            whereClause = getExpression(ctx.whereClause().booleanExpression());
        }

        List<OrderKey> orderKeys = new ArrayList<>();
        if (ctx.sortClause() != null) {
            orderKeys = visit(ctx.sortClause().sortItem(), OrderKey.class);
        }

        long limit = -1L;
        long offset = 0L;
        if (ctx.limitClause() != null) {
            limit = ctx.limitClause().limit != null
                ? Long.parseLong(ctx.limitClause().limit.getText())
                : 0;
            if (limit < 0) {
                throw new ParseException("Limit requires non-negative number", ctx.limitClause());
            }
            offset = ctx.limitClause().offset != null
                ? Long.parseLong(ctx.limitClause().offset.getText())
                : 0;
            if (offset < 0) {
                throw new ParseException("Offset requires non-negative number", ctx.limitClause());
            }
        }
        return new ShowCopyCommand(dbName, orderKeys, whereClause, limit, offset);
    }
}<|MERGE_RESOLUTION|>--- conflicted
+++ resolved
@@ -7798,7 +7798,6 @@
     }
 
     @Override
-<<<<<<< HEAD
     public LogicalPlan visitShowRoutineLoadTask(DorisParser.ShowRoutineLoadTaskContext ctx) {
         String dbName = null;
         if (ctx.database != null) {
@@ -7811,7 +7810,9 @@
         }
 
         return new ShowRoutineLoadTaskCommand(dbName, whereClause);
-=======
+    }
+
+    @Override
     public LogicalPlan visitAdminShowReplicaStatus(DorisParser.AdminShowReplicaStatusContext ctx) {
         Expression where = null;
         if (ctx.WHERE() != null) {
@@ -7835,7 +7836,6 @@
             whereClause = getExpression(ctx.whereClause().booleanExpression());
         }
         return new ShowReplicaStatusCommand(tableRefInfo, whereClause);
->>>>>>> 3121a870
     }
 
     @Override
