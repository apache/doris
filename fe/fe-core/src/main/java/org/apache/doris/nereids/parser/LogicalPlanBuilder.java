--- conflicted
+++ resolved
@@ -6499,7 +6499,6 @@
     }
 
     @Override
-<<<<<<< HEAD
     public LogicalPlan visitStopDataSyncJob(DorisParser.StopDataSyncJobContext ctx) {
         List<String> nameParts = visitMultipartIdentifier(ctx.multipartIdentifier());
         int size = nameParts.size();
@@ -6536,7 +6535,8 @@
         }
         SyncJobName syncJobName = new SyncJobName(jobName, dbName);
         return new PauseDataSyncJobCommand(syncJobName);
-=======
+    }
+
     public LogicalPlan visitDropResource(DorisParser.DropResourceContext ctx) {
         boolean ifExist = ctx.EXISTS() != null;
         String resouceName = visitIdentifierOrText(ctx.identifierOrText());
@@ -6570,7 +6570,6 @@
     @Override
     public LogicalPlan visitTransactionRollback(DorisParser.TransactionRollbackContext ctx) {
         return new TransactionRollbackCommand();
->>>>>>> 692c422f
     }
 
     public LogicalPlan visitDropAnalyzeJob(DorisParser.DropAnalyzeJobContext ctx) {
