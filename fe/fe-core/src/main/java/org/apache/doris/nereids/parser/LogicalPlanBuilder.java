// Licensed to the Apache Software Foundation (ASF) under one
// or more contributor license agreements.  See the NOTICE file
// distributed with this work for additional information
// regarding copyright ownership.  The ASF licenses this file
// to you under the Apache License, Version 2.0 (the
// "License"); you may not use this file except in compliance
// with the License.  You may obtain a copy of the License at
//
//   http://www.apache.org/licenses/LICENSE-2.0
//
// Unless required by applicable law or agreed to in writing,
// software distributed under the License is distributed on an
// "AS IS" BASIS, WITHOUT WARRANTIES OR CONDITIONS OF ANY
// KIND, either express or implied.  See the License for the
// specific language governing permissions and limitations
// under the License.

package org.apache.doris.nereids.parser;

import org.apache.doris.alter.QuotaType;
import org.apache.doris.analysis.AnalyzeProperties;
import org.apache.doris.analysis.ArithmeticExpr.Operator;
import org.apache.doris.analysis.BrokerDesc;
import org.apache.doris.analysis.ColumnNullableType;
import org.apache.doris.analysis.ColumnPosition;
import org.apache.doris.analysis.DbName;
import org.apache.doris.analysis.EncryptKeyName;
import org.apache.doris.analysis.FunctionName;
import org.apache.doris.analysis.PassVar;
import org.apache.doris.analysis.PasswordOptions;
import org.apache.doris.analysis.SetType;
import org.apache.doris.analysis.StorageBackend;
import org.apache.doris.analysis.TableName;
import org.apache.doris.analysis.TableScanParams;
import org.apache.doris.analysis.TableSnapshot;
import org.apache.doris.analysis.TableValuedFunctionRef;
import org.apache.doris.analysis.UserDesc;
import org.apache.doris.analysis.UserIdentity;
import org.apache.doris.catalog.AggregateType;
import org.apache.doris.catalog.BuiltinAggregateFunctions;
import org.apache.doris.catalog.BuiltinTableGeneratingFunctions;
import org.apache.doris.catalog.Env;
import org.apache.doris.catalog.InfoSchemaDb;
import org.apache.doris.catalog.KeysType;
import org.apache.doris.catalog.ScalarType;
import org.apache.doris.common.Config;
import org.apache.doris.common.FeConstants;
import org.apache.doris.common.Pair;
import org.apache.doris.datasource.InternalCatalog;
import org.apache.doris.job.common.IntervalUnit;
import org.apache.doris.load.loadv2.LoadTask;
import org.apache.doris.mtmv.MTMVPartitionInfo.MTMVPartitionType;
import org.apache.doris.mtmv.MTMVRefreshEnum.BuildMode;
import org.apache.doris.mtmv.MTMVRefreshEnum.RefreshMethod;
import org.apache.doris.mtmv.MTMVRefreshEnum.RefreshTrigger;
import org.apache.doris.mtmv.MTMVRefreshInfo;
import org.apache.doris.mtmv.MTMVRefreshSchedule;
import org.apache.doris.mtmv.MTMVRefreshTriggerInfo;
import org.apache.doris.nereids.DorisParser;
import org.apache.doris.nereids.DorisParser.AddBackendClauseContext;
import org.apache.doris.nereids.DorisParser.AddBrokerClauseContext;
import org.apache.doris.nereids.DorisParser.AddColumnClauseContext;
import org.apache.doris.nereids.DorisParser.AddColumnsClauseContext;
import org.apache.doris.nereids.DorisParser.AddConstraintContext;
import org.apache.doris.nereids.DorisParser.AddIndexClauseContext;
import org.apache.doris.nereids.DorisParser.AddPartitionClauseContext;
import org.apache.doris.nereids.DorisParser.AddRollupClauseContext;
import org.apache.doris.nereids.DorisParser.AdminCancelRebalanceDiskContext;
import org.apache.doris.nereids.DorisParser.AdminCheckTabletsContext;
import org.apache.doris.nereids.DorisParser.AdminCompactTableContext;
import org.apache.doris.nereids.DorisParser.AdminDiagnoseTabletContext;
import org.apache.doris.nereids.DorisParser.AdminRebalanceDiskContext;
import org.apache.doris.nereids.DorisParser.AdminSetTableStatusContext;
import org.apache.doris.nereids.DorisParser.AdminShowReplicaDistributionContext;
import org.apache.doris.nereids.DorisParser.AdminShowReplicaStatusContext;
import org.apache.doris.nereids.DorisParser.AdminShowTabletStorageFormatContext;
import org.apache.doris.nereids.DorisParser.AggClauseContext;
import org.apache.doris.nereids.DorisParser.AggStateDataTypeContext;
import org.apache.doris.nereids.DorisParser.AliasQueryContext;
import org.apache.doris.nereids.DorisParser.AliasedQueryContext;
import org.apache.doris.nereids.DorisParser.AlterCatalogCommentContext;
import org.apache.doris.nereids.DorisParser.AlterCatalogPropertiesContext;
import org.apache.doris.nereids.DorisParser.AlterCatalogRenameContext;
import org.apache.doris.nereids.DorisParser.AlterDatabaseRenameContext;
import org.apache.doris.nereids.DorisParser.AlterDatabaseSetQuotaContext;
import org.apache.doris.nereids.DorisParser.AlterMTMVContext;
import org.apache.doris.nereids.DorisParser.AlterMultiPartitionClauseContext;
import org.apache.doris.nereids.DorisParser.AlterRepositoryContext;
import org.apache.doris.nereids.DorisParser.AlterRoleContext;
import org.apache.doris.nereids.DorisParser.AlterSqlBlockRuleContext;
import org.apache.doris.nereids.DorisParser.AlterStoragePolicyContext;
import org.apache.doris.nereids.DorisParser.AlterStorageVaultContext;
import org.apache.doris.nereids.DorisParser.AlterSystemRenameComputeGroupContext;
import org.apache.doris.nereids.DorisParser.AlterTableAddRollupContext;
import org.apache.doris.nereids.DorisParser.AlterTableClauseContext;
import org.apache.doris.nereids.DorisParser.AlterTableContext;
import org.apache.doris.nereids.DorisParser.AlterTableDropRollupContext;
import org.apache.doris.nereids.DorisParser.AlterViewContext;
import org.apache.doris.nereids.DorisParser.AlterWorkloadGroupContext;
import org.apache.doris.nereids.DorisParser.AlterWorkloadPolicyContext;
import org.apache.doris.nereids.DorisParser.ArithmeticBinaryContext;
import org.apache.doris.nereids.DorisParser.ArithmeticUnaryContext;
import org.apache.doris.nereids.DorisParser.ArrayLiteralContext;
import org.apache.doris.nereids.DorisParser.ArraySliceContext;
import org.apache.doris.nereids.DorisParser.BaseTableRefContext;
import org.apache.doris.nereids.DorisParser.BooleanExpressionContext;
import org.apache.doris.nereids.DorisParser.BooleanLiteralContext;
import org.apache.doris.nereids.DorisParser.BracketDistributeTypeContext;
import org.apache.doris.nereids.DorisParser.BracketRelationHintContext;
import org.apache.doris.nereids.DorisParser.BuildIndexContext;
import org.apache.doris.nereids.DorisParser.BuildModeContext;
import org.apache.doris.nereids.DorisParser.CallProcedureContext;
import org.apache.doris.nereids.DorisParser.CancelMTMVTaskContext;
import org.apache.doris.nereids.DorisParser.CastDataTypeContext;
import org.apache.doris.nereids.DorisParser.CleanAllProfileContext;
import org.apache.doris.nereids.DorisParser.CleanLabelContext;
import org.apache.doris.nereids.DorisParser.CollateContext;
import org.apache.doris.nereids.DorisParser.ColumnDefContext;
import org.apache.doris.nereids.DorisParser.ColumnDefsContext;
import org.apache.doris.nereids.DorisParser.ColumnReferenceContext;
import org.apache.doris.nereids.DorisParser.CommentDistributeTypeContext;
import org.apache.doris.nereids.DorisParser.CommentRelationHintContext;
import org.apache.doris.nereids.DorisParser.ComparisonContext;
import org.apache.doris.nereids.DorisParser.ComplexColTypeContext;
import org.apache.doris.nereids.DorisParser.ComplexColTypeListContext;
import org.apache.doris.nereids.DorisParser.ComplexDataTypeContext;
import org.apache.doris.nereids.DorisParser.ConstantContext;
import org.apache.doris.nereids.DorisParser.CreateAliasFunctionContext;
import org.apache.doris.nereids.DorisParser.CreateCatalogContext;
import org.apache.doris.nereids.DorisParser.CreateEncryptkeyContext;
import org.apache.doris.nereids.DorisParser.CreateFileContext;
import org.apache.doris.nereids.DorisParser.CreateIndexContext;
import org.apache.doris.nereids.DorisParser.CreateMTMVContext;
import org.apache.doris.nereids.DorisParser.CreateProcedureContext;
import org.apache.doris.nereids.DorisParser.CreateRoleContext;
import org.apache.doris.nereids.DorisParser.CreateRoutineLoadContext;
import org.apache.doris.nereids.DorisParser.CreateRowPolicyContext;
import org.apache.doris.nereids.DorisParser.CreateSqlBlockRuleContext;
import org.apache.doris.nereids.DorisParser.CreateStoragePolicyContext;
import org.apache.doris.nereids.DorisParser.CreateTableContext;
import org.apache.doris.nereids.DorisParser.CreateTableLikeContext;
import org.apache.doris.nereids.DorisParser.CreateUserContext;
import org.apache.doris.nereids.DorisParser.CreateUserDefineFunctionContext;
import org.apache.doris.nereids.DorisParser.CreateViewContext;
import org.apache.doris.nereids.DorisParser.CreateWorkloadGroupContext;
import org.apache.doris.nereids.DorisParser.CteContext;
import org.apache.doris.nereids.DorisParser.DataTypeListContext;
import org.apache.doris.nereids.DorisParser.DataTypeWithNullableContext;
import org.apache.doris.nereids.DorisParser.DecimalLiteralContext;
import org.apache.doris.nereids.DorisParser.DeleteContext;
import org.apache.doris.nereids.DorisParser.DereferenceContext;
import org.apache.doris.nereids.DorisParser.DropAllBrokerClauseContext;
import org.apache.doris.nereids.DorisParser.DropBrokerClauseContext;
import org.apache.doris.nereids.DorisParser.DropCatalogContext;
import org.apache.doris.nereids.DorisParser.DropCatalogRecycleBinContext;
import org.apache.doris.nereids.DorisParser.DropColumnClauseContext;
import org.apache.doris.nereids.DorisParser.DropConstraintContext;
import org.apache.doris.nereids.DorisParser.DropDatabaseContext;
import org.apache.doris.nereids.DorisParser.DropEncryptkeyContext;
import org.apache.doris.nereids.DorisParser.DropFileContext;
import org.apache.doris.nereids.DorisParser.DropFunctionContext;
import org.apache.doris.nereids.DorisParser.DropIndexClauseContext;
import org.apache.doris.nereids.DorisParser.DropIndexContext;
import org.apache.doris.nereids.DorisParser.DropMTMVContext;
import org.apache.doris.nereids.DorisParser.DropPartitionClauseContext;
import org.apache.doris.nereids.DorisParser.DropProcedureContext;
import org.apache.doris.nereids.DorisParser.DropRepositoryContext;
import org.apache.doris.nereids.DorisParser.DropRoleContext;
import org.apache.doris.nereids.DorisParser.DropRollupClauseContext;
import org.apache.doris.nereids.DorisParser.DropSqlBlockRuleContext;
import org.apache.doris.nereids.DorisParser.DropStoragePolicyContext;
import org.apache.doris.nereids.DorisParser.DropTableContext;
import org.apache.doris.nereids.DorisParser.DropUserContext;
import org.apache.doris.nereids.DorisParser.DropWorkloadGroupContext;
import org.apache.doris.nereids.DorisParser.DropWorkloadPolicyContext;
import org.apache.doris.nereids.DorisParser.ElementAtContext;
import org.apache.doris.nereids.DorisParser.EnableFeatureClauseContext;
import org.apache.doris.nereids.DorisParser.ExceptContext;
import org.apache.doris.nereids.DorisParser.ExceptOrReplaceContext;
import org.apache.doris.nereids.DorisParser.ExistContext;
import org.apache.doris.nereids.DorisParser.ExplainContext;
import org.apache.doris.nereids.DorisParser.ExportContext;
import org.apache.doris.nereids.DorisParser.FixedPartitionDefContext;
import org.apache.doris.nereids.DorisParser.FromClauseContext;
import org.apache.doris.nereids.DorisParser.FunctionArgumentsContext;
import org.apache.doris.nereids.DorisParser.FunctionIdentifierContext;
import org.apache.doris.nereids.DorisParser.GroupingElementContext;
import org.apache.doris.nereids.DorisParser.GroupingSetContext;
import org.apache.doris.nereids.DorisParser.HavingClauseContext;
import org.apache.doris.nereids.DorisParser.HelpContext;
import org.apache.doris.nereids.DorisParser.HintAssignmentContext;
import org.apache.doris.nereids.DorisParser.HintStatementContext;
import org.apache.doris.nereids.DorisParser.IdentifierContext;
import org.apache.doris.nereids.DorisParser.IdentifierListContext;
import org.apache.doris.nereids.DorisParser.IdentifierSeqContext;
import org.apache.doris.nereids.DorisParser.ImportColumnsContext;
import org.apache.doris.nereids.DorisParser.ImportDeleteOnContext;
import org.apache.doris.nereids.DorisParser.ImportPartitionsContext;
import org.apache.doris.nereids.DorisParser.ImportPrecedingFilterContext;
import org.apache.doris.nereids.DorisParser.ImportSequenceContext;
import org.apache.doris.nereids.DorisParser.ImportWhereContext;
import org.apache.doris.nereids.DorisParser.InPartitionDefContext;
import org.apache.doris.nereids.DorisParser.IndexDefContext;
import org.apache.doris.nereids.DorisParser.IndexDefsContext;
import org.apache.doris.nereids.DorisParser.InlineTableContext;
import org.apache.doris.nereids.DorisParser.InsertTableContext;
import org.apache.doris.nereids.DorisParser.IntegerLiteralContext;
import org.apache.doris.nereids.DorisParser.IntervalContext;
import org.apache.doris.nereids.DorisParser.Is_not_null_predContext;
import org.apache.doris.nereids.DorisParser.IsnullContext;
import org.apache.doris.nereids.DorisParser.JoinCriteriaContext;
import org.apache.doris.nereids.DorisParser.JoinRelationContext;
import org.apache.doris.nereids.DorisParser.KillQueryContext;
import org.apache.doris.nereids.DorisParser.LambdaExpressionContext;
import org.apache.doris.nereids.DorisParser.LateralViewContext;
import org.apache.doris.nereids.DorisParser.LessThanPartitionDefContext;
import org.apache.doris.nereids.DorisParser.LimitClauseContext;
import org.apache.doris.nereids.DorisParser.LoadPropertyContext;
import org.apache.doris.nereids.DorisParser.LogicalBinaryContext;
import org.apache.doris.nereids.DorisParser.LogicalNotContext;
import org.apache.doris.nereids.DorisParser.MapLiteralContext;
import org.apache.doris.nereids.DorisParser.ModifyColumnClauseContext;
import org.apache.doris.nereids.DorisParser.ModifyColumnCommentClauseContext;
import org.apache.doris.nereids.DorisParser.ModifyDistributionClauseContext;
import org.apache.doris.nereids.DorisParser.ModifyEngineClauseContext;
import org.apache.doris.nereids.DorisParser.ModifyPartitionClauseContext;
import org.apache.doris.nereids.DorisParser.ModifyTableCommentClauseContext;
import org.apache.doris.nereids.DorisParser.MultiStatementsContext;
import org.apache.doris.nereids.DorisParser.MultipartIdentifierContext;
import org.apache.doris.nereids.DorisParser.MvPartitionContext;
import org.apache.doris.nereids.DorisParser.NamedExpressionContext;
import org.apache.doris.nereids.DorisParser.NamedExpressionSeqContext;
import org.apache.doris.nereids.DorisParser.NullLiteralContext;
import org.apache.doris.nereids.DorisParser.OptScanParamsContext;
import org.apache.doris.nereids.DorisParser.OutFileClauseContext;
import org.apache.doris.nereids.DorisParser.ParenthesizedExpressionContext;
import org.apache.doris.nereids.DorisParser.PartitionSpecContext;
import org.apache.doris.nereids.DorisParser.PartitionValueDefContext;
import org.apache.doris.nereids.DorisParser.PartitionValueListContext;
import org.apache.doris.nereids.DorisParser.PartitionsDefContext;
import org.apache.doris.nereids.DorisParser.PauseMTMVContext;
import org.apache.doris.nereids.DorisParser.PlanTypeContext;
import org.apache.doris.nereids.DorisParser.PredicateContext;
import org.apache.doris.nereids.DorisParser.PredicatedContext;
import org.apache.doris.nereids.DorisParser.PrimitiveDataTypeContext;
import org.apache.doris.nereids.DorisParser.PropertyClauseContext;
import org.apache.doris.nereids.DorisParser.PropertyItemContext;
import org.apache.doris.nereids.DorisParser.PropertyItemListContext;
import org.apache.doris.nereids.DorisParser.PropertyKeyContext;
import org.apache.doris.nereids.DorisParser.PropertyValueContext;
import org.apache.doris.nereids.DorisParser.QualifiedNameContext;
import org.apache.doris.nereids.DorisParser.QualifyClauseContext;
import org.apache.doris.nereids.DorisParser.QueryContext;
import org.apache.doris.nereids.DorisParser.QueryOrganizationContext;
import org.apache.doris.nereids.DorisParser.QueryTermContext;
import org.apache.doris.nereids.DorisParser.RecoverDatabaseContext;
import org.apache.doris.nereids.DorisParser.RecoverPartitionContext;
import org.apache.doris.nereids.DorisParser.RecoverTableContext;
import org.apache.doris.nereids.DorisParser.RefreshCatalogContext;
import org.apache.doris.nereids.DorisParser.RefreshDatabaseContext;
import org.apache.doris.nereids.DorisParser.RefreshMTMVContext;
import org.apache.doris.nereids.DorisParser.RefreshMethodContext;
import org.apache.doris.nereids.DorisParser.RefreshScheduleContext;
import org.apache.doris.nereids.DorisParser.RefreshTableContext;
import org.apache.doris.nereids.DorisParser.RefreshTriggerContext;
import org.apache.doris.nereids.DorisParser.RegularQuerySpecificationContext;
import org.apache.doris.nereids.DorisParser.RelationContext;
import org.apache.doris.nereids.DorisParser.RelationHintContext;
import org.apache.doris.nereids.DorisParser.RenameClauseContext;
import org.apache.doris.nereids.DorisParser.RenameColumnClauseContext;
import org.apache.doris.nereids.DorisParser.RenamePartitionClauseContext;
import org.apache.doris.nereids.DorisParser.RenameRollupClauseContext;
import org.apache.doris.nereids.DorisParser.ReorderColumnsClauseContext;
import org.apache.doris.nereids.DorisParser.ReplaceContext;
import org.apache.doris.nereids.DorisParser.ReplacePartitionClauseContext;
import org.apache.doris.nereids.DorisParser.ReplaceTableClauseContext;
import org.apache.doris.nereids.DorisParser.ResumeMTMVContext;
import org.apache.doris.nereids.DorisParser.RollupDefContext;
import org.apache.doris.nereids.DorisParser.RollupDefsContext;
import org.apache.doris.nereids.DorisParser.RowConstructorContext;
import org.apache.doris.nereids.DorisParser.RowConstructorItemContext;
import org.apache.doris.nereids.DorisParser.SampleByPercentileContext;
import org.apache.doris.nereids.DorisParser.SampleByRowsContext;
import org.apache.doris.nereids.DorisParser.SampleContext;
import org.apache.doris.nereids.DorisParser.SelectClauseContext;
import org.apache.doris.nereids.DorisParser.SelectColumnClauseContext;
import org.apache.doris.nereids.DorisParser.SelectHintContext;
import org.apache.doris.nereids.DorisParser.SeparatorContext;
import org.apache.doris.nereids.DorisParser.SetCharsetContext;
import org.apache.doris.nereids.DorisParser.SetCollateContext;
import org.apache.doris.nereids.DorisParser.SetDefaultStorageVaultContext;
import org.apache.doris.nereids.DorisParser.SetLdapAdminPasswordContext;
import org.apache.doris.nereids.DorisParser.SetNamesContext;
import org.apache.doris.nereids.DorisParser.SetOperationContext;
import org.apache.doris.nereids.DorisParser.SetOptionsContext;
import org.apache.doris.nereids.DorisParser.SetPasswordContext;
import org.apache.doris.nereids.DorisParser.SetSystemVariableContext;
import org.apache.doris.nereids.DorisParser.SetTransactionContext;
import org.apache.doris.nereids.DorisParser.SetUserPropertiesContext;
import org.apache.doris.nereids.DorisParser.SetUserVariableContext;
import org.apache.doris.nereids.DorisParser.SetVariableWithTypeContext;
import org.apache.doris.nereids.DorisParser.ShowAllPropertiesContext;
import org.apache.doris.nereids.DorisParser.ShowAnalyzeContext;
import org.apache.doris.nereids.DorisParser.ShowAuthorsContext;
import org.apache.doris.nereids.DorisParser.ShowBackendsContext;
import org.apache.doris.nereids.DorisParser.ShowBackupContext;
import org.apache.doris.nereids.DorisParser.ShowBrokerContext;
import org.apache.doris.nereids.DorisParser.ShowCharsetContext;
import org.apache.doris.nereids.DorisParser.ShowClustersContext;
import org.apache.doris.nereids.DorisParser.ShowCollationContext;
import org.apache.doris.nereids.DorisParser.ShowColumnHistogramStatsContext;
import org.apache.doris.nereids.DorisParser.ShowConfigContext;
import org.apache.doris.nereids.DorisParser.ShowConstraintContext;
import org.apache.doris.nereids.DorisParser.ShowConvertLscContext;
import org.apache.doris.nereids.DorisParser.ShowCreateCatalogContext;
import org.apache.doris.nereids.DorisParser.ShowCreateDatabaseContext;
import org.apache.doris.nereids.DorisParser.ShowCreateMTMVContext;
import org.apache.doris.nereids.DorisParser.ShowCreateMaterializedViewContext;
import org.apache.doris.nereids.DorisParser.ShowCreateProcedureContext;
import org.apache.doris.nereids.DorisParser.ShowCreateRepositoryContext;
import org.apache.doris.nereids.DorisParser.ShowCreateTableContext;
import org.apache.doris.nereids.DorisParser.ShowCreateViewContext;
import org.apache.doris.nereids.DorisParser.ShowDataSkewContext;
import org.apache.doris.nereids.DorisParser.ShowDataTypesContext;
import org.apache.doris.nereids.DorisParser.ShowDatabaseIdContext;
import org.apache.doris.nereids.DorisParser.ShowDeleteContext;
import org.apache.doris.nereids.DorisParser.ShowDiagnoseTabletContext;
import org.apache.doris.nereids.DorisParser.ShowDynamicPartitionContext;
import org.apache.doris.nereids.DorisParser.ShowEncryptKeysContext;
import org.apache.doris.nereids.DorisParser.ShowEventsContext;
import org.apache.doris.nereids.DorisParser.ShowFrontendsContext;
import org.apache.doris.nereids.DorisParser.ShowFunctionsContext;
import org.apache.doris.nereids.DorisParser.ShowGrantsContext;
import org.apache.doris.nereids.DorisParser.ShowGrantsForUserContext;
import org.apache.doris.nereids.DorisParser.ShowLastInsertContext;
import org.apache.doris.nereids.DorisParser.ShowLoadProfileContext;
import org.apache.doris.nereids.DorisParser.ShowPartitionIdContext;
import org.apache.doris.nereids.DorisParser.ShowPluginsContext;
import org.apache.doris.nereids.DorisParser.ShowPrivilegesContext;
import org.apache.doris.nereids.DorisParser.ShowProcContext;
import org.apache.doris.nereids.DorisParser.ShowProcedureStatusContext;
import org.apache.doris.nereids.DorisParser.ShowProcessListContext;
import org.apache.doris.nereids.DorisParser.ShowQueryProfileContext;
import org.apache.doris.nereids.DorisParser.ShowQueuedAnalyzeJobsContext;
import org.apache.doris.nereids.DorisParser.ShowReplicaDistributionContext;
import org.apache.doris.nereids.DorisParser.ShowRepositoriesContext;
import org.apache.doris.nereids.DorisParser.ShowRestoreContext;
import org.apache.doris.nereids.DorisParser.ShowRolesContext;
import org.apache.doris.nereids.DorisParser.ShowRowPolicyContext;
import org.apache.doris.nereids.DorisParser.ShowSmallFilesContext;
import org.apache.doris.nereids.DorisParser.ShowSnapshotContext;
import org.apache.doris.nereids.DorisParser.ShowSqlBlockRuleContext;
import org.apache.doris.nereids.DorisParser.ShowStagesContext;
import org.apache.doris.nereids.DorisParser.ShowStatusContext;
import org.apache.doris.nereids.DorisParser.ShowStorageEnginesContext;
import org.apache.doris.nereids.DorisParser.ShowStoragePolicyContext;
import org.apache.doris.nereids.DorisParser.ShowSyncJobContext;
import org.apache.doris.nereids.DorisParser.ShowTableCreationContext;
import org.apache.doris.nereids.DorisParser.ShowTableIdContext;
import org.apache.doris.nereids.DorisParser.ShowTabletStorageFormatContext;
import org.apache.doris.nereids.DorisParser.ShowTabletsBelongContext;
import org.apache.doris.nereids.DorisParser.ShowTrashContext;
import org.apache.doris.nereids.DorisParser.ShowTriggersContext;
import org.apache.doris.nereids.DorisParser.ShowUserPropertiesContext;
import org.apache.doris.nereids.DorisParser.ShowVariablesContext;
import org.apache.doris.nereids.DorisParser.ShowViewContext;
import org.apache.doris.nereids.DorisParser.ShowWarningErrorCountContext;
import org.apache.doris.nereids.DorisParser.ShowWarningErrorsContext;
import org.apache.doris.nereids.DorisParser.ShowWhitelistContext;
import org.apache.doris.nereids.DorisParser.SimpleColumnDefContext;
import org.apache.doris.nereids.DorisParser.SimpleColumnDefsContext;
import org.apache.doris.nereids.DorisParser.SingleStatementContext;
import org.apache.doris.nereids.DorisParser.SortClauseContext;
import org.apache.doris.nereids.DorisParser.SortItemContext;
import org.apache.doris.nereids.DorisParser.SpecifiedPartitionContext;
import org.apache.doris.nereids.DorisParser.StarContext;
import org.apache.doris.nereids.DorisParser.StatementDefaultContext;
import org.apache.doris.nereids.DorisParser.StatementScopeContext;
import org.apache.doris.nereids.DorisParser.StepPartitionDefContext;
import org.apache.doris.nereids.DorisParser.StringLiteralContext;
import org.apache.doris.nereids.DorisParser.StructLiteralContext;
import org.apache.doris.nereids.DorisParser.SubqueryContext;
import org.apache.doris.nereids.DorisParser.SubqueryExpressionContext;
import org.apache.doris.nereids.DorisParser.SupportedUnsetStatementContext;
import org.apache.doris.nereids.DorisParser.SwitchCatalogContext;
import org.apache.doris.nereids.DorisParser.SyncContext;
import org.apache.doris.nereids.DorisParser.SystemVariableContext;
import org.apache.doris.nereids.DorisParser.TableAliasContext;
import org.apache.doris.nereids.DorisParser.TableNameContext;
import org.apache.doris.nereids.DorisParser.TableSnapshotContext;
import org.apache.doris.nereids.DorisParser.TableValuedFunctionContext;
import org.apache.doris.nereids.DorisParser.TabletListContext;
import org.apache.doris.nereids.DorisParser.TypeConstructorContext;
import org.apache.doris.nereids.DorisParser.UnitIdentifierContext;
import org.apache.doris.nereids.DorisParser.UnlockTablesContext;
import org.apache.doris.nereids.DorisParser.UnsupportedContext;
import org.apache.doris.nereids.DorisParser.UpdateAssignmentContext;
import org.apache.doris.nereids.DorisParser.UpdateAssignmentSeqContext;
import org.apache.doris.nereids.DorisParser.UpdateContext;
import org.apache.doris.nereids.DorisParser.UseDatabaseContext;
import org.apache.doris.nereids.DorisParser.UserIdentifyContext;
import org.apache.doris.nereids.DorisParser.UserVariableContext;
import org.apache.doris.nereids.DorisParser.WhereClauseContext;
import org.apache.doris.nereids.DorisParser.WindowFrameContext;
import org.apache.doris.nereids.DorisParser.WindowSpecContext;
import org.apache.doris.nereids.DorisParser.WithRemoteStorageSystemContext;
import org.apache.doris.nereids.DorisParserBaseVisitor;
import org.apache.doris.nereids.StatementContext;
import org.apache.doris.nereids.analyzer.UnboundAlias;
import org.apache.doris.nereids.analyzer.UnboundFunction;
import org.apache.doris.nereids.analyzer.UnboundInlineTable;
import org.apache.doris.nereids.analyzer.UnboundRelation;
import org.apache.doris.nereids.analyzer.UnboundResultSink;
import org.apache.doris.nereids.analyzer.UnboundSlot;
import org.apache.doris.nereids.analyzer.UnboundStar;
import org.apache.doris.nereids.analyzer.UnboundTVFRelation;
import org.apache.doris.nereids.analyzer.UnboundTableSinkCreator;
import org.apache.doris.nereids.analyzer.UnboundVariable;
import org.apache.doris.nereids.analyzer.UnboundVariable.VariableType;
import org.apache.doris.nereids.exceptions.AnalysisException;
import org.apache.doris.nereids.exceptions.NotSupportedException;
import org.apache.doris.nereids.exceptions.ParseException;
import org.apache.doris.nereids.hint.DistributeHint;
import org.apache.doris.nereids.properties.OrderKey;
import org.apache.doris.nereids.properties.SelectHint;
import org.apache.doris.nereids.properties.SelectHintLeading;
import org.apache.doris.nereids.properties.SelectHintOrdered;
import org.apache.doris.nereids.properties.SelectHintSetVar;
import org.apache.doris.nereids.properties.SelectHintUseCboRule;
import org.apache.doris.nereids.properties.SelectHintUseMv;
import org.apache.doris.nereids.trees.TableSample;
import org.apache.doris.nereids.trees.expressions.Add;
import org.apache.doris.nereids.trees.expressions.Alias;
import org.apache.doris.nereids.trees.expressions.And;
import org.apache.doris.nereids.trees.expressions.BitAnd;
import org.apache.doris.nereids.trees.expressions.BitNot;
import org.apache.doris.nereids.trees.expressions.BitOr;
import org.apache.doris.nereids.trees.expressions.BitXor;
import org.apache.doris.nereids.trees.expressions.CaseWhen;
import org.apache.doris.nereids.trees.expressions.Cast;
import org.apache.doris.nereids.trees.expressions.DefaultValueSlot;
import org.apache.doris.nereids.trees.expressions.Divide;
import org.apache.doris.nereids.trees.expressions.EqualTo;
import org.apache.doris.nereids.trees.expressions.Exists;
import org.apache.doris.nereids.trees.expressions.Expression;
import org.apache.doris.nereids.trees.expressions.GreaterThan;
import org.apache.doris.nereids.trees.expressions.GreaterThanEqual;
import org.apache.doris.nereids.trees.expressions.InPredicate;
import org.apache.doris.nereids.trees.expressions.InSubquery;
import org.apache.doris.nereids.trees.expressions.IntegralDivide;
import org.apache.doris.nereids.trees.expressions.IsNull;
import org.apache.doris.nereids.trees.expressions.LessThan;
import org.apache.doris.nereids.trees.expressions.LessThanEqual;
import org.apache.doris.nereids.trees.expressions.Like;
import org.apache.doris.nereids.trees.expressions.ListQuery;
import org.apache.doris.nereids.trees.expressions.MatchAll;
import org.apache.doris.nereids.trees.expressions.MatchAny;
import org.apache.doris.nereids.trees.expressions.MatchPhrase;
import org.apache.doris.nereids.trees.expressions.MatchPhraseEdge;
import org.apache.doris.nereids.trees.expressions.MatchPhrasePrefix;
import org.apache.doris.nereids.trees.expressions.MatchRegexp;
import org.apache.doris.nereids.trees.expressions.Mod;
import org.apache.doris.nereids.trees.expressions.Multiply;
import org.apache.doris.nereids.trees.expressions.NamedExpression;
import org.apache.doris.nereids.trees.expressions.Not;
import org.apache.doris.nereids.trees.expressions.NullSafeEqual;
import org.apache.doris.nereids.trees.expressions.Or;
import org.apache.doris.nereids.trees.expressions.OrderExpression;
import org.apache.doris.nereids.trees.expressions.Placeholder;
import org.apache.doris.nereids.trees.expressions.Properties;
import org.apache.doris.nereids.trees.expressions.Regexp;
import org.apache.doris.nereids.trees.expressions.ScalarSubquery;
import org.apache.doris.nereids.trees.expressions.Slot;
import org.apache.doris.nereids.trees.expressions.StatementScopeIdGenerator;
import org.apache.doris.nereids.trees.expressions.Subtract;
import org.apache.doris.nereids.trees.expressions.TimestampArithmetic;
import org.apache.doris.nereids.trees.expressions.WhenClause;
import org.apache.doris.nereids.trees.expressions.WindowExpression;
import org.apache.doris.nereids.trees.expressions.WindowFrame;
import org.apache.doris.nereids.trees.expressions.functions.Function;
import org.apache.doris.nereids.trees.expressions.functions.agg.Count;
import org.apache.doris.nereids.trees.expressions.functions.scalar.Array;
import org.apache.doris.nereids.trees.expressions.functions.scalar.ArraySlice;
import org.apache.doris.nereids.trees.expressions.functions.scalar.Char;
import org.apache.doris.nereids.trees.expressions.functions.scalar.ConvertTo;
import org.apache.doris.nereids.trees.expressions.functions.scalar.CurrentDate;
import org.apache.doris.nereids.trees.expressions.functions.scalar.CurrentTime;
import org.apache.doris.nereids.trees.expressions.functions.scalar.CurrentUser;
import org.apache.doris.nereids.trees.expressions.functions.scalar.ElementAt;
import org.apache.doris.nereids.trees.expressions.functions.scalar.EncryptKeyRef;
import org.apache.doris.nereids.trees.expressions.functions.scalar.Lambda;
import org.apache.doris.nereids.trees.expressions.functions.scalar.Now;
import org.apache.doris.nereids.trees.expressions.functions.scalar.SessionUser;
import org.apache.doris.nereids.trees.expressions.functions.scalar.Xor;
import org.apache.doris.nereids.trees.expressions.literal.ArrayLiteral;
import org.apache.doris.nereids.trees.expressions.literal.BigIntLiteral;
import org.apache.doris.nereids.trees.expressions.literal.BooleanLiteral;
import org.apache.doris.nereids.trees.expressions.literal.DateLiteral;
import org.apache.doris.nereids.trees.expressions.literal.DateTimeLiteral;
import org.apache.doris.nereids.trees.expressions.literal.DateTimeV2Literal;
import org.apache.doris.nereids.trees.expressions.literal.DateV2Literal;
import org.apache.doris.nereids.trees.expressions.literal.DecimalLiteral;
import org.apache.doris.nereids.trees.expressions.literal.DecimalV3Literal;
import org.apache.doris.nereids.trees.expressions.literal.DoubleLiteral;
import org.apache.doris.nereids.trees.expressions.literal.IntegerLiteral;
import org.apache.doris.nereids.trees.expressions.literal.Interval;
import org.apache.doris.nereids.trees.expressions.literal.LargeIntLiteral;
import org.apache.doris.nereids.trees.expressions.literal.Literal;
import org.apache.doris.nereids.trees.expressions.literal.MapLiteral;
import org.apache.doris.nereids.trees.expressions.literal.NullLiteral;
import org.apache.doris.nereids.trees.expressions.literal.SmallIntLiteral;
import org.apache.doris.nereids.trees.expressions.literal.StringLikeLiteral;
import org.apache.doris.nereids.trees.expressions.literal.StringLiteral;
import org.apache.doris.nereids.trees.expressions.literal.StructLiteral;
import org.apache.doris.nereids.trees.expressions.literal.TinyIntLiteral;
import org.apache.doris.nereids.trees.expressions.literal.VarcharLiteral;
import org.apache.doris.nereids.trees.plans.DistributeType;
import org.apache.doris.nereids.trees.plans.JoinType;
import org.apache.doris.nereids.trees.plans.LimitPhase;
import org.apache.doris.nereids.trees.plans.Plan;
import org.apache.doris.nereids.trees.plans.PlanType;
import org.apache.doris.nereids.trees.plans.algebra.Aggregate;
import org.apache.doris.nereids.trees.plans.algebra.InlineTable;
import org.apache.doris.nereids.trees.plans.algebra.OneRowRelation;
import org.apache.doris.nereids.trees.plans.algebra.SetOperation.Qualifier;
import org.apache.doris.nereids.trees.plans.commands.AddConstraintCommand;
import org.apache.doris.nereids.trees.plans.commands.AdminCancelRebalanceDiskCommand;
import org.apache.doris.nereids.trees.plans.commands.AdminCheckTabletsCommand;
import org.apache.doris.nereids.trees.plans.commands.AdminCleanTrashCommand;
import org.apache.doris.nereids.trees.plans.commands.AdminCompactTableCommand;
import org.apache.doris.nereids.trees.plans.commands.AdminRebalanceDiskCommand;
import org.apache.doris.nereids.trees.plans.commands.AdminSetTableStatusCommand;
import org.apache.doris.nereids.trees.plans.commands.AdminShowReplicaStatusCommand;
import org.apache.doris.nereids.trees.plans.commands.AlterCatalogCommentCommand;
import org.apache.doris.nereids.trees.plans.commands.AlterCatalogPropertiesCommand;
import org.apache.doris.nereids.trees.plans.commands.AlterCatalogRenameCommand;
import org.apache.doris.nereids.trees.plans.commands.AlterColumnStatsCommand;
import org.apache.doris.nereids.trees.plans.commands.AlterMTMVCommand;
import org.apache.doris.nereids.trees.plans.commands.AlterRoleCommand;
import org.apache.doris.nereids.trees.plans.commands.AlterSqlBlockRuleCommand;
import org.apache.doris.nereids.trees.plans.commands.AlterStoragePolicyCommand;
import org.apache.doris.nereids.trees.plans.commands.AlterStorageVaultCommand;
import org.apache.doris.nereids.trees.plans.commands.AlterSystemCommand;
import org.apache.doris.nereids.trees.plans.commands.AlterSystemRenameComputeGroupCommand;
import org.apache.doris.nereids.trees.plans.commands.AlterTableCommand;
import org.apache.doris.nereids.trees.plans.commands.AlterTableStatsCommand;
import org.apache.doris.nereids.trees.plans.commands.AlterViewCommand;
import org.apache.doris.nereids.trees.plans.commands.AlterWorkloadGroupCommand;
import org.apache.doris.nereids.trees.plans.commands.AlterWorkloadPolicyCommand;
import org.apache.doris.nereids.trees.plans.commands.AnalyzeDatabaseCommand;
import org.apache.doris.nereids.trees.plans.commands.AnalyzeTableCommand;
import org.apache.doris.nereids.trees.plans.commands.CallCommand;
import org.apache.doris.nereids.trees.plans.commands.CancelExportCommand;
import org.apache.doris.nereids.trees.plans.commands.CancelJobTaskCommand;
import org.apache.doris.nereids.trees.plans.commands.CancelLoadCommand;
import org.apache.doris.nereids.trees.plans.commands.CancelMTMVTaskCommand;
import org.apache.doris.nereids.trees.plans.commands.CancelWarmUpJobCommand;
import org.apache.doris.nereids.trees.plans.commands.CleanAllProfileCommand;
import org.apache.doris.nereids.trees.plans.commands.CleanQueryStatsCommand;
import org.apache.doris.nereids.trees.plans.commands.Command;
import org.apache.doris.nereids.trees.plans.commands.Constraint;
import org.apache.doris.nereids.trees.plans.commands.CreateCatalogCommand;
import org.apache.doris.nereids.trees.plans.commands.CreateEncryptkeyCommand;
import org.apache.doris.nereids.trees.plans.commands.CreateFileCommand;
import org.apache.doris.nereids.trees.plans.commands.CreateFunctionCommand;
import org.apache.doris.nereids.trees.plans.commands.CreateJobCommand;
import org.apache.doris.nereids.trees.plans.commands.CreateMTMVCommand;
import org.apache.doris.nereids.trees.plans.commands.CreateMaterializedViewCommand;
import org.apache.doris.nereids.trees.plans.commands.CreatePolicyCommand;
import org.apache.doris.nereids.trees.plans.commands.CreateProcedureCommand;
import org.apache.doris.nereids.trees.plans.commands.CreateRoleCommand;
import org.apache.doris.nereids.trees.plans.commands.CreateSqlBlockRuleCommand;
import org.apache.doris.nereids.trees.plans.commands.CreateTableCommand;
import org.apache.doris.nereids.trees.plans.commands.CreateTableLikeCommand;
import org.apache.doris.nereids.trees.plans.commands.CreateUserCommand;
import org.apache.doris.nereids.trees.plans.commands.CreateViewCommand;
import org.apache.doris.nereids.trees.plans.commands.CreateWorkloadGroupCommand;
import org.apache.doris.nereids.trees.plans.commands.DeleteFromCommand;
import org.apache.doris.nereids.trees.plans.commands.DeleteFromUsingCommand;
import org.apache.doris.nereids.trees.plans.commands.DescribeCommand;
import org.apache.doris.nereids.trees.plans.commands.DropAnalyzeJobCommand;
import org.apache.doris.nereids.trees.plans.commands.DropCachedStatsCommand;
import org.apache.doris.nereids.trees.plans.commands.DropCatalogCommand;
import org.apache.doris.nereids.trees.plans.commands.DropCatalogRecycleBinCommand;
import org.apache.doris.nereids.trees.plans.commands.DropCatalogRecycleBinCommand.IdType;
import org.apache.doris.nereids.trees.plans.commands.DropConstraintCommand;
import org.apache.doris.nereids.trees.plans.commands.DropDatabaseCommand;
import org.apache.doris.nereids.trees.plans.commands.DropEncryptkeyCommand;
import org.apache.doris.nereids.trees.plans.commands.DropExpiredStatsCommand;
import org.apache.doris.nereids.trees.plans.commands.DropFileCommand;
import org.apache.doris.nereids.trees.plans.commands.DropFunctionCommand;
import org.apache.doris.nereids.trees.plans.commands.DropJobCommand;
import org.apache.doris.nereids.trees.plans.commands.DropMTMVCommand;
import org.apache.doris.nereids.trees.plans.commands.DropProcedureCommand;
import org.apache.doris.nereids.trees.plans.commands.DropRepositoryCommand;
import org.apache.doris.nereids.trees.plans.commands.DropResourceCommand;
import org.apache.doris.nereids.trees.plans.commands.DropRoleCommand;
import org.apache.doris.nereids.trees.plans.commands.DropRowPolicyCommand;
import org.apache.doris.nereids.trees.plans.commands.DropSqlBlockRuleCommand;
import org.apache.doris.nereids.trees.plans.commands.DropStatsCommand;
import org.apache.doris.nereids.trees.plans.commands.DropStoragePolicyCommand;
import org.apache.doris.nereids.trees.plans.commands.DropTableCommand;
import org.apache.doris.nereids.trees.plans.commands.DropUserCommand;
import org.apache.doris.nereids.trees.plans.commands.DropWorkloadGroupCommand;
import org.apache.doris.nereids.trees.plans.commands.DropWorkloadPolicyCommand;
import org.apache.doris.nereids.trees.plans.commands.ExplainCommand;
import org.apache.doris.nereids.trees.plans.commands.ExplainCommand.ExplainLevel;
import org.apache.doris.nereids.trees.plans.commands.ExportCommand;
import org.apache.doris.nereids.trees.plans.commands.HelpCommand;
import org.apache.doris.nereids.trees.plans.commands.KillAnalyzeJobCommand;
import org.apache.doris.nereids.trees.plans.commands.KillConnectionCommand;
import org.apache.doris.nereids.trees.plans.commands.KillQueryCommand;
import org.apache.doris.nereids.trees.plans.commands.LoadCommand;
import org.apache.doris.nereids.trees.plans.commands.PauseJobCommand;
import org.apache.doris.nereids.trees.plans.commands.PauseMTMVCommand;
import org.apache.doris.nereids.trees.plans.commands.RecoverDatabaseCommand;
import org.apache.doris.nereids.trees.plans.commands.RecoverPartitionCommand;
import org.apache.doris.nereids.trees.plans.commands.RecoverTableCommand;
import org.apache.doris.nereids.trees.plans.commands.RefreshMTMVCommand;
import org.apache.doris.nereids.trees.plans.commands.ReplayCommand;
import org.apache.doris.nereids.trees.plans.commands.ResumeJobCommand;
import org.apache.doris.nereids.trees.plans.commands.ResumeMTMVCommand;
import org.apache.doris.nereids.trees.plans.commands.SetDefaultStorageVaultCommand;
import org.apache.doris.nereids.trees.plans.commands.SetOptionsCommand;
import org.apache.doris.nereids.trees.plans.commands.SetTransactionCommand;
import org.apache.doris.nereids.trees.plans.commands.SetUserPropertiesCommand;
import org.apache.doris.nereids.trees.plans.commands.ShowAnalyzeCommand;
import org.apache.doris.nereids.trees.plans.commands.ShowAuthorsCommand;
import org.apache.doris.nereids.trees.plans.commands.ShowBackendsCommand;
import org.apache.doris.nereids.trees.plans.commands.ShowBackupCommand;
import org.apache.doris.nereids.trees.plans.commands.ShowBrokerCommand;
import org.apache.doris.nereids.trees.plans.commands.ShowCatalogCommand;
import org.apache.doris.nereids.trees.plans.commands.ShowCharsetCommand;
import org.apache.doris.nereids.trees.plans.commands.ShowClustersCommand;
import org.apache.doris.nereids.trees.plans.commands.ShowCollationCommand;
import org.apache.doris.nereids.trees.plans.commands.ShowColumnHistogramStatsCommand;
import org.apache.doris.nereids.trees.plans.commands.ShowConfigCommand;
import org.apache.doris.nereids.trees.plans.commands.ShowConstraintsCommand;
import org.apache.doris.nereids.trees.plans.commands.ShowConvertLSCCommand;
import org.apache.doris.nereids.trees.plans.commands.ShowCreateCatalogCommand;
import org.apache.doris.nereids.trees.plans.commands.ShowCreateDatabaseCommand;
import org.apache.doris.nereids.trees.plans.commands.ShowCreateMTMVCommand;
import org.apache.doris.nereids.trees.plans.commands.ShowCreateMaterializedViewCommand;
import org.apache.doris.nereids.trees.plans.commands.ShowCreateProcedureCommand;
import org.apache.doris.nereids.trees.plans.commands.ShowCreateRepositoryCommand;
import org.apache.doris.nereids.trees.plans.commands.ShowCreateTableCommand;
import org.apache.doris.nereids.trees.plans.commands.ShowCreateViewCommand;
import org.apache.doris.nereids.trees.plans.commands.ShowDataCommand;
import org.apache.doris.nereids.trees.plans.commands.ShowDataSkewCommand;
import org.apache.doris.nereids.trees.plans.commands.ShowDataTypesCommand;
import org.apache.doris.nereids.trees.plans.commands.ShowDatabaseIdCommand;
import org.apache.doris.nereids.trees.plans.commands.ShowDatabasesCommand;
import org.apache.doris.nereids.trees.plans.commands.ShowDeleteCommand;
import org.apache.doris.nereids.trees.plans.commands.ShowDiagnoseTabletCommand;
import org.apache.doris.nereids.trees.plans.commands.ShowDynamicPartitionCommand;
import org.apache.doris.nereids.trees.plans.commands.ShowEncryptKeysCommand;
import org.apache.doris.nereids.trees.plans.commands.ShowEventsCommand;
import org.apache.doris.nereids.trees.plans.commands.ShowFrontendsCommand;
import org.apache.doris.nereids.trees.plans.commands.ShowFunctionsCommand;
import org.apache.doris.nereids.trees.plans.commands.ShowGrantsCommand;
import org.apache.doris.nereids.trees.plans.commands.ShowIndexStatsCommand;
import org.apache.doris.nereids.trees.plans.commands.ShowLastInsertCommand;
import org.apache.doris.nereids.trees.plans.commands.ShowLoadProfileCommand;
import org.apache.doris.nereids.trees.plans.commands.ShowPartitionIdCommand;
import org.apache.doris.nereids.trees.plans.commands.ShowPluginsCommand;
import org.apache.doris.nereids.trees.plans.commands.ShowPrivilegesCommand;
import org.apache.doris.nereids.trees.plans.commands.ShowProcCommand;
import org.apache.doris.nereids.trees.plans.commands.ShowProcedureStatusCommand;
import org.apache.doris.nereids.trees.plans.commands.ShowProcessListCommand;
import org.apache.doris.nereids.trees.plans.commands.ShowQueryProfileCommand;
import org.apache.doris.nereids.trees.plans.commands.ShowQueuedAnalyzeJobsCommand;
import org.apache.doris.nereids.trees.plans.commands.ShowReplicaDistributionCommand;
import org.apache.doris.nereids.trees.plans.commands.ShowRepositoriesCommand;
import org.apache.doris.nereids.trees.plans.commands.ShowRestoreCommand;
import org.apache.doris.nereids.trees.plans.commands.ShowRolesCommand;
import org.apache.doris.nereids.trees.plans.commands.ShowRowPolicyCommand;
import org.apache.doris.nereids.trees.plans.commands.ShowSmallFilesCommand;
import org.apache.doris.nereids.trees.plans.commands.ShowSnapshotCommand;
import org.apache.doris.nereids.trees.plans.commands.ShowSqlBlockRuleCommand;
import org.apache.doris.nereids.trees.plans.commands.ShowStagesCommand;
import org.apache.doris.nereids.trees.plans.commands.ShowStatusCommand;
import org.apache.doris.nereids.trees.plans.commands.ShowStorageEnginesCommand;
import org.apache.doris.nereids.trees.plans.commands.ShowStoragePolicyCommand;
import org.apache.doris.nereids.trees.plans.commands.ShowSyncJobCommand;
import org.apache.doris.nereids.trees.plans.commands.ShowTableCommand;
import org.apache.doris.nereids.trees.plans.commands.ShowTableCreationCommand;
import org.apache.doris.nereids.trees.plans.commands.ShowTableIdCommand;
import org.apache.doris.nereids.trees.plans.commands.ShowTableStatsCommand;
import org.apache.doris.nereids.trees.plans.commands.ShowTableStatusCommand;
import org.apache.doris.nereids.trees.plans.commands.ShowTabletIdCommand;
import org.apache.doris.nereids.trees.plans.commands.ShowTabletStorageFormatCommand;
import org.apache.doris.nereids.trees.plans.commands.ShowTabletsBelongCommand;
import org.apache.doris.nereids.trees.plans.commands.ShowTabletsFromTableCommand;
import org.apache.doris.nereids.trees.plans.commands.ShowTrashCommand;
import org.apache.doris.nereids.trees.plans.commands.ShowTriggersCommand;
import org.apache.doris.nereids.trees.plans.commands.ShowUserPropertyCommand;
import org.apache.doris.nereids.trees.plans.commands.ShowVariablesCommand;
import org.apache.doris.nereids.trees.plans.commands.ShowViewCommand;
import org.apache.doris.nereids.trees.plans.commands.ShowWarningErrorCountCommand;
import org.apache.doris.nereids.trees.plans.commands.ShowWarningErrorsCommand;
import org.apache.doris.nereids.trees.plans.commands.ShowWhiteListCommand;
import org.apache.doris.nereids.trees.plans.commands.SyncCommand;
import org.apache.doris.nereids.trees.plans.commands.TransactionBeginCommand;
import org.apache.doris.nereids.trees.plans.commands.TransactionCommitCommand;
import org.apache.doris.nereids.trees.plans.commands.TransactionRollbackCommand;
import org.apache.doris.nereids.trees.plans.commands.UnlockTablesCommand;
import org.apache.doris.nereids.trees.plans.commands.UnsetDefaultStorageVaultCommand;
import org.apache.doris.nereids.trees.plans.commands.UnsetVariableCommand;
import org.apache.doris.nereids.trees.plans.commands.UnsupportedCommand;
import org.apache.doris.nereids.trees.plans.commands.UpdateCommand;
import org.apache.doris.nereids.trees.plans.commands.alter.AlterDatabaseRenameCommand;
import org.apache.doris.nereids.trees.plans.commands.alter.AlterDatabaseSetQuotaCommand;
import org.apache.doris.nereids.trees.plans.commands.alter.AlterRepositoryCommand;
import org.apache.doris.nereids.trees.plans.commands.clean.CleanLabelCommand;
import org.apache.doris.nereids.trees.plans.commands.info.AddBackendOp;
import org.apache.doris.nereids.trees.plans.commands.info.AddBrokerOp;
import org.apache.doris.nereids.trees.plans.commands.info.AddColumnOp;
import org.apache.doris.nereids.trees.plans.commands.info.AddColumnsOp;
import org.apache.doris.nereids.trees.plans.commands.info.AddFollowerOp;
import org.apache.doris.nereids.trees.plans.commands.info.AddObserverOp;
import org.apache.doris.nereids.trees.plans.commands.info.AddPartitionOp;
import org.apache.doris.nereids.trees.plans.commands.info.AddRollupOp;
import org.apache.doris.nereids.trees.plans.commands.info.AlterLoadErrorUrlOp;
import org.apache.doris.nereids.trees.plans.commands.info.AlterMTMVInfo;
import org.apache.doris.nereids.trees.plans.commands.info.AlterMTMVPropertyInfo;
import org.apache.doris.nereids.trees.plans.commands.info.AlterMTMVRefreshInfo;
import org.apache.doris.nereids.trees.plans.commands.info.AlterMTMVRenameInfo;
import org.apache.doris.nereids.trees.plans.commands.info.AlterMTMVReplaceInfo;
import org.apache.doris.nereids.trees.plans.commands.info.AlterMultiPartitionOp;
import org.apache.doris.nereids.trees.plans.commands.info.AlterSystemOp;
import org.apache.doris.nereids.trees.plans.commands.info.AlterTableOp;
import org.apache.doris.nereids.trees.plans.commands.info.AlterViewInfo;
import org.apache.doris.nereids.trees.plans.commands.info.BuildIndexOp;
import org.apache.doris.nereids.trees.plans.commands.info.BulkLoadDataDesc;
import org.apache.doris.nereids.trees.plans.commands.info.BulkStorageDesc;
import org.apache.doris.nereids.trees.plans.commands.info.CancelMTMVTaskInfo;
import org.apache.doris.nereids.trees.plans.commands.info.ColumnDefinition;
import org.apache.doris.nereids.trees.plans.commands.info.CreateIndexOp;
import org.apache.doris.nereids.trees.plans.commands.info.CreateJobInfo;
import org.apache.doris.nereids.trees.plans.commands.info.CreateMTMVInfo;
import org.apache.doris.nereids.trees.plans.commands.info.CreateRoutineLoadInfo;
import org.apache.doris.nereids.trees.plans.commands.info.CreateTableInfo;
import org.apache.doris.nereids.trees.plans.commands.info.CreateTableLikeInfo;
import org.apache.doris.nereids.trees.plans.commands.info.CreateUserInfo;
import org.apache.doris.nereids.trees.plans.commands.info.CreateViewInfo;
import org.apache.doris.nereids.trees.plans.commands.info.DMLCommandType;
import org.apache.doris.nereids.trees.plans.commands.info.DecommissionBackendOp;
import org.apache.doris.nereids.trees.plans.commands.info.DefaultValue;
import org.apache.doris.nereids.trees.plans.commands.info.DistributionDescriptor;
import org.apache.doris.nereids.trees.plans.commands.info.DropAllBrokerOp;
import org.apache.doris.nereids.trees.plans.commands.info.DropBackendOp;
import org.apache.doris.nereids.trees.plans.commands.info.DropBrokerOp;
import org.apache.doris.nereids.trees.plans.commands.info.DropColumnOp;
import org.apache.doris.nereids.trees.plans.commands.info.DropDatabaseInfo;
import org.apache.doris.nereids.trees.plans.commands.info.DropFollowerOp;
import org.apache.doris.nereids.trees.plans.commands.info.DropIndexOp;
import org.apache.doris.nereids.trees.plans.commands.info.DropMTMVInfo;
import org.apache.doris.nereids.trees.plans.commands.info.DropObserverOp;
import org.apache.doris.nereids.trees.plans.commands.info.DropPartitionFromIndexOp;
import org.apache.doris.nereids.trees.plans.commands.info.DropPartitionOp;
import org.apache.doris.nereids.trees.plans.commands.info.DropRollupOp;
import org.apache.doris.nereids.trees.plans.commands.info.EnableFeatureOp;
import org.apache.doris.nereids.trees.plans.commands.info.FixedRangePartition;
import org.apache.doris.nereids.trees.plans.commands.info.FuncNameInfo;
import org.apache.doris.nereids.trees.plans.commands.info.FunctionArgTypesInfo;
import org.apache.doris.nereids.trees.plans.commands.info.GeneratedColumnDesc;
import org.apache.doris.nereids.trees.plans.commands.info.InPartition;
import org.apache.doris.nereids.trees.plans.commands.info.IndexDefinition;
import org.apache.doris.nereids.trees.plans.commands.info.LabelNameInfo;
import org.apache.doris.nereids.trees.plans.commands.info.LessThanPartition;
import org.apache.doris.nereids.trees.plans.commands.info.MTMVPartitionDefinition;
import org.apache.doris.nereids.trees.plans.commands.info.ModifyBackendOp;
import org.apache.doris.nereids.trees.plans.commands.info.ModifyColumnCommentOp;
import org.apache.doris.nereids.trees.plans.commands.info.ModifyColumnOp;
import org.apache.doris.nereids.trees.plans.commands.info.ModifyDistributionOp;
import org.apache.doris.nereids.trees.plans.commands.info.ModifyEngineOp;
import org.apache.doris.nereids.trees.plans.commands.info.ModifyFrontendOrBackendHostNameOp;
import org.apache.doris.nereids.trees.plans.commands.info.ModifyFrontendOrBackendHostNameOp.ModifyOpType;
import org.apache.doris.nereids.trees.plans.commands.info.ModifyPartitionOp;
import org.apache.doris.nereids.trees.plans.commands.info.ModifyTableCommentOp;
import org.apache.doris.nereids.trees.plans.commands.info.ModifyTablePropertiesOp;
import org.apache.doris.nereids.trees.plans.commands.info.PartitionDefinition;
import org.apache.doris.nereids.trees.plans.commands.info.PartitionDefinition.MaxValue;
import org.apache.doris.nereids.trees.plans.commands.info.PartitionNamesInfo;
import org.apache.doris.nereids.trees.plans.commands.info.PartitionTableInfo;
import org.apache.doris.nereids.trees.plans.commands.info.PauseMTMVInfo;
import org.apache.doris.nereids.trees.plans.commands.info.RefreshMTMVInfo;
import org.apache.doris.nereids.trees.plans.commands.info.RenameColumnOp;
import org.apache.doris.nereids.trees.plans.commands.info.RenamePartitionOp;
import org.apache.doris.nereids.trees.plans.commands.info.RenameRollupOp;
import org.apache.doris.nereids.trees.plans.commands.info.RenameTableOp;
import org.apache.doris.nereids.trees.plans.commands.info.ReorderColumnsOp;
import org.apache.doris.nereids.trees.plans.commands.info.ReplacePartitionOp;
import org.apache.doris.nereids.trees.plans.commands.info.ReplaceTableOp;
import org.apache.doris.nereids.trees.plans.commands.info.ResumeMTMVInfo;
import org.apache.doris.nereids.trees.plans.commands.info.RollupDefinition;
import org.apache.doris.nereids.trees.plans.commands.info.SetCharsetAndCollateVarOp;
import org.apache.doris.nereids.trees.plans.commands.info.SetLdapPassVarOp;
import org.apache.doris.nereids.trees.plans.commands.info.SetNamesVarOp;
import org.apache.doris.nereids.trees.plans.commands.info.SetPassVarOp;
import org.apache.doris.nereids.trees.plans.commands.info.SetSessionVarOp;
import org.apache.doris.nereids.trees.plans.commands.info.SetUserDefinedVarOp;
import org.apache.doris.nereids.trees.plans.commands.info.SetUserPropertyVarOp;
import org.apache.doris.nereids.trees.plans.commands.info.SetVarOp;
import org.apache.doris.nereids.trees.plans.commands.info.ShowCreateMTMVInfo;
import org.apache.doris.nereids.trees.plans.commands.info.SimpleColumnDefinition;
import org.apache.doris.nereids.trees.plans.commands.info.StepPartition;
import org.apache.doris.nereids.trees.plans.commands.info.TableNameInfo;
import org.apache.doris.nereids.trees.plans.commands.info.TableRefInfo;
import org.apache.doris.nereids.trees.plans.commands.insert.BatchInsertIntoTableCommand;
import org.apache.doris.nereids.trees.plans.commands.insert.InsertIntoTableCommand;
import org.apache.doris.nereids.trees.plans.commands.insert.InsertOverwriteTableCommand;
import org.apache.doris.nereids.trees.plans.commands.load.CreateRoutineLoadCommand;
import org.apache.doris.nereids.trees.plans.commands.load.LoadColumnClause;
import org.apache.doris.nereids.trees.plans.commands.load.LoadColumnDesc;
import org.apache.doris.nereids.trees.plans.commands.load.LoadDeleteOnClause;
import org.apache.doris.nereids.trees.plans.commands.load.LoadPartitionNames;
import org.apache.doris.nereids.trees.plans.commands.load.LoadPrecedingFilterClause;
import org.apache.doris.nereids.trees.plans.commands.load.LoadProperty;
import org.apache.doris.nereids.trees.plans.commands.load.LoadSeparator;
import org.apache.doris.nereids.trees.plans.commands.load.LoadSequenceClause;
import org.apache.doris.nereids.trees.plans.commands.load.LoadWhereClause;
import org.apache.doris.nereids.trees.plans.commands.refresh.RefreshCatalogCommand;
import org.apache.doris.nereids.trees.plans.commands.refresh.RefreshDatabaseCommand;
import org.apache.doris.nereids.trees.plans.commands.refresh.RefreshTableCommand;
import org.apache.doris.nereids.trees.plans.commands.use.SwitchCommand;
import org.apache.doris.nereids.trees.plans.commands.use.UseCommand;
import org.apache.doris.nereids.trees.plans.logical.LogicalAggregate;
import org.apache.doris.nereids.trees.plans.logical.LogicalCTE;
import org.apache.doris.nereids.trees.plans.logical.LogicalExcept;
import org.apache.doris.nereids.trees.plans.logical.LogicalFileSink;
import org.apache.doris.nereids.trees.plans.logical.LogicalFilter;
import org.apache.doris.nereids.trees.plans.logical.LogicalGenerate;
import org.apache.doris.nereids.trees.plans.logical.LogicalHaving;
import org.apache.doris.nereids.trees.plans.logical.LogicalIntersect;
import org.apache.doris.nereids.trees.plans.logical.LogicalJoin;
import org.apache.doris.nereids.trees.plans.logical.LogicalLimit;
import org.apache.doris.nereids.trees.plans.logical.LogicalOneRowRelation;
import org.apache.doris.nereids.trees.plans.logical.LogicalPlan;
import org.apache.doris.nereids.trees.plans.logical.LogicalProject;
import org.apache.doris.nereids.trees.plans.logical.LogicalQualify;
import org.apache.doris.nereids.trees.plans.logical.LogicalRepeat;
import org.apache.doris.nereids.trees.plans.logical.LogicalSelectHint;
import org.apache.doris.nereids.trees.plans.logical.LogicalSink;
import org.apache.doris.nereids.trees.plans.logical.LogicalSort;
import org.apache.doris.nereids.trees.plans.logical.LogicalSubQueryAlias;
import org.apache.doris.nereids.trees.plans.logical.LogicalUnion;
import org.apache.doris.nereids.trees.plans.logical.LogicalUsingJoin;
import org.apache.doris.nereids.types.AggStateType;
import org.apache.doris.nereids.types.ArrayType;
import org.apache.doris.nereids.types.BigIntType;
import org.apache.doris.nereids.types.BooleanType;
import org.apache.doris.nereids.types.DataType;
import org.apache.doris.nereids.types.LargeIntType;
import org.apache.doris.nereids.types.MapType;
import org.apache.doris.nereids.types.StructField;
import org.apache.doris.nereids.types.StructType;
import org.apache.doris.nereids.types.VarcharType;
import org.apache.doris.nereids.types.coercion.CharacterType;
import org.apache.doris.nereids.util.ExpressionUtils;
import org.apache.doris.nereids.util.RelationUtil;
import org.apache.doris.nereids.util.Utils;
import org.apache.doris.policy.FilterType;
import org.apache.doris.policy.PolicyTypeEnum;
import org.apache.doris.qe.ConnectContext;
import org.apache.doris.qe.SqlModeHelper;
import org.apache.doris.statistics.AnalysisInfo;
import org.apache.doris.system.NodeType;

import com.google.common.collect.ImmutableList;
import com.google.common.collect.ImmutableMap;
import com.google.common.collect.ImmutableMap.Builder;
import com.google.common.collect.Lists;
import com.google.common.collect.Maps;
import com.google.common.collect.Sets;
import org.antlr.v4.runtime.ParserRuleContext;
import org.antlr.v4.runtime.RuleContext;
import org.antlr.v4.runtime.Token;
import org.antlr.v4.runtime.tree.ParseTree;
import org.antlr.v4.runtime.tree.RuleNode;
import org.antlr.v4.runtime.tree.TerminalNode;

import java.math.BigDecimal;
import java.math.BigInteger;
import java.util.ArrayList;
import java.util.Collections;
import java.util.HashMap;
import java.util.HashSet;
import java.util.List;
import java.util.Locale;
import java.util.Map;
import java.util.Optional;
import java.util.Set;
import java.util.function.Supplier;
import java.util.stream.Collectors;

/**
 * Build a logical plan tree with unbounded nodes.
 */
@SuppressWarnings({"OptionalUsedAsFieldOrParameterType", "OptionalGetWithoutIsPresent"})
public class LogicalPlanBuilder extends DorisParserBaseVisitor<Object> {
    private static String JOB_NAME = "jobName";
    private static String TASK_ID = "taskId";
    // Sort the parameters with token position to keep the order with original placeholders
    // in prepared statement.Otherwise, the order maybe broken
    private final Map<Token, Placeholder> tokenPosToParameters = Maps.newTreeMap((pos1, pos2) -> {
        int line = pos1.getLine() - pos2.getLine();
        if (line != 0) {
            return line;
        }
        return pos1.getCharPositionInLine() - pos2.getCharPositionInLine();
    });

    private final Map<Integer, ParserRuleContext> selectHintMap;

    public LogicalPlanBuilder(Map<Integer, ParserRuleContext> selectHintMap) {
        this.selectHintMap = selectHintMap;
    }

    @SuppressWarnings("unchecked")
    protected <T> T typedVisit(ParseTree ctx) {
        return (T) ctx.accept(this);
    }

    /**
     * Override the default behavior for all visit methods. This will only return a non-null result
     * when the context has only one child. This is done because there is no generic method to
     * combine the results of the context children. In all other cases null is returned.
     */
    @Override
    public Object visitChildren(RuleNode node) {
        if (node.getChildCount() == 1) {
            return node.getChild(0).accept(this);
        } else {
            return null;
        }
    }

    @Override
    public LogicalPlan visitSingleStatement(SingleStatementContext ctx) {
        return ParserUtils.withOrigin(ctx, () -> (LogicalPlan) visit(ctx.statement()));
    }

    @Override
    public LogicalPlan visitStatementDefault(StatementDefaultContext ctx) {
        LogicalPlan plan = plan(ctx.query());
        if (ctx.outFileClause() != null) {
            plan = withOutFile(plan, ctx.outFileClause());
        } else {
            plan = new UnboundResultSink<>(plan);
        }
        return withExplain(plan, ctx.explain());
    }

    @Override
    public LogicalPlan visitCreateScheduledJob(DorisParser.CreateScheduledJobContext ctx) {
        Optional<String> label = ctx.label == null ? Optional.empty() : Optional.of(ctx.label.getText());
        Optional<String> atTime = ctx.atTime == null ? Optional.empty() : Optional.of(ctx.atTime.getText());
        Optional<Boolean> immediateStartOptional = ctx.CURRENT_TIMESTAMP() == null ? Optional.of(false) :
                Optional.of(true);
        Optional<String> startTime = ctx.startTime == null ? Optional.empty() : Optional.of(ctx.startTime.getText());
        Optional<String> endsTime = ctx.endsTime == null ? Optional.empty() : Optional.of(ctx.endsTime.getText());
        Optional<Long> interval = ctx.timeInterval == null ? Optional.empty() :
                Optional.of(Long.valueOf(ctx.timeInterval.getText()));
        Optional<String> intervalUnit = ctx.timeUnit == null ? Optional.empty() : Optional.of(ctx.timeUnit.getText());
        String comment =
                visitCommentSpec(ctx.commentSpec());
        String executeSql = getOriginSql(ctx.supportedDmlStatement());
        CreateJobInfo createJobInfo = new CreateJobInfo(label, atTime, interval, intervalUnit, startTime,
                endsTime, immediateStartOptional, comment, executeSql);
        return new CreateJobCommand(createJobInfo);
    }

    private void checkJobNameKey(String key, String keyFormat, DorisParser.SupportedJobStatementContext parseContext) {
        if (key.isEmpty() || !key.equalsIgnoreCase(keyFormat)) {
            throw new ParseException(keyFormat + " should be: '" + keyFormat + "'", parseContext);
        }
    }

    @Override
    public LogicalPlan visitPauseJob(DorisParser.PauseJobContext ctx) {
        checkJobNameKey(stripQuotes(ctx.jobNameKey.getText()), JOB_NAME, ctx);
        return new PauseJobCommand(stripQuotes(ctx.jobNameValue.getText()));
    }

    @Override
    public LogicalPlan visitDropJob(DorisParser.DropJobContext ctx) {
        checkJobNameKey(stripQuotes(ctx.jobNameKey.getText()), JOB_NAME, ctx);
        boolean ifExists = ctx.EXISTS() != null;
        return new DropJobCommand(stripQuotes(ctx.jobNameValue.getText()), ifExists);
    }

    @Override
    public LogicalPlan visitResumeJob(DorisParser.ResumeJobContext ctx) {
        checkJobNameKey(stripQuotes(ctx.jobNameKey.getText()), JOB_NAME, ctx);
        return new ResumeJobCommand(stripQuotes(ctx.jobNameValue.getText()));
    }

    @Override
    public LogicalPlan visitCancelJobTask(DorisParser.CancelJobTaskContext ctx) {
        checkJobNameKey(stripQuotes(ctx.jobNameKey.getText()), JOB_NAME, ctx);
        checkJobNameKey(stripQuotes(ctx.taskIdKey.getText()), TASK_ID, ctx);
        String jobName = stripQuotes(ctx.jobNameValue.getText());
        Long taskId = Long.valueOf(ctx.taskIdValue.getText());
        return new CancelJobTaskCommand(jobName, taskId);
    }

    @Override
    public String visitCommentSpec(DorisParser.CommentSpecContext ctx) {
        String commentSpec = ctx == null ? "''" : ctx.STRING_LITERAL().getText();
        return
                LogicalPlanBuilderAssistant.escapeBackSlash(commentSpec.substring(1, commentSpec.length() - 1));
    }

    @Override
    public LogicalPlan visitInsertTable(InsertTableContext ctx) {
        boolean isOverwrite = ctx.INTO() == null;
        ImmutableList.Builder<String> tableName = ImmutableList.builder();
        if (null != ctx.tableName) {
            List<String> nameParts = visitMultipartIdentifier(ctx.tableName);
            tableName.addAll(nameParts);
        } else if (null != ctx.tableId) {
            // process group commit insert table command send by be
            TableName name = Env.getCurrentEnv().getCurrentCatalog()
                    .getTableNameByTableId(Long.valueOf(ctx.tableId.getText()));
            tableName.add(name.getDb());
            tableName.add(name.getTbl());
            ConnectContext.get().setDatabase(name.getDb());
        } else {
            throw new ParseException("tableName and tableId cannot both be null");
        }
        Optional<String> labelName = (ctx.labelName == null) ? Optional.empty() : Optional.of(ctx.labelName.getText());
        List<String> colNames = ctx.cols == null ? ImmutableList.of() : visitIdentifierList(ctx.cols);
        // TODO visit partitionSpecCtx
        LogicalPlan plan = visitQuery(ctx.query());
        // partitionSpec may be NULL. means auto detect partition. only available when IOT
        Pair<Boolean, List<String>> partitionSpec = visitPartitionSpec(ctx.partitionSpec());
        // partitionSpec.second :
        // null - auto detect
        // zero - whole table
        // others - specific partitions
        boolean isAutoDetect = partitionSpec.second == null;
        LogicalSink<?> sink = UnboundTableSinkCreator.createUnboundTableSinkMaybeOverwrite(
                tableName.build(),
                colNames,
                ImmutableList.of(), // hints
                partitionSpec.first, // isTemp
                partitionSpec.second, // partition names
                isAutoDetect,
                isOverwrite,
                ConnectContext.get().getSessionVariable().isEnableUniqueKeyPartialUpdate(),
                ctx.tableId == null ? DMLCommandType.INSERT : DMLCommandType.GROUP_COMMIT,
                plan);
        Optional<LogicalPlan> cte = Optional.empty();
        if (ctx.cte() != null) {
            cte = Optional.ofNullable(withCte(plan, ctx.cte()));
        }
        LogicalPlan command;
        if (isOverwrite) {
            command = new InsertOverwriteTableCommand(sink, labelName, cte);
        } else {
            if (ConnectContext.get() != null && ConnectContext.get().isTxnModel()
                    && sink.child() instanceof InlineTable
                    && sink.child().getExpressions().stream().allMatch(Expression::isConstant)) {
                // FIXME: In legacy, the `insert into select 1` is handled as `insert into values`.
                //  In nereids, the original way is throw an AnalysisException and fallback to legacy.
                //  Now handle it as `insert into select`(a separate load job), should fix it as the legacy.
                command = new BatchInsertIntoTableCommand(sink);
            } else {
                command = new InsertIntoTableCommand(sink, labelName, Optional.empty(), cte);
            }
        }
        return withExplain(command, ctx.explain());
    }

    /**
     * return a pair, first will be true if partitions is temp partition, select is a list to present partition list.
     */
    @Override
    public Pair<Boolean, List<String>> visitPartitionSpec(PartitionSpecContext ctx) {
        List<String> partitions = ImmutableList.of();
        boolean temporaryPartition = false;
        if (ctx != null) {
            temporaryPartition = ctx.TEMPORARY() != null;
            if (ctx.ASTERISK() != null) {
                partitions = null;
            } else if (ctx.partition != null) {
                partitions = ImmutableList.of(ctx.partition.getText());
            } else {
                partitions = visitIdentifierList(ctx.partitions);
            }
        }
        return Pair.of(temporaryPartition, partitions);
    }

    @Override
    public Command visitCreateMTMV(CreateMTMVContext ctx) {
        if (ctx.buildMode() == null && ctx.refreshMethod() == null && ctx.refreshTrigger() == null
                && ctx.cols == null && ctx.keys == null
                && ctx.HASH() == null && ctx.RANDOM() == null && ctx.BUCKETS() == null) {
            return visitCreateSyncMvCommand(ctx);
        }

        List<String> nameParts = visitMultipartIdentifier(ctx.mvName);
        BuildMode buildMode = visitBuildMode(ctx.buildMode());
        RefreshMethod refreshMethod = visitRefreshMethod(ctx.refreshMethod());
        MTMVRefreshTriggerInfo refreshTriggerInfo = visitRefreshTrigger(ctx.refreshTrigger());
        LogicalPlan logicalPlan = visitQuery(ctx.query());
        String querySql = getOriginSql(ctx.query());

        int bucketNum = FeConstants.default_bucket_num;
        if (ctx.INTEGER_VALUE() != null) {
            bucketNum = Integer.parseInt(ctx.INTEGER_VALUE().getText());
        }
        DistributionDescriptor desc;
        if (ctx.HASH() != null) {
            desc = new DistributionDescriptor(true, ctx.AUTO() != null, bucketNum,
                    visitIdentifierList(ctx.hashKeys));
        } else {
            desc = new DistributionDescriptor(false, ctx.AUTO() != null, bucketNum, null);
        }

        Map<String, String> properties = ctx.propertyClause() != null
                ? Maps.newHashMap(visitPropertyClause(ctx.propertyClause())) : Maps.newHashMap();
        String comment = ctx.STRING_LITERAL() == null ? "" : LogicalPlanBuilderAssistant.escapeBackSlash(
                ctx.STRING_LITERAL().getText().substring(1, ctx.STRING_LITERAL().getText().length() - 1));

        return new CreateMTMVCommand(new CreateMTMVInfo(ctx.EXISTS() != null, new TableNameInfo(nameParts),
                ctx.keys != null ? visitIdentifierList(ctx.keys) : ImmutableList.of(),
                comment,
                desc, properties, logicalPlan, querySql,
                new MTMVRefreshInfo(buildMode, refreshMethod, refreshTriggerInfo),
                ctx.cols == null ? Lists.newArrayList() : visitSimpleColumnDefs(ctx.cols),
                visitMTMVPartitionInfo(ctx.mvPartition())
        ));
    }

    private Command visitCreateSyncMvCommand(CreateMTMVContext ctx) {
        List<String> nameParts = visitMultipartIdentifier(ctx.mvName);
        LogicalPlan logicalPlan = new UnboundResultSink<>(visitQuery(ctx.query()));
        Map<String, String> properties = ctx.propertyClause() != null
                ? Maps.newHashMap(visitPropertyClause(ctx.propertyClause())) : Maps.newHashMap();
        return new CreateMaterializedViewCommand(new TableNameInfo(nameParts), logicalPlan, properties);
    }

    /**
     * get MTMVPartitionDefinition
     *
     * @param ctx MvPartitionContext
     * @return MTMVPartitionDefinition
     */
    public MTMVPartitionDefinition visitMTMVPartitionInfo(MvPartitionContext ctx) {
        MTMVPartitionDefinition mtmvPartitionDefinition = new MTMVPartitionDefinition();
        if (ctx == null) {
            mtmvPartitionDefinition.setPartitionType(MTMVPartitionType.SELF_MANAGE);
        } else if (ctx.partitionKey != null) {
            mtmvPartitionDefinition.setPartitionType(MTMVPartitionType.FOLLOW_BASE_TABLE);
            mtmvPartitionDefinition.setPartitionCol(ctx.partitionKey.getText());
        } else {
            mtmvPartitionDefinition.setPartitionType(MTMVPartitionType.EXPR);
            Expression functionCallExpression = visitFunctionCallExpression(ctx.partitionExpr);
            mtmvPartitionDefinition.setFunctionCallExpression(functionCallExpression);
        }
        return mtmvPartitionDefinition;
    }

    @Override
    public List<SimpleColumnDefinition> visitSimpleColumnDefs(SimpleColumnDefsContext ctx) {
        if (ctx == null) {
            return null;
        }
        return ctx.cols.stream()
                .map(this::visitSimpleColumnDef)
                .collect(ImmutableList.toImmutableList());
    }

    @Override
    public SimpleColumnDefinition visitSimpleColumnDef(SimpleColumnDefContext ctx) {
        String comment = ctx.STRING_LITERAL() == null ? "" : LogicalPlanBuilderAssistant.escapeBackSlash(
                ctx.STRING_LITERAL().getText().substring(1, ctx.STRING_LITERAL().getText().length() - 1));
        return new SimpleColumnDefinition(ctx.colName.getText(), comment);
    }

    /**
     * get originSql
     *
     * @param ctx context
     * @return originSql
     */
    public String getOriginSql(ParserRuleContext ctx) {
        int startIndex = ctx.start.getStartIndex();
        int stopIndex = ctx.stop.getStopIndex();
        org.antlr.v4.runtime.misc.Interval interval = new org.antlr.v4.runtime.misc.Interval(startIndex, stopIndex);
        return ctx.start.getInputStream().getText(interval);
    }

    @Override
    public MTMVRefreshTriggerInfo visitRefreshTrigger(RefreshTriggerContext ctx) {
        if (ctx == null) {
            return new MTMVRefreshTriggerInfo(RefreshTrigger.MANUAL);
        }
        if (ctx.MANUAL() != null) {
            return new MTMVRefreshTriggerInfo(RefreshTrigger.MANUAL);
        }
        if (ctx.COMMIT() != null) {
            return new MTMVRefreshTriggerInfo(RefreshTrigger.COMMIT);
        }
        if (ctx.SCHEDULE() != null) {
            return new MTMVRefreshTriggerInfo(RefreshTrigger.SCHEDULE, visitRefreshSchedule(ctx.refreshSchedule()));
        }
        return new MTMVRefreshTriggerInfo(RefreshTrigger.MANUAL);
    }

    @Override
    public ReplayCommand visitReplay(DorisParser.ReplayContext ctx) {
        if (ctx.replayCommand().replayType().DUMP() != null) {
            LogicalPlan plan = plan(ctx.replayCommand().replayType().query());
            return new ReplayCommand(PlanType.REPLAY_COMMAND, null, plan, ReplayCommand.ReplayType.DUMP);
        } else if (ctx.replayCommand().replayType().PLAY() != null) {
            String tmpPath = ctx.replayCommand().replayType().filePath.getText();
            String path = LogicalPlanBuilderAssistant.escapeBackSlash(tmpPath.substring(1, tmpPath.length() - 1));
            return new ReplayCommand(PlanType.REPLAY_COMMAND, path, null, ReplayCommand.ReplayType.PLAY);
        }
        return null;
    }

    @Override
    public MTMVRefreshSchedule visitRefreshSchedule(RefreshScheduleContext ctx) {
        int interval = Integer.parseInt(ctx.INTEGER_VALUE().getText());
        String startTime = ctx.STARTS() == null ? null
                : ctx.STRING_LITERAL().getText().substring(1, ctx.STRING_LITERAL().getText().length() - 1);
        IntervalUnit unit = visitMvRefreshUnit(ctx.refreshUnit);
        return new MTMVRefreshSchedule(startTime, interval, unit);
    }

    /**
     * get IntervalUnit,only enable_job_schedule_second_for_test is true, can use second
     *
     * @param ctx ctx
     * @return IntervalUnit
     */
    public IntervalUnit visitMvRefreshUnit(IdentifierContext ctx) {
        IntervalUnit intervalUnit = IntervalUnit.fromString(ctx.getText().toUpperCase());
        if (null == intervalUnit) {
            throw new AnalysisException("interval time unit can not be " + ctx.getText());
        }
        if (intervalUnit.equals(IntervalUnit.SECOND)
                && !Config.enable_job_schedule_second_for_test) {
            throw new AnalysisException("interval time unit can not be second");
        }
        return intervalUnit;
    }

    @Override
    public RefreshMethod visitRefreshMethod(RefreshMethodContext ctx) {
        if (ctx == null) {
            return RefreshMethod.AUTO;
        }
        return RefreshMethod.valueOf(ctx.getText().toUpperCase());
    }

    @Override
    public BuildMode visitBuildMode(BuildModeContext ctx) {
        if (ctx == null) {
            return BuildMode.IMMEDIATE;
        }
        if (ctx.DEFERRED() != null) {
            return BuildMode.DEFERRED;
        } else if (ctx.IMMEDIATE() != null) {
            return BuildMode.IMMEDIATE;
        }
        return BuildMode.IMMEDIATE;
    }

    @Override
    public RefreshMTMVCommand visitRefreshMTMV(RefreshMTMVContext ctx) {
        List<String> nameParts = visitMultipartIdentifier(ctx.mvName);
        List<String> partitions = ImmutableList.of();
        if (ctx.partitionSpec() != null) {
            if (ctx.partitionSpec().TEMPORARY() != null) {
                throw new AnalysisException("Not allowed to specify TEMPORARY ");
            }
            if (ctx.partitionSpec().partition != null) {
                partitions = ImmutableList.of(ctx.partitionSpec().partition.getText());
            } else {
                partitions = visitIdentifierList(ctx.partitionSpec().partitions);
            }
        }
        return new RefreshMTMVCommand(new RefreshMTMVInfo(new TableNameInfo(nameParts),
                partitions, ctx.COMPLETE() != null));
    }

    @Override
    public Command visitDropMTMV(DropMTMVContext ctx) {
        if (ctx.tableName != null) {
            // TODO support drop sync mv
            return new UnsupportedCommand();
        }
        List<String> nameParts = visitMultipartIdentifier(ctx.mvName);
        return new DropMTMVCommand(new DropMTMVInfo(new TableNameInfo(nameParts), ctx.EXISTS() != null));
    }

    @Override
    public PauseMTMVCommand visitPauseMTMV(PauseMTMVContext ctx) {
        List<String> nameParts = visitMultipartIdentifier(ctx.mvName);
        return new PauseMTMVCommand(new PauseMTMVInfo(new TableNameInfo(nameParts)));
    }

    @Override
    public ResumeMTMVCommand visitResumeMTMV(ResumeMTMVContext ctx) {
        List<String> nameParts = visitMultipartIdentifier(ctx.mvName);
        return new ResumeMTMVCommand(new ResumeMTMVInfo(new TableNameInfo(nameParts)));
    }

    @Override
    public ShowCreateMTMVCommand visitShowCreateMTMV(ShowCreateMTMVContext ctx) {
        List<String> nameParts = visitMultipartIdentifier(ctx.mvName);
        return new ShowCreateMTMVCommand(new ShowCreateMTMVInfo(new TableNameInfo(nameParts)));
    }

    @Override
    public CancelExportCommand visitCancelExport(DorisParser.CancelExportContext ctx) {
        String databaseName = null;
        if (ctx.database != null) {
            databaseName = stripQuotes(ctx.database.getText());
        }
        Expression wildWhere = null;
        if (ctx.wildWhere() != null) {
            wildWhere = getWildWhere(ctx.wildWhere());
        }
        return new CancelExportCommand(databaseName, wildWhere);
    }

    @Override
    public CancelLoadCommand visitCancelLoad(DorisParser.CancelLoadContext ctx) {
        String databaseName = null;
        if (ctx.database != null) {
            databaseName = stripQuotes(ctx.database.getText());
        }
        Expression wildWhere = null;
        if (ctx.wildWhere() != null) {
            wildWhere = getWildWhere(ctx.wildWhere());
        }
        return new CancelLoadCommand(databaseName, wildWhere);
    }

    @Override
    public CancelWarmUpJobCommand visitCancelWarmUpJob(DorisParser.CancelWarmUpJobContext ctx) {
        Expression wildWhere = null;
        if (ctx.wildWhere() != null) {
            wildWhere = getWildWhere(ctx.wildWhere());
        }
        return new CancelWarmUpJobCommand(wildWhere);
    }

    @Override
    public CancelMTMVTaskCommand visitCancelMTMVTask(CancelMTMVTaskContext ctx) {
        List<String> nameParts = visitMultipartIdentifier(ctx.mvName);
        long taskId = Long.parseLong(ctx.taskId.getText());
        return new CancelMTMVTaskCommand(new CancelMTMVTaskInfo(new TableNameInfo(nameParts), taskId));
    }

    @Override
    public AdminCompactTableCommand visitAdminCompactTable(AdminCompactTableContext ctx) {
        TableRefInfo tableRefInfo = visitBaseTableRefContext(ctx.baseTableRef());
        EqualTo equalTo = null;
        if (ctx.WHERE() != null) {
            StringLiteral left = new StringLiteral(stripQuotes(ctx.TYPE().getText()));
            StringLiteral right = new StringLiteral(stripQuotes(ctx.STRING_LITERAL().getText()));
            equalTo = new EqualTo(left, right);
        }
        return new AdminCompactTableCommand(tableRefInfo, equalTo);
    }

    @Override
    public AlterMTMVCommand visitAlterMTMV(AlterMTMVContext ctx) {
        List<String> nameParts = visitMultipartIdentifier(ctx.mvName);
        TableNameInfo mvName = new TableNameInfo(nameParts);
        AlterMTMVInfo alterMTMVInfo = null;
        if (ctx.RENAME() != null) {
            alterMTMVInfo = new AlterMTMVRenameInfo(mvName, ctx.newName.getText());
        } else if (ctx.REFRESH() != null) {
            MTMVRefreshInfo refreshInfo = new MTMVRefreshInfo();
            if (ctx.refreshMethod() != null) {
                refreshInfo.setRefreshMethod(visitRefreshMethod(ctx.refreshMethod()));
            }
            if (ctx.refreshTrigger() != null) {
                refreshInfo.setRefreshTriggerInfo(visitRefreshTrigger(ctx.refreshTrigger()));
            }
            alterMTMVInfo = new AlterMTMVRefreshInfo(mvName, refreshInfo);
        } else if (ctx.SET() != null) {
            alterMTMVInfo = new AlterMTMVPropertyInfo(mvName,
                    Maps.newHashMap(visitPropertyItemList(ctx.fileProperties)));
        } else if (ctx.REPLACE() != null) {
            String newName = ctx.newName.getText();
            Map<String, String> properties = ctx.propertyClause() != null
                    ? Maps.newHashMap(visitPropertyClause(ctx.propertyClause())) : Maps.newHashMap();
            alterMTMVInfo = new AlterMTMVReplaceInfo(mvName, newName, properties);
        }
        return new AlterMTMVCommand(alterMTMVInfo);
    }

    @Override
    public LogicalPlan visitAlterView(AlterViewContext ctx) {
        List<String> nameParts = visitMultipartIdentifier(ctx.name);
        String comment = ctx.commentSpec() == null ? null : visitCommentSpec(ctx.commentSpec());
        AlterViewInfo info;
        if (comment != null) {
            info = new AlterViewInfo(new TableNameInfo(nameParts), comment);
        } else {
            String querySql = getOriginSql(ctx.query());
            info = new AlterViewInfo(new TableNameInfo(nameParts), querySql,
                    ctx.cols == null ? Lists.newArrayList() : visitSimpleColumnDefs(ctx.cols));
        }
        return new AlterViewCommand(info);
    }

    @Override
    public LogicalPlan visitAlterStorageVault(AlterStorageVaultContext ctx) {
        List<String> nameParts = this.visitMultipartIdentifier(ctx.name);
        String vaultName = nameParts.get(0);
        Map<String, String> properties = this.visitPropertyClause(ctx.properties);
        return new AlterStorageVaultCommand(vaultName, properties);
    }

    @Override
    public LogicalPlan visitAlterSystemRenameComputeGroup(AlterSystemRenameComputeGroupContext ctx) {
        return new AlterSystemRenameComputeGroupCommand(ctx.name.getText(), ctx.newName.getText());
    }

    @Override
    public LogicalPlan visitShowConstraint(ShowConstraintContext ctx) {
        List<String> parts = visitMultipartIdentifier(ctx.table);
        return new ShowConstraintsCommand(parts);
    }

    @Override
    public LogicalPlan visitAddConstraint(AddConstraintContext ctx) {
        List<String> parts = visitMultipartIdentifier(ctx.table);
        UnboundRelation curTable = new UnboundRelation(StatementScopeIdGenerator.newRelationId(), parts);
        ImmutableList<Slot> slots = visitIdentifierList(ctx.constraint().slots).stream()
                .map(UnboundSlot::new)
                .collect(ImmutableList.toImmutableList());
        Constraint constraint;
        if (ctx.constraint().UNIQUE() != null) {
            constraint = Constraint.newUniqueConstraint(curTable, slots);
        } else if (ctx.constraint().PRIMARY() != null) {
            constraint = Constraint.newPrimaryKeyConstraint(curTable, slots);
        } else if (ctx.constraint().FOREIGN() != null) {
            ImmutableList<Slot> referencedSlots = visitIdentifierList(ctx.constraint().referencedSlots).stream()
                    .map(UnboundSlot::new)
                    .collect(ImmutableList.toImmutableList());
            List<String> nameParts = visitMultipartIdentifier(ctx.constraint().referenceTable);
            LogicalPlan referenceTable = new UnboundRelation(StatementScopeIdGenerator.newRelationId(), nameParts);
            constraint = Constraint.newForeignKeyConstraint(curTable, slots, referenceTable, referencedSlots);
        } else {
            throw new AnalysisException("Unsupported constraint " + ctx.getText());
        }
        return new AddConstraintCommand(ctx.constraintName.getText().toLowerCase(), constraint);
    }

    @Override
    public LogicalPlan visitDropConstraint(DropConstraintContext ctx) {
        List<String> parts = visitMultipartIdentifier(ctx.table);
        UnboundRelation curTable = new UnboundRelation(StatementScopeIdGenerator.newRelationId(), parts);
        return new DropConstraintCommand(ctx.constraintName.getText().toLowerCase(), curTable);
    }

    @Override
    public LogicalPlan visitUpdate(UpdateContext ctx) {
        LogicalPlan query = LogicalPlanBuilderAssistant.withCheckPolicy(new UnboundRelation(
                StatementScopeIdGenerator.newRelationId(), visitMultipartIdentifier(ctx.tableName)));
        query = withTableAlias(query, ctx.tableAlias());
        if (ctx.fromClause() != null) {
            query = withRelations(query, ctx.fromClause().relations().relation());
        }
        query = withFilter(query, Optional.ofNullable(ctx.whereClause()));
        String tableAlias = null;
        if (ctx.tableAlias().strictIdentifier() != null) {
            tableAlias = ctx.tableAlias().getText();
        }
        Optional<LogicalPlan> cte = Optional.empty();
        if (ctx.cte() != null) {
            cte = Optional.ofNullable(withCte(query, ctx.cte()));
        }
        return withExplain(new UpdateCommand(visitMultipartIdentifier(ctx.tableName), tableAlias,
                visitUpdateAssignmentSeq(ctx.updateAssignmentSeq()), query, cte), ctx.explain());
    }

    @Override
    public LogicalPlan visitDelete(DeleteContext ctx) {
        List<String> tableName = visitMultipartIdentifier(ctx.tableName);
        Pair<Boolean, List<String>> partitionSpec = visitPartitionSpec(ctx.partitionSpec());
        // TODO: now dont support delete auto detect partition.
        if (partitionSpec == null) {
            throw new ParseException("Now don't support auto detect partitions in deleting", ctx);
        }
        LogicalPlan query = withTableAlias(LogicalPlanBuilderAssistant.withCheckPolicy(
                new UnboundRelation(StatementScopeIdGenerator.newRelationId(), tableName,
                        partitionSpec.second, partitionSpec.first)), ctx.tableAlias());
        String tableAlias = null;
        if (ctx.tableAlias().strictIdentifier() != null) {
            tableAlias = ctx.tableAlias().getText();
        }

        Command deleteCommand;
        if (ctx.USING() == null && ctx.cte() == null) {
            query = withFilter(query, Optional.ofNullable(ctx.whereClause()));
            deleteCommand = new DeleteFromCommand(tableName, tableAlias, partitionSpec.first,
                    partitionSpec.second, query);
        } else {
            // convert to insert into select
            if (ctx.USING() != null) {
                query = withRelations(query, ctx.relations().relation());
            }
            query = withFilter(query, Optional.ofNullable(ctx.whereClause()));
            Optional<LogicalPlan> cte = Optional.empty();
            if (ctx.cte() != null) {
                cte = Optional.ofNullable(withCte(query, ctx.cte()));
            }
            deleteCommand = new DeleteFromUsingCommand(tableName, tableAlias,
                    partitionSpec.first, partitionSpec.second, query, cte);
        }
        if (ctx.explain() != null) {
            return withExplain(deleteCommand, ctx.explain());
        } else {
            return deleteCommand;
        }
    }

    @Override
    public LogicalPlan visitExport(ExportContext ctx) {
        // TODO: replace old class name like ExportStmt, BrokerDesc, Expr with new nereid class name
        List<String> tableName = visitMultipartIdentifier(ctx.tableName);
        List<String> partitions = ctx.partition == null ? ImmutableList.of() : visitIdentifierList(ctx.partition);

        // handle path string
        String tmpPath = ctx.filePath.getText();
        String path = LogicalPlanBuilderAssistant.escapeBackSlash(tmpPath.substring(1, tmpPath.length() - 1));

        Optional<Expression> expr = Optional.empty();
        if (ctx.whereClause() != null) {
            expr = Optional.of(getExpression(ctx.whereClause().booleanExpression()));
        }

        Map<String, String> filePropertiesMap = ImmutableMap.of();
        if (ctx.propertyClause() != null) {
            filePropertiesMap = visitPropertyClause(ctx.propertyClause());
        }

        Optional<BrokerDesc> brokerDesc = Optional.empty();
        if (ctx.withRemoteStorageSystem() != null) {
            brokerDesc = Optional.ofNullable(visitWithRemoteStorageSystem(ctx.withRemoteStorageSystem()));
        }
        return new ExportCommand(tableName, partitions, expr, path, filePropertiesMap, brokerDesc);
    }

    @Override
    public Map<String, String> visitPropertyClause(PropertyClauseContext ctx) {
        return ctx == null ? ImmutableMap.of() : visitPropertyItemList(ctx.fileProperties);
    }

    @Override
    public Map<String, String> visitPropertyItemList(PropertyItemListContext ctx) {
        if (ctx == null || ctx.properties == null) {
            return ImmutableMap.of();
        }
        Builder<String, String> propertiesMap = ImmutableMap.builder();
        for (PropertyItemContext argument : ctx.properties) {
            String key = parsePropertyKey(argument.key);
            String value = parsePropertyValue(argument.value);
            propertiesMap.put(key, value);
        }
        return propertiesMap.build();
    }

    @Override
    public BrokerDesc visitWithRemoteStorageSystem(WithRemoteStorageSystemContext ctx) {
        BrokerDesc brokerDesc = null;

        Map<String, String> brokerPropertiesMap = visitPropertyItemList(ctx.brokerProperties);

        if (ctx.S3() != null) {
            brokerDesc = new BrokerDesc("S3", StorageBackend.StorageType.S3, brokerPropertiesMap);
        } else if (ctx.HDFS() != null) {
            brokerDesc = new BrokerDesc("HDFS", StorageBackend.StorageType.HDFS, brokerPropertiesMap);
        } else if (ctx.LOCAL() != null) {
            brokerDesc = new BrokerDesc("HDFS", StorageBackend.StorageType.LOCAL, brokerPropertiesMap);
        } else if (ctx.BROKER() != null) {
            brokerDesc = new BrokerDesc(visitIdentifierOrText(ctx.brokerName), brokerPropertiesMap);
        }
        return brokerDesc;
    }

    /**
     * Visit multi-statements.
     */
    @Override
    public List<Pair<LogicalPlan, StatementContext>> visitMultiStatements(MultiStatementsContext ctx) {
        List<Pair<LogicalPlan, StatementContext>> logicalPlans = Lists.newArrayList();
        for (DorisParser.StatementContext statement : ctx.statement()) {
            StatementContext statementContext = new StatementContext();
            ConnectContext connectContext = ConnectContext.get();
            if (connectContext != null) {
                connectContext.setStatementContext(statementContext);
                statementContext.setConnectContext(connectContext);
            }
            logicalPlans.add(Pair.of(
                    ParserUtils.withOrigin(ctx, () -> (LogicalPlan) visit(statement)), statementContext));
            List<Placeholder> params = new ArrayList<>(tokenPosToParameters.values());
            statementContext.setPlaceholders(params);
            tokenPosToParameters.clear();
        }
        return logicalPlans;
    }

    /**
     * Visit load-statements.
     */
    @Override
    public LogicalPlan visitLoad(DorisParser.LoadContext ctx) {

        BulkStorageDesc bulkDesc = null;
        if (ctx.withRemoteStorageSystem() != null) {
            Map<String, String> bulkProperties =
                    new HashMap<>(visitPropertyItemList(ctx.withRemoteStorageSystem().brokerProperties));
            if (ctx.withRemoteStorageSystem().S3() != null) {
                bulkDesc = new BulkStorageDesc("S3", BulkStorageDesc.StorageType.S3, bulkProperties);
            } else if (ctx.withRemoteStorageSystem().HDFS() != null) {
                bulkDesc = new BulkStorageDesc("HDFS", BulkStorageDesc.StorageType.HDFS, bulkProperties);
            } else if (ctx.withRemoteStorageSystem().LOCAL() != null) {
                bulkDesc = new BulkStorageDesc("LOCAL_HDFS", BulkStorageDesc.StorageType.LOCAL, bulkProperties);
            } else if (ctx.withRemoteStorageSystem().BROKER() != null
                    && ctx.withRemoteStorageSystem().identifierOrText().getText() != null) {
                bulkDesc = new BulkStorageDesc(ctx.withRemoteStorageSystem().identifierOrText().getText(),
                        bulkProperties);
            }
        }
        ImmutableList.Builder<BulkLoadDataDesc> dataDescriptions = new ImmutableList.Builder<>();
        List<String> labelParts = visitMultipartIdentifier(ctx.lableName);
        String labelName = null;
        String labelDbName = null;
        if (ConnectContext.get().getDatabase().isEmpty() && labelParts.size() == 1) {
            throw new AnalysisException("Current database is not set.");
        } else if (labelParts.size() == 1) {
            labelName = labelParts.get(0);
        } else if (labelParts.size() == 2) {
            labelDbName = labelParts.get(0);
            labelName = labelParts.get(1);
        } else if (labelParts.size() == 3) {
            labelDbName = labelParts.get(1);
            labelName = labelParts.get(2);
        } else {
            throw new AnalysisException("labelParts in load should be [ctl.][db.]label");
        }

        for (DorisParser.DataDescContext ddc : ctx.dataDescs) {
            List<String> nameParts = Lists.newArrayList();
            if (labelDbName != null) {
                nameParts.add(labelDbName);
            }
            nameParts.add(ddc.targetTableName.getText());
            List<String> tableName = RelationUtil.getQualifierName(ConnectContext.get(), nameParts);
            List<String> colNames = (ddc.columns == null ? ImmutableList.of() : visitIdentifierList(ddc.columns));
            List<String> columnsFromPath = (ddc.columnsFromPath == null ? ImmutableList.of()
                        : visitIdentifierList(ddc.columnsFromPath.identifierList()));
            List<String> partitions = ddc.partition == null ? ImmutableList.of() : visitIdentifierList(ddc.partition);
            // TODO: multi location
            List<String> multiFilePaths = new ArrayList<>();
            for (Token filePath : ddc.filePaths) {
                multiFilePaths.add(filePath.getText().substring(1, filePath.getText().length() - 1));
            }
            List<String> filePaths = ddc.filePath == null ? ImmutableList.of() : multiFilePaths;
            Map<String, Expression> colMappings;
            if (ddc.columnMapping == null) {
                colMappings = ImmutableMap.of();
            } else {
                colMappings = new HashMap<>();
                for (DorisParser.MappingExprContext mappingExpr : ddc.columnMapping.mappingSet) {
                    colMappings.put(mappingExpr.mappingCol.getText(), getExpression(mappingExpr.expression()));
                }
            }

            LoadTask.MergeType mergeType = ddc.mergeType() == null ? LoadTask.MergeType.APPEND
                        : LoadTask.MergeType.valueOf(ddc.mergeType().getText());

            Optional<String> fileFormat = ddc.format == null ? Optional.empty()
                    : Optional.of(visitIdentifierOrText(ddc.format));
            Optional<String> separator = ddc.separator == null ? Optional.empty() : Optional.of(ddc.separator.getText()
                        .substring(1, ddc.separator.getText().length() - 1));
            Optional<String> comma = ddc.comma == null ? Optional.empty() : Optional.of(ddc.comma.getText()
                        .substring(1, ddc.comma.getText().length() - 1));
            Map<String, String> dataProperties = ddc.propertyClause() == null ? new HashMap<>()
                        : visitPropertyClause(ddc.propertyClause());
            dataDescriptions.add(new BulkLoadDataDesc(
                    tableName,
                    partitions,
                    filePaths,
                    colNames,
                    columnsFromPath,
                    colMappings,
                    new BulkLoadDataDesc.FileFormatDesc(separator, comma, fileFormat),
                    false,
                    ddc.preFilter == null ? Optional.empty() : Optional.of(getExpression(ddc.preFilter.expression())),
                    ddc.where == null ? Optional.empty() : Optional.of(getExpression(ddc.where.booleanExpression())),
                    mergeType,
                    ddc.deleteOn == null ? Optional.empty() : Optional.of(getExpression(ddc.deleteOn.expression())),
                    ddc.sequenceColumn == null ? Optional.empty()
                            : Optional.of(ddc.sequenceColumn.identifier().getText()), dataProperties));
        }
        Map<String, String> properties = Collections.emptyMap();
        if (ctx.propertyClause() != null) {
            properties = visitPropertyItemList(ctx.propertyClause().propertyItemList());
        }
        String commentSpec = ctx.commentSpec() == null ? "''" : ctx.commentSpec().STRING_LITERAL().getText();
        String comment =
                LogicalPlanBuilderAssistant.escapeBackSlash(commentSpec.substring(1, commentSpec.length() - 1));
        return new LoadCommand(labelName, dataDescriptions.build(), bulkDesc, properties, comment);
    }

    /* ********************************************************************************************
     * Plan parsing
     * ******************************************************************************************** */

    /**
     * process lateral view, add a {@link LogicalGenerate} on plan.
     */
    protected LogicalPlan withGenerate(LogicalPlan plan, LateralViewContext ctx) {
        if (ctx.LATERAL() == null) {
            return plan;
        }
        String generateName = ctx.tableName.getText();
        // if later view explode map type, we need to add a project to convert map to struct
        String columnName = ctx.columnNames.get(0).getText();
        List<String> expandColumnNames = ImmutableList.of();

        // explode can pass multiple columns
        // then use struct to return the result of the expansion of multiple columns.
        if (ctx.columnNames.size() > 1
                || BuiltinTableGeneratingFunctions.INSTANCE.getReturnManyColumnFunctions()
                    .contains(ctx.functionName.getText())) {
            columnName = ConnectContext.get() != null
                    ? ConnectContext.get().getStatementContext().generateColumnName() : "expand_cols";
            expandColumnNames = ctx.columnNames.stream()
                    .map(RuleContext::getText).collect(ImmutableList.toImmutableList());
        }
        String functionName = ctx.functionName.getText();
        List<Expression> arguments = ctx.expression().stream()
                .<Expression>map(this::typedVisit)
                .collect(ImmutableList.toImmutableList());
        Function unboundFunction = new UnboundFunction(functionName, arguments);
        return new LogicalGenerate<>(ImmutableList.of(unboundFunction),
                ImmutableList.of(new UnboundSlot(generateName, columnName)), ImmutableList.of(expandColumnNames), plan);
    }

    /**
     * process CTE and store the results in a logical plan node LogicalCTE
     */
    private LogicalPlan withCte(LogicalPlan plan, CteContext ctx) {
        if (ctx == null) {
            return plan;
        }
        return new LogicalCTE<>((List) visit(ctx.aliasQuery(), LogicalSubQueryAlias.class), plan);
    }

    /**
     * process CTE's alias queries and column aliases
     */
    @Override
    public LogicalSubQueryAlias<Plan> visitAliasQuery(AliasQueryContext ctx) {
        return ParserUtils.withOrigin(ctx, () -> {
            LogicalPlan queryPlan = plan(ctx.query());
            Optional<List<String>> columnNames = optionalVisit(ctx.columnAliases(), () ->
                    ctx.columnAliases().identifier().stream()
                    .map(RuleContext::getText)
                    .collect(ImmutableList.toImmutableList())
            );
            return new LogicalSubQueryAlias<>(ctx.identifier().getText(), columnNames, queryPlan);
        });
    }

    /**
     * process LoadProperty in routine load
     */
    public LoadProperty visitLoadProperty(LoadPropertyContext ctx) {
        LoadProperty loadProperty = null;
        if (ctx instanceof SeparatorContext) {
            String separator = stripQuotes(((SeparatorContext) ctx).STRING_LITERAL().getText());
            loadProperty = new LoadSeparator(separator);
        } else if (ctx instanceof ImportColumnsContext) {
            List<LoadColumnDesc> descList = new ArrayList<>();
            for (DorisParser.ImportColumnDescContext loadColumnDescCtx : ((ImportColumnsContext) ctx)
                    .importColumnsStatement().importColumnDesc()) {
                LoadColumnDesc desc;
                if (loadColumnDescCtx.booleanExpression() != null) {
                    desc = new LoadColumnDesc(loadColumnDescCtx.name.getText(),
                        getExpression(loadColumnDescCtx.booleanExpression()));
                } else {
                    desc = new LoadColumnDesc(loadColumnDescCtx.name.getText());
                }
                descList.add(desc);
            }
            loadProperty = new LoadColumnClause(descList);
        } else if (ctx instanceof ImportDeleteOnContext) {
            loadProperty = new LoadDeleteOnClause(getExpression(((ImportDeleteOnContext) ctx)
                    .importDeleteOnStatement().booleanExpression()));
        } else if (ctx instanceof ImportPartitionsContext) {
            Pair<Boolean, List<String>> partitionSpec = visitPartitionSpec(
                    ((ImportPartitionsContext) ctx).partitionSpec());
            loadProperty = new LoadPartitionNames(partitionSpec.first, partitionSpec.second);
        } else if (ctx instanceof ImportPrecedingFilterContext) {
            loadProperty = new LoadPrecedingFilterClause(getExpression(((ImportPrecedingFilterContext) ctx)
                    .importPrecedingFilterStatement().booleanExpression()));
        } else if (ctx instanceof ImportSequenceContext) {
            loadProperty = new LoadSequenceClause(((ImportSequenceContext) ctx)
                    .importSequenceStatement().identifier().getText());
        } else if (ctx instanceof ImportWhereContext) {
            loadProperty = new LoadWhereClause(getExpression(((ImportWhereContext) ctx)
                    .importWhereStatement().booleanExpression()));
        }
        return loadProperty;
    }

    @Override
    public LogicalPlan visitCreateRoutineLoad(CreateRoutineLoadContext ctx) {
        List<String> labelParts = visitMultipartIdentifier(ctx.label);
        String labelName = null;
        String labelDbName = null;
        if (ConnectContext.get().getDatabase().isEmpty() && labelParts.size() == 1) {
            throw new AnalysisException("Current database is not set.");
        } else if (labelParts.size() == 1) {
            labelName = labelParts.get(0);
        } else if (labelParts.size() == 2) {
            labelDbName = labelParts.get(0);
            labelName = labelParts.get(1);
        } else {
            throw new AnalysisException("labelParts in load should be [db.]label");
        }
        LabelNameInfo jobLabelInfo = new LabelNameInfo(labelDbName, labelName);
        String tableName = null;
        if (ctx.table != null) {
            tableName = ctx.table.getText();
        }
        Map<String, String> properties = ctx.propertyClause() != null
                // NOTICE: we should not generate immutable map here, because it will be modified when analyzing.
                ? Maps.newHashMap(visitPropertyClause(ctx.propertyClause()))
                : Maps.newHashMap();
        String type = ctx.type.getText();
        Map<String, String> customProperties = ctx.customProperties != null
                // NOTICE: we should not generate immutable map here, because it will be modified when analyzing.
                ? Maps.newHashMap(visitPropertyItemList(ctx.customProperties))
                : Maps.newHashMap();
        LoadTask.MergeType mergeType = LoadTask.MergeType.APPEND;
        if (ctx.WITH() != null) {
            if (ctx.DELETE() != null) {
                mergeType = LoadTask.MergeType.DELETE;
            } else if (ctx.MERGE() != null) {
                mergeType = LoadTask.MergeType.MERGE;
            }
        }
        String comment = visitCommentSpec(ctx.commentSpec());
        Map<String, LoadProperty> loadPropertyMap = new HashMap<>();
        for (DorisParser.LoadPropertyContext oneLoadPropertyCOntext : ctx.loadProperty()) {
            LoadProperty loadProperty = visitLoadProperty(oneLoadPropertyCOntext);
            if (loadProperty == null) {
                throw new AnalysisException("invalid clause of routine load");
            }
            if (loadPropertyMap.get(loadProperty.getClass().getName()) != null) {
                throw new AnalysisException("repeat setting of clause load property: "
                    + loadProperty.getClass().getName());
            } else {
                loadPropertyMap.put(loadProperty.getClass().getName(), loadProperty);
            }
        }
        CreateRoutineLoadInfo createRoutineLoadInfo = new CreateRoutineLoadInfo(jobLabelInfo, tableName,
                loadPropertyMap, properties, type, customProperties, mergeType, comment);
        return new CreateRoutineLoadCommand(createRoutineLoadInfo);

    }

    @Override
    public Command visitCreateRowPolicy(CreateRowPolicyContext ctx) {
        FilterType filterType = FilterType.of(ctx.type.getText());
        List<String> nameParts = visitMultipartIdentifier(ctx.table);
        return new CreatePolicyCommand(PolicyTypeEnum.ROW, ctx.name.getText(),
                ctx.EXISTS() != null, new TableNameInfo(nameParts), Optional.of(filterType),
                ctx.user == null ? null : visitUserIdentify(ctx.user),
                ctx.roleName == null ? null : ctx.roleName.getText(),
                Optional.of(getExpression(ctx.booleanExpression())), ImmutableMap.of());
    }

    @Override
    public Command visitCreateStoragePolicy(CreateStoragePolicyContext ctx) {
        Map<String, String> properties = ctx.properties != null
                ? Maps.newHashMap(visitPropertyClause(ctx.properties))
                : Maps.newHashMap();
        return new CreatePolicyCommand(PolicyTypeEnum.STORAGE, ctx.name.getText(),
                ctx.EXISTS() != null, null, Optional.empty(),
                null, null, Optional.empty(), properties);
    }

    @Override
    public String visitIdentifierOrText(DorisParser.IdentifierOrTextContext ctx) {
        if (ctx.STRING_LITERAL() != null) {
            return ctx.STRING_LITERAL().getText().substring(1, ctx.STRING_LITERAL().getText().length() - 1);
        } else {
            return ctx.identifier().getText();
        }
    }

    @Override
    public UserIdentity visitUserIdentify(UserIdentifyContext ctx) {
        String user = visitIdentifierOrText(ctx.user);
        String host = null;
        if (ctx.host != null) {
            host = visitIdentifierOrText(ctx.host);
        }
        if (host == null) {
            host = "%";
        }
        boolean isDomain = ctx.LEFT_PAREN() != null;
        return new UserIdentity(user, host, isDomain);
    }

    @Override
    public LogicalPlan visitQuery(QueryContext ctx) {
        return ParserUtils.withOrigin(ctx, () -> {
            // TODO: need to add withQueryResultClauses and withCTE
            LogicalPlan query = plan(ctx.queryTerm());
            query = withCte(query, ctx.cte());
            return withQueryOrganization(query, ctx.queryOrganization());
        });
    }

    @Override
    public LogicalPlan visitSetOperation(SetOperationContext ctx) {
        return ParserUtils.withOrigin(ctx, () -> {

            if (ctx.UNION() != null) {
                Qualifier qualifier = getQualifier(ctx);
                List<QueryTermContext> contexts = Lists.newArrayList(ctx.right);
                QueryTermContext current = ctx.left;
                while (true) {
                    if (current instanceof SetOperationContext
                            && getQualifier((SetOperationContext) current) == qualifier
                            && ((SetOperationContext) current).UNION() != null) {
                        contexts.add(((SetOperationContext) current).right);
                        current = ((SetOperationContext) current).left;
                    } else {
                        contexts.add(current);
                        break;
                    }
                }
                Collections.reverse(contexts);
                List<LogicalPlan> logicalPlans = contexts.stream().map(this::plan).collect(Collectors.toList());
                return reduceToLogicalPlanTree(0, logicalPlans.size() - 1, logicalPlans, qualifier);
            } else {
                LogicalPlan leftQuery = plan(ctx.left);
                LogicalPlan rightQuery = plan(ctx.right);
                Qualifier qualifier = getQualifier(ctx);

                List<Plan> newChildren = ImmutableList.of(leftQuery, rightQuery);
                LogicalPlan plan;
                if (ctx.UNION() != null) {
                    plan = new LogicalUnion(qualifier, newChildren);
                } else if (ctx.EXCEPT() != null || ctx.MINUS() != null) {
                    plan = new LogicalExcept(qualifier, newChildren);
                } else if (ctx.INTERSECT() != null) {
                    plan = new LogicalIntersect(qualifier, newChildren);
                } else {
                    throw new ParseException("not support", ctx);
                }
                return plan;
            }
        });
    }

    private Qualifier getQualifier(SetOperationContext ctx) {
        if (ctx.setQuantifier() == null || ctx.setQuantifier().DISTINCT() != null) {
            return Qualifier.DISTINCT;
        } else {
            return Qualifier.ALL;
        }
    }

    private static LogicalPlan logicalPlanCombiner(LogicalPlan left, LogicalPlan right, Qualifier qualifier) {
        return new LogicalUnion(qualifier, ImmutableList.of(left, right));
    }

    /**
     * construct avl union tree
     */
    public static LogicalPlan reduceToLogicalPlanTree(int low, int high,
            List<LogicalPlan> logicalPlans, Qualifier qualifier) {
        switch (high - low) {
            case 0:
                return logicalPlans.get(low);
            case 1:
                return logicalPlanCombiner(logicalPlans.get(low), logicalPlans.get(high), qualifier);
            default:
                int mid = low + (high - low) / 2;
                return logicalPlanCombiner(
                        reduceToLogicalPlanTree(low, mid, logicalPlans, qualifier),
                        reduceToLogicalPlanTree(mid + 1, high, logicalPlans, qualifier),
                        qualifier
                );
        }
    }

    @Override
    public LogicalPlan visitSubquery(SubqueryContext ctx) {
        return ParserUtils.withOrigin(ctx, () -> plan(ctx.query()));
    }

    @Override
    public LogicalPlan visitRegularQuerySpecification(RegularQuerySpecificationContext ctx) {
        return ParserUtils.withOrigin(ctx, () -> {
            SelectClauseContext selectCtx = ctx.selectClause();
            LogicalPlan selectPlan;
            LogicalPlan relation;
            if (ctx.fromClause() == null) {
                relation = new LogicalOneRowRelation(StatementScopeIdGenerator.newRelationId(),
                        ImmutableList.of(new Alias(Literal.of(0))));
            } else {
                relation = visitFromClause(ctx.fromClause());
            }
            if (ctx.intoClause() != null && !ConnectContext.get().isRunProcedure()) {
                throw new ParseException("Only procedure supports insert into variables", selectCtx);
            }
            selectPlan = withSelectQuerySpecification(
                    ctx, relation,
                    selectCtx,
                    Optional.ofNullable(ctx.whereClause()),
                    Optional.ofNullable(ctx.aggClause()),
                    Optional.ofNullable(ctx.havingClause()),
                    Optional.ofNullable(ctx.qualifyClause()));
            selectPlan = withQueryOrganization(selectPlan, ctx.queryOrganization());
            if ((selectHintMap == null) || selectHintMap.isEmpty()) {
                return selectPlan;
            }
            List<ParserRuleContext> selectHintContexts = Lists.newArrayList();
            for (Integer key : selectHintMap.keySet()) {
                if (key > selectCtx.getStart().getStopIndex() && key < selectCtx.getStop().getStartIndex()) {
                    selectHintContexts.add(selectHintMap.get(key));
                }
            }
            return withSelectHint(selectPlan, selectHintContexts);
        });
    }

    @Override
    public LogicalPlan visitInlineTable(InlineTableContext ctx) {
        List<RowConstructorContext> rowConstructorContexts = ctx.rowConstructor();
        ImmutableList.Builder<List<NamedExpression>> rows
                = ImmutableList.builderWithExpectedSize(rowConstructorContexts.size());
        for (RowConstructorContext rowConstructorContext : rowConstructorContexts) {
            rows.add(visitRowConstructor(rowConstructorContext));
        }
        return new UnboundInlineTable(rows.build());
    }

    /**
     * Create an aliased table reference. This is typically used in FROM clauses.
     */
    protected LogicalPlan withTableAlias(LogicalPlan plan, TableAliasContext ctx) {
        if (ctx.strictIdentifier() == null) {
            return plan;
        }
        return ParserUtils.withOrigin(ctx.strictIdentifier(), () -> {
            String alias = ctx.strictIdentifier().getText();
            if (null != ctx.identifierList()) {
                throw new ParseException("Do not implemented", ctx);
                // TODO: multi-colName
            }
            return new LogicalSubQueryAlias<>(alias, plan);
        });
    }

    @Override
    public LogicalPlan visitTableName(TableNameContext ctx) {
        List<String> nameParts = visitMultipartIdentifier(ctx.multipartIdentifier());
        List<String> partitionNames = new ArrayList<>();
        boolean isTempPart = false;
        if (ctx.specifiedPartition() != null) {
            isTempPart = ctx.specifiedPartition().TEMPORARY() != null;
            if (ctx.specifiedPartition().identifier() != null) {
                partitionNames.add(ctx.specifiedPartition().identifier().getText());
            } else {
                partitionNames.addAll(visitIdentifierList(ctx.specifiedPartition().identifierList()));
            }
        }

        Optional<String> indexName = Optional.empty();
        if (ctx.materializedViewName() != null) {
            indexName = Optional.ofNullable(ctx.materializedViewName().indexName.getText());
        }

        List<Long> tabletIdLists = new ArrayList<>();
        if (ctx.tabletList() != null) {
            ctx.tabletList().tabletIdList.stream().forEach(tabletToken -> {
                tabletIdLists.add(Long.parseLong(tabletToken.getText()));
            });
        }

        final List<String> relationHints;
        if (ctx.relationHint() != null) {
            relationHints = typedVisit(ctx.relationHint());
        } else {
            relationHints = ImmutableList.of();
        }

        TableScanParams scanParams = null;
        if (ctx.optScanParams() != null) {
            Map<String, String> map = visitPropertyItemList(ctx.optScanParams().properties);
            scanParams = new TableScanParams(ctx.optScanParams().funcName.getText(), map);
        }

        TableSnapshot tableSnapshot = null;
        if (ctx.tableSnapshot() != null) {
            if (ctx.tableSnapshot().TIME() != null) {
                tableSnapshot = new TableSnapshot(stripQuotes(ctx.tableSnapshot().time.getText()));
            } else {
                tableSnapshot = new TableSnapshot(Long.parseLong(ctx.tableSnapshot().version.getText()));
            }
        }

        TableSample tableSample = ctx.sample() == null ? null : (TableSample) visit(ctx.sample());
        UnboundRelation relation = new UnboundRelation(StatementScopeIdGenerator.newRelationId(),
                nameParts, partitionNames, isTempPart, tabletIdLists, relationHints,
                Optional.ofNullable(tableSample), indexName, scanParams, Optional.ofNullable(tableSnapshot));

        LogicalPlan checkedRelation = LogicalPlanBuilderAssistant.withCheckPolicy(relation);
        LogicalPlan plan = withTableAlias(checkedRelation, ctx.tableAlias());
        for (LateralViewContext lateralViewContext : ctx.lateralView()) {
            plan = withGenerate(plan, lateralViewContext);
        }
        return plan;
    }

    public static String stripQuotes(String str) {
        if ((str.charAt(0) == '\'' && str.charAt(str.length() - 1) == '\'')
                || (str.charAt(0) == '\"' && str.charAt(str.length() - 1) == '\"')) {
            str = str.substring(1, str.length() - 1);
        }
        return str;
    }

    @Override
    public LogicalPlan visitShowEncryptKeys(ShowEncryptKeysContext ctx) {
        String dbName = null;
        if (ctx.database != null) {
            List<String> nameParts = visitMultipartIdentifier(ctx.database);
            dbName = nameParts.get(0); // only one entry possible
        }

        String likeString = null;
        if (ctx.LIKE() != null) {
            likeString = stripQuotes(ctx.STRING_LITERAL().getText());
        }
        return new ShowEncryptKeysCommand(dbName, likeString);
    }

    @Override
    public LogicalPlan visitAliasedQuery(AliasedQueryContext ctx) {
        if (ctx.tableAlias().getText().equals("")) {
            throw new ParseException("Every derived table must have its own alias", ctx);
        }
        LogicalPlan plan = withTableAlias(visitQuery(ctx.query()), ctx.tableAlias());
        for (LateralViewContext lateralViewContext : ctx.lateralView()) {
            plan = withGenerate(plan, lateralViewContext);
        }
        return plan;
    }

    @Override
    public LogicalPlan visitTableValuedFunction(TableValuedFunctionContext ctx) {
        return ParserUtils.withOrigin(ctx, () -> {
            String functionName = ctx.tvfName.getText();

            Map<String, String> map = visitPropertyItemList(ctx.properties);
            LogicalPlan relation = new UnboundTVFRelation(StatementScopeIdGenerator.newRelationId(),
                    functionName, new Properties(map));
            return withTableAlias(relation, ctx.tableAlias());
        });
    }

    /**
     * Create a star (i.e. all) expression; this selects all elements (in the specified object).
     * Both un-targeted (global) and targeted aliases are supported.
     */
    @Override
    public Expression visitStar(StarContext ctx) {
        return ParserUtils.withOrigin(ctx, () -> {
            final QualifiedNameContext qualifiedNameContext = ctx.qualifiedName();
            List<String> target;
            if (qualifiedNameContext != null) {
                target = qualifiedNameContext.identifier()
                        .stream()
                        .map(RuleContext::getText)
                        .collect(ImmutableList.toImmutableList());
            } else {
                target = ImmutableList.of();
            }
            List<ExceptOrReplaceContext> exceptOrReplaceList = ctx.exceptOrReplace();
            if (exceptOrReplaceList != null && !exceptOrReplaceList.isEmpty()) {
                List<NamedExpression> finalExpectSlots = ImmutableList.of();
                List<NamedExpression> finalReplacedAlias = ImmutableList.of();
                for (ExceptOrReplaceContext exceptOrReplace : exceptOrReplaceList) {
                    if (exceptOrReplace instanceof ExceptContext) {
                        if (!finalExpectSlots.isEmpty()) {
                            throw new ParseException("only one except clause is supported", ctx);
                        }
                        ExceptContext exceptContext = (ExceptContext) exceptOrReplace;
                        List<NamedExpression> expectSlots = getNamedExpressions(exceptContext.namedExpressionSeq());
                        boolean allSlots = expectSlots.stream().allMatch(UnboundSlot.class::isInstance);
                        if (expectSlots.isEmpty() || !allSlots) {
                            throw new ParseException(
                                    "only column name is supported in except clause", ctx);
                        }
                        finalExpectSlots = expectSlots;
                    } else if (exceptOrReplace instanceof ReplaceContext) {
                        if (!finalReplacedAlias.isEmpty()) {
                            throw new ParseException("only one replace clause is supported", ctx);
                        }
                        ReplaceContext replaceContext = (ReplaceContext) exceptOrReplace;
                        List<NamedExpression> expectAlias = Lists.newArrayList();
                        NamedExpressionSeqContext namedExpressions = replaceContext.namedExpressionSeq();
                        for (NamedExpressionContext namedExpressionContext : namedExpressions.namedExpression()) {
                            if (namedExpressionContext.identifierOrText() == null) {
                                throw new ParseException("only alias is supported in select-replace clause", ctx);
                            }
                            expectAlias.add((NamedExpression) namedExpressionContext.accept(this));
                        }
                        if (expectAlias.isEmpty()) {
                            throw new ParseException("only alias is supported in select-replace clause", ctx);
                        }
                        finalReplacedAlias = expectAlias;
                    } else {
                        throw new ParseException(
                                "Unsupported except or replace clause: " + exceptOrReplace.getText(), ctx
                        );
                    }
                }
                return new UnboundStar(target, finalExpectSlots, finalReplacedAlias);
            } else {
                return new UnboundStar(target);
            }
        });
    }

    /**
     * Create an aliased expression if an alias is specified. Both single and multi-aliases are
     * supported.
     */
    @Override
    public NamedExpression visitNamedExpression(NamedExpressionContext ctx) {
        return ParserUtils.withOrigin(ctx, () -> {
            Expression expression = getExpression(ctx.expression());
            if (ctx.identifierOrText() == null) {
                if (expression instanceof NamedExpression) {
                    return (NamedExpression) expression;
                } else {
                    int start = ctx.expression().start.getStartIndex();
                    int stop = ctx.expression().stop.getStopIndex();
                    String alias = ctx.start.getInputStream()
                            .getText(new org.antlr.v4.runtime.misc.Interval(start, stop));
                    if (expression instanceof Literal) {
                        return new Alias(expression, alias, true);
                    } else {
                        return new UnboundAlias(expression, alias, true);
                    }
                }
            }
            String alias = visitIdentifierOrText(ctx.identifierOrText());
            if (expression instanceof Literal) {
                return new Alias(expression, alias);
            }
            return new UnboundAlias(expression, alias);
        });
    }

    @Override
    public Expression visitSystemVariable(SystemVariableContext ctx) {
        VariableType type = null;
        if (ctx.kind == null) {
            type = VariableType.DEFAULT;
        } else if (ctx.kind.getType() == DorisParser.SESSION) {
            type = VariableType.SESSION;
        } else if (ctx.kind.getType() == DorisParser.GLOBAL) {
            type = VariableType.GLOBAL;
        }
        if (type == null) {
            throw new ParseException("Unsupported system variable: " + ctx.getText(), ctx);
        }
        return new UnboundVariable(ctx.identifier().getText(), type);
    }

    @Override
    public Expression visitUserVariable(UserVariableContext ctx) {
        return new UnboundVariable(ctx.identifierOrText().getText(), VariableType.USER);
    }

    /**
     * Create a comparison expression. This compares two expressions. The following comparison
     * operators are supported:
     * - Equal: '=' or '=='
     * - Null-safe Equal: '<=>'
     * - Not Equal: '<>' or '!='
     * - Less than: '<'
     * - Less then or Equal: '<='
     * - Greater than: '>'
     * - Greater then or Equal: '>='
     */
    @Override
    public Expression visitComparison(ComparisonContext ctx) {
        return ParserUtils.withOrigin(ctx, () -> {
            Expression left = getExpression(ctx.left);
            Expression right = getExpression(ctx.right);
            TerminalNode operator = (TerminalNode) ctx.comparisonOperator().getChild(0);
            switch (operator.getSymbol().getType()) {
                case DorisParser.EQ:
                    return new EqualTo(left, right);
                case DorisParser.NEQ:
                    return new Not(new EqualTo(left, right));
                case DorisParser.LT:
                    return new LessThan(left, right);
                case DorisParser.GT:
                    return new GreaterThan(left, right);
                case DorisParser.LTE:
                    return new LessThanEqual(left, right);
                case DorisParser.GTE:
                    return new GreaterThanEqual(left, right);
                case DorisParser.NSEQ:
                    return new NullSafeEqual(left, right);
                default:
                    throw new ParseException("Unsupported comparison expression: "
                        + operator.getSymbol().getText(), ctx);
            }
        });
    }

    /**
     * Create a not expression.
     * format: NOT Expression
     * for example:
     * not 1
     * not 1=1
     */
    @Override
    public Expression visitLogicalNot(LogicalNotContext ctx) {
        return ParserUtils.withOrigin(ctx, () -> new Not(getExpression(ctx.booleanExpression())));
    }

    @Override
    public Expression visitLogicalBinary(LogicalBinaryContext ctx) {
        return ParserUtils.withOrigin(ctx, () -> {
            // Code block copy from Spark
            // sql/catalyst/src/main/scala/org/apache/spark/sql/catalyst/parser/AstBuilder.scala

            // Collect all similar left hand contexts.
            List<BooleanExpressionContext> contexts = Lists.newArrayList(ctx.right);
            BooleanExpressionContext current = ctx.left;
            while (true) {
                if (current instanceof LogicalBinaryContext
                        && ((LogicalBinaryContext) current).operator.getType() == ctx.operator.getType()) {
                    contexts.add(((LogicalBinaryContext) current).right);
                    current = ((LogicalBinaryContext) current).left;
                } else {
                    contexts.add(current);
                    break;
                }
            }
            // Reverse the contexts to have them in the same sequence as in the SQL statement & turn them
            // into expressions.
            Collections.reverse(contexts);
            List<Expression> expressions = contexts.stream().map(this::getExpression).collect(Collectors.toList());
            if (ctx.operator.getType() == DorisParser.AND) {
                return new And(expressions);
            } else if (ctx.operator.getType() == DorisParser.OR) {
                return new Or(expressions);
            } else {
                // Create a balanced tree.
                return reduceToExpressionTree(0, expressions.size() - 1, expressions, ctx);
            }
        });
    }

    @Override
    public Expression visitLambdaExpression(LambdaExpressionContext ctx) {
        ImmutableList<String> args = ctx.args.stream()
                .map(RuleContext::getText)
                .collect(ImmutableList.toImmutableList());
        Expression body = (Expression) visit(ctx.body);
        return new Lambda(args, body);
    }

    private Expression expressionCombiner(Expression left, Expression right, LogicalBinaryContext ctx) {
        switch (ctx.operator.getType()) {
            case DorisParser.LOGICALAND:
            case DorisParser.AND:
                return new And(left, right);
            case DorisParser.OR:
                return new Or(left, right);
            case DorisParser.XOR:
                return new Xor(left, right);
            default:
                throw new ParseException("Unsupported logical binary type: " + ctx.operator.getText(), ctx);
        }
    }

    private Expression reduceToExpressionTree(int low, int high,
            List<Expression> expressions, LogicalBinaryContext ctx) {
        switch (high - low) {
            case 0:
                return expressions.get(low);
            case 1:
                return expressionCombiner(expressions.get(low), expressions.get(high), ctx);
            default:
                int mid = low + (high - low) / 2;
                return expressionCombiner(
                        reduceToExpressionTree(low, mid, expressions, ctx),
                        reduceToExpressionTree(mid + 1, high, expressions, ctx),
                        ctx
                );
        }
    }

    /**
     * Create a predicated expression. A predicated expression is a normal expression with a
     * predicate attached to it, for example:
     * {{{
     * a + 1 IS NULL
     * }}}
     */
    @Override
    public Expression visitPredicated(PredicatedContext ctx) {
        return ParserUtils.withOrigin(ctx, () -> {
            Expression e = getExpression(ctx.valueExpression());
            return ctx.predicate() == null ? e : withPredicate(e, ctx.predicate());
        });
    }

    @Override
    public Expression visitArithmeticUnary(ArithmeticUnaryContext ctx) {
        return ParserUtils.withOrigin(ctx, () -> {
            Expression e = typedVisit(ctx.valueExpression());
            switch (ctx.operator.getType()) {
                case DorisParser.PLUS:
                    return e;
                case DorisParser.SUBTRACT:
                    IntegerLiteral zero = new IntegerLiteral(0);
                    return new Subtract(zero, e);
                case DorisParser.TILDE:
                    return new BitNot(e);
                default:
                    throw new ParseException("Unsupported arithmetic unary type: " + ctx.operator.getText(), ctx);
            }
        });
    }

    @Override
    public Expression visitArithmeticBinary(ArithmeticBinaryContext ctx) {
        return ParserUtils.withOrigin(ctx, () -> {
            Expression left = getExpression(ctx.left);
            Expression right = getExpression(ctx.right);

            int type = ctx.operator.getType();
            if (left instanceof Interval) {
                if (type != DorisParser.PLUS) {
                    throw new ParseException("Only supported: " + Operator.ADD, ctx);
                }
                Interval interval = (Interval) left;
                return new TimestampArithmetic(Operator.ADD, right, interval.value(), interval.timeUnit());
            }

            if (right instanceof Interval) {
                Operator op;
                if (type == DorisParser.PLUS) {
                    op = Operator.ADD;
                } else if (type == DorisParser.SUBTRACT) {
                    op = Operator.SUBTRACT;
                } else {
                    throw new ParseException("Only supported: " + Operator.ADD + " and " + Operator.SUBTRACT, ctx);
                }
                Interval interval = (Interval) right;
                return new TimestampArithmetic(op, left, interval.value(), interval.timeUnit());
            }

            return ParserUtils.withOrigin(ctx, () -> {
                switch (type) {
                    case DorisParser.ASTERISK:
                        return new Multiply(left, right);
                    case DorisParser.SLASH:
                        return new Divide(left, right);
                    case DorisParser.MOD:
                        return new Mod(left, right);
                    case DorisParser.PLUS:
                        return new Add(left, right);
                    case DorisParser.SUBTRACT:
                        return new Subtract(left, right);
                    case DorisParser.DIV:
                        return new IntegralDivide(left, right);
                    case DorisParser.HAT:
                        return new BitXor(left, right);
                    case DorisParser.PIPE:
                        return new BitOr(left, right);
                    case DorisParser.AMPERSAND:
                        return new BitAnd(left, right);
                    default:
                        throw new ParseException(
                                "Unsupported arithmetic binary type: " + ctx.operator.getText(), ctx);
                }
            });
        });
    }

    @Override
    public Expression visitCurrentDate(DorisParser.CurrentDateContext ctx) {
        return new CurrentDate();
    }

    @Override
    public Expression visitCurrentTime(DorisParser.CurrentTimeContext ctx) {
        return new CurrentTime();
    }

    @Override
    public Expression visitCurrentTimestamp(DorisParser.CurrentTimestampContext ctx) {
        return new Now();
    }

    @Override
    public Expression visitLocalTime(DorisParser.LocalTimeContext ctx) {
        return new CurrentTime();
    }

    @Override
    public Expression visitLocalTimestamp(DorisParser.LocalTimestampContext ctx) {
        return new Now();
    }

    @Override
    public Expression visitCurrentUser(DorisParser.CurrentUserContext ctx) {
        return new CurrentUser();
    }

    @Override
    public Expression visitSessionUser(DorisParser.SessionUserContext ctx) {
        return new SessionUser();
    }

    @Override
    public Expression visitDoublePipes(DorisParser.DoublePipesContext ctx) {
        return ParserUtils.withOrigin(ctx, () -> {
            Expression left = getExpression(ctx.left);
            Expression right = getExpression(ctx.right);
            if (SqlModeHelper.hasPipeAsConcat()) {
                return new UnboundFunction("concat", Lists.newArrayList(left, right));
            } else {
                return new Or(left, right);
            }
        });
    }

    /**
     * Create a value based [[CaseWhen]] expression. This has the following SQL form:
     * {{{
     *   CASE [expression]
     *    WHEN [value] THEN [expression]
     *    ...
     *    ELSE [expression]
     *   END
     * }}}
     */
    @Override
    public Expression visitSimpleCase(DorisParser.SimpleCaseContext context) {
        Expression e = getExpression(context.value);
        List<WhenClause> whenClauses = context.whenClause().stream()
                .map(w -> new WhenClause(new EqualTo(e, getExpression(w.condition)), getExpression(w.result)))
                .collect(ImmutableList.toImmutableList());
        if (context.elseExpression == null) {
            return new CaseWhen(whenClauses);
        }
        return new CaseWhen(whenClauses, getExpression(context.elseExpression));
    }

    /**
     * Create a condition based [[CaseWhen]] expression. This has the following SQL syntax:
     * {{{
     *   CASE
     *    WHEN [predicate] THEN [expression]
     *    ...
     *    ELSE [expression]
     *   END
     * }}}
     *
     * @param context the parse tree
     */
    @Override
    public Expression visitSearchedCase(DorisParser.SearchedCaseContext context) {
        List<WhenClause> whenClauses = context.whenClause().stream()
                .map(w -> new WhenClause(getExpression(w.condition), getExpression(w.result)))
                .collect(ImmutableList.toImmutableList());
        if (context.elseExpression == null) {
            return new CaseWhen(whenClauses);
        }
        return new CaseWhen(whenClauses, getExpression(context.elseExpression));
    }

    @Override
    public Expression visitCast(DorisParser.CastContext ctx) {
        return ParserUtils.withOrigin(ctx, () -> processCast(getExpression(ctx.expression()), ctx.castDataType()));
    }

    @Override
    public UnboundFunction visitExtract(DorisParser.ExtractContext ctx) {
        return ParserUtils.withOrigin(ctx, () -> {
            String functionName = ctx.field.getText();
            return new UnboundFunction(functionName, false,
                    Collections.singletonList(getExpression(ctx.source)));
        });
    }

    @Override
    public Expression visitEncryptKey(DorisParser.EncryptKeyContext ctx) {
        return ParserUtils.withOrigin(ctx, () -> {
            String db = ctx.dbName == null ? "" : ctx.dbName.getText();
            String key = ctx.keyName.getText();
            return new EncryptKeyRef(new StringLiteral(db), new StringLiteral(key));
        });
    }

    @Override
    public Expression visitCharFunction(DorisParser.CharFunctionContext ctx) {
        return ParserUtils.withOrigin(ctx, () -> {
            String charSet = ctx.charSet == null ? "utf8" : ctx.charSet.getText();
            List<Expression> arguments = ImmutableList.<Expression>builder()
                    .add(new StringLiteral(charSet))
                    .addAll(visit(ctx.arguments, Expression.class))
                    .build();
            return new Char(arguments);
        });
    }

    @Override
    public Expression visitConvertCharSet(DorisParser.ConvertCharSetContext ctx) {
        return ParserUtils.withOrigin(ctx,
                () -> new ConvertTo(getExpression(ctx.argument), new StringLiteral(ctx.charSet.getText())));
    }

    @Override
    public Expression visitConvertType(DorisParser.ConvertTypeContext ctx) {
        return ParserUtils.withOrigin(ctx, () -> processCast(getExpression(ctx.argument), ctx.castDataType()));
    }

    @Override
    public DataType visitCastDataType(CastDataTypeContext ctx) {
        return ParserUtils.withOrigin(ctx, () -> {
            if (ctx.dataType() != null) {
                return ((DataType) typedVisit(ctx.dataType())).conversion();
            } else if (ctx.UNSIGNED() != null) {
                return LargeIntType.UNSIGNED;
            } else {
                return BigIntType.SIGNED;
            }
        });
    }

    private Expression processCast(Expression expression, CastDataTypeContext castDataTypeContext) {
        DataType dataType = visitCastDataType(castDataTypeContext);
        Expression cast = new Cast(expression, dataType, true);
        if (dataType.isStringLikeType() && ((CharacterType) dataType).getLen() >= 0) {
            if (dataType.isVarcharType() && ((VarcharType) dataType).isWildcardVarchar()) {
                return cast;
            }
            List<Expression> args = ImmutableList.of(
                    cast,
                    new TinyIntLiteral((byte) 1),
                    Literal.of(((CharacterType) dataType).getLen())
            );
            return new UnboundFunction("substr", args);
        } else {
            return cast;
        }
    }

    @Override
    public Expression visitFunctionCallExpression(DorisParser.FunctionCallExpressionContext ctx) {
        return ParserUtils.withOrigin(ctx, () -> {
            String functionName = ctx.functionIdentifier().functionNameIdentifier().getText();
            boolean isDistinct = ctx.DISTINCT() != null;
            List<Expression> params = Lists.newArrayList();
            params.addAll(visit(ctx.expression(), Expression.class));
            List<OrderKey> orderKeys = visit(ctx.sortItem(), OrderKey.class);
            params.addAll(orderKeys.stream().map(OrderExpression::new).collect(Collectors.toList()));

            List<UnboundStar> unboundStars = ExpressionUtils.collectAll(params, UnboundStar.class::isInstance);
            if (!unboundStars.isEmpty()) {
                if (ctx.functionIdentifier().dbName == null && functionName.equalsIgnoreCase("count")) {
                    if (unboundStars.size() > 1) {
                        throw new ParseException(
                                "'*' can only be used once in conjunction with COUNT: " + functionName, ctx);
                    }
                    if (!unboundStars.get(0).getQualifier().isEmpty()) {
                        throw new ParseException("'*' can not has qualifier: " + unboundStars.size(), ctx);
                    }
                    if (ctx.windowSpec() != null) {
                        if (isDistinct) {
                            throw new ParseException("DISTINCT not allowed in analytic function: " + functionName, ctx);
                        }
                        return withWindowSpec(ctx.windowSpec(), new Count());
                    }
                    return new Count();
                }
                throw new ParseException("'*' can only be used in conjunction with COUNT: " + functionName, ctx);
            } else {
                String dbName = null;
                if (ctx.functionIdentifier().dbName != null) {
                    dbName = ctx.functionIdentifier().dbName.getText();
                }
                UnboundFunction function = new UnboundFunction(dbName, functionName, isDistinct, params);
                if (ctx.windowSpec() != null) {
                    if (isDistinct) {
                        throw new ParseException("DISTINCT not allowed in analytic function: " + functionName, ctx);
                    }
                    return withWindowSpec(ctx.windowSpec(), function);
                }
                return function;
            }
        });
    }

    /**
     * deal with window function definition
     */
    private WindowExpression withWindowSpec(WindowSpecContext ctx, Expression function) {
        List<Expression> partitionKeyList = Lists.newArrayList();
        if (ctx.partitionClause() != null) {
            partitionKeyList = visit(ctx.partitionClause().expression(), Expression.class);
        }

        List<OrderExpression> orderKeyList = Lists.newArrayList();
        if (ctx.sortClause() != null) {
            orderKeyList = visit(ctx.sortClause().sortItem(), OrderKey.class).stream()
                .map(orderKey -> new OrderExpression(orderKey))
                .collect(Collectors.toList());
        }

        if (ctx.windowFrame() != null) {
            return new WindowExpression(function, partitionKeyList, orderKeyList, withWindowFrame(ctx.windowFrame()));
        }
        return new WindowExpression(function, partitionKeyList, orderKeyList);
    }

    /**
     * deal with optional expressions
     */
    private <T, C> Optional<C> optionalVisit(T ctx, Supplier<C> func) {
        return Optional.ofNullable(ctx).map(a -> func.get());
    }

    /**
     * deal with window frame
     */
    private WindowFrame withWindowFrame(WindowFrameContext ctx) {
        WindowFrame.FrameUnitsType frameUnitsType = WindowFrame.FrameUnitsType.valueOf(
                ctx.frameUnits().getText().toUpperCase());
        WindowFrame.FrameBoundary leftBoundary = withFrameBound(ctx.start);
        if (ctx.end != null) {
            WindowFrame.FrameBoundary rightBoundary = withFrameBound(ctx.end);
            return new WindowFrame(frameUnitsType, leftBoundary, rightBoundary);
        }
        return new WindowFrame(frameUnitsType, leftBoundary);
    }

    private WindowFrame.FrameBoundary withFrameBound(DorisParser.FrameBoundaryContext ctx) {
        Optional<Expression> expression = Optional.empty();
        if (ctx.expression() != null) {
            expression = Optional.of(getExpression(ctx.expression()));
            // todo: use isConstant() to resolve Function in expression; currently we only
            //  support literal expression
            if (!expression.get().isLiteral()) {
                throw new ParseException("Unsupported expression in WindowFrame : " + expression, ctx);
            }
        }

        WindowFrame.FrameBoundType frameBoundType = null;
        switch (ctx.boundType.getType()) {
            case DorisParser.PRECEDING:
                if (ctx.UNBOUNDED() != null) {
                    frameBoundType = WindowFrame.FrameBoundType.UNBOUNDED_PRECEDING;
                } else {
                    frameBoundType = WindowFrame.FrameBoundType.PRECEDING;
                }
                break;
            case DorisParser.CURRENT:
                frameBoundType = WindowFrame.FrameBoundType.CURRENT_ROW;
                break;
            case DorisParser.FOLLOWING:
                if (ctx.UNBOUNDED() != null) {
                    frameBoundType = WindowFrame.FrameBoundType.UNBOUNDED_FOLLOWING;
                } else {
                    frameBoundType = WindowFrame.FrameBoundType.FOLLOWING;
                }
                break;
            default:
        }
        return new WindowFrame.FrameBoundary(expression, frameBoundType);
    }

    @Override
    public Expression visitInterval(IntervalContext ctx) {
        return new Interval(getExpression(ctx.value), visitUnitIdentifier(ctx.unit));
    }

    @Override
    public String visitUnitIdentifier(UnitIdentifierContext ctx) {
        return ctx.getText();
    }

    @Override
    public Literal visitTypeConstructor(TypeConstructorContext ctx) {
        String value = ctx.STRING_LITERAL().getText();
        value = value.substring(1, value.length() - 1);
        String type = ctx.type.getText().toUpperCase();
        switch (type) {
            case "DATE":
                return Config.enable_date_conversion ? new DateV2Literal(value) : new DateLiteral(value);
            case "TIMESTAMP":
                return Config.enable_date_conversion ? new DateTimeV2Literal(value) : new DateTimeLiteral(value);
            case "DATEV2":
                return new DateV2Literal(value);
            case "DATEV1":
                return new DateLiteral(value);
            default:
                throw new ParseException("Unsupported data type : " + type, ctx);
        }
    }

    @Override
    public Expression visitDereference(DereferenceContext ctx) {
        return ParserUtils.withOrigin(ctx, () -> {
            Expression e = getExpression(ctx.base);
            if (e instanceof UnboundSlot) {
                UnboundSlot unboundAttribute = (UnboundSlot) e;
                List<String> nameParts = Lists.newArrayList(unboundAttribute.getNameParts());
                nameParts.add(ctx.fieldName.getText());
                UnboundSlot slot = new UnboundSlot(nameParts, Optional.empty());
                return slot;
            } else {
                // todo: base is an expression, may be not a table name.
                throw new ParseException("Unsupported dereference expression: " + ctx.getText(), ctx);
            }
        });
    }

    @Override
    public Expression visitElementAt(ElementAtContext ctx) {
        return new ElementAt(typedVisit(ctx.value), typedVisit(ctx.index));
    }

    @Override
    public Expression visitArraySlice(ArraySliceContext ctx) {
        if (ctx.end != null) {
            return new ArraySlice(typedVisit(ctx.value), typedVisit(ctx.begin), typedVisit(ctx.end));
        } else {
            return new ArraySlice(typedVisit(ctx.value), typedVisit(ctx.begin));
        }
    }

    @Override
    public Expression visitColumnReference(ColumnReferenceContext ctx) {
        // todo: handle quoted and unquoted
        return UnboundSlot.quoted(ctx.getText());
    }

    /**
     * Create a NULL literal expression.
     */
    @Override
    public Literal visitNullLiteral(NullLiteralContext ctx) {
        return new NullLiteral();
    }

    @Override
    public Literal visitBooleanLiteral(BooleanLiteralContext ctx) {
        Boolean b = Boolean.valueOf(ctx.getText());
        return BooleanLiteral.of(b);
    }

    @Override
    public Literal visitIntegerLiteral(IntegerLiteralContext ctx) {
        BigInteger bigInt = new BigInteger(ctx.getText());
        if (BigInteger.valueOf(bigInt.byteValue()).equals(bigInt)) {
            return new TinyIntLiteral(bigInt.byteValue());
        } else if (BigInteger.valueOf(bigInt.shortValue()).equals(bigInt)) {
            return new SmallIntLiteral(bigInt.shortValue());
        } else if (BigInteger.valueOf(bigInt.intValue()).equals(bigInt)) {
            return new IntegerLiteral(bigInt.intValue());
        } else if (BigInteger.valueOf(bigInt.longValue()).equals(bigInt)) {
            return new BigIntLiteral(bigInt.longValueExact());
        } else {
            return new LargeIntLiteral(bigInt);
        }
    }

    @Override
    public Literal visitStringLiteral(StringLiteralContext ctx) {
        String txt = ctx.STRING_LITERAL().getText();
        String s = txt.substring(1, txt.length() - 1);
        if (txt.charAt(0) == '\'') {
            // for single quote string, '' should be converted to '
            s = s.replace("''", "'");
        } else if (txt.charAt(0) == '"') {
            // for double quote string, "" should be converted to "
            s = s.replace("\"\"", "\"");
        }
        if (!SqlModeHelper.hasNoBackSlashEscapes()) {
            s = LogicalPlanBuilderAssistant.escapeBackSlash(s);
        }
        int strLength = Utils.containChinese(s) ? s.length() * StringLikeLiteral.CHINESE_CHAR_BYTE_LENGTH : s.length();
        if (strLength > ScalarType.MAX_VARCHAR_LENGTH) {
            return new StringLiteral(s);
        }
        return new VarcharLiteral(s, strLength);
    }

    @Override
    public Expression visitPlaceholder(DorisParser.PlaceholderContext ctx) {
        Placeholder parameter = new Placeholder(ConnectContext.get().getStatementContext().getNextPlaceholderId());
        tokenPosToParameters.put(ctx.start, parameter);
        return parameter;
    }

    /**
     * cast all items to same types.
     * TODO remove this function after we refactor type coercion.
     */
    private List<Literal> typeCoercionItems(List<Literal> items) {
        Array array = new Array(items.toArray(new Literal[0]));
        if (array.expectedInputTypes().isEmpty()) {
            return ImmutableList.of();
        }
        DataType dataType = array.expectedInputTypes().get(0);
        return items.stream()
                .map(item -> item.checkedCastTo(dataType))
                .map(Literal.class::cast)
                .collect(ImmutableList.toImmutableList());
    }

    @Override
    public ArrayLiteral visitArrayLiteral(ArrayLiteralContext ctx) {
        List<Literal> items = ctx.items.stream().<Literal>map(this::typedVisit).collect(Collectors.toList());
        if (items.isEmpty()) {
            return new ArrayLiteral(items);
        }
        return new ArrayLiteral(typeCoercionItems(items));
    }

    @Override
    public MapLiteral visitMapLiteral(MapLiteralContext ctx) {
        List<Literal> items = ctx.items.stream().<Literal>map(this::typedVisit).collect(Collectors.toList());
        if (items.size() % 2 != 0) {
            throw new ParseException("map can't be odd parameters, need even parameters", ctx);
        }
        List<Literal> keys = Lists.newArrayList();
        List<Literal> values = Lists.newArrayList();
        for (int i = 0; i < items.size(); i++) {
            if (i % 2 == 0) {
                keys.add(items.get(i));
            } else {
                values.add(items.get(i));
            }
        }
        return new MapLiteral(typeCoercionItems(keys), typeCoercionItems(values));
    }

    @Override
    public Object visitStructLiteral(StructLiteralContext ctx) {
        List<Literal> fields = ctx.items.stream().<Literal>map(this::typedVisit).collect(Collectors.toList());
        return new StructLiteral(fields);
    }

    @Override
    public Expression visitParenthesizedExpression(ParenthesizedExpressionContext ctx) {
        return getExpression(ctx.expression());
    }

    @Override
    public List<NamedExpression> visitRowConstructor(RowConstructorContext ctx) {
        List<RowConstructorItemContext> rowConstructorItemContexts = ctx.rowConstructorItem();
        ImmutableList.Builder<NamedExpression> columns
                = ImmutableList.builderWithExpectedSize(rowConstructorItemContexts.size());
        for (RowConstructorItemContext rowConstructorItemContext : rowConstructorItemContexts) {
            columns.add(visitRowConstructorItem(rowConstructorItemContext));
        }
        return columns.build();
    }

    @Override
    public NamedExpression visitRowConstructorItem(RowConstructorItemContext ctx) {
        ConstantContext constant = ctx.constant();
        if (constant != null) {
            return new Alias((Expression) constant.accept(this));
        } else if (ctx.DEFAULT() != null) {
            return new DefaultValueSlot();
        } else {
            return visitNamedExpression(ctx.namedExpression());
        }
    }

    @Override
    public List<Expression> visitNamedExpressionSeq(NamedExpressionSeqContext namedCtx) {
        return visit(namedCtx.namedExpression(), Expression.class);
    }

    @Override
    public LogicalPlan visitRelation(RelationContext ctx) {
        return plan(ctx.relationPrimary());
    }

    @Override
    public LogicalPlan visitFromClause(FromClauseContext ctx) {
        return ParserUtils.withOrigin(ctx, () -> visitRelations(ctx.relations()));
    }

    @Override
    public LogicalPlan visitRelations(DorisParser.RelationsContext ctx) {
        return ParserUtils.withOrigin(ctx, () -> withRelations(null, ctx.relation()));
    }

    @Override
    public LogicalPlan visitRelationList(DorisParser.RelationListContext ctx) {
        return ParserUtils.withOrigin(ctx, () -> withRelations(null, ctx.relations().relation()));
    }

    /* ********************************************************************************************
     * Table Identifier parsing
     * ******************************************************************************************** */

    @Override
    public List<String> visitMultipartIdentifier(MultipartIdentifierContext ctx) {
        return ctx.parts.stream()
            .map(RuleContext::getText)
            .collect(ImmutableList.toImmutableList());
    }

    /**
     * Create a Sequence of Strings for a parenthesis enclosed alias list.
     */
    @Override
    public List<String> visitIdentifierList(IdentifierListContext ctx) {
        return visitIdentifierSeq(ctx.identifierSeq());
    }

    /**
     * Create a Sequence of Strings for an identifier list.
     */
    @Override
    public List<String> visitIdentifierSeq(IdentifierSeqContext ctx) {
        return ctx.ident.stream()
            .map(RuleContext::getText)
            .collect(ImmutableList.toImmutableList());
    }

    @Override
    public EqualTo visitUpdateAssignment(UpdateAssignmentContext ctx) {
        return new EqualTo(new UnboundSlot(visitMultipartIdentifier(ctx.multipartIdentifier()), Optional.empty()),
                getExpression(ctx.expression()));
    }

    @Override
    public List<EqualTo> visitUpdateAssignmentSeq(UpdateAssignmentSeqContext ctx) {
        return ctx.assignments.stream()
                .map(this::visitUpdateAssignment)
                .collect(Collectors.toList());
    }

    /**
     * get OrderKey.
     *
     * @param ctx SortItemContext
     * @return SortItems
     */
    @Override
    public OrderKey visitSortItem(SortItemContext ctx) {
        return ParserUtils.withOrigin(ctx, () -> {
            boolean isAsc = ctx.DESC() == null;
            boolean isNullFirst = ctx.FIRST() != null || (ctx.LAST() == null && isAsc);
            Expression expression = typedVisit(ctx.expression());
            return new OrderKey(expression, isAsc, isNullFirst);
        });
    }

    private <T> List<T> visit(List<? extends ParserRuleContext> contexts, Class<T> clazz) {
        return contexts.stream()
                .map(this::visit)
                .map(clazz::cast)
                .collect(ImmutableList.toImmutableList());
    }

    private LogicalPlan plan(ParserRuleContext tree) {
        return (LogicalPlan) tree.accept(this);
    }

    /* ********************************************************************************************
     * create table parsing
     * ******************************************************************************************** */

    @Override
    public LogicalPlan visitCreateView(CreateViewContext ctx) {
        List<String> nameParts = visitMultipartIdentifier(ctx.name);
        String comment = ctx.STRING_LITERAL() == null ? "" : LogicalPlanBuilderAssistant.escapeBackSlash(
                ctx.STRING_LITERAL().getText().substring(1, ctx.STRING_LITERAL().getText().length() - 1));
        String querySql = getOriginSql(ctx.query());
        if (ctx.REPLACE() != null && ctx.EXISTS() != null) {
            throw new AnalysisException("[OR REPLACE] and [IF NOT EXISTS] cannot used at the same time");
        }
        CreateViewInfo info = new CreateViewInfo(ctx.EXISTS() != null, ctx.REPLACE() != null,
                new TableNameInfo(nameParts),
                comment, querySql,
                ctx.cols == null ? Lists.newArrayList() : visitSimpleColumnDefs(ctx.cols));
        return new CreateViewCommand(info);
    }

    @Override
    public LogicalPlan visitCreateTable(CreateTableContext ctx) {
        String ctlName = null;
        String dbName = null;
        String tableName = null;
        List<String> nameParts = visitMultipartIdentifier(ctx.name);
        // TODO: support catalog
        if (nameParts.size() == 1) {
            // dbName should be set
            dbName = ConnectContext.get().getDatabase();
            tableName = nameParts.get(0);
        } else if (nameParts.size() == 2) {
            dbName = nameParts.get(0);
            tableName = nameParts.get(1);
        } else if (nameParts.size() == 3) {
            ctlName = nameParts.get(0);
            dbName = nameParts.get(1);
            tableName = nameParts.get(2);
        } else {
            throw new AnalysisException("nameParts in create table should be [ctl.][db.]tbl");
        }
        KeysType keysType = null;
        if (ctx.DUPLICATE() != null) {
            keysType = KeysType.DUP_KEYS;
        } else if (ctx.AGGREGATE() != null) {
            keysType = KeysType.AGG_KEYS;
        } else if (ctx.UNIQUE() != null) {
            keysType = KeysType.UNIQUE_KEYS;
        }
        // when engineName is null, get engineName from current catalog later
        String engineName = ctx.engine != null ? ctx.engine.getText().toLowerCase() : null;
        int bucketNum = FeConstants.default_bucket_num;
        if (ctx.INTEGER_VALUE() != null) {
            bucketNum = Integer.parseInt(ctx.INTEGER_VALUE().getText());
        }
        String comment = ctx.STRING_LITERAL() == null ? "" : LogicalPlanBuilderAssistant.escapeBackSlash(
                ctx.STRING_LITERAL().getText().substring(1, ctx.STRING_LITERAL().getText().length() - 1));
        DistributionDescriptor desc = null;
        if (ctx.HASH() != null) {
            desc = new DistributionDescriptor(true, ctx.autoBucket != null, bucketNum,
                    visitIdentifierList(ctx.hashKeys));
        } else if (ctx.RANDOM() != null) {
            desc = new DistributionDescriptor(false, ctx.autoBucket != null, bucketNum, null);
        }
        Map<String, String> properties = ctx.properties != null
                // NOTICE: we should not generate immutable map here, because it will be modified when analyzing.
                ? Maps.newHashMap(visitPropertyClause(ctx.properties))
                : Maps.newHashMap();
        Map<String, String> extProperties = ctx.extProperties != null
                // NOTICE: we should not generate immutable map here, because it will be modified when analyzing.
                ? Maps.newHashMap(visitPropertyClause(ctx.extProperties))
                : Maps.newHashMap();

        // solve partition by
        PartitionTableInfo partitionInfo;
        if (ctx.partition != null) {
            partitionInfo = (PartitionTableInfo) ctx.partitionTable().accept(this);
        } else {
            partitionInfo = PartitionTableInfo.EMPTY;
        }

        if (ctx.columnDefs() != null) {
            if (ctx.AS() != null) {
                throw new AnalysisException("Should not define the entire column in CTAS");
            }
            return new CreateTableCommand(Optional.empty(), new CreateTableInfo(
                    ctx.EXISTS() != null,
                    ctx.EXTERNAL() != null,
                    ctx.TEMPORARY() != null,
                    ctlName,
                    dbName,
                    tableName,
                    visitColumnDefs(ctx.columnDefs()),
                    ctx.indexDefs() != null ? visitIndexDefs(ctx.indexDefs()) : ImmutableList.of(),
                    engineName,
                    keysType,
                    ctx.keys != null ? visitIdentifierList(ctx.keys) : ImmutableList.of(),
                    comment,
                    partitionInfo,
                    desc,
                    ctx.rollupDefs() != null ? visitRollupDefs(ctx.rollupDefs()) : ImmutableList.of(),
                    properties,
                    extProperties,
                    ctx.clusterKeys != null ? visitIdentifierList(ctx.clusterKeys) : ImmutableList.of()));
        } else if (ctx.AS() != null) {
            return new CreateTableCommand(Optional.of(visitQuery(ctx.query())), new CreateTableInfo(
                    ctx.EXISTS() != null,
                    ctx.EXTERNAL() != null,
                    ctx.TEMPORARY() != null,
                    ctlName,
                    dbName,
                    tableName,
                    ctx.ctasCols != null ? visitIdentifierList(ctx.ctasCols) : null,
                    engineName,
                    keysType,
                    ctx.keys != null ? visitIdentifierList(ctx.keys) : ImmutableList.of(),
                    comment,
                    partitionInfo,
                    desc,
                    ctx.rollupDefs() != null ? visitRollupDefs(ctx.rollupDefs()) : ImmutableList.of(),
                    properties,
                    extProperties,
                    ctx.clusterKeys != null ? visitIdentifierList(ctx.clusterKeys) : ImmutableList.of()));
        } else {
            throw new AnalysisException("Should contain at least one column in a table");
        }
    }

    @Override
    public PartitionTableInfo visitPartitionTable(DorisParser.PartitionTableContext ctx) {
        boolean isAutoPartition = ctx.autoPartition != null;
        ImmutableList<Expression> partitionList = ctx.partitionList.identityOrFunction().stream()
                .map(partition -> {
                    IdentifierContext identifier = partition.identifier();
                    if (identifier != null) {
                        return UnboundSlot.quoted(identifier.getText());
                    } else {
                        return visitFunctionCallExpression(partition.functionCallExpression());
                    }
                })
                .collect(ImmutableList.toImmutableList());
        return new PartitionTableInfo(
            isAutoPartition,
            ctx.RANGE() != null ? "RANGE" : "LIST",
            ctx.partitions != null ? visitPartitionsDef(ctx.partitions) : null,
            partitionList);
    }

    @Override
    public List<ColumnDefinition> visitColumnDefs(ColumnDefsContext ctx) {
        return ctx.cols.stream().map(this::visitColumnDef).collect(Collectors.toList());
    }

    @Override
    public ColumnDefinition visitColumnDef(ColumnDefContext ctx) {
        String colName = ctx.colName.getText();
        DataType colType = ctx.type instanceof PrimitiveDataTypeContext
                ? visitPrimitiveDataType(((PrimitiveDataTypeContext) ctx.type))
                : ctx.type instanceof ComplexDataTypeContext
                        ? visitComplexDataType((ComplexDataTypeContext) ctx.type)
                        : visitAggStateDataType((AggStateDataTypeContext) ctx.type);
        colType = colType.conversion();
        boolean isKey = ctx.KEY() != null;
        ColumnNullableType nullableType = ColumnNullableType.DEFAULT;
        if (ctx.NOT() != null) {
            nullableType = ColumnNullableType.NOT_NULLABLE;
        } else if (ctx.nullable != null) {
            nullableType = ColumnNullableType.NULLABLE;
        }
        String aggTypeString = ctx.aggType != null ? ctx.aggType.getText() : null;
        Optional<DefaultValue> defaultValue = Optional.empty();
        Optional<DefaultValue> onUpdateDefaultValue = Optional.empty();
        if (ctx.DEFAULT() != null) {
            if (ctx.INTEGER_VALUE() != null) {
                if (ctx.SUBTRACT() == null) {
                    defaultValue = Optional.of(new DefaultValue(ctx.INTEGER_VALUE().getText()));
                } else {
                    defaultValue = Optional.of(new DefaultValue("-" + ctx.INTEGER_VALUE().getText()));
                }
            } else if (ctx.DECIMAL_VALUE() != null) {
                if (ctx.SUBTRACT() == null) {
                    defaultValue = Optional.of(new DefaultValue(ctx.DECIMAL_VALUE().getText()));
                } else {
                    defaultValue = Optional.of(new DefaultValue("-" + ctx.DECIMAL_VALUE().getText()));
                }
            } else if (ctx.stringValue != null) {
                defaultValue = Optional.of(new DefaultValue(toStringValue(ctx.stringValue.getText())));
            } else if (ctx.nullValue != null) {
                defaultValue = Optional.of(DefaultValue.NULL_DEFAULT_VALUE);
            } else if (ctx.defaultTimestamp != null) {
                if (ctx.defaultValuePrecision == null) {
                    defaultValue = Optional.of(DefaultValue.CURRENT_TIMESTAMP_DEFAULT_VALUE);
                } else {
                    defaultValue = Optional.of(DefaultValue
                            .currentTimeStampDefaultValueWithPrecision(
                                    Long.valueOf(ctx.defaultValuePrecision.getText())));
                }
            } else if (ctx.CURRENT_DATE() != null) {
                defaultValue = Optional.of(DefaultValue.CURRENT_DATE_DEFAULT_VALUE);
            } else if (ctx.PI() != null) {
                defaultValue = Optional.of(DefaultValue.PI_DEFAULT_VALUE);
            } else if (ctx.E() != null) {
                defaultValue = Optional.of(DefaultValue.E_NUM_DEFAULT_VALUE);
            } else if (ctx.BITMAP_EMPTY() != null) {
                defaultValue = Optional.of(DefaultValue.BITMAP_EMPTY_DEFAULT_VALUE);
            }
        }
        if (ctx.UPDATE() != null) {
            if (ctx.onUpdateValuePrecision == null) {
                onUpdateDefaultValue = Optional.of(DefaultValue.CURRENT_TIMESTAMP_DEFAULT_VALUE);
            } else {
                onUpdateDefaultValue = Optional.of(DefaultValue
                        .currentTimeStampDefaultValueWithPrecision(
                                Long.valueOf(ctx.onUpdateValuePrecision.getText())));
            }
        }
        AggregateType aggType = null;
        if (aggTypeString != null) {
            try {
                aggType = AggregateType.valueOf(aggTypeString.toUpperCase());
            } catch (Exception e) {
                throw new AnalysisException(String.format("Aggregate type %s is unsupported", aggTypeString),
                        e.getCause());
            }
        }
        //comment should remove '\' and '(") at the beginning and end
        String comment = ctx.comment != null ? ctx.comment.getText().substring(1, ctx.comment.getText().length() - 1)
                .replace("\\", "") : "";
        long autoIncInitValue = -1;
        if (ctx.AUTO_INCREMENT() != null) {
            if (ctx.autoIncInitValue != null) {
                // AUTO_INCREMENT(Value) Value >= 0.
                autoIncInitValue = Long.valueOf(ctx.autoIncInitValue.getText());
                if (autoIncInitValue < 0) {
                    throw new AnalysisException("AUTO_INCREMENT start value can not be negative.");
                }
            } else {
                // AUTO_INCREMENT default 1.
                autoIncInitValue = Long.valueOf(1);
            }
        }
        Optional<GeneratedColumnDesc> desc = ctx.generatedExpr != null
                ? Optional.of(new GeneratedColumnDesc(ctx.generatedExpr.getText(), getExpression(ctx.generatedExpr)))
                : Optional.empty();
        return new ColumnDefinition(colName, colType, isKey, aggType, nullableType, autoIncInitValue, defaultValue,
                onUpdateDefaultValue, comment, desc);
    }

    @Override
    public List<IndexDefinition> visitIndexDefs(IndexDefsContext ctx) {
        return ctx.indexes.stream().map(this::visitIndexDef).collect(Collectors.toList());
    }

    @Override
    public IndexDefinition visitIndexDef(IndexDefContext ctx) {
        String indexName = ctx.indexName.getText();
        boolean ifNotExists = ctx.ifNotExists != null;
        List<String> indexCols = visitIdentifierList(ctx.cols);
        Map<String, String> properties = visitPropertyItemList(ctx.properties);
        String indexType = ctx.indexType != null ? ctx.indexType.getText().toUpperCase() : null;
        //comment should remove '\' and '(") at the beginning and end
        String comment = ctx.comment == null ? "" : LogicalPlanBuilderAssistant.escapeBackSlash(
                        ctx.comment.getText().substring(1, ctx.STRING_LITERAL().getText().length() - 1));
        // change BITMAP index to INVERTED index
        if (Config.enable_create_bitmap_index_as_inverted_index
                && "BITMAP".equalsIgnoreCase(indexType)) {
            indexType = "INVERTED";
        }
        return new IndexDefinition(indexName, ifNotExists, indexCols, indexType, properties, comment);
    }

    @Override
    public List<PartitionDefinition> visitPartitionsDef(PartitionsDefContext ctx) {
        return ctx.partitions.stream()
                .map(p -> ((PartitionDefinition) visit(p))).collect(Collectors.toList());
    }

    @Override
    public PartitionDefinition visitPartitionDef(DorisParser.PartitionDefContext ctx) {
        PartitionDefinition partitionDefinition = (PartitionDefinition) visit(ctx.getChild(0));
        if (ctx.partitionProperties != null) {
            partitionDefinition.withProperties(visitPropertyItemList(ctx.partitionProperties));
        }
        return partitionDefinition;
    }

    @Override
    public PartitionDefinition visitLessThanPartitionDef(LessThanPartitionDefContext ctx) {
        String partitionName = ctx.partitionName.getText();
        if (ctx.MAXVALUE() == null) {
            List<Expression> lessThanValues = visitPartitionValueList(ctx.partitionValueList());
            return new LessThanPartition(ctx.EXISTS() != null, partitionName, lessThanValues);
        } else {
            return new LessThanPartition(ctx.EXISTS() != null, partitionName,
                    ImmutableList.of(MaxValue.INSTANCE));
        }
    }

    @Override
    public PartitionDefinition visitFixedPartitionDef(FixedPartitionDefContext ctx) {
        String partitionName = ctx.partitionName.getText();
        List<Expression> lowerBounds = visitPartitionValueList(ctx.lower);
        List<Expression> upperBounds = visitPartitionValueList(ctx.upper);
        return new FixedRangePartition(ctx.EXISTS() != null, partitionName, lowerBounds, upperBounds);
    }

    @Override
    public PartitionDefinition visitStepPartitionDef(StepPartitionDefContext ctx) {
        List<Expression> fromExpression = visitPartitionValueList(ctx.from);
        List<Expression> toExpression = visitPartitionValueList(ctx.to);
        return new StepPartition(false, null, fromExpression, toExpression,
                Long.parseLong(ctx.unitsAmount.getText()), ctx.unit != null ? ctx.unit.getText() : null);
    }

    @Override
    public PartitionDefinition visitInPartitionDef(InPartitionDefContext ctx) {
        List<List<Expression>> values;
        if (ctx.constants == null) {
            values = ctx.partitionValueLists.stream().map(this::visitPartitionValueList)
                    .collect(Collectors.toList());
        } else {
            values = visitPartitionValueList(ctx.constants).stream().map(ImmutableList::of)
                    .collect(Collectors.toList());
        }
        return new InPartition(ctx.EXISTS() != null, ctx.partitionName.getText(), values);
    }

    @Override
    public List<Expression> visitPartitionValueList(PartitionValueListContext ctx) {
        return ctx.values.stream()
                .map(this::visitPartitionValueDef)
                .collect(Collectors.toList());
    }

    @Override
    public Expression visitPartitionValueDef(PartitionValueDefContext ctx) {
        if (ctx.INTEGER_VALUE() != null) {
            if (ctx.SUBTRACT() != null) {
                return Literal.of("-" + ctx.INTEGER_VALUE().getText());
            }
            return Literal.of(ctx.INTEGER_VALUE().getText());
        } else if (ctx.STRING_LITERAL() != null) {
            return Literal.of(toStringValue(ctx.STRING_LITERAL().getText()));
        } else if (ctx.MAXVALUE() != null) {
            return MaxValue.INSTANCE;
        } else if (ctx.NULL() != null) {
            return Literal.of(null);
        }
        throw new AnalysisException("Unsupported partition value: " + ctx.getText());
    }

    @Override
    public List<RollupDefinition> visitRollupDefs(RollupDefsContext ctx) {
        return ctx.rollups.stream().map(this::visitRollupDef).collect(Collectors.toList());
    }

    @Override
    public RollupDefinition visitRollupDef(RollupDefContext ctx) {
        String rollupName = ctx.rollupName.getText();
        List<String> rollupCols = visitIdentifierList(ctx.rollupCols);
        List<String> dupKeys = ctx.dupKeys == null ? ImmutableList.of() : visitIdentifierList(ctx.dupKeys);
        Map<String, String> properties = ctx.properties == null ? Maps.newHashMap()
                : visitPropertyClause(ctx.properties);
        return new RollupDefinition(rollupName, rollupCols, dupKeys, properties);
    }

    private String toStringValue(String literal) {
        return literal.substring(1, literal.length() - 1);
    }

    /* ********************************************************************************************
     * Expression parsing
     * ******************************************************************************************** */

    /**
     * Create an expression from the given context. This method just passes the context on to the
     * visitor and only takes care of typing (We assume that the visitor returns an Expression here).
     */
    private Expression getExpression(ParserRuleContext ctx) {
        return typedVisit(ctx);
    }

    private LogicalPlan withExplain(LogicalPlan inputPlan, ExplainContext ctx) {
        if (ctx == null) {
            return inputPlan;
        }
        return ParserUtils.withOrigin(ctx, () -> {
            ExplainLevel explainLevel = ExplainLevel.NORMAL;

            if (ctx.planType() != null) {
                if (ctx.level == null || !ctx.level.getText().equalsIgnoreCase("plan")) {
                    throw new ParseException("Only explain plan can use plan type: " + ctx.planType().getText(), ctx);
                }
            }

            boolean showPlanProcess = false;
            if (ctx.level != null) {
                if (!ctx.level.getText().equalsIgnoreCase("plan")) {
                    explainLevel = ExplainLevel.valueOf(ctx.level.getText().toUpperCase(Locale.ROOT));
                } else {
                    explainLevel = parseExplainPlanType(ctx.planType());

                    if (ctx.PROCESS() != null) {
                        showPlanProcess = true;
                    }
                }
            }
            return new ExplainCommand(explainLevel, inputPlan, showPlanProcess);
        });
    }

    private LogicalPlan withOutFile(LogicalPlan plan, OutFileClauseContext ctx) {
        if (ctx == null) {
            return plan;
        }
        String format = "csv";
        if (ctx.format != null) {
            format = ctx.format.getText();
        }

        Map<String, String> properties = ImmutableMap.of();
        if (ctx.propertyClause() != null) {
            properties = visitPropertyClause(ctx.propertyClause());
        }
        Literal filePath = (Literal) visit(ctx.filePath);
        return new LogicalFileSink<>(filePath.getStringValue(), format, properties, ImmutableList.of(), plan);
    }

    private LogicalPlan withQueryOrganization(LogicalPlan inputPlan, QueryOrganizationContext ctx) {
        if (ctx == null) {
            return inputPlan;
        }
        Optional<SortClauseContext> sortClauseContext = Optional.ofNullable(ctx.sortClause());
        Optional<LimitClauseContext> limitClauseContext = Optional.ofNullable(ctx.limitClause());
        LogicalPlan sort = withSort(inputPlan, sortClauseContext);
        return withLimit(sort, limitClauseContext);
    }

    private LogicalPlan withSort(LogicalPlan input, Optional<SortClauseContext> sortCtx) {
        return input.optionalMap(sortCtx, () -> {
            List<OrderKey> orderKeys = visit(sortCtx.get().sortItem(), OrderKey.class);
            return new LogicalSort<>(orderKeys, input);
        });
    }

    private LogicalPlan withLimit(LogicalPlan input, Optional<LimitClauseContext> limitCtx) {
        return input.optionalMap(limitCtx, () -> {
            long limit = Long.parseLong(limitCtx.get().limit.getText());
            if (limit < 0) {
                throw new ParseException("Limit requires non-negative number", limitCtx.get());
            }
            long offset = 0;
            Token offsetToken = limitCtx.get().offset;
            if (offsetToken != null) {
                offset = Long.parseLong(offsetToken.getText());
            }
            return new LogicalLimit<>(limit, offset, LimitPhase.ORIGIN, input);
        });
    }

    /**
     * Add a regular (SELECT) query specification to a logical plan. The query specification
     * is the core of the logical plan, this is where sourcing (FROM clause), projection (SELECT),
     * aggregation (GROUP BY ... HAVING ...) and filtering (WHERE) takes place.
     *
     * <p>Note that query hints are ignored (both by the parser and the builder).
     */
    protected LogicalPlan withSelectQuerySpecification(
            ParserRuleContext ctx,
            LogicalPlan inputRelation,
            SelectClauseContext selectClause,
            Optional<WhereClauseContext> whereClause,
            Optional<AggClauseContext> aggClause,
            Optional<HavingClauseContext> havingClause,
            Optional<QualifyClauseContext> qualifyClause) {
        return ParserUtils.withOrigin(ctx, () -> {
            // from -> where -> group by -> having -> select
            LogicalPlan filter = withFilter(inputRelation, whereClause);
            SelectColumnClauseContext selectColumnCtx = selectClause.selectColumnClause();
            LogicalPlan aggregate = withAggregate(filter, selectColumnCtx, aggClause);
            boolean isDistinct = (selectClause.DISTINCT() != null);
            LogicalPlan selectPlan;
            if (!(aggregate instanceof Aggregate) && havingClause.isPresent()) {
                // create a project node for pattern match of ProjectToGlobalAggregate rule
                // then ProjectToGlobalAggregate rule can insert agg node as LogicalHaving node's child
                List<NamedExpression> projects = getNamedExpressions(selectColumnCtx.namedExpressionSeq());
                LogicalPlan project = new LogicalProject<>(projects, isDistinct, aggregate);
                selectPlan = new LogicalHaving<>(ExpressionUtils.extractConjunctionToSet(
                        getExpression((havingClause.get().booleanExpression()))), project);
            } else {
                LogicalPlan having = withHaving(aggregate, havingClause);
                selectPlan = withProjection(having, selectColumnCtx, aggClause, isDistinct);
            }
            // support qualify clause
            if (qualifyClause.isPresent()) {
                Expression qualifyExpr = getExpression(qualifyClause.get().booleanExpression());
                selectPlan = new LogicalQualify<>(Sets.newHashSet(qualifyExpr), selectPlan);
            }
            return selectPlan;
        });
    }

    /**
     * Join one more [[LogicalPlan]]s to the current logical plan.
     */
    private LogicalPlan withJoinRelations(LogicalPlan input, RelationContext ctx) {
        LogicalPlan last = input;
        for (JoinRelationContext join : ctx.joinRelation()) {
            JoinType joinType;
            if (join.joinType().CROSS() != null) {
                joinType = JoinType.CROSS_JOIN;
            } else if (join.joinType().FULL() != null) {
                joinType = JoinType.FULL_OUTER_JOIN;
            } else if (join.joinType().SEMI() != null) {
                if (join.joinType().LEFT() != null) {
                    joinType = JoinType.LEFT_SEMI_JOIN;
                } else {
                    joinType = JoinType.RIGHT_SEMI_JOIN;
                }
            } else if (join.joinType().ANTI() != null) {
                if (join.joinType().LEFT() != null) {
                    joinType = JoinType.LEFT_ANTI_JOIN;
                } else {
                    joinType = JoinType.RIGHT_ANTI_JOIN;
                }
            } else if (join.joinType().LEFT() != null) {
                joinType = JoinType.LEFT_OUTER_JOIN;
            } else if (join.joinType().RIGHT() != null) {
                joinType = JoinType.RIGHT_OUTER_JOIN;
            } else if (join.joinType().INNER() != null) {
                joinType = JoinType.INNER_JOIN;
            } else if (join.joinCriteria() != null) {
                joinType = JoinType.INNER_JOIN;
            } else {
                joinType = JoinType.CROSS_JOIN;
            }
            DistributeType distributeType = Optional.ofNullable(join.distributeType()).map(hintCtx -> {
                String hint = typedVisit(join.distributeType());
                if (DistributeType.JoinDistributeType.SHUFFLE.toString().equalsIgnoreCase(hint)) {
                    return DistributeType.SHUFFLE_RIGHT;
                } else if (DistributeType.JoinDistributeType.BROADCAST.toString().equalsIgnoreCase(hint)) {
                    return DistributeType.BROADCAST_RIGHT;
                } else {
                    throw new ParseException("Invalid join hint: " + hint, hintCtx);
                }
            }).orElse(DistributeType.NONE);
            DistributeHint distributeHint = new DistributeHint(distributeType);
            // TODO: natural join, lateral join, union join
            JoinCriteriaContext joinCriteria = join.joinCriteria();
            Optional<Expression> condition = Optional.empty();
            List<Expression> ids = null;
            if (joinCriteria != null) {
                if (join.joinType().CROSS() != null) {
                    throw new ParseException("Cross join can't be used with ON clause", joinCriteria);
                }
                if (joinCriteria.booleanExpression() != null) {
                    condition = Optional.ofNullable(getExpression(joinCriteria.booleanExpression()));
                } else if (joinCriteria.USING() != null) {
                    ids = visitIdentifierList(joinCriteria.identifierList())
                            .stream().map(UnboundSlot::quoted)
                            .collect(ImmutableList.toImmutableList());
                }
            } else {
                // keep same with original planner, allow cross/inner join
                if (!joinType.isInnerOrCrossJoin()) {
                    throw new ParseException("on mustn't be empty except for cross/inner join", join);
                }
            }
            if (ids == null) {
                last = new LogicalJoin<>(joinType, ExpressionUtils.EMPTY_CONDITION,
                        condition.map(ExpressionUtils::extractConjunction)
                                .orElse(ExpressionUtils.EMPTY_CONDITION),
                        distributeHint,
                        Optional.empty(),
                        last,
                        plan(join.relationPrimary()), null);
            } else {
                last = new LogicalUsingJoin<>(joinType, last, plan(join.relationPrimary()), ids, distributeHint);

            }
            if (distributeHint.distributeType != DistributeType.NONE
                    && ConnectContext.get().getStatementContext() != null
                    && !ConnectContext.get().getStatementContext().getHints().contains(distributeHint)) {
                ConnectContext.get().getStatementContext().addHint(distributeHint);
            }
        }
        return last;
    }

    private List<List<String>> getTableList(List<MultipartIdentifierContext> ctx) {
        List<List<String>> tableList = new ArrayList<>();
        for (MultipartIdentifierContext tableCtx : ctx) {
            tableList.add(visitMultipartIdentifier(tableCtx));
        }
        return tableList;
    }

    private LogicalPlan withSelectHint(LogicalPlan logicalPlan, List<ParserRuleContext> hintContexts) {
        if (hintContexts.isEmpty()) {
            return logicalPlan;
        }
        ImmutableList.Builder<SelectHint> hints = ImmutableList.builder();
        for (ParserRuleContext hintContext : hintContexts) {
            SelectHintContext selectHintContext = (SelectHintContext) hintContext;
            for (HintStatementContext hintStatement : selectHintContext.hintStatements) {
                if (hintStatement.USE_MV() != null) {
                    hints.add(new SelectHintUseMv("USE_MV", getTableList(hintStatement.tableList), true));
                    continue;
                } else if (hintStatement.NO_USE_MV() != null) {
                    hints.add(new SelectHintUseMv("NO_USE_MV", getTableList(hintStatement.tableList), false));
                    continue;
                }
                String hintName = hintStatement.hintName.getText().toLowerCase(Locale.ROOT);
                switch (hintName) {
                    case "set_var":
                        Map<String, Optional<String>> parameters = Maps.newLinkedHashMap();
                        for (HintAssignmentContext kv : hintStatement.parameters) {
                            if (kv.key != null) {
                                String parameterName = visitIdentifierOrText(kv.key);
                                Optional<String> value = Optional.empty();
                                if (kv.constantValue != null) {
                                    Literal literal = (Literal) visit(kv.constantValue);
                                    value = Optional.ofNullable(literal.toLegacyLiteral().getStringValue());
                                } else if (kv.identifierValue != null) {
                                    // maybe we should throw exception when the identifierValue is quoted identifier
                                    value = Optional.ofNullable(kv.identifierValue.getText());
                                }
                                parameters.put(parameterName, value);
                            }
                        }
                        SelectHintSetVar setVar = new SelectHintSetVar(hintName, parameters);
                        setVar.setVarOnceInSql(ConnectContext.get().getStatementContext());
                        hints.add(setVar);
                        break;
                    case "leading":
                        List<String> leadingParameters = new ArrayList<>();
                        for (HintAssignmentContext kv : hintStatement.parameters) {
                            if (kv.key != null) {
                                String parameterName = visitIdentifierOrText(kv.key);
                                leadingParameters.add(parameterName);
                            }
                        }
                        hints.add(new SelectHintLeading(hintName, leadingParameters));
                        break;
                    case "ordered":
                        hints.add(new SelectHintOrdered(hintName));
                        break;
                    case "use_cbo_rule":
                        List<String> useRuleParameters = new ArrayList<>();
                        for (HintAssignmentContext kv : hintStatement.parameters) {
                            if (kv.key != null) {
                                String parameterName = visitIdentifierOrText(kv.key);
                                useRuleParameters.add(parameterName);
                            }
                        }
                        hints.add(new SelectHintUseCboRule(hintName, useRuleParameters, false));
                        break;
                    case "no_use_cbo_rule":
                        List<String> noUseRuleParameters = new ArrayList<>();
                        for (HintAssignmentContext kv : hintStatement.parameters) {
                            String parameterName = visitIdentifierOrText(kv.key);
                            if (kv.key != null) {
                                noUseRuleParameters.add(parameterName);
                            }
                        }
                        hints.add(new SelectHintUseCboRule(hintName, noUseRuleParameters, true));
                        break;
                    default:
                        break;
                }
            }
        }
        return new LogicalSelectHint<>(hints.build(), logicalPlan);
    }

    @Override
    public String visitBracketDistributeType(BracketDistributeTypeContext ctx) {
        return ctx.identifier().getText();
    }

    @Override
    public String visitCommentDistributeType(CommentDistributeTypeContext ctx) {
        return ctx.identifier().getText();
    }

    @Override
    public List<String> visitBracketRelationHint(BracketRelationHintContext ctx) {
        return ctx.identifier().stream()
                .map(RuleContext::getText)
                .collect(ImmutableList.toImmutableList());
    }

    @Override
    public Object visitCommentRelationHint(CommentRelationHintContext ctx) {
        return ctx.identifier().stream()
                .map(RuleContext::getText)
                .collect(ImmutableList.toImmutableList());
    }

    protected LogicalPlan withProjection(LogicalPlan input, SelectColumnClauseContext selectCtx,
                                         Optional<AggClauseContext> aggCtx, boolean isDistinct) {
        return ParserUtils.withOrigin(selectCtx, () -> {
            if (aggCtx.isPresent()) {
                if (isDistinct) {
                    return new LogicalProject<>(ImmutableList.of(new UnboundStar(ImmutableList.of())),
                            isDistinct, input);
                } else {
                    return input;
                }
            } else {
                List<NamedExpression> projects = getNamedExpressions(selectCtx.namedExpressionSeq());
                if (input instanceof OneRowRelation) {
                    if (projects.stream().anyMatch(project -> project instanceof UnboundStar)) {
                        throw new ParseException("SELECT * must have a FROM clause");
                    }
                }
                return new LogicalProject<>(projects, isDistinct, input);
            }
        });
    }

    private LogicalPlan withRelations(LogicalPlan inputPlan, List<RelationContext> relations) {
        if (relations == null) {
            return inputPlan;
        }
        LogicalPlan left = inputPlan;
        for (RelationContext relation : relations) {
            // build left deep join tree
            LogicalPlan right = withJoinRelations(visitRelation(relation), relation);
            left = (left == null) ? right :
                    new LogicalJoin<>(
                            JoinType.CROSS_JOIN,
                            ExpressionUtils.EMPTY_CONDITION,
                            ExpressionUtils.EMPTY_CONDITION,
                            new DistributeHint(DistributeType.NONE),
                            Optional.empty(),
                            left,
                            right, null);
            // TODO: pivot and lateral view
        }
        return left;
    }

    private LogicalPlan withFilter(LogicalPlan input, Optional<WhereClauseContext> whereCtx) {
        return input.optionalMap(whereCtx, () ->
            new LogicalFilter<>(ExpressionUtils.extractConjunctionToSet(
                    getExpression(whereCtx.get().booleanExpression())), input));
    }

    private LogicalPlan withAggregate(LogicalPlan input, SelectColumnClauseContext selectCtx,
                                      Optional<AggClauseContext> aggCtx) {
        return input.optionalMap(aggCtx, () -> {
            GroupingElementContext groupingElementContext = aggCtx.get().groupingElement();
            List<NamedExpression> namedExpressions = getNamedExpressions(selectCtx.namedExpressionSeq());
            if (groupingElementContext.GROUPING() != null) {
                ImmutableList.Builder<List<Expression>> groupingSets = ImmutableList.builder();
                for (GroupingSetContext groupingSetContext : groupingElementContext.groupingSet()) {
                    groupingSets.add(visit(groupingSetContext.expression(), Expression.class));
                }
                return new LogicalRepeat<>(groupingSets.build(), namedExpressions, input);
            } else if (groupingElementContext.CUBE() != null) {
                List<Expression> cubeExpressions = visit(groupingElementContext.expression(), Expression.class);
                List<List<Expression>> groupingSets = ExpressionUtils.cubeToGroupingSets(cubeExpressions);
                return new LogicalRepeat<>(groupingSets, namedExpressions, input);
            } else if (groupingElementContext.ROLLUP() != null) {
                List<Expression> rollupExpressions = visit(groupingElementContext.expression(), Expression.class);
                List<List<Expression>> groupingSets = ExpressionUtils.rollupToGroupingSets(rollupExpressions);
                return new LogicalRepeat<>(groupingSets, namedExpressions, input);
            } else {
                List<Expression> groupByExpressions = visit(groupingElementContext.expression(), Expression.class);
                return new LogicalAggregate<>(groupByExpressions, namedExpressions, input);
            }
        });
    }

    private LogicalPlan withHaving(LogicalPlan input, Optional<HavingClauseContext> havingCtx) {
        return input.optionalMap(havingCtx, () -> {
            if (!(input instanceof Aggregate)) {
                throw new ParseException("Having clause should be applied against an aggregation.", havingCtx.get());
            }
            return new LogicalHaving<>(ExpressionUtils.extractConjunctionToSet(
                    getExpression((havingCtx.get().booleanExpression()))), input);
        });
    }

    /**
     * match predicate type and generate different predicates.
     *
     * @param ctx PredicateContext
     * @param valueExpression valueExpression
     * @return Expression
     */
    private Expression withPredicate(Expression valueExpression, PredicateContext ctx) {
        return ParserUtils.withOrigin(ctx, () -> {
            Expression outExpression;
            switch (ctx.kind.getType()) {
                case DorisParser.BETWEEN:
                    Expression lower = getExpression(ctx.lower);
                    Expression upper = getExpression(ctx.upper);
                    if (lower.equals(upper)) {
                        outExpression = new EqualTo(valueExpression, lower);
                    } else {
                        outExpression = new And(
                                new GreaterThanEqual(valueExpression, getExpression(ctx.lower)),
                                new LessThanEqual(valueExpression, getExpression(ctx.upper))
                        );
                    }
                    break;
                case DorisParser.LIKE:
                    outExpression = new Like(
                        valueExpression,
                        getExpression(ctx.pattern)
                    );
                    break;
                case DorisParser.RLIKE:
                case DorisParser.REGEXP:
                    outExpression = new Regexp(
                        valueExpression,
                        getExpression(ctx.pattern)
                    );
                    break;
                case DorisParser.IN:
                    if (ctx.query() == null) {
                        outExpression = new InPredicate(
                                valueExpression,
                                withInList(ctx)
                        );
                    } else {
                        outExpression = new InSubquery(
                                valueExpression,
                                new ListQuery(typedVisit(ctx.query())),
                                ctx.NOT() != null
                        );
                    }
                    break;
                case DorisParser.NULL:
                    outExpression = new IsNull(valueExpression);
                    break;
                case DorisParser.TRUE:
                    outExpression = new Cast(valueExpression,
                            BooleanType.INSTANCE, true);
                    break;
                case DorisParser.FALSE:
                    outExpression = new Not(new Cast(valueExpression,
                            BooleanType.INSTANCE, true));
                    break;
                case DorisParser.MATCH:
                case DorisParser.MATCH_ANY:
                    outExpression = new MatchAny(
                        valueExpression,
                        getExpression(ctx.pattern)
                    );
                    break;
                case DorisParser.MATCH_ALL:
                    outExpression = new MatchAll(
                        valueExpression,
                        getExpression(ctx.pattern)
                    );
                    break;
                case DorisParser.MATCH_PHRASE:
                    outExpression = new MatchPhrase(
                        valueExpression,
                        getExpression(ctx.pattern)
                    );
                    break;
                case DorisParser.MATCH_PHRASE_PREFIX:
                    outExpression = new MatchPhrasePrefix(
                        valueExpression,
                        getExpression(ctx.pattern)
                    );
                    break;
                case DorisParser.MATCH_REGEXP:
                    outExpression = new MatchRegexp(
                        valueExpression,
                        getExpression(ctx.pattern)
                    );
                    break;
                case DorisParser.MATCH_PHRASE_EDGE:
                    outExpression = new MatchPhraseEdge(
                        valueExpression,
                        getExpression(ctx.pattern)
                    );
                    break;
                default:
                    throw new ParseException("Unsupported predicate type: " + ctx.kind.getText(), ctx);
            }
            return ctx.NOT() != null ? new Not(outExpression) : outExpression;
        });
    }

    private List<NamedExpression> getNamedExpressions(NamedExpressionSeqContext namedCtx) {
        return ParserUtils.withOrigin(namedCtx, () -> visit(namedCtx.namedExpression(), NamedExpression.class));
    }

    @Override
    public Expression visitSubqueryExpression(SubqueryExpressionContext subqueryExprCtx) {
        return ParserUtils.withOrigin(subqueryExprCtx, () -> new ScalarSubquery(typedVisit(subqueryExprCtx.query())));
    }

    @Override
    public Expression visitExist(ExistContext context) {
        return ParserUtils.withOrigin(context, () -> new Exists(typedVisit(context.query()), false));
    }

    @Override
    public Expression visitIsnull(IsnullContext context) {
        return ParserUtils.withOrigin(context, () -> new IsNull(typedVisit(context.valueExpression())));
    }

    @Override
    public Expression visitIs_not_null_pred(Is_not_null_predContext context) {
        return ParserUtils.withOrigin(context, () -> new Not(new IsNull(typedVisit(context.valueExpression()))));
    }

    public List<Expression> withInList(PredicateContext ctx) {
        return ctx.expression().stream().map(this::getExpression).collect(ImmutableList.toImmutableList());
    }

    @Override
    public Literal visitDecimalLiteral(DecimalLiteralContext ctx) {
        try {
            if (Config.enable_decimal_conversion) {
                return new DecimalV3Literal(new BigDecimal(ctx.getText()));
            } else {
                return new DecimalLiteral(new BigDecimal(ctx.getText()));
            }
        } catch (Exception e) {
            return new DoubleLiteral(Double.parseDouble(ctx.getText()));
        }
    }

    private String parsePropertyKey(PropertyKeyContext item) {
        if (item.constant() != null) {
            return parseConstant(item.constant()).trim();
        }
        return item.getText().trim();
    }

    private String parsePropertyValue(PropertyValueContext item) {
        if (item.constant() != null) {
            return parseConstant(item.constant());
        }
        return item.getText();
    }

    private ExplainLevel parseExplainPlanType(PlanTypeContext planTypeContext) {
        if (planTypeContext == null || planTypeContext.ALL() != null) {
            return ExplainLevel.ALL_PLAN;
        }
        if (planTypeContext.PHYSICAL() != null || planTypeContext.OPTIMIZED() != null) {
            return ExplainLevel.OPTIMIZED_PLAN;
        }
        if (planTypeContext.REWRITTEN() != null || planTypeContext.LOGICAL() != null) {
            return ExplainLevel.REWRITTEN_PLAN;
        }
        if (planTypeContext.ANALYZED() != null) {
            return ExplainLevel.ANALYZED_PLAN;
        }
        if (planTypeContext.PARSED() != null) {
            return ExplainLevel.PARSED_PLAN;
        }
        if (planTypeContext.SHAPE() != null) {
            return ExplainLevel.SHAPE_PLAN;
        }
        if (planTypeContext.MEMO() != null) {
            return ExplainLevel.MEMO_PLAN;
        }
        if (planTypeContext.DISTRIBUTED() != null) {
            return ExplainLevel.DISTRIBUTED_PLAN;
        }
        return ExplainLevel.ALL_PLAN;
    }

    @Override
    public Pair<DataType, Boolean> visitDataTypeWithNullable(DataTypeWithNullableContext ctx) {
        return ParserUtils.withOrigin(ctx, () -> Pair.of(typedVisit(ctx.dataType()), ctx.NOT() == null));
    }

    @Override
    public DataType visitAggStateDataType(AggStateDataTypeContext ctx) {
        return ParserUtils.withOrigin(ctx, () -> {
            List<Pair<DataType, Boolean>> dataTypeWithNullables = ctx.dataTypes.stream()
                    .map(this::visitDataTypeWithNullable)
                    .collect(Collectors.toList());
            List<DataType> dataTypes = dataTypeWithNullables.stream()
                    .map(dt -> dt.first)
                    .collect(ImmutableList.toImmutableList());
            List<Boolean> nullables = dataTypeWithNullables.stream()
                    .map(dt -> dt.second)
                    .collect(ImmutableList.toImmutableList());
            String functionName = ctx.functionNameIdentifier().getText();
            if (!BuiltinAggregateFunctions.INSTANCE.aggFuncNames.contains(functionName)) {
                // TODO use function binder to check function exists
                throw new ParseException("Can not found function '" + functionName + "'", ctx);
            }
            return new AggStateType(functionName, dataTypes, nullables);
        });
    }

    @Override
    public DataType visitPrimitiveDataType(PrimitiveDataTypeContext ctx) {
        return ParserUtils.withOrigin(ctx, () -> {
            String dataType = ctx.primitiveColType().type.getText().toLowerCase(Locale.ROOT);
            if (dataType.equalsIgnoreCase("all")) {
                throw new NotSupportedException("Disable to create table with `ALL` type columns");
            }
            List<String> l = Lists.newArrayList(dataType);
            ctx.INTEGER_VALUE().stream().map(ParseTree::getText).forEach(l::add);
            return DataType.convertPrimitiveFromStrings(l);
        });
    }

    @Override
    public DataType visitComplexDataType(ComplexDataTypeContext ctx) {
        return ParserUtils.withOrigin(ctx, () -> {
            switch (ctx.complex.getType()) {
                case DorisParser.ARRAY:
                    return ArrayType.of(typedVisit(ctx.dataType(0)), true);
                case DorisParser.MAP:
                    return MapType.of(typedVisit(ctx.dataType(0)), typedVisit(ctx.dataType(1)));
                case DorisParser.STRUCT:
                    return new StructType(visitComplexColTypeList(ctx.complexColTypeList()));
                default:
                    throw new AnalysisException("do not support " + ctx.complex.getText() + " type for Nereids");
            }
        });
    }

    @Override
    public List<StructField> visitComplexColTypeList(ComplexColTypeListContext ctx) {
        return ctx.complexColType().stream().map(this::visitComplexColType).collect(ImmutableList.toImmutableList());
    }

    @Override
    public StructField visitComplexColType(ComplexColTypeContext ctx) {
        String comment;
        if (ctx.commentSpec() != null) {
            comment = ctx.commentSpec().STRING_LITERAL().getText();
            comment = LogicalPlanBuilderAssistant.escapeBackSlash(comment.substring(1, comment.length() - 1));
        } else {
            comment = "";
        }
        return new StructField(ctx.identifier().getText(), typedVisit(ctx.dataType()), true, comment);
    }

    private String parseConstant(ConstantContext context) {
        Object constant = visit(context);
        if (constant instanceof Literal && ((Literal) constant).isStringLikeLiteral()) {
            return ((Literal) constant).getStringValue();
        }
        return context.getText();
    }

    @Override
    public Object visitCollate(CollateContext ctx) {
        return visit(ctx.primaryExpression());
    }

    @Override
    public Object visitSample(SampleContext ctx) {
        long seek = ctx.seed == null ? -1L : Long.parseLong(ctx.seed.getText());
        DorisParser.SampleMethodContext sampleContext = ctx.sampleMethod();
        if (sampleContext instanceof SampleByPercentileContext) {
            SampleByPercentileContext sampleByPercentileContext = (SampleByPercentileContext) sampleContext;
            long percent = Long.parseLong(sampleByPercentileContext.INTEGER_VALUE().getText());
            return new TableSample(percent, true, seek);
        }
        SampleByRowsContext sampleByRowsContext = (SampleByRowsContext) sampleContext;
        long rows = Long.parseLong(sampleByRowsContext.INTEGER_VALUE().getText());
        return new TableSample(rows, false, seek);
    }

    @Override
    public Object visitCallProcedure(CallProcedureContext ctx) {
        List<String> nameParts = visitMultipartIdentifier(ctx.name);
        FuncNameInfo procedureName = new FuncNameInfo(nameParts);
        List<Expression> arguments = ctx.expression().stream()
                .<Expression>map(this::typedVisit)
                .collect(ImmutableList.toImmutableList());
        UnboundFunction unboundFunction = new UnboundFunction(procedureName.getDbName(), procedureName.getName(),
                true, arguments);
        return new CallCommand(unboundFunction, getOriginSql(ctx));
    }

    @Override
    public LogicalPlan visitCreateProcedure(CreateProcedureContext ctx) {
        List<String> nameParts = visitMultipartIdentifier(ctx.name);
        FuncNameInfo procedureName = new FuncNameInfo(nameParts);
        return ParserUtils.withOrigin(ctx, () -> {
            LogicalPlan createProcedurePlan;
            createProcedurePlan = new CreateProcedureCommand(procedureName, getOriginSql(ctx),
                    ctx.REPLACE() != null);
            return createProcedurePlan;
        });
    }

    @Override
    public LogicalPlan visitDropProcedure(DropProcedureContext ctx) {
        List<String> nameParts = visitMultipartIdentifier(ctx.name);
        FuncNameInfo procedureName = new FuncNameInfo(nameParts);
        return ParserUtils.withOrigin(ctx, () -> new DropProcedureCommand(procedureName, getOriginSql(ctx)));
    }

    @Override
    public LogicalPlan visitShowProcedureStatus(ShowProcedureStatusContext ctx) {
        Set<Expression> whereExpr = Collections.emptySet();
        if (ctx.whereClause() != null) {
            whereExpr = ExpressionUtils.extractConjunctionToSet(
                    getExpression(ctx.whereClause().booleanExpression()));
        }

        if (ctx.valueExpression() != null) {
            // parser allows only LIKE or WhereClause.
            // Mysql grammar: SHOW PROCEDURE STATUS [LIKE 'pattern' | WHERE expr]
            whereExpr = Sets.newHashSet(new Like(new UnboundSlot("ProcedureName"), getExpression(ctx.pattern)));
        }

        final Set<Expression> whereExprConst = whereExpr;
        return ParserUtils.withOrigin(ctx, () -> new ShowProcedureStatusCommand(whereExprConst));
    }

    @Override
    public LogicalPlan visitShowCreateProcedure(ShowCreateProcedureContext ctx) {
        List<String> nameParts = visitMultipartIdentifier(ctx.name);
        FuncNameInfo procedureName = new FuncNameInfo(nameParts);
        return ParserUtils.withOrigin(ctx, () -> new ShowCreateProcedureCommand(procedureName));
    }

    @Override
    public LogicalPlan visitCreateSqlBlockRule(CreateSqlBlockRuleContext ctx) {
        Map<String, String> properties = ctx.propertyClause() != null
                        ? Maps.newHashMap(visitPropertyClause(ctx.propertyClause())) : Maps.newHashMap();
        return new CreateSqlBlockRuleCommand(stripQuotes(ctx.name.getText()), ctx.EXISTS() != null, properties);
    }

    @Override
    public LogicalPlan visitAlterSqlBlockRule(AlterSqlBlockRuleContext ctx) {
        Map<String, String> properties = ctx.propertyClause() != null
                        ? Maps.newHashMap(visitPropertyClause(ctx.propertyClause())) : Maps.newHashMap();
        return new AlterSqlBlockRuleCommand(stripQuotes(ctx.name.getText()), properties);
    }

    @Override
    public LogicalPlan visitDropCatalogRecycleBin(DropCatalogRecycleBinContext ctx) {
        String idTypeStr = ctx.idType.getText().substring(1, ctx.idType.getText().length() - 1);
        IdType idType = IdType.fromString(idTypeStr);
        long id = Long.parseLong(ctx.id.getText());

        return ParserUtils.withOrigin(ctx, () -> new DropCatalogRecycleBinCommand(idType, id));
    }

    @Override
    public Object visitUnsupported(UnsupportedContext ctx) {
        return UnsupportedCommand.INSTANCE;
    }

    @Override
    public LogicalPlan visitSupportedUnsetStatement(SupportedUnsetStatementContext ctx) {
        if (ctx.DEFAULT() != null && ctx.STORAGE() != null && ctx.VAULT() != null) {
            return new UnsetDefaultStorageVaultCommand();
        }
        SetType statementScope = visitStatementScope(ctx.statementScope());
        if (ctx.ALL() != null) {
            return new UnsetVariableCommand(statementScope, true);
        } else if (ctx.identifier() != null) {
            return new UnsetVariableCommand(statementScope, ctx.identifier().getText());
        }
        throw new AnalysisException("Should add 'ALL' or variable name");
    }

    @Override
    public LogicalPlan visitCreateTableLike(CreateTableLikeContext ctx) {
        List<String> nameParts = visitMultipartIdentifier(ctx.name);
        List<String> existedTableNameParts = visitMultipartIdentifier(ctx.existedTable);
        ArrayList<String> rollupNames = Lists.newArrayList();
        boolean withAllRollUp = false;
        if (ctx.WITH() != null && ctx.rollupNames != null) {
            rollupNames = new ArrayList<>(visitIdentifierList(ctx.rollupNames));
        } else if (ctx.WITH() != null && ctx.rollupNames == null) {
            withAllRollUp = true;
        }
        CreateTableLikeInfo info = new CreateTableLikeInfo(ctx.EXISTS() != null,
                ctx.TEMPORARY() != null,
                new TableNameInfo(nameParts), new TableNameInfo(existedTableNameParts),
                rollupNames, withAllRollUp);
        return new CreateTableLikeCommand(info);
    }

    @Override
    public Command visitCreateUserDefineFunction(CreateUserDefineFunctionContext ctx) {
        SetType statementScope = visitStatementScope(ctx.statementScope());
        boolean ifNotExists = ctx.EXISTS() != null;
        boolean isAggFunction = ctx.AGGREGATE() != null;
        boolean isTableFunction = ctx.TABLES() != null;
        FunctionName function = visitFunctionIdentifier(ctx.functionIdentifier());
        FunctionArgTypesInfo functionArgTypesInfo;
        if (ctx.functionArguments() != null) {
            functionArgTypesInfo = visitFunctionArguments(ctx.functionArguments());
        } else {
            functionArgTypesInfo = new FunctionArgTypesInfo(new ArrayList<>(), false);
        }
        DataType returnType = typedVisit(ctx.returnType);
        returnType = returnType.conversion();
        DataType intermediateType = ctx.intermediateType != null ? typedVisit(ctx.intermediateType) : null;
        if (intermediateType != null) {
            intermediateType = intermediateType.conversion();
        }
        Map<String, String> properties = ctx.propertyClause() != null
                ? Maps.newHashMap(visitPropertyClause(ctx.propertyClause()))
                : Maps.newHashMap();
        return new CreateFunctionCommand(statementScope, ifNotExists, isAggFunction, false, isTableFunction,
                function, functionArgTypesInfo, returnType, intermediateType,
                null, null, properties);
    }

    @Override
    public Command visitCreateAliasFunction(CreateAliasFunctionContext ctx) {
        SetType statementScope = visitStatementScope(ctx.statementScope());
        boolean ifNotExists = ctx.EXISTS() != null;
        FunctionName function = visitFunctionIdentifier(ctx.functionIdentifier());
        FunctionArgTypesInfo functionArgTypesInfo;
        if (ctx.functionArguments() != null) {
            functionArgTypesInfo = visitFunctionArguments(ctx.functionArguments());
        } else {
            functionArgTypesInfo = new FunctionArgTypesInfo(new ArrayList<>(), false);
        }
        List<String> parameters = ctx.parameters != null ? visitIdentifierSeq(ctx.parameters) : new ArrayList<>();
        Expression originFunction = getExpression(ctx.expression());
        return new CreateFunctionCommand(statementScope, ifNotExists, false, true, false,
                function, functionArgTypesInfo, VarcharType.MAX_VARCHAR_TYPE, null,
                parameters, originFunction, null);
    }

    @Override
    public Command visitDropFunction(DropFunctionContext ctx) {
        SetType statementScope = visitStatementScope(ctx.statementScope());
        boolean ifExists = ctx.EXISTS() != null;
        FunctionName function = visitFunctionIdentifier(ctx.functionIdentifier());
        FunctionArgTypesInfo functionArgTypesInfo;
        if (ctx.functionArguments() != null) {
            functionArgTypesInfo = visitFunctionArguments(ctx.functionArguments());
        } else {
            functionArgTypesInfo = new FunctionArgTypesInfo(new ArrayList<>(), false);
        }
        return new DropFunctionCommand(statementScope, ifExists, function, functionArgTypesInfo);
    }

    @Override
    public FunctionArgTypesInfo visitFunctionArguments(FunctionArgumentsContext ctx) {
        boolean isVariadic = ctx.DOTDOTDOT() != null;
        List<DataType> argTypeDefs;
        if (ctx.dataTypeList() != null) {
            argTypeDefs = visitDataTypeList(ctx.dataTypeList());
        } else {
            argTypeDefs = new ArrayList<>();
        }
        return new FunctionArgTypesInfo(argTypeDefs, isVariadic);
    }

    @Override
    public FunctionName visitFunctionIdentifier(FunctionIdentifierContext ctx) {
        String functionName = ctx.functionNameIdentifier().getText();
        String dbName = ctx.dbName != null ? ctx.dbName.getText() : null;
        return new FunctionName(dbName, functionName);
    }

    @Override
    public List<DataType> visitDataTypeList(DataTypeListContext ctx) {
        List<DataType> dataTypeList = new ArrayList<>(ctx.getChildCount());
        for (DorisParser.DataTypeContext dataTypeContext : ctx.dataType()) {
            DataType dataType = typedVisit(dataTypeContext);
            dataTypeList.add(dataType.conversion());
        }
        return dataTypeList;
    }

    @Override
    public LogicalPlan visitShowAuthors(ShowAuthorsContext ctx) {
        return new ShowAuthorsCommand();
    }

    @Override
    public LogicalPlan visitShowEvents(ShowEventsContext ctx) {
        return new ShowEventsCommand();
    }

    @Override
    public LogicalPlan visitShowConfig(ShowConfigContext ctx) {
        ShowConfigCommand command;
        if (ctx.type.getText().equalsIgnoreCase(NodeType.FRONTEND.name())) {
            command = new ShowConfigCommand(NodeType.FRONTEND);
        } else {
            command = new ShowConfigCommand(NodeType.BACKEND);
        }
        if (ctx.LIKE() != null && ctx.pattern != null) {
            Like like = new Like(new UnboundSlot("ProcedureName"), getExpression(ctx.pattern));
            String pattern = ((Literal) like.child(1)).getStringValue();
            command.setPattern(pattern);
        }
        if (ctx.FROM() != null && ctx.backendId != null) {
            long backendId = Long.parseLong(ctx.backendId.getText());
            command.setBackendId(backendId);
        }
        return command;
    }

    @Override
    public SetOptionsCommand visitSetOptions(SetOptionsContext ctx) {
        List<SetVarOp> setVarOpList = new ArrayList<>(1);
        for (Object child : ctx.children) {
            if (child instanceof RuleNode) {
                setVarOpList.add(typedVisit((RuleNode) child));
            }
        }
        return new SetOptionsCommand(setVarOpList);
    }

    @Override
    public SetVarOp visitSetSystemVariable(SetSystemVariableContext ctx) {
        SetType statementScope = visitStatementScope(ctx.statementScope());
        String name = stripQuotes(ctx.identifier().getText());
        Expression expression = ctx.expression() != null ? typedVisit(ctx.expression()) : null;
        return new SetSessionVarOp(statementScope, name, expression);
    }

    @Override
    public SetVarOp visitSetVariableWithType(SetVariableWithTypeContext ctx) {
        SetType statementScope = visitStatementScope(ctx.statementScope());
        String name = stripQuotes(ctx.identifier().getText());
        Expression expression = ctx.expression() != null ? typedVisit(ctx.expression()) : null;
        return new SetSessionVarOp(statementScope, name, expression);
    }

    @Override
    public SetVarOp visitSetPassword(SetPasswordContext ctx) {
        String user;
        String host;
        boolean isDomain;
        String passwordText;
        UserIdentity userIdentity = null;
        if (ctx.userIdentify() != null) {
            user = stripQuotes(ctx.userIdentify().user.getText());
            host = ctx.userIdentify().host != null ? stripQuotes(ctx.userIdentify().host.getText()) : "%";
            isDomain = ctx.userIdentify().ATSIGN() != null;
            userIdentity = new UserIdentity(user, host, isDomain);
        }
        passwordText = stripQuotes(ctx.STRING_LITERAL().getText());
        return new SetPassVarOp(userIdentity, new PassVar(passwordText, ctx.isPlain != null));
    }

    @Override
    public SetVarOp visitSetNames(SetNamesContext ctx) {
        return new SetNamesVarOp();
    }

    @Override
    public SetVarOp visitSetCharset(SetCharsetContext ctx) {
        String charset = ctx.charsetName != null ? stripQuotes(ctx.charsetName.getText()) : null;
        return new SetCharsetAndCollateVarOp(charset);
    }

    @Override
    public SetVarOp visitSetCollate(SetCollateContext ctx) {
        String charset = ctx.charsetName != null ? stripQuotes(ctx.charsetName.getText()) : null;
        String collate = ctx.collateName != null ? stripQuotes(ctx.collateName.getText()) : null;
        return new SetCharsetAndCollateVarOp(charset, collate);
    }

    @Override
    public SetVarOp visitSetLdapAdminPassword(SetLdapAdminPasswordContext ctx) {
        String passwordText = stripQuotes(ctx.STRING_LITERAL().getText());
        boolean isPlain = ctx.PASSWORD() != null;
        return new SetLdapPassVarOp(new PassVar(passwordText, isPlain));
    }

    @Override
    public SetVarOp visitSetUserVariable(SetUserVariableContext ctx) {
        String name = stripQuotes(ctx.identifier().getText());
        Expression expression = typedVisit(ctx.expression());
        return new SetUserDefinedVarOp(name, expression);
    }

    @Override
    public SetTransactionCommand visitSetTransaction(SetTransactionContext ctx) {
        return new SetTransactionCommand();
    }

    @Override
    public SetUserPropertiesCommand visitSetUserProperties(SetUserPropertiesContext ctx) {
        String user = ctx.user != null ? stripQuotes(ctx.user.getText()) : null;
        Map<String, String> userPropertiesMap = visitPropertyItemList(ctx.propertyItemList());
        List<SetUserPropertyVarOp> setUserPropertyVarOpList = new ArrayList<>(userPropertiesMap.size());
        for (Map.Entry<String, String> entry : userPropertiesMap.entrySet()) {
            setUserPropertyVarOpList.add(new SetUserPropertyVarOp(user, entry.getKey(), entry.getValue()));
        }
        return new SetUserPropertiesCommand(user, setUserPropertyVarOpList);
    }

    @Override
    public SetDefaultStorageVaultCommand visitSetDefaultStorageVault(SetDefaultStorageVaultContext ctx) {
        return new SetDefaultStorageVaultCommand(stripQuotes(ctx.identifier().getText()));
    }

    @Override
    public Object visitRefreshCatalog(RefreshCatalogContext ctx) {
        if (ctx.name != null) {
            String catalogName = ctx.name.getText();
            Map<String, String> properties = ctx.propertyClause() != null
                    ? Maps.newHashMap(visitPropertyClause(ctx.propertyClause())) : Maps.newHashMap();
            return new RefreshCatalogCommand(catalogName, properties);
        }
        throw new AnalysisException("catalog name can not be null");
    }

    @Override
    public RefreshDatabaseCommand visitRefreshDatabase(RefreshDatabaseContext ctx) {
        Map<String, String> properties = visitPropertyClause(ctx.propertyClause()) == null ? Maps.newHashMap()
                : visitPropertyClause(ctx.propertyClause());
        List<String> parts = visitMultipartIdentifier(ctx.name);
        int size = parts.size();
        if (size == 0) {
            throw new ParseException("database name can't be empty");
        }
        String dbName = parts.get(size - 1);

        // [db].
        if (size == 1) {
            return new RefreshDatabaseCommand(dbName, properties);
        } else if (parts.size() == 2) {  // [ctl,db].
            return new RefreshDatabaseCommand(parts.get(0), dbName, properties);
        }
        throw new ParseException("Only one dot can be in the name: " + String.join(".", parts));
    }

    @Override
    public Object visitRefreshTable(RefreshTableContext ctx) {
        List<String> parts = visitMultipartIdentifier(ctx.name);
        int size = parts.size();
        if (size == 0) {
            throw new ParseException("table name can't be empty");
        } else if (size <= 3) {
            return new RefreshTableCommand(new TableNameInfo(parts));
        }
        throw new ParseException("Only one or two dot can be in the name: " + String.join(".", parts));
    }

    @Override
    public LogicalPlan visitShowCreateRepository(ShowCreateRepositoryContext ctx) {
        return new ShowCreateRepositoryCommand(ctx.identifier().getText());
    }

    public LogicalPlan visitShowLastInsert(ShowLastInsertContext ctx) {
        return new ShowLastInsertCommand();
    }

    @Override
    public LogicalPlan visitShowLoadProfile(ShowLoadProfileContext ctx) {
        String loadIdPath = "/"; // default load id path
        if (ctx.loadIdPath != null) {
            loadIdPath = stripQuotes(ctx.loadIdPath.getText());
        }

        long limit = 20;
        if (ctx.limitClause() != null) {
            limit = Long.parseLong(ctx.limitClause().limit.getText());
            if (limit < 0) {
                throw new ParseException("Limit requires non-negative number, got " + String.valueOf(limit));
            }
        }
        return new ShowLoadProfileCommand(loadIdPath, limit);
    }

    @Override
    public LogicalPlan visitShowDataTypes(ShowDataTypesContext ctx) {
        return new ShowDataTypesCommand();
    }

    @Override
    public LogicalPlan visitShowGrants(ShowGrantsContext ctx) {
        boolean all = (ctx.ALL() != null) ? true : false;
        return new ShowGrantsCommand(null, all);
    }

    @Override
    public LogicalPlan visitAlterStoragePolicy(AlterStoragePolicyContext ctx) {
        String policyName = visitIdentifierOrText(ctx.identifierOrText());
        Map<String, String> properties = visitPropertyClause(ctx.propertyClause()) == null ? Maps.newHashMap()
                : visitPropertyClause(ctx.propertyClause());

        return new AlterStoragePolicyCommand(policyName, properties);
    }

    @Override
    public LogicalPlan visitShowGrantsForUser(ShowGrantsForUserContext ctx) {
        UserIdentity userIdent = visitUserIdentify(ctx.userIdentify());
        return new ShowGrantsCommand(userIdent, false);
    }

    @Override
    public LogicalPlan visitShowRowPolicy(ShowRowPolicyContext ctx) {
        UserIdentity user = null;
        String role = null;
        if (ctx.userIdentify() != null) {
            user = visitUserIdentify(ctx.userIdentify());
        } else if (ctx.role != null) {
            role = ctx.role.getText();
        }

        return new ShowRowPolicyCommand(user, role);
    }

    @Override
    public LogicalPlan visitShowPartitionId(ShowPartitionIdContext ctx) {
        long partitionId = -1;
        if (ctx.partitionId != null) {
            partitionId = Long.parseLong(ctx.partitionId.getText());
        }
        return new ShowPartitionIdCommand(partitionId);
    }

    @Override
    public AlterTableCommand visitAlterTable(AlterTableContext ctx) {
        TableNameInfo tableNameInfo = new TableNameInfo(visitMultipartIdentifier(ctx.tableName));
        List<AlterTableOp> alterTableOps = new ArrayList<>();
        for (Object child : ctx.children) {
            if (child instanceof AlterTableClauseContext) {
                alterTableOps.add(typedVisit((AlterTableClauseContext) child));
            }
        }
        return new AlterTableCommand(tableNameInfo, alterTableOps);
    }

    @Override
    public AlterTableCommand visitAlterTableAddRollup(AlterTableAddRollupContext ctx) {
        TableNameInfo tableNameInfo = new TableNameInfo(visitMultipartIdentifier(ctx.tableName));
        List<AlterTableOp> alterTableOps = new ArrayList<>();
        for (Object child : ctx.children) {
            if (child instanceof AddRollupClauseContext) {
                alterTableOps.add(typedVisit((AddRollupClauseContext) child));
            }
        }
        return new AlterTableCommand(tableNameInfo, alterTableOps);
    }

    @Override
    public AlterTableCommand visitAlterTableDropRollup(AlterTableDropRollupContext ctx) {
        TableNameInfo tableNameInfo = new TableNameInfo(visitMultipartIdentifier(ctx.tableName));
        List<AlterTableOp> alterTableOps = new ArrayList<>();
        for (Object child : ctx.children) {
            if (child instanceof DropRollupClauseContext) {
                alterTableOps.add(typedVisit((DropRollupClauseContext) child));
            }
        }
        return new AlterTableCommand(tableNameInfo, alterTableOps);
    }

    @Override
    public AlterTableCommand visitAlterTableProperties(DorisParser.AlterTablePropertiesContext ctx) {
        TableNameInfo tableNameInfo = new TableNameInfo(visitMultipartIdentifier(ctx.name));
        List<AlterTableOp> alterTableOps = new ArrayList<>();
        Map<String, String> properties = ctx.propertyItemList() != null
                ? Maps.newHashMap(visitPropertyItemList(ctx.propertyItemList()))
                : Maps.newHashMap();
        alterTableOps.add(new ModifyTablePropertiesOp(properties));
        return new AlterTableCommand(tableNameInfo, alterTableOps);
    }

    @Override
    public AlterTableOp visitAddColumnClause(AddColumnClauseContext ctx) {
        ColumnDefinition columnDefinition = visitColumnDef(ctx.columnDef());
        ColumnPosition columnPosition = null;
        if (ctx.columnPosition() != null) {
            if (ctx.columnPosition().FIRST() != null) {
                columnPosition = ColumnPosition.FIRST;
            } else {
                columnPosition = new ColumnPosition(ctx.columnPosition().position.getText());
            }
        }
        String rollupName = ctx.toRollup() != null ? ctx.toRollup().rollup.getText() : null;
        Map<String, String> properties = ctx.properties != null
                ? Maps.newHashMap(visitPropertyClause(ctx.properties))
                : Maps.newHashMap();
        return new AddColumnOp(columnDefinition, columnPosition, rollupName, properties);
    }

    @Override
    public AlterTableOp visitAddColumnsClause(AddColumnsClauseContext ctx) {
        List<ColumnDefinition> columnDefinitions = visitColumnDefs(ctx.columnDefs());
        String rollupName = ctx.toRollup() != null ? ctx.toRollup().rollup.getText() : null;
        Map<String, String> properties = ctx.properties != null
                ? Maps.newHashMap(visitPropertyClause(ctx.properties))
                : Maps.newHashMap();
        return new AddColumnsOp(columnDefinitions, rollupName, properties);
    }

    @Override
    public AlterTableOp visitDropColumnClause(DropColumnClauseContext ctx) {
        String columnName = ctx.name.getText();
        String rollupName = ctx.fromRollup() != null ? ctx.fromRollup().rollup.getText() : null;
        Map<String, String> properties = ctx.properties != null
                ? Maps.newHashMap(visitPropertyClause(ctx.properties))
                : Maps.newHashMap();
        return new DropColumnOp(columnName, rollupName, properties);
    }

    @Override
    public AlterTableOp visitModifyColumnClause(ModifyColumnClauseContext ctx) {
        ColumnDefinition columnDefinition = visitColumnDef(ctx.columnDef());
        ColumnPosition columnPosition = null;
        if (ctx.columnPosition() != null) {
            if (ctx.columnPosition().FIRST() != null) {
                columnPosition = ColumnPosition.FIRST;
            } else {
                columnPosition = new ColumnPosition(ctx.columnPosition().position.getText());
            }
        }
        String rollupName = ctx.fromRollup() != null ? ctx.fromRollup().rollup.getText() : null;
        Map<String, String> properties = ctx.properties != null
                ? Maps.newHashMap(visitPropertyClause(ctx.properties))
                : Maps.newHashMap();
        return new ModifyColumnOp(columnDefinition, columnPosition, rollupName, properties);
    }

    @Override
    public AlterTableOp visitReorderColumnsClause(ReorderColumnsClauseContext ctx) {
        List<String> columnsByPos = visitIdentifierList(ctx.identifierList());
        String rollupName = ctx.fromRollup() != null ? ctx.fromRollup().rollup.getText() : null;
        Map<String, String> properties = ctx.properties != null
                ? Maps.newHashMap(visitPropertyClause(ctx.properties))
                : Maps.newHashMap();
        return new ReorderColumnsOp(columnsByPos, rollupName, properties);
    }

    @Override
    public AlterTableOp visitAddPartitionClause(AddPartitionClauseContext ctx) {
        boolean isTempPartition = ctx.TEMPORARY() != null;
        PartitionDefinition partitionDefinition = visitPartitionDef(ctx.partitionDef());
        DistributionDescriptor desc = null;
        int bucketNum = FeConstants.default_bucket_num;
        if (ctx.INTEGER_VALUE() != null) {
            bucketNum = Integer.parseInt(ctx.INTEGER_VALUE().getText());
        }
        if (ctx.HASH() != null) {
            desc = new DistributionDescriptor(true, ctx.autoBucket != null, bucketNum,
                    visitIdentifierList(ctx.hashKeys));
        } else if (ctx.RANDOM() != null) {
            desc = new DistributionDescriptor(false, ctx.autoBucket != null, bucketNum, null);
        }
        Map<String, String> properties = ctx.properties != null
                ? Maps.newHashMap(visitPropertyClause(ctx.properties))
                : Maps.newHashMap();
        return new AddPartitionOp(partitionDefinition, desc, properties, isTempPartition);
    }

    @Override
    public AlterTableOp visitDropPartitionClause(DropPartitionClauseContext ctx) {
        boolean isTempPartition = ctx.TEMPORARY() != null;
        boolean ifExists = ctx.IF() != null;
        boolean forceDrop = ctx.FORCE() != null;
        String partitionName = ctx.partitionName.getText();
        return ctx.indexName != null
                ? new DropPartitionFromIndexOp(ifExists, partitionName, isTempPartition, forceDrop,
                        ctx.indexName.getText())
                : new DropPartitionOp(ifExists, partitionName, isTempPartition, forceDrop);
    }

    @Override
    public AlterTableOp visitModifyPartitionClause(ModifyPartitionClauseContext ctx) {
        boolean isTempPartition = ctx.TEMPORARY() != null;
        Map<String, String> properties = visitPropertyItemList(ctx.partitionProperties);
        if (ctx.ASTERISK() != null) {
            return ModifyPartitionOp.createStarClause(properties, isTempPartition);
        } else {
            List<String> partitions;
            if (ctx.partitionNames != null) {
                partitions = visitIdentifierList(ctx.partitionNames);
            } else {
                partitions = new ArrayList<>();
                partitions.add(ctx.partitionName.getText());
            }
            return new ModifyPartitionOp(partitions, properties, isTempPartition);
        }
    }

    @Override
    public AlterTableOp visitReplacePartitionClause(ReplacePartitionClauseContext ctx) {
        boolean forceReplace = ctx.FORCE() != null;
        PartitionNamesInfo partitionNames = null;
        PartitionNamesInfo tempPartitionNames = null;
        if (ctx.partitions != null) {
            Pair<Boolean, List<String>> partitionSpec = visitPartitionSpec(ctx.partitions);
            partitionNames = new PartitionNamesInfo(partitionSpec.first, partitionSpec.second);
        }
        if (ctx.tempPartitions != null) {
            Pair<Boolean, List<String>> partitionSpec = visitPartitionSpec(ctx.tempPartitions);
            tempPartitionNames = new PartitionNamesInfo(partitionSpec.first, partitionSpec.second);
        }

        Map<String, String> properties = ctx.properties != null ? new HashMap<>(visitPropertyClause(ctx.properties))
                : Maps.newHashMap();
        return new ReplacePartitionOp(partitionNames, tempPartitionNames, forceReplace, properties);
    }

    @Override
    public AlterTableOp visitReplaceTableClause(ReplaceTableClauseContext ctx) {
        String tableName = ctx.name.getText();
        Map<String, String> properties = ctx.properties != null
                ? Maps.newHashMap(visitPropertyClause(ctx.properties))
                : Maps.newHashMap();
        return new ReplaceTableOp(tableName, properties, ctx.FORCE() != null);
    }

    @Override
    public AlterTableOp visitRenameClause(RenameClauseContext ctx) {
        return new RenameTableOp(ctx.newName.getText());
    }

    @Override
    public AlterTableOp visitRenameRollupClause(RenameRollupClauseContext ctx) {
        return new RenameRollupOp(ctx.name.getText(), ctx.newName.getText());
    }

    @Override
    public AlterTableOp visitRenamePartitionClause(RenamePartitionClauseContext ctx) {
        return new RenamePartitionOp(ctx.name.getText(), ctx.newName.getText());
    }

    @Override
    public AlterTableOp visitRenameColumnClause(RenameColumnClauseContext ctx) {
        return new RenameColumnOp(ctx.name.getText(), ctx.newName.getText());
    }

    @Override
    public AlterTableOp visitAddIndexClause(AddIndexClauseContext ctx) {
        IndexDefinition indexDefinition = visitIndexDef(ctx.indexDef());
        return new CreateIndexOp(null, indexDefinition, true);
    }

    @Override
    public Command visitCreateIndex(CreateIndexContext ctx) {
        String indexName = ctx.name.getText();
        boolean ifNotExists = ctx.EXISTS() != null;
        TableNameInfo tableNameInfo = new TableNameInfo(visitMultipartIdentifier(ctx.tableName));
        List<String> indexCols = visitIdentifierList(ctx.identifierList());
        Map<String, String> properties = ctx.properties != null
                ? Maps.newHashMap(visitPropertyClause(ctx.properties))
                : Maps.newHashMap();
        String indexType = null;
        if (ctx.BITMAP() != null) {
            indexType = "BITMAP";
        } else if (ctx.NGRAM_BF() != null) {
            indexType = "NGRAM_BF";
        } else if (ctx.INVERTED() != null) {
            indexType = "INVERTED";
        }
        String comment = ctx.STRING_LITERAL() == null ? "" : stripQuotes(ctx.STRING_LITERAL().getText());
        // change BITMAP index to INVERTED index
        if (Config.enable_create_bitmap_index_as_inverted_index
                && "BITMAP".equalsIgnoreCase(indexType)) {
            indexType = "INVERTED";
        }
        IndexDefinition indexDefinition = new IndexDefinition(indexName, ifNotExists, indexCols, indexType,
                properties, comment);
        List<AlterTableOp> alterTableOps = Lists.newArrayList(new CreateIndexOp(tableNameInfo,
                indexDefinition, false));
        return new AlterTableCommand(tableNameInfo, alterTableOps);
    }

    @Override
    public Command visitBuildIndex(BuildIndexContext ctx) {
        String name = ctx.name.getText();
        TableNameInfo tableName = new TableNameInfo(visitMultipartIdentifier(ctx.tableName));
        PartitionNamesInfo partitionNamesInfo = null;
        if (ctx.partitionSpec() != null) {
            Pair<Boolean, List<String>> partitionSpec = visitPartitionSpec(ctx.partitionSpec());
            partitionNamesInfo = new PartitionNamesInfo(partitionSpec.first, partitionSpec.second);
        }
        IndexDefinition indexDefinition = new IndexDefinition(name, partitionNamesInfo);
        List<AlterTableOp> alterTableOps = Lists.newArrayList(new BuildIndexOp(tableName, indexDefinition, false));
        return new AlterTableCommand(tableName, alterTableOps);
    }

    @Override
    public Command visitDropIndex(DropIndexContext ctx) {
        String name = ctx.name.getText();
        TableNameInfo tableName = new TableNameInfo(visitMultipartIdentifier(ctx.tableName));
        List<AlterTableOp> alterTableOps = Lists
                .newArrayList(new DropIndexOp(name, ctx.EXISTS() != null, tableName, false));
        return new AlterTableCommand(tableName, alterTableOps);
    }

    @Override
    public AlterTableOp visitDropIndexClause(DropIndexClauseContext ctx) {
        return new DropIndexOp(ctx.name.getText(), ctx.EXISTS() != null, null, true);
    }

    @Override
    public AlterTableOp visitEnableFeatureClause(EnableFeatureClauseContext ctx) {
        String featureName = stripQuotes(ctx.STRING_LITERAL().getText());
        Map<String, String> properties = ctx.properties != null
                ? Maps.newHashMap(visitPropertyClause(ctx.properties))
                : Maps.newHashMap();
        return new EnableFeatureOp(featureName, properties);
    }

    @Override
    public AlterTableOp visitModifyDistributionClause(ModifyDistributionClauseContext ctx) {
        int bucketNum = FeConstants.default_bucket_num;
        if (ctx.INTEGER_VALUE() != null) {
            bucketNum = Integer.parseInt(ctx.INTEGER_VALUE().getText());
        }
        DistributionDescriptor desc;
        if (ctx.HASH() != null) {
            desc = new DistributionDescriptor(true, ctx.AUTO() != null, bucketNum,
                    visitIdentifierList(ctx.hashKeys));
        } else if (ctx.RANDOM() != null) {
            desc = new DistributionDescriptor(false, ctx.AUTO() != null, bucketNum, null);
        } else {
            throw new ParseException("distribution can't be empty", ctx);
        }
        return new ModifyDistributionOp(desc);
    }

    @Override
    public AlterTableOp visitModifyTableCommentClause(ModifyTableCommentClauseContext ctx) {
        return new ModifyTableCommentOp(stripQuotes(ctx.STRING_LITERAL().getText()));
    }

    @Override
    public AlterTableOp visitModifyColumnCommentClause(ModifyColumnCommentClauseContext ctx) {
        String columnName = ctx.name.getText();
        String comment = stripQuotes(ctx.STRING_LITERAL().getText());
        return new ModifyColumnCommentOp(columnName, comment);
    }

    @Override
    public AlterTableOp visitModifyEngineClause(ModifyEngineClauseContext ctx) {
        String engineName = ctx.name.getText();
        Map<String, String> properties = ctx.properties != null
                ? Maps.newHashMap(visitPropertyClause(ctx.properties))
                : Maps.newHashMap();
        return new ModifyEngineOp(engineName, properties);
    }

    @Override
    public AlterTableOp visitAlterMultiPartitionClause(AlterMultiPartitionClauseContext ctx) {
        boolean isTempPartition = ctx.TEMPORARY() != null;
        List<Expression> from = visitPartitionValueList(ctx.from);
        List<Expression> to = visitPartitionValueList(ctx.to);
        int num = Integer.parseInt(ctx.INTEGER_VALUE().getText());
        String unitString = ctx.unit != null ? ctx.unit.getText() : null;
        Map<String, String> properties = ctx.properties != null
                ? Maps.newHashMap(visitPropertyClause(ctx.properties))
                : Maps.newHashMap();
        return new AlterMultiPartitionOp(from, to, num, unitString, properties, isTempPartition);
    }

    @Override
    public AlterTableOp visitAddRollupClause(DorisParser.AddRollupClauseContext ctx) {
        String rollupName = ctx.rollupName.getText();
        List<String> columnNames = visitIdentifierList(ctx.columns);
        List<String> dupKeys = ctx.dupKeys != null ? visitIdentifierList(ctx.dupKeys) : null;
        String baseRollupName = ctx.fromRollup() != null ? ctx.fromRollup().rollup.getText() : null;
        Map<String, String> properties = ctx.properties != null
                ? Maps.newHashMap(visitPropertyClause(ctx.properties))
                : Maps.newHashMap();
        return new AddRollupOp(rollupName, columnNames, dupKeys, baseRollupName, properties);
    }

    @Override
    public AlterTableOp visitDropRollupClause(DorisParser.DropRollupClauseContext ctx) {
        String rollupName = ctx.rollupName.getText();
        Map<String, String> properties = ctx.properties != null
                ? Maps.newHashMap(visitPropertyClause(ctx.properties))
                : Maps.newHashMap();
        return new DropRollupOp(rollupName, properties);
    }

    @Override
    public LogicalPlan visitShowVariables(ShowVariablesContext ctx) {
        SetType statementScope = visitStatementScope(ctx.statementScope());
        if (ctx.wildWhere() != null) {
            if (ctx.wildWhere().LIKE() != null) {
                return new ShowVariablesCommand(statementScope,
                        stripQuotes(ctx.wildWhere().STRING_LITERAL().getText()));
            } else {
                StringBuilder sb = new StringBuilder();
                sb.append("SELECT `VARIABLE_NAME` AS `Variable_name`, `VARIABLE_VALUE` AS `Value` FROM ");
                sb.append("`").append(InternalCatalog.INTERNAL_CATALOG_NAME).append("`");
                sb.append(".");
                sb.append("`").append(InfoSchemaDb.DATABASE_NAME).append("`");
                sb.append(".");
                if (statementScope == SetType.GLOBAL) {
                    sb.append("`global_variables` ");
                } else {
                    sb.append("`session_variables` ");
                }
                sb.append(getOriginSql(ctx.wildWhere()));
                return new NereidsParser().parseSingle(sb.toString());
            }
        } else {
            return new ShowVariablesCommand(statementScope, null);
        }
    }

    private Expression getWildWhere(DorisParser.WildWhereContext ctx) {
        if (ctx.LIKE() != null) {
            String pattern = stripQuotes(ctx.STRING_LITERAL().getText());
            return new Like(new UnboundSlot("ProcedureName"), new StringLiteral(pattern));
        } else if (ctx.WHERE() != null) {
            return getExpression(ctx.expression());
        } else {
            throw new AnalysisException("Wild where should contain like or where " + ctx.getText());
        }
    }

    @Override
    public ShowViewCommand visitShowView(ShowViewContext ctx) {
        List<String> tableNameParts = visitMultipartIdentifier(ctx.tableName);
        String databaseName = null;
        if (ctx.database != null) {
            databaseName = stripQuotes(ctx.database.getText());
        }
        return new ShowViewCommand(databaseName, new TableNameInfo(tableNameParts));
    }

    @Override
    public LogicalPlan visitShowBackends(ShowBackendsContext ctx) {
        return new ShowBackendsCommand();
    }

    @Override
    public LogicalPlan visitShowBackup(ShowBackupContext ctx) {
        String dbName = null;
        Expression wildWhere = null;
        if (ctx.database != null) {
            dbName = ctx.database.getText();
        }
        if (ctx.wildWhere() != null) {
            wildWhere = getWildWhere(ctx.wildWhere());
        }
        return new ShowBackupCommand(dbName, wildWhere);
    }

    @Override
    public LogicalPlan visitShowPlugins(ShowPluginsContext ctx) {
        return new ShowPluginsCommand();
    }

    @Override
    public LogicalPlan visitShowSmallFiles(ShowSmallFilesContext ctx) {
        String dbName = null;
        if (ctx.database != null) {
            List<String> nameParts = visitMultipartIdentifier(ctx.database);
            dbName = nameParts.get(0); // only one entry possible
        }
        return new ShowSmallFilesCommand(dbName);
    }

    @Override
    public LogicalPlan visitShowSnapshot(ShowSnapshotContext ctx) {
        String repoName = null;
        Expression wildWhere = null;
        if (ctx.wildWhere() != null) {
            wildWhere = getWildWhere(ctx.wildWhere());
        }
        if (ctx.repo != null) {
            repoName = ctx.repo.getText();
        }
        return new ShowSnapshotCommand(repoName, wildWhere);
    }

    @Override
    public LogicalPlan visitShowSqlBlockRule(ShowSqlBlockRuleContext ctx) {
        String ruleName = null;
        if (ctx.ruleName != null) {
            ruleName = ctx.ruleName.getText();
        }
        return new ShowSqlBlockRuleCommand(ruleName);
    }

    @Override
    public LogicalPlan visitShowTriggers(ShowTriggersContext ctx) {
        return new ShowTriggersCommand();
    }

    @Override
    public LogicalPlan visitShowTrash(ShowTrashContext ctx) {
        if (ctx.ON() != null) {
            String backend = stripQuotes(ctx.STRING_LITERAL().getText());
            new ShowTrashCommand(backend);
        } else {
            return new ShowTrashCommand();
        }
        return new ShowTrashCommand();
    }

    @Override
    public LogicalPlan visitAdminCleanTrash(DorisParser.AdminCleanTrashContext ctx) {
        if (ctx.ON() != null) {
            List<String> backendsQuery = Lists.newArrayList();
            ctx.backends.forEach(backend -> backendsQuery.add(stripQuotes(backend.getText())));
            return new AdminCleanTrashCommand(backendsQuery);
        }
        return new AdminCleanTrashCommand();
    }

    @Override
    public LogicalPlan visitAdminShowReplicaStatus(AdminShowReplicaStatusContext ctx) {
        Expression where = null;
        if (ctx.WHERE() != null) {
            StringLiteral left = new StringLiteral(stripQuotes(ctx.STATUS().toString()));
            StringLiteral right = new StringLiteral(stripQuotes(ctx.STRING_LITERAL().getText()));
            if (ctx.NEQ() != null) {
                where = new Not(new EqualTo(left, right));
            } else {
                where = new EqualTo(left, right);
            }
        }
        TableRefInfo tableRefInfo = visitBaseTableRefContext(ctx.baseTableRef());
        return new AdminShowReplicaStatusCommand(tableRefInfo, where);
    }

    @Override
    public LogicalPlan visitShowRepositories(ShowRepositoriesContext ctx) {
        return new ShowRepositoriesCommand();
    }

    @Override
    public LogicalPlan visitShowRestore(ShowRestoreContext ctx) {
        String dbName = null;
        Expression wildWhere = null;
        if (ctx.database != null) {
            dbName = ctx.database.getText();
        }
        if (ctx.wildWhere() != null) {
            wildWhere = getWildWhere(ctx.wildWhere());
        }
        return new ShowRestoreCommand(dbName, wildWhere, ctx.BRIEF() != null);
    }

    @Override
    public LogicalPlan visitShowRoles(ShowRolesContext ctx) {
        return new ShowRolesCommand();
    }

    @Override
    public LogicalPlan visitShowProc(ShowProcContext ctx) {
        String path = stripQuotes(ctx.path.getText());
        return new ShowProcCommand(path);
    }

    private TableScanParams visitOptScanParamsContex(OptScanParamsContext ctx) {
        if (ctx != null) {
            Map<String, String> map = visitPropertyItemList(ctx.properties);
            return new TableScanParams(ctx.funcName.getText(), map);
        }
        return null;
    }

    private TableSnapshot visitTableSnapshotContext(TableSnapshotContext ctx) {
        if (ctx != null) {
            if (ctx.TIME() != null) {
                return new TableSnapshot(stripQuotes(ctx.time.getText()));
            } else {
                return new TableSnapshot(Long.parseLong(ctx.version.getText()));
            }
        }
        return null;
    }

    private List<String> visitRelationHintContext(RelationHintContext ctx) {
        final List<String> relationHints;
        if (ctx != null) {
            relationHints = typedVisit(ctx);
        } else {
            relationHints = ImmutableList.of();
        }
        return relationHints;
    }

    private PartitionNamesInfo visitSpecifiedPartitionContext(SpecifiedPartitionContext ctx) {
        if (ctx != null) {
            List<String> partitions = new ArrayList<>();
            boolean isTempPart = ctx.TEMPORARY() != null;
            if (ctx.identifier() != null) {
                partitions.add(ctx.identifier().getText());
            } else {
                partitions.addAll(visitIdentifierList(ctx.identifierList()));
            }
            return new PartitionNamesInfo(isTempPart, partitions);
        }
        return null;
    }

    private List<Long> visitTabletListContext(TabletListContext ctx) {
        List<Long> tabletIdList = new ArrayList<>();
        if (ctx != null && ctx.tabletIdList != null) {
            ctx.tabletIdList.stream().forEach(tabletToken -> {
                tabletIdList.add(Long.parseLong(tabletToken.getText()));
            });
        }
        return tabletIdList;
    }

    private TableRefInfo visitBaseTableRefContext(BaseTableRefContext ctx) {
        List<String> nameParts = visitMultipartIdentifier(ctx.multipartIdentifier());
        TableScanParams scanParams = visitOptScanParamsContex(ctx.optScanParams());
        TableSnapshot tableSnapShot = visitTableSnapshotContext(ctx.tableSnapshot());
        PartitionNamesInfo partitionNameInfo = visitSpecifiedPartitionContext(ctx.specifiedPartition());
        List<Long> tabletIdList = visitTabletListContext(ctx.tabletList());

        String tableAlias = null;
        if (ctx.tableAlias().strictIdentifier() != null) {
            tableAlias = ctx.tableAlias().getText();
        }
        TableSample tableSample = ctx.sample() == null ? null : (TableSample) visit(ctx.sample());
        List<String> hints = visitRelationHintContext(ctx.relationHint());
        return new TableRefInfo(new TableNameInfo(nameParts), scanParams, tableSnapShot, partitionNameInfo,
                                    tabletIdList, tableAlias, tableSample, hints);
    }

    @Override
    public LogicalPlan visitShowReplicaDistribution(ShowReplicaDistributionContext ctx) {
        TableRefInfo tableRefInfo = visitBaseTableRefContext(ctx.baseTableRef());
        return new ShowReplicaDistributionCommand(tableRefInfo);
    }

    @Override
    public LogicalPlan visitAdminShowReplicaDistribution(AdminShowReplicaDistributionContext ctx) {
        TableRefInfo tableRefInfo = visitBaseTableRefContext(ctx.baseTableRef());
        return new ShowReplicaDistributionCommand(tableRefInfo);
    }

    @Override
    public LogicalPlan visitShowCreateCatalog(ShowCreateCatalogContext ctx) {
        return new ShowCreateCatalogCommand(ctx.identifier().getText());
    }

    @Override
    public LogicalPlan visitShowCatalog(DorisParser.ShowCatalogContext ctx) {
        return new ShowCatalogCommand(ctx.identifier().getText(), null);
    }

    @Override
    public LogicalPlan visitShowCatalogs(DorisParser.ShowCatalogsContext ctx) {
        String wild = null;
        if (ctx.wildWhere() != null) {
            if (ctx.wildWhere().LIKE() != null) {
                wild = stripQuotes(ctx.wildWhere().STRING_LITERAL().getText());
            } else if (ctx.wildWhere().WHERE() != null) {
                wild = ctx.wildWhere().expression().getText();
            }
        }
        return new ShowCatalogCommand(null, wild);
    }

    @Override
    public LogicalPlan visitShowStorageEngines(ShowStorageEnginesContext ctx) {
        return new ShowStorageEnginesCommand();
    }

    @Override
    public LogicalPlan visitAdminRebalanceDisk(AdminRebalanceDiskContext ctx) {
        if (ctx.ON() != null) {
            List<String> backendList = Lists.newArrayList();
            ctx.backends.forEach(backend -> backendList.add(stripQuotes(backend.getText())));
            return new AdminRebalanceDiskCommand(backendList);
        }
        return new AdminRebalanceDiskCommand();
    }

    @Override
    public LogicalPlan visitAdminCancelRebalanceDisk(AdminCancelRebalanceDiskContext ctx) {
        if (ctx.ON() != null) {
            List<String> backendList = Lists.newArrayList();
            ctx.backends.forEach(backend -> backendList.add(stripQuotes(backend.getText())));
            return new AdminCancelRebalanceDiskCommand(backendList);
        }
        return new AdminCancelRebalanceDiskCommand();
    }

    @Override
    public LogicalPlan visitShowDiagnoseTablet(ShowDiagnoseTabletContext ctx) {
        long tabletId = Long.parseLong(ctx.INTEGER_VALUE().getText());
        return new ShowDiagnoseTabletCommand(tabletId);
    }

    @Override
    public LogicalPlan visitAdminDiagnoseTablet(AdminDiagnoseTabletContext ctx) {
        long tabletId = Long.parseLong(ctx.INTEGER_VALUE().getText());
        return new ShowDiagnoseTabletCommand(tabletId);
    }

    @Override
    public LogicalPlan visitShowCreateTable(ShowCreateTableContext ctx) {
        List<String> nameParts = visitMultipartIdentifier(ctx.name);
        return new ShowCreateTableCommand(new TableNameInfo(nameParts), ctx.BRIEF() != null);
    }

    @Override
    public LogicalPlan visitShowCreateView(ShowCreateViewContext ctx) {
        List<String> nameParts = visitMultipartIdentifier(ctx.name);
        return new ShowCreateViewCommand(new TableNameInfo(nameParts));
    }

    @Override
    public LogicalPlan visitShowCreateMaterializedView(ShowCreateMaterializedViewContext ctx) {
        List<String> nameParts = visitMultipartIdentifier(ctx.tableName);
        return new ShowCreateMaterializedViewCommand(stripQuotes(ctx.mvName.getText()), new TableNameInfo(nameParts));
    }

    @Override
    public LogicalPlan visitAlterWorkloadGroup(AlterWorkloadGroupContext ctx) {
        Map<String, String> properties = ctx.propertyClause() != null
                        ? Maps.newHashMap(visitPropertyClause(ctx.propertyClause())) : Maps.newHashMap();
        return new AlterWorkloadGroupCommand(ctx.name.getText(), properties);
    }

    @Override
    public LogicalPlan visitAlterWorkloadPolicy(AlterWorkloadPolicyContext ctx) {
        Map<String, String> properties = ctx.propertyClause() != null
                        ? Maps.newHashMap(visitPropertyClause(ctx.propertyClause())) : Maps.newHashMap();
        return new AlterWorkloadPolicyCommand(ctx.name.getText(), properties);
    }

    @Override
    public LogicalPlan visitAlterRole(AlterRoleContext ctx) {
        String comment = visitCommentSpec(ctx.commentSpec());
        return new AlterRoleCommand(ctx.role.getText(), comment);
    }

    @Override
    public LogicalPlan visitShowDatabaseId(ShowDatabaseIdContext ctx) {
        long dbId = (ctx.databaseId != null) ? Long.parseLong(ctx.databaseId.getText()) : -1;
        return new ShowDatabaseIdCommand(dbId);
    }

    public LogicalPlan visitCreateRole(CreateRoleContext ctx) {
        String roleName = stripQuotes(ctx.name.getText());
        String comment = ctx.STRING_LITERAL() == null ? "" : LogicalPlanBuilderAssistant.escapeBackSlash(
                ctx.STRING_LITERAL().getText().substring(1, ctx.STRING_LITERAL().getText().length() - 1));
        return new CreateRoleCommand(ctx.EXISTS() != null, roleName, comment);
    }

    @Override
    public LogicalPlan visitCreateFile(CreateFileContext ctx) {
        String dbName = null;
        if (ctx.database != null) {
            dbName = ctx.database.getText();
        }
        Map<String, String> properties = ctx.propertyClause() != null
                                    ? Maps.newHashMap(visitPropertyClause(ctx.propertyClause())) : Maps.newHashMap();
        return new CreateFileCommand(stripQuotes(ctx.name.getText()), dbName, properties);
    }

    @Override
    public LogicalPlan visitShowCharset(ShowCharsetContext ctx) {
        return new ShowCharsetCommand();
    }

    @Override
    public LogicalPlan visitAdminSetTableStatus(AdminSetTableStatusContext ctx) {
        List<String> dbTblNameParts = visitMultipartIdentifier(ctx.name);
        Map<String, String> properties = ctx.propertyClause() != null
                        ? Maps.newHashMap(visitPropertyClause(ctx.propertyClause())) : Maps.newHashMap();
        return new AdminSetTableStatusCommand(new TableNameInfo(dbTblNameParts), properties);
    }

    @Override
    public LogicalPlan visitShowFrontends(ShowFrontendsContext ctx) {
        String detail = (ctx.name != null) ? ctx.name.getText() : null;
        return new ShowFrontendsCommand(detail);
    }

    @Override
    public LogicalPlan visitShowFunctions(ShowFunctionsContext ctx) {
        String dbName = null;
        if (ctx.database != null) {
            List<String> nameParts = visitMultipartIdentifier(ctx.database);
            if (nameParts.size() == 1) {
                dbName = nameParts.get(0);
            } else if (nameParts.size() == 2) {
                dbName = nameParts.get(1);
            } else {
                throw new AnalysisException("nameParts in analyze database should be [ctl.]db");
            }
        }

        boolean isVerbose = ctx.FULL() != null;
        boolean isBuiltin = ctx.BUILTIN() != null;

        String wild = null;
        if (ctx.STRING_LITERAL() != null) {
            wild = stripQuotes(ctx.STRING_LITERAL().getText());
        }
        return new ShowFunctionsCommand(dbName, isBuiltin, isVerbose, wild);
    }

    @Override
    public LogicalPlan visitShowCreateDatabase(ShowCreateDatabaseContext ctx) {
        List<String> nameParts = visitMultipartIdentifier(ctx.name);
        String databaseName = "";
        String catalogName = "";
        if (nameParts.size() == 2) {
            // The identifier is in the form "internalcatalog.databasename"
            catalogName = nameParts.get(0);
            databaseName = nameParts.get(1);
        } else if (nameParts.size() == 1) {
            // The identifier is in the form "databasename"
            databaseName = nameParts.get(0);
        }

        return new ShowCreateDatabaseCommand(new DbName(catalogName, databaseName));
    }

    @Override
    public LogicalPlan visitCleanAllProfile(CleanAllProfileContext ctx) {
        return new CleanAllProfileCommand();
    }

    @Override
    public Object visitCleanLabel(CleanLabelContext ctx) {
        String label = ctx.label == null ? null : ctx.label.getText();
        IdentifierContext database = ctx.database;
        return new CleanLabelCommand(stripQuotes(database.getText()), label);
    }

    @Override
    public LogicalPlan visitShowWhitelist(ShowWhitelistContext ctx) {
        return new ShowWhiteListCommand();
    }

    @Override
    public LogicalPlan visitShowUserProperties(ShowUserPropertiesContext ctx) {
        String user = ctx.user != null ? stripQuotes(ctx.user.getText()) : null;
        String pattern = null;
        if (ctx.LIKE() != null) {
            pattern = stripQuotes(ctx.STRING_LITERAL().getText());
        }
        return new ShowUserPropertyCommand(user, pattern, false);
    }

    @Override
    public LogicalPlan visitShowAllProperties(ShowAllPropertiesContext ctx) {
        String pattern = null;
        if (ctx.LIKE() != null) {
            pattern = stripQuotes(ctx.STRING_LITERAL().getText());
        }
        return new ShowUserPropertyCommand(null, pattern, true);
    }

    @Override
    public LogicalPlan visitAlterCatalogComment(AlterCatalogCommentContext ctx) {
        String catalogName = stripQuotes(ctx.name.getText());
        String comment = stripQuotes(ctx.comment.getText());
        return new AlterCatalogCommentCommand(catalogName, comment);
    }

    @Override
    public LogicalPlan visitAlterDatabaseRename(AlterDatabaseRenameContext ctx) {
        String dbName = Optional.ofNullable(ctx.name)
                .map(ParserRuleContext::getText)
                .filter(s -> !s.isEmpty())
                .orElseThrow(() -> new ParseException("Database name is empty or cannot be an empty string"));
        String newDbName = Optional.ofNullable(ctx.newName)
                .map(ParserRuleContext::getText)
                .filter(s -> !s.isEmpty())
                .orElseThrow(() -> new ParseException("New Database name is empty or cannot be an empty string"));
        return new AlterDatabaseRenameCommand(dbName, newDbName);
    }

    @Override
    public LogicalPlan visitShowDynamicPartition(ShowDynamicPartitionContext ctx) {
        String dbName = null;
        if (ctx.database != null) {
            List<String> nameParts = visitMultipartIdentifier(ctx.database);
            dbName = nameParts.get(0); // only one entry possible
        }
        return new ShowDynamicPartitionCommand(dbName);
    }

    @Override
    public LogicalPlan visitCreateCatalog(CreateCatalogContext ctx) {
        String catalogName = ctx.catalogName.getText();
        boolean ifNotExists = ctx.IF() != null;
        String resourceName = ctx.resourceName == null ? null : (ctx.resourceName.getText());
        String comment = ctx.STRING_LITERAL() == null ? null : stripQuotes(ctx.STRING_LITERAL().getText());
        Map<String, String> properties = ctx.propertyClause() != null
                                    ? Maps.newHashMap(visitPropertyClause(ctx.propertyClause())) : Maps.newHashMap();

        return new CreateCatalogCommand(catalogName, ifNotExists, resourceName, comment, properties);
    }

    @Override
    public LogicalPlan visitShowStages(ShowStagesContext ctx) {
        return new ShowStagesCommand();
    }

    @Override
    public LogicalPlan visitRecoverDatabase(RecoverDatabaseContext ctx) {
        String dbName = ctx.name.getText();
        long dbId = (ctx.id != null) ? Long.parseLong(ctx.id.getText()) : -1;
        String newDbName = (ctx.alias != null) ? ctx.alias.getText() : null;
        return new RecoverDatabaseCommand(dbName, dbId, newDbName);
    }

    @Override
    public LogicalPlan visitShowWarningErrors(ShowWarningErrorsContext ctx) {
        boolean isWarning = ctx.WARNINGS() != null;

        // Extract the limit value if present
        long limit = 0;
        Optional<LimitClauseContext> limitCtx = Optional.ofNullable(ctx.limitClause());
        if (ctx.limitClause() != null) {
            limit = Long.parseLong(limitCtx.get().limit.getText());
            if (limit < 0) {
                throw new ParseException("Limit requires non-negative number", limitCtx.get());
            }
        }
        return new ShowWarningErrorsCommand(isWarning, limit);
    }

    @Override
    public LogicalPlan visitAlterCatalogProperties(AlterCatalogPropertiesContext ctx) {
        String catalogName = stripQuotes(ctx.name.getText());
        Map<String, String> properties = visitPropertyItemList(ctx.propertyItemList());
        return new AlterCatalogPropertiesCommand(catalogName, properties);
    }

    @Override
    public RecoverTableCommand visitRecoverTable(RecoverTableContext ctx) {
        List<String> dbTblNameParts = visitMultipartIdentifier(ctx.name);
        String newTableName = (ctx.alias != null) ? ctx.alias.getText() : null;
        long tableId = (ctx.id != null) ? Long.parseLong(ctx.id.getText()) : -1;
        return new RecoverTableCommand(new TableNameInfo(dbTblNameParts), tableId, newTableName);
    }

    @Override
    public RecoverPartitionCommand visitRecoverPartition(RecoverPartitionContext ctx) {
        String partitionName = ctx.name.getText();
        String newPartitionName = (ctx.alias != null) ? ctx.alias.getText() : null;
        long partitionId = (ctx.id != null) ? Long.parseLong(ctx.id.getText()) : -1;
        List<String> dbTblNameParts = visitMultipartIdentifier(ctx.tableName);
        return new RecoverPartitionCommand(new TableNameInfo(dbTblNameParts),
                                            partitionName, partitionId, newPartitionName);
    }

    @Override

    public LogicalPlan visitShowBroker(ShowBrokerContext ctx) {
        return new ShowBrokerCommand();
    }

    @Override
    public LogicalPlan visitDropRole(DropRoleContext ctx) {
        String roleName = stripQuotes(ctx.name.getText());
        return new DropRoleCommand(roleName, ctx.EXISTS() != null);
    }

    @Override
    public LogicalPlan visitDropTable(DropTableContext ctx) {
        String ctlName = null;
        String dbName = null;
        String tableName = null;
        List<String> nameParts = visitMultipartIdentifier(ctx.name);
        if (nameParts.size() == 1) {
            tableName = nameParts.get(0);
        } else if (nameParts.size() == 2) {
            dbName = nameParts.get(0);
            tableName = nameParts.get(1);
        } else if (nameParts.size() == 3) {
            ctlName = nameParts.get(0);
            dbName = nameParts.get(1);
            tableName = nameParts.get(2);
        } else {
            throw new AnalysisException("nameParts in create table should be [ctl.][db.]tbl");
        }

        boolean ifExists = ctx.EXISTS() != null;
        boolean forceDrop = ctx.FORCE() != null;
        TableNameInfo tblNameInfo = new TableNameInfo(ctlName, dbName, tableName);
        return new DropTableCommand(ifExists, tblNameInfo, forceDrop);
    }

    @Override
    public LogicalPlan visitDropCatalog(DropCatalogContext ctx) {
        String catalogName = stripQuotes(ctx.name.getText());
        boolean ifExists = ctx.EXISTS() != null;
        return new DropCatalogCommand(catalogName, ifExists);
    }

    @Override
    public LogicalPlan visitCreateEncryptkey(CreateEncryptkeyContext ctx) {
        List<String> nameParts = visitMultipartIdentifier(ctx.multipartIdentifier());
        return new CreateEncryptkeyCommand(new EncryptKeyName(nameParts), ctx.EXISTS() != null,
                                            stripQuotes(ctx.STRING_LITERAL().getText()));
    }

    @Override
    public LogicalPlan visitAlterCatalogRename(AlterCatalogRenameContext ctx) {
        String catalogName = stripQuotes(ctx.name.getText());
        String newName = stripQuotes(ctx.newName.getText());
        return new AlterCatalogRenameCommand(catalogName, newName);
    }

    @Override
    public LogicalPlan visitDropStoragePolicy(DropStoragePolicyContext ctx) {
        String policyName = ctx.name.getText();
        boolean ifExists = ctx.EXISTS() != null;
        return new DropStoragePolicyCommand(policyName, ifExists);
    }

    @Override
    public LogicalPlan visitDropEncryptkey(DropEncryptkeyContext ctx) {
        List<String> nameParts = visitMultipartIdentifier(ctx.name);
        return new DropEncryptkeyCommand(new EncryptKeyName(nameParts), ctx.EXISTS() != null);
    }

    @Override
    public LogicalPlan visitCreateWorkloadGroup(CreateWorkloadGroupContext ctx) {
        String workloadGroupName = stripQuotes(ctx.name.getText());
        boolean ifNotExists = ctx.EXISTS() != null;
        Map<String, String> properties = ctx.propertyClause() != null
                                    ? Maps.newHashMap(visitPropertyClause(ctx.propertyClause())) : Maps.newHashMap();
        return new CreateWorkloadGroupCommand(workloadGroupName, ifNotExists, properties);
    }

    @Override
    public LogicalPlan visitShowSyncJob(ShowSyncJobContext ctx) {
        String databaseName = null;
        if (ctx.multipartIdentifier() != null) {
            List<String> databaseParts = visitMultipartIdentifier(ctx.multipartIdentifier());
            databaseName = databaseParts.get(0);
        }
        return new ShowSyncJobCommand(databaseName);
    }

    @Override
    public LogicalPlan visitDropFile(DropFileContext ctx) {
        String dbName = null;
        if (ctx.database != null) {
            dbName = ctx.database.getText();
        }
        Map<String, String> properties = ctx.propertyClause() != null
                                    ? Maps.newHashMap(visitPropertyClause(ctx.propertyClause())) : Maps.newHashMap();
        return new DropFileCommand(stripQuotes(ctx.name.getText()), dbName, properties);
    }

    @Override
    public LogicalPlan visitDropRepository(DropRepositoryContext ctx) {
        return new DropRepositoryCommand(stripQuotes(ctx.name.getText()));
    }

    @Override
    public LogicalPlan visitDropSqlBlockRule(DropSqlBlockRuleContext ctx) {
        return new DropSqlBlockRuleCommand(visitIdentifierSeq(ctx.identifierSeq()), ctx.EXISTS() != null);
    }

    @Override
    public LogicalPlan visitDropUser(DropUserContext ctx) {
        UserIdentity userIdent = visitUserIdentify(ctx.userIdentify());
        return new DropUserCommand(userIdent, ctx.EXISTS() != null);
    }

    @Override
    public LogicalPlan visitDropWorkloadGroup(DropWorkloadGroupContext ctx) {
        return new DropWorkloadGroupCommand(ctx.name.getText(), ctx.EXISTS() != null);
    }

    @Override
    public LogicalPlan visitDropWorkloadPolicy(DropWorkloadPolicyContext ctx) {
        return new DropWorkloadPolicyCommand(ctx.name.getText(), ctx.EXISTS() != null);
    }

    @Override
    public LogicalPlan visitShowTableId(ShowTableIdContext ctx) {
        long tableId = -1;
        if (ctx.tableId != null) {
            tableId = Long.parseLong(ctx.tableId.getText());
        }
        return new ShowTableIdCommand(tableId);
    }

    @Override
    public LogicalPlan visitShowProcessList(ShowProcessListContext ctx) {
        return new ShowProcessListCommand(ctx.FULL() != null);
    }

    @Override
    public LogicalPlan visitHelp(HelpContext ctx) {
        String mark = ctx.mark.getText();
        return new HelpCommand(mark);
    }

    @Override
    public LogicalPlan visitSync(SyncContext ctx) {
        return new SyncCommand();
    }

    @Override
    public LogicalPlan visitShowDelete(ShowDeleteContext ctx) {
        String dbName = null;
        if (ctx.database != null) {
            List<String> nameParts = visitMultipartIdentifier(ctx.database);
            dbName = nameParts.get(0); // only one entry possible
        }
        return new ShowDeleteCommand(dbName);
    }

    @Override
    public LogicalPlan visitShowStoragePolicy(ShowStoragePolicyContext ctx) {
        String policyName = null;
        if (ctx.identifierOrText() != null) {
            policyName = stripQuotes(ctx.identifierOrText().getText());
        }
        return new ShowStoragePolicyCommand(policyName, ctx.USING() != null);
    }

    @Override
    public LogicalPlan visitShowPrivileges(ShowPrivilegesContext ctx) {
        return new ShowPrivilegesCommand();
    }

    @Override
    public LogicalPlan visitShowTabletsBelong(ShowTabletsBelongContext ctx) {
        List<Long> tabletIdLists = new ArrayList<>();
        ctx.tabletIds.stream().forEach(tabletToken -> {
            tabletIdLists.add(Long.parseLong(tabletToken.getText()));
        });
        return new ShowTabletsBelongCommand(tabletIdLists);
    }

    @Override
    public LogicalPlan visitShowCollation(ShowCollationContext ctx) {
        String wild = null;
        if (ctx.wildWhere() != null) {
            if (ctx.wildWhere().LIKE() != null) {
                wild = stripQuotes(ctx.wildWhere().STRING_LITERAL().getText());
            } else if (ctx.wildWhere().WHERE() != null) {
                wild = ctx.wildWhere().expression().getText();
            }
        }
        return new ShowCollationCommand(wild);
    }

    @Override
    public LogicalPlan visitAdminCheckTablets(AdminCheckTabletsContext ctx) {
        List<Long> tabletIdLists = new ArrayList<>();
        if (ctx.tabletList() != null) {
            ctx.tabletList().tabletIdList.stream().forEach(tabletToken -> {
                tabletIdLists.add(Long.parseLong(tabletToken.getText()));
            });
        }
        Map<String, String> properties = ctx.properties != null
                ? Maps.newHashMap(visitPropertyClause(ctx.properties))
                : Maps.newHashMap();
        return new AdminCheckTabletsCommand(tabletIdLists, properties);
    }

    @Override
    public LogicalPlan visitShowWarningErrorCount(ShowWarningErrorCountContext ctx) {
        boolean isWarning = ctx.WARNINGS() != null;
        return new ShowWarningErrorCountCommand(isWarning);
    }

    @Override
    public LogicalPlan visitShowStatus(ShowStatusContext ctx) {
        String scope = visitStatementScope(ctx.statementScope()).name();
        return new ShowStatusCommand(scope);
    }

    @Override
    public LogicalPlan visitShowDataSkew(ShowDataSkewContext ctx) {
        TableRefInfo tableRefInfo = visitBaseTableRefContext(ctx.baseTableRef());
        return new ShowDataSkewCommand(tableRefInfo);
    }

    @Override
    public LogicalPlan visitShowData(DorisParser.ShowDataContext ctx) {
        TableNameInfo tableNameInfo = null;
        if (ctx.tableName != null) {
            tableNameInfo = new TableNameInfo(visitMultipartIdentifier(ctx.tableName));
        }
        List<OrderKey> orderKeys = null;
        if (ctx.sortClause() != null) {
            orderKeys = visit(ctx.sortClause().sortItem(), OrderKey.class);
        }
        Map<String, String> properties = ctx.propertyClause() != null
                ? Maps.newHashMap(visitPropertyClause(ctx.propertyClause())) : Maps.newHashMap();
        boolean detailed = ctx.ALL() != null;
        return new ShowDataCommand(tableNameInfo, orderKeys, properties, detailed);
    }

    @Override
    public LogicalPlan visitShowTableCreation(ShowTableCreationContext ctx) {
        String dbName = null;
        String wild = null;
        if (ctx.database != null) {
            List<String> nameParts = visitMultipartIdentifier(ctx.database);
            dbName = nameParts.get(0); // only one entry possible
        }
        if (ctx.STRING_LITERAL() != null) {
            wild = ctx.STRING_LITERAL().getText();
        }
        return new ShowTableCreationCommand(dbName, wild);
    }

    @Override
    public SetType visitStatementScope(StatementScopeContext ctx) {
        SetType statementScope = SetType.DEFAULT;
        if (ctx != null) {
            if (ctx.GLOBAL() != null) {
                statementScope = SetType.GLOBAL;
            } else if (ctx.LOCAL() != null || ctx.SESSION() != null) {
                statementScope = SetType.SESSION;
            }
        }
        return statementScope;
    }

    @Override
    public LogicalPlan visitAdminShowTabletStorageFormat(AdminShowTabletStorageFormatContext ctx) {
        return new ShowTabletStorageFormatCommand(ctx.VERBOSE() != null);
    }

    @Override
    public LogicalPlan visitShowTabletStorageFormat(ShowTabletStorageFormatContext ctx) {
        return new ShowTabletStorageFormatCommand(ctx.VERBOSE() != null);
    }

    @Override
    public LogicalPlan visitShowTabletsFromTable(DorisParser.ShowTabletsFromTableContext ctx) {
        TableNameInfo tableName = new TableNameInfo(visitMultipartIdentifier(ctx.tableName));
        PartitionNamesInfo partitionNamesInfo = null;
        if (ctx.partitionSpec() != null) {
            Pair<Boolean, List<String>> partitionSpec = visitPartitionSpec(ctx.partitionSpec());
            partitionNamesInfo = new PartitionNamesInfo(partitionSpec.first, partitionSpec.second);
        }
        List<OrderKey> orderKeys = null;
        if (ctx.sortClause() != null) {
            orderKeys = visit(ctx.sortClause().sortItem(), OrderKey.class);
        }
        long limit = 0;
        long offset = 0;
        if (ctx.limitClause() != null) {
            limit = ctx.limitClause().limit != null
                    ? Long.parseLong(ctx.limitClause().limit.getText())
                    : 0;
            if (limit < 0) {
                throw new ParseException("Limit requires non-negative number", ctx.limitClause());
            }
            offset = ctx.limitClause().offset != null
                    ? Long.parseLong(ctx.limitClause().offset.getText())
                    : 0;
            if (offset < 0) {
                throw new ParseException("Offset requires non-negative number", ctx.limitClause());
            }
        }
        if (ctx.wildWhere() != null) {
            if (ctx.wildWhere().LIKE() != null) {
                throw new ParseException("Not support like clause");
            } else {
                Expression expr = (Expression) ctx.wildWhere().expression().accept(this);
                return new ShowTabletsFromTableCommand(tableName, partitionNamesInfo, expr, orderKeys, limit, offset);
            }
        }

        return new ShowTabletsFromTableCommand(tableName, partitionNamesInfo, null, orderKeys, limit, offset);
    }

    @Override
    public LogicalPlan visitShowQueryProfile(ShowQueryProfileContext ctx) {
        String queryIdPath = "/";
        if (ctx.queryIdPath != null) {
            queryIdPath = stripQuotes(ctx.queryIdPath.getText());
        }

        long limit = 20;
        if (ctx.limitClause() != null) {
            limit = Long.parseLong(ctx.limitClause().limit.getText());
            if (limit < 0) {
                throw new ParseException("Limit requires non-negative number, got " + String.valueOf(limit));
            }
        }
        return new ShowQueryProfileCommand(queryIdPath, limit);
    }

    @Override
    public LogicalPlan visitSwitchCatalog(SwitchCatalogContext ctx) {
        if (ctx.catalog != null) {
            return new SwitchCommand(ctx.catalog.getText());
        }
        throw new ParseException("catalog name can not be null");
    }

    @Override
    public LogicalPlan visitUseDatabase(UseDatabaseContext ctx) {
        if (ctx.database == null) {
            throw new ParseException("database name can not be null");
        }
        return ctx.catalog != null ? new UseCommand(ctx.catalog.getText(), ctx.database.getText())
                : new UseCommand(ctx.database.getText());
    }

    @Override
    public LogicalPlan visitShowConvertLsc(ShowConvertLscContext ctx) {
        if (ctx.database == null) {
            return new ShowConvertLSCCommand(null);
        }
        List<String> parts = visitMultipartIdentifier(ctx.database);
        String databaseName = parts.get(parts.size() - 1);
        if (parts.size() == 2 && !InternalCatalog.INTERNAL_CATALOG_NAME.equalsIgnoreCase(parts.get(0))) {
            throw new ParseException("The execution of this command is restricted to the internal catalog only.");
        } else if (parts.size() > 2) {
            throw new ParseException("Only one dot can be in the name: " + String.join(".", parts));
        }
        return new ShowConvertLSCCommand(databaseName);
    }

    @Override
    public LogicalPlan visitKillQuery(KillQueryContext ctx) {
        String queryId;
        TerminalNode integerValue = ctx.INTEGER_VALUE();
        if (integerValue != null) {
            queryId = integerValue.getText();
        } else {
            queryId = stripQuotes(ctx.STRING_LITERAL().getText());
        }
        return new KillQueryCommand(queryId);
    }

    @Override
    public LogicalPlan visitKillConnection(DorisParser.KillConnectionContext ctx) {
        int connectionId = Integer.parseInt(ctx.INTEGER_VALUE().getText());
        return new KillConnectionCommand(connectionId);
    }

    @Override
    public Object visitAlterDatabaseSetQuota(AlterDatabaseSetQuotaContext ctx) {
        String databaseName = Optional.ofNullable(ctx.name)
                .map(ParseTree::getText).filter(s -> !s.isEmpty())
                .orElseThrow(() -> new ParseException("database name can not be null"));
        String quota = Optional.ofNullable(ctx.quota)
                .map(ParseTree::getText)
                .orElseGet(() -> Optional.ofNullable(ctx.INTEGER_VALUE())
                        .map(TerminalNode::getText)
                        .orElse(null));
        // Determine the quota type
        QuotaType quotaType;
        if (ctx.DATA() != null) {
            quotaType = QuotaType.DATA;
        } else if (ctx.REPLICA() != null) {
            quotaType = QuotaType.REPLICA;
        } else if (ctx.TRANSACTION() != null) {
            quotaType = QuotaType.TRANSACTION;
        } else {
            quotaType = QuotaType.NONE;
        }
        return new AlterDatabaseSetQuotaCommand(databaseName, quotaType, quota);
    }

    @Override
    public LogicalPlan visitDropDatabase(DropDatabaseContext ctx) {
        boolean ifExists = ctx.EXISTS() != null;
        List<String> databaseNameParts = visitMultipartIdentifier(ctx.name);
        boolean force = ctx.FORCE() != null;
        DropDatabaseInfo databaseInfo = new DropDatabaseInfo(ifExists, databaseNameParts, force);
        return new DropDatabaseCommand(databaseInfo);
    }

    @Override
    public LogicalPlan visitAlterRepository(AlterRepositoryContext ctx) {

        Map<String, String> properties = ctx.propertyClause() != null
                ? Maps.newHashMap(visitPropertyClause(ctx.propertyClause())) : Maps.newHashMap();

        return new AlterRepositoryCommand(ctx.name.getText(), properties);
    }

    @Override
    public LogicalPlan visitShowAnalyze(ShowAnalyzeContext ctx) {
        boolean isAuto = ctx.AUTO() != null;
        List<String> tableName = ctx.tableName == null ? null : visitMultipartIdentifier(ctx.tableName);
        long jobId = ctx.jobId == null ? 0 : Long.parseLong(ctx.jobId.getText());
        String stateKey = ctx.stateKey == null ? null : stripQuotes(ctx.stateKey.getText());
        String stateValue = ctx.stateValue == null ? null : stripQuotes(ctx.stateValue.getText());
        return new ShowAnalyzeCommand(tableName, jobId, stateKey, stateValue, isAuto);
    }

    @Override
    public LogicalPlan visitDropAllBrokerClause(DropAllBrokerClauseContext ctx) {
        String brokerName = stripQuotes(ctx.name.getText());
        AlterSystemOp alterSystemOp = new DropAllBrokerOp(brokerName);
        return new AlterSystemCommand(alterSystemOp, PlanType.ALTER_SYSTEM_DROP_ALL_BROKER);
    }

    @Override
    public LogicalPlan visitAlterSystem(DorisParser.AlterSystemContext ctx) {
        return plan(ctx.alterSystemClause());
    }

    @Override
    public LogicalPlan visitAddBrokerClause(AddBrokerClauseContext ctx) {
        String brokerName = stripQuotes(ctx.name.getText());
        List<String> hostPorts = ctx.hostPorts.stream()
                .map(e -> stripQuotes(e.getText()))
                .collect(Collectors.toList());
        AlterSystemOp alterSystemOp = new AddBrokerOp(brokerName, hostPorts);
        return new AlterSystemCommand(alterSystemOp, PlanType.ALTER_SYSTEM_ADD_BROKER);
    }

    @Override
    public LogicalPlan visitDropBrokerClause(DropBrokerClauseContext ctx) {
        String brokerName = stripQuotes(ctx.name.getText());
        List<String> hostPorts = ctx.hostPorts.stream()
                .map(e -> stripQuotes(e.getText()))
                .collect(Collectors.toList());
        AlterSystemOp alterSystemOp = new DropBrokerOp(brokerName, hostPorts);
        return new AlterSystemCommand(alterSystemOp, PlanType.ALTER_SYSTEM_DROP_BROKER);
    }

    @Override
    public LogicalPlan visitAddBackendClause(AddBackendClauseContext ctx) {
        List<String> hostPorts = ctx.hostPorts.stream()
                .map(e -> stripQuotes(e.getText()))
                .collect(Collectors.toList());
        Map<String, String> properties = visitPropertyClause(ctx.properties);
        AlterSystemOp alterSystemOp = new AddBackendOp(hostPorts, properties);
        return new AlterSystemCommand(alterSystemOp, PlanType.ALTER_SYSTEM_ADD_BACKEND);
    }

    @Override
    public LogicalPlan visitDropBackendClause(DorisParser.DropBackendClauseContext ctx) {
        List<String> hostPorts = ctx.hostPorts.stream()
                .map(e -> stripQuotes(e.getText()))
                .collect(Collectors.toList());
        boolean force = false;
        if (ctx.DROPP() != null) {
            force = true;
        }
        AlterSystemOp alterSystemOp = new DropBackendOp(hostPorts, force);
        return new AlterSystemCommand(alterSystemOp, PlanType.ALTER_SYSTEM_DROP_BACKEND);
    }

    @Override
    public LogicalPlan visitDecommissionBackendClause(DorisParser.DecommissionBackendClauseContext ctx) {
        List<String> hostPorts = ctx.hostPorts.stream()
                .map(e -> stripQuotes(e.getText()))
                .collect(Collectors.toList());
        AlterSystemOp alterSystemOp = new DecommissionBackendOp(hostPorts);
        return new AlterSystemCommand(alterSystemOp, PlanType.ALTER_SYSTEM_DECOMMISSION_BACKEND);
    }

    @Override
    public LogicalPlan visitAddFollowerClause(DorisParser.AddFollowerClauseContext ctx) {
        String hostPort = stripQuotes(ctx.hostPort.getText());
        AlterSystemOp alterSystemOp = new AddFollowerOp(hostPort);
        return new AlterSystemCommand(alterSystemOp, PlanType.ALTER_SYSTEM_ADD_FOLLOWER);
    }

    @Override
    public LogicalPlan visitDropFollowerClause(DorisParser.DropFollowerClauseContext ctx) {
        String hostPort = stripQuotes(ctx.hostPort.getText());
        AlterSystemOp alterSystemOp = new DropFollowerOp(hostPort);
        return new AlterSystemCommand(alterSystemOp, PlanType.ALTER_SYSTEM_DROP_FOLLOWER);
    }

    @Override
    public LogicalPlan visitAddObserverClause(DorisParser.AddObserverClauseContext ctx) {
        String hostPort = stripQuotes(ctx.hostPort.getText());
        AlterSystemOp alterSystemOp = new AddObserverOp(hostPort);
        return new AlterSystemCommand(alterSystemOp, PlanType.ALTER_SYSTEM_ADD_OBSERVER);
    }

    @Override
    public LogicalPlan visitDropObserverClause(DorisParser.DropObserverClauseContext ctx) {
        String hostPort = stripQuotes(ctx.hostPort.getText());
        AlterSystemOp alterSystemOp = new DropObserverOp(hostPort);
        return new AlterSystemCommand(alterSystemOp, PlanType.ALTER_SYSTEM_DROP_OBSERVER);
    }

    @Override
    public LogicalPlan visitAlterLoadErrorUrlClause(DorisParser.AlterLoadErrorUrlClauseContext ctx) {
        Map<String, String> properties = visitPropertyClause(ctx.properties);
        AlterSystemOp alterSystemOp = new AlterLoadErrorUrlOp(properties);
        return new AlterSystemCommand(alterSystemOp, PlanType.ALTER_SYSTEM_SET_LOAD_ERRORS_HU);
    }

    @Override
    public LogicalPlan visitModifyBackendClause(DorisParser.ModifyBackendClauseContext ctx) {
        List<String> hostPorts = ctx.hostPorts.stream()
                .map(e -> stripQuotes(e.getText()))
                .collect(Collectors.toList());
        Map<String, String> properties = visitPropertyItemList(ctx.propertyItemList());
        AlterSystemOp alterSystemOp = new ModifyBackendOp(hostPorts, properties);
        return new AlterSystemCommand(alterSystemOp, PlanType.ALTER_SYSTEM_MODIFY_BACKEND);
    }

    @Override
    public LogicalPlan visitModifyFrontendOrBackendHostNameClause(
            DorisParser.ModifyFrontendOrBackendHostNameClauseContext ctx) {
        String hostPort = stripQuotes(ctx.hostPort.getText());
        String hostName = stripQuotes(ctx.hostName.getText());
        AlterSystemOp alterSystemOp = null;
        if (ctx.FRONTEND() != null) {
            alterSystemOp = new ModifyFrontendOrBackendHostNameOp(hostPort, hostName, ModifyOpType.Frontend);
        } else if (ctx.BACKEND() != null) {
            alterSystemOp = new ModifyFrontendOrBackendHostNameOp(hostPort, hostName, ModifyOpType.Backend);
        }
        return new AlterSystemCommand(alterSystemOp, PlanType.ALTER_SYSTEM_MODIFY_FRONTEND_OR_BACKEND_HOSTNAME);
    }

    @Override
    public LogicalPlan visitShowQueuedAnalyzeJobs(ShowQueuedAnalyzeJobsContext ctx) {
        List<String> tableName = ctx.tableName == null ? null : visitMultipartIdentifier(ctx.tableName);
        String stateKey = ctx.stateKey == null ? null : stripQuotes(ctx.stateKey.getText());
        String stateValue = ctx.stateValue == null ? null : stripQuotes(ctx.stateValue.getText());
        return new ShowQueuedAnalyzeJobsCommand(tableName, stateKey, stateValue);
    }

    @Override
    public LogicalPlan visitShowIndexStats(DorisParser.ShowIndexStatsContext ctx) {
        TableNameInfo tableName = new TableNameInfo(visitMultipartIdentifier(ctx.tableName));
        String indexId = stripQuotes(ctx.indexId.getText());
        return new ShowIndexStatsCommand(tableName, indexId);
    }

    @Override
    public LogicalPlan visitShowTableStatus(DorisParser.ShowTableStatusContext ctx) {
        String ctlName = null;
        String dbName = null;
        if (ctx.database != null) {
            List<String> nameParts = visitMultipartIdentifier(ctx.database);
            if (nameParts.size() == 1) {
                dbName = nameParts.get(0);
            } else if (nameParts.size() == 2) {
                ctlName = nameParts.get(0);
                dbName = nameParts.get(1);
            } else {
                throw new AnalysisException("nameParts in analyze database should be [ctl.]db");
            }
        }

        if (ctx.wildWhere() != null) {
            if (ctx.wildWhere().LIKE() != null) {
                return new ShowTableStatusCommand(dbName, ctlName,
                    stripQuotes(ctx.wildWhere().STRING_LITERAL().getText()), null);
            } else {
                Expression expr = (Expression) ctx.wildWhere().expression().accept(this);
                return new ShowTableStatusCommand(dbName, ctlName, null, expr);
            }
        }
        return new ShowTableStatusCommand(dbName, ctlName);
    }

    @Override
    public LogicalPlan visitShowTables(DorisParser.ShowTablesContext ctx) {
        String ctlName = null;
        String dbName = null;
        if (ctx.database != null) {
            List<String> nameParts = visitMultipartIdentifier(ctx.database);
            if (nameParts.size() == 1) {
                dbName = nameParts.get(0);
            } else if (nameParts.size() == 2) {
                ctlName = nameParts.get(0);
                dbName = nameParts.get(1);
            } else {
                throw new AnalysisException("nameParts in analyze database should be [ctl.]db");
            }
        }

        boolean isVerbose = ctx.FULL() != null;

        if (ctx.wildWhere() != null) {
            if (ctx.wildWhere().LIKE() != null) {
                return new ShowTableCommand(dbName, ctlName, isVerbose,
                        stripQuotes(ctx.wildWhere().STRING_LITERAL().getText()), null, PlanType.SHOW_TABLES);
            } else {
                return new ShowTableCommand(dbName, ctlName, isVerbose, null,
                        getOriginSql(ctx.wildWhere()), PlanType.SHOW_TABLES);
            }
        }
        return new ShowTableCommand(dbName, ctlName, isVerbose, PlanType.SHOW_TABLES);
    }

    @Override
    public Plan visitUnlockTables(UnlockTablesContext ctx) {
        return new UnlockTablesCommand();
    }

    @Override
    public LogicalPlan visitShowViews(DorisParser.ShowViewsContext ctx) {
        String ctlName = null;
        String dbName = null;
        if (ctx.database != null) {
            List<String> nameParts = visitMultipartIdentifier(ctx.database);
            if (nameParts.size() == 1) {
                dbName = nameParts.get(0);
            } else if (nameParts.size() == 2) {
                ctlName = nameParts.get(0);
                dbName = nameParts.get(1);
            } else {
                throw new AnalysisException("nameParts in analyze database should be [ctl.]db");
            }
        }

        boolean isVerbose = ctx.FULL() != null;

        if (ctx.wildWhere() != null) {
            if (ctx.wildWhere().LIKE() != null) {
                return new ShowTableCommand(dbName, ctlName, isVerbose,
                    stripQuotes(ctx.wildWhere().STRING_LITERAL().getText()), null, PlanType.SHOW_VIEWS);
            } else {
                return new ShowTableCommand(dbName, ctlName, isVerbose, null,
                    getOriginSql(ctx.wildWhere()), PlanType.SHOW_VIEWS);
            }
        }
        return new ShowTableCommand(dbName, ctlName, isVerbose, PlanType.SHOW_VIEWS);
    }

    @Override
    public LogicalPlan visitShowTabletId(DorisParser.ShowTabletIdContext ctx) {
        long tabletId = Long.parseLong(ctx.tabletId.getText());
        return new ShowTabletIdCommand(tabletId);
    }

    @Override
    public LogicalPlan visitShowDatabases(DorisParser.ShowDatabasesContext ctx) {
        String ctlName = null;
        if (ctx.catalog != null) {
            ctlName = ctx.catalog.getText();
        }

        if (ctx.wildWhere() != null) {
            if (ctx.wildWhere().LIKE() != null) {
                return new ShowDatabasesCommand(ctlName,
                        stripQuotes(ctx.wildWhere().STRING_LITERAL().getText()), null);
            } else {
                Expression expr = (Expression) ctx.wildWhere().expression().accept(this);
                return new ShowDatabasesCommand(ctlName, null, expr);
            }
        }
        return new ShowDatabasesCommand(ctlName, null, null);
    }

    @Override
    public LogicalPlan visitDescribeTable(DorisParser.DescribeTableContext ctx) {
        TableNameInfo tableName = new TableNameInfo(visitMultipartIdentifier(ctx.multipartIdentifier()));
        PartitionNamesInfo partitionNames = null;
        boolean isTempPart = false;
        if (ctx.specifiedPartition() != null) {
            isTempPart = ctx.specifiedPartition().TEMPORARY() != null;
            if (ctx.specifiedPartition().identifier() != null) {
                partitionNames = new PartitionNamesInfo(isTempPart,
                        ImmutableList.of(ctx.specifiedPartition().identifier().getText()));
            } else {
                partitionNames = new PartitionNamesInfo(isTempPart,
                        visitIdentifierList(ctx.specifiedPartition().identifierList()));
            }
        }
        return new DescribeCommand(tableName, false, partitionNames);
    }

    @Override
    public LogicalPlan visitAnalyzeTable(DorisParser.AnalyzeTableContext ctx) {
        TableNameInfo tableNameInfo = new TableNameInfo(visitMultipartIdentifier(ctx.name));
        PartitionNamesInfo partitionNamesInfo = null;
        if (ctx.partitionSpec() != null) {
            Pair<Boolean, List<String>> partitionSpec = visitPartitionSpec(ctx.partitionSpec());
            partitionNamesInfo = new PartitionNamesInfo(partitionSpec.first, partitionSpec.second);
        }
        List<String> columnNames = null;
        if (ctx.columns != null) {
            columnNames = visitIdentifierList(ctx.columns);
        }
        Map<String, String> propertiesMap = new HashMap<>();
        // default values
        propertiesMap.put(AnalyzeProperties.PROPERTY_SYNC, "false");
        propertiesMap.put(AnalyzeProperties.PROPERTY_ANALYSIS_TYPE, AnalysisInfo.AnalysisType.FUNDAMENTALS.toString());
        for (DorisParser.AnalyzePropertiesContext aps : ctx.analyzeProperties()) {
            Map<String, String> map = visitAnalyzeProperties(aps);
            propertiesMap.putAll(map);
        }
        propertiesMap.putAll(visitPropertyClause(ctx.propertyClause()));
        AnalyzeProperties properties = new AnalyzeProperties(propertiesMap);
        return new AnalyzeTableCommand(tableNameInfo,
                partitionNamesInfo, columnNames, properties);
    }

    @Override
    public LogicalPlan visitAnalyzeDatabase(DorisParser.AnalyzeDatabaseContext ctx) {
        String ctlName = null;
        String dbName = null;
        List<String> nameParts = visitMultipartIdentifier(ctx.name);
        if (nameParts.size() == 1) {
            dbName = nameParts.get(0);
        } else if (nameParts.size() == 2) {
            ctlName = nameParts.get(0);
            dbName = nameParts.get(1);
        } else {
            throw new AnalysisException("nameParts in analyze database should be [ctl.]db");
        }

        Map<String, String> propertiesMap = new HashMap<>();
        // default values
        propertiesMap.put(AnalyzeProperties.PROPERTY_SYNC, "false");
        propertiesMap.put(AnalyzeProperties.PROPERTY_ANALYSIS_TYPE, AnalysisInfo.AnalysisType.FUNDAMENTALS.toString());
        for (DorisParser.AnalyzePropertiesContext aps : ctx.analyzeProperties()) {
            Map<String, String> map = visitAnalyzeProperties(aps);
            propertiesMap.putAll(map);
        }
        propertiesMap.putAll(visitPropertyClause(ctx.propertyClause()));
        AnalyzeProperties properties = new AnalyzeProperties(propertiesMap);
        return new AnalyzeDatabaseCommand(ctlName, dbName, properties);
    }

    @Override
    public Map<String, String> visitAnalyzeProperties(DorisParser.AnalyzePropertiesContext ctx) {
        Map<String, String> properties = new HashMap<>();
        if (ctx.SYNC() != null) {
            properties.put(AnalyzeProperties.PROPERTY_SYNC, "true");
        } else if (ctx.INCREMENTAL() != null) {
            properties.put(AnalyzeProperties.PROPERTY_INCREMENTAL, "true");
        } else if (ctx.FULL() != null) {
            properties.put(AnalyzeProperties.PROPERTY_FORCE_FULL, "true");
        } else if (ctx.SQL() != null) {
            properties.put(AnalyzeProperties.PROPERTY_EXTERNAL_TABLE_USE_SQL, "true");
        } else if (ctx.HISTOGRAM() != null) {
            properties.put(AnalyzeProperties.PROPERTY_ANALYSIS_TYPE, AnalysisInfo.AnalysisType.HISTOGRAM.toString());
        } else if (ctx.SAMPLE() != null) {
            if (ctx.ROWS() != null) {
                properties.put(AnalyzeProperties.PROPERTY_SAMPLE_ROWS, ctx.INTEGER_VALUE().getText());
            } else if (ctx.PERCENT() != null) {
                properties.put(AnalyzeProperties.PROPERTY_SAMPLE_PERCENT, ctx.INTEGER_VALUE().getText());
            }
        } else if (ctx.BUCKETS() != null) {
            properties.put(AnalyzeProperties.PROPERTY_NUM_BUCKETS, ctx.INTEGER_VALUE().getText());
        } else if (ctx.PERIOD() != null) {
            properties.put(AnalyzeProperties.PROPERTY_PERIOD_SECONDS, ctx.INTEGER_VALUE().getText());
        } else if (ctx.CRON() != null) {
            properties.put(AnalyzeProperties.PROPERTY_PERIOD_CRON, ctx.STRING_LITERAL().getText());
        }
        return properties;
    }

    @Override
    public LogicalPlan visitShowColumnHistogramStats(ShowColumnHistogramStatsContext ctx) {
        TableNameInfo tableNameInfo = new TableNameInfo(visitMultipartIdentifier(ctx.tableName));
        List<String> columnNames = visitIdentifierList(ctx.columnList);
        return new ShowColumnHistogramStatsCommand(tableNameInfo, columnNames);
    }

    @Override
    public LogicalPlan visitDescribeTableAll(DorisParser.DescribeTableAllContext ctx) {
        TableNameInfo tableName = new TableNameInfo(visitMultipartIdentifier(ctx.multipartIdentifier()));
        return new DescribeCommand(tableName, true, null);
    }

    @Override
    public String visitTableAlias(DorisParser.TableAliasContext ctx) {
        if (ctx.identifierList() != null) {
            throw new ParseException("Do not implemented", ctx);
        }
        return ctx.strictIdentifier() != null ? ctx.strictIdentifier().getText() : null;
    }

    @Override
    public LogicalPlan visitDescribeTableValuedFunction(DorisParser.DescribeTableValuedFunctionContext ctx) {
        String tvfName = ctx.tvfName.getText();
        String alias = visitTableAlias(ctx.tableAlias());
        Map<String, String> params = visitPropertyItemList(ctx.properties);

        TableValuedFunctionRef tableValuedFunctionRef = null;
        try {
            tableValuedFunctionRef = new TableValuedFunctionRef(tvfName, alias, params);
        } catch (org.apache.doris.common.AnalysisException e) {
            throw new AnalysisException(e.getDetailMessage());
        }
        return new DescribeCommand(tableValuedFunctionRef);
    }

    @Override
    public LogicalPlan visitShowTableStats(DorisParser.ShowTableStatsContext ctx) {
        if (ctx.tableId != null) {
            return new ShowTableStatsCommand(Long.parseLong(ctx.tableId.getText()));
        } else {
            TableNameInfo tableNameInfo = new TableNameInfo(visitMultipartIdentifier(ctx.tableName));

            PartitionNamesInfo partitionNamesInfo = null;
            if (ctx.partitionSpec() != null) {
                Pair<Boolean, List<String>> partitionSpec = visitPartitionSpec(ctx.partitionSpec());
                partitionNamesInfo = new PartitionNamesInfo(partitionSpec.first, partitionSpec.second);
            }

            List<String> columnNames = new ArrayList<>();
            if (ctx.columnList != null) {
                columnNames.addAll(visitIdentifierList(ctx.columnList));
            }
            return new ShowTableStatsCommand(tableNameInfo, columnNames, partitionNamesInfo);
        }
    }

    @Override
    public LogicalPlan visitDropStats(DorisParser.DropStatsContext ctx) {
        TableNameInfo tableNameInfo = new TableNameInfo(visitMultipartIdentifier(ctx.tableName));

        Set<String> columnNames = new HashSet<>();
        if (ctx.identifierList() != null) {
            columnNames.addAll(visitIdentifierList(ctx.identifierList()));
        }

        PartitionNamesInfo partitionNamesInfo = null;
        if (ctx.partitionSpec() != null) {
            Pair<Boolean, List<String>> partitionSpec = visitPartitionSpec(ctx.partitionSpec());
            partitionNamesInfo = new PartitionNamesInfo(partitionSpec.first, partitionSpec.second);
        }
        return new DropStatsCommand(tableNameInfo, columnNames, partitionNamesInfo);
    }

    @Override
    public LogicalPlan visitDropCachedStats(DorisParser.DropCachedStatsContext ctx) {
        TableNameInfo tableNameInfo = new TableNameInfo(visitMultipartIdentifier(ctx.tableName));
        return new DropCachedStatsCommand(tableNameInfo);
    }

    @Override
    public LogicalPlan visitDropExpiredStats(DorisParser.DropExpiredStatsContext ctx) {
        return new DropExpiredStatsCommand();
    }

    @Override
    public LogicalPlan visitShowClusters(ShowClustersContext ctx) {
        boolean showComputeGroups = ctx.COMPUTE() != null;
        return new ShowClustersCommand(showComputeGroups);
    }

    @Override
    public LogicalPlan visitAlterTableStats(DorisParser.AlterTableStatsContext ctx) {
        TableNameInfo tableNameInfo = new TableNameInfo(visitMultipartIdentifier(ctx.name));
        PartitionNamesInfo partitionNamesInfo = null;
        if (ctx.partitionSpec() != null) {
            Pair<Boolean, List<String>> partitionSpec = visitPartitionSpec(ctx.partitionSpec());
            partitionNamesInfo = new PartitionNamesInfo(partitionSpec.first, partitionSpec.second);
        }
        Map<String, String> properties = visitPropertyItemList(ctx.propertyItemList());
        return new AlterTableStatsCommand(tableNameInfo, partitionNamesInfo, properties);
    }

    @Override
    public LogicalPlan visitAlterColumnStats(DorisParser.AlterColumnStatsContext ctx) {
        TableNameInfo tableNameInfo = new TableNameInfo(visitMultipartIdentifier(ctx.name));
        PartitionNamesInfo partitionNamesInfo = null;
        if (ctx.partitionSpec() != null) {
            Pair<Boolean, List<String>> partitionSpec = visitPartitionSpec(ctx.partitionSpec());
            partitionNamesInfo = new PartitionNamesInfo(partitionSpec.first, partitionSpec.second);
        }

        String index = ctx.indexName != null ? ctx.indexName.getText() : null;
        String columnName = ctx.columnName.getText();
        Map<String, String> properties = visitPropertyItemList(ctx.propertyItemList());
        return new AlterColumnStatsCommand(tableNameInfo,
            partitionNamesInfo,
            index,
            columnName,
            properties);
    }

    @Override
<<<<<<< HEAD
    public LogicalPlan visitCleanAllQueryStats(DorisParser.CleanAllQueryStatsContext ctx) {
        return new CleanQueryStatsCommand();
    }

    @Override
    public LogicalPlan visitCleanQueryStats(DorisParser.CleanQueryStatsContext ctx) {
        if (ctx.database != null) {
            return new CleanQueryStatsCommand(ctx.identifier().getText());
        } else {
            TableNameInfo tableNameInfo = new TableNameInfo(visitMultipartIdentifier(ctx.table));
            return new CleanQueryStatsCommand(tableNameInfo);
        }
    }

=======
    public LogicalPlan visitDropResource(DorisParser.DropResourceContext ctx) {
        boolean ifExist = ctx.EXISTS() != null;
        String resouceName = visitIdentifierOrText(ctx.identifierOrText());
        return new DropResourceCommand(ifExist, resouceName);
    }

    @Override
    public LogicalPlan visitDropRowPolicy(DorisParser.DropRowPolicyContext ctx) {
        boolean ifExist = ctx.EXISTS() != null;
        String policyName = ctx.policyName.getText();
        TableNameInfo tableNameInfo = new TableNameInfo(visitMultipartIdentifier(ctx.tableName));
        UserIdentity userIdentity = ctx.userIdentify() != null ? visitUserIdentify(ctx.userIdentify()) : null;
        String roleName = ctx.roleName != null ? ctx.roleName.getText() : null;
        return new DropRowPolicyCommand(ifExist, policyName, tableNameInfo, userIdentity, roleName);
    }

    @Override
    public LogicalPlan visitTransactionBegin(DorisParser.TransactionBeginContext ctx) {
        if (ctx.LABEL() != null) {
            return new TransactionBeginCommand(ctx.identifier().getText());
        } else {
            return new TransactionBeginCommand();
        }
    }

    @Override
    public LogicalPlan visitTranscationCommit(DorisParser.TranscationCommitContext ctx) {
        return new TransactionCommitCommand();
    }

    @Override
    public LogicalPlan visitTransactionRollback(DorisParser.TransactionRollbackContext ctx) {
        return new TransactionRollbackCommand();
    }

>>>>>>> a45946de
    public LogicalPlan visitDropAnalyzeJob(DorisParser.DropAnalyzeJobContext ctx) {
        long jobId = Long.parseLong(ctx.INTEGER_VALUE().getText());
        return new DropAnalyzeJobCommand(jobId);
    }

    @Override
    public LogicalPlan visitKillAnalyzeJob(DorisParser.KillAnalyzeJobContext ctx) {
        long jobId = Long.parseLong(ctx.jobId.getText());
        return new KillAnalyzeJobCommand(jobId);
    }

    /**
     * PasswordOption
     */
    public PasswordOptions visitPasswordOption(DorisParser.PasswordOptionContext ctx) {
        int historyPolicy = PasswordOptions.UNSET;
        long expirePolicySecond = PasswordOptions.UNSET;
        int reusePolicy = PasswordOptions.UNSET;
        int loginAttempts = PasswordOptions.UNSET;
        long passwordLockSecond = PasswordOptions.UNSET;
        int accountUnlocked = PasswordOptions.UNSET;

        if (ctx.historyDefault != null) {
            historyPolicy = -1;
        } else if (ctx.historyValue != null) {
            historyPolicy = Integer.parseInt(ctx.historyValue.getText());
        }

        if (ctx.expireDefault != null) {
            expirePolicySecond = -1;
        } else if (ctx.expireNever != null) {
            expirePolicySecond = 0;
        } else if (ctx.expireValue != null) {
            long value = Long.parseLong(ctx.expireValue.getText());
            expirePolicySecond = getSecond(value, ctx.expireTimeUnit.getText());
        }

        if (ctx.reuseValue != null) {
            reusePolicy = Integer.parseInt(ctx.reuseValue.getText());
        }

        if (ctx.attemptsValue != null) {
            loginAttempts = Integer.parseInt(ctx.attemptsValue.getText());
        }

        if (ctx.lockUnbounded != null) {
            passwordLockSecond = -1;
        } else if (ctx.lockValue != null) {
            long value = Long.parseLong(ctx.lockValue.getText());
            passwordLockSecond = getSecond(value, ctx.lockTimeUint.getText());
        }

        if (ctx.ACCOUNT_LOCK() != null) {
            accountUnlocked = -1;
        } else if (ctx.ACCOUNT_UNLOCK() != null) {
            accountUnlocked = 1;
        }

        return new PasswordOptions(expirePolicySecond,
            historyPolicy,
            reusePolicy,
            loginAttempts,
            passwordLockSecond,
            accountUnlocked);
    }

    private long getSecond(long value, String s) {
        long ans = 0;

        switch (s) {
            case "DAY":
                ans = value * 24 * 60 * 60;
                break;
            case "HOUR":
                ans = value * 60 * 60;
                break;
            default:
                ans = value;
        }
        return ans;
    }

    @Override
    public LogicalPlan visitCreateUser(CreateUserContext ctx) {
        String comment = visitCommentSpec(ctx.commentSpec());
        PasswordOptions passwordOptions = (PasswordOptions) ctx.passwordOption().accept(this);
        UserDesc userDesc = (UserDesc) ctx.grantUserIdentify().accept(this);

        String role = null;
        if (ctx.role != null) {
            role = stripQuotes(ctx.role.getText());
        }

        CreateUserInfo userInfo = new CreateUserInfo(ctx.IF() != null,
                userDesc,
                role,
                passwordOptions,
                comment);

        return new CreateUserCommand(userInfo);
    }

    @Override
    public UserDesc visitGrantUserIdentify(DorisParser.GrantUserIdentifyContext ctx) {
        UserIdentity userIdentity = (UserIdentity) ctx.userIdentify().accept(this);

        if (ctx.IDENTIFIED() == null) {
            return new UserDesc(userIdentity);
        }

        String password = stripQuotes(ctx.STRING_LITERAL().getText());
        boolean isPlain = !(ctx.PASSWORD() != null);

        return new UserDesc(userIdentity, new PassVar(password, isPlain));
    }
}
<|MERGE_RESOLUTION|>--- conflicted
+++ resolved
@@ -6472,7 +6472,6 @@
     }
 
     @Override
-<<<<<<< HEAD
     public LogicalPlan visitCleanAllQueryStats(DorisParser.CleanAllQueryStatsContext ctx) {
         return new CleanQueryStatsCommand();
     }
@@ -6487,7 +6486,6 @@
         }
     }
 
-=======
     public LogicalPlan visitDropResource(DorisParser.DropResourceContext ctx) {
         boolean ifExist = ctx.EXISTS() != null;
         String resouceName = visitIdentifierOrText(ctx.identifierOrText());
@@ -6523,7 +6521,6 @@
         return new TransactionRollbackCommand();
     }
 
->>>>>>> a45946de
     public LogicalPlan visitDropAnalyzeJob(DorisParser.DropAnalyzeJobContext ctx) {
         long jobId = Long.parseLong(ctx.INTEGER_VALUE().getText());
         return new DropAnalyzeJobCommand(jobId);
