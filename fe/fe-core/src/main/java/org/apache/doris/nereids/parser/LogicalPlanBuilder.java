// Licensed to the Apache Software Foundation (ASF) under one
// or more contributor license agreements.  See the NOTICE file
// distributed with this work for additional information
// regarding copyright ownership.  The ASF licenses this file
// to you under the Apache License, Version 2.0 (the
// "License"); you may not use this file except in compliance
// with the License.  You may obtain a copy of the License at
//
//   http://www.apache.org/licenses/LICENSE-2.0
//
// Unless required by applicable law or agreed to in writing,
// software distributed under the License is distributed on an
// "AS IS" BASIS, WITHOUT WARRANTIES OR CONDITIONS OF ANY
// KIND, either express or implied.  See the License for the
// specific language governing permissions and limitations
// under the License.

package org.apache.doris.nereids.parser;

import org.apache.doris.analysis.ArithmeticExpr.Operator;
import org.apache.doris.analysis.BrokerDesc;
import org.apache.doris.analysis.ColumnNullableType;
import org.apache.doris.analysis.DbName;
import org.apache.doris.analysis.EncryptKeyName;
import org.apache.doris.analysis.PassVar;
import org.apache.doris.analysis.SetType;
import org.apache.doris.analysis.StorageBackend;
import org.apache.doris.analysis.TableName;
import org.apache.doris.analysis.TableScanParams;
import org.apache.doris.analysis.TableSnapshot;
import org.apache.doris.analysis.UserIdentity;
import org.apache.doris.catalog.AggregateType;
import org.apache.doris.catalog.BuiltinAggregateFunctions;
import org.apache.doris.catalog.Env;
import org.apache.doris.catalog.InfoSchemaDb;
import org.apache.doris.catalog.KeysType;
import org.apache.doris.catalog.ScalarType;
import org.apache.doris.common.Config;
import org.apache.doris.common.FeConstants;
import org.apache.doris.common.Pair;
import org.apache.doris.datasource.InternalCatalog;
import org.apache.doris.job.common.IntervalUnit;
import org.apache.doris.load.loadv2.LoadTask;
import org.apache.doris.mtmv.MTMVPartitionInfo.MTMVPartitionType;
import org.apache.doris.mtmv.MTMVRefreshEnum.BuildMode;
import org.apache.doris.mtmv.MTMVRefreshEnum.RefreshMethod;
import org.apache.doris.mtmv.MTMVRefreshEnum.RefreshTrigger;
import org.apache.doris.mtmv.MTMVRefreshInfo;
import org.apache.doris.mtmv.MTMVRefreshSchedule;
import org.apache.doris.mtmv.MTMVRefreshTriggerInfo;
import org.apache.doris.nereids.DorisParser;
import org.apache.doris.nereids.DorisParser.AddConstraintContext;
import org.apache.doris.nereids.DorisParser.AdminCompactTableContext;
import org.apache.doris.nereids.DorisParser.AdminDiagnoseTabletContext;
import org.apache.doris.nereids.DorisParser.AdminShowReplicaDistributionContext;
import org.apache.doris.nereids.DorisParser.AdminShowReplicaStatusContext;
import org.apache.doris.nereids.DorisParser.AggClauseContext;
import org.apache.doris.nereids.DorisParser.AggStateDataTypeContext;
import org.apache.doris.nereids.DorisParser.AliasQueryContext;
import org.apache.doris.nereids.DorisParser.AliasedQueryContext;
import org.apache.doris.nereids.DorisParser.AlterMTMVContext;
import org.apache.doris.nereids.DorisParser.AlterRoleContext;
import org.apache.doris.nereids.DorisParser.AlterSqlBlockRuleContext;
import org.apache.doris.nereids.DorisParser.AlterStorageVaultContext;
import org.apache.doris.nereids.DorisParser.AlterViewContext;
import org.apache.doris.nereids.DorisParser.AlterWorkloadGroupContext;
import org.apache.doris.nereids.DorisParser.AlterWorkloadPolicyContext;
import org.apache.doris.nereids.DorisParser.ArithmeticBinaryContext;
import org.apache.doris.nereids.DorisParser.ArithmeticUnaryContext;
import org.apache.doris.nereids.DorisParser.ArrayLiteralContext;
import org.apache.doris.nereids.DorisParser.ArrayRangeContext;
import org.apache.doris.nereids.DorisParser.ArraySliceContext;
import org.apache.doris.nereids.DorisParser.BaseTableRefContext;
import org.apache.doris.nereids.DorisParser.BitOperationContext;
import org.apache.doris.nereids.DorisParser.BooleanExpressionContext;
import org.apache.doris.nereids.DorisParser.BooleanLiteralContext;
import org.apache.doris.nereids.DorisParser.BracketDistributeTypeContext;
import org.apache.doris.nereids.DorisParser.BracketRelationHintContext;
import org.apache.doris.nereids.DorisParser.BuildModeContext;
import org.apache.doris.nereids.DorisParser.CallProcedureContext;
import org.apache.doris.nereids.DorisParser.CancelMTMVTaskContext;
import org.apache.doris.nereids.DorisParser.CastDataTypeContext;
import org.apache.doris.nereids.DorisParser.CleanAllProfileContext;
import org.apache.doris.nereids.DorisParser.CollateContext;
import org.apache.doris.nereids.DorisParser.ColumnDefContext;
import org.apache.doris.nereids.DorisParser.ColumnDefsContext;
import org.apache.doris.nereids.DorisParser.ColumnReferenceContext;
import org.apache.doris.nereids.DorisParser.CommentDistributeTypeContext;
import org.apache.doris.nereids.DorisParser.CommentRelationHintContext;
import org.apache.doris.nereids.DorisParser.ComparisonContext;
import org.apache.doris.nereids.DorisParser.ComplexColTypeContext;
import org.apache.doris.nereids.DorisParser.ComplexColTypeListContext;
import org.apache.doris.nereids.DorisParser.ComplexDataTypeContext;
import org.apache.doris.nereids.DorisParser.ConstantContext;
import org.apache.doris.nereids.DorisParser.CreateEncryptkeyContext;
import org.apache.doris.nereids.DorisParser.CreateFileContext;
import org.apache.doris.nereids.DorisParser.CreateMTMVContext;
import org.apache.doris.nereids.DorisParser.CreateProcedureContext;
import org.apache.doris.nereids.DorisParser.CreateRoleContext;
import org.apache.doris.nereids.DorisParser.CreateRoutineLoadContext;
import org.apache.doris.nereids.DorisParser.CreateRowPolicyContext;
import org.apache.doris.nereids.DorisParser.CreateSqlBlockRuleContext;
import org.apache.doris.nereids.DorisParser.CreateTableContext;
import org.apache.doris.nereids.DorisParser.CreateTableLikeContext;
import org.apache.doris.nereids.DorisParser.CreateViewContext;
import org.apache.doris.nereids.DorisParser.CteContext;
import org.apache.doris.nereids.DorisParser.DataTypeWithNullableContext;
import org.apache.doris.nereids.DorisParser.DateCeilContext;
import org.apache.doris.nereids.DorisParser.DateFloorContext;
import org.apache.doris.nereids.DorisParser.Date_addContext;
import org.apache.doris.nereids.DorisParser.Date_subContext;
import org.apache.doris.nereids.DorisParser.DecimalLiteralContext;
import org.apache.doris.nereids.DorisParser.DeleteContext;
import org.apache.doris.nereids.DorisParser.DereferenceContext;
import org.apache.doris.nereids.DorisParser.DropCatalogRecycleBinContext;
import org.apache.doris.nereids.DorisParser.DropConstraintContext;
import org.apache.doris.nereids.DorisParser.DropEncryptkeyContext;
import org.apache.doris.nereids.DorisParser.DropFileContext;
import org.apache.doris.nereids.DorisParser.DropMTMVContext;
import org.apache.doris.nereids.DorisParser.DropProcedureContext;
import org.apache.doris.nereids.DorisParser.DropRoleContext;
import org.apache.doris.nereids.DorisParser.DropSqlBlockRuleContext;
import org.apache.doris.nereids.DorisParser.DropUserContext;
import org.apache.doris.nereids.DorisParser.DropWorkloadGroupContext;
import org.apache.doris.nereids.DorisParser.DropWorkloadPolicyContext;
import org.apache.doris.nereids.DorisParser.ElementAtContext;
import org.apache.doris.nereids.DorisParser.ExceptContext;
import org.apache.doris.nereids.DorisParser.ExceptOrReplaceContext;
import org.apache.doris.nereids.DorisParser.ExistContext;
import org.apache.doris.nereids.DorisParser.ExplainContext;
import org.apache.doris.nereids.DorisParser.ExportContext;
import org.apache.doris.nereids.DorisParser.FixedPartitionDefContext;
import org.apache.doris.nereids.DorisParser.FromClauseContext;
import org.apache.doris.nereids.DorisParser.GroupingElementContext;
import org.apache.doris.nereids.DorisParser.GroupingSetContext;
import org.apache.doris.nereids.DorisParser.HavingClauseContext;
import org.apache.doris.nereids.DorisParser.HintAssignmentContext;
import org.apache.doris.nereids.DorisParser.HintStatementContext;
import org.apache.doris.nereids.DorisParser.IdentifierContext;
import org.apache.doris.nereids.DorisParser.IdentifierListContext;
import org.apache.doris.nereids.DorisParser.IdentifierSeqContext;
import org.apache.doris.nereids.DorisParser.ImportColumnsContext;
import org.apache.doris.nereids.DorisParser.ImportDeleteOnContext;
import org.apache.doris.nereids.DorisParser.ImportPartitionsContext;
import org.apache.doris.nereids.DorisParser.ImportPrecedingFilterContext;
import org.apache.doris.nereids.DorisParser.ImportSequenceContext;
import org.apache.doris.nereids.DorisParser.ImportWhereContext;
import org.apache.doris.nereids.DorisParser.InPartitionDefContext;
import org.apache.doris.nereids.DorisParser.IndexDefContext;
import org.apache.doris.nereids.DorisParser.IndexDefsContext;
import org.apache.doris.nereids.DorisParser.InlineTableContext;
import org.apache.doris.nereids.DorisParser.InsertTableContext;
import org.apache.doris.nereids.DorisParser.IntegerLiteralContext;
import org.apache.doris.nereids.DorisParser.IntervalContext;
import org.apache.doris.nereids.DorisParser.Is_not_null_predContext;
import org.apache.doris.nereids.DorisParser.IsnullContext;
import org.apache.doris.nereids.DorisParser.JoinCriteriaContext;
import org.apache.doris.nereids.DorisParser.JoinRelationContext;
import org.apache.doris.nereids.DorisParser.LambdaExpressionContext;
import org.apache.doris.nereids.DorisParser.LateralViewContext;
import org.apache.doris.nereids.DorisParser.LessThanPartitionDefContext;
import org.apache.doris.nereids.DorisParser.LimitClauseContext;
import org.apache.doris.nereids.DorisParser.LoadPropertyContext;
import org.apache.doris.nereids.DorisParser.LogicalBinaryContext;
import org.apache.doris.nereids.DorisParser.LogicalNotContext;
import org.apache.doris.nereids.DorisParser.MapLiteralContext;
import org.apache.doris.nereids.DorisParser.MultiStatementsContext;
import org.apache.doris.nereids.DorisParser.MultipartIdentifierContext;
import org.apache.doris.nereids.DorisParser.MvPartitionContext;
import org.apache.doris.nereids.DorisParser.NamedExpressionContext;
import org.apache.doris.nereids.DorisParser.NamedExpressionSeqContext;
import org.apache.doris.nereids.DorisParser.NullLiteralContext;
import org.apache.doris.nereids.DorisParser.OptScanParamsContext;
import org.apache.doris.nereids.DorisParser.OutFileClauseContext;
import org.apache.doris.nereids.DorisParser.ParenthesizedExpressionContext;
import org.apache.doris.nereids.DorisParser.PartitionSpecContext;
import org.apache.doris.nereids.DorisParser.PartitionValueDefContext;
import org.apache.doris.nereids.DorisParser.PartitionValueListContext;
import org.apache.doris.nereids.DorisParser.PartitionsDefContext;
import org.apache.doris.nereids.DorisParser.PauseMTMVContext;
import org.apache.doris.nereids.DorisParser.PlanTypeContext;
import org.apache.doris.nereids.DorisParser.PredicateContext;
import org.apache.doris.nereids.DorisParser.PredicatedContext;
import org.apache.doris.nereids.DorisParser.PrimitiveDataTypeContext;
import org.apache.doris.nereids.DorisParser.PropertyClauseContext;
import org.apache.doris.nereids.DorisParser.PropertyItemContext;
import org.apache.doris.nereids.DorisParser.PropertyItemListContext;
import org.apache.doris.nereids.DorisParser.PropertyKeyContext;
import org.apache.doris.nereids.DorisParser.PropertyValueContext;
import org.apache.doris.nereids.DorisParser.QualifiedNameContext;
import org.apache.doris.nereids.DorisParser.QualifyClauseContext;
import org.apache.doris.nereids.DorisParser.QueryContext;
import org.apache.doris.nereids.DorisParser.QueryOrganizationContext;
import org.apache.doris.nereids.DorisParser.QueryTermContext;
import org.apache.doris.nereids.DorisParser.RecoverDatabaseContext;
import org.apache.doris.nereids.DorisParser.RecoverPartitionContext;
import org.apache.doris.nereids.DorisParser.RecoverTableContext;
import org.apache.doris.nereids.DorisParser.RefreshCatalogContext;
import org.apache.doris.nereids.DorisParser.RefreshDatabaseContext;
import org.apache.doris.nereids.DorisParser.RefreshMTMVContext;
import org.apache.doris.nereids.DorisParser.RefreshMethodContext;
import org.apache.doris.nereids.DorisParser.RefreshScheduleContext;
import org.apache.doris.nereids.DorisParser.RefreshTriggerContext;
import org.apache.doris.nereids.DorisParser.RegularQuerySpecificationContext;
import org.apache.doris.nereids.DorisParser.RelationContext;
import org.apache.doris.nereids.DorisParser.RelationHintContext;
import org.apache.doris.nereids.DorisParser.ReplaceContext;
import org.apache.doris.nereids.DorisParser.ResumeMTMVContext;
import org.apache.doris.nereids.DorisParser.RollupDefContext;
import org.apache.doris.nereids.DorisParser.RollupDefsContext;
import org.apache.doris.nereids.DorisParser.RowConstructorContext;
import org.apache.doris.nereids.DorisParser.RowConstructorItemContext;
import org.apache.doris.nereids.DorisParser.SampleByPercentileContext;
import org.apache.doris.nereids.DorisParser.SampleByRowsContext;
import org.apache.doris.nereids.DorisParser.SampleContext;
import org.apache.doris.nereids.DorisParser.SelectClauseContext;
import org.apache.doris.nereids.DorisParser.SelectColumnClauseContext;
import org.apache.doris.nereids.DorisParser.SelectHintContext;
import org.apache.doris.nereids.DorisParser.SeparatorContext;
import org.apache.doris.nereids.DorisParser.SetCharsetContext;
import org.apache.doris.nereids.DorisParser.SetCollateContext;
import org.apache.doris.nereids.DorisParser.SetDefaultStorageVaultContext;
import org.apache.doris.nereids.DorisParser.SetLdapAdminPasswordContext;
import org.apache.doris.nereids.DorisParser.SetNamesContext;
import org.apache.doris.nereids.DorisParser.SetOperationContext;
import org.apache.doris.nereids.DorisParser.SetOptionsContext;
import org.apache.doris.nereids.DorisParser.SetPasswordContext;
import org.apache.doris.nereids.DorisParser.SetSystemVariableContext;
import org.apache.doris.nereids.DorisParser.SetTransactionContext;
import org.apache.doris.nereids.DorisParser.SetUserPropertiesContext;
import org.apache.doris.nereids.DorisParser.SetUserVariableContext;
import org.apache.doris.nereids.DorisParser.SetVariableWithTypeContext;
import org.apache.doris.nereids.DorisParser.ShowAuthorsContext;
import org.apache.doris.nereids.DorisParser.ShowBackendsContext;
import org.apache.doris.nereids.DorisParser.ShowBrokerContext;
import org.apache.doris.nereids.DorisParser.ShowCollationContext;
import org.apache.doris.nereids.DorisParser.ShowConfigContext;
import org.apache.doris.nereids.DorisParser.ShowConstraintContext;
import org.apache.doris.nereids.DorisParser.ShowCreateCatalogContext;
import org.apache.doris.nereids.DorisParser.ShowCreateDatabaseContext;
import org.apache.doris.nereids.DorisParser.ShowCreateMTMVContext;
import org.apache.doris.nereids.DorisParser.ShowCreateMaterializedViewContext;
import org.apache.doris.nereids.DorisParser.ShowCreateProcedureContext;
import org.apache.doris.nereids.DorisParser.ShowCreateTableContext;
import org.apache.doris.nereids.DorisParser.ShowCreateViewContext;
import org.apache.doris.nereids.DorisParser.ShowDatabaseIdContext;
import org.apache.doris.nereids.DorisParser.ShowDeleteContext;
import org.apache.doris.nereids.DorisParser.ShowDiagnoseTabletContext;
import org.apache.doris.nereids.DorisParser.ShowDynamicPartitionContext;
import org.apache.doris.nereids.DorisParser.ShowEncryptKeysContext;
import org.apache.doris.nereids.DorisParser.ShowEventsContext;
import org.apache.doris.nereids.DorisParser.ShowFrontendsContext;
import org.apache.doris.nereids.DorisParser.ShowGrantsContext;
import org.apache.doris.nereids.DorisParser.ShowGrantsForUserContext;
import org.apache.doris.nereids.DorisParser.ShowLastInsertContext;
import org.apache.doris.nereids.DorisParser.ShowLoadProfileContext;
import org.apache.doris.nereids.DorisParser.ShowPartitionIdContext;
import org.apache.doris.nereids.DorisParser.ShowPluginsContext;
import org.apache.doris.nereids.DorisParser.ShowPrivilegesContext;
import org.apache.doris.nereids.DorisParser.ShowProcContext;
import org.apache.doris.nereids.DorisParser.ShowProcedureStatusContext;
import org.apache.doris.nereids.DorisParser.ShowProcessListContext;
import org.apache.doris.nereids.DorisParser.ShowReplicaDistributionContext;
import org.apache.doris.nereids.DorisParser.ShowRepositoriesContext;
import org.apache.doris.nereids.DorisParser.ShowRolesContext;
import org.apache.doris.nereids.DorisParser.ShowSmallFilesContext;
import org.apache.doris.nereids.DorisParser.ShowSqlBlockRuleContext;
import org.apache.doris.nereids.DorisParser.ShowStorageEnginesContext;
import org.apache.doris.nereids.DorisParser.ShowTableIdContext;
import org.apache.doris.nereids.DorisParser.ShowTabletsBelongContext;
import org.apache.doris.nereids.DorisParser.ShowTrashContext;
import org.apache.doris.nereids.DorisParser.ShowTriggersContext;
import org.apache.doris.nereids.DorisParser.ShowVariablesContext;
import org.apache.doris.nereids.DorisParser.ShowViewContext;
import org.apache.doris.nereids.DorisParser.ShowWhitelistContext;
import org.apache.doris.nereids.DorisParser.SimpleColumnDefContext;
import org.apache.doris.nereids.DorisParser.SimpleColumnDefsContext;
import org.apache.doris.nereids.DorisParser.SingleStatementContext;
import org.apache.doris.nereids.DorisParser.SortClauseContext;
import org.apache.doris.nereids.DorisParser.SortItemContext;
import org.apache.doris.nereids.DorisParser.SpecifiedPartitionContext;
import org.apache.doris.nereids.DorisParser.StarContext;
import org.apache.doris.nereids.DorisParser.StatementDefaultContext;
import org.apache.doris.nereids.DorisParser.StepPartitionDefContext;
import org.apache.doris.nereids.DorisParser.StringLiteralContext;
import org.apache.doris.nereids.DorisParser.StructLiteralContext;
import org.apache.doris.nereids.DorisParser.SubqueryContext;
import org.apache.doris.nereids.DorisParser.SubqueryExpressionContext;
import org.apache.doris.nereids.DorisParser.SupportedUnsetStatementContext;
import org.apache.doris.nereids.DorisParser.SyncContext;
import org.apache.doris.nereids.DorisParser.SystemVariableContext;
import org.apache.doris.nereids.DorisParser.TableAliasContext;
import org.apache.doris.nereids.DorisParser.TableNameContext;
import org.apache.doris.nereids.DorisParser.TableSnapshotContext;
import org.apache.doris.nereids.DorisParser.TableValuedFunctionContext;
import org.apache.doris.nereids.DorisParser.TabletListContext;
import org.apache.doris.nereids.DorisParser.TimestampaddContext;
import org.apache.doris.nereids.DorisParser.TimestampdiffContext;
import org.apache.doris.nereids.DorisParser.TypeConstructorContext;
import org.apache.doris.nereids.DorisParser.UnitIdentifierContext;
import org.apache.doris.nereids.DorisParser.UnsupportedContext;
import org.apache.doris.nereids.DorisParser.UpdateAssignmentContext;
import org.apache.doris.nereids.DorisParser.UpdateAssignmentSeqContext;
import org.apache.doris.nereids.DorisParser.UpdateContext;
import org.apache.doris.nereids.DorisParser.UserIdentifyContext;
import org.apache.doris.nereids.DorisParser.UserVariableContext;
import org.apache.doris.nereids.DorisParser.WhereClauseContext;
import org.apache.doris.nereids.DorisParser.WindowFrameContext;
import org.apache.doris.nereids.DorisParser.WindowSpecContext;
import org.apache.doris.nereids.DorisParser.WithRemoteStorageSystemContext;
import org.apache.doris.nereids.DorisParserBaseVisitor;
import org.apache.doris.nereids.StatementContext;
import org.apache.doris.nereids.analyzer.UnboundAlias;
import org.apache.doris.nereids.analyzer.UnboundFunction;
import org.apache.doris.nereids.analyzer.UnboundOneRowRelation;
import org.apache.doris.nereids.analyzer.UnboundRelation;
import org.apache.doris.nereids.analyzer.UnboundResultSink;
import org.apache.doris.nereids.analyzer.UnboundSlot;
import org.apache.doris.nereids.analyzer.UnboundStar;
import org.apache.doris.nereids.analyzer.UnboundTVFRelation;
import org.apache.doris.nereids.analyzer.UnboundTableSinkCreator;
import org.apache.doris.nereids.analyzer.UnboundVariable;
import org.apache.doris.nereids.analyzer.UnboundVariable.VariableType;
import org.apache.doris.nereids.exceptions.AnalysisException;
import org.apache.doris.nereids.exceptions.NotSupportedException;
import org.apache.doris.nereids.exceptions.ParseException;
import org.apache.doris.nereids.hint.DistributeHint;
import org.apache.doris.nereids.properties.OrderKey;
import org.apache.doris.nereids.properties.SelectHint;
import org.apache.doris.nereids.properties.SelectHintLeading;
import org.apache.doris.nereids.properties.SelectHintOrdered;
import org.apache.doris.nereids.properties.SelectHintSetVar;
import org.apache.doris.nereids.properties.SelectHintUseCboRule;
import org.apache.doris.nereids.properties.SelectHintUseMv;
import org.apache.doris.nereids.trees.TableSample;
import org.apache.doris.nereids.trees.expressions.Add;
import org.apache.doris.nereids.trees.expressions.And;
import org.apache.doris.nereids.trees.expressions.BitAnd;
import org.apache.doris.nereids.trees.expressions.BitNot;
import org.apache.doris.nereids.trees.expressions.BitOr;
import org.apache.doris.nereids.trees.expressions.BitXor;
import org.apache.doris.nereids.trees.expressions.CaseWhen;
import org.apache.doris.nereids.trees.expressions.Cast;
import org.apache.doris.nereids.trees.expressions.DefaultValueSlot;
import org.apache.doris.nereids.trees.expressions.Divide;
import org.apache.doris.nereids.trees.expressions.EqualTo;
import org.apache.doris.nereids.trees.expressions.Exists;
import org.apache.doris.nereids.trees.expressions.Expression;
import org.apache.doris.nereids.trees.expressions.GreaterThan;
import org.apache.doris.nereids.trees.expressions.GreaterThanEqual;
import org.apache.doris.nereids.trees.expressions.InPredicate;
import org.apache.doris.nereids.trees.expressions.InSubquery;
import org.apache.doris.nereids.trees.expressions.IntegralDivide;
import org.apache.doris.nereids.trees.expressions.IsNull;
import org.apache.doris.nereids.trees.expressions.LessThan;
import org.apache.doris.nereids.trees.expressions.LessThanEqual;
import org.apache.doris.nereids.trees.expressions.Like;
import org.apache.doris.nereids.trees.expressions.ListQuery;
import org.apache.doris.nereids.trees.expressions.MatchAll;
import org.apache.doris.nereids.trees.expressions.MatchAny;
import org.apache.doris.nereids.trees.expressions.MatchPhrase;
import org.apache.doris.nereids.trees.expressions.MatchPhraseEdge;
import org.apache.doris.nereids.trees.expressions.MatchPhrasePrefix;
import org.apache.doris.nereids.trees.expressions.MatchRegexp;
import org.apache.doris.nereids.trees.expressions.Mod;
import org.apache.doris.nereids.trees.expressions.Multiply;
import org.apache.doris.nereids.trees.expressions.NamedExpression;
import org.apache.doris.nereids.trees.expressions.Not;
import org.apache.doris.nereids.trees.expressions.NullSafeEqual;
import org.apache.doris.nereids.trees.expressions.Or;
import org.apache.doris.nereids.trees.expressions.OrderExpression;
import org.apache.doris.nereids.trees.expressions.Placeholder;
import org.apache.doris.nereids.trees.expressions.Properties;
import org.apache.doris.nereids.trees.expressions.Regexp;
import org.apache.doris.nereids.trees.expressions.ScalarSubquery;
import org.apache.doris.nereids.trees.expressions.Slot;
import org.apache.doris.nereids.trees.expressions.StatementScopeIdGenerator;
import org.apache.doris.nereids.trees.expressions.Subtract;
import org.apache.doris.nereids.trees.expressions.TimestampArithmetic;
import org.apache.doris.nereids.trees.expressions.WhenClause;
import org.apache.doris.nereids.trees.expressions.WindowExpression;
import org.apache.doris.nereids.trees.expressions.WindowFrame;
import org.apache.doris.nereids.trees.expressions.functions.Function;
import org.apache.doris.nereids.trees.expressions.functions.agg.Count;
import org.apache.doris.nereids.trees.expressions.functions.scalar.Array;
import org.apache.doris.nereids.trees.expressions.functions.scalar.ArrayRange;
import org.apache.doris.nereids.trees.expressions.functions.scalar.ArrayRangeDayUnit;
import org.apache.doris.nereids.trees.expressions.functions.scalar.ArrayRangeHourUnit;
import org.apache.doris.nereids.trees.expressions.functions.scalar.ArrayRangeMinuteUnit;
import org.apache.doris.nereids.trees.expressions.functions.scalar.ArrayRangeMonthUnit;
import org.apache.doris.nereids.trees.expressions.functions.scalar.ArrayRangeSecondUnit;
import org.apache.doris.nereids.trees.expressions.functions.scalar.ArrayRangeWeekUnit;
import org.apache.doris.nereids.trees.expressions.functions.scalar.ArrayRangeYearUnit;
import org.apache.doris.nereids.trees.expressions.functions.scalar.ArraySlice;
import org.apache.doris.nereids.trees.expressions.functions.scalar.Char;
import org.apache.doris.nereids.trees.expressions.functions.scalar.ConvertTo;
import org.apache.doris.nereids.trees.expressions.functions.scalar.CurrentDate;
import org.apache.doris.nereids.trees.expressions.functions.scalar.CurrentTime;
import org.apache.doris.nereids.trees.expressions.functions.scalar.CurrentUser;
import org.apache.doris.nereids.trees.expressions.functions.scalar.DayCeil;
import org.apache.doris.nereids.trees.expressions.functions.scalar.DayFloor;
import org.apache.doris.nereids.trees.expressions.functions.scalar.DaysAdd;
import org.apache.doris.nereids.trees.expressions.functions.scalar.DaysDiff;
import org.apache.doris.nereids.trees.expressions.functions.scalar.DaysSub;
import org.apache.doris.nereids.trees.expressions.functions.scalar.ElementAt;
import org.apache.doris.nereids.trees.expressions.functions.scalar.EncryptKeyRef;
import org.apache.doris.nereids.trees.expressions.functions.scalar.HourCeil;
import org.apache.doris.nereids.trees.expressions.functions.scalar.HourFloor;
import org.apache.doris.nereids.trees.expressions.functions.scalar.HoursAdd;
import org.apache.doris.nereids.trees.expressions.functions.scalar.HoursDiff;
import org.apache.doris.nereids.trees.expressions.functions.scalar.HoursSub;
import org.apache.doris.nereids.trees.expressions.functions.scalar.Lambda;
import org.apache.doris.nereids.trees.expressions.functions.scalar.MinuteCeil;
import org.apache.doris.nereids.trees.expressions.functions.scalar.MinuteFloor;
import org.apache.doris.nereids.trees.expressions.functions.scalar.MinutesAdd;
import org.apache.doris.nereids.trees.expressions.functions.scalar.MinutesDiff;
import org.apache.doris.nereids.trees.expressions.functions.scalar.MinutesSub;
import org.apache.doris.nereids.trees.expressions.functions.scalar.MonthCeil;
import org.apache.doris.nereids.trees.expressions.functions.scalar.MonthFloor;
import org.apache.doris.nereids.trees.expressions.functions.scalar.MonthsAdd;
import org.apache.doris.nereids.trees.expressions.functions.scalar.MonthsDiff;
import org.apache.doris.nereids.trees.expressions.functions.scalar.MonthsSub;
import org.apache.doris.nereids.trees.expressions.functions.scalar.Now;
import org.apache.doris.nereids.trees.expressions.functions.scalar.SecondCeil;
import org.apache.doris.nereids.trees.expressions.functions.scalar.SecondFloor;
import org.apache.doris.nereids.trees.expressions.functions.scalar.SecondsAdd;
import org.apache.doris.nereids.trees.expressions.functions.scalar.SecondsDiff;
import org.apache.doris.nereids.trees.expressions.functions.scalar.SecondsSub;
import org.apache.doris.nereids.trees.expressions.functions.scalar.SessionUser;
import org.apache.doris.nereids.trees.expressions.functions.scalar.WeekCeil;
import org.apache.doris.nereids.trees.expressions.functions.scalar.WeekFloor;
import org.apache.doris.nereids.trees.expressions.functions.scalar.WeeksAdd;
import org.apache.doris.nereids.trees.expressions.functions.scalar.WeeksDiff;
import org.apache.doris.nereids.trees.expressions.functions.scalar.WeeksSub;
import org.apache.doris.nereids.trees.expressions.functions.scalar.Xor;
import org.apache.doris.nereids.trees.expressions.functions.scalar.YearCeil;
import org.apache.doris.nereids.trees.expressions.functions.scalar.YearFloor;
import org.apache.doris.nereids.trees.expressions.functions.scalar.YearsAdd;
import org.apache.doris.nereids.trees.expressions.functions.scalar.YearsDiff;
import org.apache.doris.nereids.trees.expressions.functions.scalar.YearsSub;
import org.apache.doris.nereids.trees.expressions.literal.ArrayLiteral;
import org.apache.doris.nereids.trees.expressions.literal.BigIntLiteral;
import org.apache.doris.nereids.trees.expressions.literal.BooleanLiteral;
import org.apache.doris.nereids.trees.expressions.literal.DateLiteral;
import org.apache.doris.nereids.trees.expressions.literal.DateTimeLiteral;
import org.apache.doris.nereids.trees.expressions.literal.DateTimeV2Literal;
import org.apache.doris.nereids.trees.expressions.literal.DateV2Literal;
import org.apache.doris.nereids.trees.expressions.literal.DecimalLiteral;
import org.apache.doris.nereids.trees.expressions.literal.DecimalV3Literal;
import org.apache.doris.nereids.trees.expressions.literal.DoubleLiteral;
import org.apache.doris.nereids.trees.expressions.literal.IntegerLiteral;
import org.apache.doris.nereids.trees.expressions.literal.Interval;
import org.apache.doris.nereids.trees.expressions.literal.LargeIntLiteral;
import org.apache.doris.nereids.trees.expressions.literal.Literal;
import org.apache.doris.nereids.trees.expressions.literal.MapLiteral;
import org.apache.doris.nereids.trees.expressions.literal.NullLiteral;
import org.apache.doris.nereids.trees.expressions.literal.SmallIntLiteral;
import org.apache.doris.nereids.trees.expressions.literal.StringLikeLiteral;
import org.apache.doris.nereids.trees.expressions.literal.StringLiteral;
import org.apache.doris.nereids.trees.expressions.literal.StructLiteral;
import org.apache.doris.nereids.trees.expressions.literal.TinyIntLiteral;
import org.apache.doris.nereids.trees.expressions.literal.VarcharLiteral;
import org.apache.doris.nereids.trees.plans.DistributeType;
import org.apache.doris.nereids.trees.plans.JoinType;
import org.apache.doris.nereids.trees.plans.LimitPhase;
import org.apache.doris.nereids.trees.plans.Plan;
import org.apache.doris.nereids.trees.plans.PlanType;
import org.apache.doris.nereids.trees.plans.algebra.Aggregate;
import org.apache.doris.nereids.trees.plans.algebra.SetOperation.Qualifier;
import org.apache.doris.nereids.trees.plans.commands.AddConstraintCommand;
import org.apache.doris.nereids.trees.plans.commands.AdminCompactTableCommand;
import org.apache.doris.nereids.trees.plans.commands.AdminShowReplicaStatusCommand;
import org.apache.doris.nereids.trees.plans.commands.AlterMTMVCommand;
import org.apache.doris.nereids.trees.plans.commands.AlterRoleCommand;
import org.apache.doris.nereids.trees.plans.commands.AlterSqlBlockRuleCommand;
import org.apache.doris.nereids.trees.plans.commands.AlterStorageVaultCommand;
import org.apache.doris.nereids.trees.plans.commands.AlterViewCommand;
import org.apache.doris.nereids.trees.plans.commands.AlterWorkloadGroupCommand;
import org.apache.doris.nereids.trees.plans.commands.AlterWorkloadPolicyCommand;
import org.apache.doris.nereids.trees.plans.commands.CallCommand;
import org.apache.doris.nereids.trees.plans.commands.CancelExportCommand;
import org.apache.doris.nereids.trees.plans.commands.CancelJobTaskCommand;
import org.apache.doris.nereids.trees.plans.commands.CancelLoadCommand;
import org.apache.doris.nereids.trees.plans.commands.CancelMTMVTaskCommand;
import org.apache.doris.nereids.trees.plans.commands.CancelWarmUpJobCommand;
import org.apache.doris.nereids.trees.plans.commands.CleanAllProfileCommand;
import org.apache.doris.nereids.trees.plans.commands.Command;
import org.apache.doris.nereids.trees.plans.commands.Constraint;
import org.apache.doris.nereids.trees.plans.commands.CreateEncryptkeyCommand;
import org.apache.doris.nereids.trees.plans.commands.CreateFileCommand;
import org.apache.doris.nereids.trees.plans.commands.CreateJobCommand;
import org.apache.doris.nereids.trees.plans.commands.CreateMTMVCommand;
import org.apache.doris.nereids.trees.plans.commands.CreatePolicyCommand;
import org.apache.doris.nereids.trees.plans.commands.CreateProcedureCommand;
import org.apache.doris.nereids.trees.plans.commands.CreateRoleCommand;
import org.apache.doris.nereids.trees.plans.commands.CreateSqlBlockRuleCommand;
import org.apache.doris.nereids.trees.plans.commands.CreateTableCommand;
import org.apache.doris.nereids.trees.plans.commands.CreateTableLikeCommand;
import org.apache.doris.nereids.trees.plans.commands.CreateViewCommand;
import org.apache.doris.nereids.trees.plans.commands.DeleteFromCommand;
import org.apache.doris.nereids.trees.plans.commands.DeleteFromUsingCommand;
import org.apache.doris.nereids.trees.plans.commands.DropCatalogRecycleBinCommand;
import org.apache.doris.nereids.trees.plans.commands.DropCatalogRecycleBinCommand.IdType;
import org.apache.doris.nereids.trees.plans.commands.DropConstraintCommand;
import org.apache.doris.nereids.trees.plans.commands.DropEncryptkeyCommand;
import org.apache.doris.nereids.trees.plans.commands.DropFileCommand;
import org.apache.doris.nereids.trees.plans.commands.DropJobCommand;
import org.apache.doris.nereids.trees.plans.commands.DropMTMVCommand;
import org.apache.doris.nereids.trees.plans.commands.DropProcedureCommand;
import org.apache.doris.nereids.trees.plans.commands.DropRoleCommand;
import org.apache.doris.nereids.trees.plans.commands.DropSqlBlockRuleCommand;
import org.apache.doris.nereids.trees.plans.commands.DropUserCommand;
import org.apache.doris.nereids.trees.plans.commands.DropWorkloadGroupCommand;
import org.apache.doris.nereids.trees.plans.commands.DropWorkloadPolicyCommand;
import org.apache.doris.nereids.trees.plans.commands.ExplainCommand;
import org.apache.doris.nereids.trees.plans.commands.ExplainCommand.ExplainLevel;
import org.apache.doris.nereids.trees.plans.commands.ExportCommand;
import org.apache.doris.nereids.trees.plans.commands.LoadCommand;
import org.apache.doris.nereids.trees.plans.commands.PauseJobCommand;
import org.apache.doris.nereids.trees.plans.commands.PauseMTMVCommand;
import org.apache.doris.nereids.trees.plans.commands.RecoverDatabaseCommand;
import org.apache.doris.nereids.trees.plans.commands.RecoverPartitionCommand;
import org.apache.doris.nereids.trees.plans.commands.RecoverTableCommand;
import org.apache.doris.nereids.trees.plans.commands.RefreshMTMVCommand;
import org.apache.doris.nereids.trees.plans.commands.ReplayCommand;
import org.apache.doris.nereids.trees.plans.commands.ResumeJobCommand;
import org.apache.doris.nereids.trees.plans.commands.ResumeMTMVCommand;
import org.apache.doris.nereids.trees.plans.commands.SetDefaultStorageVaultCommand;
import org.apache.doris.nereids.trees.plans.commands.SetOptionsCommand;
import org.apache.doris.nereids.trees.plans.commands.SetTransactionCommand;
import org.apache.doris.nereids.trees.plans.commands.SetUserPropertiesCommand;
import org.apache.doris.nereids.trees.plans.commands.ShowAuthorsCommand;
import org.apache.doris.nereids.trees.plans.commands.ShowBackendsCommand;
import org.apache.doris.nereids.trees.plans.commands.ShowBrokerCommand;
import org.apache.doris.nereids.trees.plans.commands.ShowCollationCommand;
import org.apache.doris.nereids.trees.plans.commands.ShowConfigCommand;
import org.apache.doris.nereids.trees.plans.commands.ShowConstraintsCommand;
import org.apache.doris.nereids.trees.plans.commands.ShowCreateCatalogCommand;
import org.apache.doris.nereids.trees.plans.commands.ShowCreateDatabaseCommand;
import org.apache.doris.nereids.trees.plans.commands.ShowCreateMTMVCommand;
import org.apache.doris.nereids.trees.plans.commands.ShowCreateMaterializedViewCommand;
import org.apache.doris.nereids.trees.plans.commands.ShowCreateProcedureCommand;
import org.apache.doris.nereids.trees.plans.commands.ShowCreateTableCommand;
import org.apache.doris.nereids.trees.plans.commands.ShowCreateViewCommand;
import org.apache.doris.nereids.trees.plans.commands.ShowDatabaseIdCommand;
import org.apache.doris.nereids.trees.plans.commands.ShowDeleteCommand;
import org.apache.doris.nereids.trees.plans.commands.ShowDiagnoseTabletCommand;
import org.apache.doris.nereids.trees.plans.commands.ShowDynamicPartitionCommand;
import org.apache.doris.nereids.trees.plans.commands.ShowEncryptKeysCommand;
import org.apache.doris.nereids.trees.plans.commands.ShowEventsCommand;
import org.apache.doris.nereids.trees.plans.commands.ShowFrontendsCommand;
import org.apache.doris.nereids.trees.plans.commands.ShowGrantsCommand;
import org.apache.doris.nereids.trees.plans.commands.ShowLastInsertCommand;
import org.apache.doris.nereids.trees.plans.commands.ShowLoadProfileCommand;
import org.apache.doris.nereids.trees.plans.commands.ShowPartitionIdCommand;
import org.apache.doris.nereids.trees.plans.commands.ShowPluginsCommand;
import org.apache.doris.nereids.trees.plans.commands.ShowPrivilegesCommand;
import org.apache.doris.nereids.trees.plans.commands.ShowProcCommand;
import org.apache.doris.nereids.trees.plans.commands.ShowProcedureStatusCommand;
import org.apache.doris.nereids.trees.plans.commands.ShowProcessListCommand;
import org.apache.doris.nereids.trees.plans.commands.ShowReplicaDistributionCommand;
import org.apache.doris.nereids.trees.plans.commands.ShowRepositoriesCommand;
import org.apache.doris.nereids.trees.plans.commands.ShowRolesCommand;
import org.apache.doris.nereids.trees.plans.commands.ShowSmallFilesCommand;
import org.apache.doris.nereids.trees.plans.commands.ShowSqlBlockRuleCommand;
import org.apache.doris.nereids.trees.plans.commands.ShowStorageEnginesCommand;
import org.apache.doris.nereids.trees.plans.commands.ShowTableIdCommand;
import org.apache.doris.nereids.trees.plans.commands.ShowTabletsBelongCommand;
import org.apache.doris.nereids.trees.plans.commands.ShowTrashCommand;
import org.apache.doris.nereids.trees.plans.commands.ShowTriggersCommand;
import org.apache.doris.nereids.trees.plans.commands.ShowVariablesCommand;
import org.apache.doris.nereids.trees.plans.commands.ShowViewCommand;
import org.apache.doris.nereids.trees.plans.commands.ShowWhiteListCommand;
import org.apache.doris.nereids.trees.plans.commands.SyncCommand;
import org.apache.doris.nereids.trees.plans.commands.UnsetDefaultStorageVaultCommand;
import org.apache.doris.nereids.trees.plans.commands.UnsetVariableCommand;
import org.apache.doris.nereids.trees.plans.commands.UnsupportedCommand;
import org.apache.doris.nereids.trees.plans.commands.UpdateCommand;
import org.apache.doris.nereids.trees.plans.commands.info.AlterMTMVInfo;
import org.apache.doris.nereids.trees.plans.commands.info.AlterMTMVPropertyInfo;
import org.apache.doris.nereids.trees.plans.commands.info.AlterMTMVRefreshInfo;
import org.apache.doris.nereids.trees.plans.commands.info.AlterMTMVRenameInfo;
import org.apache.doris.nereids.trees.plans.commands.info.AlterMTMVReplaceInfo;
import org.apache.doris.nereids.trees.plans.commands.info.AlterViewInfo;
import org.apache.doris.nereids.trees.plans.commands.info.BulkLoadDataDesc;
import org.apache.doris.nereids.trees.plans.commands.info.BulkStorageDesc;
import org.apache.doris.nereids.trees.plans.commands.info.CancelMTMVTaskInfo;
import org.apache.doris.nereids.trees.plans.commands.info.ColumnDefinition;
import org.apache.doris.nereids.trees.plans.commands.info.CreateJobInfo;
import org.apache.doris.nereids.trees.plans.commands.info.CreateMTMVInfo;
import org.apache.doris.nereids.trees.plans.commands.info.CreateRoutineLoadInfo;
import org.apache.doris.nereids.trees.plans.commands.info.CreateTableInfo;
import org.apache.doris.nereids.trees.plans.commands.info.CreateTableLikeInfo;
import org.apache.doris.nereids.trees.plans.commands.info.CreateViewInfo;
import org.apache.doris.nereids.trees.plans.commands.info.DMLCommandType;
import org.apache.doris.nereids.trees.plans.commands.info.DefaultValue;
import org.apache.doris.nereids.trees.plans.commands.info.DistributionDescriptor;
import org.apache.doris.nereids.trees.plans.commands.info.DropMTMVInfo;
import org.apache.doris.nereids.trees.plans.commands.info.FixedRangePartition;
import org.apache.doris.nereids.trees.plans.commands.info.FuncNameInfo;
import org.apache.doris.nereids.trees.plans.commands.info.GeneratedColumnDesc;
import org.apache.doris.nereids.trees.plans.commands.info.InPartition;
import org.apache.doris.nereids.trees.plans.commands.info.IndexDefinition;
import org.apache.doris.nereids.trees.plans.commands.info.LabelNameInfo;
import org.apache.doris.nereids.trees.plans.commands.info.LessThanPartition;
import org.apache.doris.nereids.trees.plans.commands.info.MTMVPartitionDefinition;
import org.apache.doris.nereids.trees.plans.commands.info.PartitionDefinition;
import org.apache.doris.nereids.trees.plans.commands.info.PartitionDefinition.MaxValue;
import org.apache.doris.nereids.trees.plans.commands.info.PartitionNamesInfo;
import org.apache.doris.nereids.trees.plans.commands.info.PartitionTableInfo;
import org.apache.doris.nereids.trees.plans.commands.info.PauseMTMVInfo;
import org.apache.doris.nereids.trees.plans.commands.info.RefreshMTMVInfo;
import org.apache.doris.nereids.trees.plans.commands.info.ResumeMTMVInfo;
import org.apache.doris.nereids.trees.plans.commands.info.RollupDefinition;
import org.apache.doris.nereids.trees.plans.commands.info.SetCharsetAndCollateVarOp;
import org.apache.doris.nereids.trees.plans.commands.info.SetLdapPassVarOp;
import org.apache.doris.nereids.trees.plans.commands.info.SetNamesVarOp;
import org.apache.doris.nereids.trees.plans.commands.info.SetPassVarOp;
import org.apache.doris.nereids.trees.plans.commands.info.SetSessionVarOp;
import org.apache.doris.nereids.trees.plans.commands.info.SetUserDefinedVarOp;
import org.apache.doris.nereids.trees.plans.commands.info.SetUserPropertyVarOp;
import org.apache.doris.nereids.trees.plans.commands.info.SetVarOp;
import org.apache.doris.nereids.trees.plans.commands.info.ShowCreateMTMVInfo;
import org.apache.doris.nereids.trees.plans.commands.info.SimpleColumnDefinition;
import org.apache.doris.nereids.trees.plans.commands.info.StepPartition;
import org.apache.doris.nereids.trees.plans.commands.info.TableNameInfo;
import org.apache.doris.nereids.trees.plans.commands.info.TableRefInfo;
import org.apache.doris.nereids.trees.plans.commands.insert.BatchInsertIntoTableCommand;
import org.apache.doris.nereids.trees.plans.commands.insert.InsertIntoTableCommand;
import org.apache.doris.nereids.trees.plans.commands.insert.InsertOverwriteTableCommand;
import org.apache.doris.nereids.trees.plans.commands.load.CreateRoutineLoadCommand;
import org.apache.doris.nereids.trees.plans.commands.load.LoadColumnClause;
import org.apache.doris.nereids.trees.plans.commands.load.LoadColumnDesc;
import org.apache.doris.nereids.trees.plans.commands.load.LoadDeleteOnClause;
import org.apache.doris.nereids.trees.plans.commands.load.LoadPartitionNames;
import org.apache.doris.nereids.trees.plans.commands.load.LoadProperty;
import org.apache.doris.nereids.trees.plans.commands.load.LoadSeparator;
import org.apache.doris.nereids.trees.plans.commands.load.LoadSequenceClause;
import org.apache.doris.nereids.trees.plans.commands.load.LoadWhereClause;
import org.apache.doris.nereids.trees.plans.commands.refresh.RefreshCatalogCommand;
import org.apache.doris.nereids.trees.plans.commands.refresh.RefreshDatabaseCommand;
import org.apache.doris.nereids.trees.plans.logical.LogicalAggregate;
import org.apache.doris.nereids.trees.plans.logical.LogicalCTE;
import org.apache.doris.nereids.trees.plans.logical.LogicalExcept;
import org.apache.doris.nereids.trees.plans.logical.LogicalFileSink;
import org.apache.doris.nereids.trees.plans.logical.LogicalFilter;
import org.apache.doris.nereids.trees.plans.logical.LogicalGenerate;
import org.apache.doris.nereids.trees.plans.logical.LogicalHaving;
import org.apache.doris.nereids.trees.plans.logical.LogicalInlineTable;
import org.apache.doris.nereids.trees.plans.logical.LogicalIntersect;
import org.apache.doris.nereids.trees.plans.logical.LogicalJoin;
import org.apache.doris.nereids.trees.plans.logical.LogicalLimit;
import org.apache.doris.nereids.trees.plans.logical.LogicalPlan;
import org.apache.doris.nereids.trees.plans.logical.LogicalProject;
import org.apache.doris.nereids.trees.plans.logical.LogicalQualify;
import org.apache.doris.nereids.trees.plans.logical.LogicalRepeat;
import org.apache.doris.nereids.trees.plans.logical.LogicalSelectHint;
import org.apache.doris.nereids.trees.plans.logical.LogicalSink;
import org.apache.doris.nereids.trees.plans.logical.LogicalSort;
import org.apache.doris.nereids.trees.plans.logical.LogicalSubQueryAlias;
import org.apache.doris.nereids.trees.plans.logical.LogicalUnion;
import org.apache.doris.nereids.trees.plans.logical.UsingJoin;
import org.apache.doris.nereids.types.AggStateType;
import org.apache.doris.nereids.types.ArrayType;
import org.apache.doris.nereids.types.BigIntType;
import org.apache.doris.nereids.types.BooleanType;
import org.apache.doris.nereids.types.DataType;
import org.apache.doris.nereids.types.LargeIntType;
import org.apache.doris.nereids.types.MapType;
import org.apache.doris.nereids.types.StructField;
import org.apache.doris.nereids.types.StructType;
import org.apache.doris.nereids.types.VarcharType;
import org.apache.doris.nereids.types.coercion.CharacterType;
import org.apache.doris.nereids.util.ExpressionUtils;
import org.apache.doris.nereids.util.RelationUtil;
import org.apache.doris.nereids.util.Utils;
import org.apache.doris.policy.FilterType;
import org.apache.doris.policy.PolicyTypeEnum;
import org.apache.doris.qe.ConnectContext;
import org.apache.doris.qe.SqlModeHelper;
import org.apache.doris.system.NodeType;

import com.google.common.collect.ImmutableList;
import com.google.common.collect.ImmutableMap;
import com.google.common.collect.ImmutableMap.Builder;
import com.google.common.collect.Lists;
import com.google.common.collect.Maps;
import com.google.common.collect.Sets;
import org.antlr.v4.runtime.ParserRuleContext;
import org.antlr.v4.runtime.RuleContext;
import org.antlr.v4.runtime.Token;
import org.antlr.v4.runtime.tree.ParseTree;
import org.antlr.v4.runtime.tree.RuleNode;
import org.antlr.v4.runtime.tree.TerminalNode;

import java.math.BigDecimal;
import java.math.BigInteger;
import java.util.ArrayList;
import java.util.Collections;
import java.util.HashMap;
import java.util.List;
import java.util.Locale;
import java.util.Map;
import java.util.Optional;
import java.util.Set;
import java.util.function.Supplier;
import java.util.stream.Collectors;

/**
 * Build a logical plan tree with unbounded nodes.
 */
@SuppressWarnings({"OptionalUsedAsFieldOrParameterType", "OptionalGetWithoutIsPresent"})
public class LogicalPlanBuilder extends DorisParserBaseVisitor<Object> {
    // Sort the parameters with token position to keep the order with original placeholders
    // in prepared statement.Otherwise, the order maybe broken
    private final Map<Token, Placeholder> tokenPosToParameters = Maps.newTreeMap((pos1, pos2) -> {
        int line = pos1.getLine() - pos2.getLine();
        if (line != 0) {
            return line;
        }
        return pos1.getCharPositionInLine() - pos2.getCharPositionInLine();
    });

    private final Map<Integer, ParserRuleContext> selectHintMap;

    public LogicalPlanBuilder(Map<Integer, ParserRuleContext> selectHintMap) {
        this.selectHintMap = selectHintMap;
    }

    @SuppressWarnings("unchecked")
    protected <T> T typedVisit(ParseTree ctx) {
        return (T) ctx.accept(this);
    }

    /**
     * Override the default behavior for all visit methods. This will only return a non-null result
     * when the context has only one child. This is done because there is no generic method to
     * combine the results of the context children. In all other cases null is returned.
     */
    @Override
    public Object visitChildren(RuleNode node) {
        if (node.getChildCount() == 1) {
            return node.getChild(0).accept(this);
        } else {
            return null;
        }
    }

    @Override
    public LogicalPlan visitSingleStatement(SingleStatementContext ctx) {
        return ParserUtils.withOrigin(ctx, () -> (LogicalPlan) visit(ctx.statement()));
    }

    @Override
    public LogicalPlan visitStatementDefault(StatementDefaultContext ctx) {
        LogicalPlan plan = plan(ctx.query());
        if (ctx.outFileClause() != null) {
            plan = withOutFile(plan, ctx.outFileClause());
        } else {
            plan = new UnboundResultSink<>(plan);
        }
        return withExplain(plan, ctx.explain());
    }

    @Override
    public LogicalPlan visitCreateScheduledJob(DorisParser.CreateScheduledJobContext ctx) {
        Optional<String> label = ctx.label == null ? Optional.empty() : Optional.of(ctx.label.getText());
        Optional<String> atTime = ctx.atTime == null ? Optional.empty() : Optional.of(ctx.atTime.getText());
        Optional<Boolean> immediateStartOptional = ctx.CURRENT_TIMESTAMP() == null ? Optional.of(false) :
                Optional.of(true);
        Optional<String> startTime = ctx.startTime == null ? Optional.empty() : Optional.of(ctx.startTime.getText());
        Optional<String> endsTime = ctx.endsTime == null ? Optional.empty() : Optional.of(ctx.endsTime.getText());
        Optional<Long> interval = ctx.timeInterval == null ? Optional.empty() :
                Optional.of(Long.valueOf(ctx.timeInterval.getText()));
        Optional<String> intervalUnit = ctx.timeUnit == null ? Optional.empty() : Optional.of(ctx.timeUnit.getText());
        String comment =
                visitCommentSpec(ctx.commentSpec());
        String executeSql = getOriginSql(ctx.supportedDmlStatement());
        CreateJobInfo createJobInfo = new CreateJobInfo(label, atTime, interval, intervalUnit, startTime,
                endsTime, immediateStartOptional, comment, executeSql);
        return new CreateJobCommand(createJobInfo);
    }

    @Override
    public LogicalPlan visitPauseJob(DorisParser.PauseJobContext ctx) {
        Expression wildWhere = null;
        if (ctx.wildWhere() != null) {
            wildWhere = getWildWhere(ctx.wildWhere());
        }
        return new PauseJobCommand(wildWhere);
    }

    @Override
    public LogicalPlan visitDropJob(DorisParser.DropJobContext ctx) {
        Expression wildWhere = null;
        if (ctx.wildWhere() != null) {
            wildWhere = getWildWhere(ctx.wildWhere());
        }
        boolean ifExists = ctx.EXISTS() != null;
        return new DropJobCommand(wildWhere, ifExists);
    }

    @Override
    public LogicalPlan visitResumeJob(DorisParser.ResumeJobContext ctx) {
        Expression wildWhere = null;
        if (ctx.wildWhere() != null) {
            wildWhere = getWildWhere(ctx.wildWhere());
        }
        return new ResumeJobCommand(wildWhere);
    }

    @Override
    public LogicalPlan visitCancelJobTask(DorisParser.CancelJobTaskContext ctx) {
        Expression wildWhere = null;
        if (ctx.wildWhere() != null) {
            wildWhere = getWildWhere(ctx.wildWhere());
        }
        return new CancelJobTaskCommand(wildWhere);
    }

    @Override
    public String visitCommentSpec(DorisParser.CommentSpecContext ctx) {
        String commentSpec = ctx == null ? "''" : ctx.STRING_LITERAL().getText();
        return
                LogicalPlanBuilderAssistant.escapeBackSlash(commentSpec.substring(1, commentSpec.length() - 1));
    }

    @Override
    public LogicalPlan visitInsertTable(InsertTableContext ctx) {
        boolean isOverwrite = ctx.INTO() == null;
        ImmutableList.Builder<String> tableName = ImmutableList.builder();
        if (null != ctx.tableName) {
            List<String> nameParts = visitMultipartIdentifier(ctx.tableName);
            tableName.addAll(nameParts);
        } else if (null != ctx.tableId) {
            // process group commit insert table command send by be
            TableName name = Env.getCurrentEnv().getCurrentCatalog()
                    .getTableNameByTableId(Long.valueOf(ctx.tableId.getText()));
            tableName.add(name.getDb());
            tableName.add(name.getTbl());
        } else {
            throw new ParseException("tableName and tableId cannot both be null");
        }
        Optional<String> labelName = ctx.labelName == null ? Optional.empty() : Optional.of(ctx.labelName.getText());
        List<String> colNames = ctx.cols == null ? ImmutableList.of() : visitIdentifierList(ctx.cols);
        // TODO visit partitionSpecCtx
        LogicalPlan plan = visitQuery(ctx.query());
        // partitionSpec may be NULL. means auto detect partition. only available when IOT
        Pair<Boolean, List<String>> partitionSpec = visitPartitionSpec(ctx.partitionSpec());
        // partitionSpec.second :
        // null - auto detect
        // zero - whole table
        // others - specific partitions
        boolean isAutoDetect = partitionSpec.second == null;
        LogicalSink<?> sink = UnboundTableSinkCreator.createUnboundTableSinkMaybeOverwrite(
                tableName.build(),
                colNames,
                ImmutableList.of(), // hints
                partitionSpec.first, // isTemp
                partitionSpec.second, // partition names
                isAutoDetect,
                isOverwrite,
                ConnectContext.get().getSessionVariable().isEnableUniqueKeyPartialUpdate(),
                ctx.tableId == null ? DMLCommandType.INSERT : DMLCommandType.GROUP_COMMIT,
                plan);
        Optional<LogicalPlan> cte = Optional.empty();
        if (ctx.cte() != null) {
            cte = Optional.ofNullable(withCte(plan, ctx.cte()));
        }
        LogicalPlan command;
        if (isOverwrite) {
            command = new InsertOverwriteTableCommand(sink, labelName, cte);
        } else {
            if (ConnectContext.get() != null && ConnectContext.get().isTxnModel()
                    && sink.child() instanceof LogicalInlineTable) {
                // FIXME: In legacy, the `insert into select 1` is handled as `insert into values`.
                //  In nereids, the original way is throw an AnalysisException and fallback to legacy.
                //  Now handle it as `insert into select`(a separate load job), should fix it as the legacy.
                command = new BatchInsertIntoTableCommand(sink);
            } else {
                command = new InsertIntoTableCommand(sink, labelName, Optional.empty(), cte);
            }
        }
        return withExplain(command, ctx.explain());
    }

    /**
     * return a pair, first will be true if partitions is temp partition, select is a list to present partition list.
     */
    @Override
    public Pair<Boolean, List<String>> visitPartitionSpec(PartitionSpecContext ctx) {
        List<String> partitions = ImmutableList.of();
        boolean temporaryPartition = false;
        if (ctx != null) {
            temporaryPartition = ctx.TEMPORARY() != null;
            if (ctx.ASTERISK() != null) {
                partitions = null;
            } else if (ctx.partition != null) {
                partitions = ImmutableList.of(ctx.partition.getText());
            } else {
                partitions = visitIdentifierList(ctx.partitions);
            }
        }
        return Pair.of(temporaryPartition, partitions);
    }

    @Override
    public Command visitCreateMTMV(CreateMTMVContext ctx) {
        if (ctx.buildMode() == null && ctx.refreshMethod() == null && ctx.refreshTrigger() == null
                && ctx.cols == null && ctx.keys == null
                && ctx.HASH() == null && ctx.RANDOM() == null && ctx.BUCKETS() == null) {
            // TODO support create sync mv
            return new UnsupportedCommand();
        }

        List<String> nameParts = visitMultipartIdentifier(ctx.mvName);
        BuildMode buildMode = visitBuildMode(ctx.buildMode());
        RefreshMethod refreshMethod = visitRefreshMethod(ctx.refreshMethod());
        MTMVRefreshTriggerInfo refreshTriggerInfo = visitRefreshTrigger(ctx.refreshTrigger());
        LogicalPlan logicalPlan = visitQuery(ctx.query());
        String querySql = getOriginSql(ctx.query());

        int bucketNum = FeConstants.default_bucket_num;
        if (ctx.INTEGER_VALUE() != null) {
            bucketNum = Integer.parseInt(ctx.INTEGER_VALUE().getText());
        }
        DistributionDescriptor desc;
        if (ctx.HASH() != null) {
            desc = new DistributionDescriptor(true, ctx.AUTO() != null, bucketNum,
                    visitIdentifierList(ctx.hashKeys));
        } else {
            desc = new DistributionDescriptor(false, ctx.AUTO() != null, bucketNum, null);
        }

        Map<String, String> properties = ctx.propertyClause() != null
                ? Maps.newHashMap(visitPropertyClause(ctx.propertyClause())) : Maps.newHashMap();
        String comment = ctx.STRING_LITERAL() == null ? "" : LogicalPlanBuilderAssistant.escapeBackSlash(
                ctx.STRING_LITERAL().getText().substring(1, ctx.STRING_LITERAL().getText().length() - 1));

        return new CreateMTMVCommand(new CreateMTMVInfo(ctx.EXISTS() != null, new TableNameInfo(nameParts),
                ctx.keys != null ? visitIdentifierList(ctx.keys) : ImmutableList.of(),
                comment,
                desc, properties, logicalPlan, querySql,
                new MTMVRefreshInfo(buildMode, refreshMethod, refreshTriggerInfo),
                ctx.cols == null ? Lists.newArrayList() : visitSimpleColumnDefs(ctx.cols),
                visitMTMVPartitionInfo(ctx.mvPartition())
        ));
    }

    /**
     * get MTMVPartitionDefinition
     *
     * @param ctx MvPartitionContext
     * @return MTMVPartitionDefinition
     */
    public MTMVPartitionDefinition visitMTMVPartitionInfo(MvPartitionContext ctx) {
        MTMVPartitionDefinition mtmvPartitionDefinition = new MTMVPartitionDefinition();
        if (ctx == null) {
            mtmvPartitionDefinition.setPartitionType(MTMVPartitionType.SELF_MANAGE);
        } else if (ctx.partitionKey != null) {
            mtmvPartitionDefinition.setPartitionType(MTMVPartitionType.FOLLOW_BASE_TABLE);
            mtmvPartitionDefinition.setPartitionCol(ctx.partitionKey.getText());
        } else {
            mtmvPartitionDefinition.setPartitionType(MTMVPartitionType.EXPR);
            Expression functionCallExpression = visitFunctionCallExpression(ctx.partitionExpr);
            mtmvPartitionDefinition.setFunctionCallExpression(functionCallExpression);
        }
        return mtmvPartitionDefinition;
    }

    @Override
    public List<SimpleColumnDefinition> visitSimpleColumnDefs(SimpleColumnDefsContext ctx) {
        if (ctx == null) {
            return null;
        }
        return ctx.cols.stream()
                .map(this::visitSimpleColumnDef)
                .collect(ImmutableList.toImmutableList());
    }

    @Override
    public SimpleColumnDefinition visitSimpleColumnDef(SimpleColumnDefContext ctx) {
        String comment = ctx.STRING_LITERAL() == null ? "" : LogicalPlanBuilderAssistant.escapeBackSlash(
                ctx.STRING_LITERAL().getText().substring(1, ctx.STRING_LITERAL().getText().length() - 1));
        return new SimpleColumnDefinition(ctx.colName.getText().toLowerCase(),
                comment);
    }

    /**
     * get originSql
     *
     * @param ctx context
     * @return originSql
     */
    public String getOriginSql(ParserRuleContext ctx) {
        int startIndex = ctx.start.getStartIndex();
        int stopIndex = ctx.stop.getStopIndex();
        org.antlr.v4.runtime.misc.Interval interval = new org.antlr.v4.runtime.misc.Interval(startIndex, stopIndex);
        return ctx.start.getInputStream().getText(interval);
    }

    @Override
    public MTMVRefreshTriggerInfo visitRefreshTrigger(RefreshTriggerContext ctx) {
        if (ctx == null) {
            return new MTMVRefreshTriggerInfo(RefreshTrigger.MANUAL);
        }
        if (ctx.MANUAL() != null) {
            return new MTMVRefreshTriggerInfo(RefreshTrigger.MANUAL);
        }
        if (ctx.COMMIT() != null) {
            return new MTMVRefreshTriggerInfo(RefreshTrigger.COMMIT);
        }
        if (ctx.SCHEDULE() != null) {
            return new MTMVRefreshTriggerInfo(RefreshTrigger.SCHEDULE, visitRefreshSchedule(ctx.refreshSchedule()));
        }
        return new MTMVRefreshTriggerInfo(RefreshTrigger.MANUAL);
    }

    @Override
    public ReplayCommand visitReplay(DorisParser.ReplayContext ctx) {
        if (ctx.replayCommand().replayType().DUMP() != null) {
            LogicalPlan plan = plan(ctx.replayCommand().replayType().query());
            return new ReplayCommand(PlanType.REPLAY_COMMAND, null, plan, ReplayCommand.ReplayType.DUMP);
        } else if (ctx.replayCommand().replayType().PLAY() != null) {
            String tmpPath = ctx.replayCommand().replayType().filePath.getText();
            String path = LogicalPlanBuilderAssistant.escapeBackSlash(tmpPath.substring(1, tmpPath.length() - 1));
            return new ReplayCommand(PlanType.REPLAY_COMMAND, path, null, ReplayCommand.ReplayType.PLAY);
        }
        return null;
    }

    @Override
    public MTMVRefreshSchedule visitRefreshSchedule(RefreshScheduleContext ctx) {
        int interval = Integer.parseInt(ctx.INTEGER_VALUE().getText());
        String startTime = ctx.STARTS() == null ? null
                : ctx.STRING_LITERAL().getText().substring(1, ctx.STRING_LITERAL().getText().length() - 1);
        IntervalUnit unit = visitMvRefreshUnit(ctx.refreshUnit);
        return new MTMVRefreshSchedule(startTime, interval, unit);
    }

    /**
     * get IntervalUnit,only enable_job_schedule_second_for_test is true, can use second
     *
     * @param ctx ctx
     * @return IntervalUnit
     */
    public IntervalUnit visitMvRefreshUnit(IdentifierContext ctx) {
        IntervalUnit intervalUnit = IntervalUnit.fromString(ctx.getText().toUpperCase());
        if (null == intervalUnit) {
            throw new AnalysisException("interval time unit can not be " + ctx.getText());
        }
        if (intervalUnit.equals(IntervalUnit.SECOND)
                && !Config.enable_job_schedule_second_for_test) {
            throw new AnalysisException("interval time unit can not be second");
        }
        return intervalUnit;
    }

    @Override
    public RefreshMethod visitRefreshMethod(RefreshMethodContext ctx) {
        if (ctx == null) {
            return RefreshMethod.AUTO;
        }
        return RefreshMethod.valueOf(ctx.getText().toUpperCase());
    }

    @Override
    public BuildMode visitBuildMode(BuildModeContext ctx) {
        if (ctx == null) {
            return BuildMode.IMMEDIATE;
        }
        if (ctx.DEFERRED() != null) {
            return BuildMode.DEFERRED;
        } else if (ctx.IMMEDIATE() != null) {
            return BuildMode.IMMEDIATE;
        }
        return BuildMode.IMMEDIATE;
    }

    @Override
    public RefreshMTMVCommand visitRefreshMTMV(RefreshMTMVContext ctx) {
        List<String> nameParts = visitMultipartIdentifier(ctx.mvName);
        List<String> partitions = ImmutableList.of();
        if (ctx.partitionSpec() != null) {
            if (ctx.partitionSpec().TEMPORARY() != null) {
                throw new AnalysisException("Not allowed to specify TEMPORARY ");
            }
            if (ctx.partitionSpec().partition != null) {
                partitions = ImmutableList.of(ctx.partitionSpec().partition.getText());
            } else {
                partitions = visitIdentifierList(ctx.partitionSpec().partitions);
            }
        }
        return new RefreshMTMVCommand(new RefreshMTMVInfo(new TableNameInfo(nameParts),
                partitions, ctx.COMPLETE() != null));
    }

    @Override
    public Command visitDropMTMV(DropMTMVContext ctx) {
        if (ctx.tableName != null) {
            // TODO support drop sync mv
            return new UnsupportedCommand();
        }
        List<String> nameParts = visitMultipartIdentifier(ctx.mvName);
        return new DropMTMVCommand(new DropMTMVInfo(new TableNameInfo(nameParts), ctx.EXISTS() != null));
    }

    @Override
    public PauseMTMVCommand visitPauseMTMV(PauseMTMVContext ctx) {
        List<String> nameParts = visitMultipartIdentifier(ctx.mvName);
        return new PauseMTMVCommand(new PauseMTMVInfo(new TableNameInfo(nameParts)));
    }

    @Override
    public ResumeMTMVCommand visitResumeMTMV(ResumeMTMVContext ctx) {
        List<String> nameParts = visitMultipartIdentifier(ctx.mvName);
        return new ResumeMTMVCommand(new ResumeMTMVInfo(new TableNameInfo(nameParts)));
    }

    @Override
    public ShowCreateMTMVCommand visitShowCreateMTMV(ShowCreateMTMVContext ctx) {
        List<String> nameParts = visitMultipartIdentifier(ctx.mvName);
        return new ShowCreateMTMVCommand(new ShowCreateMTMVInfo(new TableNameInfo(nameParts)));
    }

    @Override
    public CancelExportCommand visitCancelExport(DorisParser.CancelExportContext ctx) {
        String databaseName = null;
        if (ctx.database != null) {
            databaseName = stripQuotes(ctx.database.getText());
        }
        Expression wildWhere = null;
        if (ctx.wildWhere() != null) {
            wildWhere = getWildWhere(ctx.wildWhere());
        }
        return new CancelExportCommand(databaseName, wildWhere);
    }

    @Override
    public CancelLoadCommand visitCancelLoad(DorisParser.CancelLoadContext ctx) {
        String databaseName = null;
        if (ctx.database != null) {
            databaseName = stripQuotes(ctx.database.getText());
        }
        Expression wildWhere = null;
        if (ctx.wildWhere() != null) {
            wildWhere = getWildWhere(ctx.wildWhere());
        }
        return new CancelLoadCommand(databaseName, wildWhere);
    }

    @Override
    public CancelWarmUpJobCommand visitCancelWarmUpJob(DorisParser.CancelWarmUpJobContext ctx) {
        Expression wildWhere = null;
        if (ctx.wildWhere() != null) {
            wildWhere = getWildWhere(ctx.wildWhere());
        }
        return new CancelWarmUpJobCommand(wildWhere);
    }

    @Override
    public CancelMTMVTaskCommand visitCancelMTMVTask(CancelMTMVTaskContext ctx) {
        List<String> nameParts = visitMultipartIdentifier(ctx.mvName);
        long taskId = Long.parseLong(ctx.taskId.getText());
        return new CancelMTMVTaskCommand(new CancelMTMVTaskInfo(new TableNameInfo(nameParts), taskId));
    }

    @Override
    public AdminCompactTableCommand visitAdminCompactTable(AdminCompactTableContext ctx) {
        TableRefInfo tableRefInfo = visitBaseTableRefContext(ctx.baseTableRef());
        EqualTo equalTo = null;
        if (ctx.WHERE() != null) {
            StringLiteral left = new StringLiteral(stripQuotes(ctx.TYPE().getText()));
            StringLiteral right = new StringLiteral(stripQuotes(ctx.STRING_LITERAL().getText()));
            equalTo = new EqualTo(left, right);
        }
        return new AdminCompactTableCommand(tableRefInfo, equalTo);
    }

    @Override
    public AlterMTMVCommand visitAlterMTMV(AlterMTMVContext ctx) {
        List<String> nameParts = visitMultipartIdentifier(ctx.mvName);
        TableNameInfo mvName = new TableNameInfo(nameParts);
        AlterMTMVInfo alterMTMVInfo = null;
        if (ctx.RENAME() != null) {
            alterMTMVInfo = new AlterMTMVRenameInfo(mvName, ctx.newName.getText());
        } else if (ctx.REFRESH() != null) {
            MTMVRefreshInfo refreshInfo = new MTMVRefreshInfo();
            if (ctx.refreshMethod() != null) {
                refreshInfo.setRefreshMethod(visitRefreshMethod(ctx.refreshMethod()));
            }
            if (ctx.refreshTrigger() != null) {
                refreshInfo.setRefreshTriggerInfo(visitRefreshTrigger(ctx.refreshTrigger()));
            }
            alterMTMVInfo = new AlterMTMVRefreshInfo(mvName, refreshInfo);
        } else if (ctx.SET() != null) {
            alterMTMVInfo = new AlterMTMVPropertyInfo(mvName,
                    Maps.newHashMap(visitPropertyItemList(ctx.fileProperties)));
        } else if (ctx.REPLACE() != null) {
            String newName = ctx.newName.getText();
            Map<String, String> properties = ctx.propertyClause() != null
                    ? Maps.newHashMap(visitPropertyClause(ctx.propertyClause())) : Maps.newHashMap();
            alterMTMVInfo = new AlterMTMVReplaceInfo(mvName, newName, properties);
        }
        return new AlterMTMVCommand(alterMTMVInfo);
    }

    @Override
    public LogicalPlan visitAlterView(AlterViewContext ctx) {
        List<String> nameParts = visitMultipartIdentifier(ctx.name);
        String querySql = getOriginSql(ctx.query());
        AlterViewInfo info = new AlterViewInfo(new TableNameInfo(nameParts), querySql,
                ctx.cols == null ? Lists.newArrayList() : visitSimpleColumnDefs(ctx.cols));
        return new AlterViewCommand(info);
    }

    @Override
    public LogicalPlan visitAlterStorageVault(AlterStorageVaultContext ctx) {
        List<String> nameParts = this.visitMultipartIdentifier(ctx.name);
        String vaultName = nameParts.get(0);
        Map<String, String> properties = this.visitPropertyClause(ctx.properties);
        return new AlterStorageVaultCommand(vaultName, properties);
    }

    @Override
    public LogicalPlan visitShowConstraint(ShowConstraintContext ctx) {
        List<String> parts = visitMultipartIdentifier(ctx.table);
        return new ShowConstraintsCommand(parts);
    }

    @Override
    public LogicalPlan visitAddConstraint(AddConstraintContext ctx) {
        List<String> parts = visitMultipartIdentifier(ctx.table);
        UnboundRelation curTable = new UnboundRelation(StatementScopeIdGenerator.newRelationId(), parts);
        ImmutableList<Slot> slots = visitIdentifierList(ctx.constraint().slots).stream()
                .map(UnboundSlot::new)
                .collect(ImmutableList.toImmutableList());
        Constraint constraint;
        if (ctx.constraint().UNIQUE() != null) {
            constraint = Constraint.newUniqueConstraint(curTable, slots);
        } else if (ctx.constraint().PRIMARY() != null) {
            constraint = Constraint.newPrimaryKeyConstraint(curTable, slots);
        } else if (ctx.constraint().FOREIGN() != null) {
            ImmutableList<Slot> referencedSlots = visitIdentifierList(ctx.constraint().referencedSlots).stream()
                    .map(UnboundSlot::new)
                    .collect(ImmutableList.toImmutableList());
            List<String> nameParts = visitMultipartIdentifier(ctx.constraint().referenceTable);
            LogicalPlan referenceTable = new UnboundRelation(StatementScopeIdGenerator.newRelationId(), nameParts);
            constraint = Constraint.newForeignKeyConstraint(curTable, slots, referenceTable, referencedSlots);
        } else {
            throw new AnalysisException("Unsupported constraint " + ctx.getText());
        }
        return new AddConstraintCommand(ctx.constraintName.getText().toLowerCase(), constraint);
    }

    @Override
    public LogicalPlan visitDropConstraint(DropConstraintContext ctx) {
        List<String> parts = visitMultipartIdentifier(ctx.table);
        UnboundRelation curTable = new UnboundRelation(StatementScopeIdGenerator.newRelationId(), parts);
        return new DropConstraintCommand(ctx.constraintName.getText().toLowerCase(), curTable);
    }

    @Override
    public LogicalPlan visitUpdate(UpdateContext ctx) {
        LogicalPlan query = LogicalPlanBuilderAssistant.withCheckPolicy(new UnboundRelation(
                StatementScopeIdGenerator.newRelationId(), visitMultipartIdentifier(ctx.tableName)));
        query = withTableAlias(query, ctx.tableAlias());
        if (ctx.fromClause() != null) {
            query = withRelations(query, ctx.fromClause().relations().relation());
        }
        query = withFilter(query, Optional.ofNullable(ctx.whereClause()));
        String tableAlias = null;
        if (ctx.tableAlias().strictIdentifier() != null) {
            tableAlias = ctx.tableAlias().getText();
        }
        Optional<LogicalPlan> cte = Optional.empty();
        if (ctx.cte() != null) {
            cte = Optional.ofNullable(withCte(query, ctx.cte()));
        }
        return withExplain(new UpdateCommand(visitMultipartIdentifier(ctx.tableName), tableAlias,
                visitUpdateAssignmentSeq(ctx.updateAssignmentSeq()), query, cte), ctx.explain());
    }

    @Override
    public LogicalPlan visitDelete(DeleteContext ctx) {
        List<String> tableName = visitMultipartIdentifier(ctx.tableName);
        Pair<Boolean, List<String>> partitionSpec = visitPartitionSpec(ctx.partitionSpec());
        // TODO: now dont support delete auto detect partition.
        if (partitionSpec == null) {
            throw new ParseException("Now don't support auto detect partitions in deleting", ctx);
        }
        LogicalPlan query = withTableAlias(LogicalPlanBuilderAssistant.withCheckPolicy(
                new UnboundRelation(StatementScopeIdGenerator.newRelationId(), tableName,
                        partitionSpec.second, partitionSpec.first)), ctx.tableAlias());
        String tableAlias = null;
        if (ctx.tableAlias().strictIdentifier() != null) {
            tableAlias = ctx.tableAlias().getText();
        }

        Command deleteCommand;
        if (ctx.USING() == null && ctx.cte() == null) {
            query = withFilter(query, Optional.ofNullable(ctx.whereClause()));
            deleteCommand = new DeleteFromCommand(tableName, tableAlias, partitionSpec.first,
                    partitionSpec.second, query);
        } else {
            // convert to insert into select
            if (ctx.USING() != null) {
                query = withRelations(query, ctx.relations().relation());
            }
            query = withFilter(query, Optional.ofNullable(ctx.whereClause()));
            Optional<LogicalPlan> cte = Optional.empty();
            if (ctx.cte() != null) {
                cte = Optional.ofNullable(withCte(query, ctx.cte()));
            }
            deleteCommand = new DeleteFromUsingCommand(tableName, tableAlias,
                    partitionSpec.first, partitionSpec.second, query, cte);
        }
        if (ctx.explain() != null) {
            return withExplain(deleteCommand, ctx.explain());
        } else {
            return deleteCommand;
        }
    }

    @Override
    public LogicalPlan visitExport(ExportContext ctx) {
        // TODO: replace old class name like ExportStmt, BrokerDesc, Expr with new nereid class name
        List<String> tableName = visitMultipartIdentifier(ctx.tableName);
        List<String> partitions = ctx.partition == null ? ImmutableList.of() : visitIdentifierList(ctx.partition);

        // handle path string
        String tmpPath = ctx.filePath.getText();
        String path = LogicalPlanBuilderAssistant.escapeBackSlash(tmpPath.substring(1, tmpPath.length() - 1));

        Optional<Expression> expr = Optional.empty();
        if (ctx.whereClause() != null) {
            expr = Optional.of(getExpression(ctx.whereClause().booleanExpression()));
        }

        Map<String, String> filePropertiesMap = ImmutableMap.of();
        if (ctx.propertyClause() != null) {
            filePropertiesMap = visitPropertyClause(ctx.propertyClause());
        }

        Optional<BrokerDesc> brokerDesc = Optional.empty();
        if (ctx.withRemoteStorageSystem() != null) {
            brokerDesc = Optional.ofNullable(visitWithRemoteStorageSystem(ctx.withRemoteStorageSystem()));
        }
        return new ExportCommand(tableName, partitions, expr, path, filePropertiesMap, brokerDesc);
    }

    @Override
    public Map<String, String> visitPropertyClause(PropertyClauseContext ctx) {
        return ctx == null ? ImmutableMap.of() : visitPropertyItemList(ctx.fileProperties);
    }

    @Override
    public Map<String, String> visitPropertyItemList(PropertyItemListContext ctx) {
        if (ctx == null || ctx.properties == null) {
            return ImmutableMap.of();
        }
        Builder<String, String> propertiesMap = ImmutableMap.builder();
        for (PropertyItemContext argument : ctx.properties) {
            String key = parsePropertyKey(argument.key);
            String value = parsePropertyValue(argument.value);
            propertiesMap.put(key, value);
        }
        return propertiesMap.build();
    }

    @Override
    public BrokerDesc visitWithRemoteStorageSystem(WithRemoteStorageSystemContext ctx) {
        BrokerDesc brokerDesc = null;

        Map<String, String> brokerPropertiesMap = visitPropertyItemList(ctx.brokerProperties);

        if (ctx.S3() != null) {
            brokerDesc = new BrokerDesc("S3", StorageBackend.StorageType.S3, brokerPropertiesMap);
        } else if (ctx.HDFS() != null) {
            brokerDesc = new BrokerDesc("HDFS", StorageBackend.StorageType.HDFS, brokerPropertiesMap);
        } else if (ctx.LOCAL() != null) {
            brokerDesc = new BrokerDesc("HDFS", StorageBackend.StorageType.LOCAL, brokerPropertiesMap);
        } else if (ctx.BROKER() != null) {
            brokerDesc = new BrokerDesc(visitIdentifierOrText(ctx.brokerName), brokerPropertiesMap);
        }
        return brokerDesc;
    }

    /**
     * Visit multi-statements.
     */
    @Override
    public List<Pair<LogicalPlan, StatementContext>> visitMultiStatements(MultiStatementsContext ctx) {
        List<Pair<LogicalPlan, StatementContext>> logicalPlans = Lists.newArrayList();
        for (org.apache.doris.nereids.DorisParser.StatementContext statement : ctx.statement()) {
            StatementContext statementContext = new StatementContext();
            ConnectContext connectContext = ConnectContext.get();
            if (connectContext != null) {
                connectContext.setStatementContext(statementContext);
                statementContext.setConnectContext(connectContext);
            }
            logicalPlans.add(Pair.of(
                    ParserUtils.withOrigin(ctx, () -> (LogicalPlan) visit(statement)), statementContext));
            List<Placeholder> params = new ArrayList<>(tokenPosToParameters.values());
            statementContext.setPlaceholders(params);
            tokenPosToParameters.clear();
        }
        return logicalPlans;
    }

    /**
     * Visit load-statements.
     */
    @Override
    public LogicalPlan visitLoad(DorisParser.LoadContext ctx) {

        BulkStorageDesc bulkDesc = null;
        if (ctx.withRemoteStorageSystem() != null) {
            Map<String, String> bulkProperties =
                    new HashMap<>(visitPropertyItemList(ctx.withRemoteStorageSystem().brokerProperties));
            if (ctx.withRemoteStorageSystem().S3() != null) {
                bulkDesc = new BulkStorageDesc("S3", BulkStorageDesc.StorageType.S3, bulkProperties);
            } else if (ctx.withRemoteStorageSystem().HDFS() != null) {
                bulkDesc = new BulkStorageDesc("HDFS", BulkStorageDesc.StorageType.HDFS, bulkProperties);
            } else if (ctx.withRemoteStorageSystem().LOCAL() != null) {
                bulkDesc = new BulkStorageDesc("LOCAL_HDFS", BulkStorageDesc.StorageType.LOCAL, bulkProperties);
            } else if (ctx.withRemoteStorageSystem().BROKER() != null
                    && ctx.withRemoteStorageSystem().identifierOrText().getText() != null) {
                bulkDesc = new BulkStorageDesc(ctx.withRemoteStorageSystem().identifierOrText().getText(),
                        bulkProperties);
            }
        }
        ImmutableList.Builder<BulkLoadDataDesc> dataDescriptions = new ImmutableList.Builder<>();
        List<String> labelParts = visitMultipartIdentifier(ctx.lableName);
        String labelName = null;
        String labelDbName = null;
        if (ConnectContext.get().getDatabase().isEmpty() && labelParts.size() == 1) {
            throw new AnalysisException("Current database is not set.");
        } else if (labelParts.size() == 1) {
            labelName = labelParts.get(0);
        } else if (labelParts.size() == 2) {
            labelDbName = labelParts.get(0);
            labelName = labelParts.get(1);
        } else if (labelParts.size() == 3) {
            labelDbName = labelParts.get(1);
            labelName = labelParts.get(2);
        } else {
            throw new AnalysisException("labelParts in load should be [ctl.][db.]label");
        }

        for (DorisParser.DataDescContext ddc : ctx.dataDescs) {
            List<String> nameParts = Lists.newArrayList();
            if (labelDbName != null) {
                nameParts.add(labelDbName);
            }
            nameParts.add(ddc.targetTableName.getText());
            List<String> tableName = RelationUtil.getQualifierName(ConnectContext.get(), nameParts);
            List<String> colNames = (ddc.columns == null ? ImmutableList.of() : visitIdentifierList(ddc.columns));
            List<String> columnsFromPath = (ddc.columnsFromPath == null ? ImmutableList.of()
                        : visitIdentifierList(ddc.columnsFromPath.identifierList()));
            List<String> partitions = ddc.partition == null ? ImmutableList.of() : visitIdentifierList(ddc.partition);
            // TODO: multi location
            List<String> multiFilePaths = new ArrayList<>();
            for (Token filePath : ddc.filePaths) {
                multiFilePaths.add(filePath.getText().substring(1, filePath.getText().length() - 1));
            }
            List<String> filePaths = ddc.filePath == null ? ImmutableList.of() : multiFilePaths;
            Map<String, Expression> colMappings;
            if (ddc.columnMapping == null) {
                colMappings = ImmutableMap.of();
            } else {
                colMappings = new HashMap<>();
                for (DorisParser.MappingExprContext mappingExpr : ddc.columnMapping.mappingSet) {
                    colMappings.put(mappingExpr.mappingCol.getText(), getExpression(mappingExpr.expression()));
                }
            }

            LoadTask.MergeType mergeType = ddc.mergeType() == null ? LoadTask.MergeType.APPEND
                        : LoadTask.MergeType.valueOf(ddc.mergeType().getText());

            Optional<String> fileFormat = ddc.format == null ? Optional.empty()
                    : Optional.of(visitIdentifierOrText(ddc.format));
            Optional<String> separator = ddc.separator == null ? Optional.empty() : Optional.of(ddc.separator.getText()
                        .substring(1, ddc.separator.getText().length() - 1));
            Optional<String> comma = ddc.comma == null ? Optional.empty() : Optional.of(ddc.comma.getText()
                        .substring(1, ddc.comma.getText().length() - 1));
            Map<String, String> dataProperties = ddc.propertyClause() == null ? new HashMap<>()
                        : visitPropertyClause(ddc.propertyClause());
            dataDescriptions.add(new BulkLoadDataDesc(
                    tableName,
                    partitions,
                    filePaths,
                    colNames,
                    columnsFromPath,
                    colMappings,
                    new BulkLoadDataDesc.FileFormatDesc(separator, comma, fileFormat),
                    false,
                    ddc.preFilter == null ? Optional.empty() : Optional.of(getExpression(ddc.preFilter.expression())),
                    ddc.where == null ? Optional.empty() : Optional.of(getExpression(ddc.where.booleanExpression())),
                    mergeType,
                    ddc.deleteOn == null ? Optional.empty() : Optional.of(getExpression(ddc.deleteOn.expression())),
                    ddc.sequenceColumn == null ? Optional.empty()
                            : Optional.of(ddc.sequenceColumn.identifier().getText()), dataProperties));
        }
        Map<String, String> properties = Collections.emptyMap();
        if (ctx.propertyClause() != null) {
            properties = visitPropertyItemList(ctx.propertyClause().propertyItemList());
        }
        String commentSpec = ctx.commentSpec() == null ? "''" : ctx.commentSpec().STRING_LITERAL().getText();
        String comment =
                LogicalPlanBuilderAssistant.escapeBackSlash(commentSpec.substring(1, commentSpec.length() - 1));
        return new LoadCommand(labelName, dataDescriptions.build(), bulkDesc, properties, comment);
    }

    /* ********************************************************************************************
     * Plan parsing
     * ******************************************************************************************** */

    /**
     * process lateral view, add a {@link org.apache.doris.nereids.trees.plans.logical.LogicalGenerate} on plan.
     */
    protected LogicalPlan withGenerate(LogicalPlan plan, LateralViewContext ctx) {
        if (ctx.LATERAL() == null) {
            return plan;
        }
        String generateName = ctx.tableName.getText();
        // if later view explode map type, we need to add a project to convert map to struct
        String columnName = ctx.columnNames.get(0).getText();
        List<String> expandColumnNames = Lists.newArrayList();
        if (ctx.columnNames.size() > 1) {
            columnName = ConnectContext.get() != null
                    ? ConnectContext.get().getStatementContext().generateColumnName() : "expand_cols";
            expandColumnNames = ctx.columnNames.stream()
                    .map(RuleContext::getText).collect(ImmutableList.toImmutableList());
        }
        String functionName = ctx.functionName.getText();
        List<Expression> arguments = ctx.expression().stream()
                .<Expression>map(this::typedVisit)
                .collect(ImmutableList.toImmutableList());
        Function unboundFunction = new UnboundFunction(functionName, arguments);
        return new LogicalGenerate<>(ImmutableList.of(unboundFunction),
                ImmutableList.of(new UnboundSlot(generateName, columnName)), ImmutableList.of(expandColumnNames), plan);
    }

    /**
     * process CTE and store the results in a logical plan node LogicalCTE
     */
    private LogicalPlan withCte(LogicalPlan plan, CteContext ctx) {
        if (ctx == null) {
            return plan;
        }
        return new LogicalCTE<>((List) visit(ctx.aliasQuery(), LogicalSubQueryAlias.class), plan);
    }

    /**
     * process CTE's alias queries and column aliases
     */
    @Override
    public LogicalSubQueryAlias<Plan> visitAliasQuery(AliasQueryContext ctx) {
        return ParserUtils.withOrigin(ctx, () -> {
            LogicalPlan queryPlan = plan(ctx.query());
            Optional<List<String>> columnNames = optionalVisit(ctx.columnAliases(), () ->
                    ctx.columnAliases().identifier().stream()
                    .map(RuleContext::getText)
                    .collect(ImmutableList.toImmutableList())
            );
            return new LogicalSubQueryAlias<>(ctx.identifier().getText(), columnNames, queryPlan);
        });
    }

    /**
     * process LoadProperty in routine load
     */
    public LoadProperty visitLoadProperty(LoadPropertyContext ctx) {
        LoadProperty loadProperty = null;
        if (ctx instanceof SeparatorContext) {
            String separator = stripQuotes(((SeparatorContext) ctx).STRING_LITERAL().getText());
            loadProperty = new LoadSeparator(separator);
        } else if (ctx instanceof ImportColumnsContext) {
            List<LoadColumnDesc> descList = new ArrayList<>();
            for (DorisParser.ImportColumnDescContext loadColumnDescCtx : ((ImportColumnsContext) ctx)
                    .importColumnsStatement().importColumnDesc()) {
                LoadColumnDesc desc;
                if (loadColumnDescCtx.booleanExpression() != null) {
                    desc = new LoadColumnDesc(loadColumnDescCtx.name.getText(),
                        getExpression(loadColumnDescCtx.booleanExpression()));
                } else {
                    desc = new LoadColumnDesc(loadColumnDescCtx.name.getText());
                }
                descList.add(desc);
            }
            loadProperty = new LoadColumnClause(descList);
        } else if (ctx instanceof ImportDeleteOnContext) {
            loadProperty = new LoadDeleteOnClause(getExpression(((ImportDeleteOnContext) ctx)
                    .importDeleteOnStatement().booleanExpression()));
        } else if (ctx instanceof ImportPartitionsContext) {
            Pair<Boolean, List<String>> partitionSpec = visitPartitionSpec(
                    ((ImportPartitionsContext) ctx).partitionSpec());
            loadProperty = new LoadPartitionNames(partitionSpec.first, partitionSpec.second);
        } else if (ctx instanceof ImportPrecedingFilterContext) {
            loadProperty = new LoadWhereClause(getExpression(((ImportPrecedingFilterContext) ctx)
                    .importPrecedingFilterStatement().booleanExpression()), true);
        } else if (ctx instanceof ImportSequenceContext) {
            loadProperty = new LoadSequenceClause(((ImportSequenceContext) ctx)
                    .importSequenceStatement().identifier().getText());
        } else if (ctx instanceof ImportWhereContext) {
            loadProperty = new LoadWhereClause(getExpression(((ImportWhereContext) ctx)
                    .importWhereStatement().booleanExpression()), false);
        }
        return loadProperty;
    }

    @Override
    public LogicalPlan visitCreateRoutineLoad(CreateRoutineLoadContext ctx) {
        List<String> labelParts = visitMultipartIdentifier(ctx.label);
        String labelName = null;
        String labelDbName = null;
        if (ConnectContext.get().getDatabase().isEmpty() && labelParts.size() == 1) {
            throw new AnalysisException("Current database is not set.");
        } else if (labelParts.size() == 1) {
            labelName = labelParts.get(0);
        } else if (labelParts.size() == 2) {
            labelDbName = labelParts.get(0);
            labelName = labelParts.get(1);
        } else if (labelParts.size() == 3) {
            labelDbName = labelParts.get(1);
            labelName = labelParts.get(2);
        } else {
            throw new AnalysisException("labelParts in load should be [ctl.][db.]label");
        }
        LabelNameInfo jobLabelInfo = new LabelNameInfo(labelDbName, labelName);
        String tableName = null;
        if (ctx.table != null) {
            tableName = ctx.table.getText();
        }
        Map<String, String> properties = ctx.propertyClause() != null
                // NOTICE: we should not generate immutable map here, because it will be modified when analyzing.
                ? Maps.newHashMap(visitPropertyClause(ctx.propertyClause()))
                : Maps.newHashMap();
        String type = ctx.type.getText();
        Map<String, String> customProperties = ctx.customProperties != null
                // NOTICE: we should not generate immutable map here, because it will be modified when analyzing.
                ? Maps.newHashMap(visitPropertyItemList(ctx.customProperties))
                : Maps.newHashMap();
        LoadTask.MergeType mergeType = LoadTask.MergeType.APPEND;
        if (ctx.WITH() != null) {
            if (ctx.DELETE() != null) {
                mergeType = LoadTask.MergeType.DELETE;
            } else if (ctx.MERGE() != null) {
                mergeType = LoadTask.MergeType.MERGE;
            }
        }
        String comment = visitCommentSpec(ctx.commentSpec());
        Map<String, LoadProperty> loadPropertyMap = new HashMap<>();
        for (DorisParser.LoadPropertyContext oneLoadPropertyCOntext : ctx.loadProperty()) {
            LoadProperty loadProperty = visitLoadProperty(oneLoadPropertyCOntext);
            if (loadProperty == null) {
                throw new AnalysisException("invalid clause of routine load");
            }
            if (loadPropertyMap.get(loadProperty.getClass().getName()) != null) {
                throw new AnalysisException("repeat setting of clause load property: "
                    + loadProperty.getClass().getName());
            } else {
                loadPropertyMap.put(loadProperty.getClass().getName(), loadProperty);
            }
        }
        CreateRoutineLoadInfo createRoutineLoadInfo = new CreateRoutineLoadInfo(jobLabelInfo, tableName,
                loadPropertyMap, properties, type, customProperties, mergeType, comment);
        return new CreateRoutineLoadCommand(createRoutineLoadInfo);

    }

    @Override
    public Command visitCreateRowPolicy(CreateRowPolicyContext ctx) {
        FilterType filterType = FilterType.of(ctx.type.getText());
        List<String> nameParts = visitMultipartIdentifier(ctx.table);
        return new CreatePolicyCommand(PolicyTypeEnum.ROW, ctx.name.getText(),
                ctx.EXISTS() != null, nameParts, Optional.of(filterType),
                ctx.user == null ? null : visitUserIdentify(ctx.user),
                ctx.roleName == null ? null : ctx.roleName.getText(),
                Optional.of(getExpression(ctx.booleanExpression())), ImmutableMap.of());
    }

    @Override
    public String visitIdentifierOrText(DorisParser.IdentifierOrTextContext ctx) {
        if (ctx.STRING_LITERAL() != null) {
            return ctx.STRING_LITERAL().getText().substring(1, ctx.STRING_LITERAL().getText().length() - 1);
        } else {
            return ctx.identifier().getText();
        }
    }

    @Override
    public UserIdentity visitUserIdentify(UserIdentifyContext ctx) {
        String user = visitIdentifierOrText(ctx.user);
        String host = null;
        if (ctx.host != null) {
            host = visitIdentifierOrText(ctx.host);
        }
        if (host == null) {
            host = "%";
        }
        boolean isDomain = ctx.LEFT_PAREN() != null;
        return new UserIdentity(user, host, isDomain);
    }

    @Override
    public LogicalPlan visitQuery(QueryContext ctx) {
        return ParserUtils.withOrigin(ctx, () -> {
            // TODO: need to add withQueryResultClauses and withCTE
            LogicalPlan query = plan(ctx.queryTerm());
            query = withCte(query, ctx.cte());
            return withQueryOrganization(query, ctx.queryOrganization());
        });
    }

    @Override
    public LogicalPlan visitSetOperation(SetOperationContext ctx) {
        return ParserUtils.withOrigin(ctx, () -> {

            if (ctx.UNION() != null) {
                Qualifier qualifier = getQualifier(ctx);
                List<QueryTermContext> contexts = Lists.newArrayList(ctx.right);
                QueryTermContext current = ctx.left;
                while (true) {
                    if (current instanceof SetOperationContext
                            && getQualifier((SetOperationContext) current) == qualifier
                            && ((SetOperationContext) current).UNION() != null) {
                        contexts.add(((SetOperationContext) current).right);
                        current = ((SetOperationContext) current).left;
                    } else {
                        contexts.add(current);
                        break;
                    }
                }
                Collections.reverse(contexts);
                List<LogicalPlan> logicalPlans = contexts.stream().map(this::plan).collect(Collectors.toList());
                return reduceToLogicalPlanTree(0, logicalPlans.size() - 1, logicalPlans, qualifier);
            } else {
                LogicalPlan leftQuery = plan(ctx.left);
                LogicalPlan rightQuery = plan(ctx.right);
                Qualifier qualifier = getQualifier(ctx);

                List<Plan> newChildren = ImmutableList.of(leftQuery, rightQuery);
                LogicalPlan plan;
                if (ctx.UNION() != null) {
                    plan = new LogicalUnion(qualifier, newChildren);
                } else if (ctx.EXCEPT() != null || ctx.MINUS() != null) {
                    plan = new LogicalExcept(qualifier, newChildren);
                } else if (ctx.INTERSECT() != null) {
                    plan = new LogicalIntersect(qualifier, newChildren);
                } else {
                    throw new ParseException("not support", ctx);
                }
                return plan;
            }
        });
    }

    private Qualifier getQualifier(SetOperationContext ctx) {
        if (ctx.setQuantifier() == null || ctx.setQuantifier().DISTINCT() != null) {
            return Qualifier.DISTINCT;
        } else {
            return Qualifier.ALL;
        }
    }

    private static LogicalPlan logicalPlanCombiner(LogicalPlan left, LogicalPlan right, Qualifier qualifier) {
        return new LogicalUnion(qualifier, ImmutableList.of(left, right));
    }

    /**
     * construct avl union tree
     */
    public static LogicalPlan reduceToLogicalPlanTree(int low, int high,
            List<LogicalPlan> logicalPlans, Qualifier qualifier) {
        switch (high - low) {
            case 0:
                return logicalPlans.get(low);
            case 1:
                return logicalPlanCombiner(logicalPlans.get(low), logicalPlans.get(high), qualifier);
            default:
                int mid = low + (high - low) / 2;
                return logicalPlanCombiner(
                        reduceToLogicalPlanTree(low, mid, logicalPlans, qualifier),
                        reduceToLogicalPlanTree(mid + 1, high, logicalPlans, qualifier),
                        qualifier
                );
        }
    }

    @Override
    public LogicalPlan visitSubquery(SubqueryContext ctx) {
        return ParserUtils.withOrigin(ctx, () -> plan(ctx.query()));
    }

    @Override
    public LogicalPlan visitRegularQuerySpecification(RegularQuerySpecificationContext ctx) {
        return ParserUtils.withOrigin(ctx, () -> {
            SelectClauseContext selectCtx = ctx.selectClause();
            LogicalPlan selectPlan;
            LogicalPlan relation;
            if (ctx.fromClause() == null) {
                relation = new UnboundOneRowRelation(StatementScopeIdGenerator.newRelationId(),
                        ImmutableList.of(new UnboundAlias(Literal.of(0))));
            } else {
                relation = visitFromClause(ctx.fromClause());
            }
            if (ctx.intoClause() != null && !ConnectContext.get().isRunProcedure()) {
                throw new ParseException("Only procedure supports insert into variables", selectCtx);
            }
            selectPlan = withSelectQuerySpecification(
                    ctx, relation,
                    selectCtx,
                    Optional.ofNullable(ctx.whereClause()),
                    Optional.ofNullable(ctx.aggClause()),
                    Optional.ofNullable(ctx.havingClause()),
                    Optional.ofNullable(ctx.qualifyClause()));
            selectPlan = withQueryOrganization(selectPlan, ctx.queryOrganization());
            if ((selectHintMap == null) || selectHintMap.isEmpty()) {
                return selectPlan;
            }
            List<ParserRuleContext> selectHintContexts = Lists.newArrayList();
            for (Integer key : selectHintMap.keySet()) {
                if (key > selectCtx.getStart().getStopIndex() && key < selectCtx.getStop().getStartIndex()) {
                    selectHintContexts.add(selectHintMap.get(key));
                }
            }
            return withSelectHint(selectPlan, selectHintContexts);
        });
    }

    @Override
    public LogicalPlan visitInlineTable(InlineTableContext ctx) {
        List<List<NamedExpression>> values = ctx.rowConstructor().stream()
                .map(this::visitRowConstructor)
                .collect(ImmutableList.toImmutableList());
        return new LogicalInlineTable(values);
    }

    /**
     * Create an aliased table reference. This is typically used in FROM clauses.
     */
    protected LogicalPlan withTableAlias(LogicalPlan plan, TableAliasContext ctx) {
        if (ctx.strictIdentifier() == null) {
            return plan;
        }
        return ParserUtils.withOrigin(ctx.strictIdentifier(), () -> {
            String alias = ctx.strictIdentifier().getText();
            if (null != ctx.identifierList()) {
                throw new ParseException("Do not implemented", ctx);
                // TODO: multi-colName
            }
            return new LogicalSubQueryAlias<>(alias, plan);
        });
    }

    @Override
    public LogicalPlan visitTableName(TableNameContext ctx) {
        List<String> nameParts = visitMultipartIdentifier(ctx.multipartIdentifier());
        List<String> partitionNames = new ArrayList<>();
        boolean isTempPart = false;
        if (ctx.specifiedPartition() != null) {
            isTempPart = ctx.specifiedPartition().TEMPORARY() != null;
            if (ctx.specifiedPartition().identifier() != null) {
                partitionNames.add(ctx.specifiedPartition().identifier().getText());
            } else {
                partitionNames.addAll(visitIdentifierList(ctx.specifiedPartition().identifierList()));
            }
        }

        Optional<String> indexName = Optional.empty();
        if (ctx.materializedViewName() != null) {
            indexName = Optional.ofNullable(ctx.materializedViewName().indexName.getText());
        }

        List<Long> tabletIdLists = new ArrayList<>();
        if (ctx.tabletList() != null) {
            ctx.tabletList().tabletIdList.stream().forEach(tabletToken -> {
                tabletIdLists.add(Long.parseLong(tabletToken.getText()));
            });
        }

        final List<String> relationHints;
        if (ctx.relationHint() != null) {
            relationHints = typedVisit(ctx.relationHint());
        } else {
            relationHints = ImmutableList.of();
        }

        TableScanParams scanParams = null;
        if (ctx.optScanParams() != null) {
            Map<String, String> map = visitPropertyItemList(ctx.optScanParams().properties);
            scanParams = new TableScanParams(ctx.optScanParams().funcName.getText(), map);
        }

        TableSnapshot tableSnapshot = null;
        if (ctx.tableSnapshot() != null) {
            if (ctx.tableSnapshot().TIME() != null) {
                tableSnapshot = new TableSnapshot(stripQuotes(ctx.tableSnapshot().time.getText()));
            } else {
                tableSnapshot = new TableSnapshot(Long.parseLong(ctx.tableSnapshot().version.getText()));
            }
        }

        TableSample tableSample = ctx.sample() == null ? null : (TableSample) visit(ctx.sample());
        UnboundRelation relation = new UnboundRelation(StatementScopeIdGenerator.newRelationId(),
                nameParts, partitionNames, isTempPart, tabletIdLists, relationHints,
                Optional.ofNullable(tableSample), indexName, scanParams, Optional.ofNullable(tableSnapshot));

        LogicalPlan checkedRelation = LogicalPlanBuilderAssistant.withCheckPolicy(relation);
        LogicalPlan plan = withTableAlias(checkedRelation, ctx.tableAlias());
        for (LateralViewContext lateralViewContext : ctx.lateralView()) {
            plan = withGenerate(plan, lateralViewContext);
        }
        return plan;
    }

    public static String stripQuotes(String str) {
        if ((str.charAt(0) == '\'' && str.charAt(str.length() - 1) == '\'')
                || (str.charAt(0) == '\"' && str.charAt(str.length() - 1) == '\"')) {
            str = str.substring(1, str.length() - 1);
        }
        return str;
    }

    @Override
    public LogicalPlan visitShowEncryptKeys(ShowEncryptKeysContext ctx) {
        String dbName = null;
        if (ctx.database != null) {
            List<String> nameParts = visitMultipartIdentifier(ctx.database);
            dbName = nameParts.get(0); // only one entry possible
        }

        String likeString = null;
        if (ctx.LIKE() != null) {
            likeString = stripQuotes(ctx.STRING_LITERAL().getText());
        }
        return new ShowEncryptKeysCommand(dbName, likeString);
    }

    @Override
    public LogicalPlan visitAliasedQuery(AliasedQueryContext ctx) {
        if (ctx.tableAlias().getText().equals("")) {
            throw new ParseException("Every derived table must have its own alias", ctx);
        }
        LogicalPlan plan = withTableAlias(visitQuery(ctx.query()), ctx.tableAlias());
        for (LateralViewContext lateralViewContext : ctx.lateralView()) {
            plan = withGenerate(plan, lateralViewContext);
        }
        return plan;
    }

    @Override
    public LogicalPlan visitTableValuedFunction(TableValuedFunctionContext ctx) {
        return ParserUtils.withOrigin(ctx, () -> {
            String functionName = ctx.tvfName.getText();

            Map<String, String> map = visitPropertyItemList(ctx.properties);
            LogicalPlan relation = new UnboundTVFRelation(StatementScopeIdGenerator.newRelationId(),
                    functionName, new Properties(map));
            return withTableAlias(relation, ctx.tableAlias());
        });
    }

    /**
     * Create a star (i.e. all) expression; this selects all elements (in the specified object).
     * Both un-targeted (global) and targeted aliases are supported.
     */
    @Override
    public Expression visitStar(StarContext ctx) {
        return ParserUtils.withOrigin(ctx, () -> {
            final QualifiedNameContext qualifiedNameContext = ctx.qualifiedName();
            List<String> target;
            if (qualifiedNameContext != null) {
                target = qualifiedNameContext.identifier()
                        .stream()
                        .map(RuleContext::getText)
                        .collect(ImmutableList.toImmutableList());
            } else {
                target = ImmutableList.of();
            }
            List<ExceptOrReplaceContext> exceptOrReplaceList = ctx.exceptOrReplace();
            if (exceptOrReplaceList != null && !exceptOrReplaceList.isEmpty()) {
                List<NamedExpression> finalExpectSlots = ImmutableList.of();
                List<NamedExpression> finalReplacedAlias = ImmutableList.of();
                for (ExceptOrReplaceContext exceptOrReplace : exceptOrReplaceList) {
                    if (exceptOrReplace instanceof ExceptContext) {
                        if (!finalExpectSlots.isEmpty()) {
                            throw new ParseException("only one except clause is supported", ctx);
                        }
                        ExceptContext exceptContext = (ExceptContext) exceptOrReplace;
                        List<NamedExpression> expectSlots = getNamedExpressions(exceptContext.namedExpressionSeq());
                        boolean allSlots = expectSlots.stream().allMatch(UnboundSlot.class::isInstance);
                        if (expectSlots.isEmpty() || !allSlots) {
                            throw new ParseException(
                                    "only column name is supported in except clause", ctx);
                        }
                        finalExpectSlots = expectSlots;
                    } else if (exceptOrReplace instanceof ReplaceContext) {
                        if (!finalReplacedAlias.isEmpty()) {
                            throw new ParseException("only one replace clause is supported", ctx);
                        }
                        ReplaceContext replaceContext = (ReplaceContext) exceptOrReplace;
                        List<NamedExpression> expectAlias = getNamedExpressions(replaceContext.namedExpressionSeq());
                        boolean allAlias = expectAlias.stream()
                                .allMatch(e -> e instanceof UnboundAlias
                                        && ((UnboundAlias) e).getAlias().isPresent());
                        if (expectAlias.isEmpty() || !allAlias) {
                            throw new ParseException(
                                    "only alias is supported in select-replace clause", ctx);
                        }
                        finalReplacedAlias = expectAlias;
                    } else {
                        throw new ParseException("Unsupported except or replace clause: " + exceptOrReplace.getText(),
                                ctx);
                    }
                }
                return new UnboundStar(target, finalExpectSlots, finalReplacedAlias);
            } else {
                return new UnboundStar(target);
            }
        });
    }

    /**
     * Create an aliased expression if an alias is specified. Both single and multi-aliases are
     * supported.
     */
    @Override
    public NamedExpression visitNamedExpression(NamedExpressionContext ctx) {
        return ParserUtils.withOrigin(ctx, () -> {
            Expression expression = getExpression(ctx.expression());
            if (ctx.identifierOrText() == null) {
                if (expression instanceof NamedExpression) {
                    return (NamedExpression) expression;
                } else {
                    return new UnboundAlias(expression);
                }
            }
            String alias = visitIdentifierOrText(ctx.identifierOrText());
            return new UnboundAlias(expression, alias);
        });
    }

    @Override
    public Expression visitSystemVariable(SystemVariableContext ctx) {
        VariableType type = null;
        if (ctx.kind == null) {
            type = VariableType.DEFAULT;
        } else if (ctx.kind.getType() == DorisParser.SESSION) {
            type = VariableType.SESSION;
        } else if (ctx.kind.getType() == DorisParser.GLOBAL) {
            type = VariableType.GLOBAL;
        }
        if (type == null) {
            throw new ParseException("Unsupported system variable: " + ctx.getText(), ctx);
        }
        return new UnboundVariable(ctx.identifier().getText(), type);
    }

    @Override
    public Expression visitUserVariable(UserVariableContext ctx) {
        return new UnboundVariable(ctx.identifierOrText().getText(), VariableType.USER);
    }

    /**
     * Create a comparison expression. This compares two expressions. The following comparison
     * operators are supported:
     * - Equal: '=' or '=='
     * - Null-safe Equal: '<=>'
     * - Not Equal: '<>' or '!='
     * - Less than: '<'
     * - Less then or Equal: '<='
     * - Greater than: '>'
     * - Greater then or Equal: '>='
     */
    @Override
    public Expression visitComparison(ComparisonContext ctx) {
        return ParserUtils.withOrigin(ctx, () -> {
            Expression left = getExpression(ctx.left);
            Expression right = getExpression(ctx.right);
            TerminalNode operator = (TerminalNode) ctx.comparisonOperator().getChild(0);
            switch (operator.getSymbol().getType()) {
                case DorisParser.EQ:
                    return new EqualTo(left, right);
                case DorisParser.NEQ:
                    return new Not(new EqualTo(left, right));
                case DorisParser.LT:
                    return new LessThan(left, right);
                case DorisParser.GT:
                    return new GreaterThan(left, right);
                case DorisParser.LTE:
                    return new LessThanEqual(left, right);
                case DorisParser.GTE:
                    return new GreaterThanEqual(left, right);
                case DorisParser.NSEQ:
                    return new NullSafeEqual(left, right);
                default:
                    throw new ParseException("Unsupported comparison expression: "
                        + operator.getSymbol().getText(), ctx);
            }
        });
    }

    /**
     * Create a not expression.
     * format: NOT Expression
     * for example:
     * not 1
     * not 1=1
     */
    @Override
    public Expression visitLogicalNot(LogicalNotContext ctx) {
        return ParserUtils.withOrigin(ctx, () -> new Not(getExpression(ctx.booleanExpression())));
    }

    @Override
    public Expression visitLogicalBinary(LogicalBinaryContext ctx) {
        return ParserUtils.withOrigin(ctx, () -> {
            // Code block copy from Spark
            // sql/catalyst/src/main/scala/org/apache/spark/sql/catalyst/parser/AstBuilder.scala

            // Collect all similar left hand contexts.
            List<BooleanExpressionContext> contexts = Lists.newArrayList(ctx.right);
            BooleanExpressionContext current = ctx.left;
            while (true) {
                if (current instanceof LogicalBinaryContext
                        && ((LogicalBinaryContext) current).operator.getType() == ctx.operator.getType()) {
                    contexts.add(((LogicalBinaryContext) current).right);
                    current = ((LogicalBinaryContext) current).left;
                } else {
                    contexts.add(current);
                    break;
                }
            }
            // Reverse the contexts to have them in the same sequence as in the SQL statement & turn them
            // into expressions.
            Collections.reverse(contexts);
            List<Expression> expressions = contexts.stream().map(this::getExpression).collect(Collectors.toList());
            if (ctx.operator.getType() == DorisParser.AND) {
                return new And(expressions);
            } else if (ctx.operator.getType() == DorisParser.OR) {
                return new Or(expressions);
            } else {
                // Create a balanced tree.
                return reduceToExpressionTree(0, expressions.size() - 1, expressions, ctx);
            }
        });
    }

    @Override
    public Expression visitLambdaExpression(LambdaExpressionContext ctx) {
        ImmutableList<String> args = ctx.args.stream()
                .map(RuleContext::getText)
                .collect(ImmutableList.toImmutableList());
        Expression body = (Expression) visit(ctx.body);
        return new Lambda(args, body);
    }

    private Expression expressionCombiner(Expression left, Expression right, LogicalBinaryContext ctx) {
        switch (ctx.operator.getType()) {
            case DorisParser.LOGICALAND:
            case DorisParser.AND:
                return new And(left, right);
            case DorisParser.OR:
                return new Or(left, right);
            case DorisParser.XOR:
                return new Xor(left, right);
            default:
                throw new ParseException("Unsupported logical binary type: " + ctx.operator.getText(), ctx);
        }
    }

    private Expression reduceToExpressionTree(int low, int high,
            List<Expression> expressions, LogicalBinaryContext ctx) {
        switch (high - low) {
            case 0:
                return expressions.get(low);
            case 1:
                return expressionCombiner(expressions.get(low), expressions.get(high), ctx);
            default:
                int mid = low + (high - low) / 2;
                return expressionCombiner(
                        reduceToExpressionTree(low, mid, expressions, ctx),
                        reduceToExpressionTree(mid + 1, high, expressions, ctx),
                        ctx
                );
        }
    }

    /**
     * Create a predicated expression. A predicated expression is a normal expression with a
     * predicate attached to it, for example:
     * {{{
     * a + 1 IS NULL
     * }}}
     */
    @Override
    public Expression visitPredicated(PredicatedContext ctx) {
        return ParserUtils.withOrigin(ctx, () -> {
            Expression e = getExpression(ctx.valueExpression());
            return ctx.predicate() == null ? e : withPredicate(e, ctx.predicate());
        });
    }

    @Override
    public Expression visitArithmeticUnary(ArithmeticUnaryContext ctx) {
        return ParserUtils.withOrigin(ctx, () -> {
            Expression e = typedVisit(ctx.valueExpression());
            switch (ctx.operator.getType()) {
                case DorisParser.PLUS:
                    return e;
                case DorisParser.SUBTRACT:
                    IntegerLiteral zero = new IntegerLiteral(0);
                    return new Subtract(zero, e);
                case DorisParser.TILDE:
                    return new BitNot(e);
                default:
                    throw new ParseException("Unsupported arithmetic unary type: " + ctx.operator.getText(), ctx);
            }
        });
    }

    @Override
    public Expression visitBitOperation(BitOperationContext ctx) {
        return ParserUtils.withOrigin(ctx, () -> {
            Expression left = getExpression(ctx.left);
            Expression right = getExpression(ctx.right);
            if (ctx.operator.getType() == DorisParser.BITAND) {
                return new BitAnd(left, right);
            } else if (ctx.operator.getType() == DorisParser.BITOR) {
                return new BitOr(left, right);
            } else if (ctx.operator.getType() == DorisParser.BITXOR) {
                return new BitXor(left, right);
            }
            throw new ParseException(" not supported", ctx);
        });
    }

    @Override
    public Expression visitArithmeticBinary(ArithmeticBinaryContext ctx) {
        return ParserUtils.withOrigin(ctx, () -> {
            Expression left = getExpression(ctx.left);
            Expression right = getExpression(ctx.right);

            int type = ctx.operator.getType();
            if (left instanceof Interval) {
                if (type != DorisParser.PLUS) {
                    throw new ParseException("Only supported: " + Operator.ADD, ctx);
                }
                Interval interval = (Interval) left;
                return new TimestampArithmetic(Operator.ADD, right, interval.value(), interval.timeUnit());
            }

            if (right instanceof Interval) {
                Operator op;
                if (type == DorisParser.PLUS) {
                    op = Operator.ADD;
                } else if (type == DorisParser.SUBTRACT) {
                    op = Operator.SUBTRACT;
                } else {
                    throw new ParseException("Only supported: " + Operator.ADD + " and " + Operator.SUBTRACT, ctx);
                }
                Interval interval = (Interval) right;
                return new TimestampArithmetic(op, left, interval.value(), interval.timeUnit());
            }

            return ParserUtils.withOrigin(ctx, () -> {
                switch (type) {
                    case DorisParser.ASTERISK:
                        return new Multiply(left, right);
                    case DorisParser.SLASH:
                        return new Divide(left, right);
                    case DorisParser.MOD:
                        return new Mod(left, right);
                    case DorisParser.PLUS:
                        return new Add(left, right);
                    case DorisParser.SUBTRACT:
                        return new Subtract(left, right);
                    case DorisParser.DIV:
                        return new IntegralDivide(left, right);
                    case DorisParser.HAT:
                        return new BitXor(left, right);
                    case DorisParser.PIPE:
                        return new BitOr(left, right);
                    case DorisParser.AMPERSAND:
                        return new BitAnd(left, right);
                    default:
                        throw new ParseException(
                                "Unsupported arithmetic binary type: " + ctx.operator.getText(), ctx);
                }
            });
        });
    }

    @Override
    public Expression visitTimestampdiff(TimestampdiffContext ctx) {
        Expression start = (Expression) visit(ctx.startTimestamp);
        Expression end = (Expression) visit(ctx.endTimestamp);
        String unit = ctx.unit.getText();
        if ("YEAR".equalsIgnoreCase(unit)) {
            return new YearsDiff(end, start);
        } else if ("MONTH".equalsIgnoreCase(unit)) {
            return new MonthsDiff(end, start);
        } else if ("WEEK".equalsIgnoreCase(unit)) {
            return new WeeksDiff(end, start);
        } else if ("DAY".equalsIgnoreCase(unit)) {
            return new DaysDiff(end, start);
        } else if ("HOUR".equalsIgnoreCase(unit)) {
            return new HoursDiff(end, start);
        } else if ("MINUTE".equalsIgnoreCase(unit)) {
            return new MinutesDiff(end, start);
        } else if ("SECOND".equalsIgnoreCase(unit)) {
            return new SecondsDiff(end, start);
        }
        throw new ParseException("Unsupported time stamp diff time unit: " + unit
                + ", supported time unit: YEAR/MONTH/WEEK/DAY/HOUR/MINUTE/SECOND", ctx);

    }

    @Override
    public Expression visitTimestampadd(TimestampaddContext ctx) {
        Expression start = (Expression) visit(ctx.startTimestamp);
        Expression end = (Expression) visit(ctx.endTimestamp);
        String unit = ctx.unit.getText();
        if ("YEAR".equalsIgnoreCase(unit)) {
            return new YearsAdd(end, start);
        } else if ("MONTH".equalsIgnoreCase(unit)) {
            return new MonthsAdd(end, start);
        } else if ("WEEK".equalsIgnoreCase(unit)) {
            return new WeeksAdd(end, start);
        } else if ("DAY".equalsIgnoreCase(unit)) {
            return new DaysAdd(end, start);
        } else if ("HOUR".equalsIgnoreCase(unit)) {
            return new HoursAdd(end, start);
        } else if ("MINUTE".equalsIgnoreCase(unit)) {
            return new MinutesAdd(end, start);
        } else if ("SECOND".equalsIgnoreCase(unit)) {
            return new SecondsAdd(end, start);
        }
        throw new ParseException("Unsupported time stamp add time unit: " + unit
                + ", supported time unit: YEAR/MONTH/WEEK/DAY/HOUR/MINUTE/SECOND", ctx);

    }

    @Override
    public Expression visitDate_add(Date_addContext ctx) {
        Expression timeStamp = (Expression) visit(ctx.timestamp);
        Expression amount = (Expression) visit(ctx.unitsAmount);
        if (ctx.unit == null) {
            //use "DAY" as unit by default
            return new DaysAdd(timeStamp, amount);
        }

        if ("Year".equalsIgnoreCase(ctx.unit.getText())) {
            return new YearsAdd(timeStamp, amount);
        } else if ("MONTH".equalsIgnoreCase(ctx.unit.getText())) {
            return new MonthsAdd(timeStamp, amount);
        } else if ("WEEK".equalsIgnoreCase(ctx.unit.getText())) {
            return new WeeksAdd(timeStamp, amount);
        } else if ("DAY".equalsIgnoreCase(ctx.unit.getText())) {
            return new DaysAdd(timeStamp, amount);
        } else if ("Hour".equalsIgnoreCase(ctx.unit.getText())) {
            return new HoursAdd(timeStamp, amount);
        } else if ("Minute".equalsIgnoreCase(ctx.unit.getText())) {
            return new MinutesAdd(timeStamp, amount);
        } else if ("Second".equalsIgnoreCase(ctx.unit.getText())) {
            return new SecondsAdd(timeStamp, amount);
        }
        throw new ParseException("Unsupported time unit: " + ctx.unit
                + ", supported time unit: YEAR/MONTH/DAY/HOUR/MINUTE/SECOND", ctx);
    }

    @Override
    public Expression visitArrayRange(ArrayRangeContext ctx) {
        Expression start = (Expression) visit(ctx.start);
        Expression end = (Expression) visit(ctx.end);
        Expression step = (Expression) visit(ctx.unitsAmount);

        String unit = ctx.unit == null ? null : ctx.unit.getText();
        if (unit != null && !unit.isEmpty()) {
            if ("Year".equalsIgnoreCase(unit)) {
                return new ArrayRangeYearUnit(start, end, step);
            } else if ("Month".equalsIgnoreCase(unit)) {
                return new ArrayRangeMonthUnit(start, end, step);
            } else if ("Week".equalsIgnoreCase(unit)) {
                return new ArrayRangeWeekUnit(start, end, step);
            } else if ("Day".equalsIgnoreCase(unit)) {
                return new ArrayRangeDayUnit(start, end, step);
            } else if ("Hour".equalsIgnoreCase(unit)) {
                return new ArrayRangeHourUnit(start, end, step);
            } else if ("Minute".equalsIgnoreCase(unit)) {
                return new ArrayRangeMinuteUnit(start, end, step);
            } else if ("Second".equalsIgnoreCase(unit)) {
                return new ArrayRangeSecondUnit(start, end, step);
            }
            throw new ParseException("Unsupported time unit: " + ctx.unit
                    + ", supported time unit: YEAR/MONTH/DAY/HOUR/MINUTE/SECOND", ctx);
        } else if (ctx.unitsAmount != null) {
            return new ArrayRange(start, end, step);
        } else if (ctx.end != null) {
            return new ArrayRange(start, end);
        } else {
            return new ArrayRange(start);
        }
    }

    @Override
    public Expression visitDate_sub(Date_subContext ctx) {
        Expression timeStamp = (Expression) visit(ctx.timestamp);
        Expression amount = (Expression) visit(ctx.unitsAmount);
        if (ctx.unit == null) {
            //use "DAY" as unit by default
            return new DaysSub(timeStamp, amount);
        }

        if ("Year".equalsIgnoreCase(ctx.unit.getText())) {
            return new YearsSub(timeStamp, amount);
        } else if ("MONTH".equalsIgnoreCase(ctx.unit.getText())) {
            return new MonthsSub(timeStamp, amount);
        } else if ("WEEK".equalsIgnoreCase(ctx.unit.getText())) {
            return new WeeksSub(timeStamp, amount);
        } else if ("DAY".equalsIgnoreCase(ctx.unit.getText())) {
            return new DaysSub(timeStamp, amount);
        } else if ("Hour".equalsIgnoreCase(ctx.unit.getText())) {
            return new HoursSub(timeStamp, amount);
        } else if ("Minute".equalsIgnoreCase(ctx.unit.getText())) {
            return new MinutesSub(timeStamp, amount);
        } else if ("Second".equalsIgnoreCase(ctx.unit.getText())) {
            return new SecondsSub(timeStamp, amount);
        }
        throw new ParseException("Unsupported time unit: " + ctx.unit
                + ", supported time unit: YEAR/MONTH/DAY/HOUR/MINUTE/SECOND", ctx);
    }

    @Override
    public Expression visitDateFloor(DateFloorContext ctx) {
        Expression timeStamp = (Expression) visit(ctx.timestamp);
        Expression amount = (Expression) visit(ctx.unitsAmount);
        if (ctx.unit == null) {
            // use "SECOND" as unit by default
            return new SecondFloor(timeStamp, amount);
        }
        Expression e = new DateTimeV2Literal(0001L, 01L, 01L, 0L, 0L, 0L, 0L);

        if ("Year".equalsIgnoreCase(ctx.unit.getText())) {
            return new YearFloor(timeStamp, amount, e);
        } else if ("MONTH".equalsIgnoreCase(ctx.unit.getText())) {
            return new MonthFloor(timeStamp, amount, e);
        } else if ("WEEK".equalsIgnoreCase(ctx.unit.getText())) {
            return new WeekFloor(timeStamp, amount, e);
        } else if ("DAY".equalsIgnoreCase(ctx.unit.getText())) {
            return new DayFloor(timeStamp, amount, e);
        } else if ("Hour".equalsIgnoreCase(ctx.unit.getText())) {
            return new HourFloor(timeStamp, amount, e);
        } else if ("Minute".equalsIgnoreCase(ctx.unit.getText())) {
            return new MinuteFloor(timeStamp, amount, e);
        } else if ("Second".equalsIgnoreCase(ctx.unit.getText())) {
            return new SecondFloor(timeStamp, amount, e);
        }
        throw new ParseException("Unsupported time unit: " + ctx.unit
                + ", supported time unit: YEAR/MONTH/WEEK/DAY/HOUR/MINUTE/SECOND", ctx);
    }

    @Override
    public Expression visitDateCeil(DateCeilContext ctx) {
        Expression timeStamp = (Expression) visit(ctx.timestamp);
        Expression amount = (Expression) visit(ctx.unitsAmount);
        if (ctx.unit == null) {
            // use "Second" as unit by default
            return new SecondCeil(timeStamp, amount);
        }
        DateTimeV2Literal e = new DateTimeV2Literal(0001L, 01L, 01L, 0L, 0L, 0L, 0L);

        if ("Year".equalsIgnoreCase(ctx.unit.getText())) {
            return new YearCeil(timeStamp, amount, e);
        } else if ("MONTH".equalsIgnoreCase(ctx.unit.getText())) {
            return new MonthCeil(timeStamp, amount, e);
        } else if ("WEEK".equalsIgnoreCase(ctx.unit.getText())) {
            return new WeekCeil(timeStamp, amount, e);
        } else if ("DAY".equalsIgnoreCase(ctx.unit.getText())) {
            return new DayCeil(timeStamp, amount, e);
        } else if ("Hour".equalsIgnoreCase(ctx.unit.getText())) {
            return new HourCeil(timeStamp, amount, e);
        } else if ("Minute".equalsIgnoreCase(ctx.unit.getText())) {
            return new MinuteCeil(timeStamp, amount, e);
        } else if ("Second".equalsIgnoreCase(ctx.unit.getText())) {
            return new SecondCeil(timeStamp, amount, e);
        }
        throw new ParseException("Unsupported time unit: " + ctx.unit
                + ", supported time unit: YEAR/MONTH/WEEK/DAY/HOUR/MINUTE/SECOND", ctx);
    }

    @Override
    public Expression visitCurrentDate(DorisParser.CurrentDateContext ctx) {
        return new CurrentDate().alias("CURRENT_DATE");
    }

    @Override
    public Expression visitCurrentTime(DorisParser.CurrentTimeContext ctx) {
        return new CurrentTime().alias("CURRENT_TIME");
    }

    @Override
    public Expression visitCurrentTimestamp(DorisParser.CurrentTimestampContext ctx) {
        return new Now().alias("CURRENT_TIMESTAMP");
    }

    @Override
    public Expression visitLocalTime(DorisParser.LocalTimeContext ctx) {
        return new CurrentTime().alias("LOCALTIME");
    }

    @Override
    public Expression visitLocalTimestamp(DorisParser.LocalTimestampContext ctx) {
        return new Now().alias("LOCALTIMESTAMP");
    }

    @Override
    public Expression visitCurrentUser(DorisParser.CurrentUserContext ctx) {
        return new CurrentUser().alias("CURRENT_USER");
    }

    @Override
    public Expression visitSessionUser(DorisParser.SessionUserContext ctx) {
        return new SessionUser().alias("SESSION_USER");
    }

    @Override
    public Expression visitDoublePipes(DorisParser.DoublePipesContext ctx) {
        return ParserUtils.withOrigin(ctx, () -> {
            Expression left = getExpression(ctx.left);
            Expression right = getExpression(ctx.right);
            if (SqlModeHelper.hasPipeAsConcat()) {
                return new UnboundFunction("concat", Lists.newArrayList(left, right));
            } else {
                return new Or(left, right);
            }
        });
    }

    /**
     * Create a value based [[CaseWhen]] expression. This has the following SQL form:
     * {{{
     *   CASE [expression]
     *    WHEN [value] THEN [expression]
     *    ...
     *    ELSE [expression]
     *   END
     * }}}
     */
    @Override
    public Expression visitSimpleCase(DorisParser.SimpleCaseContext context) {
        Expression e = getExpression(context.value);
        List<WhenClause> whenClauses = context.whenClause().stream()
                .map(w -> new WhenClause(new EqualTo(e, getExpression(w.condition)), getExpression(w.result)))
                .collect(ImmutableList.toImmutableList());
        if (context.elseExpression == null) {
            return new CaseWhen(whenClauses);
        }
        return new CaseWhen(whenClauses, getExpression(context.elseExpression));
    }

    /**
     * Create a condition based [[CaseWhen]] expression. This has the following SQL syntax:
     * {{{
     *   CASE
     *    WHEN [predicate] THEN [expression]
     *    ...
     *    ELSE [expression]
     *   END
     * }}}
     *
     * @param context the parse tree
     */
    @Override
    public Expression visitSearchedCase(DorisParser.SearchedCaseContext context) {
        List<WhenClause> whenClauses = context.whenClause().stream()
                .map(w -> new WhenClause(getExpression(w.condition), getExpression(w.result)))
                .collect(ImmutableList.toImmutableList());
        if (context.elseExpression == null) {
            return new CaseWhen(whenClauses);
        }
        return new CaseWhen(whenClauses, getExpression(context.elseExpression));
    }

    @Override
    public Expression visitCast(DorisParser.CastContext ctx) {
        return ParserUtils.withOrigin(ctx, () -> processCast(getExpression(ctx.expression()), ctx.castDataType()));
    }

    @Override
    public UnboundFunction visitExtract(DorisParser.ExtractContext ctx) {
        return ParserUtils.withOrigin(ctx, () -> {
            String functionName = ctx.field.getText();
            return new UnboundFunction(functionName, false,
                    Collections.singletonList(getExpression(ctx.source)));
        });
    }

    @Override
    public Expression visitEncryptKey(DorisParser.EncryptKeyContext ctx) {
        return ParserUtils.withOrigin(ctx, () -> {
            String db = ctx.dbName == null ? "" : ctx.dbName.getText();
            String key = ctx.keyName.getText();
            return new EncryptKeyRef(new StringLiteral(db), new StringLiteral(key));
        });
    }

    @Override
    public Expression visitCharFunction(DorisParser.CharFunctionContext ctx) {
        return ParserUtils.withOrigin(ctx, () -> {
            String charSet = ctx.charSet == null ? "utf8" : ctx.charSet.getText();
            List<Expression> arguments = ImmutableList.<Expression>builder()
                    .add(new StringLiteral(charSet))
                    .addAll(visit(ctx.arguments, Expression.class))
                    .build();
            return new Char(arguments);
        });
    }

    @Override
    public Expression visitConvertCharSet(DorisParser.ConvertCharSetContext ctx) {
        return ParserUtils.withOrigin(ctx,
                () -> new ConvertTo(getExpression(ctx.argument), new StringLiteral(ctx.charSet.getText())));
    }

    @Override
    public Expression visitConvertType(DorisParser.ConvertTypeContext ctx) {
        return ParserUtils.withOrigin(ctx, () -> processCast(getExpression(ctx.argument), ctx.castDataType()));
    }

    @Override
    public DataType visitCastDataType(CastDataTypeContext ctx) {
        return ParserUtils.withOrigin(ctx, () -> {
            if (ctx.dataType() != null) {
                return ((DataType) typedVisit(ctx.dataType())).conversion();
            } else if (ctx.UNSIGNED() != null) {
                return LargeIntType.UNSIGNED;
            } else {
                return BigIntType.SIGNED;
            }
        });
    }

    private Expression processCast(Expression expression, CastDataTypeContext castDataTypeContext) {
        DataType dataType = visitCastDataType(castDataTypeContext);
        Expression cast = new Cast(expression, dataType, true);
        if (dataType.isStringLikeType() && ((CharacterType) dataType).getLen() >= 0) {
            if (dataType.isVarcharType() && ((VarcharType) dataType).isWildcardVarchar()) {
                return cast;
            }
            List<Expression> args = ImmutableList.of(
                    cast,
                    new TinyIntLiteral((byte) 1),
                    Literal.of(((CharacterType) dataType).getLen())
            );
            return new UnboundFunction("substr", args);
        } else {
            return cast;
        }
    }

    @Override
    public Expression visitFunctionCallExpression(DorisParser.FunctionCallExpressionContext ctx) {
        return ParserUtils.withOrigin(ctx, () -> {
            String functionName = ctx.functionIdentifier().functionNameIdentifier().getText();
            boolean isDistinct = ctx.DISTINCT() != null;
            List<Expression> params = Lists.newArrayList();
            params.addAll(visit(ctx.expression(), Expression.class));
            List<OrderKey> orderKeys = visit(ctx.sortItem(), OrderKey.class);
            params.addAll(orderKeys.stream().map(OrderExpression::new).collect(Collectors.toList()));

            List<UnboundStar> unboundStars = ExpressionUtils.collectAll(params, UnboundStar.class::isInstance);
            if (!unboundStars.isEmpty()) {
                if (ctx.functionIdentifier().dbName == null && functionName.equalsIgnoreCase("count")) {
                    if (unboundStars.size() > 1) {
                        throw new ParseException(
                                "'*' can only be used once in conjunction with COUNT: " + functionName, ctx);
                    }
                    if (!unboundStars.get(0).getQualifier().isEmpty()) {
                        throw new ParseException("'*' can not has qualifier: " + unboundStars.size(), ctx);
                    }
                    if (ctx.windowSpec() != null) {
                        if (isDistinct) {
                            throw new ParseException("DISTINCT not allowed in analytic function: " + functionName, ctx);
                        }
                        return withWindowSpec(ctx.windowSpec(), new Count());
                    }
                    return new Count();
                }
                throw new ParseException("'*' can only be used in conjunction with COUNT: " + functionName, ctx);
            } else {
                String dbName = null;
                if (ctx.functionIdentifier().dbName != null) {
                    dbName = ctx.functionIdentifier().dbName.getText();
                }
                UnboundFunction function = new UnboundFunction(dbName, functionName, isDistinct, params);
                if (ctx.windowSpec() != null) {
                    if (isDistinct) {
                        throw new ParseException("DISTINCT not allowed in analytic function: " + functionName, ctx);
                    }
                    return withWindowSpec(ctx.windowSpec(), function);
                }
                return function;
            }
        });
    }

    /**
     * deal with window function definition
     */
    private WindowExpression withWindowSpec(WindowSpecContext ctx, Expression function) {
        List<Expression> partitionKeyList = Lists.newArrayList();
        if (ctx.partitionClause() != null) {
            partitionKeyList = visit(ctx.partitionClause().expression(), Expression.class);
        }

        List<OrderExpression> orderKeyList = Lists.newArrayList();
        if (ctx.sortClause() != null) {
            orderKeyList = visit(ctx.sortClause().sortItem(), OrderKey.class).stream()
                .map(orderKey -> new OrderExpression(orderKey))
                .collect(Collectors.toList());
        }

        if (ctx.windowFrame() != null) {
            return new WindowExpression(function, partitionKeyList, orderKeyList, withWindowFrame(ctx.windowFrame()));
        }
        return new WindowExpression(function, partitionKeyList, orderKeyList);
    }

    /**
     * deal with optional expressions
     */
    private <T, C> Optional<C> optionalVisit(T ctx, Supplier<C> func) {
        return Optional.ofNullable(ctx).map(a -> func.get());
    }

    /**
     * deal with window frame
     */
    private WindowFrame withWindowFrame(WindowFrameContext ctx) {
        WindowFrame.FrameUnitsType frameUnitsType = WindowFrame.FrameUnitsType.valueOf(
                ctx.frameUnits().getText().toUpperCase());
        WindowFrame.FrameBoundary leftBoundary = withFrameBound(ctx.start);
        if (ctx.end != null) {
            WindowFrame.FrameBoundary rightBoundary = withFrameBound(ctx.end);
            return new WindowFrame(frameUnitsType, leftBoundary, rightBoundary);
        }
        return new WindowFrame(frameUnitsType, leftBoundary);
    }

    private WindowFrame.FrameBoundary withFrameBound(DorisParser.FrameBoundaryContext ctx) {
        Optional<Expression> expression = Optional.empty();
        if (ctx.expression() != null) {
            expression = Optional.of(getExpression(ctx.expression()));
            // todo: use isConstant() to resolve Function in expression; currently we only
            //  support literal expression
            if (!expression.get().isLiteral()) {
                throw new ParseException("Unsupported expression in WindowFrame : " + expression, ctx);
            }
        }

        WindowFrame.FrameBoundType frameBoundType = null;
        switch (ctx.boundType.getType()) {
            case DorisParser.PRECEDING:
                if (ctx.UNBOUNDED() != null) {
                    frameBoundType = WindowFrame.FrameBoundType.UNBOUNDED_PRECEDING;
                } else {
                    frameBoundType = WindowFrame.FrameBoundType.PRECEDING;
                }
                break;
            case DorisParser.CURRENT:
                frameBoundType = WindowFrame.FrameBoundType.CURRENT_ROW;
                break;
            case DorisParser.FOLLOWING:
                if (ctx.UNBOUNDED() != null) {
                    frameBoundType = WindowFrame.FrameBoundType.UNBOUNDED_FOLLOWING;
                } else {
                    frameBoundType = WindowFrame.FrameBoundType.FOLLOWING;
                }
                break;
            default:
        }
        return new WindowFrame.FrameBoundary(expression, frameBoundType);
    }

    @Override
    public Expression visitInterval(IntervalContext ctx) {
        return new Interval(getExpression(ctx.value), visitUnitIdentifier(ctx.unit));
    }

    @Override
    public String visitUnitIdentifier(UnitIdentifierContext ctx) {
        return ctx.getText();
    }

    @Override
    public Literal visitTypeConstructor(TypeConstructorContext ctx) {
        String value = ctx.STRING_LITERAL().getText();
        value = value.substring(1, value.length() - 1);
        String type = ctx.type.getText().toUpperCase();
        switch (type) {
            case "DATE":
                return Config.enable_date_conversion ? new DateV2Literal(value) : new DateLiteral(value);
            case "TIMESTAMP":
                return Config.enable_date_conversion ? new DateTimeV2Literal(value) : new DateTimeLiteral(value);
            case "DATEV2":
                return new DateV2Literal(value);
            case "DATEV1":
                return new DateLiteral(value);
            default:
                throw new ParseException("Unsupported data type : " + type, ctx);
        }
    }

    @Override
    public Expression visitDereference(DereferenceContext ctx) {
        return ParserUtils.withOrigin(ctx, () -> {
            Expression e = getExpression(ctx.base);
            if (e instanceof UnboundSlot) {
                UnboundSlot unboundAttribute = (UnboundSlot) e;
                List<String> nameParts = Lists.newArrayList(unboundAttribute.getNameParts());
                nameParts.add(ctx.fieldName.getText());
                UnboundSlot slot = new UnboundSlot(nameParts, Optional.empty());
                return slot;
            } else {
                // todo: base is an expression, may be not a table name.
                throw new ParseException("Unsupported dereference expression: " + ctx.getText(), ctx);
            }
        });
    }

    @Override
    public Expression visitElementAt(ElementAtContext ctx) {
        return new ElementAt(typedVisit(ctx.value), typedVisit(ctx.index));
    }

    @Override
    public Expression visitArraySlice(ArraySliceContext ctx) {
        if (ctx.end != null) {
            return new ArraySlice(typedVisit(ctx.value), typedVisit(ctx.begin), typedVisit(ctx.end));
        } else {
            return new ArraySlice(typedVisit(ctx.value), typedVisit(ctx.begin));
        }
    }

    @Override
    public Expression visitColumnReference(ColumnReferenceContext ctx) {
        // todo: handle quoted and unquoted
        return UnboundSlot.quoted(ctx.getText());
    }

    /**
     * Create a NULL literal expression.
     */
    @Override
    public Literal visitNullLiteral(NullLiteralContext ctx) {
        return new NullLiteral();
    }

    @Override
    public Literal visitBooleanLiteral(BooleanLiteralContext ctx) {
        Boolean b = Boolean.valueOf(ctx.getText());
        return BooleanLiteral.of(b);
    }

    @Override
    public Literal visitIntegerLiteral(IntegerLiteralContext ctx) {
        BigInteger bigInt = new BigInteger(ctx.getText());
        if (BigInteger.valueOf(bigInt.byteValue()).equals(bigInt)) {
            return new TinyIntLiteral(bigInt.byteValue());
        } else if (BigInteger.valueOf(bigInt.shortValue()).equals(bigInt)) {
            return new SmallIntLiteral(bigInt.shortValue());
        } else if (BigInteger.valueOf(bigInt.intValue()).equals(bigInt)) {
            return new IntegerLiteral(bigInt.intValue());
        } else if (BigInteger.valueOf(bigInt.longValue()).equals(bigInt)) {
            return new BigIntLiteral(bigInt.longValueExact());
        } else {
            return new LargeIntLiteral(bigInt);
        }
    }

    @Override
    public Literal visitStringLiteral(StringLiteralContext ctx) {
        String txt = ctx.STRING_LITERAL().getText();
        String s = txt.substring(1, txt.length() - 1);
        if (txt.charAt(0) == '\'') {
            // for single quote string, '' should be converted to '
            s = s.replace("''", "'");
        } else if (txt.charAt(0) == '"') {
            // for double quote string, "" should be converted to "
            s = s.replace("\"\"", "\"");
        }
        if (!SqlModeHelper.hasNoBackSlashEscapes()) {
            s = LogicalPlanBuilderAssistant.escapeBackSlash(s);
        }
        int strLength = Utils.containChinese(s) ? s.length() * StringLikeLiteral.CHINESE_CHAR_BYTE_LENGTH : s.length();
        if (strLength > ScalarType.MAX_VARCHAR_LENGTH) {
            return new StringLiteral(s);
        }
        return new VarcharLiteral(s, strLength);
    }

    @Override
    public Expression visitPlaceholder(DorisParser.PlaceholderContext ctx) {
        Placeholder parameter = new Placeholder(ConnectContext.get().getStatementContext().getNextPlaceholderId());
        tokenPosToParameters.put(ctx.start, parameter);
        return parameter;
    }

    /**
     * cast all items to same types.
     * TODO remove this function after we refactor type coercion.
     */
    private List<Literal> typeCoercionItems(List<Literal> items) {
        Array array = new Array(items.toArray(new Literal[0]));
        if (array.expectedInputTypes().isEmpty()) {
            return ImmutableList.of();
        }
        DataType dataType = array.expectedInputTypes().get(0);
        return items.stream()
                .map(item -> item.checkedCastTo(dataType))
                .map(Literal.class::cast)
                .collect(ImmutableList.toImmutableList());
    }

    @Override
    public ArrayLiteral visitArrayLiteral(ArrayLiteralContext ctx) {
        List<Literal> items = ctx.items.stream().<Literal>map(this::typedVisit).collect(Collectors.toList());
        if (items.isEmpty()) {
            return new ArrayLiteral(items);
        }
        return new ArrayLiteral(typeCoercionItems(items));
    }

    @Override
    public MapLiteral visitMapLiteral(MapLiteralContext ctx) {
        List<Literal> items = ctx.items.stream().<Literal>map(this::typedVisit).collect(Collectors.toList());
        if (items.size() % 2 != 0) {
            throw new ParseException("map can't be odd parameters, need even parameters", ctx);
        }
        List<Literal> keys = Lists.newArrayList();
        List<Literal> values = Lists.newArrayList();
        for (int i = 0; i < items.size(); i++) {
            if (i % 2 == 0) {
                keys.add(items.get(i));
            } else {
                values.add(items.get(i));
            }
        }
        return new MapLiteral(typeCoercionItems(keys), typeCoercionItems(values));
    }

    @Override
    public Object visitStructLiteral(StructLiteralContext ctx) {
        List<Literal> fields = ctx.items.stream().<Literal>map(this::typedVisit).collect(Collectors.toList());
        return new StructLiteral(fields);
    }

    @Override
    public Expression visitParenthesizedExpression(ParenthesizedExpressionContext ctx) {
        return getExpression(ctx.expression());
    }

    @Override
    public List<NamedExpression> visitRowConstructor(RowConstructorContext ctx) {
        return ctx.rowConstructorItem().stream()
                .map(this::visitRowConstructorItem)
                .collect(ImmutableList.toImmutableList());
    }

    @Override
    public NamedExpression visitRowConstructorItem(RowConstructorItemContext ctx) {
        if (ctx.DEFAULT() != null) {
            return new DefaultValueSlot();
        } else {
            return visitNamedExpression(ctx.namedExpression());
        }
    }

    @Override
    public List<Expression> visitNamedExpressionSeq(NamedExpressionSeqContext namedCtx) {
        return visit(namedCtx.namedExpression(), Expression.class);
    }

    @Override
    public LogicalPlan visitRelation(RelationContext ctx) {
        return plan(ctx.relationPrimary());
    }

    @Override
    public LogicalPlan visitFromClause(FromClauseContext ctx) {
        return ParserUtils.withOrigin(ctx, () -> visitRelations(ctx.relations()));
    }

    @Override
    public LogicalPlan visitRelations(DorisParser.RelationsContext ctx) {
        return ParserUtils.withOrigin(ctx, () -> withRelations(null, ctx.relation()));
    }

    @Override
    public LogicalPlan visitRelationList(DorisParser.RelationListContext ctx) {
        return ParserUtils.withOrigin(ctx, () -> withRelations(null, ctx.relations().relation()));
    }

    /* ********************************************************************************************
     * Table Identifier parsing
     * ******************************************************************************************** */

    @Override
    public List<String> visitMultipartIdentifier(MultipartIdentifierContext ctx) {
        return ctx.parts.stream()
            .map(RuleContext::getText)
            .collect(ImmutableList.toImmutableList());
    }

    /**
     * Create a Sequence of Strings for a parenthesis enclosed alias list.
     */
    @Override
    public List<String> visitIdentifierList(IdentifierListContext ctx) {
        return visitIdentifierSeq(ctx.identifierSeq());
    }

    /**
     * Create a Sequence of Strings for an identifier list.
     */
    @Override
    public List<String> visitIdentifierSeq(IdentifierSeqContext ctx) {
        return ctx.ident.stream()
            .map(RuleContext::getText)
            .collect(ImmutableList.toImmutableList());
    }

    @Override
    public EqualTo visitUpdateAssignment(UpdateAssignmentContext ctx) {
        return new EqualTo(new UnboundSlot(visitMultipartIdentifier(ctx.multipartIdentifier()), Optional.empty()),
                getExpression(ctx.expression()));
    }

    @Override
    public List<EqualTo> visitUpdateAssignmentSeq(UpdateAssignmentSeqContext ctx) {
        return ctx.assignments.stream()
                .map(this::visitUpdateAssignment)
                .collect(Collectors.toList());
    }

    /**
     * get OrderKey.
     *
     * @param ctx SortItemContext
     * @return SortItems
     */
    @Override
    public OrderKey visitSortItem(SortItemContext ctx) {
        return ParserUtils.withOrigin(ctx, () -> {
            boolean isAsc = ctx.DESC() == null;
            boolean isNullFirst = ctx.FIRST() != null || (ctx.LAST() == null && isAsc);
            Expression expression = typedVisit(ctx.expression());
            return new OrderKey(expression, isAsc, isNullFirst);
        });
    }

    private <T> List<T> visit(List<? extends ParserRuleContext> contexts, Class<T> clazz) {
        return contexts.stream()
                .map(this::visit)
                .map(clazz::cast)
                .collect(ImmutableList.toImmutableList());
    }

    private LogicalPlan plan(ParserRuleContext tree) {
        return (LogicalPlan) tree.accept(this);
    }

    /* ********************************************************************************************
     * create table parsing
     * ******************************************************************************************** */

    @Override
    public LogicalPlan visitCreateView(CreateViewContext ctx) {
        List<String> nameParts = visitMultipartIdentifier(ctx.name);
        String comment = ctx.STRING_LITERAL() == null ? "" : LogicalPlanBuilderAssistant.escapeBackSlash(
                ctx.STRING_LITERAL().getText().substring(1, ctx.STRING_LITERAL().getText().length() - 1));
        String querySql = getOriginSql(ctx.query());
        if (ctx.REPLACE() != null && ctx.EXISTS() != null) {
            throw new AnalysisException("[OR REPLACE] and [IF NOT EXISTS] cannot used at the same time");
        }
        CreateViewInfo info = new CreateViewInfo(ctx.EXISTS() != null, ctx.REPLACE() != null,
                new TableNameInfo(nameParts),
                comment, querySql,
                ctx.cols == null ? Lists.newArrayList() : visitSimpleColumnDefs(ctx.cols));
        return new CreateViewCommand(info);
    }

    @Override
    public LogicalPlan visitCreateTable(CreateTableContext ctx) {
        String ctlName = null;
        String dbName = null;
        String tableName = null;
        List<String> nameParts = visitMultipartIdentifier(ctx.name);
        // TODO: support catalog
        if (nameParts.size() == 1) {
            tableName = nameParts.get(0);
        } else if (nameParts.size() == 2) {
            dbName = nameParts.get(0);
            tableName = nameParts.get(1);
        } else if (nameParts.size() == 3) {
            ctlName = nameParts.get(0);
            dbName = nameParts.get(1);
            tableName = nameParts.get(2);
        } else {
            throw new AnalysisException("nameParts in create table should be [ctl.][db.]tbl");
        }
        KeysType keysType = null;
        if (ctx.DUPLICATE() != null) {
            keysType = KeysType.DUP_KEYS;
        } else if (ctx.AGGREGATE() != null) {
            keysType = KeysType.AGG_KEYS;
        } else if (ctx.UNIQUE() != null) {
            keysType = KeysType.UNIQUE_KEYS;
        }
        // when engineName is null, get engineName from current catalog later
        String engineName = ctx.engine != null ? ctx.engine.getText().toLowerCase() : null;
        int bucketNum = FeConstants.default_bucket_num;
        if (ctx.INTEGER_VALUE() != null) {
            bucketNum = Integer.parseInt(ctx.INTEGER_VALUE().getText());
        }
        String comment = ctx.STRING_LITERAL() == null ? "" : LogicalPlanBuilderAssistant.escapeBackSlash(
                ctx.STRING_LITERAL().getText().substring(1, ctx.STRING_LITERAL().getText().length() - 1));
        DistributionDescriptor desc = null;
        if (ctx.HASH() != null) {
            desc = new DistributionDescriptor(true, ctx.autoBucket != null, bucketNum,
                    visitIdentifierList(ctx.hashKeys));
        } else if (ctx.RANDOM() != null) {
            desc = new DistributionDescriptor(false, ctx.autoBucket != null, bucketNum, null);
        }
        Map<String, String> properties = ctx.properties != null
                // NOTICE: we should not generate immutable map here, because it will be modified when analyzing.
                ? Maps.newHashMap(visitPropertyClause(ctx.properties))
                : Maps.newHashMap();
        Map<String, String> extProperties = ctx.extProperties != null
                // NOTICE: we should not generate immutable map here, because it will be modified when analyzing.
                ? Maps.newHashMap(visitPropertyClause(ctx.extProperties))
                : Maps.newHashMap();

        // solve partition by
        PartitionTableInfo partitionInfo;
        if (ctx.partition != null) {
            partitionInfo = (PartitionTableInfo) ctx.partitionTable().accept(this);
        } else {
            partitionInfo = PartitionTableInfo.EMPTY;
        }

        if (ctx.columnDefs() != null) {
            if (ctx.AS() != null) {
                throw new AnalysisException("Should not define the entire column in CTAS");
            }
            return new CreateTableCommand(Optional.empty(), new CreateTableInfo(
                    ctx.EXISTS() != null,
                    ctx.EXTERNAL() != null,
                    ctlName,
                    dbName,
                    tableName,
                    visitColumnDefs(ctx.columnDefs()),
                    ctx.indexDefs() != null ? visitIndexDefs(ctx.indexDefs()) : ImmutableList.of(),
                    engineName,
                    keysType,
                    ctx.keys != null ? visitIdentifierList(ctx.keys) : ImmutableList.of(),
                    comment,
                    partitionInfo,
                    desc,
                    ctx.rollupDefs() != null ? visitRollupDefs(ctx.rollupDefs()) : ImmutableList.of(),
                    properties,
                    extProperties,
                    ctx.clusterKeys != null ? visitIdentifierList(ctx.clusterKeys) : ImmutableList.of()));
        } else if (ctx.AS() != null) {
            return new CreateTableCommand(Optional.of(visitQuery(ctx.query())), new CreateTableInfo(
                    ctx.EXISTS() != null,
                    ctx.EXTERNAL() != null,
                    ctlName,
                    dbName,
                    tableName,
                    ctx.ctasCols != null ? visitIdentifierList(ctx.ctasCols) : null,
                    engineName,
                    keysType,
                    ctx.keys != null ? visitIdentifierList(ctx.keys) : ImmutableList.of(),
                    comment,
                    partitionInfo,
                    desc,
                    ctx.rollupDefs() != null ? visitRollupDefs(ctx.rollupDefs()) : ImmutableList.of(),
                    properties,
                    extProperties,
                    ctx.clusterKeys != null ? visitIdentifierList(ctx.clusterKeys) : ImmutableList.of()));
        } else {
            throw new AnalysisException("Should contain at least one column in a table");
        }
    }

    @Override
    public PartitionTableInfo visitPartitionTable(DorisParser.PartitionTableContext ctx) {
        boolean isAutoPartition = ctx.autoPartition != null;
        ImmutableList<Expression> partitionList = ctx.partitionList.identityOrFunction().stream()
                .map(partition -> {
                    IdentifierContext identifier = partition.identifier();
                    if (identifier != null) {
                        return UnboundSlot.quoted(identifier.getText());
                    } else {
                        return visitFunctionCallExpression(partition.functionCallExpression());
                    }
                })
                .collect(ImmutableList.toImmutableList());
        return new PartitionTableInfo(
            isAutoPartition,
            ctx.RANGE() != null ? "RANGE" : "LIST",
            ctx.partitions != null ? visitPartitionsDef(ctx.partitions) : null,
            partitionList);
    }

    @Override
    public List<ColumnDefinition> visitColumnDefs(ColumnDefsContext ctx) {
        return ctx.cols.stream().map(this::visitColumnDef).collect(Collectors.toList());
    }

    @Override
    public ColumnDefinition visitColumnDef(ColumnDefContext ctx) {
        String colName = ctx.colName.getText();
        DataType colType = ctx.type instanceof PrimitiveDataTypeContext
                ? visitPrimitiveDataType(((PrimitiveDataTypeContext) ctx.type))
                : ctx.type instanceof ComplexDataTypeContext
                        ? visitComplexDataType((ComplexDataTypeContext) ctx.type)
                        : visitAggStateDataType((AggStateDataTypeContext) ctx.type);
        colType = colType.conversion();
        boolean isKey = ctx.KEY() != null;
        ColumnNullableType nullableType = ColumnNullableType.DEFAULT;
        if (ctx.NOT() != null) {
            nullableType = ColumnNullableType.NOT_NULLABLE;
        } else if (ctx.nullable != null) {
            nullableType = ColumnNullableType.NULLABLE;
        }
        String aggTypeString = ctx.aggType != null ? ctx.aggType.getText() : null;
        Optional<DefaultValue> defaultValue = Optional.empty();
        Optional<DefaultValue> onUpdateDefaultValue = Optional.empty();
        if (ctx.DEFAULT() != null) {
            if (ctx.INTEGER_VALUE() != null) {
                defaultValue = Optional.of(new DefaultValue(ctx.INTEGER_VALUE().getText()));
            } else if (ctx.DECIMAL_VALUE() != null) {
                defaultValue = Optional.of(new DefaultValue(ctx.DECIMAL_VALUE().getText()));
            } else if (ctx.stringValue != null) {
                defaultValue = Optional.of(new DefaultValue(toStringValue(ctx.stringValue.getText())));
            } else if (ctx.nullValue != null) {
                defaultValue = Optional.of(DefaultValue.NULL_DEFAULT_VALUE);
            } else if (ctx.defaultTimestamp != null) {
                if (ctx.defaultValuePrecision == null) {
                    defaultValue = Optional.of(DefaultValue.CURRENT_TIMESTAMP_DEFAULT_VALUE);
                } else {
                    defaultValue = Optional.of(DefaultValue
                            .currentTimeStampDefaultValueWithPrecision(
                                    Long.valueOf(ctx.defaultValuePrecision.getText())));
                }
            } else if (ctx.CURRENT_DATE() != null) {
                defaultValue = Optional.of(DefaultValue.CURRENT_DATE_DEFAULT_VALUE);
            } else if (ctx.PI() != null) {
                defaultValue = Optional.of(DefaultValue.PI_DEFAULT_VALUE);
            } else if (ctx.E() != null) {
                defaultValue = Optional.of(DefaultValue.E_NUM_DEFAULT_VALUE);
            } else if (ctx.BITMAP_EMPTY() != null) {
                defaultValue = Optional.of(DefaultValue.BITMAP_EMPTY_DEFAULT_VALUE);
            }
        }
        if (ctx.UPDATE() != null) {
            if (ctx.onUpdateValuePrecision == null) {
                onUpdateDefaultValue = Optional.of(DefaultValue.CURRENT_TIMESTAMP_DEFAULT_VALUE);
            } else {
                onUpdateDefaultValue = Optional.of(DefaultValue
                        .currentTimeStampDefaultValueWithPrecision(
                                Long.valueOf(ctx.onUpdateValuePrecision.getText())));
            }
        }
        AggregateType aggType = null;
        if (aggTypeString != null) {
            try {
                aggType = AggregateType.valueOf(aggTypeString.toUpperCase());
            } catch (Exception e) {
                throw new AnalysisException(String.format("Aggregate type %s is unsupported", aggTypeString),
                        e.getCause());
            }
        }
        //comment should remove '\' and '(") at the beginning and end
        String comment = ctx.comment != null ? ctx.comment.getText().substring(1, ctx.comment.getText().length() - 1)
                .replace("\\", "") : "";
        long autoIncInitValue = -1;
        if (ctx.AUTO_INCREMENT() != null) {
            if (ctx.autoIncInitValue != null) {
                // AUTO_INCREMENT(Value) Value >= 0.
                autoIncInitValue = Long.valueOf(ctx.autoIncInitValue.getText());
                if (autoIncInitValue < 0) {
                    throw new AnalysisException("AUTO_INCREMENT start value can not be negative.");
                }
            } else {
                // AUTO_INCREMENT default 1.
                autoIncInitValue = Long.valueOf(1);
            }
        }
        Optional<GeneratedColumnDesc> desc = ctx.generatedExpr != null
                ? Optional.of(new GeneratedColumnDesc(ctx.generatedExpr.getText(), getExpression(ctx.generatedExpr)))
                : Optional.empty();
        return new ColumnDefinition(colName, colType, isKey, aggType, nullableType, autoIncInitValue, defaultValue,
                onUpdateDefaultValue, comment, desc);
    }

    @Override
    public List<IndexDefinition> visitIndexDefs(IndexDefsContext ctx) {
        return ctx.indexes.stream().map(this::visitIndexDef).collect(Collectors.toList());
    }

    @Override
    public IndexDefinition visitIndexDef(IndexDefContext ctx) {
        String indexName = ctx.indexName.getText();
        List<String> indexCols = visitIdentifierList(ctx.cols);
        Map<String, String> properties = visitPropertyItemList(ctx.properties);
        String indexType = ctx.indexType != null ? ctx.indexType.getText().toUpperCase() : null;
        //comment should remove '\' and '(") at the beginning and end
        String comment = ctx.comment == null ? "" : LogicalPlanBuilderAssistant.escapeBackSlash(
                        ctx.comment.getText().substring(1, ctx.STRING_LITERAL().getText().length() - 1));
        // change BITMAP index to INVERTED index
        if (Config.enable_create_bitmap_index_as_inverted_index
                && "BITMAP".equalsIgnoreCase(indexType)) {
            indexType = "INVERTED";
        }
        return new IndexDefinition(indexName, indexCols, indexType, properties, comment);
    }

    @Override
    public List<PartitionDefinition> visitPartitionsDef(PartitionsDefContext ctx) {
        return ctx.partitions.stream()
                .map(p -> ((PartitionDefinition) visit(p))).collect(Collectors.toList());
    }

    @Override
    public PartitionDefinition visitPartitionDef(DorisParser.PartitionDefContext ctx) {
        PartitionDefinition partitionDefinition = (PartitionDefinition) visit(ctx.getChild(0));
        if (ctx.partitionProperties != null) {
            partitionDefinition.withProperties(visitPropertyItemList(ctx.partitionProperties));
        }
        return partitionDefinition;
    }

    @Override
    public PartitionDefinition visitLessThanPartitionDef(LessThanPartitionDefContext ctx) {
        String partitionName = ctx.partitionName.getText();
        if (ctx.MAXVALUE() == null) {
            List<Expression> lessThanValues = visitPartitionValueList(ctx.partitionValueList());
            return new LessThanPartition(ctx.EXISTS() != null, partitionName, lessThanValues);
        } else {
            return new LessThanPartition(ctx.EXISTS() != null, partitionName,
                    ImmutableList.of(MaxValue.INSTANCE));
        }
    }

    @Override
    public PartitionDefinition visitFixedPartitionDef(FixedPartitionDefContext ctx) {
        String partitionName = ctx.partitionName.getText();
        List<Expression> lowerBounds = visitPartitionValueList(ctx.lower);
        List<Expression> upperBounds = visitPartitionValueList(ctx.upper);
        return new FixedRangePartition(ctx.EXISTS() != null, partitionName, lowerBounds, upperBounds);
    }

    @Override
    public PartitionDefinition visitStepPartitionDef(StepPartitionDefContext ctx) {
        List<Expression> fromExpression = visitPartitionValueList(ctx.from);
        List<Expression> toExpression = visitPartitionValueList(ctx.to);
        return new StepPartition(false, null, fromExpression, toExpression,
                Long.parseLong(ctx.unitsAmount.getText()), ctx.unit != null ? ctx.unit.getText() : null);
    }

    @Override
    public PartitionDefinition visitInPartitionDef(InPartitionDefContext ctx) {
        List<List<Expression>> values;
        if (ctx.constants == null) {
            values = ctx.partitionValueLists.stream().map(this::visitPartitionValueList)
                    .collect(Collectors.toList());
        } else {
            values = visitPartitionValueList(ctx.constants).stream().map(ImmutableList::of)
                    .collect(Collectors.toList());
        }
        return new InPartition(ctx.EXISTS() != null, ctx.partitionName.getText(), values);
    }

    @Override
    public List<Expression> visitPartitionValueList(PartitionValueListContext ctx) {
        return ctx.values.stream()
                .map(this::visitPartitionValueDef)
                .collect(Collectors.toList());
    }

    @Override
    public Expression visitPartitionValueDef(PartitionValueDefContext ctx) {
        if (ctx.INTEGER_VALUE() != null) {
            return Literal.of(ctx.INTEGER_VALUE().getText());
        } else if (ctx.STRING_LITERAL() != null) {
            return Literal.of(toStringValue(ctx.STRING_LITERAL().getText()));
        } else if (ctx.MAXVALUE() != null) {
            return MaxValue.INSTANCE;
        } else if (ctx.NULL() != null) {
            return Literal.of(null);
        }
        throw new AnalysisException("Unsupported partition value: " + ctx.getText());
    }

    @Override
    public List<RollupDefinition> visitRollupDefs(RollupDefsContext ctx) {
        return ctx.rollups.stream().map(this::visitRollupDef).collect(Collectors.toList());
    }

    @Override
    public RollupDefinition visitRollupDef(RollupDefContext ctx) {
        String rollupName = ctx.rollupName.getText();
        List<String> rollupCols = visitIdentifierList(ctx.rollupCols);
        List<String> dupKeys = ctx.dupKeys == null ? ImmutableList.of() : visitIdentifierList(ctx.dupKeys);
        Map<String, String> properties = ctx.properties == null ? Maps.newHashMap()
                : visitPropertyClause(ctx.properties);
        return new RollupDefinition(rollupName, rollupCols, dupKeys, properties);
    }

    private String toStringValue(String literal) {
        return literal.substring(1, literal.length() - 1);
    }

    /* ********************************************************************************************
     * Expression parsing
     * ******************************************************************************************** */

    /**
     * Create an expression from the given context. This method just passes the context on to the
     * visitor and only takes care of typing (We assume that the visitor returns an Expression here).
     */
    private Expression getExpression(ParserRuleContext ctx) {
        return typedVisit(ctx);
    }

    private LogicalPlan withExplain(LogicalPlan inputPlan, ExplainContext ctx) {
        if (ctx == null) {
            return inputPlan;
        }
        return ParserUtils.withOrigin(ctx, () -> {
            ExplainLevel explainLevel = ExplainLevel.NORMAL;

            if (ctx.planType() != null) {
                if (ctx.level == null || !ctx.level.getText().equalsIgnoreCase("plan")) {
                    throw new ParseException("Only explain plan can use plan type: " + ctx.planType().getText(), ctx);
                }
            }

            boolean showPlanProcess = false;
            if (ctx.level != null) {
                if (!ctx.level.getText().equalsIgnoreCase("plan")) {
                    explainLevel = ExplainLevel.valueOf(ctx.level.getText().toUpperCase(Locale.ROOT));
                } else {
                    explainLevel = parseExplainPlanType(ctx.planType());

                    if (ctx.PROCESS() != null) {
                        showPlanProcess = true;
                    }
                }
            }
            return new ExplainCommand(explainLevel, inputPlan, showPlanProcess);
        });
    }

    private LogicalPlan withOutFile(LogicalPlan plan, OutFileClauseContext ctx) {
        if (ctx == null) {
            return plan;
        }
        String format = "csv";
        if (ctx.format != null) {
            format = ctx.format.getText();
        }

        Map<String, String> properties = ImmutableMap.of();
        if (ctx.propertyClause() != null) {
            properties = visitPropertyClause(ctx.propertyClause());
        }
        Literal filePath = (Literal) visit(ctx.filePath);
        return new LogicalFileSink<>(filePath.getStringValue(), format, properties, ImmutableList.of(), plan);
    }

    private LogicalPlan withQueryOrganization(LogicalPlan inputPlan, QueryOrganizationContext ctx) {
        if (ctx == null) {
            return inputPlan;
        }
        Optional<SortClauseContext> sortClauseContext = Optional.ofNullable(ctx.sortClause());
        Optional<LimitClauseContext> limitClauseContext = Optional.ofNullable(ctx.limitClause());
        LogicalPlan sort = withSort(inputPlan, sortClauseContext);
        return withLimit(sort, limitClauseContext);
    }

    private LogicalPlan withSort(LogicalPlan input, Optional<SortClauseContext> sortCtx) {
        return input.optionalMap(sortCtx, () -> {
            List<OrderKey> orderKeys = visit(sortCtx.get().sortItem(), OrderKey.class);
            return new LogicalSort<>(orderKeys, input);
        });
    }

    private LogicalPlan withLimit(LogicalPlan input, Optional<LimitClauseContext> limitCtx) {
        return input.optionalMap(limitCtx, () -> {
            long limit = Long.parseLong(limitCtx.get().limit.getText());
            if (limit < 0) {
                throw new ParseException("Limit requires non-negative number", limitCtx.get());
            }
            long offset = 0;
            Token offsetToken = limitCtx.get().offset;
            if (offsetToken != null) {
                offset = Long.parseLong(offsetToken.getText());
            }
            return new LogicalLimit<>(limit, offset, LimitPhase.ORIGIN, input);
        });
    }

    private UnboundOneRowRelation withOneRowRelation(SelectColumnClauseContext selectCtx) {
        return ParserUtils.withOrigin(selectCtx, () -> {
            // fromClause does not exists.
            List<NamedExpression> projects = getNamedExpressions(selectCtx.namedExpressionSeq());
            return new UnboundOneRowRelation(StatementScopeIdGenerator.newRelationId(), projects);
        });
    }

    /**
     * Add a regular (SELECT) query specification to a logical plan. The query specification
     * is the core of the logical plan, this is where sourcing (FROM clause), projection (SELECT),
     * aggregation (GROUP BY ... HAVING ...) and filtering (WHERE) takes place.
     *
     * <p>Note that query hints are ignored (both by the parser and the builder).
     */
    protected LogicalPlan withSelectQuerySpecification(
            ParserRuleContext ctx,
            LogicalPlan inputRelation,
            SelectClauseContext selectClause,
            Optional<WhereClauseContext> whereClause,
            Optional<AggClauseContext> aggClause,
            Optional<HavingClauseContext> havingClause,
            Optional<QualifyClauseContext> qualifyClause) {
        return ParserUtils.withOrigin(ctx, () -> {
            // from -> where -> group by -> having -> select
            LogicalPlan filter = withFilter(inputRelation, whereClause);
            SelectColumnClauseContext selectColumnCtx = selectClause.selectColumnClause();
            LogicalPlan aggregate = withAggregate(filter, selectColumnCtx, aggClause);
            boolean isDistinct = (selectClause.DISTINCT() != null);
            LogicalPlan selectPlan;
            if (!(aggregate instanceof Aggregate) && havingClause.isPresent()) {
                // create a project node for pattern match of ProjectToGlobalAggregate rule
                // then ProjectToGlobalAggregate rule can insert agg node as LogicalHaving node's child
                List<NamedExpression> projects = getNamedExpressions(selectColumnCtx.namedExpressionSeq());
                LogicalPlan project = new LogicalProject<>(projects, isDistinct, aggregate);
                selectPlan = new LogicalHaving<>(ExpressionUtils.extractConjunctionToSet(
                        getExpression((havingClause.get().booleanExpression()))), project);
            } else {
                LogicalPlan having = withHaving(aggregate, havingClause);
                selectPlan = withProjection(having, selectColumnCtx, aggClause, isDistinct);
            }
            // support qualify clause
            if (qualifyClause.isPresent()) {
                Expression qualifyExpr = getExpression(qualifyClause.get().booleanExpression());
                selectPlan = new LogicalQualify<>(Sets.newHashSet(qualifyExpr), selectPlan);
            }
            return selectPlan;
        });
    }

    /**
     * Join one more [[LogicalPlan]]s to the current logical plan.
     */
    private LogicalPlan withJoinRelations(LogicalPlan input, RelationContext ctx) {
        LogicalPlan last = input;
        for (JoinRelationContext join : ctx.joinRelation()) {
            JoinType joinType;
            if (join.joinType().CROSS() != null) {
                joinType = JoinType.CROSS_JOIN;
            } else if (join.joinType().FULL() != null) {
                joinType = JoinType.FULL_OUTER_JOIN;
            } else if (join.joinType().SEMI() != null) {
                if (join.joinType().LEFT() != null) {
                    joinType = JoinType.LEFT_SEMI_JOIN;
                } else {
                    joinType = JoinType.RIGHT_SEMI_JOIN;
                }
            } else if (join.joinType().ANTI() != null) {
                if (join.joinType().LEFT() != null) {
                    joinType = JoinType.LEFT_ANTI_JOIN;
                } else {
                    joinType = JoinType.RIGHT_ANTI_JOIN;
                }
            } else if (join.joinType().LEFT() != null) {
                joinType = JoinType.LEFT_OUTER_JOIN;
            } else if (join.joinType().RIGHT() != null) {
                joinType = JoinType.RIGHT_OUTER_JOIN;
            } else if (join.joinType().INNER() != null) {
                joinType = JoinType.INNER_JOIN;
            } else if (join.joinCriteria() != null) {
                joinType = JoinType.INNER_JOIN;
            } else {
                joinType = JoinType.CROSS_JOIN;
            }
            DistributeType distributeType = Optional.ofNullable(join.distributeType()).map(hintCtx -> {
                String hint = typedVisit(join.distributeType());
                if (DistributeType.JoinDistributeType.SHUFFLE.toString().equalsIgnoreCase(hint)) {
                    return DistributeType.SHUFFLE_RIGHT;
                } else if (DistributeType.JoinDistributeType.BROADCAST.toString().equalsIgnoreCase(hint)) {
                    return DistributeType.BROADCAST_RIGHT;
                } else {
                    throw new ParseException("Invalid join hint: " + hint, hintCtx);
                }
            }).orElse(DistributeType.NONE);
            DistributeHint distributeHint = new DistributeHint(distributeType);
            // TODO: natural join, lateral join, union join
            JoinCriteriaContext joinCriteria = join.joinCriteria();
            Optional<Expression> condition = Optional.empty();
            List<Expression> ids = null;
            if (joinCriteria != null) {
                if (join.joinType().CROSS() != null) {
                    throw new ParseException("Cross join can't be used with ON clause", joinCriteria);
                }
                if (joinCriteria.booleanExpression() != null) {
                    condition = Optional.ofNullable(getExpression(joinCriteria.booleanExpression()));
                } else if (joinCriteria.USING() != null) {
                    ids = visitIdentifierList(joinCriteria.identifierList())
                            .stream().map(UnboundSlot::quoted)
                            .collect(ImmutableList.toImmutableList());
                }
            } else {
                // keep same with original planner, allow cross/inner join
                if (!joinType.isInnerOrCrossJoin()) {
                    throw new ParseException("on mustn't be empty except for cross/inner join", join);
                }
            }
            if (ids == null) {
                last = new LogicalJoin<>(joinType, ExpressionUtils.EMPTY_CONDITION,
                        condition.map(ExpressionUtils::extractConjunction)
                                .orElse(ExpressionUtils.EMPTY_CONDITION),
                        distributeHint,
                        Optional.empty(),
                        last,
                        plan(join.relationPrimary()), null);
            } else {
                last = new UsingJoin<>(joinType, last,
                        plan(join.relationPrimary()), ImmutableList.of(), ids, distributeHint);

            }
            if (distributeHint.distributeType != DistributeType.NONE
                    && ConnectContext.get().getStatementContext() != null
                    && !ConnectContext.get().getStatementContext().getHints().contains(distributeHint)) {
                ConnectContext.get().getStatementContext().addHint(distributeHint);
            }
        }
        return last;
    }

    private LogicalPlan withSelectHint(LogicalPlan logicalPlan, List<ParserRuleContext> hintContexts) {
        if (hintContexts.isEmpty()) {
            return logicalPlan;
        }
        ImmutableList.Builder<SelectHint> hints = ImmutableList.builder();
        for (ParserRuleContext hintContext : hintContexts) {
            SelectHintContext selectHintContext = (SelectHintContext) hintContext;
            for (HintStatementContext hintStatement : selectHintContext.hintStatements) {
                String hintName = hintStatement.hintName.getText().toLowerCase(Locale.ROOT);
                switch (hintName) {
                    case "set_var":
                        Map<String, Optional<String>> parameters = Maps.newLinkedHashMap();
                        for (HintAssignmentContext kv : hintStatement.parameters) {
                            if (kv.key != null) {
                                String parameterName = visitIdentifierOrText(kv.key);
                                Optional<String> value = Optional.empty();
                                if (kv.constantValue != null) {
                                    Literal literal = (Literal) visit(kv.constantValue);
                                    value = Optional.ofNullable(literal.toLegacyLiteral().getStringValue());
                                } else if (kv.identifierValue != null) {
                                    // maybe we should throw exception when the identifierValue is quoted identifier
                                    value = Optional.ofNullable(kv.identifierValue.getText());
                                }
                                parameters.put(parameterName, value);
                            }
                        }
                        SelectHintSetVar setVar = new SelectHintSetVar(hintName, parameters);
                        setVar.setVarOnceInSql(ConnectContext.get().getStatementContext());
                        hints.add(setVar);
                        break;
                    case "leading":
                        List<String> leadingParameters = new ArrayList<>();
                        for (HintAssignmentContext kv : hintStatement.parameters) {
                            if (kv.key != null) {
                                String parameterName = visitIdentifierOrText(kv.key);
                                leadingParameters.add(parameterName);
                            }
                        }
                        hints.add(new SelectHintLeading(hintName, leadingParameters));
                        break;
                    case "ordered":
                        hints.add(new SelectHintOrdered(hintName));
                        break;
                    case "use_cbo_rule":
                        List<String> useRuleParameters = new ArrayList<>();
                        for (HintAssignmentContext kv : hintStatement.parameters) {
                            if (kv.key != null) {
                                String parameterName = visitIdentifierOrText(kv.key);
                                useRuleParameters.add(parameterName);
                            }
                        }
                        hints.add(new SelectHintUseCboRule(hintName, useRuleParameters, false));
                        break;
                    case "no_use_cbo_rule":
                        List<String> noUseRuleParameters = new ArrayList<>();
                        for (HintAssignmentContext kv : hintStatement.parameters) {
                            String parameterName = visitIdentifierOrText(kv.key);
                            if (kv.key != null) {
                                noUseRuleParameters.add(parameterName);
                            }
                        }
                        hints.add(new SelectHintUseCboRule(hintName, noUseRuleParameters, true));
                        break;
                    case "use_mv":
                        List<String> useIndexParameters = new ArrayList<String>();
                        for (HintAssignmentContext kv : hintStatement.parameters) {
                            String parameterName = visitIdentifierOrText(kv.key);
                            if (kv.key != null) {
                                useIndexParameters.add(parameterName);
                            }
                        }
                        hints.add(new SelectHintUseMv(hintName, useIndexParameters, true));
                        break;
                    case "no_use_mv":
                        List<String> noUseIndexParameters = new ArrayList<String>();
                        for (HintAssignmentContext kv : hintStatement.parameters) {
                            String parameterName = visitIdentifierOrText(kv.key);
                            if (kv.key != null) {
                                noUseIndexParameters.add(parameterName);
                            }
                        }
                        hints.add(new SelectHintUseMv(hintName, noUseIndexParameters, false));
                        break;
                    default:
                        break;
                }
            }
        }
        return new LogicalSelectHint<>(hints.build(), logicalPlan);
    }

    @Override
    public String visitBracketDistributeType(BracketDistributeTypeContext ctx) {
        return ctx.identifier().getText();
    }

    @Override
    public String visitCommentDistributeType(CommentDistributeTypeContext ctx) {
        return ctx.identifier().getText();
    }

    @Override
    public List<String> visitBracketRelationHint(BracketRelationHintContext ctx) {
        return ctx.identifier().stream()
                .map(RuleContext::getText)
                .collect(ImmutableList.toImmutableList());
    }

    @Override
    public Object visitCommentRelationHint(CommentRelationHintContext ctx) {
        return ctx.identifier().stream()
                .map(RuleContext::getText)
                .collect(ImmutableList.toImmutableList());
    }

    protected LogicalPlan withProjection(LogicalPlan input, SelectColumnClauseContext selectCtx,
                                         Optional<AggClauseContext> aggCtx, boolean isDistinct) {
        return ParserUtils.withOrigin(selectCtx, () -> {
            if (aggCtx.isPresent()) {
                if (isDistinct) {
                    return new LogicalProject<>(ImmutableList.of(new UnboundStar(ImmutableList.of())),
                            isDistinct, input);
                } else {
                    return input;
                }
            } else {
                List<NamedExpression> projects = getNamedExpressions(selectCtx.namedExpressionSeq());
                if (input instanceof UnboundOneRowRelation) {
                    if (projects.stream().anyMatch(project -> project instanceof UnboundStar)) {
                        throw new ParseException("SELECT * must have a FROM clause");
                    }
                }
                return new LogicalProject<>(projects, isDistinct, input);
            }
        });
    }

    private LogicalPlan withRelations(LogicalPlan inputPlan, List<RelationContext> relations) {
        if (relations == null) {
            return inputPlan;
        }
        LogicalPlan left = inputPlan;
        for (RelationContext relation : relations) {
            // build left deep join tree
            LogicalPlan right = withJoinRelations(visitRelation(relation), relation);
            left = (left == null) ? right :
                    new LogicalJoin<>(
                            JoinType.CROSS_JOIN,
                            ExpressionUtils.EMPTY_CONDITION,
                            ExpressionUtils.EMPTY_CONDITION,
                            new DistributeHint(DistributeType.NONE),
                            Optional.empty(),
                            left,
                            right, null);
            // TODO: pivot and lateral view
        }
        return left;
    }

    private LogicalPlan withFilter(LogicalPlan input, Optional<WhereClauseContext> whereCtx) {
        return input.optionalMap(whereCtx, () ->
            new LogicalFilter<>(ExpressionUtils.extractConjunctionToSet(
                    getExpression(whereCtx.get().booleanExpression())), input));
    }

    private LogicalPlan withAggregate(LogicalPlan input, SelectColumnClauseContext selectCtx,
                                      Optional<AggClauseContext> aggCtx) {
        return input.optionalMap(aggCtx, () -> {
            GroupingElementContext groupingElementContext = aggCtx.get().groupingElement();
            List<NamedExpression> namedExpressions = getNamedExpressions(selectCtx.namedExpressionSeq());
            if (groupingElementContext.GROUPING() != null) {
                ImmutableList.Builder<List<Expression>> groupingSets = ImmutableList.builder();
                for (GroupingSetContext groupingSetContext : groupingElementContext.groupingSet()) {
                    groupingSets.add(visit(groupingSetContext.expression(), Expression.class));
                }
                return new LogicalRepeat<>(groupingSets.build(), namedExpressions, input);
            } else if (groupingElementContext.CUBE() != null) {
                List<Expression> cubeExpressions = visit(groupingElementContext.expression(), Expression.class);
                List<List<Expression>> groupingSets = ExpressionUtils.cubeToGroupingSets(cubeExpressions);
                return new LogicalRepeat<>(groupingSets, namedExpressions, input);
            } else if (groupingElementContext.ROLLUP() != null) {
                List<Expression> rollupExpressions = visit(groupingElementContext.expression(), Expression.class);
                List<List<Expression>> groupingSets = ExpressionUtils.rollupToGroupingSets(rollupExpressions);
                return new LogicalRepeat<>(groupingSets, namedExpressions, input);
            } else {
                List<Expression> groupByExpressions = visit(groupingElementContext.expression(), Expression.class);
                return new LogicalAggregate<>(groupByExpressions, namedExpressions, input);
            }
        });
    }

    private LogicalPlan withHaving(LogicalPlan input, Optional<HavingClauseContext> havingCtx) {
        return input.optionalMap(havingCtx, () -> {
            if (!(input instanceof Aggregate)) {
                throw new ParseException("Having clause should be applied against an aggregation.", havingCtx.get());
            }
            return new LogicalHaving<>(ExpressionUtils.extractConjunctionToSet(
                    getExpression((havingCtx.get().booleanExpression()))), input);
        });
    }

    /**
     * match predicate type and generate different predicates.
     *
     * @param ctx PredicateContext
     * @param valueExpression valueExpression
     * @return Expression
     */
    private Expression withPredicate(Expression valueExpression, PredicateContext ctx) {
        return ParserUtils.withOrigin(ctx, () -> {
            Expression outExpression;
            switch (ctx.kind.getType()) {
                case DorisParser.BETWEEN:
                    Expression lower = getExpression(ctx.lower);
                    Expression upper = getExpression(ctx.upper);
                    if (lower.equals(upper)) {
                        outExpression = new EqualTo(valueExpression, lower);
                    } else {
                        outExpression = new And(
                                new GreaterThanEqual(valueExpression, getExpression(ctx.lower)),
                                new LessThanEqual(valueExpression, getExpression(ctx.upper))
                        );
                    }
                    break;
                case DorisParser.LIKE:
                    outExpression = new Like(
                        valueExpression,
                        getExpression(ctx.pattern)
                    );
                    break;
                case DorisParser.RLIKE:
                case DorisParser.REGEXP:
                    outExpression = new Regexp(
                        valueExpression,
                        getExpression(ctx.pattern)
                    );
                    break;
                case DorisParser.IN:
                    if (ctx.query() == null) {
                        outExpression = new InPredicate(
                                valueExpression,
                                withInList(ctx)
                        );
                    } else {
                        outExpression = new InSubquery(
                                valueExpression,
                                new ListQuery(typedVisit(ctx.query())),
                                ctx.NOT() != null
                        );
                    }
                    break;
                case DorisParser.NULL:
                    outExpression = new IsNull(valueExpression);
                    break;
                case DorisParser.TRUE:
                    outExpression = new Cast(valueExpression,
                            BooleanType.INSTANCE, true);
                    break;
                case DorisParser.FALSE:
                    outExpression = new Not(new Cast(valueExpression,
                            BooleanType.INSTANCE, true));
                    break;
                case DorisParser.MATCH:
                case DorisParser.MATCH_ANY:
                    outExpression = new MatchAny(
                        valueExpression,
                        getExpression(ctx.pattern)
                    );
                    break;
                case DorisParser.MATCH_ALL:
                    outExpression = new MatchAll(
                        valueExpression,
                        getExpression(ctx.pattern)
                    );
                    break;
                case DorisParser.MATCH_PHRASE:
                    outExpression = new MatchPhrase(
                        valueExpression,
                        getExpression(ctx.pattern)
                    );
                    break;
                case DorisParser.MATCH_PHRASE_PREFIX:
                    outExpression = new MatchPhrasePrefix(
                        valueExpression,
                        getExpression(ctx.pattern)
                    );
                    break;
                case DorisParser.MATCH_REGEXP:
                    outExpression = new MatchRegexp(
                        valueExpression,
                        getExpression(ctx.pattern)
                    );
                    break;
                case DorisParser.MATCH_PHRASE_EDGE:
                    outExpression = new MatchPhraseEdge(
                        valueExpression,
                        getExpression(ctx.pattern)
                    );
                    break;
                default:
                    throw new ParseException("Unsupported predicate type: " + ctx.kind.getText(), ctx);
            }
            return ctx.NOT() != null ? new Not(outExpression) : outExpression;
        });
    }

    private List<NamedExpression> getNamedExpressions(NamedExpressionSeqContext namedCtx) {
        return ParserUtils.withOrigin(namedCtx, () -> visit(namedCtx.namedExpression(), NamedExpression.class));
    }

    @Override
    public Expression visitSubqueryExpression(SubqueryExpressionContext subqueryExprCtx) {
        return ParserUtils.withOrigin(subqueryExprCtx, () -> new ScalarSubquery(typedVisit(subqueryExprCtx.query())));
    }

    @Override
    public Expression visitExist(ExistContext context) {
        return ParserUtils.withOrigin(context, () -> new Exists(typedVisit(context.query()), false));
    }

    @Override
    public Expression visitIsnull(IsnullContext context) {
        return ParserUtils.withOrigin(context, () -> new IsNull(typedVisit(context.valueExpression())));
    }

    @Override
    public Expression visitIs_not_null_pred(Is_not_null_predContext context) {
        return ParserUtils.withOrigin(context, () -> new Not(new IsNull(typedVisit(context.valueExpression()))));
    }

    public List<Expression> withInList(PredicateContext ctx) {
        return ctx.expression().stream().map(this::getExpression).collect(ImmutableList.toImmutableList());
    }

    @Override
    public Literal visitDecimalLiteral(DecimalLiteralContext ctx) {
        try {
            if (Config.enable_decimal_conversion) {
                return new DecimalV3Literal(new BigDecimal(ctx.getText()));
            } else {
                return new DecimalLiteral(new BigDecimal(ctx.getText()));
            }
        } catch (Exception e) {
            return new DoubleLiteral(Double.parseDouble(ctx.getText()));
        }
    }

    private String parsePropertyKey(PropertyKeyContext item) {
        if (item.constant() != null) {
            return parseConstant(item.constant());
        }
        return item.getText();
    }

    private String parsePropertyValue(PropertyValueContext item) {
        if (item.constant() != null) {
            return parseConstant(item.constant());
        }
        return item.getText();
    }

    private ExplainLevel parseExplainPlanType(PlanTypeContext planTypeContext) {
        if (planTypeContext == null || planTypeContext.ALL() != null) {
            return ExplainLevel.ALL_PLAN;
        }
        if (planTypeContext.PHYSICAL() != null || planTypeContext.OPTIMIZED() != null) {
            return ExplainLevel.OPTIMIZED_PLAN;
        }
        if (planTypeContext.REWRITTEN() != null || planTypeContext.LOGICAL() != null) {
            return ExplainLevel.REWRITTEN_PLAN;
        }
        if (planTypeContext.ANALYZED() != null) {
            return ExplainLevel.ANALYZED_PLAN;
        }
        if (planTypeContext.PARSED() != null) {
            return ExplainLevel.PARSED_PLAN;
        }
        if (planTypeContext.SHAPE() != null) {
            return ExplainLevel.SHAPE_PLAN;
        }
        if (planTypeContext.MEMO() != null) {
            return ExplainLevel.MEMO_PLAN;
        }
        if (planTypeContext.DISTRIBUTED() != null) {
            return ExplainLevel.DISTRIBUTED_PLAN;
        }
        return ExplainLevel.ALL_PLAN;
    }

    @Override
    public Pair<DataType, Boolean> visitDataTypeWithNullable(DataTypeWithNullableContext ctx) {
        return ParserUtils.withOrigin(ctx, () -> Pair.of(typedVisit(ctx.dataType()), ctx.NOT() == null));
    }

    @Override
    public DataType visitAggStateDataType(AggStateDataTypeContext ctx) {
        return ParserUtils.withOrigin(ctx, () -> {
            List<Pair<DataType, Boolean>> dataTypeWithNullables = ctx.dataTypes.stream()
                    .map(this::visitDataTypeWithNullable)
                    .collect(Collectors.toList());
            List<DataType> dataTypes = dataTypeWithNullables.stream()
                    .map(dt -> dt.first)
                    .collect(ImmutableList.toImmutableList());
            List<Boolean> nullables = dataTypeWithNullables.stream()
                    .map(dt -> dt.second)
                    .collect(ImmutableList.toImmutableList());
            String functionName = ctx.functionNameIdentifier().getText();
            if (!BuiltinAggregateFunctions.INSTANCE.aggFuncNames.contains(functionName)) {
                // TODO use function binder to check function exists
                throw new ParseException("Can not found function '" + functionName + "'", ctx);
            }
            return new AggStateType(functionName, dataTypes, nullables);
        });
    }

    @Override
    public DataType visitPrimitiveDataType(PrimitiveDataTypeContext ctx) {
        return ParserUtils.withOrigin(ctx, () -> {
            String dataType = ctx.primitiveColType().type.getText().toLowerCase(Locale.ROOT);
            if (dataType.equalsIgnoreCase("all")) {
                throw new NotSupportedException("Disable to create table with `ALL` type columns");
            }
            List<String> l = Lists.newArrayList(dataType);
            ctx.INTEGER_VALUE().stream().map(ParseTree::getText).forEach(l::add);
            return DataType.convertPrimitiveFromStrings(l);
        });
    }

    @Override
    public DataType visitComplexDataType(ComplexDataTypeContext ctx) {
        return ParserUtils.withOrigin(ctx, () -> {
            switch (ctx.complex.getType()) {
                case DorisParser.ARRAY:
                    return ArrayType.of(typedVisit(ctx.dataType(0)), true);
                case DorisParser.MAP:
                    return MapType.of(typedVisit(ctx.dataType(0)), typedVisit(ctx.dataType(1)));
                case DorisParser.STRUCT:
                    return new StructType(visitComplexColTypeList(ctx.complexColTypeList()));
                default:
                    throw new AnalysisException("do not support " + ctx.complex.getText() + " type for Nereids");
            }
        });
    }

    @Override
    public List<StructField> visitComplexColTypeList(ComplexColTypeListContext ctx) {
        return ctx.complexColType().stream().map(this::visitComplexColType).collect(ImmutableList.toImmutableList());
    }

    @Override
    public StructField visitComplexColType(ComplexColTypeContext ctx) {
        String comment;
        if (ctx.commentSpec() != null) {
            comment = ctx.commentSpec().STRING_LITERAL().getText();
            comment = LogicalPlanBuilderAssistant.escapeBackSlash(comment.substring(1, comment.length() - 1));
        } else {
            comment = "";
        }
        return new StructField(ctx.identifier().getText(), typedVisit(ctx.dataType()), true, comment);
    }

    private String parseConstant(ConstantContext context) {
        Object constant = visit(context);
        if (constant instanceof Literal && ((Literal) constant).isStringLikeLiteral()) {
            return ((Literal) constant).getStringValue();
        }
        return context.getText();
    }

    @Override
    public Object visitCollate(CollateContext ctx) {
        return visit(ctx.primaryExpression());
    }

    @Override
    public Object visitSample(SampleContext ctx) {
        long seek = ctx.seed == null ? -1L : Long.parseLong(ctx.seed.getText());
        DorisParser.SampleMethodContext sampleContext = ctx.sampleMethod();
        if (sampleContext instanceof SampleByPercentileContext) {
            SampleByPercentileContext sampleByPercentileContext = (SampleByPercentileContext) sampleContext;
            long percent = Long.parseLong(sampleByPercentileContext.INTEGER_VALUE().getText());
            return new TableSample(percent, true, seek);
        }
        SampleByRowsContext sampleByRowsContext = (SampleByRowsContext) sampleContext;
        long rows = Long.parseLong(sampleByRowsContext.INTEGER_VALUE().getText());
        return new TableSample(rows, false, seek);
    }

    @Override
    public Object visitCallProcedure(CallProcedureContext ctx) {
        List<String> nameParts = visitMultipartIdentifier(ctx.name);
        FuncNameInfo procedureName = new FuncNameInfo(nameParts);
        List<Expression> arguments = ctx.expression().stream()
                .<Expression>map(this::typedVisit)
                .collect(ImmutableList.toImmutableList());
        UnboundFunction unboundFunction = new UnboundFunction(procedureName.getDbName(), procedureName.getName(),
                true, arguments);
        return new CallCommand(unboundFunction, getOriginSql(ctx));
    }

    @Override
    public LogicalPlan visitCreateProcedure(CreateProcedureContext ctx) {
        List<String> nameParts = visitMultipartIdentifier(ctx.name);
        FuncNameInfo procedureName = new FuncNameInfo(nameParts);
        return ParserUtils.withOrigin(ctx, () -> {
            LogicalPlan createProcedurePlan;
            createProcedurePlan = new CreateProcedureCommand(procedureName, getOriginSql(ctx),
                    ctx.REPLACE() != null);
            return createProcedurePlan;
        });
    }

    @Override
    public LogicalPlan visitDropProcedure(DropProcedureContext ctx) {
        List<String> nameParts = visitMultipartIdentifier(ctx.name);
        FuncNameInfo procedureName = new FuncNameInfo(nameParts);
        return ParserUtils.withOrigin(ctx, () -> new DropProcedureCommand(procedureName, getOriginSql(ctx)));
    }

    @Override
    public LogicalPlan visitShowProcedureStatus(ShowProcedureStatusContext ctx) {
        Set<Expression> whereExpr = Collections.emptySet();
        if (ctx.whereClause() != null) {
            whereExpr = ExpressionUtils.extractConjunctionToSet(
                    getExpression(ctx.whereClause().booleanExpression()));
        }

        if (ctx.valueExpression() != null) {
            // parser allows only LIKE or WhereClause.
            // Mysql grammar: SHOW PROCEDURE STATUS [LIKE 'pattern' | WHERE expr]
            whereExpr = Sets.newHashSet(new Like(new UnboundSlot("ProcedureName"), getExpression(ctx.pattern)));
        }

        final Set<Expression> whereExprConst = whereExpr;
        return ParserUtils.withOrigin(ctx, () -> new ShowProcedureStatusCommand(whereExprConst));
    }

    @Override
    public LogicalPlan visitShowCreateProcedure(ShowCreateProcedureContext ctx) {
        List<String> nameParts = visitMultipartIdentifier(ctx.name);
        FuncNameInfo procedureName = new FuncNameInfo(nameParts);
        return ParserUtils.withOrigin(ctx, () -> new ShowCreateProcedureCommand(procedureName));
    }

    @Override
    public LogicalPlan visitCreateSqlBlockRule(CreateSqlBlockRuleContext ctx) {
        Map<String, String> properties = ctx.propertyClause() != null
                        ? Maps.newHashMap(visitPropertyClause(ctx.propertyClause())) : Maps.newHashMap();
        return new CreateSqlBlockRuleCommand(stripQuotes(ctx.name.getText()), ctx.EXISTS() != null, properties);
    }

    @Override
    public LogicalPlan visitAlterSqlBlockRule(AlterSqlBlockRuleContext ctx) {
        Map<String, String> properties = ctx.propertyClause() != null
                        ? Maps.newHashMap(visitPropertyClause(ctx.propertyClause())) : Maps.newHashMap();
        return new AlterSqlBlockRuleCommand(stripQuotes(ctx.name.getText()), properties);
    }

    @Override
    public LogicalPlan visitDropCatalogRecycleBin(DropCatalogRecycleBinContext ctx) {
        String idTypeStr = ctx.idType.getText().substring(1, ctx.idType.getText().length() - 1);
        IdType idType = IdType.fromString(idTypeStr);
        long id = Long.parseLong(ctx.id.getText());

        return ParserUtils.withOrigin(ctx, () -> new DropCatalogRecycleBinCommand(idType, id));
    }

    @Override
    public Object visitUnsupported(UnsupportedContext ctx) {
        return UnsupportedCommand.INSTANCE;
    }

    @Override
    public LogicalPlan visitSupportedUnsetStatement(SupportedUnsetStatementContext ctx) {
        if (ctx.DEFAULT() != null && ctx.STORAGE() != null && ctx.VAULT() != null) {
            return new UnsetDefaultStorageVaultCommand();
        }
        SetType type = SetType.DEFAULT;
        if (ctx.GLOBAL() != null) {
            type = SetType.GLOBAL;
        } else if (ctx.LOCAL() != null || ctx.SESSION() != null) {
            type = SetType.SESSION;
        }
        if (ctx.ALL() != null) {
            return new UnsetVariableCommand(type, true);
        } else if (ctx.identifier() != null) {
            return new UnsetVariableCommand(type, ctx.identifier().getText());
        }
        throw new AnalysisException("Should add 'ALL' or variable name");
    }

    @Override
    public LogicalPlan visitCreateTableLike(CreateTableLikeContext ctx) {
        List<String> nameParts = visitMultipartIdentifier(ctx.name);
        List<String> existedTableNameParts = visitMultipartIdentifier(ctx.existedTable);
        ArrayList<String> rollupNames = Lists.newArrayList();
        boolean withAllRollUp = false;
        if (ctx.WITH() != null && ctx.rollupNames != null) {
            rollupNames = new ArrayList<>(visitIdentifierList(ctx.rollupNames));
        } else if (ctx.WITH() != null && ctx.rollupNames == null) {
            withAllRollUp = true;
        }
        CreateTableLikeInfo info = new CreateTableLikeInfo(ctx.EXISTS() != null,
                new TableNameInfo(nameParts), new TableNameInfo(existedTableNameParts),
                rollupNames, withAllRollUp);
        return new CreateTableLikeCommand(info);
    }

    @Override
    public LogicalPlan visitShowAuthors(ShowAuthorsContext ctx) {
        return new ShowAuthorsCommand();
    }

    @Override
    public LogicalPlan visitShowEvents(ShowEventsContext ctx) {
        return new ShowEventsCommand();
    }

    @Override
    public LogicalPlan visitShowConfig(ShowConfigContext ctx) {
        ShowConfigCommand command;
        if (ctx.type.getText().equalsIgnoreCase(NodeType.FRONTEND.name())) {
            command = new ShowConfigCommand(NodeType.FRONTEND);
        } else {
            command = new ShowConfigCommand(NodeType.BACKEND);
        }
        if (ctx.LIKE() != null && ctx.pattern != null) {
            Like like = new Like(new UnboundSlot("ProcedureName"), getExpression(ctx.pattern));
            String pattern = ((Literal) like.child(1)).getStringValue();
            command.setPattern(pattern);
        }
        if (ctx.FROM() != null && ctx.backendId != null) {
            long backendId = Long.parseLong(ctx.backendId.getText());
            command.setBackendId(backendId);
        }
        return command;
    }

    @Override
    public SetOptionsCommand visitSetOptions(SetOptionsContext ctx) {
        List<SetVarOp> setVarOpList = new ArrayList<>(1);
        for (Object child : ctx.children) {
            if (child instanceof RuleNode) {
                setVarOpList.add(typedVisit((RuleNode) child));
            }
        }
        return new SetOptionsCommand(setVarOpList);
    }

    @Override
    public SetVarOp visitSetSystemVariable(SetSystemVariableContext ctx) {
        SetType type = SetType.DEFAULT;
        if (ctx.GLOBAL() != null) {
            type = SetType.GLOBAL;
        } else if (ctx.LOCAL() != null || ctx.SESSION() != null) {
            type = SetType.SESSION;
        }
        String name = stripQuotes(ctx.identifier().getText());
        Expression expression = ctx.expression() != null ? typedVisit(ctx.expression()) : null;
        return new SetSessionVarOp(type, name, expression);
    }

    @Override
    public SetVarOp visitSetVariableWithType(SetVariableWithTypeContext ctx) {
        SetType type = SetType.DEFAULT;
        if (ctx.GLOBAL() != null) {
            type = SetType.GLOBAL;
        } else if (ctx.LOCAL() != null || ctx.SESSION() != null) {
            type = SetType.SESSION;
        }
        String name = stripQuotes(ctx.identifier().getText());
        Expression expression = ctx.expression() != null ? typedVisit(ctx.expression()) : null;
        return new SetSessionVarOp(type, name, expression);
    }

    @Override
    public SetVarOp visitSetPassword(SetPasswordContext ctx) {
        String user;
        String host;
        boolean isDomain;
        String passwordText;
        UserIdentity userIdentity = null;
        if (ctx.userIdentify() != null) {
            user = stripQuotes(ctx.userIdentify().user.getText());
            host = ctx.userIdentify().host != null ? stripQuotes(ctx.userIdentify().host.getText()) : "%";
            isDomain = ctx.userIdentify().ATSIGN() != null;
            userIdentity = new UserIdentity(user, host, isDomain);
        }
        passwordText = stripQuotes(ctx.STRING_LITERAL().getText());
        return new SetPassVarOp(userIdentity, new PassVar(passwordText, ctx.isPlain != null));
    }

    @Override
    public SetVarOp visitSetNames(SetNamesContext ctx) {
        return new SetNamesVarOp();
    }

    @Override
    public SetVarOp visitSetCharset(SetCharsetContext ctx) {
        String charset = ctx.charsetName != null ? stripQuotes(ctx.charsetName.getText()) : null;
        return new SetCharsetAndCollateVarOp(charset);
    }

    @Override
    public SetVarOp visitSetCollate(SetCollateContext ctx) {
        String charset = ctx.charsetName != null ? stripQuotes(ctx.charsetName.getText()) : null;
        String collate = ctx.collateName != null ? stripQuotes(ctx.collateName.getText()) : null;
        return new SetCharsetAndCollateVarOp(charset, collate);
    }

    @Override
    public SetVarOp visitSetLdapAdminPassword(SetLdapAdminPasswordContext ctx) {
        String passwordText = stripQuotes(ctx.STRING_LITERAL().getText());
        boolean isPlain = ctx.PASSWORD() != null;
        return new SetLdapPassVarOp(new PassVar(passwordText, isPlain));
    }

    @Override
    public SetVarOp visitSetUserVariable(SetUserVariableContext ctx) {
        String name = stripQuotes(ctx.identifier().getText());
        Expression expression = typedVisit(ctx.expression());
        return new SetUserDefinedVarOp(name, expression);
    }

    @Override
    public SetTransactionCommand visitSetTransaction(SetTransactionContext ctx) {
        return new SetTransactionCommand();
    }

    @Override
    public SetUserPropertiesCommand visitSetUserProperties(SetUserPropertiesContext ctx) {
        String user = ctx.user != null ? stripQuotes(ctx.user.getText()) : null;
        Map<String, String> userPropertiesMap = visitPropertyItemList(ctx.propertyItemList());
        List<SetUserPropertyVarOp> setUserPropertyVarOpList = new ArrayList<>(userPropertiesMap.size());
        for (Map.Entry<String, String> entry : userPropertiesMap.entrySet()) {
            setUserPropertyVarOpList.add(new SetUserPropertyVarOp(user, entry.getKey(), entry.getValue()));
        }
        return new SetUserPropertiesCommand(user, setUserPropertyVarOpList);
    }

    @Override
    public SetDefaultStorageVaultCommand visitSetDefaultStorageVault(SetDefaultStorageVaultContext ctx) {
        return new SetDefaultStorageVaultCommand(stripQuotes(ctx.identifier().getText()));
    }

    @Override
    public Object visitRefreshCatalog(RefreshCatalogContext ctx) {
        if (ctx.name != null) {
            String catalogName = ctx.name.getText();
            Map<String, String> properties = ctx.propertyClause() != null
                    ? Maps.newHashMap(visitPropertyClause(ctx.propertyClause())) : Maps.newHashMap();
            return new RefreshCatalogCommand(catalogName, properties);
        }
        throw new AnalysisException("catalog name can not be null");
    }

    @Override
    public RefreshDatabaseCommand visitRefreshDatabase(RefreshDatabaseContext ctx) {
        Map<String, String> properties = visitPropertyClause(ctx.propertyClause()) == null ? Maps.newHashMap()
                : visitPropertyClause(ctx.propertyClause());
        List<String> parts = visitMultipartIdentifier(ctx.name);
        int size = parts.size();
        if (size == 0) {
            throw new ParseException("database name can't be empty");
        }
        String dbName = parts.get(size - 1);

        // [db].
        if (size == 1) {
            return new RefreshDatabaseCommand(dbName, properties);
        } else if (parts.size() == 2) {  // [ctl,db].
            return new RefreshDatabaseCommand(parts.get(0), dbName, properties);
        }
        throw new ParseException("Only one dot can be in the name: " + String.join(".", parts));
    }

    public LogicalPlan visitShowLastInsert(ShowLastInsertContext ctx) {
        return new ShowLastInsertCommand();
    }

    @Override
    public LogicalPlan visitShowLoadProfile(ShowLoadProfileContext ctx) {
        return new ShowLoadProfileCommand(ctx.loadIdPath.getText());
    }

    @Override
    public LogicalPlan visitShowGrants(ShowGrantsContext ctx) {
        boolean all = (ctx.ALL() != null) ? true : false;
        return new ShowGrantsCommand(null, all);
    }

    @Override
    public LogicalPlan visitShowGrantsForUser(ShowGrantsForUserContext ctx) {
        UserIdentity userIdent = visitUserIdentify(ctx.userIdentify());
        return new ShowGrantsCommand(userIdent, false);
    }

    @Override
    public LogicalPlan visitShowPartitionId(ShowPartitionIdContext ctx) {
        long partitionId = -1;
        if (ctx.partitionId != null) {
            partitionId = Long.parseLong(ctx.partitionId.getText());
        }
        return new ShowPartitionIdCommand(partitionId);
    }

    @Override
    public LogicalPlan visitShowVariables(ShowVariablesContext ctx) {
        SetType type = SetType.DEFAULT;
        if (ctx.GLOBAL() != null) {
            type = SetType.GLOBAL;
        } else if (ctx.LOCAL() != null || ctx.SESSION() != null) {
            type = SetType.SESSION;
        }
        if (ctx.wildWhere() != null) {
            if (ctx.wildWhere().LIKE() != null) {
                return new ShowVariablesCommand(type, stripQuotes(ctx.wildWhere().STRING_LITERAL().getText()));
            } else {
                StringBuilder sb = new StringBuilder();
                sb.append("SELECT `VARIABLE_NAME` AS `Variable_name`, `VARIABLE_VALUE` AS `Value` FROM ");
                sb.append("`").append(InternalCatalog.INTERNAL_CATALOG_NAME).append("`");
                sb.append(".");
                sb.append("`").append(InfoSchemaDb.DATABASE_NAME).append("`");
                sb.append(".");
                if (type == SetType.GLOBAL) {
                    sb.append("`global_variables` ");
                } else {
                    sb.append("`session_variables` ");
                }
                sb.append(getOriginSql(ctx.wildWhere()));
                return new NereidsParser().parseSingle(sb.toString());
            }
        } else {
            return new ShowVariablesCommand(type, null);
        }
    }

    private Expression getWildWhere(DorisParser.WildWhereContext ctx) {
        if (ctx.LIKE() != null) {
            String pattern = stripQuotes(ctx.STRING_LITERAL().getText());
            return new Like(new UnboundSlot("ProcedureName"), new StringLiteral(pattern));
        } else if (ctx.WHERE() != null) {
            return getExpression(ctx.expression());
        } else {
            throw new AnalysisException("Wild where should contain like or where " + ctx.getText());
        }
    }

    @Override
    public ShowViewCommand visitShowView(ShowViewContext ctx) {
        List<String> tableNameParts = visitMultipartIdentifier(ctx.tableName);
        String databaseName = null;
        if (ctx.database != null) {
            databaseName = stripQuotes(ctx.database.getText());
        }
        return new ShowViewCommand(databaseName, new TableNameInfo(tableNameParts));
    }

    @Override
    public LogicalPlan visitShowBackends(ShowBackendsContext ctx) {
        return new ShowBackendsCommand();
    }

    @Override
    public LogicalPlan visitShowPlugins(ShowPluginsContext ctx) {
        return new ShowPluginsCommand();
    }

    @Override
    public LogicalPlan visitShowSmallFiles(ShowSmallFilesContext ctx) {
        String dbName = null;
        if (ctx.database != null) {
            List<String> nameParts = visitMultipartIdentifier(ctx.database);
            dbName = nameParts.get(0); // only one entry possible
        }
        return new ShowSmallFilesCommand(dbName);
    }

    @Override
    public LogicalPlan visitShowSqlBlockRule(ShowSqlBlockRuleContext ctx) {
        String ruleName = null;
        if (ctx.ruleName != null) {
            ruleName = ctx.ruleName.getText();
        }
        return new ShowSqlBlockRuleCommand(ruleName);
    }

    @Override
    public LogicalPlan visitShowTriggers(ShowTriggersContext ctx) {
        return new ShowTriggersCommand();
    }

    @Override
    public LogicalPlan visitShowTrash(ShowTrashContext ctx) {
        if (ctx.ON() != null) {
            String backend = stripQuotes(ctx.STRING_LITERAL().getText());
            new ShowTrashCommand(backend);
        } else {
            return new ShowTrashCommand();
        }
        return new ShowTrashCommand();
    }

    @Override
    public LogicalPlan visitAdminShowReplicaStatus(AdminShowReplicaStatusContext ctx) {
        Expression where = null;
        if (ctx.WHERE() != null) {
            StringLiteral left = new StringLiteral(stripQuotes(ctx.STATUS().toString()));
            StringLiteral right = new StringLiteral(stripQuotes(ctx.STRING_LITERAL().getText()));
            if (ctx.NEQ() != null) {
                where = new Not(new EqualTo(left, right));
            } else {
                where = new EqualTo(left, right);
            }
        }
        TableRefInfo tableRefInfo = visitBaseTableRefContext(ctx.baseTableRef());
        return new AdminShowReplicaStatusCommand(tableRefInfo, where);
    }

    @Override
    public LogicalPlan visitShowRepositories(ShowRepositoriesContext ctx) {
        return new ShowRepositoriesCommand();
    }

    @Override
    public LogicalPlan visitShowRoles(ShowRolesContext ctx) {
        return new ShowRolesCommand();
    }

    @Override
    public LogicalPlan visitShowProc(ShowProcContext ctx) {
        String path = stripQuotes(ctx.path.getText());
        return new ShowProcCommand(path);
    }

    private TableScanParams visitOptScanParamsContex(OptScanParamsContext ctx) {
        if (ctx != null) {
            Map<String, String> map = visitPropertyItemList(ctx.properties);
            return new TableScanParams(ctx.funcName.getText(), map);
        }
        return null;
    }

    private TableSnapshot visitTableSnapshotContext(TableSnapshotContext ctx) {
        if (ctx != null) {
            if (ctx.TIME() != null) {
                return new TableSnapshot(stripQuotes(ctx.time.getText()));
            } else {
                return new TableSnapshot(Long.parseLong(ctx.version.getText()));
            }
        }
        return null;
    }

    private List<String> visitRelationHintContext(RelationHintContext ctx) {
        final List<String> relationHints;
        if (ctx != null) {
            relationHints = typedVisit(ctx);
        } else {
            relationHints = ImmutableList.of();
        }
        return relationHints;
    }

    private PartitionNamesInfo visitSpecifiedPartitionContext(SpecifiedPartitionContext ctx) {
        if (ctx != null) {
            List<String> partitions = new ArrayList<>();
            boolean isTempPart = ctx.TEMPORARY() != null;
            if (ctx.identifier() != null) {
                partitions.add(ctx.identifier().getText());
            } else {
                partitions.addAll(visitIdentifierList(ctx.identifierList()));
            }
            return new PartitionNamesInfo(isTempPart, partitions);
        }
        return null;
    }

    private List<Long> visitTabletListContext(TabletListContext ctx) {
        List<Long> tabletIdList = new ArrayList<>();
        if (ctx != null && ctx.tabletIdList != null) {
            ctx.tabletIdList.stream().forEach(tabletToken -> {
                tabletIdList.add(Long.parseLong(tabletToken.getText()));
            });
        }
        return tabletIdList;
    }

    private TableRefInfo visitBaseTableRefContext(BaseTableRefContext ctx) {
        List<String> nameParts = visitMultipartIdentifier(ctx.multipartIdentifier());
        TableScanParams scanParams = visitOptScanParamsContex(ctx.optScanParams());
        TableSnapshot tableSnapShot = visitTableSnapshotContext(ctx.tableSnapshot());
        PartitionNamesInfo partitionNameInfo = visitSpecifiedPartitionContext(ctx.specifiedPartition());
        List<Long> tabletIdList = visitTabletListContext(ctx.tabletList());

        String tableAlias = null;
        if (ctx.tableAlias().strictIdentifier() != null) {
            tableAlias = ctx.tableAlias().getText();
        }
        TableSample tableSample = ctx.sample() == null ? null : (TableSample) visit(ctx.sample());
        List<String> hints = visitRelationHintContext(ctx.relationHint());
        return new TableRefInfo(new TableNameInfo(nameParts), scanParams, tableSnapShot, partitionNameInfo,
                                    tabletIdList, tableAlias, tableSample, hints);
    }

    @Override
    public LogicalPlan visitShowReplicaDistribution(ShowReplicaDistributionContext ctx) {
        TableRefInfo tableRefInfo = visitBaseTableRefContext(ctx.baseTableRef());
        return new ShowReplicaDistributionCommand(tableRefInfo);
    }

    @Override
    public LogicalPlan visitAdminShowReplicaDistribution(AdminShowReplicaDistributionContext ctx) {
        TableRefInfo tableRefInfo = visitBaseTableRefContext(ctx.baseTableRef());
        return new ShowReplicaDistributionCommand(tableRefInfo);
    }

    @Override
    public LogicalPlan visitShowCreateCatalog(ShowCreateCatalogContext ctx) {
        return new ShowCreateCatalogCommand(ctx.identifier().getText());
    }

    @Override
    public LogicalPlan visitShowStorageEngines(ShowStorageEnginesContext ctx) {
        return new ShowStorageEnginesCommand();
    }

    @Override
    public LogicalPlan visitShowDiagnoseTablet(ShowDiagnoseTabletContext ctx) {
        long tabletId = Long.parseLong(ctx.INTEGER_VALUE().getText());
        return new ShowDiagnoseTabletCommand(tabletId);
    }

    @Override
    public LogicalPlan visitAdminDiagnoseTablet(AdminDiagnoseTabletContext ctx) {
        long tabletId = Long.parseLong(ctx.INTEGER_VALUE().getText());
        return new ShowDiagnoseTabletCommand(tabletId);
    }

    @Override
    public LogicalPlan visitShowCreateTable(ShowCreateTableContext ctx) {
        List<String> nameParts = visitMultipartIdentifier(ctx.name);
        return new ShowCreateTableCommand(new TableNameInfo(nameParts), ctx.BRIEF() != null);
    }

    @Override
    public LogicalPlan visitShowCreateView(ShowCreateViewContext ctx) {
        List<String> nameParts = visitMultipartIdentifier(ctx.name);
        return new ShowCreateViewCommand(new TableNameInfo(nameParts));
    }

    @Override
    public LogicalPlan visitShowCreateMaterializedView(ShowCreateMaterializedViewContext ctx) {
        List<String> nameParts = visitMultipartIdentifier(ctx.tableName);
        return new ShowCreateMaterializedViewCommand(stripQuotes(ctx.mvName.getText()), new TableNameInfo(nameParts));
    }

    @Override
    public LogicalPlan visitAlterWorkloadGroup(AlterWorkloadGroupContext ctx) {
        Map<String, String> properties = ctx.propertyClause() != null
                        ? Maps.newHashMap(visitPropertyClause(ctx.propertyClause())) : Maps.newHashMap();
        return new AlterWorkloadGroupCommand(ctx.name.getText(), properties);
    }

    @Override
    public LogicalPlan visitAlterWorkloadPolicy(AlterWorkloadPolicyContext ctx) {
        Map<String, String> properties = ctx.propertyClause() != null
                        ? Maps.newHashMap(visitPropertyClause(ctx.propertyClause())) : Maps.newHashMap();
        return new AlterWorkloadPolicyCommand(ctx.name.getText(), properties);
    }

    @Override
    public LogicalPlan visitAlterRole(AlterRoleContext ctx) {
        String comment = visitCommentSpec(ctx.commentSpec());
        return new AlterRoleCommand(ctx.role.getText(), comment);
    }

    @Override
<<<<<<< HEAD
    public LogicalPlan visitShowDatabaseId(ShowDatabaseIdContext ctx) {
        long dbId = (ctx.databaseId != null) ? Long.parseLong(ctx.databaseId.getText()) : -1;
        return new ShowDatabaseIdCommand(dbId);
=======
    public LogicalPlan visitCreateRole(CreateRoleContext ctx) {
        String comment = ctx.STRING_LITERAL() == null ? "" : LogicalPlanBuilderAssistant.escapeBackSlash(
                ctx.STRING_LITERAL().getText().substring(1, ctx.STRING_LITERAL().getText().length() - 1));
        return new CreateRoleCommand(ctx.EXISTS() != null, ctx.name.getText(), comment);
    }

    @Override
    public LogicalPlan visitCreateFile(CreateFileContext ctx) {
        String dbName = null;
        if (ctx.database != null) {
            dbName = ctx.database.getText();
        }
        Map<String, String> properties = ctx.propertyClause() != null
                                    ? Maps.newHashMap(visitPropertyClause(ctx.propertyClause())) : Maps.newHashMap();
        return new CreateFileCommand(stripQuotes(ctx.name.getText()), dbName, properties);
>>>>>>> 78bd61e6
    }

    @Override
    public LogicalPlan visitShowFrontends(ShowFrontendsContext ctx) {
        String detail = (ctx.name != null) ? ctx.name.getText() : null;
        return new ShowFrontendsCommand(detail);
    }

    @Override
    public LogicalPlan visitShowCreateDatabase(ShowCreateDatabaseContext ctx) {
        List<String> nameParts = visitMultipartIdentifier(ctx.name);
        String databaseName = "";
        String catalogName = "";
        if (nameParts.size() == 2) {
            // The identifier is in the form "internalcatalog.databasename"
            catalogName = nameParts.get(0);
            databaseName = nameParts.get(1);
        } else if (nameParts.size() == 1) {
            // The identifier is in the form "databasename"
            databaseName = nameParts.get(0);
        }

        return new ShowCreateDatabaseCommand(new DbName(catalogName, databaseName));
    }

    @Override
    public LogicalPlan visitCleanAllProfile(CleanAllProfileContext ctx) {
        return new CleanAllProfileCommand();
    }

    @Override
    public LogicalPlan visitShowWhitelist(ShowWhitelistContext ctx) {
        return new ShowWhiteListCommand();
    }

    @Override
    public LogicalPlan visitShowDynamicPartition(ShowDynamicPartitionContext ctx) {
        String dbName = null;
        if (ctx.database != null) {
            List<String> nameParts = visitMultipartIdentifier(ctx.database);
            dbName = nameParts.get(0); // only one entry possible
        }
        return new ShowDynamicPartitionCommand(dbName);
    }

    @Override
    public LogicalPlan visitRecoverDatabase(RecoverDatabaseContext ctx) {
        String dbName = ctx.name.getText();
        long dbId = (ctx.id != null) ? Long.parseLong(ctx.id.getText()) : -1;
        String newDbName = (ctx.alias != null) ? ctx.alias.getText() : null;
        return new RecoverDatabaseCommand(dbName, dbId, newDbName);
    }

    @Override
    public RecoverTableCommand visitRecoverTable(RecoverTableContext ctx) {
        List<String> dbTblNameParts = visitMultipartIdentifier(ctx.name);
        String newTableName = (ctx.alias != null) ? ctx.alias.getText() : null;
        long tableId = (ctx.id != null) ? Long.parseLong(ctx.id.getText()) : -1;
        return new RecoverTableCommand(new TableNameInfo(dbTblNameParts), tableId, newTableName);
    }

    @Override
    public RecoverPartitionCommand visitRecoverPartition(RecoverPartitionContext ctx) {
        String partitionName = ctx.name.getText();
        String newPartitionName = (ctx.alias != null) ? ctx.alias.getText() : null;
        long partitionId = (ctx.id != null) ? Long.parseLong(ctx.id.getText()) : -1;
        List<String> dbTblNameParts = visitMultipartIdentifier(ctx.tableName);
        return new RecoverPartitionCommand(new TableNameInfo(dbTblNameParts),
                                            partitionName, partitionId, newPartitionName);
    }

    @Override

    public LogicalPlan visitShowBroker(ShowBrokerContext ctx) {
        return new ShowBrokerCommand();
    }

    @Override
    public LogicalPlan visitDropRole(DropRoleContext ctx) {
        return new DropRoleCommand(ctx.name.getText(), ctx.EXISTS() != null);
    }

    @Override
    public LogicalPlan visitCreateEncryptkey(CreateEncryptkeyContext ctx) {
        List<String> nameParts = visitMultipartIdentifier(ctx.multipartIdentifier());
        return new CreateEncryptkeyCommand(new EncryptKeyName(nameParts), ctx.EXISTS() != null,
                                            stripQuotes(ctx.STRING_LITERAL().getText()));
    }

    @Override
    public LogicalPlan visitDropEncryptkey(DropEncryptkeyContext ctx) {
        List<String> nameParts = visitMultipartIdentifier(ctx.name);
        return new DropEncryptkeyCommand(new EncryptKeyName(nameParts), ctx.EXISTS() != null);
    }

    @Override
    public LogicalPlan visitDropFile(DropFileContext ctx) {
        String dbName = null;
        if (ctx.database != null) {
            dbName = ctx.database.getText();
        }
        Map<String, String> properties = ctx.propertyClause() != null
                                    ? Maps.newHashMap(visitPropertyClause(ctx.propertyClause())) : Maps.newHashMap();
        return new DropFileCommand(stripQuotes(ctx.name.getText()), dbName, properties);
    }

    @Override
    public LogicalPlan visitDropSqlBlockRule(DropSqlBlockRuleContext ctx) {
        return new DropSqlBlockRuleCommand(visitIdentifierSeq(ctx.identifierSeq()), ctx.EXISTS() != null);
    }

    @Override
    public LogicalPlan visitDropUser(DropUserContext ctx) {
        UserIdentity userIdent = visitUserIdentify(ctx.userIdentify());
        return new DropUserCommand(userIdent, ctx.EXISTS() != null);
    }

    @Override
    public LogicalPlan visitDropWorkloadGroup(DropWorkloadGroupContext ctx) {
        return new DropWorkloadGroupCommand(ctx.name.getText(), ctx.EXISTS() != null);
    }

    @Override
    public LogicalPlan visitDropWorkloadPolicy(DropWorkloadPolicyContext ctx) {
        return new DropWorkloadPolicyCommand(ctx.name.getText(), ctx.EXISTS() != null);
    }

    @Override
    public LogicalPlan visitShowTableId(ShowTableIdContext ctx) {
        long tableId = -1;
        if (ctx.tableId != null) {
            tableId = Long.parseLong(ctx.tableId.getText());
        }
        return new ShowTableIdCommand(tableId);
    }

    @Override
    public LogicalPlan visitShowProcessList(ShowProcessListContext ctx) {
        return new ShowProcessListCommand(ctx.FULL() != null);
    }

    @Override
    public LogicalPlan visitSync(SyncContext ctx) {
        return new SyncCommand();
    }

    @Override
    public LogicalPlan visitShowDelete(ShowDeleteContext ctx) {
        String dbName = null;
        if (ctx.database != null) {
            List<String> nameParts = visitMultipartIdentifier(ctx.database);
            dbName = nameParts.get(0); // only one entry possible
        }
        return new ShowDeleteCommand(dbName);
    }

    @Override
    public LogicalPlan visitShowPrivileges(ShowPrivilegesContext ctx) {
        return new ShowPrivilegesCommand();
    }

    @Override
    public LogicalPlan visitShowTabletsBelong(ShowTabletsBelongContext ctx) {
        List<Long> tabletIdLists = new ArrayList<>();
        ctx.tabletIds.stream().forEach(tabletToken -> {
            tabletIdLists.add(Long.parseLong(tabletToken.getText()));
        });
        return new ShowTabletsBelongCommand(tabletIdLists);
    }

    @Override
    public LogicalPlan visitShowCollation(ShowCollationContext ctx) {
        String wild = null;
        if (ctx.wildWhere() != null) {
            if (ctx.wildWhere().LIKE() != null) {
                wild = stripQuotes(ctx.wildWhere().STRING_LITERAL().getText());
            } else if (ctx.wildWhere().WHERE() != null) {
                wild = ctx.wildWhere().expression().getText();
            }
        }
        return new ShowCollationCommand(wild);
    }
}<|MERGE_RESOLUTION|>--- conflicted
+++ resolved
@@ -4734,11 +4734,11 @@
     }
 
     @Override
-<<<<<<< HEAD
     public LogicalPlan visitShowDatabaseId(ShowDatabaseIdContext ctx) {
         long dbId = (ctx.databaseId != null) ? Long.parseLong(ctx.databaseId.getText()) : -1;
         return new ShowDatabaseIdCommand(dbId);
-=======
+    }
+
     public LogicalPlan visitCreateRole(CreateRoleContext ctx) {
         String comment = ctx.STRING_LITERAL() == null ? "" : LogicalPlanBuilderAssistant.escapeBackSlash(
                 ctx.STRING_LITERAL().getText().substring(1, ctx.STRING_LITERAL().getText().length() - 1));
@@ -4754,7 +4754,6 @@
         Map<String, String> properties = ctx.propertyClause() != null
                                     ? Maps.newHashMap(visitPropertyClause(ctx.propertyClause())) : Maps.newHashMap();
         return new CreateFileCommand(stripQuotes(ctx.name.getText()), dbName, properties);
->>>>>>> 78bd61e6
     }
 
     @Override
