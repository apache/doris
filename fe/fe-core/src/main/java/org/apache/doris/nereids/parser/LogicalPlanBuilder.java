--- conflicted
+++ resolved
@@ -7662,7 +7662,6 @@
     }
 
     @Override
-<<<<<<< HEAD
     public LogicalPlan visitAlterColocateGroup(DorisParser.AlterColocateGroupContext ctx) {
         String dbName = null;
         String group;
@@ -7679,7 +7678,9 @@
         Map<String, String> properties = new HashMap<>();
         properties.putAll(visitPropertyItemList(ctx.propertyItemList()));
         return new AlterColocateGroupCommand(groupName, properties);
-=======
+    }
+
+    @Override
     public LogicalPlan visitCancelBackup(DorisParser.CancelBackupContext ctx) {
         String databaseName = ctx.database.getText();
         boolean isRestore = false;
@@ -7701,7 +7702,6 @@
             jobIs.add(Long.parseLong(token.getText()));
         }
         return new CancelBuildIndexCommand(tableNameInfo, jobIs);
->>>>>>> f1388477
     }
 
     @Override
