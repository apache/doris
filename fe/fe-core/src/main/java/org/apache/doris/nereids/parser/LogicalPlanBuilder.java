--- conflicted
+++ resolved
@@ -8011,7 +8011,6 @@
     }
 
     @Override
-<<<<<<< HEAD
     public LogicalPlan visitShowRoutineLoad(DorisParser.ShowRoutineLoadContext ctx) {
         LabelNameInfo labelNameInfo = null;
         if (ctx.label != null) {
@@ -8036,13 +8035,14 @@
 
         boolean isAll = ctx.ALL() != null;
         return new ShowRoutineLoadCommand(labelNameInfo, pattern, isAll);
-=======
+    }
+
+    @Override
     public LogicalPlan visitCancelDecommisionBackend(DorisParser.CancelDecommisionBackendContext ctx) {
         List<String> hostPorts = ctx.hostPorts.stream()
                 .map(e -> stripQuotes(e.getText()))
                 .collect(Collectors.toList());
         return new CancelDecommissionBackendCommand(hostPorts);
->>>>>>> d3165483
     }
 
     @Override
