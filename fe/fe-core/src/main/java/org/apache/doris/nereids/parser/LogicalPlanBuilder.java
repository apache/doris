// Licensed to the Apache Software Foundation (ASF) under one
// or more contributor license agreements.  See the NOTICE file
// distributed with this work for additional information
// regarding copyright ownership.  The ASF licenses this file
// to you under the Apache License, Version 2.0 (the
// "License"); you may not use this file except in compliance
// with the License.  You may obtain a copy of the License at
//
//   http://www.apache.org/licenses/LICENSE-2.0
//
// Unless required by applicable law or agreed to in writing,
// software distributed under the License is distributed on an
// "AS IS" BASIS, WITHOUT WARRANTIES OR CONDITIONS OF ANY
// KIND, either express or implied.  See the License for the
// specific language governing permissions and limitations
// under the License.

package org.apache.doris.nereids.parser;

import org.apache.doris.alter.QuotaType;
import org.apache.doris.analysis.AnalyzeProperties;
import org.apache.doris.analysis.ArithmeticExpr.Operator;
import org.apache.doris.analysis.BinlogDesc;
import org.apache.doris.analysis.BrokerDesc;
import org.apache.doris.analysis.ChannelDescription;
import org.apache.doris.analysis.ColumnNullableType;
import org.apache.doris.analysis.ColumnPosition;
import org.apache.doris.analysis.DbName;
import org.apache.doris.analysis.EncryptKeyName;
import org.apache.doris.analysis.FunctionName;
import org.apache.doris.analysis.PassVar;
import org.apache.doris.analysis.PasswordOptions;
import org.apache.doris.analysis.ResourcePattern;
import org.apache.doris.analysis.ResourceTypeEnum;
import org.apache.doris.analysis.SetType;
import org.apache.doris.analysis.StageAndPattern;
import org.apache.doris.analysis.StorageBackend;
import org.apache.doris.analysis.TableName;
import org.apache.doris.analysis.TablePattern;
import org.apache.doris.analysis.TableScanParams;
import org.apache.doris.analysis.TableSnapshot;
import org.apache.doris.analysis.TableValuedFunctionRef;
import org.apache.doris.analysis.UserDesc;
import org.apache.doris.analysis.UserIdentity;
import org.apache.doris.analysis.WorkloadGroupPattern;
import org.apache.doris.catalog.AccessPrivilege;
import org.apache.doris.catalog.AccessPrivilegeWithCols;
import org.apache.doris.catalog.AggregateType;
import org.apache.doris.catalog.BuiltinAggregateFunctions;
import org.apache.doris.catalog.BuiltinTableGeneratingFunctions;
import org.apache.doris.catalog.Env;
import org.apache.doris.catalog.InfoSchemaDb;
import org.apache.doris.catalog.KeysType;
import org.apache.doris.catalog.ScalarType;
import org.apache.doris.common.Config;
import org.apache.doris.common.FeConstants;
import org.apache.doris.common.Pair;
import org.apache.doris.common.UserException;
import org.apache.doris.datasource.InternalCatalog;
import org.apache.doris.dictionary.LayoutType;
import org.apache.doris.job.common.IntervalUnit;
import org.apache.doris.load.loadv2.LoadTask;
import org.apache.doris.mtmv.MTMVPartitionInfo.MTMVPartitionType;
import org.apache.doris.mtmv.MTMVRefreshEnum.BuildMode;
import org.apache.doris.mtmv.MTMVRefreshEnum.RefreshMethod;
import org.apache.doris.mtmv.MTMVRefreshEnum.RefreshTrigger;
import org.apache.doris.mtmv.MTMVRefreshInfo;
import org.apache.doris.mtmv.MTMVRefreshSchedule;
import org.apache.doris.mtmv.MTMVRefreshTriggerInfo;
import org.apache.doris.nereids.DorisParser;
import org.apache.doris.nereids.DorisParser.AddBackendClauseContext;
import org.apache.doris.nereids.DorisParser.AddBrokerClauseContext;
import org.apache.doris.nereids.DorisParser.AddColumnClauseContext;
import org.apache.doris.nereids.DorisParser.AddColumnsClauseContext;
import org.apache.doris.nereids.DorisParser.AddConstraintContext;
import org.apache.doris.nereids.DorisParser.AddIndexClauseContext;
import org.apache.doris.nereids.DorisParser.AddPartitionClauseContext;
import org.apache.doris.nereids.DorisParser.AddRollupClauseContext;
import org.apache.doris.nereids.DorisParser.AdminCancelRebalanceDiskContext;
import org.apache.doris.nereids.DorisParser.AdminCheckTabletsContext;
import org.apache.doris.nereids.DorisParser.AdminCompactTableContext;
import org.apache.doris.nereids.DorisParser.AdminDiagnoseTabletContext;
import org.apache.doris.nereids.DorisParser.AdminRebalanceDiskContext;
import org.apache.doris.nereids.DorisParser.AdminSetTableStatusContext;
import org.apache.doris.nereids.DorisParser.AdminShowReplicaDistributionContext;
import org.apache.doris.nereids.DorisParser.AdminShowReplicaStatusContext;
import org.apache.doris.nereids.DorisParser.AdminShowTabletStorageFormatContext;
import org.apache.doris.nereids.DorisParser.AggClauseContext;
import org.apache.doris.nereids.DorisParser.AggStateDataTypeContext;
import org.apache.doris.nereids.DorisParser.AliasQueryContext;
import org.apache.doris.nereids.DorisParser.AliasedQueryContext;
import org.apache.doris.nereids.DorisParser.AlterCatalogCommentContext;
import org.apache.doris.nereids.DorisParser.AlterCatalogPropertiesContext;
import org.apache.doris.nereids.DorisParser.AlterCatalogRenameContext;
import org.apache.doris.nereids.DorisParser.AlterDatabasePropertiesContext;
import org.apache.doris.nereids.DorisParser.AlterDatabaseRenameContext;
import org.apache.doris.nereids.DorisParser.AlterDatabaseSetQuotaContext;
import org.apache.doris.nereids.DorisParser.AlterMTMVContext;
import org.apache.doris.nereids.DorisParser.AlterMultiPartitionClauseContext;
import org.apache.doris.nereids.DorisParser.AlterRepositoryContext;
import org.apache.doris.nereids.DorisParser.AlterRoleContext;
import org.apache.doris.nereids.DorisParser.AlterSqlBlockRuleContext;
import org.apache.doris.nereids.DorisParser.AlterStoragePolicyContext;
import org.apache.doris.nereids.DorisParser.AlterStorageVaultContext;
import org.apache.doris.nereids.DorisParser.AlterSystemRenameComputeGroupContext;
import org.apache.doris.nereids.DorisParser.AlterTableAddRollupContext;
import org.apache.doris.nereids.DorisParser.AlterTableClauseContext;
import org.apache.doris.nereids.DorisParser.AlterTableContext;
import org.apache.doris.nereids.DorisParser.AlterTableDropRollupContext;
import org.apache.doris.nereids.DorisParser.AlterViewContext;
import org.apache.doris.nereids.DorisParser.AlterWorkloadGroupContext;
import org.apache.doris.nereids.DorisParser.AlterWorkloadPolicyContext;
import org.apache.doris.nereids.DorisParser.ArithmeticBinaryContext;
import org.apache.doris.nereids.DorisParser.ArithmeticUnaryContext;
import org.apache.doris.nereids.DorisParser.ArrayLiteralContext;
import org.apache.doris.nereids.DorisParser.ArraySliceContext;
import org.apache.doris.nereids.DorisParser.BaseTableRefContext;
import org.apache.doris.nereids.DorisParser.BooleanExpressionContext;
import org.apache.doris.nereids.DorisParser.BooleanLiteralContext;
import org.apache.doris.nereids.DorisParser.BracketDistributeTypeContext;
import org.apache.doris.nereids.DorisParser.BracketRelationHintContext;
import org.apache.doris.nereids.DorisParser.BuildIndexContext;
import org.apache.doris.nereids.DorisParser.BuildModeContext;
import org.apache.doris.nereids.DorisParser.CallProcedureContext;
import org.apache.doris.nereids.DorisParser.CancelMTMVTaskContext;
import org.apache.doris.nereids.DorisParser.CastDataTypeContext;
import org.apache.doris.nereids.DorisParser.CleanAllProfileContext;
import org.apache.doris.nereids.DorisParser.CleanLabelContext;
import org.apache.doris.nereids.DorisParser.CollateContext;
import org.apache.doris.nereids.DorisParser.ColumnDefContext;
import org.apache.doris.nereids.DorisParser.ColumnDefsContext;
import org.apache.doris.nereids.DorisParser.ColumnReferenceContext;
import org.apache.doris.nereids.DorisParser.CommentDistributeTypeContext;
import org.apache.doris.nereids.DorisParser.CommentRelationHintContext;
import org.apache.doris.nereids.DorisParser.ComparisonContext;
import org.apache.doris.nereids.DorisParser.ComplexColTypeContext;
import org.apache.doris.nereids.DorisParser.ComplexColTypeListContext;
import org.apache.doris.nereids.DorisParser.ComplexDataTypeContext;
import org.apache.doris.nereids.DorisParser.ConstantContext;
import org.apache.doris.nereids.DorisParser.CreateAliasFunctionContext;
import org.apache.doris.nereids.DorisParser.CreateCatalogContext;
import org.apache.doris.nereids.DorisParser.CreateDictionaryContext;
import org.apache.doris.nereids.DorisParser.CreateEncryptkeyContext;
import org.apache.doris.nereids.DorisParser.CreateFileContext;
import org.apache.doris.nereids.DorisParser.CreateIndexContext;
import org.apache.doris.nereids.DorisParser.CreateMTMVContext;
import org.apache.doris.nereids.DorisParser.CreateProcedureContext;
import org.apache.doris.nereids.DorisParser.CreateRoleContext;
import org.apache.doris.nereids.DorisParser.CreateRoutineLoadContext;
import org.apache.doris.nereids.DorisParser.CreateRowPolicyContext;
import org.apache.doris.nereids.DorisParser.CreateSqlBlockRuleContext;
import org.apache.doris.nereids.DorisParser.CreateStoragePolicyContext;
import org.apache.doris.nereids.DorisParser.CreateTableContext;
import org.apache.doris.nereids.DorisParser.CreateTableLikeContext;
import org.apache.doris.nereids.DorisParser.CreateUserContext;
import org.apache.doris.nereids.DorisParser.CreateUserDefineFunctionContext;
import org.apache.doris.nereids.DorisParser.CreateViewContext;
import org.apache.doris.nereids.DorisParser.CreateWorkloadGroupContext;
import org.apache.doris.nereids.DorisParser.CreateWorkloadPolicyContext;
import org.apache.doris.nereids.DorisParser.CteContext;
import org.apache.doris.nereids.DorisParser.DataTypeListContext;
import org.apache.doris.nereids.DorisParser.DataTypeWithNullableContext;
import org.apache.doris.nereids.DorisParser.DecimalLiteralContext;
import org.apache.doris.nereids.DorisParser.DeleteContext;
import org.apache.doris.nereids.DorisParser.DereferenceContext;
import org.apache.doris.nereids.DorisParser.DescribeDictionaryContext;
import org.apache.doris.nereids.DorisParser.DictionaryColumnDefContext;
import org.apache.doris.nereids.DorisParser.DropAllBrokerClauseContext;
import org.apache.doris.nereids.DorisParser.DropBrokerClauseContext;
import org.apache.doris.nereids.DorisParser.DropCatalogContext;
import org.apache.doris.nereids.DorisParser.DropCatalogRecycleBinContext;
import org.apache.doris.nereids.DorisParser.DropColumnClauseContext;
import org.apache.doris.nereids.DorisParser.DropConstraintContext;
import org.apache.doris.nereids.DorisParser.DropDatabaseContext;
import org.apache.doris.nereids.DorisParser.DropDictionaryContext;
import org.apache.doris.nereids.DorisParser.DropEncryptkeyContext;
import org.apache.doris.nereids.DorisParser.DropFileContext;
import org.apache.doris.nereids.DorisParser.DropFunctionContext;
import org.apache.doris.nereids.DorisParser.DropIndexClauseContext;
import org.apache.doris.nereids.DorisParser.DropIndexContext;
import org.apache.doris.nereids.DorisParser.DropMTMVContext;
import org.apache.doris.nereids.DorisParser.DropPartitionClauseContext;
import org.apache.doris.nereids.DorisParser.DropProcedureContext;
import org.apache.doris.nereids.DorisParser.DropRepositoryContext;
import org.apache.doris.nereids.DorisParser.DropRoleContext;
import org.apache.doris.nereids.DorisParser.DropRollupClauseContext;
import org.apache.doris.nereids.DorisParser.DropSqlBlockRuleContext;
import org.apache.doris.nereids.DorisParser.DropStoragePolicyContext;
import org.apache.doris.nereids.DorisParser.DropTableContext;
import org.apache.doris.nereids.DorisParser.DropUserContext;
import org.apache.doris.nereids.DorisParser.DropWorkloadGroupContext;
import org.apache.doris.nereids.DorisParser.DropWorkloadPolicyContext;
import org.apache.doris.nereids.DorisParser.ElementAtContext;
import org.apache.doris.nereids.DorisParser.EnableFeatureClauseContext;
import org.apache.doris.nereids.DorisParser.ExceptContext;
import org.apache.doris.nereids.DorisParser.ExceptOrReplaceContext;
import org.apache.doris.nereids.DorisParser.ExistContext;
import org.apache.doris.nereids.DorisParser.ExplainContext;
import org.apache.doris.nereids.DorisParser.ExportContext;
import org.apache.doris.nereids.DorisParser.FixedPartitionDefContext;
import org.apache.doris.nereids.DorisParser.FromClauseContext;
import org.apache.doris.nereids.DorisParser.FunctionArgumentsContext;
import org.apache.doris.nereids.DorisParser.FunctionIdentifierContext;
import org.apache.doris.nereids.DorisParser.GroupingElementContext;
import org.apache.doris.nereids.DorisParser.GroupingSetContext;
import org.apache.doris.nereids.DorisParser.HavingClauseContext;
import org.apache.doris.nereids.DorisParser.HelpContext;
import org.apache.doris.nereids.DorisParser.HintAssignmentContext;
import org.apache.doris.nereids.DorisParser.HintStatementContext;
import org.apache.doris.nereids.DorisParser.IdentifierContext;
import org.apache.doris.nereids.DorisParser.IdentifierListContext;
import org.apache.doris.nereids.DorisParser.IdentifierSeqContext;
import org.apache.doris.nereids.DorisParser.ImportColumnsContext;
import org.apache.doris.nereids.DorisParser.ImportDeleteOnContext;
import org.apache.doris.nereids.DorisParser.ImportPartitionsContext;
import org.apache.doris.nereids.DorisParser.ImportPrecedingFilterContext;
import org.apache.doris.nereids.DorisParser.ImportSequenceContext;
import org.apache.doris.nereids.DorisParser.ImportWhereContext;
import org.apache.doris.nereids.DorisParser.InPartitionDefContext;
import org.apache.doris.nereids.DorisParser.IndexDefContext;
import org.apache.doris.nereids.DorisParser.IndexDefsContext;
import org.apache.doris.nereids.DorisParser.InlineTableContext;
import org.apache.doris.nereids.DorisParser.InsertTableContext;
import org.apache.doris.nereids.DorisParser.InstallPluginContext;
import org.apache.doris.nereids.DorisParser.IntegerLiteralContext;
import org.apache.doris.nereids.DorisParser.IntervalContext;
import org.apache.doris.nereids.DorisParser.Is_not_null_predContext;
import org.apache.doris.nereids.DorisParser.IsnullContext;
import org.apache.doris.nereids.DorisParser.JoinCriteriaContext;
import org.apache.doris.nereids.DorisParser.JoinRelationContext;
import org.apache.doris.nereids.DorisParser.KillQueryContext;
import org.apache.doris.nereids.DorisParser.LambdaExpressionContext;
import org.apache.doris.nereids.DorisParser.LateralViewContext;
import org.apache.doris.nereids.DorisParser.LessThanPartitionDefContext;
import org.apache.doris.nereids.DorisParser.LimitClauseContext;
import org.apache.doris.nereids.DorisParser.LoadPropertyContext;
import org.apache.doris.nereids.DorisParser.LogicalBinaryContext;
import org.apache.doris.nereids.DorisParser.LogicalNotContext;
import org.apache.doris.nereids.DorisParser.MapLiteralContext;
import org.apache.doris.nereids.DorisParser.ModifyColumnClauseContext;
import org.apache.doris.nereids.DorisParser.ModifyColumnCommentClauseContext;
import org.apache.doris.nereids.DorisParser.ModifyDistributionClauseContext;
import org.apache.doris.nereids.DorisParser.ModifyEngineClauseContext;
import org.apache.doris.nereids.DorisParser.ModifyPartitionClauseContext;
import org.apache.doris.nereids.DorisParser.ModifyTableCommentClauseContext;
import org.apache.doris.nereids.DorisParser.MultiStatementsContext;
import org.apache.doris.nereids.DorisParser.MultipartIdentifierContext;
import org.apache.doris.nereids.DorisParser.MvPartitionContext;
import org.apache.doris.nereids.DorisParser.NamedExpressionContext;
import org.apache.doris.nereids.DorisParser.NamedExpressionSeqContext;
import org.apache.doris.nereids.DorisParser.NullLiteralContext;
import org.apache.doris.nereids.DorisParser.OptScanParamsContext;
import org.apache.doris.nereids.DorisParser.OutFileClauseContext;
import org.apache.doris.nereids.DorisParser.ParenthesizedExpressionContext;
import org.apache.doris.nereids.DorisParser.PartitionSpecContext;
import org.apache.doris.nereids.DorisParser.PartitionValueDefContext;
import org.apache.doris.nereids.DorisParser.PartitionValueListContext;
import org.apache.doris.nereids.DorisParser.PartitionsDefContext;
import org.apache.doris.nereids.DorisParser.PauseMTMVContext;
import org.apache.doris.nereids.DorisParser.PlanTypeContext;
import org.apache.doris.nereids.DorisParser.PredicateContext;
import org.apache.doris.nereids.DorisParser.PredicatedContext;
import org.apache.doris.nereids.DorisParser.PrimitiveDataTypeContext;
import org.apache.doris.nereids.DorisParser.PropertyClauseContext;
import org.apache.doris.nereids.DorisParser.PropertyItemContext;
import org.apache.doris.nereids.DorisParser.PropertyItemListContext;
import org.apache.doris.nereids.DorisParser.PropertyKeyContext;
import org.apache.doris.nereids.DorisParser.PropertyValueContext;
import org.apache.doris.nereids.DorisParser.QualifiedNameContext;
import org.apache.doris.nereids.DorisParser.QualifyClauseContext;
import org.apache.doris.nereids.DorisParser.QueryContext;
import org.apache.doris.nereids.DorisParser.QueryOrganizationContext;
import org.apache.doris.nereids.DorisParser.QueryTermContext;
import org.apache.doris.nereids.DorisParser.RecoverDatabaseContext;
import org.apache.doris.nereids.DorisParser.RecoverPartitionContext;
import org.apache.doris.nereids.DorisParser.RecoverTableContext;
import org.apache.doris.nereids.DorisParser.RefreshCatalogContext;
import org.apache.doris.nereids.DorisParser.RefreshDatabaseContext;
import org.apache.doris.nereids.DorisParser.RefreshDictionaryContext;
import org.apache.doris.nereids.DorisParser.RefreshMTMVContext;
import org.apache.doris.nereids.DorisParser.RefreshMethodContext;
import org.apache.doris.nereids.DorisParser.RefreshScheduleContext;
import org.apache.doris.nereids.DorisParser.RefreshTableContext;
import org.apache.doris.nereids.DorisParser.RefreshTriggerContext;
import org.apache.doris.nereids.DorisParser.RegularQuerySpecificationContext;
import org.apache.doris.nereids.DorisParser.RelationContext;
import org.apache.doris.nereids.DorisParser.RelationHintContext;
import org.apache.doris.nereids.DorisParser.RenameClauseContext;
import org.apache.doris.nereids.DorisParser.RenameColumnClauseContext;
import org.apache.doris.nereids.DorisParser.RenamePartitionClauseContext;
import org.apache.doris.nereids.DorisParser.RenameRollupClauseContext;
import org.apache.doris.nereids.DorisParser.ReorderColumnsClauseContext;
import org.apache.doris.nereids.DorisParser.ReplaceContext;
import org.apache.doris.nereids.DorisParser.ReplacePartitionClauseContext;
import org.apache.doris.nereids.DorisParser.ReplaceTableClauseContext;
import org.apache.doris.nereids.DorisParser.ResumeMTMVContext;
import org.apache.doris.nereids.DorisParser.RollupDefContext;
import org.apache.doris.nereids.DorisParser.RollupDefsContext;
import org.apache.doris.nereids.DorisParser.RowConstructorContext;
import org.apache.doris.nereids.DorisParser.RowConstructorItemContext;
import org.apache.doris.nereids.DorisParser.SampleByPercentileContext;
import org.apache.doris.nereids.DorisParser.SampleByRowsContext;
import org.apache.doris.nereids.DorisParser.SampleContext;
import org.apache.doris.nereids.DorisParser.SelectClauseContext;
import org.apache.doris.nereids.DorisParser.SelectColumnClauseContext;
import org.apache.doris.nereids.DorisParser.SelectHintContext;
import org.apache.doris.nereids.DorisParser.SeparatorContext;
import org.apache.doris.nereids.DorisParser.SetCharsetContext;
import org.apache.doris.nereids.DorisParser.SetCollateContext;
import org.apache.doris.nereids.DorisParser.SetDefaultStorageVaultContext;
import org.apache.doris.nereids.DorisParser.SetLdapAdminPasswordContext;
import org.apache.doris.nereids.DorisParser.SetNamesContext;
import org.apache.doris.nereids.DorisParser.SetOperationContext;
import org.apache.doris.nereids.DorisParser.SetOptionsContext;
import org.apache.doris.nereids.DorisParser.SetPasswordContext;
import org.apache.doris.nereids.DorisParser.SetSystemVariableContext;
import org.apache.doris.nereids.DorisParser.SetTransactionContext;
import org.apache.doris.nereids.DorisParser.SetUserPropertiesContext;
import org.apache.doris.nereids.DorisParser.SetUserVariableContext;
import org.apache.doris.nereids.DorisParser.SetVariableWithTypeContext;
import org.apache.doris.nereids.DorisParser.ShowAllPropertiesContext;
import org.apache.doris.nereids.DorisParser.ShowAnalyzeContext;
import org.apache.doris.nereids.DorisParser.ShowAuthorsContext;
import org.apache.doris.nereids.DorisParser.ShowBackendsContext;
import org.apache.doris.nereids.DorisParser.ShowBackupContext;
import org.apache.doris.nereids.DorisParser.ShowBrokerContext;
import org.apache.doris.nereids.DorisParser.ShowCatalogRecycleBinContext;
import org.apache.doris.nereids.DorisParser.ShowCharsetContext;
import org.apache.doris.nereids.DorisParser.ShowClustersContext;
import org.apache.doris.nereids.DorisParser.ShowCollationContext;
import org.apache.doris.nereids.DorisParser.ShowColumnHistogramStatsContext;
import org.apache.doris.nereids.DorisParser.ShowColumnsContext;
import org.apache.doris.nereids.DorisParser.ShowConfigContext;
import org.apache.doris.nereids.DorisParser.ShowConstraintContext;
import org.apache.doris.nereids.DorisParser.ShowConvertLscContext;
import org.apache.doris.nereids.DorisParser.ShowCreateCatalogContext;
import org.apache.doris.nereids.DorisParser.ShowCreateDatabaseContext;
import org.apache.doris.nereids.DorisParser.ShowCreateMTMVContext;
import org.apache.doris.nereids.DorisParser.ShowCreateMaterializedViewContext;
import org.apache.doris.nereids.DorisParser.ShowCreateProcedureContext;
import org.apache.doris.nereids.DorisParser.ShowCreateRepositoryContext;
import org.apache.doris.nereids.DorisParser.ShowCreateTableContext;
import org.apache.doris.nereids.DorisParser.ShowCreateViewContext;
import org.apache.doris.nereids.DorisParser.ShowDataSkewContext;
import org.apache.doris.nereids.DorisParser.ShowDataTypesContext;
import org.apache.doris.nereids.DorisParser.ShowDatabaseIdContext;
import org.apache.doris.nereids.DorisParser.ShowDeleteContext;
import org.apache.doris.nereids.DorisParser.ShowDiagnoseTabletContext;
import org.apache.doris.nereids.DorisParser.ShowDictionariesContext;
import org.apache.doris.nereids.DorisParser.ShowDynamicPartitionContext;
import org.apache.doris.nereids.DorisParser.ShowEncryptKeysContext;
import org.apache.doris.nereids.DorisParser.ShowEventsContext;
import org.apache.doris.nereids.DorisParser.ShowFrontendsContext;
import org.apache.doris.nereids.DorisParser.ShowFunctionsContext;
import org.apache.doris.nereids.DorisParser.ShowGlobalFunctionsContext;
import org.apache.doris.nereids.DorisParser.ShowGrantsContext;
import org.apache.doris.nereids.DorisParser.ShowGrantsForUserContext;
import org.apache.doris.nereids.DorisParser.ShowLastInsertContext;
import org.apache.doris.nereids.DorisParser.ShowLoadContext;
import org.apache.doris.nereids.DorisParser.ShowLoadProfileContext;
import org.apache.doris.nereids.DorisParser.ShowOpenTablesContext;
import org.apache.doris.nereids.DorisParser.ShowPartitionIdContext;
import org.apache.doris.nereids.DorisParser.ShowPluginsContext;
import org.apache.doris.nereids.DorisParser.ShowPrivilegesContext;
import org.apache.doris.nereids.DorisParser.ShowProcContext;
import org.apache.doris.nereids.DorisParser.ShowProcedureStatusContext;
import org.apache.doris.nereids.DorisParser.ShowProcessListContext;
import org.apache.doris.nereids.DorisParser.ShowQueryProfileContext;
import org.apache.doris.nereids.DorisParser.ShowQueryStatsContext;
import org.apache.doris.nereids.DorisParser.ShowQueuedAnalyzeJobsContext;
import org.apache.doris.nereids.DorisParser.ShowReplicaDistributionContext;
import org.apache.doris.nereids.DorisParser.ShowRepositoriesContext;
import org.apache.doris.nereids.DorisParser.ShowResourcesContext;
import org.apache.doris.nereids.DorisParser.ShowRestoreContext;
import org.apache.doris.nereids.DorisParser.ShowRolesContext;
import org.apache.doris.nereids.DorisParser.ShowRowPolicyContext;
import org.apache.doris.nereids.DorisParser.ShowSmallFilesContext;
import org.apache.doris.nereids.DorisParser.ShowSnapshotContext;
import org.apache.doris.nereids.DorisParser.ShowSqlBlockRuleContext;
import org.apache.doris.nereids.DorisParser.ShowStagesContext;
import org.apache.doris.nereids.DorisParser.ShowStatusContext;
import org.apache.doris.nereids.DorisParser.ShowStorageEnginesContext;
import org.apache.doris.nereids.DorisParser.ShowStoragePolicyContext;
import org.apache.doris.nereids.DorisParser.ShowSyncJobContext;
import org.apache.doris.nereids.DorisParser.ShowTableCreationContext;
import org.apache.doris.nereids.DorisParser.ShowTableIdContext;
import org.apache.doris.nereids.DorisParser.ShowTabletStorageFormatContext;
import org.apache.doris.nereids.DorisParser.ShowTabletsBelongContext;
import org.apache.doris.nereids.DorisParser.ShowTrashContext;
import org.apache.doris.nereids.DorisParser.ShowTriggersContext;
import org.apache.doris.nereids.DorisParser.ShowUserPropertiesContext;
import org.apache.doris.nereids.DorisParser.ShowVariablesContext;
import org.apache.doris.nereids.DorisParser.ShowViewContext;
import org.apache.doris.nereids.DorisParser.ShowWarningErrorCountContext;
import org.apache.doris.nereids.DorisParser.ShowWarningErrorsContext;
import org.apache.doris.nereids.DorisParser.ShowWhitelistContext;
import org.apache.doris.nereids.DorisParser.SimpleColumnDefContext;
import org.apache.doris.nereids.DorisParser.SimpleColumnDefsContext;
import org.apache.doris.nereids.DorisParser.SingleStatementContext;
import org.apache.doris.nereids.DorisParser.SortClauseContext;
import org.apache.doris.nereids.DorisParser.SortItemContext;
import org.apache.doris.nereids.DorisParser.SpecifiedPartitionContext;
import org.apache.doris.nereids.DorisParser.StarContext;
import org.apache.doris.nereids.DorisParser.StatementDefaultContext;
import org.apache.doris.nereids.DorisParser.StatementScopeContext;
import org.apache.doris.nereids.DorisParser.StepPartitionDefContext;
import org.apache.doris.nereids.DorisParser.StringLiteralContext;
import org.apache.doris.nereids.DorisParser.StructLiteralContext;
import org.apache.doris.nereids.DorisParser.SubqueryContext;
import org.apache.doris.nereids.DorisParser.SubqueryExpressionContext;
import org.apache.doris.nereids.DorisParser.SupportedUnsetStatementContext;
import org.apache.doris.nereids.DorisParser.SwitchCatalogContext;
import org.apache.doris.nereids.DorisParser.SyncContext;
import org.apache.doris.nereids.DorisParser.SystemVariableContext;
import org.apache.doris.nereids.DorisParser.TableAliasContext;
import org.apache.doris.nereids.DorisParser.TableNameContext;
import org.apache.doris.nereids.DorisParser.TableSnapshotContext;
import org.apache.doris.nereids.DorisParser.TableValuedFunctionContext;
import org.apache.doris.nereids.DorisParser.TabletListContext;
import org.apache.doris.nereids.DorisParser.TypeConstructorContext;
import org.apache.doris.nereids.DorisParser.UnitIdentifierContext;
import org.apache.doris.nereids.DorisParser.UnlockTablesContext;
import org.apache.doris.nereids.DorisParser.UnsupportedContext;
import org.apache.doris.nereids.DorisParser.UpdateAssignmentContext;
import org.apache.doris.nereids.DorisParser.UpdateAssignmentSeqContext;
import org.apache.doris.nereids.DorisParser.UpdateContext;
import org.apache.doris.nereids.DorisParser.UseDatabaseContext;
import org.apache.doris.nereids.DorisParser.UserIdentifyContext;
import org.apache.doris.nereids.DorisParser.UserVariableContext;
import org.apache.doris.nereids.DorisParser.WhereClauseContext;
import org.apache.doris.nereids.DorisParser.WindowFrameContext;
import org.apache.doris.nereids.DorisParser.WindowSpecContext;
import org.apache.doris.nereids.DorisParser.WithRemoteStorageSystemContext;
import org.apache.doris.nereids.DorisParserBaseVisitor;
import org.apache.doris.nereids.StatementContext;
import org.apache.doris.nereids.analyzer.UnboundAlias;
import org.apache.doris.nereids.analyzer.UnboundFunction;
import org.apache.doris.nereids.analyzer.UnboundInlineTable;
import org.apache.doris.nereids.analyzer.UnboundRelation;
import org.apache.doris.nereids.analyzer.UnboundResultSink;
import org.apache.doris.nereids.analyzer.UnboundSlot;
import org.apache.doris.nereids.analyzer.UnboundStar;
import org.apache.doris.nereids.analyzer.UnboundTVFRelation;
import org.apache.doris.nereids.analyzer.UnboundTableSinkCreator;
import org.apache.doris.nereids.analyzer.UnboundVariable;
import org.apache.doris.nereids.analyzer.UnboundVariable.VariableType;
import org.apache.doris.nereids.exceptions.AnalysisException;
import org.apache.doris.nereids.exceptions.NotSupportedException;
import org.apache.doris.nereids.exceptions.ParseException;
import org.apache.doris.nereids.hint.DistributeHint;
import org.apache.doris.nereids.properties.OrderKey;
import org.apache.doris.nereids.properties.SelectHint;
import org.apache.doris.nereids.properties.SelectHintLeading;
import org.apache.doris.nereids.properties.SelectHintOrdered;
import org.apache.doris.nereids.properties.SelectHintSetVar;
import org.apache.doris.nereids.properties.SelectHintUseCboRule;
import org.apache.doris.nereids.properties.SelectHintUseMv;
import org.apache.doris.nereids.trees.TableSample;
import org.apache.doris.nereids.trees.expressions.Add;
import org.apache.doris.nereids.trees.expressions.Alias;
import org.apache.doris.nereids.trees.expressions.And;
import org.apache.doris.nereids.trees.expressions.BitAnd;
import org.apache.doris.nereids.trees.expressions.BitNot;
import org.apache.doris.nereids.trees.expressions.BitOr;
import org.apache.doris.nereids.trees.expressions.BitXor;
import org.apache.doris.nereids.trees.expressions.CaseWhen;
import org.apache.doris.nereids.trees.expressions.Cast;
import org.apache.doris.nereids.trees.expressions.DefaultValueSlot;
import org.apache.doris.nereids.trees.expressions.Divide;
import org.apache.doris.nereids.trees.expressions.EqualTo;
import org.apache.doris.nereids.trees.expressions.Exists;
import org.apache.doris.nereids.trees.expressions.Expression;
import org.apache.doris.nereids.trees.expressions.GreaterThan;
import org.apache.doris.nereids.trees.expressions.GreaterThanEqual;
import org.apache.doris.nereids.trees.expressions.InPredicate;
import org.apache.doris.nereids.trees.expressions.InSubquery;
import org.apache.doris.nereids.trees.expressions.IntegralDivide;
import org.apache.doris.nereids.trees.expressions.IsNull;
import org.apache.doris.nereids.trees.expressions.LessThan;
import org.apache.doris.nereids.trees.expressions.LessThanEqual;
import org.apache.doris.nereids.trees.expressions.Like;
import org.apache.doris.nereids.trees.expressions.MatchAll;
import org.apache.doris.nereids.trees.expressions.MatchAny;
import org.apache.doris.nereids.trees.expressions.MatchPhrase;
import org.apache.doris.nereids.trees.expressions.MatchPhraseEdge;
import org.apache.doris.nereids.trees.expressions.MatchPhrasePrefix;
import org.apache.doris.nereids.trees.expressions.MatchRegexp;
import org.apache.doris.nereids.trees.expressions.Mod;
import org.apache.doris.nereids.trees.expressions.Multiply;
import org.apache.doris.nereids.trees.expressions.NamedExpression;
import org.apache.doris.nereids.trees.expressions.Not;
import org.apache.doris.nereids.trees.expressions.NullSafeEqual;
import org.apache.doris.nereids.trees.expressions.Or;
import org.apache.doris.nereids.trees.expressions.OrderExpression;
import org.apache.doris.nereids.trees.expressions.Placeholder;
import org.apache.doris.nereids.trees.expressions.Properties;
import org.apache.doris.nereids.trees.expressions.Regexp;
import org.apache.doris.nereids.trees.expressions.ScalarSubquery;
import org.apache.doris.nereids.trees.expressions.Slot;
import org.apache.doris.nereids.trees.expressions.StatementScopeIdGenerator;
import org.apache.doris.nereids.trees.expressions.Subtract;
import org.apache.doris.nereids.trees.expressions.TimestampArithmetic;
import org.apache.doris.nereids.trees.expressions.WhenClause;
import org.apache.doris.nereids.trees.expressions.WindowExpression;
import org.apache.doris.nereids.trees.expressions.WindowFrame;
import org.apache.doris.nereids.trees.expressions.functions.Function;
import org.apache.doris.nereids.trees.expressions.functions.agg.Count;
import org.apache.doris.nereids.trees.expressions.functions.scalar.Array;
import org.apache.doris.nereids.trees.expressions.functions.scalar.ArraySlice;
import org.apache.doris.nereids.trees.expressions.functions.scalar.Char;
import org.apache.doris.nereids.trees.expressions.functions.scalar.ConvertTo;
import org.apache.doris.nereids.trees.expressions.functions.scalar.CurrentDate;
import org.apache.doris.nereids.trees.expressions.functions.scalar.CurrentTime;
import org.apache.doris.nereids.trees.expressions.functions.scalar.CurrentUser;
import org.apache.doris.nereids.trees.expressions.functions.scalar.ElementAt;
import org.apache.doris.nereids.trees.expressions.functions.scalar.EncryptKeyRef;
import org.apache.doris.nereids.trees.expressions.functions.scalar.Lambda;
import org.apache.doris.nereids.trees.expressions.functions.scalar.Now;
import org.apache.doris.nereids.trees.expressions.functions.scalar.SessionUser;
import org.apache.doris.nereids.trees.expressions.functions.scalar.Xor;
import org.apache.doris.nereids.trees.expressions.literal.ArrayLiteral;
import org.apache.doris.nereids.trees.expressions.literal.BigIntLiteral;
import org.apache.doris.nereids.trees.expressions.literal.BooleanLiteral;
import org.apache.doris.nereids.trees.expressions.literal.DateLiteral;
import org.apache.doris.nereids.trees.expressions.literal.DateTimeLiteral;
import org.apache.doris.nereids.trees.expressions.literal.DateTimeV2Literal;
import org.apache.doris.nereids.trees.expressions.literal.DateV2Literal;
import org.apache.doris.nereids.trees.expressions.literal.DecimalLiteral;
import org.apache.doris.nereids.trees.expressions.literal.DecimalV3Literal;
import org.apache.doris.nereids.trees.expressions.literal.DoubleLiteral;
import org.apache.doris.nereids.trees.expressions.literal.IntegerLiteral;
import org.apache.doris.nereids.trees.expressions.literal.Interval;
import org.apache.doris.nereids.trees.expressions.literal.LargeIntLiteral;
import org.apache.doris.nereids.trees.expressions.literal.Literal;
import org.apache.doris.nereids.trees.expressions.literal.MapLiteral;
import org.apache.doris.nereids.trees.expressions.literal.NullLiteral;
import org.apache.doris.nereids.trees.expressions.literal.SmallIntLiteral;
import org.apache.doris.nereids.trees.expressions.literal.StringLikeLiteral;
import org.apache.doris.nereids.trees.expressions.literal.StringLiteral;
import org.apache.doris.nereids.trees.expressions.literal.StructLiteral;
import org.apache.doris.nereids.trees.expressions.literal.TinyIntLiteral;
import org.apache.doris.nereids.trees.expressions.literal.VarcharLiteral;
import org.apache.doris.nereids.trees.plans.DistributeType;
import org.apache.doris.nereids.trees.plans.JoinType;
import org.apache.doris.nereids.trees.plans.LimitPhase;
import org.apache.doris.nereids.trees.plans.Plan;
import org.apache.doris.nereids.trees.plans.PlanType;
import org.apache.doris.nereids.trees.plans.algebra.Aggregate;
import org.apache.doris.nereids.trees.plans.algebra.InlineTable;
import org.apache.doris.nereids.trees.plans.algebra.OneRowRelation;
import org.apache.doris.nereids.trees.plans.algebra.SetOperation.Qualifier;
import org.apache.doris.nereids.trees.plans.commands.AddConstraintCommand;
import org.apache.doris.nereids.trees.plans.commands.AdminCancelRebalanceDiskCommand;
import org.apache.doris.nereids.trees.plans.commands.AdminCancelRepairTableCommand;
import org.apache.doris.nereids.trees.plans.commands.AdminCheckTabletsCommand;
import org.apache.doris.nereids.trees.plans.commands.AdminCleanTrashCommand;
import org.apache.doris.nereids.trees.plans.commands.AdminCompactTableCommand;
import org.apache.doris.nereids.trees.plans.commands.AdminCopyTabletCommand;
import org.apache.doris.nereids.trees.plans.commands.AdminRebalanceDiskCommand;
import org.apache.doris.nereids.trees.plans.commands.AdminRepairTableCommand;
import org.apache.doris.nereids.trees.plans.commands.AdminSetReplicaStatusCommand;
import org.apache.doris.nereids.trees.plans.commands.AdminSetTableStatusCommand;
import org.apache.doris.nereids.trees.plans.commands.AdminShowReplicaStatusCommand;
import org.apache.doris.nereids.trees.plans.commands.AlterCatalogCommentCommand;
import org.apache.doris.nereids.trees.plans.commands.AlterCatalogPropertiesCommand;
import org.apache.doris.nereids.trees.plans.commands.AlterCatalogRenameCommand;
import org.apache.doris.nereids.trees.plans.commands.AlterColumnStatsCommand;
import org.apache.doris.nereids.trees.plans.commands.AlterDatabasePropertiesCommand;
import org.apache.doris.nereids.trees.plans.commands.AlterMTMVCommand;
import org.apache.doris.nereids.trees.plans.commands.AlterRoleCommand;
import org.apache.doris.nereids.trees.plans.commands.AlterSqlBlockRuleCommand;
import org.apache.doris.nereids.trees.plans.commands.AlterStoragePolicyCommand;
import org.apache.doris.nereids.trees.plans.commands.AlterStorageVaultCommand;
import org.apache.doris.nereids.trees.plans.commands.AlterSystemCommand;
import org.apache.doris.nereids.trees.plans.commands.AlterSystemRenameComputeGroupCommand;
import org.apache.doris.nereids.trees.plans.commands.AlterTableCommand;
import org.apache.doris.nereids.trees.plans.commands.AlterTableStatsCommand;
import org.apache.doris.nereids.trees.plans.commands.AlterUserCommand;
import org.apache.doris.nereids.trees.plans.commands.AlterViewCommand;
import org.apache.doris.nereids.trees.plans.commands.AlterWorkloadGroupCommand;
import org.apache.doris.nereids.trees.plans.commands.AlterWorkloadPolicyCommand;
import org.apache.doris.nereids.trees.plans.commands.AnalyzeDatabaseCommand;
import org.apache.doris.nereids.trees.plans.commands.AnalyzeTableCommand;
import org.apache.doris.nereids.trees.plans.commands.CallCommand;
import org.apache.doris.nereids.trees.plans.commands.CancelAlterTableCommand;
import org.apache.doris.nereids.trees.plans.commands.CancelBackupCommand;
import org.apache.doris.nereids.trees.plans.commands.CancelBuildIndexCommand;
import org.apache.doris.nereids.trees.plans.commands.CancelExportCommand;
import org.apache.doris.nereids.trees.plans.commands.CancelJobTaskCommand;
import org.apache.doris.nereids.trees.plans.commands.CancelLoadCommand;
import org.apache.doris.nereids.trees.plans.commands.CancelMTMVTaskCommand;
import org.apache.doris.nereids.trees.plans.commands.CancelWarmUpJobCommand;
import org.apache.doris.nereids.trees.plans.commands.CleanAllProfileCommand;
import org.apache.doris.nereids.trees.plans.commands.CleanQueryStatsCommand;
import org.apache.doris.nereids.trees.plans.commands.Command;
import org.apache.doris.nereids.trees.plans.commands.Constraint;
import org.apache.doris.nereids.trees.plans.commands.CopyIntoCommand;
import org.apache.doris.nereids.trees.plans.commands.CreateCatalogCommand;
import org.apache.doris.nereids.trees.plans.commands.CreateDatabaseCommand;
import org.apache.doris.nereids.trees.plans.commands.CreateDictionaryCommand;
import org.apache.doris.nereids.trees.plans.commands.CreateEncryptkeyCommand;
import org.apache.doris.nereids.trees.plans.commands.CreateFileCommand;
import org.apache.doris.nereids.trees.plans.commands.CreateFunctionCommand;
import org.apache.doris.nereids.trees.plans.commands.CreateJobCommand;
import org.apache.doris.nereids.trees.plans.commands.CreateMTMVCommand;
import org.apache.doris.nereids.trees.plans.commands.CreateMaterializedViewCommand;
import org.apache.doris.nereids.trees.plans.commands.CreatePolicyCommand;
import org.apache.doris.nereids.trees.plans.commands.CreateProcedureCommand;
import org.apache.doris.nereids.trees.plans.commands.CreateResourceCommand;
import org.apache.doris.nereids.trees.plans.commands.CreateRoleCommand;
import org.apache.doris.nereids.trees.plans.commands.CreateSqlBlockRuleCommand;
import org.apache.doris.nereids.trees.plans.commands.CreateStageCommand;
import org.apache.doris.nereids.trees.plans.commands.CreateTableCommand;
import org.apache.doris.nereids.trees.plans.commands.CreateTableLikeCommand;
import org.apache.doris.nereids.trees.plans.commands.CreateUserCommand;
import org.apache.doris.nereids.trees.plans.commands.CreateViewCommand;
import org.apache.doris.nereids.trees.plans.commands.CreateWorkloadGroupCommand;
import org.apache.doris.nereids.trees.plans.commands.CreateWorkloadPolicyCommand;
import org.apache.doris.nereids.trees.plans.commands.DeleteFromCommand;
import org.apache.doris.nereids.trees.plans.commands.DeleteFromUsingCommand;
import org.apache.doris.nereids.trees.plans.commands.DescribeCommand;
import org.apache.doris.nereids.trees.plans.commands.DropAnalyzeJobCommand;
import org.apache.doris.nereids.trees.plans.commands.DropCachedStatsCommand;
import org.apache.doris.nereids.trees.plans.commands.DropCatalogCommand;
import org.apache.doris.nereids.trees.plans.commands.DropCatalogRecycleBinCommand;
import org.apache.doris.nereids.trees.plans.commands.DropCatalogRecycleBinCommand.IdType;
import org.apache.doris.nereids.trees.plans.commands.DropConstraintCommand;
import org.apache.doris.nereids.trees.plans.commands.DropDatabaseCommand;
import org.apache.doris.nereids.trees.plans.commands.DropDictionaryCommand;
import org.apache.doris.nereids.trees.plans.commands.DropEncryptkeyCommand;
import org.apache.doris.nereids.trees.plans.commands.DropExpiredStatsCommand;
import org.apache.doris.nereids.trees.plans.commands.DropFileCommand;
import org.apache.doris.nereids.trees.plans.commands.DropFunctionCommand;
import org.apache.doris.nereids.trees.plans.commands.DropJobCommand;
import org.apache.doris.nereids.trees.plans.commands.DropMTMVCommand;
import org.apache.doris.nereids.trees.plans.commands.DropProcedureCommand;
import org.apache.doris.nereids.trees.plans.commands.DropRepositoryCommand;
import org.apache.doris.nereids.trees.plans.commands.DropResourceCommand;
import org.apache.doris.nereids.trees.plans.commands.DropRoleCommand;
import org.apache.doris.nereids.trees.plans.commands.DropRowPolicyCommand;
import org.apache.doris.nereids.trees.plans.commands.DropSqlBlockRuleCommand;
import org.apache.doris.nereids.trees.plans.commands.DropStageCommand;
import org.apache.doris.nereids.trees.plans.commands.DropStatsCommand;
import org.apache.doris.nereids.trees.plans.commands.DropStoragePolicyCommand;
import org.apache.doris.nereids.trees.plans.commands.DropTableCommand;
import org.apache.doris.nereids.trees.plans.commands.DropUserCommand;
import org.apache.doris.nereids.trees.plans.commands.DropWorkloadGroupCommand;
import org.apache.doris.nereids.trees.plans.commands.DropWorkloadPolicyCommand;
import org.apache.doris.nereids.trees.plans.commands.ExplainCommand;
import org.apache.doris.nereids.trees.plans.commands.ExplainCommand.ExplainLevel;
import org.apache.doris.nereids.trees.plans.commands.ExplainDictionaryCommand;
import org.apache.doris.nereids.trees.plans.commands.ExportCommand;
import org.apache.doris.nereids.trees.plans.commands.GrantResourcePrivilegeCommand;
import org.apache.doris.nereids.trees.plans.commands.GrantRoleCommand;
import org.apache.doris.nereids.trees.plans.commands.GrantTablePrivilegeCommand;
import org.apache.doris.nereids.trees.plans.commands.HelpCommand;
import org.apache.doris.nereids.trees.plans.commands.InstallPluginCommand;
import org.apache.doris.nereids.trees.plans.commands.KillAnalyzeJobCommand;
import org.apache.doris.nereids.trees.plans.commands.KillConnectionCommand;
import org.apache.doris.nereids.trees.plans.commands.KillQueryCommand;
import org.apache.doris.nereids.trees.plans.commands.LoadCommand;
import org.apache.doris.nereids.trees.plans.commands.PauseJobCommand;
import org.apache.doris.nereids.trees.plans.commands.PauseMTMVCommand;
import org.apache.doris.nereids.trees.plans.commands.RecoverDatabaseCommand;
import org.apache.doris.nereids.trees.plans.commands.RecoverPartitionCommand;
import org.apache.doris.nereids.trees.plans.commands.RecoverTableCommand;
import org.apache.doris.nereids.trees.plans.commands.RefreshMTMVCommand;
import org.apache.doris.nereids.trees.plans.commands.ReplayCommand;
import org.apache.doris.nereids.trees.plans.commands.ResumeJobCommand;
import org.apache.doris.nereids.trees.plans.commands.ResumeMTMVCommand;
import org.apache.doris.nereids.trees.plans.commands.RevokeRoleCommand;
import org.apache.doris.nereids.trees.plans.commands.SetDefaultStorageVaultCommand;
import org.apache.doris.nereids.trees.plans.commands.SetOptionsCommand;
import org.apache.doris.nereids.trees.plans.commands.SetTransactionCommand;
import org.apache.doris.nereids.trees.plans.commands.SetUserPropertiesCommand;
import org.apache.doris.nereids.trees.plans.commands.ShowAnalyzeCommand;
import org.apache.doris.nereids.trees.plans.commands.ShowAuthorsCommand;
import org.apache.doris.nereids.trees.plans.commands.ShowBackendsCommand;
import org.apache.doris.nereids.trees.plans.commands.ShowBackupCommand;
import org.apache.doris.nereids.trees.plans.commands.ShowBrokerCommand;
import org.apache.doris.nereids.trees.plans.commands.ShowCatalogCommand;
import org.apache.doris.nereids.trees.plans.commands.ShowCatalogRecycleBinCommand;
import org.apache.doris.nereids.trees.plans.commands.ShowCharsetCommand;
import org.apache.doris.nereids.trees.plans.commands.ShowClustersCommand;
import org.apache.doris.nereids.trees.plans.commands.ShowCollationCommand;
import org.apache.doris.nereids.trees.plans.commands.ShowColumnHistogramStatsCommand;
import org.apache.doris.nereids.trees.plans.commands.ShowColumnsCommand;
import org.apache.doris.nereids.trees.plans.commands.ShowConfigCommand;
import org.apache.doris.nereids.trees.plans.commands.ShowConstraintsCommand;
import org.apache.doris.nereids.trees.plans.commands.ShowConvertLSCCommand;
import org.apache.doris.nereids.trees.plans.commands.ShowCopyCommand;
import org.apache.doris.nereids.trees.plans.commands.ShowCreateCatalogCommand;
import org.apache.doris.nereids.trees.plans.commands.ShowCreateDatabaseCommand;
import org.apache.doris.nereids.trees.plans.commands.ShowCreateMTMVCommand;
import org.apache.doris.nereids.trees.plans.commands.ShowCreateMaterializedViewCommand;
import org.apache.doris.nereids.trees.plans.commands.ShowCreateProcedureCommand;
import org.apache.doris.nereids.trees.plans.commands.ShowCreateRepositoryCommand;
import org.apache.doris.nereids.trees.plans.commands.ShowCreateTableCommand;
import org.apache.doris.nereids.trees.plans.commands.ShowCreateViewCommand;
import org.apache.doris.nereids.trees.plans.commands.ShowDataCommand;
import org.apache.doris.nereids.trees.plans.commands.ShowDataSkewCommand;
import org.apache.doris.nereids.trees.plans.commands.ShowDataTypesCommand;
import org.apache.doris.nereids.trees.plans.commands.ShowDatabaseIdCommand;
import org.apache.doris.nereids.trees.plans.commands.ShowDatabasesCommand;
import org.apache.doris.nereids.trees.plans.commands.ShowDeleteCommand;
import org.apache.doris.nereids.trees.plans.commands.ShowDiagnoseTabletCommand;
import org.apache.doris.nereids.trees.plans.commands.ShowDictionariesCommand;
import org.apache.doris.nereids.trees.plans.commands.ShowDynamicPartitionCommand;
import org.apache.doris.nereids.trees.plans.commands.ShowEncryptKeysCommand;
import org.apache.doris.nereids.trees.plans.commands.ShowEventsCommand;
import org.apache.doris.nereids.trees.plans.commands.ShowFrontendsCommand;
import org.apache.doris.nereids.trees.plans.commands.ShowFunctionsCommand;
import org.apache.doris.nereids.trees.plans.commands.ShowGrantsCommand;
import org.apache.doris.nereids.trees.plans.commands.ShowIndexStatsCommand;
import org.apache.doris.nereids.trees.plans.commands.ShowLastInsertCommand;
import org.apache.doris.nereids.trees.plans.commands.ShowLoadCommand;
import org.apache.doris.nereids.trees.plans.commands.ShowLoadProfileCommand;
import org.apache.doris.nereids.trees.plans.commands.ShowOpenTablesCommand;
import org.apache.doris.nereids.trees.plans.commands.ShowPartitionIdCommand;
import org.apache.doris.nereids.trees.plans.commands.ShowPluginsCommand;
import org.apache.doris.nereids.trees.plans.commands.ShowPrivilegesCommand;
import org.apache.doris.nereids.trees.plans.commands.ShowProcCommand;
import org.apache.doris.nereids.trees.plans.commands.ShowProcedureStatusCommand;
import org.apache.doris.nereids.trees.plans.commands.ShowProcessListCommand;
import org.apache.doris.nereids.trees.plans.commands.ShowQueryProfileCommand;
import org.apache.doris.nereids.trees.plans.commands.ShowQueryStatsCommand;
import org.apache.doris.nereids.trees.plans.commands.ShowQueuedAnalyzeJobsCommand;
import org.apache.doris.nereids.trees.plans.commands.ShowReplicaDistributionCommand;
import org.apache.doris.nereids.trees.plans.commands.ShowRepositoriesCommand;
import org.apache.doris.nereids.trees.plans.commands.ShowResourcesCommand;
import org.apache.doris.nereids.trees.plans.commands.ShowRestoreCommand;
import org.apache.doris.nereids.trees.plans.commands.ShowRolesCommand;
import org.apache.doris.nereids.trees.plans.commands.ShowRowPolicyCommand;
import org.apache.doris.nereids.trees.plans.commands.ShowSmallFilesCommand;
import org.apache.doris.nereids.trees.plans.commands.ShowSnapshotCommand;
import org.apache.doris.nereids.trees.plans.commands.ShowSqlBlockRuleCommand;
import org.apache.doris.nereids.trees.plans.commands.ShowStagesCommand;
import org.apache.doris.nereids.trees.plans.commands.ShowStatusCommand;
import org.apache.doris.nereids.trees.plans.commands.ShowStorageEnginesCommand;
import org.apache.doris.nereids.trees.plans.commands.ShowStoragePolicyCommand;
import org.apache.doris.nereids.trees.plans.commands.ShowStorageVaultCommand;
import org.apache.doris.nereids.trees.plans.commands.ShowSyncJobCommand;
import org.apache.doris.nereids.trees.plans.commands.ShowTableCommand;
import org.apache.doris.nereids.trees.plans.commands.ShowTableCreationCommand;
import org.apache.doris.nereids.trees.plans.commands.ShowTableIdCommand;
import org.apache.doris.nereids.trees.plans.commands.ShowTableStatsCommand;
import org.apache.doris.nereids.trees.plans.commands.ShowTableStatusCommand;
import org.apache.doris.nereids.trees.plans.commands.ShowTabletIdCommand;
import org.apache.doris.nereids.trees.plans.commands.ShowTabletStorageFormatCommand;
import org.apache.doris.nereids.trees.plans.commands.ShowTabletsBelongCommand;
import org.apache.doris.nereids.trees.plans.commands.ShowTabletsFromTableCommand;
import org.apache.doris.nereids.trees.plans.commands.ShowTrashCommand;
import org.apache.doris.nereids.trees.plans.commands.ShowTriggersCommand;
import org.apache.doris.nereids.trees.plans.commands.ShowUserPropertyCommand;
import org.apache.doris.nereids.trees.plans.commands.ShowVariablesCommand;
import org.apache.doris.nereids.trees.plans.commands.ShowViewCommand;
import org.apache.doris.nereids.trees.plans.commands.ShowWarningErrorCountCommand;
import org.apache.doris.nereids.trees.plans.commands.ShowWarningErrorsCommand;
import org.apache.doris.nereids.trees.plans.commands.ShowWhiteListCommand;
import org.apache.doris.nereids.trees.plans.commands.ShowWorkloadGroupsCommand;
import org.apache.doris.nereids.trees.plans.commands.SyncCommand;
import org.apache.doris.nereids.trees.plans.commands.TransactionBeginCommand;
import org.apache.doris.nereids.trees.plans.commands.TransactionCommitCommand;
import org.apache.doris.nereids.trees.plans.commands.TransactionRollbackCommand;
import org.apache.doris.nereids.trees.plans.commands.TruncateTableCommand;
import org.apache.doris.nereids.trees.plans.commands.UnlockTablesCommand;
import org.apache.doris.nereids.trees.plans.commands.UnsetDefaultStorageVaultCommand;
import org.apache.doris.nereids.trees.plans.commands.UnsetVariableCommand;
import org.apache.doris.nereids.trees.plans.commands.UnsupportedCommand;
import org.apache.doris.nereids.trees.plans.commands.UpdateCommand;
import org.apache.doris.nereids.trees.plans.commands.alter.AlterDatabaseRenameCommand;
import org.apache.doris.nereids.trees.plans.commands.alter.AlterDatabaseSetQuotaCommand;
import org.apache.doris.nereids.trees.plans.commands.alter.AlterRepositoryCommand;
import org.apache.doris.nereids.trees.plans.commands.clean.CleanLabelCommand;
import org.apache.doris.nereids.trees.plans.commands.info.AddBackendOp;
import org.apache.doris.nereids.trees.plans.commands.info.AddBrokerOp;
import org.apache.doris.nereids.trees.plans.commands.info.AddColumnOp;
import org.apache.doris.nereids.trees.plans.commands.info.AddColumnsOp;
import org.apache.doris.nereids.trees.plans.commands.info.AddFollowerOp;
import org.apache.doris.nereids.trees.plans.commands.info.AddObserverOp;
import org.apache.doris.nereids.trees.plans.commands.info.AddPartitionOp;
import org.apache.doris.nereids.trees.plans.commands.info.AddRollupOp;
import org.apache.doris.nereids.trees.plans.commands.info.AlterLoadErrorUrlOp;
import org.apache.doris.nereids.trees.plans.commands.info.AlterMTMVInfo;
import org.apache.doris.nereids.trees.plans.commands.info.AlterMTMVPropertyInfo;
import org.apache.doris.nereids.trees.plans.commands.info.AlterMTMVRefreshInfo;
import org.apache.doris.nereids.trees.plans.commands.info.AlterMTMVRenameInfo;
import org.apache.doris.nereids.trees.plans.commands.info.AlterMTMVReplaceInfo;
import org.apache.doris.nereids.trees.plans.commands.info.AlterMultiPartitionOp;
import org.apache.doris.nereids.trees.plans.commands.info.AlterSystemOp;
import org.apache.doris.nereids.trees.plans.commands.info.AlterTableOp;
import org.apache.doris.nereids.trees.plans.commands.info.AlterUserInfo;
import org.apache.doris.nereids.trees.plans.commands.info.AlterViewInfo;
import org.apache.doris.nereids.trees.plans.commands.info.BuildIndexOp;
import org.apache.doris.nereids.trees.plans.commands.info.BulkLoadDataDesc;
import org.apache.doris.nereids.trees.plans.commands.info.BulkStorageDesc;
import org.apache.doris.nereids.trees.plans.commands.info.CancelMTMVTaskInfo;
import org.apache.doris.nereids.trees.plans.commands.info.ColumnDefinition;
import org.apache.doris.nereids.trees.plans.commands.info.CopyFromDesc;
import org.apache.doris.nereids.trees.plans.commands.info.CopyIntoInfo;
import org.apache.doris.nereids.trees.plans.commands.info.CreateIndexOp;
import org.apache.doris.nereids.trees.plans.commands.info.CreateJobInfo;
import org.apache.doris.nereids.trees.plans.commands.info.CreateMTMVInfo;
import org.apache.doris.nereids.trees.plans.commands.info.CreateResourceInfo;
import org.apache.doris.nereids.trees.plans.commands.info.CreateRoutineLoadInfo;
import org.apache.doris.nereids.trees.plans.commands.info.CreateTableInfo;
import org.apache.doris.nereids.trees.plans.commands.info.CreateTableLikeInfo;
import org.apache.doris.nereids.trees.plans.commands.info.CreateUserInfo;
import org.apache.doris.nereids.trees.plans.commands.info.CreateViewInfo;
import org.apache.doris.nereids.trees.plans.commands.info.DMLCommandType;
import org.apache.doris.nereids.trees.plans.commands.info.DecommissionBackendOp;
import org.apache.doris.nereids.trees.plans.commands.info.DefaultValue;
import org.apache.doris.nereids.trees.plans.commands.info.DictionaryColumnDefinition;
import org.apache.doris.nereids.trees.plans.commands.info.DistributionDescriptor;
import org.apache.doris.nereids.trees.plans.commands.info.DropAllBrokerOp;
import org.apache.doris.nereids.trees.plans.commands.info.DropBackendOp;
import org.apache.doris.nereids.trees.plans.commands.info.DropBrokerOp;
import org.apache.doris.nereids.trees.plans.commands.info.DropColumnOp;
import org.apache.doris.nereids.trees.plans.commands.info.DropDatabaseInfo;
import org.apache.doris.nereids.trees.plans.commands.info.DropFollowerOp;
import org.apache.doris.nereids.trees.plans.commands.info.DropIndexOp;
import org.apache.doris.nereids.trees.plans.commands.info.DropMTMVInfo;
import org.apache.doris.nereids.trees.plans.commands.info.DropObserverOp;
import org.apache.doris.nereids.trees.plans.commands.info.DropPartitionFromIndexOp;
import org.apache.doris.nereids.trees.plans.commands.info.DropPartitionOp;
import org.apache.doris.nereids.trees.plans.commands.info.DropRollupOp;
import org.apache.doris.nereids.trees.plans.commands.info.EnableFeatureOp;
import org.apache.doris.nereids.trees.plans.commands.info.FixedRangePartition;
import org.apache.doris.nereids.trees.plans.commands.info.FuncNameInfo;
import org.apache.doris.nereids.trees.plans.commands.info.FunctionArgTypesInfo;
import org.apache.doris.nereids.trees.plans.commands.info.GeneratedColumnDesc;
import org.apache.doris.nereids.trees.plans.commands.info.InPartition;
import org.apache.doris.nereids.trees.plans.commands.info.IndexDefinition;
import org.apache.doris.nereids.trees.plans.commands.info.LabelNameInfo;
import org.apache.doris.nereids.trees.plans.commands.info.LessThanPartition;
import org.apache.doris.nereids.trees.plans.commands.info.MTMVPartitionDefinition;
import org.apache.doris.nereids.trees.plans.commands.info.ModifyBackendOp;
import org.apache.doris.nereids.trees.plans.commands.info.ModifyColumnCommentOp;
import org.apache.doris.nereids.trees.plans.commands.info.ModifyColumnOp;
import org.apache.doris.nereids.trees.plans.commands.info.ModifyDistributionOp;
import org.apache.doris.nereids.trees.plans.commands.info.ModifyEngineOp;
import org.apache.doris.nereids.trees.plans.commands.info.ModifyFrontendOrBackendHostNameOp;
import org.apache.doris.nereids.trees.plans.commands.info.ModifyFrontendOrBackendHostNameOp.ModifyOpType;
import org.apache.doris.nereids.trees.plans.commands.info.ModifyPartitionOp;
import org.apache.doris.nereids.trees.plans.commands.info.ModifyTableCommentOp;
import org.apache.doris.nereids.trees.plans.commands.info.ModifyTablePropertiesOp;
import org.apache.doris.nereids.trees.plans.commands.info.PartitionDefinition;
import org.apache.doris.nereids.trees.plans.commands.info.PartitionDefinition.MaxValue;
import org.apache.doris.nereids.trees.plans.commands.info.PartitionNamesInfo;
import org.apache.doris.nereids.trees.plans.commands.info.PartitionTableInfo;
import org.apache.doris.nereids.trees.plans.commands.info.PauseMTMVInfo;
import org.apache.doris.nereids.trees.plans.commands.info.RefreshMTMVInfo;
import org.apache.doris.nereids.trees.plans.commands.info.RenameColumnOp;
import org.apache.doris.nereids.trees.plans.commands.info.RenamePartitionOp;
import org.apache.doris.nereids.trees.plans.commands.info.RenameRollupOp;
import org.apache.doris.nereids.trees.plans.commands.info.RenameTableOp;
import org.apache.doris.nereids.trees.plans.commands.info.ReorderColumnsOp;
import org.apache.doris.nereids.trees.plans.commands.info.ReplacePartitionOp;
import org.apache.doris.nereids.trees.plans.commands.info.ReplaceTableOp;
import org.apache.doris.nereids.trees.plans.commands.info.ResumeMTMVInfo;
import org.apache.doris.nereids.trees.plans.commands.info.RollupDefinition;
import org.apache.doris.nereids.trees.plans.commands.info.SetCharsetAndCollateVarOp;
import org.apache.doris.nereids.trees.plans.commands.info.SetLdapPassVarOp;
import org.apache.doris.nereids.trees.plans.commands.info.SetNamesVarOp;
import org.apache.doris.nereids.trees.plans.commands.info.SetPassVarOp;
import org.apache.doris.nereids.trees.plans.commands.info.SetSessionVarOp;
import org.apache.doris.nereids.trees.plans.commands.info.SetUserDefinedVarOp;
import org.apache.doris.nereids.trees.plans.commands.info.SetUserPropertyVarOp;
import org.apache.doris.nereids.trees.plans.commands.info.SetVarOp;
import org.apache.doris.nereids.trees.plans.commands.info.ShowCreateMTMVInfo;
import org.apache.doris.nereids.trees.plans.commands.info.SimpleColumnDefinition;
import org.apache.doris.nereids.trees.plans.commands.info.StepPartition;
import org.apache.doris.nereids.trees.plans.commands.info.TableNameInfo;
import org.apache.doris.nereids.trees.plans.commands.info.TableRefInfo;
import org.apache.doris.nereids.trees.plans.commands.insert.BatchInsertIntoTableCommand;
import org.apache.doris.nereids.trees.plans.commands.insert.InsertIntoTableCommand;
import org.apache.doris.nereids.trees.plans.commands.insert.InsertOverwriteTableCommand;
import org.apache.doris.nereids.trees.plans.commands.load.CreateDataSyncJobCommand;
import org.apache.doris.nereids.trees.plans.commands.load.CreateRoutineLoadCommand;
import org.apache.doris.nereids.trees.plans.commands.load.LoadColumnClause;
import org.apache.doris.nereids.trees.plans.commands.load.LoadColumnDesc;
import org.apache.doris.nereids.trees.plans.commands.load.LoadDeleteOnClause;
import org.apache.doris.nereids.trees.plans.commands.load.LoadPartitionNames;
import org.apache.doris.nereids.trees.plans.commands.load.LoadPrecedingFilterClause;
import org.apache.doris.nereids.trees.plans.commands.load.LoadProperty;
import org.apache.doris.nereids.trees.plans.commands.load.LoadSeparator;
import org.apache.doris.nereids.trees.plans.commands.load.LoadSequenceClause;
import org.apache.doris.nereids.trees.plans.commands.load.LoadWhereClause;
import org.apache.doris.nereids.trees.plans.commands.load.PauseDataSyncJobCommand;
import org.apache.doris.nereids.trees.plans.commands.load.PauseRoutineLoadCommand;
import org.apache.doris.nereids.trees.plans.commands.load.ResumeDataSyncJobCommand;
import org.apache.doris.nereids.trees.plans.commands.load.ResumeRoutineLoadCommand;
import org.apache.doris.nereids.trees.plans.commands.load.ShowCreateRoutineLoadCommand;
import org.apache.doris.nereids.trees.plans.commands.load.StopDataSyncJobCommand;
import org.apache.doris.nereids.trees.plans.commands.load.StopRoutineLoadCommand;
import org.apache.doris.nereids.trees.plans.commands.load.SyncJobName;
import org.apache.doris.nereids.trees.plans.commands.refresh.RefreshCatalogCommand;
import org.apache.doris.nereids.trees.plans.commands.refresh.RefreshDatabaseCommand;
import org.apache.doris.nereids.trees.plans.commands.refresh.RefreshDictionaryCommand;
import org.apache.doris.nereids.trees.plans.commands.refresh.RefreshTableCommand;
import org.apache.doris.nereids.trees.plans.commands.use.SwitchCommand;
import org.apache.doris.nereids.trees.plans.commands.use.UseCommand;
import org.apache.doris.nereids.trees.plans.logical.LogicalAggregate;
import org.apache.doris.nereids.trees.plans.logical.LogicalCTE;
import org.apache.doris.nereids.trees.plans.logical.LogicalExcept;
import org.apache.doris.nereids.trees.plans.logical.LogicalFileSink;
import org.apache.doris.nereids.trees.plans.logical.LogicalFilter;
import org.apache.doris.nereids.trees.plans.logical.LogicalGenerate;
import org.apache.doris.nereids.trees.plans.logical.LogicalHaving;
import org.apache.doris.nereids.trees.plans.logical.LogicalIntersect;
import org.apache.doris.nereids.trees.plans.logical.LogicalJoin;
import org.apache.doris.nereids.trees.plans.logical.LogicalLimit;
import org.apache.doris.nereids.trees.plans.logical.LogicalOneRowRelation;
import org.apache.doris.nereids.trees.plans.logical.LogicalPlan;
import org.apache.doris.nereids.trees.plans.logical.LogicalPreAggOnHint;
import org.apache.doris.nereids.trees.plans.logical.LogicalProject;
import org.apache.doris.nereids.trees.plans.logical.LogicalQualify;
import org.apache.doris.nereids.trees.plans.logical.LogicalRepeat;
import org.apache.doris.nereids.trees.plans.logical.LogicalSelectHint;
import org.apache.doris.nereids.trees.plans.logical.LogicalSink;
import org.apache.doris.nereids.trees.plans.logical.LogicalSort;
import org.apache.doris.nereids.trees.plans.logical.LogicalSubQueryAlias;
import org.apache.doris.nereids.trees.plans.logical.LogicalUnion;
import org.apache.doris.nereids.trees.plans.logical.LogicalUsingJoin;
import org.apache.doris.nereids.types.AggStateType;
import org.apache.doris.nereids.types.ArrayType;
import org.apache.doris.nereids.types.BigIntType;
import org.apache.doris.nereids.types.BooleanType;
import org.apache.doris.nereids.types.DataType;
import org.apache.doris.nereids.types.DateTimeType;
import org.apache.doris.nereids.types.DateTimeV2Type;
import org.apache.doris.nereids.types.DateType;
import org.apache.doris.nereids.types.DateV2Type;
import org.apache.doris.nereids.types.LargeIntType;
import org.apache.doris.nereids.types.MapType;
import org.apache.doris.nereids.types.StructField;
import org.apache.doris.nereids.types.StructType;
import org.apache.doris.nereids.types.VarcharType;
import org.apache.doris.nereids.types.coercion.CharacterType;
import org.apache.doris.nereids.util.ExpressionUtils;
import org.apache.doris.nereids.util.RelationUtil;
import org.apache.doris.nereids.util.Utils;
import org.apache.doris.policy.FilterType;
import org.apache.doris.policy.PolicyTypeEnum;
import org.apache.doris.qe.ConnectContext;
import org.apache.doris.qe.SqlModeHelper;
import org.apache.doris.resource.workloadschedpolicy.WorkloadActionMeta;
import org.apache.doris.resource.workloadschedpolicy.WorkloadConditionMeta;
import org.apache.doris.statistics.AnalysisInfo;
import org.apache.doris.system.NodeType;

import com.google.common.collect.ImmutableList;
import com.google.common.collect.ImmutableMap;
import com.google.common.collect.ImmutableMap.Builder;
import com.google.common.collect.Lists;
import com.google.common.collect.Maps;
import com.google.common.collect.Sets;
import org.antlr.v4.runtime.ParserRuleContext;
import org.antlr.v4.runtime.RuleContext;
import org.antlr.v4.runtime.Token;
import org.antlr.v4.runtime.tree.ParseTree;
import org.antlr.v4.runtime.tree.RuleNode;
import org.antlr.v4.runtime.tree.TerminalNode;

import java.math.BigDecimal;
import java.math.BigInteger;
import java.util.ArrayList;
import java.util.Collections;
import java.util.HashMap;
import java.util.HashSet;
import java.util.List;
import java.util.Locale;
import java.util.Map;
import java.util.Optional;
import java.util.Set;
import java.util.function.Supplier;
import java.util.stream.Collectors;

/**
 * Build a logical plan tree with unbounded nodes.
 */
@SuppressWarnings({"OptionalUsedAsFieldOrParameterType", "OptionalGetWithoutIsPresent"})
public class LogicalPlanBuilder extends DorisParserBaseVisitor<Object> {
    private static String JOB_NAME = "jobName";
    private static String TASK_ID = "taskId";
    // Sort the parameters with token position to keep the order with original placeholders
    // in prepared statement.Otherwise, the order maybe broken
    private final Map<Token, Placeholder> tokenPosToParameters = Maps.newTreeMap((pos1, pos2) -> {
        int line = pos1.getLine() - pos2.getLine();
        if (line != 0) {
            return line;
        }
        return pos1.getCharPositionInLine() - pos2.getCharPositionInLine();
    });

    private final Map<Integer, ParserRuleContext> selectHintMap;

    public LogicalPlanBuilder(Map<Integer, ParserRuleContext> selectHintMap) {
        this.selectHintMap = selectHintMap;
    }

    @SuppressWarnings("unchecked")
    protected <T> T typedVisit(ParseTree ctx) {
        return (T) ctx.accept(this);
    }

    /**
     * Override the default behavior for all visit methods. This will only return a non-null result
     * when the context has only one child. This is done because there is no generic method to
     * combine the results of the context children. In all other cases null is returned.
     */
    @Override
    public Object visitChildren(RuleNode node) {
        if (node.getChildCount() == 1) {
            return node.getChild(0).accept(this);
        } else {
            return null;
        }
    }

    @Override
    public LogicalPlan visitSingleStatement(SingleStatementContext ctx) {
        return ParserUtils.withOrigin(ctx, () -> (LogicalPlan) visit(ctx.statement()));
    }

    @Override
    public LogicalPlan visitStatementDefault(StatementDefaultContext ctx) {
        LogicalPlan plan = plan(ctx.query());
        if (ctx.outFileClause() != null) {
            plan = withOutFile(plan, ctx.outFileClause());
        } else {
            plan = new UnboundResultSink<>(plan);
        }
        return withExplain(plan, ctx.explain());
    }

    @Override
    public LogicalPlan visitCreateScheduledJob(DorisParser.CreateScheduledJobContext ctx) {
        Optional<String> label = ctx.label == null ? Optional.empty() : Optional.of(ctx.label.getText());
        Optional<String> atTime = ctx.atTime == null ? Optional.empty() : Optional.of(ctx.atTime.getText());
        Optional<Boolean> immediateStartOptional = ctx.CURRENT_TIMESTAMP() == null ? Optional.of(false) :
                Optional.of(true);
        Optional<String> startTime = ctx.startTime == null ? Optional.empty() : Optional.of(ctx.startTime.getText());
        Optional<String> endsTime = ctx.endsTime == null ? Optional.empty() : Optional.of(ctx.endsTime.getText());
        Optional<Long> interval = ctx.timeInterval == null ? Optional.empty() :
                Optional.of(Long.valueOf(ctx.timeInterval.getText()));
        Optional<String> intervalUnit = ctx.timeUnit == null ? Optional.empty() : Optional.of(ctx.timeUnit.getText());
        String comment =
                visitCommentSpec(ctx.commentSpec());
        String executeSql = getOriginSql(ctx.supportedDmlStatement());
        CreateJobInfo createJobInfo = new CreateJobInfo(label, atTime, interval, intervalUnit, startTime,
                endsTime, immediateStartOptional, comment, executeSql);
        return new CreateJobCommand(createJobInfo);
    }

    private void checkJobNameKey(String key, String keyFormat, DorisParser.SupportedJobStatementContext parseContext) {
        if (key.isEmpty() || !key.equalsIgnoreCase(keyFormat)) {
            throw new ParseException(keyFormat + " should be: '" + keyFormat + "'", parseContext);
        }
    }

    @Override
    public LogicalPlan visitPauseJob(DorisParser.PauseJobContext ctx) {
        checkJobNameKey(stripQuotes(ctx.jobNameKey.getText()), JOB_NAME, ctx);
        return new PauseJobCommand(stripQuotes(ctx.jobNameValue.getText()));
    }

    @Override
    public LogicalPlan visitDropJob(DorisParser.DropJobContext ctx) {
        checkJobNameKey(stripQuotes(ctx.jobNameKey.getText()), JOB_NAME, ctx);
        boolean ifExists = ctx.EXISTS() != null;
        return new DropJobCommand(stripQuotes(ctx.jobNameValue.getText()), ifExists);
    }

    @Override
    public LogicalPlan visitResumeJob(DorisParser.ResumeJobContext ctx) {
        checkJobNameKey(stripQuotes(ctx.jobNameKey.getText()), JOB_NAME, ctx);
        return new ResumeJobCommand(stripQuotes(ctx.jobNameValue.getText()));
    }

    @Override
    public LogicalPlan visitCancelJobTask(DorisParser.CancelJobTaskContext ctx) {
        checkJobNameKey(stripQuotes(ctx.jobNameKey.getText()), JOB_NAME, ctx);
        checkJobNameKey(stripQuotes(ctx.taskIdKey.getText()), TASK_ID, ctx);
        String jobName = stripQuotes(ctx.jobNameValue.getText());
        Long taskId = Long.valueOf(ctx.taskIdValue.getText());
        return new CancelJobTaskCommand(jobName, taskId);
    }

    private StageAndPattern getStageAndPattern(DorisParser.StageAndPatternContext ctx) {
        if (ctx.pattern != null) {
            return new StageAndPattern(stripQuotes(ctx.stage.getText()), stripQuotes(ctx.pattern.getText()));
        } else {
            return new StageAndPattern(stripQuotes(ctx.stage.getText()), null);
        }
    }

    @Override
    public LogicalPlan visitCopyInto(DorisParser.CopyIntoContext ctx) {
        ImmutableList.Builder<String> tableName = ImmutableList.builder();
        if (null != ctx.name) {
            List<String> nameParts = visitMultipartIdentifier(ctx.name);
            tableName.addAll(nameParts);
        }
        List<String> columns = (null != ctx.columns) ? visitIdentifierList(ctx.columns) : null;
        StageAndPattern stageAndPattern = getStageAndPattern(ctx.stageAndPattern());
        CopyFromDesc copyFromDesc = null;
        if (null != ctx.SELECT()) {
            List<NamedExpression> projects = getNamedExpressions(ctx.selectColumnClause().namedExpressionSeq());
            Optional<Expression> where = Optional.empty();
            if (ctx.whereClause() != null) {
                where = Optional.of(getExpression(ctx.whereClause().booleanExpression()));
            }
            copyFromDesc = new CopyFromDesc(stageAndPattern, projects, where);
        } else {
            copyFromDesc = new CopyFromDesc(stageAndPattern);
        }
        Map<String, String> properties = visitPropertyClause(ctx.properties);
        copyFromDesc.setTargetColumns(columns);
        CopyIntoInfo copyInfoInfo = null;
        if (null != ctx.selectHint()) {
            if ((selectHintMap == null) || selectHintMap.isEmpty()) {
                throw new AnalysisException("hint should be in right place: " + ctx.getText());
            }
            List<ParserRuleContext> selectHintContexts = Lists.newArrayList();
            for (Integer key : selectHintMap.keySet()) {
                if (key > ctx.getStart().getStopIndex() && key < ctx.getStop().getStartIndex()) {
                    selectHintContexts.add(selectHintMap.get(key));
                }
            }
            if (selectHintContexts.size() != 1) {
                throw new AnalysisException("only one hint is allowed in: " + ctx.getText());
            }
            SelectHintContext selectHintContext = (SelectHintContext) selectHintContexts.get(0);
            Map<String, String> parameterNames = Maps.newLinkedHashMap();
            for (HintStatementContext hintStatement : selectHintContext.hintStatements) {
                String hintName = hintStatement.hintName.getText().toLowerCase(Locale.ROOT);
                if (!hintName.equalsIgnoreCase("set_var")) {
                    throw new AnalysisException("only set_var hint is allowed in: " + ctx.getText());
                }
                for (HintAssignmentContext kv : hintStatement.parameters) {
                    if (kv.key != null) {
                        String parameterName = visitIdentifierOrText(kv.key);
                        Optional<String> value = Optional.empty();
                        if (kv.constantValue != null) {
                            Literal literal = (Literal) visit(kv.constantValue);
                            value = Optional.ofNullable(literal.toLegacyLiteral().getStringValue());
                        } else if (kv.identifierValue != null) {
                            // maybe we should throw exception when the identifierValue is quoted identifier
                            value = Optional.ofNullable(kv.identifierValue.getText());
                        }
                        parameterNames.put(parameterName, value.get());
                    }
                }
            }
            Map<String, Map<String, String>> setVarHint = Maps.newLinkedHashMap();
            setVarHint.put("set_var", parameterNames);
            copyInfoInfo = new CopyIntoInfo(tableName.build(), copyFromDesc, properties, setVarHint);
        } else {
            copyInfoInfo = new CopyIntoInfo(tableName.build(), copyFromDesc, properties, null);
        }

        return new CopyIntoCommand(copyInfoInfo);
    }

    @Override
    public String visitCommentSpec(DorisParser.CommentSpecContext ctx) {
        String commentSpec = ctx == null ? "''" : ctx.STRING_LITERAL().getText();
        return
                LogicalPlanBuilderAssistant.escapeBackSlash(commentSpec.substring(1, commentSpec.length() - 1));
    }

    /**
     * This function may be used in some task like InsertTask, RefreshDictionary, etc. the target could be many type of
     * tables.
     */
    @Override
    public LogicalPlan visitInsertTable(InsertTableContext ctx) {
        boolean isOverwrite = ctx.INTO() == null;
        ImmutableList.Builder<String> tableName = ImmutableList.builder();
        if (null != ctx.tableName) {
            List<String> nameParts = visitMultipartIdentifier(ctx.tableName);
            tableName.addAll(nameParts);
        } else if (null != ctx.tableId) {
            // process group commit insert table command send by be
            TableName name = Env.getCurrentEnv().getCurrentCatalog()
                    .getTableNameByTableId(Long.valueOf(ctx.tableId.getText()));
            tableName.add(name.getDb());
            tableName.add(name.getTbl());
            ConnectContext.get().setDatabase(name.getDb());
        } else {
            throw new ParseException("tableName and tableId cannot both be null");
        }
        Optional<String> labelName = (ctx.labelName == null) ? Optional.empty() : Optional.of(ctx.labelName.getText());
        List<String> colNames = ctx.cols == null ? ImmutableList.of() : visitIdentifierList(ctx.cols);
        // TODO visit partitionSpecCtx
        LogicalPlan plan = visitQuery(ctx.query());
        // partitionSpec may be NULL. means auto detect partition. only available when IOT
        Pair<Boolean, List<String>> partitionSpec = visitPartitionSpec(ctx.partitionSpec());
        // partitionSpec.second :
        // null - auto detect
        // zero - whole table
        // others - specific partitions
        boolean isAutoDetect = partitionSpec.second == null;
        LogicalSink<?> sink = UnboundTableSinkCreator.createUnboundTableSinkMaybeOverwrite(
                tableName.build(),
                colNames,
                ImmutableList.of(), // hints
                partitionSpec.first, // isTemp
                partitionSpec.second, // partition names
                isAutoDetect,
                isOverwrite,
                ConnectContext.get().getSessionVariable().isEnableUniqueKeyPartialUpdate(),
                ctx.tableId == null ? DMLCommandType.INSERT : DMLCommandType.GROUP_COMMIT,
                plan);
        Optional<LogicalPlan> cte = Optional.empty();
        if (ctx.cte() != null) {
            cte = Optional.ofNullable(withCte(plan, ctx.cte()));
        }
        LogicalPlan command;
        if (isOverwrite) {
            command = new InsertOverwriteTableCommand(sink, labelName, cte);
        } else {
            if (ConnectContext.get() != null && ConnectContext.get().isTxnModel()
                    && sink.child() instanceof InlineTable
                    && sink.child().getExpressions().stream().allMatch(Expression::isConstant)) {
                // FIXME: In legacy, the `insert into select 1` is handled as `insert into values`.
                //  In nereids, the original way is throw an AnalysisException and fallback to legacy.
                //  Now handle it as `insert into select`(a separate load job), should fix it as the legacy.
                command = new BatchInsertIntoTableCommand(sink);
            } else {
                command = new InsertIntoTableCommand(sink, labelName, Optional.empty(), cte);
            }
        }
        return withExplain(command, ctx.explain());
    }

    /**
     * return a pair, first will be true if partitions is temp partition, select is a list to present partition list.
     */
    @Override
    public Pair<Boolean, List<String>> visitPartitionSpec(PartitionSpecContext ctx) {
        List<String> partitions = ImmutableList.of();
        boolean temporaryPartition = false;
        if (ctx != null) {
            temporaryPartition = ctx.TEMPORARY() != null;
            if (ctx.ASTERISK() != null) {
                partitions = null;
            } else if (ctx.partition != null) {
                partitions = ImmutableList.of(ctx.partition.getText());
            } else {
                partitions = visitIdentifierList(ctx.partitions);
            }
        }
        return Pair.of(temporaryPartition, partitions);
    }

    @Override
    public Command visitCreateMTMV(CreateMTMVContext ctx) {
        if (ctx.buildMode() == null && ctx.refreshMethod() == null && ctx.refreshTrigger() == null
                && ctx.cols == null && ctx.keys == null
                && ctx.HASH() == null && ctx.RANDOM() == null && ctx.BUCKETS() == null) {
            return visitCreateSyncMvCommand(ctx);
        }

        List<String> nameParts = visitMultipartIdentifier(ctx.mvName);
        BuildMode buildMode = visitBuildMode(ctx.buildMode());
        RefreshMethod refreshMethod = visitRefreshMethod(ctx.refreshMethod());
        MTMVRefreshTriggerInfo refreshTriggerInfo = visitRefreshTrigger(ctx.refreshTrigger());
        LogicalPlan logicalPlan = visitQuery(ctx.query());
        String querySql = getOriginSql(ctx.query());

        int bucketNum = FeConstants.default_bucket_num;
        if (ctx.INTEGER_VALUE() != null) {
            bucketNum = Integer.parseInt(ctx.INTEGER_VALUE().getText());
        }
        DistributionDescriptor desc;
        if (ctx.HASH() != null) {
            desc = new DistributionDescriptor(true, ctx.AUTO() != null, bucketNum,
                    visitIdentifierList(ctx.hashKeys));
        } else {
            desc = new DistributionDescriptor(false, ctx.AUTO() != null, bucketNum, null);
        }

        Map<String, String> properties = ctx.propertyClause() != null
                ? Maps.newHashMap(visitPropertyClause(ctx.propertyClause())) : Maps.newHashMap();
        String comment = ctx.STRING_LITERAL() == null ? "" : LogicalPlanBuilderAssistant.escapeBackSlash(
                ctx.STRING_LITERAL().getText().substring(1, ctx.STRING_LITERAL().getText().length() - 1));

        return new CreateMTMVCommand(new CreateMTMVInfo(ctx.EXISTS() != null, new TableNameInfo(nameParts),
                ctx.keys != null ? visitIdentifierList(ctx.keys) : ImmutableList.of(),
                comment,
                desc, properties, logicalPlan, querySql,
                new MTMVRefreshInfo(buildMode, refreshMethod, refreshTriggerInfo),
                ctx.cols == null ? Lists.newArrayList() : visitSimpleColumnDefs(ctx.cols),
                visitMTMVPartitionInfo(ctx.mvPartition())
        ));
    }

    private Command visitCreateSyncMvCommand(CreateMTMVContext ctx) {
        List<String> nameParts = visitMultipartIdentifier(ctx.mvName);
        LogicalPlan logicalPlan = new UnboundResultSink<>(visitQuery(ctx.query()));
        Map<String, String> properties = ctx.propertyClause() != null
                ? Maps.newHashMap(visitPropertyClause(ctx.propertyClause())) : Maps.newHashMap();
        return new CreateMaterializedViewCommand(new TableNameInfo(nameParts), logicalPlan, properties);
    }

    /**
     * get MTMVPartitionDefinition
     *
     * @param ctx MvPartitionContext
     * @return MTMVPartitionDefinition
     */
    public MTMVPartitionDefinition visitMTMVPartitionInfo(MvPartitionContext ctx) {
        MTMVPartitionDefinition mtmvPartitionDefinition = new MTMVPartitionDefinition();
        if (ctx == null) {
            mtmvPartitionDefinition.setPartitionType(MTMVPartitionType.SELF_MANAGE);
        } else if (ctx.partitionKey != null) {
            mtmvPartitionDefinition.setPartitionType(MTMVPartitionType.FOLLOW_BASE_TABLE);
            mtmvPartitionDefinition.setPartitionCol(ctx.partitionKey.getText());
        } else {
            mtmvPartitionDefinition.setPartitionType(MTMVPartitionType.EXPR);
            Expression functionCallExpression = visitFunctionCallExpression(ctx.partitionExpr);
            mtmvPartitionDefinition.setFunctionCallExpression(functionCallExpression);
        }
        return mtmvPartitionDefinition;
    }

    @Override
    public List<SimpleColumnDefinition> visitSimpleColumnDefs(SimpleColumnDefsContext ctx) {
        if (ctx == null) {
            return null;
        }
        return ctx.cols.stream()
                .map(this::visitSimpleColumnDef)
                .collect(ImmutableList.toImmutableList());
    }

    @Override
    public SimpleColumnDefinition visitSimpleColumnDef(SimpleColumnDefContext ctx) {
        String comment = ctx.STRING_LITERAL() == null ? "" : LogicalPlanBuilderAssistant.escapeBackSlash(
                ctx.STRING_LITERAL().getText().substring(1, ctx.STRING_LITERAL().getText().length() - 1));
        return new SimpleColumnDefinition(ctx.colName.getText(), comment);
    }

    /**
     * get originSql
     *
     * @param ctx context
     * @return originSql
     */
    public String getOriginSql(ParserRuleContext ctx) {
        int startIndex = ctx.start.getStartIndex();
        int stopIndex = ctx.stop.getStopIndex();
        org.antlr.v4.runtime.misc.Interval interval = new org.antlr.v4.runtime.misc.Interval(startIndex, stopIndex);
        return ctx.start.getInputStream().getText(interval);
    }

    @Override
    public MTMVRefreshTriggerInfo visitRefreshTrigger(RefreshTriggerContext ctx) {
        if (ctx == null) {
            return new MTMVRefreshTriggerInfo(RefreshTrigger.MANUAL);
        }
        if (ctx.MANUAL() != null) {
            return new MTMVRefreshTriggerInfo(RefreshTrigger.MANUAL);
        }
        if (ctx.COMMIT() != null) {
            return new MTMVRefreshTriggerInfo(RefreshTrigger.COMMIT);
        }
        if (ctx.SCHEDULE() != null) {
            return new MTMVRefreshTriggerInfo(RefreshTrigger.SCHEDULE, visitRefreshSchedule(ctx.refreshSchedule()));
        }
        return new MTMVRefreshTriggerInfo(RefreshTrigger.MANUAL);
    }

    @Override
    public ReplayCommand visitReplay(DorisParser.ReplayContext ctx) {
        if (ctx.replayCommand().replayType().DUMP() != null) {
            LogicalPlan plan = plan(ctx.replayCommand().replayType().query());
            return new ReplayCommand(PlanType.REPLAY_COMMAND, null, plan, ReplayCommand.ReplayType.DUMP);
        } else if (ctx.replayCommand().replayType().PLAY() != null) {
            String tmpPath = ctx.replayCommand().replayType().filePath.getText();
            String path = LogicalPlanBuilderAssistant.escapeBackSlash(tmpPath.substring(1, tmpPath.length() - 1));
            return new ReplayCommand(PlanType.REPLAY_COMMAND, path, null, ReplayCommand.ReplayType.PLAY);
        }
        return null;
    }

    @Override
    public MTMVRefreshSchedule visitRefreshSchedule(RefreshScheduleContext ctx) {
        int interval = Integer.parseInt(ctx.INTEGER_VALUE().getText());
        String startTime = ctx.STARTS() == null ? null
                : ctx.STRING_LITERAL().getText().substring(1, ctx.STRING_LITERAL().getText().length() - 1);
        IntervalUnit unit = visitMvRefreshUnit(ctx.refreshUnit);
        return new MTMVRefreshSchedule(startTime, interval, unit);
    }

    /**
     * get IntervalUnit,only enable_job_schedule_second_for_test is true, can use second
     *
     * @param ctx ctx
     * @return IntervalUnit
     */
    public IntervalUnit visitMvRefreshUnit(IdentifierContext ctx) {
        IntervalUnit intervalUnit = IntervalUnit.fromString(ctx.getText().toUpperCase());
        if (null == intervalUnit) {
            throw new AnalysisException("interval time unit can not be " + ctx.getText());
        }
        if (intervalUnit.equals(IntervalUnit.SECOND)
                && !Config.enable_job_schedule_second_for_test) {
            throw new AnalysisException("interval time unit can not be second");
        }
        return intervalUnit;
    }

    @Override
    public RefreshMethod visitRefreshMethod(RefreshMethodContext ctx) {
        if (ctx == null) {
            return RefreshMethod.AUTO;
        }
        return RefreshMethod.valueOf(ctx.getText().toUpperCase());
    }

    @Override
    public BuildMode visitBuildMode(BuildModeContext ctx) {
        if (ctx == null) {
            return BuildMode.IMMEDIATE;
        }
        if (ctx.DEFERRED() != null) {
            return BuildMode.DEFERRED;
        } else if (ctx.IMMEDIATE() != null) {
            return BuildMode.IMMEDIATE;
        }
        return BuildMode.IMMEDIATE;
    }

    @Override
    public RefreshMTMVCommand visitRefreshMTMV(RefreshMTMVContext ctx) {
        List<String> nameParts = visitMultipartIdentifier(ctx.mvName);
        List<String> partitions = ImmutableList.of();
        if (ctx.partitionSpec() != null) {
            if (ctx.partitionSpec().TEMPORARY() != null) {
                throw new AnalysisException("Not allowed to specify TEMPORARY ");
            }
            if (ctx.partitionSpec().partition != null) {
                partitions = ImmutableList.of(ctx.partitionSpec().partition.getText());
            } else {
                partitions = visitIdentifierList(ctx.partitionSpec().partitions);
            }
        }
        return new RefreshMTMVCommand(new RefreshMTMVInfo(new TableNameInfo(nameParts),
                partitions, ctx.COMPLETE() != null));
    }

    @Override
    public Command visitDropMTMV(DropMTMVContext ctx) {
        if (ctx.tableName != null) {
            // TODO support drop sync mv
            return new UnsupportedCommand();
        }
        List<String> nameParts = visitMultipartIdentifier(ctx.mvName);
        return new DropMTMVCommand(new DropMTMVInfo(new TableNameInfo(nameParts), ctx.EXISTS() != null));
    }

    @Override
    public PauseMTMVCommand visitPauseMTMV(PauseMTMVContext ctx) {
        List<String> nameParts = visitMultipartIdentifier(ctx.mvName);
        return new PauseMTMVCommand(new PauseMTMVInfo(new TableNameInfo(nameParts)));
    }

    @Override
    public ResumeMTMVCommand visitResumeMTMV(ResumeMTMVContext ctx) {
        List<String> nameParts = visitMultipartIdentifier(ctx.mvName);
        return new ResumeMTMVCommand(new ResumeMTMVInfo(new TableNameInfo(nameParts)));
    }

    @Override
    public ShowCreateMTMVCommand visitShowCreateMTMV(ShowCreateMTMVContext ctx) {
        List<String> nameParts = visitMultipartIdentifier(ctx.mvName);
        return new ShowCreateMTMVCommand(new ShowCreateMTMVInfo(new TableNameInfo(nameParts)));
    }

    @Override
    public CancelExportCommand visitCancelExport(DorisParser.CancelExportContext ctx) {
        String databaseName = null;
        if (ctx.database != null) {
            databaseName = stripQuotes(ctx.database.getText());
        }
        Expression wildWhere = null;
        if (ctx.wildWhere() != null) {
            wildWhere = getWildWhere(ctx.wildWhere());
        }
        return new CancelExportCommand(databaseName, wildWhere);
    }

    @Override
    public CancelLoadCommand visitCancelLoad(DorisParser.CancelLoadContext ctx) {
        String databaseName = null;
        if (ctx.database != null) {
            databaseName = stripQuotes(ctx.database.getText());
        }
        Expression wildWhere = null;
        if (ctx.wildWhere() != null) {
            wildWhere = getWildWhere(ctx.wildWhere());
        }
        return new CancelLoadCommand(databaseName, wildWhere);
    }

    @Override
    public CancelWarmUpJobCommand visitCancelWarmUpJob(DorisParser.CancelWarmUpJobContext ctx) {
        Expression wildWhere = null;
        if (ctx.wildWhere() != null) {
            wildWhere = getWildWhere(ctx.wildWhere());
        }
        return new CancelWarmUpJobCommand(wildWhere);
    }

    @Override
    public CancelMTMVTaskCommand visitCancelMTMVTask(CancelMTMVTaskContext ctx) {
        List<String> nameParts = visitMultipartIdentifier(ctx.mvName);
        long taskId = Long.parseLong(ctx.taskId.getText());
        return new CancelMTMVTaskCommand(new CancelMTMVTaskInfo(new TableNameInfo(nameParts), taskId));
    }

    @Override
    public AdminCompactTableCommand visitAdminCompactTable(AdminCompactTableContext ctx) {
        TableRefInfo tableRefInfo = visitBaseTableRefContext(ctx.baseTableRef());
        EqualTo equalTo = null;
        if (ctx.WHERE() != null) {
            StringLiteral left = new StringLiteral(stripQuotes(ctx.TYPE().getText()));
            StringLiteral right = new StringLiteral(stripQuotes(ctx.STRING_LITERAL().getText()));
            equalTo = new EqualTo(left, right);
        }
        return new AdminCompactTableCommand(tableRefInfo, equalTo);
    }

    @Override
    public AlterMTMVCommand visitAlterMTMV(AlterMTMVContext ctx) {
        List<String> nameParts = visitMultipartIdentifier(ctx.mvName);
        TableNameInfo mvName = new TableNameInfo(nameParts);
        AlterMTMVInfo alterMTMVInfo = null;
        if (ctx.RENAME() != null) {
            alterMTMVInfo = new AlterMTMVRenameInfo(mvName, ctx.newName.getText());
        } else if (ctx.REFRESH() != null) {
            MTMVRefreshInfo refreshInfo = new MTMVRefreshInfo();
            if (ctx.refreshMethod() != null) {
                refreshInfo.setRefreshMethod(visitRefreshMethod(ctx.refreshMethod()));
            }
            if (ctx.refreshTrigger() != null) {
                refreshInfo.setRefreshTriggerInfo(visitRefreshTrigger(ctx.refreshTrigger()));
            }
            alterMTMVInfo = new AlterMTMVRefreshInfo(mvName, refreshInfo);
        } else if (ctx.SET() != null) {
            alterMTMVInfo = new AlterMTMVPropertyInfo(mvName,
                    Maps.newHashMap(visitPropertyItemList(ctx.fileProperties)));
        } else if (ctx.REPLACE() != null) {
            String newName = ctx.newName.getText();
            Map<String, String> properties = ctx.propertyClause() != null
                    ? Maps.newHashMap(visitPropertyClause(ctx.propertyClause())) : Maps.newHashMap();
            alterMTMVInfo = new AlterMTMVReplaceInfo(mvName, newName, properties);
        }
        return new AlterMTMVCommand(alterMTMVInfo);
    }

    @Override
    public LogicalPlan visitAlterView(AlterViewContext ctx) {
        List<String> nameParts = visitMultipartIdentifier(ctx.name);
        String comment = ctx.commentSpec() == null ? null : visitCommentSpec(ctx.commentSpec());
        AlterViewInfo info;
        if (comment != null) {
            info = new AlterViewInfo(new TableNameInfo(nameParts), comment);
        } else {
            String querySql = getOriginSql(ctx.query());
            info = new AlterViewInfo(new TableNameInfo(nameParts), querySql,
                    ctx.cols == null ? Lists.newArrayList() : visitSimpleColumnDefs(ctx.cols));
        }
        return new AlterViewCommand(info);
    }

    @Override
    public LogicalPlan visitAlterStorageVault(AlterStorageVaultContext ctx) {
        List<String> nameParts = this.visitMultipartIdentifier(ctx.name);
        String vaultName = nameParts.get(0);
        Map<String, String> properties = this.visitPropertyClause(ctx.properties);
        return new AlterStorageVaultCommand(vaultName, properties);
    }

    @Override
    public LogicalPlan visitAlterSystemRenameComputeGroup(AlterSystemRenameComputeGroupContext ctx) {
        return new AlterSystemRenameComputeGroupCommand(ctx.name.getText(), ctx.newName.getText());
    }

    @Override
    public LogicalPlan visitShowConstraint(ShowConstraintContext ctx) {
        List<String> parts = visitMultipartIdentifier(ctx.table);
        return new ShowConstraintsCommand(parts);
    }

    @Override
    public LogicalPlan visitAddConstraint(AddConstraintContext ctx) {
        List<String> parts = visitMultipartIdentifier(ctx.table);
        UnboundRelation curTable = new UnboundRelation(StatementScopeIdGenerator.newRelationId(), parts);
        ImmutableList<Slot> slots = visitIdentifierList(ctx.constraint().slots).stream()
                .map(UnboundSlot::new)
                .collect(ImmutableList.toImmutableList());
        Constraint constraint;
        if (ctx.constraint().UNIQUE() != null) {
            constraint = Constraint.newUniqueConstraint(curTable, slots);
        } else if (ctx.constraint().PRIMARY() != null) {
            constraint = Constraint.newPrimaryKeyConstraint(curTable, slots);
        } else if (ctx.constraint().FOREIGN() != null) {
            ImmutableList<Slot> referencedSlots = visitIdentifierList(ctx.constraint().referencedSlots).stream()
                    .map(UnboundSlot::new)
                    .collect(ImmutableList.toImmutableList());
            List<String> nameParts = visitMultipartIdentifier(ctx.constraint().referenceTable);
            LogicalPlan referenceTable = new UnboundRelation(StatementScopeIdGenerator.newRelationId(), nameParts);
            constraint = Constraint.newForeignKeyConstraint(curTable, slots, referenceTable, referencedSlots);
        } else {
            throw new AnalysisException("Unsupported constraint " + ctx.getText());
        }
        return new AddConstraintCommand(ctx.constraintName.getText().toLowerCase(), constraint);
    }

    @Override
    public LogicalPlan visitDropConstraint(DropConstraintContext ctx) {
        List<String> parts = visitMultipartIdentifier(ctx.table);
        UnboundRelation curTable = new UnboundRelation(StatementScopeIdGenerator.newRelationId(), parts);
        return new DropConstraintCommand(ctx.constraintName.getText().toLowerCase(), curTable);
    }

    @Override
    public LogicalPlan visitUpdate(UpdateContext ctx) {
        LogicalPlan query = LogicalPlanBuilderAssistant.withCheckPolicy(new UnboundRelation(
                StatementScopeIdGenerator.newRelationId(), visitMultipartIdentifier(ctx.tableName)));
        query = withTableAlias(query, ctx.tableAlias());
        if (ctx.fromClause() != null) {
            query = withRelations(query, ctx.fromClause().relations().relation());
        }
        query = withFilter(query, Optional.ofNullable(ctx.whereClause()));
        String tableAlias = null;
        if (ctx.tableAlias().strictIdentifier() != null) {
            tableAlias = ctx.tableAlias().getText();
        }
        Optional<LogicalPlan> cte = Optional.empty();
        if (ctx.cte() != null) {
            cte = Optional.ofNullable(withCte(query, ctx.cte()));
        }
        return withExplain(new UpdateCommand(visitMultipartIdentifier(ctx.tableName), tableAlias,
                visitUpdateAssignmentSeq(ctx.updateAssignmentSeq()), query, cte), ctx.explain());
    }

    @Override
    public LogicalPlan visitDelete(DeleteContext ctx) {
        List<String> tableName = visitMultipartIdentifier(ctx.tableName);
        Pair<Boolean, List<String>> partitionSpec = visitPartitionSpec(ctx.partitionSpec());
        // TODO: now dont support delete auto detect partition.
        if (partitionSpec == null) {
            throw new ParseException("Now don't support auto detect partitions in deleting", ctx);
        }
        LogicalPlan query = withTableAlias(LogicalPlanBuilderAssistant.withCheckPolicy(
                new UnboundRelation(StatementScopeIdGenerator.newRelationId(), tableName,
                        partitionSpec.second, partitionSpec.first)), ctx.tableAlias());
        String tableAlias = null;
        if (ctx.tableAlias().strictIdentifier() != null) {
            tableAlias = ctx.tableAlias().getText();
        }

        Command deleteCommand;
        if (ctx.USING() == null && ctx.cte() == null) {
            query = withFilter(query, Optional.ofNullable(ctx.whereClause()));
            deleteCommand = new DeleteFromCommand(tableName, tableAlias, partitionSpec.first,
                    partitionSpec.second, query);
        } else {
            // convert to insert into select
            if (ctx.USING() != null) {
                query = withRelations(query, ctx.relations().relation());
            }
            query = withFilter(query, Optional.ofNullable(ctx.whereClause()));
            Optional<LogicalPlan> cte = Optional.empty();
            if (ctx.cte() != null) {
                cte = Optional.ofNullable(withCte(query, ctx.cte()));
            }
            deleteCommand = new DeleteFromUsingCommand(tableName, tableAlias,
                    partitionSpec.first, partitionSpec.second, query, cte);
        }
        if (ctx.explain() != null) {
            return withExplain(deleteCommand, ctx.explain());
        } else {
            return deleteCommand;
        }
    }

    @Override
    public LogicalPlan visitExport(ExportContext ctx) {
        // TODO: replace old class name like ExportStmt, BrokerDesc, Expr with new nereid class name
        List<String> tableName = visitMultipartIdentifier(ctx.tableName);
        List<String> partitions = ctx.partition == null ? ImmutableList.of() : visitIdentifierList(ctx.partition);

        // handle path string
        String tmpPath = ctx.filePath.getText();
        String path = LogicalPlanBuilderAssistant.escapeBackSlash(tmpPath.substring(1, tmpPath.length() - 1));

        Optional<Expression> expr = Optional.empty();
        if (ctx.whereClause() != null) {
            expr = Optional.of(getExpression(ctx.whereClause().booleanExpression()));
        }

        Map<String, String> filePropertiesMap = ImmutableMap.of();
        if (ctx.propertyClause() != null) {
            filePropertiesMap = visitPropertyClause(ctx.propertyClause());
        }

        Optional<BrokerDesc> brokerDesc = Optional.empty();
        if (ctx.withRemoteStorageSystem() != null) {
            brokerDesc = Optional.ofNullable(visitWithRemoteStorageSystem(ctx.withRemoteStorageSystem()));
        }
        return new ExportCommand(tableName, partitions, expr, path, filePropertiesMap, brokerDesc);
    }

    @Override
    public Map<String, String> visitPropertyClause(PropertyClauseContext ctx) {
        return ctx == null ? ImmutableMap.of() : visitPropertyItemList(ctx.fileProperties);
    }

    @Override
    public Map<String, String> visitPropertyItemList(PropertyItemListContext ctx) {
        if (ctx == null || ctx.properties == null) {
            return ImmutableMap.of();
        }
        Builder<String, String> propertiesMap = ImmutableMap.builder();
        for (PropertyItemContext argument : ctx.properties) {
            String key = parsePropertyKey(argument.key);
            String value = parsePropertyValue(argument.value);
            propertiesMap.put(key, value);
        }
        return propertiesMap.build();
    }

    @Override
    public BrokerDesc visitWithRemoteStorageSystem(WithRemoteStorageSystemContext ctx) {
        BrokerDesc brokerDesc = null;

        Map<String, String> brokerPropertiesMap = visitPropertyItemList(ctx.brokerProperties);

        if (ctx.S3() != null) {
            brokerDesc = new BrokerDesc("S3", StorageBackend.StorageType.S3, brokerPropertiesMap);
        } else if (ctx.HDFS() != null) {
            brokerDesc = new BrokerDesc("HDFS", StorageBackend.StorageType.HDFS, brokerPropertiesMap);
        } else if (ctx.LOCAL() != null) {
            brokerDesc = new BrokerDesc("HDFS", StorageBackend.StorageType.LOCAL, brokerPropertiesMap);
        } else if (ctx.BROKER() != null) {
            brokerDesc = new BrokerDesc(visitIdentifierOrText(ctx.brokerName), brokerPropertiesMap);
        }
        return brokerDesc;
    }

    /**
     * Visit multi-statements.
     */
    @Override
    public List<Pair<LogicalPlan, StatementContext>> visitMultiStatements(MultiStatementsContext ctx) {
        List<Pair<LogicalPlan, StatementContext>> logicalPlans = Lists.newArrayList();
        for (DorisParser.StatementContext statement : ctx.statement()) {
            StatementContext statementContext = new StatementContext();
            ConnectContext connectContext = ConnectContext.get();
            if (connectContext != null) {
                connectContext.setStatementContext(statementContext);
                statementContext.setConnectContext(connectContext);
            }
            logicalPlans.add(Pair.of(
                    ParserUtils.withOrigin(ctx, () -> (LogicalPlan) visit(statement)), statementContext));
            List<Placeholder> params = new ArrayList<>(tokenPosToParameters.values());
            statementContext.setPlaceholders(params);
            tokenPosToParameters.clear();
        }
        return logicalPlans;
    }

    /**
     * Visit load-statements.
     */
    @Override
    public LogicalPlan visitLoad(DorisParser.LoadContext ctx) {

        BulkStorageDesc bulkDesc = null;
        if (ctx.withRemoteStorageSystem() != null) {
            Map<String, String> bulkProperties =
                    new HashMap<>(visitPropertyItemList(ctx.withRemoteStorageSystem().brokerProperties));
            if (ctx.withRemoteStorageSystem().S3() != null) {
                bulkDesc = new BulkStorageDesc("S3", BulkStorageDesc.StorageType.S3, bulkProperties);
            } else if (ctx.withRemoteStorageSystem().HDFS() != null) {
                bulkDesc = new BulkStorageDesc("HDFS", BulkStorageDesc.StorageType.HDFS, bulkProperties);
            } else if (ctx.withRemoteStorageSystem().LOCAL() != null) {
                bulkDesc = new BulkStorageDesc("LOCAL_HDFS", BulkStorageDesc.StorageType.LOCAL, bulkProperties);
            } else if (ctx.withRemoteStorageSystem().BROKER() != null
                    && ctx.withRemoteStorageSystem().identifierOrText().getText() != null) {
                bulkDesc = new BulkStorageDesc(ctx.withRemoteStorageSystem().identifierOrText().getText(),
                        bulkProperties);
            }
        }
        ImmutableList.Builder<BulkLoadDataDesc> dataDescriptions = new ImmutableList.Builder<>();
        List<String> labelParts = visitMultipartIdentifier(ctx.lableName);
        String labelName = null;
        String labelDbName = null;
        if (ConnectContext.get().getDatabase().isEmpty() && labelParts.size() == 1) {
            throw new AnalysisException("Current database is not set.");
        } else if (labelParts.size() == 1) {
            labelName = labelParts.get(0);
        } else if (labelParts.size() == 2) {
            labelDbName = labelParts.get(0);
            labelName = labelParts.get(1);
        } else if (labelParts.size() == 3) {
            labelDbName = labelParts.get(1);
            labelName = labelParts.get(2);
        } else {
            throw new AnalysisException("labelParts in load should be [ctl.][db.]label");
        }

        for (DorisParser.DataDescContext ddc : ctx.dataDescs) {
            List<String> nameParts = Lists.newArrayList();
            if (labelDbName != null) {
                nameParts.add(labelDbName);
            }
            nameParts.add(ddc.targetTableName.getText());
            List<String> tableName = RelationUtil.getQualifierName(ConnectContext.get(), nameParts);
            List<String> colNames = (ddc.columns == null ? ImmutableList.of() : visitIdentifierList(ddc.columns));
            List<String> columnsFromPath = (ddc.columnsFromPath == null ? ImmutableList.of()
                        : visitIdentifierList(ddc.columnsFromPath.identifierList()));
            List<String> partitions = ddc.partition == null ? ImmutableList.of() : visitIdentifierList(ddc.partition);
            // TODO: multi location
            List<String> multiFilePaths = new ArrayList<>();
            for (Token filePath : ddc.filePaths) {
                multiFilePaths.add(filePath.getText().substring(1, filePath.getText().length() - 1));
            }
            List<String> filePaths = ddc.filePath == null ? ImmutableList.of() : multiFilePaths;
            Map<String, Expression> colMappings;
            if (ddc.columnMapping == null) {
                colMappings = ImmutableMap.of();
            } else {
                colMappings = new HashMap<>();
                for (DorisParser.MappingExprContext mappingExpr : ddc.columnMapping.mappingSet) {
                    colMappings.put(mappingExpr.mappingCol.getText(), getExpression(mappingExpr.expression()));
                }
            }

            LoadTask.MergeType mergeType = ddc.mergeType() == null ? LoadTask.MergeType.APPEND
                        : LoadTask.MergeType.valueOf(ddc.mergeType().getText());

            Optional<String> fileFormat = ddc.format == null ? Optional.empty()
                    : Optional.of(visitIdentifierOrText(ddc.format));
            Optional<String> separator = ddc.separator == null ? Optional.empty() : Optional.of(ddc.separator.getText()
                        .substring(1, ddc.separator.getText().length() - 1));
            Optional<String> comma = ddc.comma == null ? Optional.empty() : Optional.of(ddc.comma.getText()
                        .substring(1, ddc.comma.getText().length() - 1));
            Map<String, String> dataProperties = ddc.propertyClause() == null ? new HashMap<>()
                        : visitPropertyClause(ddc.propertyClause());
            dataDescriptions.add(new BulkLoadDataDesc(
                    tableName,
                    partitions,
                    filePaths,
                    colNames,
                    columnsFromPath,
                    colMappings,
                    new BulkLoadDataDesc.FileFormatDesc(separator, comma, fileFormat),
                    false,
                    ddc.preFilter == null ? Optional.empty() : Optional.of(getExpression(ddc.preFilter.expression())),
                    ddc.where == null ? Optional.empty() : Optional.of(getExpression(ddc.where.booleanExpression())),
                    mergeType,
                    ddc.deleteOn == null ? Optional.empty() : Optional.of(getExpression(ddc.deleteOn.expression())),
                    ddc.sequenceColumn == null ? Optional.empty()
                            : Optional.of(ddc.sequenceColumn.identifier().getText()), dataProperties));
        }
        Map<String, String> properties = Collections.emptyMap();
        if (ctx.propertyClause() != null) {
            properties = visitPropertyItemList(ctx.propertyClause().propertyItemList());
        }
        String commentSpec = ctx.commentSpec() == null ? "''" : ctx.commentSpec().STRING_LITERAL().getText();
        String comment =
                LogicalPlanBuilderAssistant.escapeBackSlash(commentSpec.substring(1, commentSpec.length() - 1));
        return new LoadCommand(labelName, dataDescriptions.build(), bulkDesc, properties, comment);
    }

    /* ********************************************************************************************
     * Plan parsing
     * ******************************************************************************************** */

    /**
     * process lateral view, add a {@link LogicalGenerate} on plan.
     */
    protected LogicalPlan withGenerate(LogicalPlan plan, LateralViewContext ctx) {
        if (ctx.LATERAL() == null) {
            return plan;
        }
        String generateName = ctx.tableName.getText();
        // if later view explode map type, we need to add a project to convert map to struct
        String columnName = ctx.columnNames.get(0).getText();
        List<String> expandColumnNames = ImmutableList.of();

        // explode can pass multiple columns
        // then use struct to return the result of the expansion of multiple columns.
        if (ctx.columnNames.size() > 1
                || BuiltinTableGeneratingFunctions.INSTANCE.getReturnManyColumnFunctions()
                    .contains(ctx.functionName.getText())) {
            columnName = ConnectContext.get() != null
                    ? ConnectContext.get().getStatementContext().generateColumnName() : "expand_cols";
            expandColumnNames = ctx.columnNames.stream()
                    .map(RuleContext::getText).collect(ImmutableList.toImmutableList());
        }
        String functionName = ctx.functionName.getText();
        List<Expression> arguments = ctx.expression().stream()
                .<Expression>map(this::typedVisit)
                .collect(ImmutableList.toImmutableList());
        Function unboundFunction = new UnboundFunction(functionName, arguments);
        return new LogicalGenerate<>(ImmutableList.of(unboundFunction),
                ImmutableList.of(new UnboundSlot(generateName, columnName)), ImmutableList.of(expandColumnNames), plan);
    }

    /**
     * process CTE and store the results in a logical plan node LogicalCTE
     */
    private LogicalPlan withCte(LogicalPlan plan, CteContext ctx) {
        if (ctx == null) {
            return plan;
        }
        return new LogicalCTE<>((List) visit(ctx.aliasQuery(), LogicalSubQueryAlias.class), plan);
    }

    /**
     * process CTE's alias queries and column aliases
     */
    @Override
    public LogicalSubQueryAlias<Plan> visitAliasQuery(AliasQueryContext ctx) {
        return ParserUtils.withOrigin(ctx, () -> {
            LogicalPlan queryPlan = plan(ctx.query());
            Optional<List<String>> columnNames = optionalVisit(ctx.columnAliases(), () ->
                    ctx.columnAliases().identifier().stream()
                    .map(RuleContext::getText)
                    .collect(ImmutableList.toImmutableList())
            );
            return new LogicalSubQueryAlias<>(ctx.identifier().getText(), columnNames, queryPlan);
        });
    }

    /**
     * process LoadProperty in routine load
     */
    public LoadProperty visitLoadProperty(LoadPropertyContext ctx) {
        LoadProperty loadProperty = null;
        if (ctx instanceof SeparatorContext) {
            String separator = stripQuotes(((SeparatorContext) ctx).STRING_LITERAL().getText());
            loadProperty = new LoadSeparator(separator);
        } else if (ctx instanceof ImportColumnsContext) {
            List<LoadColumnDesc> descList = new ArrayList<>();
            for (DorisParser.ImportColumnDescContext loadColumnDescCtx : ((ImportColumnsContext) ctx)
                    .importColumnsStatement().importColumnDesc()) {
                LoadColumnDesc desc;
                if (loadColumnDescCtx.booleanExpression() != null) {
                    desc = new LoadColumnDesc(loadColumnDescCtx.name.getText(),
                        getExpression(loadColumnDescCtx.booleanExpression()));
                } else {
                    desc = new LoadColumnDesc(loadColumnDescCtx.name.getText());
                }
                descList.add(desc);
            }
            loadProperty = new LoadColumnClause(descList);
        } else if (ctx instanceof ImportDeleteOnContext) {
            loadProperty = new LoadDeleteOnClause(getExpression(((ImportDeleteOnContext) ctx)
                    .importDeleteOnStatement().booleanExpression()));
        } else if (ctx instanceof ImportPartitionsContext) {
            Pair<Boolean, List<String>> partitionSpec = visitPartitionSpec(
                    ((ImportPartitionsContext) ctx).partitionSpec());
            loadProperty = new LoadPartitionNames(partitionSpec.first, partitionSpec.second);
        } else if (ctx instanceof ImportPrecedingFilterContext) {
            loadProperty = new LoadPrecedingFilterClause(getExpression(((ImportPrecedingFilterContext) ctx)
                    .importPrecedingFilterStatement().booleanExpression()));
        } else if (ctx instanceof ImportSequenceContext) {
            loadProperty = new LoadSequenceClause(((ImportSequenceContext) ctx)
                    .importSequenceStatement().identifier().getText());
        } else if (ctx instanceof ImportWhereContext) {
            loadProperty = new LoadWhereClause(getExpression(((ImportWhereContext) ctx)
                    .importWhereStatement().booleanExpression()));
        }
        return loadProperty;
    }

    @Override
    public LogicalPlan visitCreateRoutineLoad(CreateRoutineLoadContext ctx) {
        List<String> labelParts = visitMultipartIdentifier(ctx.label);
        String labelName = null;
        String labelDbName = null;
        if (ConnectContext.get().getDatabase().isEmpty() && labelParts.size() == 1) {
            throw new AnalysisException("Current database is not set.");
        } else if (labelParts.size() == 1) {
            labelName = labelParts.get(0);
        } else if (labelParts.size() == 2) {
            labelDbName = labelParts.get(0);
            labelName = labelParts.get(1);
        } else {
            throw new AnalysisException("labelParts in load should be [db.]label");
        }
        LabelNameInfo jobLabelInfo = new LabelNameInfo(labelDbName, labelName);
        String tableName = null;
        if (ctx.table != null) {
            tableName = ctx.table.getText();
        }
        Map<String, String> properties = ctx.propertyClause() != null
                // NOTICE: we should not generate immutable map here, because it will be modified when analyzing.
                ? Maps.newHashMap(visitPropertyClause(ctx.propertyClause()))
                : Maps.newHashMap();
        String type = ctx.type.getText();
        Map<String, String> customProperties = ctx.customProperties != null
                // NOTICE: we should not generate immutable map here, because it will be modified when analyzing.
                ? Maps.newHashMap(visitPropertyItemList(ctx.customProperties))
                : Maps.newHashMap();
        LoadTask.MergeType mergeType = LoadTask.MergeType.APPEND;
        if (ctx.WITH() != null) {
            if (ctx.DELETE() != null) {
                mergeType = LoadTask.MergeType.DELETE;
            } else if (ctx.MERGE() != null) {
                mergeType = LoadTask.MergeType.MERGE;
            }
        }
        String comment = visitCommentSpec(ctx.commentSpec());
        Map<String, LoadProperty> loadPropertyMap = new HashMap<>();
        for (DorisParser.LoadPropertyContext oneLoadPropertyCOntext : ctx.loadProperty()) {
            LoadProperty loadProperty = visitLoadProperty(oneLoadPropertyCOntext);
            if (loadProperty == null) {
                throw new AnalysisException("invalid clause of routine load");
            }
            if (loadPropertyMap.get(loadProperty.getClass().getName()) != null) {
                throw new AnalysisException("repeat setting of clause load property: "
                    + loadProperty.getClass().getName());
            } else {
                loadPropertyMap.put(loadProperty.getClass().getName(), loadProperty);
            }
        }
        CreateRoutineLoadInfo createRoutineLoadInfo = new CreateRoutineLoadInfo(jobLabelInfo, tableName,
                loadPropertyMap, properties, type, customProperties, mergeType, comment);
        return new CreateRoutineLoadCommand(createRoutineLoadInfo);

    }

    @Override
    public Command visitCreateRowPolicy(CreateRowPolicyContext ctx) {
        FilterType filterType = FilterType.of(ctx.type.getText());
        List<String> nameParts = visitMultipartIdentifier(ctx.table);
        return new CreatePolicyCommand(PolicyTypeEnum.ROW, ctx.name.getText(),
                ctx.EXISTS() != null, new TableNameInfo(nameParts), Optional.of(filterType),
                ctx.user == null ? null : visitUserIdentify(ctx.user),
                ctx.roleName == null ? null : ctx.roleName.getText(),
                Optional.of(getExpression(ctx.booleanExpression())), ImmutableMap.of());
    }

    @Override
    public Command visitCreateStoragePolicy(CreateStoragePolicyContext ctx) {
        Map<String, String> properties = ctx.properties != null
                ? Maps.newHashMap(visitPropertyClause(ctx.properties))
                : Maps.newHashMap();
        return new CreatePolicyCommand(PolicyTypeEnum.STORAGE, ctx.name.getText(),
                ctx.EXISTS() != null, null, Optional.empty(),
                null, null, Optional.empty(), properties);
    }

    @Override
    public String visitIdentifierOrText(DorisParser.IdentifierOrTextContext ctx) {
        if (ctx.STRING_LITERAL() != null) {
            return ctx.STRING_LITERAL().getText().substring(1, ctx.STRING_LITERAL().getText().length() - 1);
        } else {
            return ctx.identifier().getText();
        }
    }

    @Override
    public String visitIdentifierOrTextOrAsterisk(DorisParser.IdentifierOrTextOrAsteriskContext ctx) {
        if (ctx.ASTERISK() != null) {
            return stripQuotes(ctx.ASTERISK().getText());
        } else if (ctx.STRING_LITERAL() != null) {
            return stripQuotes(ctx.STRING_LITERAL().getText());
        } else {
            return stripQuotes(ctx.identifier().getText());
        }
    }

    @Override
    public List<String> visitMultipartIdentifierOrAsterisk(DorisParser.MultipartIdentifierOrAsteriskContext ctx) {
        return ctx.parts.stream()
            .map(RuleContext::getText)
            .collect(ImmutableList.toImmutableList());
    }

    @Override
    public UserIdentity visitUserIdentify(UserIdentifyContext ctx) {
        String user = visitIdentifierOrText(ctx.user);
        String host = null;
        if (ctx.host != null) {
            host = visitIdentifierOrText(ctx.host);
        }
        if (host == null) {
            host = "%";
        }
        boolean isDomain = ctx.LEFT_PAREN() != null;
        return new UserIdentity(user, host, isDomain);
    }

    @Override
    public LogicalPlan visitQuery(QueryContext ctx) {
        return ParserUtils.withOrigin(ctx, () -> {
            // TODO: need to add withQueryResultClauses and withCTE
            LogicalPlan query = plan(ctx.queryTerm());
            query = withCte(query, ctx.cte());
            return withQueryOrganization(query, ctx.queryOrganization());
        });
    }

    @Override
    public LogicalPlan visitSetOperation(SetOperationContext ctx) {
        return ParserUtils.withOrigin(ctx, () -> {

            if (ctx.UNION() != null) {
                Qualifier qualifier = getQualifier(ctx);
                List<QueryTermContext> contexts = Lists.newArrayList(ctx.right);
                QueryTermContext current = ctx.left;
                while (true) {
                    if (current instanceof SetOperationContext
                            && getQualifier((SetOperationContext) current) == qualifier
                            && ((SetOperationContext) current).UNION() != null) {
                        contexts.add(((SetOperationContext) current).right);
                        current = ((SetOperationContext) current).left;
                    } else {
                        contexts.add(current);
                        break;
                    }
                }
                Collections.reverse(contexts);
                List<LogicalPlan> logicalPlans = contexts.stream().map(this::plan).collect(Collectors.toList());
                return reduceToLogicalPlanTree(0, logicalPlans.size() - 1, logicalPlans, qualifier);
            } else {
                LogicalPlan leftQuery = plan(ctx.left);
                LogicalPlan rightQuery = plan(ctx.right);
                Qualifier qualifier = getQualifier(ctx);

                List<Plan> newChildren = ImmutableList.of(leftQuery, rightQuery);
                LogicalPlan plan;
                if (ctx.UNION() != null) {
                    plan = new LogicalUnion(qualifier, newChildren);
                } else if (ctx.EXCEPT() != null || ctx.MINUS() != null) {
                    plan = new LogicalExcept(qualifier, newChildren);
                } else if (ctx.INTERSECT() != null) {
                    plan = new LogicalIntersect(qualifier, newChildren);
                } else {
                    throw new ParseException("not support", ctx);
                }
                return plan;
            }
        });
    }

    private Qualifier getQualifier(SetOperationContext ctx) {
        if (ctx.setQuantifier() == null || ctx.setQuantifier().DISTINCT() != null) {
            return Qualifier.DISTINCT;
        } else {
            return Qualifier.ALL;
        }
    }

    private static LogicalPlan logicalPlanCombiner(LogicalPlan left, LogicalPlan right, Qualifier qualifier) {
        return new LogicalUnion(qualifier, ImmutableList.of(left, right));
    }

    /**
     * construct avl union tree
     */
    public static LogicalPlan reduceToLogicalPlanTree(int low, int high,
            List<LogicalPlan> logicalPlans, Qualifier qualifier) {
        switch (high - low) {
            case 0:
                return logicalPlans.get(low);
            case 1:
                return logicalPlanCombiner(logicalPlans.get(low), logicalPlans.get(high), qualifier);
            default:
                int mid = low + (high - low) / 2;
                return logicalPlanCombiner(
                        reduceToLogicalPlanTree(low, mid, logicalPlans, qualifier),
                        reduceToLogicalPlanTree(mid + 1, high, logicalPlans, qualifier),
                        qualifier
                );
        }
    }

    @Override
    public LogicalPlan visitSubquery(SubqueryContext ctx) {
        return ParserUtils.withOrigin(ctx, () -> plan(ctx.query()));
    }

    @Override
    public LogicalPlan visitRegularQuerySpecification(RegularQuerySpecificationContext ctx) {
        return ParserUtils.withOrigin(ctx, () -> {
            SelectClauseContext selectCtx = ctx.selectClause();
            LogicalPlan selectPlan;
            LogicalPlan relation;
            if (ctx.fromClause() == null) {
                relation = new LogicalOneRowRelation(StatementScopeIdGenerator.newRelationId(),
                        ImmutableList.of(new Alias(Literal.of(0))));
            } else {
                relation = visitFromClause(ctx.fromClause());
            }
            if (ctx.intoClause() != null && !ConnectContext.get().isRunProcedure()) {
                throw new ParseException("Only procedure supports insert into variables", selectCtx);
            }
            selectPlan = withSelectQuerySpecification(
                    ctx, relation,
                    selectCtx,
                    Optional.ofNullable(ctx.whereClause()),
                    Optional.ofNullable(ctx.aggClause()),
                    Optional.ofNullable(ctx.havingClause()),
                    Optional.ofNullable(ctx.qualifyClause()));
            selectPlan = withQueryOrganization(selectPlan, ctx.queryOrganization());
            if ((selectHintMap == null) || selectHintMap.isEmpty()) {
                return selectPlan;
            }
            List<ParserRuleContext> selectHintContexts = Lists.newArrayList();
            List<ParserRuleContext> preAggOnHintContexts = Lists.newArrayList();
            for (Integer key : selectHintMap.keySet()) {
                if (key > selectCtx.getStart().getStopIndex() && key < selectCtx.getStop().getStartIndex()) {
                    selectHintContexts.add(selectHintMap.get(key));
                } else {
                    preAggOnHintContexts.add(selectHintMap.get(key));
                }
            }
            return withHints(selectPlan, selectHintContexts, preAggOnHintContexts);
        });
    }

    @Override
    public LogicalPlan visitInlineTable(InlineTableContext ctx) {
        List<RowConstructorContext> rowConstructorContexts = ctx.rowConstructor();
        ImmutableList.Builder<List<NamedExpression>> rows
                = ImmutableList.builderWithExpectedSize(rowConstructorContexts.size());
        for (RowConstructorContext rowConstructorContext : rowConstructorContexts) {
            rows.add(visitRowConstructor(rowConstructorContext));
        }
        return new UnboundInlineTable(rows.build());
    }

    /**
     * Create an aliased table reference. This is typically used in FROM clauses.
     */
    protected LogicalPlan withTableAlias(LogicalPlan plan, TableAliasContext ctx) {
        if (ctx.strictIdentifier() == null) {
            return plan;
        }
        return ParserUtils.withOrigin(ctx.strictIdentifier(), () -> {
            String alias = ctx.strictIdentifier().getText();
            if (null != ctx.identifierList()) {
                throw new ParseException("Do not implemented", ctx);
                // TODO: multi-colName
            }
            return new LogicalSubQueryAlias<>(alias, plan);
        });
    }

    @Override
    public LogicalPlan visitTableName(TableNameContext ctx) {
        List<String> nameParts = visitMultipartIdentifier(ctx.multipartIdentifier());
        List<String> partitionNames = new ArrayList<>();
        boolean isTempPart = false;
        if (ctx.specifiedPartition() != null) {
            isTempPart = ctx.specifiedPartition().TEMPORARY() != null;
            if (ctx.specifiedPartition().identifier() != null) {
                partitionNames.add(ctx.specifiedPartition().identifier().getText());
            } else {
                partitionNames.addAll(visitIdentifierList(ctx.specifiedPartition().identifierList()));
            }
        }

        Optional<String> indexName = Optional.empty();
        if (ctx.materializedViewName() != null) {
            indexName = Optional.ofNullable(ctx.materializedViewName().indexName.getText());
        }

        List<Long> tabletIdLists = new ArrayList<>();
        if (ctx.tabletList() != null) {
            ctx.tabletList().tabletIdList.stream().forEach(tabletToken -> {
                tabletIdLists.add(Long.parseLong(tabletToken.getText()));
            });
        }

        final List<String> relationHints;
        if (ctx.relationHint() != null) {
            relationHints = typedVisit(ctx.relationHint());
        } else {
            relationHints = ImmutableList.of();
        }

        TableScanParams scanParams = null;
        if (ctx.optScanParams() != null) {
            Map<String, String> map = visitPropertyItemList(ctx.optScanParams().properties);
            scanParams = new TableScanParams(ctx.optScanParams().funcName.getText(), map);
        }

        TableSnapshot tableSnapshot = null;
        if (ctx.tableSnapshot() != null) {
            if (ctx.tableSnapshot().TIME() != null) {
                tableSnapshot = new TableSnapshot(stripQuotes(ctx.tableSnapshot().time.getText()));
            } else {
                tableSnapshot = new TableSnapshot(Long.parseLong(ctx.tableSnapshot().version.getText()));
            }
        }

        TableSample tableSample = ctx.sample() == null ? null : (TableSample) visit(ctx.sample());
        UnboundRelation relation = new UnboundRelation(StatementScopeIdGenerator.newRelationId(),
                nameParts, partitionNames, isTempPart, tabletIdLists, relationHints,
                Optional.ofNullable(tableSample), indexName, scanParams, Optional.ofNullable(tableSnapshot));

        LogicalPlan checkedRelation = LogicalPlanBuilderAssistant.withCheckPolicy(relation);
        LogicalPlan plan = withTableAlias(checkedRelation, ctx.tableAlias());
        for (LateralViewContext lateralViewContext : ctx.lateralView()) {
            plan = withGenerate(plan, lateralViewContext);
        }
        return plan;
    }

    public static String stripQuotes(String str) {
        if ((str.charAt(0) == '\'' && str.charAt(str.length() - 1) == '\'')
                || (str.charAt(0) == '\"' && str.charAt(str.length() - 1) == '\"')) {
            str = str.substring(1, str.length() - 1);
        }
        return str;
    }

    @Override
    public LogicalPlan visitShowEncryptKeys(ShowEncryptKeysContext ctx) {
        String dbName = null;
        if (ctx.database != null) {
            List<String> nameParts = visitMultipartIdentifier(ctx.database);
            dbName = nameParts.get(0); // only one entry possible
        }

        String likeString = null;
        if (ctx.LIKE() != null) {
            likeString = stripQuotes(ctx.STRING_LITERAL().getText());
        }
        return new ShowEncryptKeysCommand(dbName, likeString);
    }

    @Override
    public LogicalPlan visitAliasedQuery(AliasedQueryContext ctx) {
        if (ctx.tableAlias().getText().equals("")) {
            throw new ParseException("Every derived table must have its own alias", ctx);
        }
        LogicalPlan plan = withTableAlias(visitQuery(ctx.query()), ctx.tableAlias());
        for (LateralViewContext lateralViewContext : ctx.lateralView()) {
            plan = withGenerate(plan, lateralViewContext);
        }
        return plan;
    }

    @Override
    public LogicalPlan visitTableValuedFunction(TableValuedFunctionContext ctx) {
        return ParserUtils.withOrigin(ctx, () -> {
            String functionName = ctx.tvfName.getText();

            Map<String, String> map = visitPropertyItemList(ctx.properties);
            LogicalPlan relation = new UnboundTVFRelation(StatementScopeIdGenerator.newRelationId(),
                    functionName, new Properties(map));
            return withTableAlias(relation, ctx.tableAlias());
        });
    }

    /**
     * Create a star (i.e. all) expression; this selects all elements (in the specified object).
     * Both un-targeted (global) and targeted aliases are supported.
     */
    @Override
    public Expression visitStar(StarContext ctx) {
        return ParserUtils.withOrigin(ctx, () -> {
            final QualifiedNameContext qualifiedNameContext = ctx.qualifiedName();
            List<String> target;
            if (qualifiedNameContext != null) {
                target = qualifiedNameContext.identifier()
                        .stream()
                        .map(RuleContext::getText)
                        .collect(ImmutableList.toImmutableList());
            } else {
                target = ImmutableList.of();
            }
            List<ExceptOrReplaceContext> exceptOrReplaceList = ctx.exceptOrReplace();
            if (exceptOrReplaceList != null && !exceptOrReplaceList.isEmpty()) {
                List<NamedExpression> finalExpectSlots = ImmutableList.of();
                List<NamedExpression> finalReplacedAlias = ImmutableList.of();
                for (ExceptOrReplaceContext exceptOrReplace : exceptOrReplaceList) {
                    if (exceptOrReplace instanceof ExceptContext) {
                        if (!finalExpectSlots.isEmpty()) {
                            throw new ParseException("only one except clause is supported", ctx);
                        }
                        ExceptContext exceptContext = (ExceptContext) exceptOrReplace;
                        List<NamedExpression> expectSlots = getNamedExpressions(exceptContext.namedExpressionSeq());
                        boolean allSlots = expectSlots.stream().allMatch(UnboundSlot.class::isInstance);
                        if (expectSlots.isEmpty() || !allSlots) {
                            throw new ParseException(
                                    "only column name is supported in except clause", ctx);
                        }
                        finalExpectSlots = expectSlots;
                    } else if (exceptOrReplace instanceof ReplaceContext) {
                        if (!finalReplacedAlias.isEmpty()) {
                            throw new ParseException("only one replace clause is supported", ctx);
                        }
                        ReplaceContext replaceContext = (ReplaceContext) exceptOrReplace;
                        List<NamedExpression> expectAlias = Lists.newArrayList();
                        NamedExpressionSeqContext namedExpressions = replaceContext.namedExpressionSeq();
                        for (NamedExpressionContext namedExpressionContext : namedExpressions.namedExpression()) {
                            if (namedExpressionContext.identifierOrText() == null) {
                                throw new ParseException("only alias is supported in select-replace clause", ctx);
                            }
                            expectAlias.add((NamedExpression) namedExpressionContext.accept(this));
                        }
                        if (expectAlias.isEmpty()) {
                            throw new ParseException("only alias is supported in select-replace clause", ctx);
                        }
                        finalReplacedAlias = expectAlias;
                    } else {
                        throw new ParseException(
                                "Unsupported except or replace clause: " + exceptOrReplace.getText(), ctx
                        );
                    }
                }
                return new UnboundStar(target, finalExpectSlots, finalReplacedAlias);
            } else {
                return new UnboundStar(target);
            }
        });
    }

    /**
     * Create an aliased expression if an alias is specified. Both single and multi-aliases are
     * supported.
     */
    @Override
    public NamedExpression visitNamedExpression(NamedExpressionContext ctx) {
        return ParserUtils.withOrigin(ctx, () -> {
            Expression expression = getExpression(ctx.expression());
            if (ctx.identifierOrText() == null) {
                if (expression instanceof NamedExpression) {
                    return (NamedExpression) expression;
                } else {
                    int start = ctx.expression().start.getStartIndex();
                    int stop = ctx.expression().stop.getStopIndex();
                    String alias = ctx.start.getInputStream()
                            .getText(new org.antlr.v4.runtime.misc.Interval(start, stop));
                    if (expression instanceof Literal) {
                        return new Alias(expression, alias, true);
                    } else {
                        return new UnboundAlias(expression, alias, true);
                    }
                }
            }
            String alias = visitIdentifierOrText(ctx.identifierOrText());
            if (expression instanceof Literal) {
                return new Alias(expression, alias);
            }
            return new UnboundAlias(expression, alias);
        });
    }

    @Override
    public Expression visitSystemVariable(SystemVariableContext ctx) {
        VariableType type = null;
        if (ctx.kind == null) {
            type = VariableType.DEFAULT;
        } else if (ctx.kind.getType() == DorisParser.SESSION) {
            type = VariableType.SESSION;
        } else if (ctx.kind.getType() == DorisParser.GLOBAL) {
            type = VariableType.GLOBAL;
        }
        if (type == null) {
            throw new ParseException("Unsupported system variable: " + ctx.getText(), ctx);
        }
        return new UnboundVariable(ctx.identifier().getText(), type);
    }

    @Override
    public Expression visitUserVariable(UserVariableContext ctx) {
        return new UnboundVariable(ctx.identifierOrText().getText(), VariableType.USER);
    }

    /**
     * Create a comparison expression. This compares two expressions. The following comparison
     * operators are supported:
     * - Equal: '=' or '=='
     * - Null-safe Equal: '<=>'
     * - Not Equal: '<>' or '!='
     * - Less than: '<'
     * - Less then or Equal: '<='
     * - Greater than: '>'
     * - Greater then or Equal: '>='
     */
    @Override
    public Expression visitComparison(ComparisonContext ctx) {
        return ParserUtils.withOrigin(ctx, () -> {
            Expression left = getExpression(ctx.left);
            Expression right = getExpression(ctx.right);
            TerminalNode operator = (TerminalNode) ctx.comparisonOperator().getChild(0);
            switch (operator.getSymbol().getType()) {
                case DorisParser.EQ:
                    return new EqualTo(left, right);
                case DorisParser.NEQ:
                    return new Not(new EqualTo(left, right));
                case DorisParser.LT:
                    return new LessThan(left, right);
                case DorisParser.GT:
                    return new GreaterThan(left, right);
                case DorisParser.LTE:
                    return new LessThanEqual(left, right);
                case DorisParser.GTE:
                    return new GreaterThanEqual(left, right);
                case DorisParser.NSEQ:
                    return new NullSafeEqual(left, right);
                default:
                    throw new ParseException("Unsupported comparison expression: "
                        + operator.getSymbol().getText(), ctx);
            }
        });
    }

    /**
     * Create a not expression.
     * format: NOT Expression
     * for example:
     * not 1
     * not 1=1
     */
    @Override
    public Expression visitLogicalNot(LogicalNotContext ctx) {
        return ParserUtils.withOrigin(ctx, () -> new Not(getExpression(ctx.booleanExpression())));
    }

    @Override
    public Expression visitLogicalBinary(LogicalBinaryContext ctx) {
        return ParserUtils.withOrigin(ctx, () -> {
            // Code block copy from Spark
            // sql/catalyst/src/main/scala/org/apache/spark/sql/catalyst/parser/AstBuilder.scala

            // Collect all similar left hand contexts.
            List<BooleanExpressionContext> contexts = Lists.newArrayList(ctx.right);
            BooleanExpressionContext current = ctx.left;
            while (true) {
                if (current instanceof LogicalBinaryContext
                        && ((LogicalBinaryContext) current).operator.getType() == ctx.operator.getType()) {
                    contexts.add(((LogicalBinaryContext) current).right);
                    current = ((LogicalBinaryContext) current).left;
                } else {
                    contexts.add(current);
                    break;
                }
            }
            // Reverse the contexts to have them in the same sequence as in the SQL statement & turn them
            // into expressions.
            Collections.reverse(contexts);
            List<Expression> expressions = contexts.stream().map(this::getExpression).collect(Collectors.toList());
            if (ctx.operator.getType() == DorisParser.AND) {
                return new And(expressions);
            } else if (ctx.operator.getType() == DorisParser.OR) {
                return new Or(expressions);
            } else {
                // Create a balanced tree.
                return reduceToExpressionTree(0, expressions.size() - 1, expressions, ctx);
            }
        });
    }

    @Override
    public Expression visitLambdaExpression(LambdaExpressionContext ctx) {
        ImmutableList<String> args = ctx.args.stream()
                .map(RuleContext::getText)
                .collect(ImmutableList.toImmutableList());
        Expression body = (Expression) visit(ctx.body);
        return new Lambda(args, body);
    }

    private Expression expressionCombiner(Expression left, Expression right, LogicalBinaryContext ctx) {
        switch (ctx.operator.getType()) {
            case DorisParser.LOGICALAND:
            case DorisParser.AND:
                return new And(left, right);
            case DorisParser.OR:
                return new Or(left, right);
            case DorisParser.XOR:
                return new Xor(left, right);
            default:
                throw new ParseException("Unsupported logical binary type: " + ctx.operator.getText(), ctx);
        }
    }

    private Expression reduceToExpressionTree(int low, int high,
            List<Expression> expressions, LogicalBinaryContext ctx) {
        switch (high - low) {
            case 0:
                return expressions.get(low);
            case 1:
                return expressionCombiner(expressions.get(low), expressions.get(high), ctx);
            default:
                int mid = low + (high - low) / 2;
                return expressionCombiner(
                        reduceToExpressionTree(low, mid, expressions, ctx),
                        reduceToExpressionTree(mid + 1, high, expressions, ctx),
                        ctx
                );
        }
    }

    /**
     * Create a predicated expression. A predicated expression is a normal expression with a
     * predicate attached to it, for example:
     * {{{
     * a + 1 IS NULL
     * }}}
     */
    @Override
    public Expression visitPredicated(PredicatedContext ctx) {
        return ParserUtils.withOrigin(ctx, () -> {
            Expression e = getExpression(ctx.valueExpression());
            return ctx.predicate() == null ? e : withPredicate(e, ctx.predicate());
        });
    }

    @Override
    public Expression visitArithmeticUnary(ArithmeticUnaryContext ctx) {
        return ParserUtils.withOrigin(ctx, () -> {
            Expression e = typedVisit(ctx.valueExpression());
            switch (ctx.operator.getType()) {
                case DorisParser.PLUS:
                    return e;
                case DorisParser.SUBTRACT:
                    IntegerLiteral zero = new IntegerLiteral(0);
                    return new Subtract(zero, e);
                case DorisParser.TILDE:
                    return new BitNot(e);
                default:
                    throw new ParseException("Unsupported arithmetic unary type: " + ctx.operator.getText(), ctx);
            }
        });
    }

    @Override
    public Expression visitArithmeticBinary(ArithmeticBinaryContext ctx) {
        return ParserUtils.withOrigin(ctx, () -> {
            Expression left = getExpression(ctx.left);
            Expression right = getExpression(ctx.right);

            int type = ctx.operator.getType();
            if (left instanceof Interval) {
                if (type != DorisParser.PLUS) {
                    throw new ParseException("Only supported: " + Operator.ADD, ctx);
                }
                Interval interval = (Interval) left;
                return new TimestampArithmetic(Operator.ADD, right, interval.value(), interval.timeUnit());
            }

            if (right instanceof Interval) {
                Operator op;
                if (type == DorisParser.PLUS) {
                    op = Operator.ADD;
                } else if (type == DorisParser.SUBTRACT) {
                    op = Operator.SUBTRACT;
                } else {
                    throw new ParseException("Only supported: " + Operator.ADD + " and " + Operator.SUBTRACT, ctx);
                }
                Interval interval = (Interval) right;
                return new TimestampArithmetic(op, left, interval.value(), interval.timeUnit());
            }

            return ParserUtils.withOrigin(ctx, () -> {
                switch (type) {
                    case DorisParser.ASTERISK:
                        return new Multiply(left, right);
                    case DorisParser.SLASH:
                        return new Divide(left, right);
                    case DorisParser.MOD:
                        return new Mod(left, right);
                    case DorisParser.PLUS:
                        return new Add(left, right);
                    case DorisParser.SUBTRACT:
                        return new Subtract(left, right);
                    case DorisParser.DIV:
                        return new IntegralDivide(left, right);
                    case DorisParser.HAT:
                        return new BitXor(left, right);
                    case DorisParser.PIPE:
                        return new BitOr(left, right);
                    case DorisParser.AMPERSAND:
                        return new BitAnd(left, right);
                    default:
                        throw new ParseException(
                                "Unsupported arithmetic binary type: " + ctx.operator.getText(), ctx);
                }
            });
        });
    }

    @Override
    public Expression visitCurrentDate(DorisParser.CurrentDateContext ctx) {
        return new CurrentDate();
    }

    @Override
    public Expression visitCurrentTime(DorisParser.CurrentTimeContext ctx) {
        return new CurrentTime();
    }

    @Override
    public Expression visitCurrentTimestamp(DorisParser.CurrentTimestampContext ctx) {
        return new Now();
    }

    @Override
    public Expression visitLocalTime(DorisParser.LocalTimeContext ctx) {
        return new CurrentTime();
    }

    @Override
    public Expression visitLocalTimestamp(DorisParser.LocalTimestampContext ctx) {
        return new Now();
    }

    @Override
    public Expression visitCurrentUser(DorisParser.CurrentUserContext ctx) {
        return new CurrentUser();
    }

    @Override
    public Expression visitSessionUser(DorisParser.SessionUserContext ctx) {
        return new SessionUser();
    }

    @Override
    public Expression visitDoublePipes(DorisParser.DoublePipesContext ctx) {
        return ParserUtils.withOrigin(ctx, () -> {
            Expression left = getExpression(ctx.left);
            Expression right = getExpression(ctx.right);
            if (SqlModeHelper.hasPipeAsConcat()) {
                return new UnboundFunction("concat", Lists.newArrayList(left, right));
            } else {
                return new Or(left, right);
            }
        });
    }

    /**
     * Create a value based [[CaseWhen]] expression. This has the following SQL form:
     * {{{
     *   CASE [expression]
     *    WHEN [value] THEN [expression]
     *    ...
     *    ELSE [expression]
     *   END
     * }}}
     */
    @Override
    public Expression visitSimpleCase(DorisParser.SimpleCaseContext context) {
        Expression e = getExpression(context.value);
        List<WhenClause> whenClauses = context.whenClause().stream()
                .map(w -> new WhenClause(new EqualTo(e, getExpression(w.condition)), getExpression(w.result)))
                .collect(ImmutableList.toImmutableList());
        if (context.elseExpression == null) {
            return new CaseWhen(whenClauses);
        }
        return new CaseWhen(whenClauses, getExpression(context.elseExpression));
    }

    /**
     * Create a condition based [[CaseWhen]] expression. This has the following SQL syntax:
     * {{{
     *   CASE
     *    WHEN [predicate] THEN [expression]
     *    ...
     *    ELSE [expression]
     *   END
     * }}}
     *
     * @param context the parse tree
     */
    @Override
    public Expression visitSearchedCase(DorisParser.SearchedCaseContext context) {
        List<WhenClause> whenClauses = context.whenClause().stream()
                .map(w -> new WhenClause(getExpression(w.condition), getExpression(w.result)))
                .collect(ImmutableList.toImmutableList());
        if (context.elseExpression == null) {
            return new CaseWhen(whenClauses);
        }
        return new CaseWhen(whenClauses, getExpression(context.elseExpression));
    }

    @Override
    public Expression visitCast(DorisParser.CastContext ctx) {
        return ParserUtils.withOrigin(ctx, () -> processCast(getExpression(ctx.expression()), ctx.castDataType()));
    }

    @Override
    public UnboundFunction visitExtract(DorisParser.ExtractContext ctx) {
        return ParserUtils.withOrigin(ctx, () -> {
            String functionName = ctx.field.getText();
            return new UnboundFunction(functionName, false,
                    Collections.singletonList(getExpression(ctx.source)));
        });
    }

    @Override
    public Expression visitEncryptKey(DorisParser.EncryptKeyContext ctx) {
        return ParserUtils.withOrigin(ctx, () -> {
            String db = ctx.dbName == null ? "" : ctx.dbName.getText();
            String key = ctx.keyName.getText();
            return new EncryptKeyRef(new StringLiteral(db), new StringLiteral(key));
        });
    }

    @Override
    public Expression visitCharFunction(DorisParser.CharFunctionContext ctx) {
        return ParserUtils.withOrigin(ctx, () -> {
            String charSet = ctx.charSet == null ? "utf8" : ctx.charSet.getText();
            List<Expression> arguments = ImmutableList.<Expression>builder()
                    .add(new StringLiteral(charSet))
                    .addAll(visit(ctx.arguments, Expression.class))
                    .build();
            return new Char(arguments);
        });
    }

    @Override
    public Expression visitConvertCharSet(DorisParser.ConvertCharSetContext ctx) {
        return ParserUtils.withOrigin(ctx,
                () -> new ConvertTo(getExpression(ctx.argument), new StringLiteral(ctx.charSet.getText())));
    }

    @Override
    public Expression visitConvertType(DorisParser.ConvertTypeContext ctx) {
        return ParserUtils.withOrigin(ctx, () -> processCast(getExpression(ctx.argument), ctx.castDataType()));
    }

    @Override
    public DataType visitCastDataType(CastDataTypeContext ctx) {
        return ParserUtils.withOrigin(ctx, () -> {
            if (ctx.dataType() != null) {
                return ((DataType) typedVisit(ctx.dataType())).conversion();
            } else if (ctx.UNSIGNED() != null) {
                return LargeIntType.UNSIGNED;
            } else {
                return BigIntType.SIGNED;
            }
        });
    }

    private Expression processCast(Expression expression, CastDataTypeContext castDataTypeContext) {
        DataType dataType = visitCastDataType(castDataTypeContext);
        Expression cast = new Cast(expression, dataType, true);
        if (dataType.isStringLikeType() && ((CharacterType) dataType).getLen() >= 0) {
            if (dataType.isVarcharType() && ((VarcharType) dataType).isWildcardVarchar()) {
                return cast;
            }
            List<Expression> args = ImmutableList.of(
                    cast,
                    new TinyIntLiteral((byte) 1),
                    Literal.of(((CharacterType) dataType).getLen())
            );
            return new UnboundFunction("substr", args);
        } else {
            return cast;
        }
    }

    @Override
    public Expression visitFunctionCallExpression(DorisParser.FunctionCallExpressionContext ctx) {
        return ParserUtils.withOrigin(ctx, () -> {
            String functionName = ctx.functionIdentifier().functionNameIdentifier().getText();
            boolean isDistinct = ctx.DISTINCT() != null;
            List<Expression> params = Lists.newArrayList();
            params.addAll(visit(ctx.expression(), Expression.class));
            List<OrderKey> orderKeys = visit(ctx.sortItem(), OrderKey.class);
            params.addAll(orderKeys.stream().map(OrderExpression::new).collect(Collectors.toList()));

            List<UnboundStar> unboundStars = ExpressionUtils.collectAll(params, UnboundStar.class::isInstance);
            if (!unboundStars.isEmpty()) {
                if (ctx.functionIdentifier().dbName == null && functionName.equalsIgnoreCase("count")) {
                    if (unboundStars.size() > 1) {
                        throw new ParseException(
                                "'*' can only be used once in conjunction with COUNT: " + functionName, ctx);
                    }
                    if (!unboundStars.get(0).getQualifier().isEmpty()) {
                        throw new ParseException("'*' can not has qualifier: " + unboundStars.size(), ctx);
                    }
                    if (ctx.windowSpec() != null) {
                        if (isDistinct) {
                            throw new ParseException("DISTINCT not allowed in analytic function: " + functionName, ctx);
                        }
                        return withWindowSpec(ctx.windowSpec(), new Count());
                    }
                    return new Count();
                }
                throw new ParseException("'*' can only be used in conjunction with COUNT: " + functionName, ctx);
            } else {
                String dbName = null;
                if (ctx.functionIdentifier().dbName != null) {
                    dbName = ctx.functionIdentifier().dbName.getText();
                }
                UnboundFunction function = new UnboundFunction(dbName, functionName, isDistinct, params);
                if (ctx.windowSpec() != null) {
                    if (isDistinct) {
                        throw new ParseException("DISTINCT not allowed in analytic function: " + functionName, ctx);
                    }
                    return withWindowSpec(ctx.windowSpec(), function);
                }
                return function;
            }
        });
    }

    /**
     * deal with window function definition
     */
    private WindowExpression withWindowSpec(WindowSpecContext ctx, Expression function) {
        List<Expression> partitionKeyList = Lists.newArrayList();
        if (ctx.partitionClause() != null) {
            partitionKeyList = visit(ctx.partitionClause().expression(), Expression.class);
        }

        List<OrderExpression> orderKeyList = Lists.newArrayList();
        if (ctx.sortClause() != null) {
            orderKeyList = visit(ctx.sortClause().sortItem(), OrderKey.class).stream()
                .map(orderKey -> new OrderExpression(orderKey))
                .collect(Collectors.toList());
        }

        if (ctx.windowFrame() != null) {
            return new WindowExpression(function, partitionKeyList, orderKeyList, withWindowFrame(ctx.windowFrame()));
        }
        return new WindowExpression(function, partitionKeyList, orderKeyList);
    }

    /**
     * deal with optional expressions
     */
    private <T, C> Optional<C> optionalVisit(T ctx, Supplier<C> func) {
        return Optional.ofNullable(ctx).map(a -> func.get());
    }

    /**
     * deal with window frame
     */
    private WindowFrame withWindowFrame(WindowFrameContext ctx) {
        WindowFrame.FrameUnitsType frameUnitsType = WindowFrame.FrameUnitsType.valueOf(
                ctx.frameUnits().getText().toUpperCase());
        WindowFrame.FrameBoundary leftBoundary = withFrameBound(ctx.start);
        if (ctx.end != null) {
            WindowFrame.FrameBoundary rightBoundary = withFrameBound(ctx.end);
            return new WindowFrame(frameUnitsType, leftBoundary, rightBoundary);
        }
        return new WindowFrame(frameUnitsType, leftBoundary);
    }

    private WindowFrame.FrameBoundary withFrameBound(DorisParser.FrameBoundaryContext ctx) {
        Optional<Expression> expression = Optional.empty();
        if (ctx.expression() != null) {
            expression = Optional.of(getExpression(ctx.expression()));
            // todo: use isConstant() to resolve Function in expression; currently we only
            //  support literal expression
            if (!expression.get().isLiteral()) {
                throw new ParseException("Unsupported expression in WindowFrame : " + expression, ctx);
            }
        }

        WindowFrame.FrameBoundType frameBoundType = null;
        switch (ctx.boundType.getType()) {
            case DorisParser.PRECEDING:
                if (ctx.UNBOUNDED() != null) {
                    frameBoundType = WindowFrame.FrameBoundType.UNBOUNDED_PRECEDING;
                } else {
                    frameBoundType = WindowFrame.FrameBoundType.PRECEDING;
                }
                break;
            case DorisParser.CURRENT:
                frameBoundType = WindowFrame.FrameBoundType.CURRENT_ROW;
                break;
            case DorisParser.FOLLOWING:
                if (ctx.UNBOUNDED() != null) {
                    frameBoundType = WindowFrame.FrameBoundType.UNBOUNDED_FOLLOWING;
                } else {
                    frameBoundType = WindowFrame.FrameBoundType.FOLLOWING;
                }
                break;
            default:
        }
        return new WindowFrame.FrameBoundary(expression, frameBoundType);
    }

    @Override
    public Expression visitInterval(IntervalContext ctx) {
        return new Interval(getExpression(ctx.value), visitUnitIdentifier(ctx.unit));
    }

    @Override
    public String visitUnitIdentifier(UnitIdentifierContext ctx) {
        return ctx.getText();
    }

    @Override
    public Expression visitTypeConstructor(TypeConstructorContext ctx) {
        String value = ctx.STRING_LITERAL().getText();
        value = value.substring(1, value.length() - 1);
        String type = ctx.type.getText().toUpperCase();
        switch (type) {
            case "DATE":
                try {
                    return Config.enable_date_conversion ? new DateV2Literal(value) : new DateLiteral(value);
                } catch (Exception e) {
                    return new Cast(new StringLiteral(value),
                            Config.enable_date_conversion ? DateV2Type.INSTANCE : DateType.INSTANCE);
                }
            case "TIMESTAMP":
                try {
                    return Config.enable_date_conversion ? new DateTimeV2Literal(value) : new DateTimeLiteral(value);
                } catch (Exception e) {
                    return new Cast(new StringLiteral(value),
                            Config.enable_date_conversion ? DateTimeV2Type.MAX : DateTimeType.INSTANCE);
                }
            case "DATEV2":
                try {
                    return new DateV2Literal(value);
                } catch (Exception e) {
                    return new Cast(new StringLiteral(value), DateV2Type.INSTANCE);
                }
            case "DATEV1":
                try {
                    return new DateLiteral(value);
                } catch (Exception e) {
                    return new Cast(new StringLiteral(value), DateType.INSTANCE);
                }
            default:
                throw new ParseException("Unsupported data type : " + type, ctx);
        }
    }

    @Override
    public Expression visitDereference(DereferenceContext ctx) {
        return ParserUtils.withOrigin(ctx, () -> {
            Expression e = getExpression(ctx.base);
            if (e instanceof UnboundSlot) {
                UnboundSlot unboundAttribute = (UnboundSlot) e;
                List<String> nameParts = Lists.newArrayList(unboundAttribute.getNameParts());
                nameParts.add(ctx.fieldName.getText());
                UnboundSlot slot = new UnboundSlot(nameParts, Optional.empty());
                return slot;
            } else {
                // todo: base is an expression, may be not a table name.
                throw new ParseException("Unsupported dereference expression: " + ctx.getText(), ctx);
            }
        });
    }

    @Override
    public Expression visitElementAt(ElementAtContext ctx) {
        return new ElementAt(typedVisit(ctx.value), typedVisit(ctx.index));
    }

    @Override
    public Expression visitArraySlice(ArraySliceContext ctx) {
        if (ctx.end != null) {
            return new ArraySlice(typedVisit(ctx.value), typedVisit(ctx.begin), typedVisit(ctx.end));
        } else {
            return new ArraySlice(typedVisit(ctx.value), typedVisit(ctx.begin));
        }
    }

    @Override
    public Expression visitColumnReference(ColumnReferenceContext ctx) {
        // todo: handle quoted and unquoted
        return UnboundSlot.quoted(ctx.getText());
    }

    /**
     * Create a NULL literal expression.
     */
    @Override
    public Literal visitNullLiteral(NullLiteralContext ctx) {
        return new NullLiteral();
    }

    @Override
    public Literal visitBooleanLiteral(BooleanLiteralContext ctx) {
        Boolean b = Boolean.valueOf(ctx.getText());
        return BooleanLiteral.of(b);
    }

    @Override
    public Literal visitIntegerLiteral(IntegerLiteralContext ctx) {
        BigInteger bigInt = new BigInteger(ctx.getText());
        if (BigInteger.valueOf(bigInt.byteValue()).equals(bigInt)) {
            return new TinyIntLiteral(bigInt.byteValue());
        } else if (BigInteger.valueOf(bigInt.shortValue()).equals(bigInt)) {
            return new SmallIntLiteral(bigInt.shortValue());
        } else if (BigInteger.valueOf(bigInt.intValue()).equals(bigInt)) {
            return new IntegerLiteral(bigInt.intValue());
        } else if (BigInteger.valueOf(bigInt.longValue()).equals(bigInt)) {
            return new BigIntLiteral(bigInt.longValueExact());
        } else {
            return new LargeIntLiteral(bigInt);
        }
    }

    @Override
    public Literal visitStringLiteral(StringLiteralContext ctx) {
        String txt = ctx.STRING_LITERAL().getText();
        String s = txt.substring(1, txt.length() - 1);
        if (txt.charAt(0) == '\'') {
            // for single quote string, '' should be converted to '
            s = s.replace("''", "'");
        } else if (txt.charAt(0) == '"') {
            // for double quote string, "" should be converted to "
            s = s.replace("\"\"", "\"");
        }
        if (!SqlModeHelper.hasNoBackSlashEscapes()) {
            s = LogicalPlanBuilderAssistant.escapeBackSlash(s);
        }
        int strLength = Utils.containChinese(s) ? s.length() * StringLikeLiteral.CHINESE_CHAR_BYTE_LENGTH : s.length();
        if (strLength > ScalarType.MAX_VARCHAR_LENGTH) {
            return new StringLiteral(s);
        }
        return new VarcharLiteral(s, strLength);
    }

    @Override
    public Expression visitPlaceholder(DorisParser.PlaceholderContext ctx) {
        Placeholder parameter = new Placeholder(ConnectContext.get().getStatementContext().getNextPlaceholderId());
        tokenPosToParameters.put(ctx.start, parameter);
        return parameter;
    }

    /**
     * cast all items to same types.
     * TODO remove this function after we refactor type coercion.
     */
    private List<Literal> typeCoercionItems(List<Literal> items) {
        Array array = new Array(items.toArray(new Literal[0]));
        if (array.expectedInputTypes().isEmpty()) {
            return ImmutableList.of();
        }
        DataType dataType = array.expectedInputTypes().get(0);
        return items.stream()
                .map(item -> item.checkedCastTo(dataType))
                .map(Literal.class::cast)
                .collect(ImmutableList.toImmutableList());
    }

    @Override
    public ArrayLiteral visitArrayLiteral(ArrayLiteralContext ctx) {
        List<Literal> items = ctx.items.stream().<Literal>map(this::typedVisit).collect(Collectors.toList());
        if (items.isEmpty()) {
            return new ArrayLiteral(items);
        }
        return new ArrayLiteral(typeCoercionItems(items));
    }

    @Override
    public MapLiteral visitMapLiteral(MapLiteralContext ctx) {
        List<Literal> items = ctx.items.stream().<Literal>map(this::typedVisit).collect(Collectors.toList());
        if (items.size() % 2 != 0) {
            throw new ParseException("map can't be odd parameters, need even parameters", ctx);
        }
        List<Literal> keys = Lists.newArrayList();
        List<Literal> values = Lists.newArrayList();
        for (int i = 0; i < items.size(); i++) {
            if (i % 2 == 0) {
                keys.add(items.get(i));
            } else {
                values.add(items.get(i));
            }
        }
        return new MapLiteral(typeCoercionItems(keys), typeCoercionItems(values));
    }

    @Override
    public Object visitStructLiteral(StructLiteralContext ctx) {
        List<Literal> fields = ctx.items.stream().<Literal>map(this::typedVisit).collect(Collectors.toList());
        return new StructLiteral(fields);
    }

    @Override
    public Expression visitParenthesizedExpression(ParenthesizedExpressionContext ctx) {
        return getExpression(ctx.expression());
    }

    @Override
    public List<NamedExpression> visitRowConstructor(RowConstructorContext ctx) {
        List<RowConstructorItemContext> rowConstructorItemContexts = ctx.rowConstructorItem();
        ImmutableList.Builder<NamedExpression> columns
                = ImmutableList.builderWithExpectedSize(rowConstructorItemContexts.size());
        for (RowConstructorItemContext rowConstructorItemContext : rowConstructorItemContexts) {
            columns.add(visitRowConstructorItem(rowConstructorItemContext));
        }
        return columns.build();
    }

    @Override
    public NamedExpression visitRowConstructorItem(RowConstructorItemContext ctx) {
        ConstantContext constant = ctx.constant();
        if (constant != null) {
            return new Alias((Expression) constant.accept(this));
        } else if (ctx.DEFAULT() != null) {
            return new DefaultValueSlot();
        } else {
            return visitNamedExpression(ctx.namedExpression());
        }
    }

    @Override
    public List<Expression> visitNamedExpressionSeq(NamedExpressionSeqContext namedCtx) {
        return visit(namedCtx.namedExpression(), Expression.class);
    }

    @Override
    public LogicalPlan visitRelation(RelationContext ctx) {
        return plan(ctx.relationPrimary());
    }

    @Override
    public LogicalPlan visitFromClause(FromClauseContext ctx) {
        return ParserUtils.withOrigin(ctx, () -> visitRelations(ctx.relations()));
    }

    @Override
    public LogicalPlan visitRelations(DorisParser.RelationsContext ctx) {
        return ParserUtils.withOrigin(ctx, () -> withRelations(null, ctx.relation()));
    }

    @Override
    public LogicalPlan visitRelationList(DorisParser.RelationListContext ctx) {
        return ParserUtils.withOrigin(ctx, () -> withRelations(null, ctx.relations().relation()));
    }

    /* ********************************************************************************************
     * Table Identifier parsing
     * ******************************************************************************************** */

    @Override
    public List<String> visitMultipartIdentifier(MultipartIdentifierContext ctx) {
        return ctx.parts.stream()
            .map(RuleContext::getText)
            .collect(ImmutableList.toImmutableList());
    }

    /**
     * Create a Sequence of Strings for a parenthesis enclosed alias list.
     */
    @Override
    public List<String> visitIdentifierList(IdentifierListContext ctx) {
        return visitIdentifierSeq(ctx.identifierSeq());
    }

    /**
     * Create a Sequence of Strings for an identifier list.
     */
    @Override
    public List<String> visitIdentifierSeq(IdentifierSeqContext ctx) {
        return ctx.ident.stream()
            .map(RuleContext::getText)
            .collect(ImmutableList.toImmutableList());
    }

    @Override
    public EqualTo visitUpdateAssignment(UpdateAssignmentContext ctx) {
        return new EqualTo(new UnboundSlot(visitMultipartIdentifier(ctx.multipartIdentifier()), Optional.empty()),
                getExpression(ctx.expression()));
    }

    @Override
    public List<EqualTo> visitUpdateAssignmentSeq(UpdateAssignmentSeqContext ctx) {
        return ctx.assignments.stream()
                .map(this::visitUpdateAssignment)
                .collect(Collectors.toList());
    }

    /**
     * get OrderKey.
     *
     * @param ctx SortItemContext
     * @return SortItems
     */
    @Override
    public OrderKey visitSortItem(SortItemContext ctx) {
        return ParserUtils.withOrigin(ctx, () -> {
            boolean isAsc = ctx.DESC() == null;
            boolean isNullFirst = ctx.FIRST() != null || (ctx.LAST() == null && isAsc);
            Expression expression = typedVisit(ctx.expression());
            return new OrderKey(expression, isAsc, isNullFirst);
        });
    }

    private <T> List<T> visit(List<? extends ParserRuleContext> contexts, Class<T> clazz) {
        return contexts.stream()
                .map(this::visit)
                .map(clazz::cast)
                .collect(ImmutableList.toImmutableList());
    }

    private LogicalPlan plan(ParserRuleContext tree) {
        return (LogicalPlan) tree.accept(this);
    }

    /* ********************************************************************************************
     * create table parsing
     * ******************************************************************************************** */

    @Override
    public LogicalPlan visitCreateView(CreateViewContext ctx) {
        List<String> nameParts = visitMultipartIdentifier(ctx.name);
        String comment = ctx.STRING_LITERAL() == null ? "" : LogicalPlanBuilderAssistant.escapeBackSlash(
                ctx.STRING_LITERAL().getText().substring(1, ctx.STRING_LITERAL().getText().length() - 1));
        String querySql = getOriginSql(ctx.query());
        if (ctx.REPLACE() != null && ctx.EXISTS() != null) {
            throw new AnalysisException("[OR REPLACE] and [IF NOT EXISTS] cannot used at the same time");
        }
        CreateViewInfo info = new CreateViewInfo(ctx.EXISTS() != null, ctx.REPLACE() != null,
                new TableNameInfo(nameParts),
                comment, querySql,
                ctx.cols == null ? Lists.newArrayList() : visitSimpleColumnDefs(ctx.cols));
        return new CreateViewCommand(info);
    }

    @Override
    public LogicalPlan visitCreateTable(CreateTableContext ctx) {
        String ctlName = null;
        String dbName = null;
        String tableName = null;
        List<String> nameParts = visitMultipartIdentifier(ctx.name);
        // TODO: support catalog
        if (nameParts.size() == 1) {
            // dbName should be set
            dbName = ConnectContext.get().getDatabase();
            tableName = nameParts.get(0);
        } else if (nameParts.size() == 2) {
            dbName = nameParts.get(0);
            tableName = nameParts.get(1);
        } else if (nameParts.size() == 3) {
            ctlName = nameParts.get(0);
            dbName = nameParts.get(1);
            tableName = nameParts.get(2);
        } else {
            throw new AnalysisException("nameParts in create table should be [ctl.][db.]tbl");
        }
        KeysType keysType = null;
        if (ctx.DUPLICATE() != null) {
            keysType = KeysType.DUP_KEYS;
        } else if (ctx.AGGREGATE() != null) {
            keysType = KeysType.AGG_KEYS;
        } else if (ctx.UNIQUE() != null) {
            keysType = KeysType.UNIQUE_KEYS;
        }
        // when engineName is null, get engineName from current catalog later
        String engineName = ctx.engine != null ? ctx.engine.getText().toLowerCase() : null;
        int bucketNum = FeConstants.default_bucket_num;
        if (ctx.INTEGER_VALUE() != null) {
            bucketNum = Integer.parseInt(ctx.INTEGER_VALUE().getText());
        }
        String comment = ctx.STRING_LITERAL() == null ? "" : LogicalPlanBuilderAssistant.escapeBackSlash(
                ctx.STRING_LITERAL().getText().substring(1, ctx.STRING_LITERAL().getText().length() - 1));
        DistributionDescriptor desc = null;
        if (ctx.HASH() != null) {
            desc = new DistributionDescriptor(true, ctx.autoBucket != null, bucketNum,
                    visitIdentifierList(ctx.hashKeys));
        } else if (ctx.RANDOM() != null) {
            desc = new DistributionDescriptor(false, ctx.autoBucket != null, bucketNum, null);
        }
        Map<String, String> properties = ctx.properties != null
                // NOTICE: we should not generate immutable map here, because it will be modified when analyzing.
                ? Maps.newHashMap(visitPropertyClause(ctx.properties))
                : Maps.newHashMap();
        Map<String, String> extProperties = ctx.extProperties != null
                // NOTICE: we should not generate immutable map here, because it will be modified when analyzing.
                ? Maps.newHashMap(visitPropertyClause(ctx.extProperties))
                : Maps.newHashMap();

        // solve partition by
        PartitionTableInfo partitionInfo;
        if (ctx.partition != null) {
            partitionInfo = (PartitionTableInfo) ctx.partitionTable().accept(this);
        } else {
            partitionInfo = PartitionTableInfo.EMPTY;
        }

        if (ctx.columnDefs() != null) {
            if (ctx.AS() != null) {
                throw new AnalysisException("Should not define the entire column in CTAS");
            }
            return new CreateTableCommand(Optional.empty(), new CreateTableInfo(
                    ctx.EXISTS() != null,
                    ctx.EXTERNAL() != null,
                    ctx.TEMPORARY() != null,
                    ctlName,
                    dbName,
                    tableName,
                    visitColumnDefs(ctx.columnDefs()),
                    ctx.indexDefs() != null ? visitIndexDefs(ctx.indexDefs()) : ImmutableList.of(),
                    engineName,
                    keysType,
                    ctx.keys != null ? visitIdentifierList(ctx.keys) : ImmutableList.of(),
                    comment,
                    partitionInfo,
                    desc,
                    ctx.rollupDefs() != null ? visitRollupDefs(ctx.rollupDefs()) : ImmutableList.of(),
                    properties,
                    extProperties,
                    ctx.clusterKeys != null ? visitIdentifierList(ctx.clusterKeys) : ImmutableList.of()));
        } else if (ctx.AS() != null) {
            return new CreateTableCommand(Optional.of(visitQuery(ctx.query())), new CreateTableInfo(
                    ctx.EXISTS() != null,
                    ctx.EXTERNAL() != null,
                    ctx.TEMPORARY() != null,
                    ctlName,
                    dbName,
                    tableName,
                    ctx.ctasCols != null ? visitIdentifierList(ctx.ctasCols) : null,
                    engineName,
                    keysType,
                    ctx.keys != null ? visitIdentifierList(ctx.keys) : ImmutableList.of(),
                    comment,
                    partitionInfo,
                    desc,
                    ctx.rollupDefs() != null ? visitRollupDefs(ctx.rollupDefs()) : ImmutableList.of(),
                    properties,
                    extProperties,
                    ctx.clusterKeys != null ? visitIdentifierList(ctx.clusterKeys) : ImmutableList.of()));
        } else {
            throw new AnalysisException("Should contain at least one column in a table");
        }
    }

    @Override
    public PartitionTableInfo visitPartitionTable(DorisParser.PartitionTableContext ctx) {
        boolean isAutoPartition = ctx.autoPartition != null;
        ImmutableList<Expression> partitionList = ctx.partitionList.identityOrFunction().stream()
                .map(partition -> {
                    IdentifierContext identifier = partition.identifier();
                    if (identifier != null) {
                        return UnboundSlot.quoted(identifier.getText());
                    } else {
                        return visitFunctionCallExpression(partition.functionCallExpression());
                    }
                })
                .collect(ImmutableList.toImmutableList());
        return new PartitionTableInfo(
            isAutoPartition,
            ctx.RANGE() != null ? "RANGE" : "LIST",
            ctx.partitions != null ? visitPartitionsDef(ctx.partitions) : null,
            partitionList);
    }

    @Override
    public List<ColumnDefinition> visitColumnDefs(ColumnDefsContext ctx) {
        return ctx.cols.stream().map(this::visitColumnDef).collect(Collectors.toList());
    }

    @Override
    public ColumnDefinition visitColumnDef(ColumnDefContext ctx) {
        String colName = ctx.colName.getText();
        DataType colType = ctx.type instanceof PrimitiveDataTypeContext
                ? visitPrimitiveDataType(((PrimitiveDataTypeContext) ctx.type))
                : ctx.type instanceof ComplexDataTypeContext
                        ? visitComplexDataType((ComplexDataTypeContext) ctx.type)
                        : visitAggStateDataType((AggStateDataTypeContext) ctx.type);
        colType = colType.conversion();
        boolean isKey = ctx.KEY() != null;
        ColumnNullableType nullableType = ColumnNullableType.DEFAULT;
        if (ctx.NOT() != null) {
            nullableType = ColumnNullableType.NOT_NULLABLE;
        } else if (ctx.nullable != null) {
            nullableType = ColumnNullableType.NULLABLE;
        }
        String aggTypeString = ctx.aggType != null ? ctx.aggType.getText() : null;
        Optional<DefaultValue> defaultValue = Optional.empty();
        Optional<DefaultValue> onUpdateDefaultValue = Optional.empty();
        if (ctx.DEFAULT() != null) {
            if (ctx.INTEGER_VALUE() != null) {
                if (ctx.SUBTRACT() == null) {
                    defaultValue = Optional.of(new DefaultValue(ctx.INTEGER_VALUE().getText()));
                } else {
                    defaultValue = Optional.of(new DefaultValue("-" + ctx.INTEGER_VALUE().getText()));
                }
            } else if (ctx.DECIMAL_VALUE() != null) {
                if (ctx.SUBTRACT() == null) {
                    defaultValue = Optional.of(new DefaultValue(ctx.DECIMAL_VALUE().getText()));
                } else {
                    defaultValue = Optional.of(new DefaultValue("-" + ctx.DECIMAL_VALUE().getText()));
                }
            } else if (ctx.stringValue != null) {
                defaultValue = Optional.of(new DefaultValue(toStringValue(ctx.stringValue.getText())));
            } else if (ctx.nullValue != null) {
                defaultValue = Optional.of(DefaultValue.NULL_DEFAULT_VALUE);
            } else if (ctx.defaultTimestamp != null) {
                if (ctx.defaultValuePrecision == null) {
                    defaultValue = Optional.of(DefaultValue.CURRENT_TIMESTAMP_DEFAULT_VALUE);
                } else {
                    defaultValue = Optional.of(DefaultValue
                            .currentTimeStampDefaultValueWithPrecision(
                                    Long.valueOf(ctx.defaultValuePrecision.getText())));
                }
            } else if (ctx.CURRENT_DATE() != null) {
                defaultValue = Optional.of(DefaultValue.CURRENT_DATE_DEFAULT_VALUE);
            } else if (ctx.PI() != null) {
                defaultValue = Optional.of(DefaultValue.PI_DEFAULT_VALUE);
            } else if (ctx.E() != null) {
                defaultValue = Optional.of(DefaultValue.E_NUM_DEFAULT_VALUE);
            } else if (ctx.BITMAP_EMPTY() != null) {
                defaultValue = Optional.of(DefaultValue.BITMAP_EMPTY_DEFAULT_VALUE);
            }
        }
        if (ctx.UPDATE() != null) {
            if (ctx.onUpdateValuePrecision == null) {
                onUpdateDefaultValue = Optional.of(DefaultValue.CURRENT_TIMESTAMP_DEFAULT_VALUE);
            } else {
                onUpdateDefaultValue = Optional.of(DefaultValue
                        .currentTimeStampDefaultValueWithPrecision(
                                Long.valueOf(ctx.onUpdateValuePrecision.getText())));
            }
        }
        AggregateType aggType = null;
        if (aggTypeString != null) {
            try {
                aggType = AggregateType.valueOf(aggTypeString.toUpperCase());
            } catch (Exception e) {
                throw new AnalysisException(String.format("Aggregate type %s is unsupported", aggTypeString),
                        e.getCause());
            }
        }
        //comment should remove '\' and '(") at the beginning and end
        String comment = ctx.comment != null ? ctx.comment.getText().substring(1, ctx.comment.getText().length() - 1)
                .replace("\\", "") : "";
        long autoIncInitValue = -1;
        if (ctx.AUTO_INCREMENT() != null) {
            if (ctx.autoIncInitValue != null) {
                // AUTO_INCREMENT(Value) Value >= 0.
                autoIncInitValue = Long.valueOf(ctx.autoIncInitValue.getText());
                if (autoIncInitValue < 0) {
                    throw new AnalysisException("AUTO_INCREMENT start value can not be negative.");
                }
            } else {
                // AUTO_INCREMENT default 1.
                autoIncInitValue = Long.valueOf(1);
            }
        }
        Optional<GeneratedColumnDesc> desc = ctx.generatedExpr != null
                ? Optional.of(new GeneratedColumnDesc(ctx.generatedExpr.getText(), getExpression(ctx.generatedExpr)))
                : Optional.empty();
        return new ColumnDefinition(colName, colType, isKey, aggType, nullableType, autoIncInitValue, defaultValue,
                onUpdateDefaultValue, comment, desc);
    }

    @Override
    public List<IndexDefinition> visitIndexDefs(IndexDefsContext ctx) {
        return ctx.indexes.stream().map(this::visitIndexDef).collect(Collectors.toList());
    }

    @Override
    public IndexDefinition visitIndexDef(IndexDefContext ctx) {
        String indexName = ctx.indexName.getText();
        boolean ifNotExists = ctx.ifNotExists != null;
        List<String> indexCols = visitIdentifierList(ctx.cols);
        Map<String, String> properties = visitPropertyItemList(ctx.properties);
        String indexType = ctx.indexType != null ? ctx.indexType.getText().toUpperCase() : null;
        //comment should remove '\' and '(") at the beginning and end
        String comment = ctx.comment == null ? "" : LogicalPlanBuilderAssistant.escapeBackSlash(
                        ctx.comment.getText().substring(1, ctx.STRING_LITERAL().getText().length() - 1));
        // change BITMAP index to INVERTED index
        if (Config.enable_create_bitmap_index_as_inverted_index
                && "BITMAP".equalsIgnoreCase(indexType)) {
            indexType = "INVERTED";
        }
        return new IndexDefinition(indexName, ifNotExists, indexCols, indexType, properties, comment);
    }

    @Override
    public List<PartitionDefinition> visitPartitionsDef(PartitionsDefContext ctx) {
        return ctx.partitions.stream()
                .map(p -> ((PartitionDefinition) visit(p))).collect(Collectors.toList());
    }

    @Override
    public PartitionDefinition visitPartitionDef(DorisParser.PartitionDefContext ctx) {
        PartitionDefinition partitionDefinition = (PartitionDefinition) visit(ctx.getChild(0));
        if (ctx.partitionProperties != null) {
            partitionDefinition.withProperties(visitPropertyItemList(ctx.partitionProperties));
        }
        return partitionDefinition;
    }

    @Override
    public PartitionDefinition visitLessThanPartitionDef(LessThanPartitionDefContext ctx) {
        String partitionName = ctx.partitionName.getText();
        if (ctx.MAXVALUE() == null) {
            List<Expression> lessThanValues = visitPartitionValueList(ctx.partitionValueList());
            return new LessThanPartition(ctx.EXISTS() != null, partitionName, lessThanValues);
        } else {
            return new LessThanPartition(ctx.EXISTS() != null, partitionName,
                    ImmutableList.of(MaxValue.INSTANCE));
        }
    }

    @Override
    public PartitionDefinition visitFixedPartitionDef(FixedPartitionDefContext ctx) {
        String partitionName = ctx.partitionName.getText();
        List<Expression> lowerBounds = visitPartitionValueList(ctx.lower);
        List<Expression> upperBounds = visitPartitionValueList(ctx.upper);
        return new FixedRangePartition(ctx.EXISTS() != null, partitionName, lowerBounds, upperBounds);
    }

    @Override
    public PartitionDefinition visitStepPartitionDef(StepPartitionDefContext ctx) {
        List<Expression> fromExpression = visitPartitionValueList(ctx.from);
        List<Expression> toExpression = visitPartitionValueList(ctx.to);
        return new StepPartition(false, null, fromExpression, toExpression,
                Long.parseLong(ctx.unitsAmount.getText()), ctx.unit != null ? ctx.unit.getText() : null);
    }

    @Override
    public PartitionDefinition visitInPartitionDef(InPartitionDefContext ctx) {
        List<List<Expression>> values;
        if (ctx.constants == null) {
            values = ctx.partitionValueLists.stream().map(this::visitPartitionValueList)
                    .collect(Collectors.toList());
        } else {
            values = visitPartitionValueList(ctx.constants).stream().map(ImmutableList::of)
                    .collect(Collectors.toList());
        }
        return new InPartition(ctx.EXISTS() != null, ctx.partitionName.getText(), values);
    }

    @Override
    public List<Expression> visitPartitionValueList(PartitionValueListContext ctx) {
        return ctx.values.stream()
                .map(this::visitPartitionValueDef)
                .collect(Collectors.toList());
    }

    @Override
    public Expression visitPartitionValueDef(PartitionValueDefContext ctx) {
        if (ctx.INTEGER_VALUE() != null) {
            if (ctx.SUBTRACT() != null) {
                return Literal.of("-" + ctx.INTEGER_VALUE().getText());
            }
            return Literal.of(ctx.INTEGER_VALUE().getText());
        } else if (ctx.STRING_LITERAL() != null) {
            return Literal.of(toStringValue(ctx.STRING_LITERAL().getText()));
        } else if (ctx.MAXVALUE() != null) {
            return MaxValue.INSTANCE;
        } else if (ctx.NULL() != null) {
            return Literal.of(null);
        }
        throw new AnalysisException("Unsupported partition value: " + ctx.getText());
    }

    @Override
    public List<RollupDefinition> visitRollupDefs(RollupDefsContext ctx) {
        return ctx.rollups.stream().map(this::visitRollupDef).collect(Collectors.toList());
    }

    @Override
    public RollupDefinition visitRollupDef(RollupDefContext ctx) {
        String rollupName = ctx.rollupName.getText();
        List<String> rollupCols = visitIdentifierList(ctx.rollupCols);
        List<String> dupKeys = ctx.dupKeys == null ? ImmutableList.of() : visitIdentifierList(ctx.dupKeys);
        Map<String, String> properties = ctx.properties == null ? Maps.newHashMap()
                : visitPropertyClause(ctx.properties);
        return new RollupDefinition(rollupName, rollupCols, dupKeys, properties);
    }

    private String toStringValue(String literal) {
        return literal.substring(1, literal.length() - 1);
    }

    /* ********************************************************************************************
     * Expression parsing
     * ******************************************************************************************** */

    /**
     * Create an expression from the given context. This method just passes the context on to the
     * visitor and only takes care of typing (We assume that the visitor returns an Expression here).
     */
    private Expression getExpression(ParserRuleContext ctx) {
        return typedVisit(ctx);
    }

    private LogicalPlan withExplain(LogicalPlan inputPlan, ExplainContext ctx) {
        if (ctx == null) {
            return inputPlan;
        }
        return ParserUtils.withOrigin(ctx, () -> {
            ExplainLevel explainLevel = ExplainLevel.NORMAL;

            if (ctx.planType() != null) {
                if (ctx.level == null || !ctx.level.getText().equalsIgnoreCase("plan")) {
                    throw new ParseException("Only explain plan can use plan type: " + ctx.planType().getText(), ctx);
                }
            }

            boolean showPlanProcess = false;
            if (ctx.level != null) {
                if (!ctx.level.getText().equalsIgnoreCase("plan")) {
                    explainLevel = ExplainLevel.valueOf(ctx.level.getText().toUpperCase(Locale.ROOT));
                } else {
                    explainLevel = parseExplainPlanType(ctx.planType());

                    if (ctx.PROCESS() != null) {
                        showPlanProcess = true;
                    }
                }
            }
            return new ExplainCommand(explainLevel, inputPlan, showPlanProcess);
        });
    }

    private LogicalPlan withOutFile(LogicalPlan plan, OutFileClauseContext ctx) {
        if (ctx == null) {
            return plan;
        }
        String format = "csv";
        if (ctx.format != null) {
            format = ctx.format.getText();
        }

        Map<String, String> properties = ImmutableMap.of();
        if (ctx.propertyClause() != null) {
            properties = visitPropertyClause(ctx.propertyClause());
        }
        Literal filePath = (Literal) visit(ctx.filePath);
        return new LogicalFileSink<>(filePath.getStringValue(), format, properties, ImmutableList.of(), plan);
    }

    private LogicalPlan withQueryOrganization(LogicalPlan inputPlan, QueryOrganizationContext ctx) {
        if (ctx == null) {
            return inputPlan;
        }
        Optional<SortClauseContext> sortClauseContext = Optional.ofNullable(ctx.sortClause());
        Optional<LimitClauseContext> limitClauseContext = Optional.ofNullable(ctx.limitClause());
        LogicalPlan sort = withSort(inputPlan, sortClauseContext);
        return withLimit(sort, limitClauseContext);
    }

    private LogicalPlan withSort(LogicalPlan input, Optional<SortClauseContext> sortCtx) {
        return input.optionalMap(sortCtx, () -> {
            List<OrderKey> orderKeys = visit(sortCtx.get().sortItem(), OrderKey.class);
            return new LogicalSort<>(orderKeys, input);
        });
    }

    private LogicalPlan withLimit(LogicalPlan input, Optional<LimitClauseContext> limitCtx) {
        return input.optionalMap(limitCtx, () -> {
            long limit = Long.parseLong(limitCtx.get().limit.getText());
            if (limit < 0) {
                throw new ParseException("Limit requires non-negative number", limitCtx.get());
            }
            long offset = 0;
            Token offsetToken = limitCtx.get().offset;
            if (offsetToken != null) {
                offset = Long.parseLong(offsetToken.getText());
            }
            return new LogicalLimit<>(limit, offset, LimitPhase.ORIGIN, input);
        });
    }

    /**
     * Add a regular (SELECT) query specification to a logical plan. The query specification
     * is the core of the logical plan, this is where sourcing (FROM clause), projection (SELECT),
     * aggregation (GROUP BY ... HAVING ...) and filtering (WHERE) takes place.
     *
     * <p>Note that query hints are ignored (both by the parser and the builder).
     */
    protected LogicalPlan withSelectQuerySpecification(
            ParserRuleContext ctx,
            LogicalPlan inputRelation,
            SelectClauseContext selectClause,
            Optional<WhereClauseContext> whereClause,
            Optional<AggClauseContext> aggClause,
            Optional<HavingClauseContext> havingClause,
            Optional<QualifyClauseContext> qualifyClause) {
        return ParserUtils.withOrigin(ctx, () -> {
            // from -> where -> group by -> having -> select
            LogicalPlan filter = withFilter(inputRelation, whereClause);
            SelectColumnClauseContext selectColumnCtx = selectClause.selectColumnClause();
            LogicalPlan aggregate = withAggregate(filter, selectColumnCtx, aggClause);
            boolean isDistinct = (selectClause.DISTINCT() != null);
            LogicalPlan selectPlan;
            if (!(aggregate instanceof Aggregate) && havingClause.isPresent()) {
                // create a project node for pattern match of ProjectToGlobalAggregate rule
                // then ProjectToGlobalAggregate rule can insert agg node as LogicalHaving node's child
                List<NamedExpression> projects = getNamedExpressions(selectColumnCtx.namedExpressionSeq());
                LogicalPlan project = new LogicalProject<>(projects, isDistinct, aggregate);
                selectPlan = new LogicalHaving<>(ExpressionUtils.extractConjunctionToSet(
                        getExpression((havingClause.get().booleanExpression()))), project);
            } else {
                LogicalPlan having = withHaving(aggregate, havingClause);
                selectPlan = withProjection(having, selectColumnCtx, aggClause, isDistinct);
            }
            // support qualify clause
            if (qualifyClause.isPresent()) {
                Expression qualifyExpr = getExpression(qualifyClause.get().booleanExpression());
                selectPlan = new LogicalQualify<>(Sets.newHashSet(qualifyExpr), selectPlan);
            }
            return selectPlan;
        });
    }

    /**
     * Join one more [[LogicalPlan]]s to the current logical plan.
     */
    private LogicalPlan withJoinRelations(LogicalPlan input, RelationContext ctx) {
        LogicalPlan last = input;
        for (JoinRelationContext join : ctx.joinRelation()) {
            JoinType joinType;
            if (join.joinType().CROSS() != null) {
                joinType = JoinType.CROSS_JOIN;
            } else if (join.joinType().FULL() != null) {
                joinType = JoinType.FULL_OUTER_JOIN;
            } else if (join.joinType().SEMI() != null) {
                if (join.joinType().LEFT() != null) {
                    joinType = JoinType.LEFT_SEMI_JOIN;
                } else {
                    joinType = JoinType.RIGHT_SEMI_JOIN;
                }
            } else if (join.joinType().ANTI() != null) {
                if (join.joinType().LEFT() != null) {
                    joinType = JoinType.LEFT_ANTI_JOIN;
                } else {
                    joinType = JoinType.RIGHT_ANTI_JOIN;
                }
            } else if (join.joinType().LEFT() != null) {
                joinType = JoinType.LEFT_OUTER_JOIN;
            } else if (join.joinType().RIGHT() != null) {
                joinType = JoinType.RIGHT_OUTER_JOIN;
            } else if (join.joinType().INNER() != null) {
                joinType = JoinType.INNER_JOIN;
            } else if (join.joinCriteria() != null) {
                joinType = JoinType.INNER_JOIN;
            } else {
                joinType = JoinType.CROSS_JOIN;
            }
            DistributeType distributeType = Optional.ofNullable(join.distributeType()).map(hintCtx -> {
                String hint = typedVisit(join.distributeType());
                if (DistributeType.JoinDistributeType.SHUFFLE.toString().equalsIgnoreCase(hint)) {
                    return DistributeType.SHUFFLE_RIGHT;
                } else if (DistributeType.JoinDistributeType.BROADCAST.toString().equalsIgnoreCase(hint)) {
                    return DistributeType.BROADCAST_RIGHT;
                } else {
                    throw new ParseException("Invalid join hint: " + hint, hintCtx);
                }
            }).orElse(DistributeType.NONE);
            DistributeHint distributeHint = new DistributeHint(distributeType);
            // TODO: natural join, lateral join, union join
            JoinCriteriaContext joinCriteria = join.joinCriteria();
            Optional<Expression> condition = Optional.empty();
            List<Expression> ids = null;
            if (joinCriteria != null) {
                if (join.joinType().CROSS() != null) {
                    throw new ParseException("Cross join can't be used with ON clause", joinCriteria);
                }
                if (joinCriteria.booleanExpression() != null) {
                    condition = Optional.ofNullable(getExpression(joinCriteria.booleanExpression()));
                } else if (joinCriteria.USING() != null) {
                    ids = visitIdentifierList(joinCriteria.identifierList())
                            .stream().map(UnboundSlot::quoted)
                            .collect(ImmutableList.toImmutableList());
                }
            } else {
                // keep same with original planner, allow cross/inner join
                if (!joinType.isInnerOrCrossJoin()) {
                    throw new ParseException("on mustn't be empty except for cross/inner join", join);
                }
            }
            if (ids == null) {
                last = new LogicalJoin<>(joinType, ExpressionUtils.EMPTY_CONDITION,
                        condition.map(ExpressionUtils::extractConjunction)
                                .orElse(ExpressionUtils.EMPTY_CONDITION),
                        distributeHint,
                        Optional.empty(),
                        last,
                        plan(join.relationPrimary()), null);
            } else {
                last = new LogicalUsingJoin<>(joinType, last, plan(join.relationPrimary()), ids, distributeHint);

            }
            if (distributeHint.distributeType != DistributeType.NONE
                    && ConnectContext.get().getStatementContext() != null
                    && !ConnectContext.get().getStatementContext().getHints().contains(distributeHint)) {
                ConnectContext.get().getStatementContext().addHint(distributeHint);
            }
        }
        return last;
    }

    private List<List<String>> getTableList(List<MultipartIdentifierContext> ctx) {
        List<List<String>> tableList = new ArrayList<>();
        for (MultipartIdentifierContext tableCtx : ctx) {
            tableList.add(visitMultipartIdentifier(tableCtx));
        }
        return tableList;
    }

    private LogicalPlan withHints(LogicalPlan logicalPlan, List<ParserRuleContext> selectHintContexts,
            List<ParserRuleContext> preAggOnHintContexts) {
        if (selectHintContexts.isEmpty() && preAggOnHintContexts.isEmpty()) {
            return logicalPlan;
        }
        LogicalPlan newPlan = logicalPlan;
        if (!selectHintContexts.isEmpty()) {
            ImmutableList.Builder<SelectHint> hints = ImmutableList.builder();
            for (ParserRuleContext hintContext : selectHintContexts) {
                SelectHintContext selectHintContext = (SelectHintContext) hintContext;
                for (HintStatementContext hintStatement : selectHintContext.hintStatements) {
                    if (hintStatement.USE_MV() != null) {
                        hints.add(new SelectHintUseMv("USE_MV", getTableList(hintStatement.tableList), true));
                        continue;
                    } else if (hintStatement.NO_USE_MV() != null) {
                        hints.add(new SelectHintUseMv("NO_USE_MV", getTableList(hintStatement.tableList), false));
                        continue;
                    }
                    String hintName = hintStatement.hintName.getText().toLowerCase(Locale.ROOT);
                    switch (hintName) {
                        case "set_var":
                            Map<String, Optional<String>> parameters = Maps.newLinkedHashMap();
                            for (HintAssignmentContext kv : hintStatement.parameters) {
                                if (kv.key != null) {
                                    String parameterName = visitIdentifierOrText(kv.key);
                                    Optional<String> value = Optional.empty();
                                    if (kv.constantValue != null) {
                                        Literal literal = (Literal) visit(kv.constantValue);
                                        value = Optional.ofNullable(literal.toLegacyLiteral().getStringValue());
                                    } else if (kv.identifierValue != null) {
                                        // maybe we should throw exception when the identifierValue is quoted identifier
                                        value = Optional.ofNullable(kv.identifierValue.getText());
                                    }
                                    parameters.put(parameterName, value);
                                }
                            }
                            SelectHintSetVar setVar = new SelectHintSetVar(hintName, parameters);
                            setVar.setVarOnceInSql(ConnectContext.get().getStatementContext());
                            hints.add(setVar);
                            break;
                        case "leading":
                            List<String> leadingParameters = new ArrayList<>();
                            for (HintAssignmentContext kv : hintStatement.parameters) {
                                if (kv.key != null) {
                                    String parameterName = visitIdentifierOrText(kv.key);
                                    leadingParameters.add(parameterName);
                                }
                            }
                            hints.add(new SelectHintLeading(hintName, leadingParameters));
                            break;
                        case "ordered":
                            hints.add(new SelectHintOrdered(hintName));
                            break;
                        case "use_cbo_rule":
                            List<String> useRuleParameters = new ArrayList<>();
                            for (HintAssignmentContext kv : hintStatement.parameters) {
                                if (kv.key != null) {
                                    String parameterName = visitIdentifierOrText(kv.key);
                                    useRuleParameters.add(parameterName);
                                }
                            }
                            hints.add(new SelectHintUseCboRule(hintName, useRuleParameters, false));
                            break;
                        case "no_use_cbo_rule":
                            List<String> noUseRuleParameters = new ArrayList<>();
                            for (HintAssignmentContext kv : hintStatement.parameters) {
                                String parameterName = visitIdentifierOrText(kv.key);
                                if (kv.key != null) {
                                    noUseRuleParameters.add(parameterName);
                                }
                            }
                            hints.add(new SelectHintUseCboRule(hintName, noUseRuleParameters, true));
                            break;
                        default:
                            break;
                    }
                }
            }
            newPlan = new LogicalSelectHint<>(hints.build(), newPlan);
        }
        if (!preAggOnHintContexts.isEmpty()) {
            for (ParserRuleContext hintContext : preAggOnHintContexts) {
                if (hintContext instanceof SelectHintContext) {
                    SelectHintContext preAggOnHintContext = (SelectHintContext) hintContext;
                    if (preAggOnHintContext.hintStatement != null
                            && preAggOnHintContext.hintStatement.hintName != null) {
                        String text = preAggOnHintContext.hintStatement.hintName.getText();
                        if (text.equalsIgnoreCase("PREAGGOPEN")) {
                            newPlan = new LogicalPreAggOnHint<>(newPlan);
                            break;
                        }
                    }
                }
            }
        }
        return newPlan;
    }

    @Override
    public String visitBracketDistributeType(BracketDistributeTypeContext ctx) {
        return ctx.identifier().getText();
    }

    @Override
    public String visitCommentDistributeType(CommentDistributeTypeContext ctx) {
        return ctx.identifier().getText();
    }

    @Override
    public List<String> visitBracketRelationHint(BracketRelationHintContext ctx) {
        return ctx.identifier().stream()
                .map(RuleContext::getText)
                .collect(ImmutableList.toImmutableList());
    }

    @Override
    public Object visitCommentRelationHint(CommentRelationHintContext ctx) {
        return ctx.identifier().stream()
                .map(RuleContext::getText)
                .collect(ImmutableList.toImmutableList());
    }

    protected LogicalPlan withProjection(LogicalPlan input, SelectColumnClauseContext selectCtx,
                                         Optional<AggClauseContext> aggCtx, boolean isDistinct) {
        return ParserUtils.withOrigin(selectCtx, () -> {
            if (aggCtx.isPresent()) {
                if (isDistinct) {
                    return new LogicalProject<>(ImmutableList.of(new UnboundStar(ImmutableList.of())),
                            isDistinct, input);
                } else {
                    return input;
                }
            } else {
                List<NamedExpression> projects = getNamedExpressions(selectCtx.namedExpressionSeq());
                if (input instanceof OneRowRelation) {
                    if (projects.stream().anyMatch(project -> project instanceof UnboundStar)) {
                        throw new ParseException("SELECT * must have a FROM clause");
                    }
                }
                return new LogicalProject<>(projects, isDistinct, input);
            }
        });
    }

    private LogicalPlan withRelations(LogicalPlan inputPlan, List<RelationContext> relations) {
        if (relations == null) {
            return inputPlan;
        }
        LogicalPlan left = inputPlan;
        for (RelationContext relation : relations) {
            // build left deep join tree
            LogicalPlan right = withJoinRelations(visitRelation(relation), relation);
            left = (left == null) ? right :
                    new LogicalJoin<>(
                            JoinType.CROSS_JOIN,
                            ExpressionUtils.EMPTY_CONDITION,
                            ExpressionUtils.EMPTY_CONDITION,
                            new DistributeHint(DistributeType.NONE),
                            Optional.empty(),
                            left,
                            right, null);
            // TODO: pivot and lateral view
        }
        return left;
    }

    private LogicalPlan withFilter(LogicalPlan input, Optional<WhereClauseContext> whereCtx) {
        return input.optionalMap(whereCtx, () ->
            new LogicalFilter<>(ExpressionUtils.extractConjunctionToSet(
                    getExpression(whereCtx.get().booleanExpression())), input));
    }

    private LogicalPlan withAggregate(LogicalPlan input, SelectColumnClauseContext selectCtx,
                                      Optional<AggClauseContext> aggCtx) {
        return input.optionalMap(aggCtx, () -> {
            GroupingElementContext groupingElementContext = aggCtx.get().groupingElement();
            List<NamedExpression> namedExpressions = getNamedExpressions(selectCtx.namedExpressionSeq());
            if (groupingElementContext.GROUPING() != null) {
                ImmutableList.Builder<List<Expression>> groupingSets = ImmutableList.builder();
                for (GroupingSetContext groupingSetContext : groupingElementContext.groupingSet()) {
                    groupingSets.add(visit(groupingSetContext.expression(), Expression.class));
                }
                return new LogicalRepeat<>(groupingSets.build(), namedExpressions, input);
            } else if (groupingElementContext.CUBE() != null) {
                List<Expression> cubeExpressions = visit(groupingElementContext.expression(), Expression.class);
                List<List<Expression>> groupingSets = ExpressionUtils.cubeToGroupingSets(cubeExpressions);
                return new LogicalRepeat<>(groupingSets, namedExpressions, input);
            } else if (groupingElementContext.ROLLUP() != null) {
                List<Expression> rollupExpressions = visit(groupingElementContext.expression(), Expression.class);
                List<List<Expression>> groupingSets = ExpressionUtils.rollupToGroupingSets(rollupExpressions);
                return new LogicalRepeat<>(groupingSets, namedExpressions, input);
            } else {
                List<Expression> groupByExpressions = visit(groupingElementContext.expression(), Expression.class);
                return new LogicalAggregate<>(groupByExpressions, namedExpressions, input);
            }
        });
    }

    private LogicalPlan withHaving(LogicalPlan input, Optional<HavingClauseContext> havingCtx) {
        return input.optionalMap(havingCtx, () -> {
            if (!(input instanceof Aggregate)) {
                throw new ParseException("Having clause should be applied against an aggregation.", havingCtx.get());
            }
            return new LogicalHaving<>(ExpressionUtils.extractConjunctionToSet(
                    getExpression((havingCtx.get().booleanExpression()))), input);
        });
    }

    /**
     * match predicate type and generate different predicates.
     *
     * @param ctx PredicateContext
     * @param valueExpression valueExpression
     * @return Expression
     */
    private Expression withPredicate(Expression valueExpression, PredicateContext ctx) {
        return ParserUtils.withOrigin(ctx, () -> {
            Expression outExpression;
            switch (ctx.kind.getType()) {
                case DorisParser.BETWEEN:
                    Expression lower = getExpression(ctx.lower);
                    Expression upper = getExpression(ctx.upper);
                    if (lower.equals(upper)) {
                        outExpression = new EqualTo(valueExpression, lower);
                    } else {
                        outExpression = new And(
                                new GreaterThanEqual(valueExpression, getExpression(ctx.lower)),
                                new LessThanEqual(valueExpression, getExpression(ctx.upper))
                        );
                    }
                    break;
                case DorisParser.LIKE:
                    outExpression = new Like(
                        valueExpression,
                        getExpression(ctx.pattern)
                    );
                    break;
                case DorisParser.RLIKE:
                case DorisParser.REGEXP:
                    outExpression = new Regexp(
                        valueExpression,
                        getExpression(ctx.pattern)
                    );
                    break;
                case DorisParser.IN:
                    if (ctx.query() == null) {
                        outExpression = new InPredicate(
                                valueExpression,
                                withInList(ctx)
                        );
                    } else {
                        outExpression = new InSubquery(
                                valueExpression,
                                typedVisit(ctx.query()),
                                ctx.NOT() != null
                        );
                    }
                    break;
                case DorisParser.NULL:
                    outExpression = new IsNull(valueExpression);
                    break;
                case DorisParser.TRUE:
                    outExpression = new Cast(valueExpression,
                            BooleanType.INSTANCE, true);
                    break;
                case DorisParser.FALSE:
                    outExpression = new Not(new Cast(valueExpression,
                            BooleanType.INSTANCE, true));
                    break;
                case DorisParser.MATCH:
                case DorisParser.MATCH_ANY:
                    outExpression = new MatchAny(
                        valueExpression,
                        getExpression(ctx.pattern)
                    );
                    break;
                case DorisParser.MATCH_ALL:
                    outExpression = new MatchAll(
                        valueExpression,
                        getExpression(ctx.pattern)
                    );
                    break;
                case DorisParser.MATCH_PHRASE:
                    outExpression = new MatchPhrase(
                        valueExpression,
                        getExpression(ctx.pattern)
                    );
                    break;
                case DorisParser.MATCH_PHRASE_PREFIX:
                    outExpression = new MatchPhrasePrefix(
                        valueExpression,
                        getExpression(ctx.pattern)
                    );
                    break;
                case DorisParser.MATCH_REGEXP:
                    outExpression = new MatchRegexp(
                        valueExpression,
                        getExpression(ctx.pattern)
                    );
                    break;
                case DorisParser.MATCH_PHRASE_EDGE:
                    outExpression = new MatchPhraseEdge(
                        valueExpression,
                        getExpression(ctx.pattern)
                    );
                    break;
                default:
                    throw new ParseException("Unsupported predicate type: " + ctx.kind.getText(), ctx);
            }
            return ctx.NOT() != null ? new Not(outExpression) : outExpression;
        });
    }

    private List<NamedExpression> getNamedExpressions(NamedExpressionSeqContext namedCtx) {
        return ParserUtils.withOrigin(namedCtx, () -> visit(namedCtx.namedExpression(), NamedExpression.class));
    }

    @Override
    public Expression visitSubqueryExpression(SubqueryExpressionContext subqueryExprCtx) {
        return ParserUtils.withOrigin(subqueryExprCtx, () -> new ScalarSubquery(typedVisit(subqueryExprCtx.query())));
    }

    @Override
    public Expression visitExist(ExistContext context) {
        return ParserUtils.withOrigin(context, () -> new Exists(typedVisit(context.query()), false));
    }

    @Override
    public Expression visitIsnull(IsnullContext context) {
        return ParserUtils.withOrigin(context, () -> new IsNull(typedVisit(context.valueExpression())));
    }

    @Override
    public Expression visitIs_not_null_pred(Is_not_null_predContext context) {
        return ParserUtils.withOrigin(context, () -> new Not(new IsNull(typedVisit(context.valueExpression()))));
    }

    public List<Expression> withInList(PredicateContext ctx) {
        return ctx.expression().stream().map(this::getExpression).collect(ImmutableList.toImmutableList());
    }

    @Override
    public Literal visitDecimalLiteral(DecimalLiteralContext ctx) {
        try {
            if (Config.enable_decimal_conversion) {
                return new DecimalV3Literal(new BigDecimal(ctx.getText()));
            } else {
                return new DecimalLiteral(new BigDecimal(ctx.getText()));
            }
        } catch (Exception e) {
            return new DoubleLiteral(Double.parseDouble(ctx.getText()));
        }
    }

    private String parsePropertyKey(PropertyKeyContext item) {
        if (item.constant() != null) {
            return parseConstant(item.constant()).trim();
        }
        return item.getText().trim();
    }

    private String parsePropertyValue(PropertyValueContext item) {
        if (item.constant() != null) {
            return parseConstant(item.constant());
        }
        return item.getText();
    }

    private ExplainLevel parseExplainPlanType(PlanTypeContext planTypeContext) {
        if (planTypeContext == null || planTypeContext.ALL() != null) {
            return ExplainLevel.ALL_PLAN;
        }
        if (planTypeContext.PHYSICAL() != null || planTypeContext.OPTIMIZED() != null) {
            return ExplainLevel.OPTIMIZED_PLAN;
        }
        if (planTypeContext.REWRITTEN() != null || planTypeContext.LOGICAL() != null) {
            return ExplainLevel.REWRITTEN_PLAN;
        }
        if (planTypeContext.ANALYZED() != null) {
            return ExplainLevel.ANALYZED_PLAN;
        }
        if (planTypeContext.PARSED() != null) {
            return ExplainLevel.PARSED_PLAN;
        }
        if (planTypeContext.SHAPE() != null) {
            return ExplainLevel.SHAPE_PLAN;
        }
        if (planTypeContext.MEMO() != null) {
            return ExplainLevel.MEMO_PLAN;
        }
        if (planTypeContext.DISTRIBUTED() != null) {
            return ExplainLevel.DISTRIBUTED_PLAN;
        }
        return ExplainLevel.ALL_PLAN;
    }

    @Override
    public Pair<DataType, Boolean> visitDataTypeWithNullable(DataTypeWithNullableContext ctx) {
        return ParserUtils.withOrigin(ctx, () -> Pair.of(typedVisit(ctx.dataType()), ctx.NOT() == null));
    }

    @Override
    public DataType visitAggStateDataType(AggStateDataTypeContext ctx) {
        return ParserUtils.withOrigin(ctx, () -> {
            List<Pair<DataType, Boolean>> dataTypeWithNullables = ctx.dataTypes.stream()
                    .map(this::visitDataTypeWithNullable)
                    .collect(Collectors.toList());
            List<DataType> dataTypes = dataTypeWithNullables.stream()
                    .map(dt -> dt.first)
                    .collect(ImmutableList.toImmutableList());
            List<Boolean> nullables = dataTypeWithNullables.stream()
                    .map(dt -> dt.second)
                    .collect(ImmutableList.toImmutableList());
            String functionName = ctx.functionNameIdentifier().getText();
            if (!BuiltinAggregateFunctions.INSTANCE.aggFuncNames.contains(functionName)) {
                // TODO use function binder to check function exists
                throw new ParseException("Can not found function '" + functionName + "'", ctx);
            }
            return new AggStateType(functionName, dataTypes, nullables);
        });
    }

    @Override
    public DataType visitPrimitiveDataType(PrimitiveDataTypeContext ctx) {
        return ParserUtils.withOrigin(ctx, () -> {
            String dataType = ctx.primitiveColType().type.getText().toLowerCase(Locale.ROOT);
            if (dataType.equalsIgnoreCase("all")) {
                throw new NotSupportedException("Disable to create table with `ALL` type columns");
            }
            List<String> l = Lists.newArrayList(dataType);
            ctx.INTEGER_VALUE().stream().map(ParseTree::getText).forEach(l::add);
            return DataType.convertPrimitiveFromStrings(l);
        });
    }

    @Override
    public DataType visitComplexDataType(ComplexDataTypeContext ctx) {
        return ParserUtils.withOrigin(ctx, () -> {
            switch (ctx.complex.getType()) {
                case DorisParser.ARRAY:
                    return ArrayType.of(typedVisit(ctx.dataType(0)), true);
                case DorisParser.MAP:
                    return MapType.of(typedVisit(ctx.dataType(0)), typedVisit(ctx.dataType(1)));
                case DorisParser.STRUCT:
                    return new StructType(visitComplexColTypeList(ctx.complexColTypeList()));
                default:
                    throw new AnalysisException("do not support " + ctx.complex.getText() + " type for Nereids");
            }
        });
    }

    @Override
    public List<StructField> visitComplexColTypeList(ComplexColTypeListContext ctx) {
        return ctx.complexColType().stream().map(this::visitComplexColType).collect(ImmutableList.toImmutableList());
    }

    @Override
    public StructField visitComplexColType(ComplexColTypeContext ctx) {
        String comment;
        if (ctx.commentSpec() != null) {
            comment = ctx.commentSpec().STRING_LITERAL().getText();
            comment = LogicalPlanBuilderAssistant.escapeBackSlash(comment.substring(1, comment.length() - 1));
        } else {
            comment = "";
        }
        return new StructField(ctx.identifier().getText(), typedVisit(ctx.dataType()), true, comment);
    }

    private String parseConstant(ConstantContext context) {
        Object constant = visit(context);
        if (constant instanceof Literal && ((Literal) constant).isStringLikeLiteral()) {
            return ((Literal) constant).getStringValue();
        }
        return context.getText();
    }

    @Override
    public Object visitCollate(CollateContext ctx) {
        return visit(ctx.primaryExpression());
    }

    @Override
    public Object visitSample(SampleContext ctx) {
        long seek = ctx.seed == null ? -1L : Long.parseLong(ctx.seed.getText());
        DorisParser.SampleMethodContext sampleContext = ctx.sampleMethod();
        if (sampleContext instanceof SampleByPercentileContext) {
            SampleByPercentileContext sampleByPercentileContext = (SampleByPercentileContext) sampleContext;
            long percent = Long.parseLong(sampleByPercentileContext.INTEGER_VALUE().getText());
            return new TableSample(percent, true, seek);
        }
        SampleByRowsContext sampleByRowsContext = (SampleByRowsContext) sampleContext;
        long rows = Long.parseLong(sampleByRowsContext.INTEGER_VALUE().getText());
        return new TableSample(rows, false, seek);
    }

    @Override
    public Object visitCallProcedure(CallProcedureContext ctx) {
        List<String> nameParts = visitMultipartIdentifier(ctx.name);
        FuncNameInfo procedureName = new FuncNameInfo(nameParts);
        List<Expression> arguments = ctx.expression().stream()
                .<Expression>map(this::typedVisit)
                .collect(ImmutableList.toImmutableList());
        UnboundFunction unboundFunction = new UnboundFunction(procedureName.getDbName(), procedureName.getName(),
                true, arguments);
        return new CallCommand(unboundFunction, getOriginSql(ctx));
    }

    @Override
    public LogicalPlan visitCreateProcedure(CreateProcedureContext ctx) {
        List<String> nameParts = visitMultipartIdentifier(ctx.name);
        FuncNameInfo procedureName = new FuncNameInfo(nameParts);
        return ParserUtils.withOrigin(ctx, () -> {
            LogicalPlan createProcedurePlan;
            createProcedurePlan = new CreateProcedureCommand(procedureName, getOriginSql(ctx),
                    ctx.REPLACE() != null);
            return createProcedurePlan;
        });
    }

    @Override
    public LogicalPlan visitDropProcedure(DropProcedureContext ctx) {
        List<String> nameParts = visitMultipartIdentifier(ctx.name);
        FuncNameInfo procedureName = new FuncNameInfo(nameParts);
        return ParserUtils.withOrigin(ctx, () -> new DropProcedureCommand(procedureName, getOriginSql(ctx)));
    }

    @Override
    public LogicalPlan visitShowProcedureStatus(ShowProcedureStatusContext ctx) {
        Set<Expression> whereExpr = Collections.emptySet();
        if (ctx.whereClause() != null) {
            whereExpr = ExpressionUtils.extractConjunctionToSet(
                    getExpression(ctx.whereClause().booleanExpression()));
        }

        if (ctx.valueExpression() != null) {
            // parser allows only LIKE or WhereClause.
            // Mysql grammar: SHOW PROCEDURE STATUS [LIKE 'pattern' | WHERE expr]
            whereExpr = Sets.newHashSet(new Like(new UnboundSlot("ProcedureName"), getExpression(ctx.pattern)));
        }

        final Set<Expression> whereExprConst = whereExpr;
        return ParserUtils.withOrigin(ctx, () -> new ShowProcedureStatusCommand(whereExprConst));
    }

    @Override
    public LogicalPlan visitShowCreateProcedure(ShowCreateProcedureContext ctx) {
        List<String> nameParts = visitMultipartIdentifier(ctx.name);
        FuncNameInfo procedureName = new FuncNameInfo(nameParts);
        return ParserUtils.withOrigin(ctx, () -> new ShowCreateProcedureCommand(procedureName));
    }

    @Override
    public LogicalPlan visitCreateSqlBlockRule(CreateSqlBlockRuleContext ctx) {
        Map<String, String> properties = ctx.propertyClause() != null
                        ? Maps.newHashMap(visitPropertyClause(ctx.propertyClause())) : Maps.newHashMap();
        return new CreateSqlBlockRuleCommand(stripQuotes(ctx.name.getText()), ctx.EXISTS() != null, properties);
    }

    @Override
    public LogicalPlan visitAlterSqlBlockRule(AlterSqlBlockRuleContext ctx) {
        Map<String, String> properties = ctx.propertyClause() != null
                        ? Maps.newHashMap(visitPropertyClause(ctx.propertyClause())) : Maps.newHashMap();
        return new AlterSqlBlockRuleCommand(stripQuotes(ctx.name.getText()), properties);
    }

    @Override
    public LogicalPlan visitDropCatalogRecycleBin(DropCatalogRecycleBinContext ctx) {
        String idTypeStr = ctx.idType.getText().substring(1, ctx.idType.getText().length() - 1);
        IdType idType = IdType.fromString(idTypeStr);
        long id = Long.parseLong(ctx.id.getText());

        return ParserUtils.withOrigin(ctx, () -> new DropCatalogRecycleBinCommand(idType, id));
    }

    @Override
    public Object visitUnsupported(UnsupportedContext ctx) {
        return UnsupportedCommand.INSTANCE;
    }

    @Override
    public LogicalPlan visitSupportedUnsetStatement(SupportedUnsetStatementContext ctx) {
        if (ctx.DEFAULT() != null && ctx.STORAGE() != null && ctx.VAULT() != null) {
            return new UnsetDefaultStorageVaultCommand();
        }
        SetType statementScope = visitStatementScope(ctx.statementScope());
        if (ctx.ALL() != null) {
            return new UnsetVariableCommand(statementScope, true);
        } else if (ctx.identifier() != null) {
            return new UnsetVariableCommand(statementScope, ctx.identifier().getText());
        }
        throw new AnalysisException("Should add 'ALL' or variable name");
    }

    @Override
    public LogicalPlan visitCreateTableLike(CreateTableLikeContext ctx) {
        List<String> nameParts = visitMultipartIdentifier(ctx.name);
        List<String> existedTableNameParts = visitMultipartIdentifier(ctx.existedTable);
        ArrayList<String> rollupNames = Lists.newArrayList();
        boolean withAllRollUp = false;
        if (ctx.WITH() != null && ctx.rollupNames != null) {
            rollupNames = new ArrayList<>(visitIdentifierList(ctx.rollupNames));
        } else if (ctx.WITH() != null && ctx.rollupNames == null) {
            withAllRollUp = true;
        }
        CreateTableLikeInfo info = new CreateTableLikeInfo(ctx.EXISTS() != null,
                ctx.TEMPORARY() != null,
                new TableNameInfo(nameParts), new TableNameInfo(existedTableNameParts),
                rollupNames, withAllRollUp);
        return new CreateTableLikeCommand(info);
    }

    @Override
    public Command visitCreateUserDefineFunction(CreateUserDefineFunctionContext ctx) {
        SetType statementScope = visitStatementScope(ctx.statementScope());
        boolean ifNotExists = ctx.EXISTS() != null;
        boolean isAggFunction = ctx.AGGREGATE() != null;
        boolean isTableFunction = ctx.TABLES() != null;
        FunctionName function = visitFunctionIdentifier(ctx.functionIdentifier());
        FunctionArgTypesInfo functionArgTypesInfo;
        if (ctx.functionArguments() != null) {
            functionArgTypesInfo = visitFunctionArguments(ctx.functionArguments());
        } else {
            functionArgTypesInfo = new FunctionArgTypesInfo(new ArrayList<>(), false);
        }
        DataType returnType = typedVisit(ctx.returnType);
        returnType = returnType.conversion();
        DataType intermediateType = ctx.intermediateType != null ? typedVisit(ctx.intermediateType) : null;
        if (intermediateType != null) {
            intermediateType = intermediateType.conversion();
        }
        Map<String, String> properties = ctx.propertyClause() != null
                ? Maps.newHashMap(visitPropertyClause(ctx.propertyClause()))
                : Maps.newHashMap();
        return new CreateFunctionCommand(statementScope, ifNotExists, isAggFunction, false, isTableFunction,
                function, functionArgTypesInfo, returnType, intermediateType,
                null, null, properties);
    }

    @Override
    public Command visitCreateAliasFunction(CreateAliasFunctionContext ctx) {
        SetType statementScope = visitStatementScope(ctx.statementScope());
        boolean ifNotExists = ctx.EXISTS() != null;
        FunctionName function = visitFunctionIdentifier(ctx.functionIdentifier());
        FunctionArgTypesInfo functionArgTypesInfo;
        if (ctx.functionArguments() != null) {
            functionArgTypesInfo = visitFunctionArguments(ctx.functionArguments());
        } else {
            functionArgTypesInfo = new FunctionArgTypesInfo(new ArrayList<>(), false);
        }
        List<String> parameters = ctx.parameters != null ? visitIdentifierSeq(ctx.parameters) : new ArrayList<>();
        Expression originFunction = getExpression(ctx.expression());
        return new CreateFunctionCommand(statementScope, ifNotExists, false, true, false,
                function, functionArgTypesInfo, VarcharType.MAX_VARCHAR_TYPE, null,
                parameters, originFunction, null);
    }

    @Override
    public Command visitDropFunction(DropFunctionContext ctx) {
        SetType statementScope = visitStatementScope(ctx.statementScope());
        boolean ifExists = ctx.EXISTS() != null;
        FunctionName function = visitFunctionIdentifier(ctx.functionIdentifier());
        FunctionArgTypesInfo functionArgTypesInfo;
        if (ctx.functionArguments() != null) {
            functionArgTypesInfo = visitFunctionArguments(ctx.functionArguments());
        } else {
            functionArgTypesInfo = new FunctionArgTypesInfo(new ArrayList<>(), false);
        }
        return new DropFunctionCommand(statementScope, ifExists, function, functionArgTypesInfo);
    }

    @Override
    public FunctionArgTypesInfo visitFunctionArguments(FunctionArgumentsContext ctx) {
        boolean isVariadic = ctx.DOTDOTDOT() != null;
        List<DataType> argTypeDefs;
        if (ctx.dataTypeList() != null) {
            argTypeDefs = visitDataTypeList(ctx.dataTypeList());
        } else {
            argTypeDefs = new ArrayList<>();
        }
        return new FunctionArgTypesInfo(argTypeDefs, isVariadic);
    }

    @Override
    public FunctionName visitFunctionIdentifier(FunctionIdentifierContext ctx) {
        String functionName = ctx.functionNameIdentifier().getText();
        String dbName = ctx.dbName != null ? ctx.dbName.getText() : null;
        return new FunctionName(dbName, functionName);
    }

    @Override
    public List<DataType> visitDataTypeList(DataTypeListContext ctx) {
        List<DataType> dataTypeList = new ArrayList<>(ctx.getChildCount());
        for (DorisParser.DataTypeContext dataTypeContext : ctx.dataType()) {
            DataType dataType = typedVisit(dataTypeContext);
            dataTypeList.add(dataType.conversion());
        }
        return dataTypeList;
    }

    @Override
    public LogicalPlan visitShowAuthors(ShowAuthorsContext ctx) {
        return new ShowAuthorsCommand();
    }

    @Override
    public LogicalPlan visitShowEvents(ShowEventsContext ctx) {
        return new ShowEventsCommand();
    }

    @Override
    public LogicalPlan visitShowConfig(ShowConfigContext ctx) {
        ShowConfigCommand command;
        if (ctx.type.getText().equalsIgnoreCase(NodeType.FRONTEND.name())) {
            command = new ShowConfigCommand(NodeType.FRONTEND);
        } else {
            command = new ShowConfigCommand(NodeType.BACKEND);
        }
        if (ctx.LIKE() != null && ctx.pattern != null) {
            Like like = new Like(new UnboundSlot("ProcedureName"), getExpression(ctx.pattern));
            String pattern = ((Literal) like.child(1)).getStringValue();
            command.setPattern(pattern);
        }
        if (ctx.FROM() != null && ctx.backendId != null) {
            long backendId = Long.parseLong(ctx.backendId.getText());
            command.setBackendId(backendId);
        }
        return command;
    }

    @Override
    public SetOptionsCommand visitSetOptions(SetOptionsContext ctx) {
        List<SetVarOp> setVarOpList = new ArrayList<>(1);
        for (Object child : ctx.children) {
            if (child instanceof RuleNode) {
                setVarOpList.add(typedVisit((RuleNode) child));
            }
        }
        return new SetOptionsCommand(setVarOpList);
    }

    @Override
    public SetVarOp visitSetSystemVariable(SetSystemVariableContext ctx) {
        SetType statementScope = visitStatementScope(ctx.statementScope());
        String name = stripQuotes(ctx.identifier().getText());
        Expression expression = ctx.expression() != null ? typedVisit(ctx.expression()) : null;
        return new SetSessionVarOp(statementScope, name, expression);
    }

    @Override
    public SetVarOp visitSetVariableWithType(SetVariableWithTypeContext ctx) {
        SetType statementScope = visitStatementScope(ctx.statementScope());
        String name = stripQuotes(ctx.identifier().getText());
        Expression expression = ctx.expression() != null ? typedVisit(ctx.expression()) : null;
        return new SetSessionVarOp(statementScope, name, expression);
    }

    @Override
    public SetVarOp visitSetPassword(SetPasswordContext ctx) {
        String user;
        String host;
        boolean isDomain;
        String passwordText;
        UserIdentity userIdentity = null;
        if (ctx.userIdentify() != null) {
            user = stripQuotes(ctx.userIdentify().user.getText());
            host = ctx.userIdentify().host != null ? stripQuotes(ctx.userIdentify().host.getText()) : "%";
            isDomain = ctx.userIdentify().ATSIGN() != null;
            userIdentity = new UserIdentity(user, host, isDomain);
        }
        passwordText = stripQuotes(ctx.STRING_LITERAL().getText());
        return new SetPassVarOp(userIdentity, new PassVar(passwordText, ctx.isPlain != null));
    }

    @Override
    public SetVarOp visitSetNames(SetNamesContext ctx) {
        return new SetNamesVarOp();
    }

    @Override
    public SetVarOp visitSetCharset(SetCharsetContext ctx) {
        String charset = ctx.charsetName != null ? stripQuotes(ctx.charsetName.getText()) : null;
        return new SetCharsetAndCollateVarOp(charset);
    }

    @Override
    public SetVarOp visitSetCollate(SetCollateContext ctx) {
        String charset = ctx.charsetName != null ? stripQuotes(ctx.charsetName.getText()) : null;
        String collate = ctx.collateName != null ? stripQuotes(ctx.collateName.getText()) : null;
        return new SetCharsetAndCollateVarOp(charset, collate);
    }

    @Override
    public SetVarOp visitSetLdapAdminPassword(SetLdapAdminPasswordContext ctx) {
        String passwordText = stripQuotes(ctx.STRING_LITERAL().getText());
        boolean isPlain = ctx.PASSWORD() != null;
        return new SetLdapPassVarOp(new PassVar(passwordText, isPlain));
    }

    @Override
    public SetVarOp visitSetUserVariable(SetUserVariableContext ctx) {
        String name = stripQuotes(ctx.identifier().getText());
        Expression expression = typedVisit(ctx.expression());
        return new SetUserDefinedVarOp(name, expression);
    }

    @Override
    public SetTransactionCommand visitSetTransaction(SetTransactionContext ctx) {
        return new SetTransactionCommand();
    }

    @Override
    public SetUserPropertiesCommand visitSetUserProperties(SetUserPropertiesContext ctx) {
        String user = ctx.user != null ? stripQuotes(ctx.user.getText()) : null;
        Map<String, String> userPropertiesMap = visitPropertyItemList(ctx.propertyItemList());
        List<SetUserPropertyVarOp> setUserPropertyVarOpList = new ArrayList<>(userPropertiesMap.size());
        for (Map.Entry<String, String> entry : userPropertiesMap.entrySet()) {
            setUserPropertyVarOpList.add(new SetUserPropertyVarOp(user, entry.getKey(), entry.getValue()));
        }
        return new SetUserPropertiesCommand(user, setUserPropertyVarOpList);
    }

    @Override
    public SetDefaultStorageVaultCommand visitSetDefaultStorageVault(SetDefaultStorageVaultContext ctx) {
        return new SetDefaultStorageVaultCommand(stripQuotes(ctx.identifier().getText()));
    }

    @Override
    public Object visitRefreshCatalog(RefreshCatalogContext ctx) {
        if (ctx.name != null) {
            String catalogName = ctx.name.getText();
            Map<String, String> properties = ctx.propertyClause() != null
                    ? Maps.newHashMap(visitPropertyClause(ctx.propertyClause())) : Maps.newHashMap();
            return new RefreshCatalogCommand(catalogName, properties);
        }
        throw new AnalysisException("catalog name can not be null");
    }

    @Override
    public RefreshDatabaseCommand visitRefreshDatabase(RefreshDatabaseContext ctx) {
        Map<String, String> properties = visitPropertyClause(ctx.propertyClause()) == null ? Maps.newHashMap()
                : visitPropertyClause(ctx.propertyClause());
        List<String> parts = visitMultipartIdentifier(ctx.name);
        int size = parts.size();
        if (size == 0) {
            throw new ParseException("database name can't be empty");
        }
        String dbName = parts.get(size - 1);

        // [db].
        if (size == 1) {
            return new RefreshDatabaseCommand(dbName, properties);
        } else if (parts.size() == 2) {  // [ctl,db].
            return new RefreshDatabaseCommand(parts.get(0), dbName, properties);
        }
        throw new ParseException("Only one dot can be in the name: " + String.join(".", parts));
    }

    @Override
    public Object visitRefreshTable(RefreshTableContext ctx) {
        List<String> parts = visitMultipartIdentifier(ctx.name);
        int size = parts.size();
        if (size == 0) {
            throw new ParseException("table name can't be empty");
        } else if (size <= 3) {
            return new RefreshTableCommand(new TableNameInfo(parts));
        }
        throw new ParseException("Only one or two dot can be in the name: " + String.join(".", parts));
    }

    @Override
    public LogicalPlan visitShowCreateRepository(ShowCreateRepositoryContext ctx) {
        return new ShowCreateRepositoryCommand(ctx.identifier().getText());
    }

    public LogicalPlan visitShowLastInsert(ShowLastInsertContext ctx) {
        return new ShowLastInsertCommand();
    }

    @Override
    public LogicalPlan visitShowLoad(ShowLoadContext ctx) {
        String dbName = null;
        Expression wildWhere = null;
        List<OrderKey> orderKeys = null;
        long limit = -1L;
        long offset = 0L;
        if (ctx.database != null) {
            dbName = ctx.database.getText();
        }
        if (ctx.sortClause() != null) {
            orderKeys = visit(ctx.sortClause().sortItem(), OrderKey.class);
        }
        if (ctx.wildWhere() != null) {
            wildWhere = getWildWhere(ctx.wildWhere());
        }
        if (ctx.limitClause() != null) {
            limit = ctx.limitClause().limit != null
                    ? Long.parseLong(ctx.limitClause().limit.getText())
                    : 0;
            if (limit < 0) {
                throw new ParseException("Limit requires non-negative number", ctx.limitClause());
            }
            offset = ctx.limitClause().offset != null
                    ? Long.parseLong(ctx.limitClause().offset.getText())
                    : 0;
            if (offset < 0) {
                throw new ParseException("Offset requires non-negative number", ctx.limitClause());
            }
        }
        boolean isStreamLoad = ctx.STREAM() != null;
        return new ShowLoadCommand(wildWhere, orderKeys, limit, offset, dbName, isStreamLoad);
    }

    @Override
    public LogicalPlan visitShowLoadProfile(ShowLoadProfileContext ctx) {
        String loadIdPath = "/"; // default load id path
        if (ctx.loadIdPath != null) {
            loadIdPath = stripQuotes(ctx.loadIdPath.getText());
        }

        long limit = 20;
        if (ctx.limitClause() != null) {
            limit = Long.parseLong(ctx.limitClause().limit.getText());
            if (limit < 0) {
                throw new ParseException("Limit requires non-negative number, got " + String.valueOf(limit));
            }
        }
        return new ShowLoadProfileCommand(loadIdPath, limit);
    }

    @Override
    public LogicalPlan visitShowDataTypes(ShowDataTypesContext ctx) {
        return new ShowDataTypesCommand();
    }

    @Override
    public LogicalPlan visitShowGrants(ShowGrantsContext ctx) {
        boolean all = (ctx.ALL() != null) ? true : false;
        return new ShowGrantsCommand(null, all);
    }

    @Override
    public LogicalPlan visitAlterStoragePolicy(AlterStoragePolicyContext ctx) {
        String policyName = visitIdentifierOrText(ctx.identifierOrText());
        Map<String, String> properties = visitPropertyClause(ctx.propertyClause()) == null ? Maps.newHashMap()
                : visitPropertyClause(ctx.propertyClause());

        return new AlterStoragePolicyCommand(policyName, properties);
    }

    @Override
    public LogicalPlan visitShowGrantsForUser(ShowGrantsForUserContext ctx) {
        UserIdentity userIdent = visitUserIdentify(ctx.userIdentify());
        return new ShowGrantsCommand(userIdent, false);
    }

    @Override
    public LogicalPlan visitShowRowPolicy(ShowRowPolicyContext ctx) {
        UserIdentity user = null;
        String role = null;
        if (ctx.userIdentify() != null) {
            user = visitUserIdentify(ctx.userIdentify());
        } else if (ctx.role != null) {
            role = ctx.role.getText();
        }

        return new ShowRowPolicyCommand(user, role);
    }

    @Override
    public LogicalPlan visitShowPartitionId(ShowPartitionIdContext ctx) {
        long partitionId = -1;
        if (ctx.partitionId != null) {
            partitionId = Long.parseLong(ctx.partitionId.getText());
        }
        return new ShowPartitionIdCommand(partitionId);
    }

    @Override
    public AlterTableCommand visitAlterTable(AlterTableContext ctx) {
        TableNameInfo tableNameInfo = new TableNameInfo(visitMultipartIdentifier(ctx.tableName));
        List<AlterTableOp> alterTableOps = new ArrayList<>();
        for (Object child : ctx.children) {
            if (child instanceof AlterTableClauseContext) {
                alterTableOps.add(typedVisit((AlterTableClauseContext) child));
            }
        }
        return new AlterTableCommand(tableNameInfo, alterTableOps);
    }

    @Override
    public AlterTableCommand visitAlterTableAddRollup(AlterTableAddRollupContext ctx) {
        TableNameInfo tableNameInfo = new TableNameInfo(visitMultipartIdentifier(ctx.tableName));
        List<AlterTableOp> alterTableOps = new ArrayList<>();
        for (Object child : ctx.children) {
            if (child instanceof AddRollupClauseContext) {
                alterTableOps.add(typedVisit((AddRollupClauseContext) child));
            }
        }
        return new AlterTableCommand(tableNameInfo, alterTableOps);
    }

    @Override
    public AlterTableCommand visitAlterTableDropRollup(AlterTableDropRollupContext ctx) {
        TableNameInfo tableNameInfo = new TableNameInfo(visitMultipartIdentifier(ctx.tableName));
        List<AlterTableOp> alterTableOps = new ArrayList<>();
        for (Object child : ctx.children) {
            if (child instanceof DropRollupClauseContext) {
                alterTableOps.add(typedVisit((DropRollupClauseContext) child));
            }
        }
        return new AlterTableCommand(tableNameInfo, alterTableOps);
    }

    @Override
    public AlterTableCommand visitAlterTableProperties(DorisParser.AlterTablePropertiesContext ctx) {
        TableNameInfo tableNameInfo = new TableNameInfo(visitMultipartIdentifier(ctx.name));
        List<AlterTableOp> alterTableOps = new ArrayList<>();
        Map<String, String> properties = ctx.propertyItemList() != null
                ? Maps.newHashMap(visitPropertyItemList(ctx.propertyItemList()))
                : Maps.newHashMap();
        alterTableOps.add(new ModifyTablePropertiesOp(properties));
        return new AlterTableCommand(tableNameInfo, alterTableOps);
    }

    @Override
    public AlterTableOp visitAddColumnClause(AddColumnClauseContext ctx) {
        ColumnDefinition columnDefinition = visitColumnDef(ctx.columnDef());
        ColumnPosition columnPosition = null;
        if (ctx.columnPosition() != null) {
            if (ctx.columnPosition().FIRST() != null) {
                columnPosition = ColumnPosition.FIRST;
            } else {
                columnPosition = new ColumnPosition(ctx.columnPosition().position.getText());
            }
        }
        String rollupName = ctx.toRollup() != null ? ctx.toRollup().rollup.getText() : null;
        Map<String, String> properties = ctx.properties != null
                ? Maps.newHashMap(visitPropertyClause(ctx.properties))
                : Maps.newHashMap();
        return new AddColumnOp(columnDefinition, columnPosition, rollupName, properties);
    }

    @Override
    public AlterTableOp visitAddColumnsClause(AddColumnsClauseContext ctx) {
        List<ColumnDefinition> columnDefinitions = visitColumnDefs(ctx.columnDefs());
        String rollupName = ctx.toRollup() != null ? ctx.toRollup().rollup.getText() : null;
        Map<String, String> properties = ctx.properties != null
                ? Maps.newHashMap(visitPropertyClause(ctx.properties))
                : Maps.newHashMap();
        return new AddColumnsOp(columnDefinitions, rollupName, properties);
    }

    @Override
    public AlterTableOp visitDropColumnClause(DropColumnClauseContext ctx) {
        String columnName = ctx.name.getText();
        String rollupName = ctx.fromRollup() != null ? ctx.fromRollup().rollup.getText() : null;
        Map<String, String> properties = ctx.properties != null
                ? Maps.newHashMap(visitPropertyClause(ctx.properties))
                : Maps.newHashMap();
        return new DropColumnOp(columnName, rollupName, properties);
    }

    @Override
    public AlterTableOp visitModifyColumnClause(ModifyColumnClauseContext ctx) {
        ColumnDefinition columnDefinition = visitColumnDef(ctx.columnDef());
        ColumnPosition columnPosition = null;
        if (ctx.columnPosition() != null) {
            if (ctx.columnPosition().FIRST() != null) {
                columnPosition = ColumnPosition.FIRST;
            } else {
                columnPosition = new ColumnPosition(ctx.columnPosition().position.getText());
            }
        }
        String rollupName = ctx.fromRollup() != null ? ctx.fromRollup().rollup.getText() : null;
        Map<String, String> properties = ctx.properties != null
                ? Maps.newHashMap(visitPropertyClause(ctx.properties))
                : Maps.newHashMap();
        return new ModifyColumnOp(columnDefinition, columnPosition, rollupName, properties);
    }

    @Override
    public AlterTableOp visitReorderColumnsClause(ReorderColumnsClauseContext ctx) {
        List<String> columnsByPos = visitIdentifierList(ctx.identifierList());
        String rollupName = ctx.fromRollup() != null ? ctx.fromRollup().rollup.getText() : null;
        Map<String, String> properties = ctx.properties != null
                ? Maps.newHashMap(visitPropertyClause(ctx.properties))
                : Maps.newHashMap();
        return new ReorderColumnsOp(columnsByPos, rollupName, properties);
    }

    @Override
    public AlterTableOp visitAddPartitionClause(AddPartitionClauseContext ctx) {
        boolean isTempPartition = ctx.TEMPORARY() != null;
        PartitionDefinition partitionDefinition = visitPartitionDef(ctx.partitionDef());
        DistributionDescriptor desc = null;
        int bucketNum = FeConstants.default_bucket_num;
        if (ctx.INTEGER_VALUE() != null) {
            bucketNum = Integer.parseInt(ctx.INTEGER_VALUE().getText());
        }
        if (ctx.HASH() != null) {
            desc = new DistributionDescriptor(true, ctx.autoBucket != null, bucketNum,
                    visitIdentifierList(ctx.hashKeys));
        } else if (ctx.RANDOM() != null) {
            desc = new DistributionDescriptor(false, ctx.autoBucket != null, bucketNum, null);
        }
        Map<String, String> properties = ctx.properties != null
                ? Maps.newHashMap(visitPropertyClause(ctx.properties))
                : Maps.newHashMap();
        return new AddPartitionOp(partitionDefinition, desc, properties, isTempPartition);
    }

    @Override
    public AlterTableOp visitDropPartitionClause(DropPartitionClauseContext ctx) {
        boolean isTempPartition = ctx.TEMPORARY() != null;
        boolean ifExists = ctx.IF() != null;
        boolean forceDrop = ctx.FORCE() != null;
        String partitionName = ctx.partitionName.getText();
        return ctx.indexName != null
                ? new DropPartitionFromIndexOp(ifExists, partitionName, isTempPartition, forceDrop,
                        ctx.indexName.getText())
                : new DropPartitionOp(ifExists, partitionName, isTempPartition, forceDrop);
    }

    @Override
    public AlterTableOp visitModifyPartitionClause(ModifyPartitionClauseContext ctx) {
        boolean isTempPartition = ctx.TEMPORARY() != null;
        Map<String, String> properties = visitPropertyItemList(ctx.partitionProperties);
        if (ctx.ASTERISK() != null) {
            return ModifyPartitionOp.createStarClause(properties, isTempPartition);
        } else {
            List<String> partitions;
            if (ctx.partitionNames != null) {
                partitions = visitIdentifierList(ctx.partitionNames);
            } else {
                partitions = new ArrayList<>();
                partitions.add(ctx.partitionName.getText());
            }
            return new ModifyPartitionOp(partitions, properties, isTempPartition);
        }
    }

    @Override
    public AlterTableOp visitReplacePartitionClause(ReplacePartitionClauseContext ctx) {
        boolean forceReplace = ctx.FORCE() != null;
        PartitionNamesInfo partitionNames = null;
        PartitionNamesInfo tempPartitionNames = null;
        if (ctx.partitions != null) {
            Pair<Boolean, List<String>> partitionSpec = visitPartitionSpec(ctx.partitions);
            partitionNames = new PartitionNamesInfo(partitionSpec.first, partitionSpec.second);
        }
        if (ctx.tempPartitions != null) {
            Pair<Boolean, List<String>> partitionSpec = visitPartitionSpec(ctx.tempPartitions);
            tempPartitionNames = new PartitionNamesInfo(partitionSpec.first, partitionSpec.second);
        }

        Map<String, String> properties = ctx.properties != null ? new HashMap<>(visitPropertyClause(ctx.properties))
                : Maps.newHashMap();
        return new ReplacePartitionOp(partitionNames, tempPartitionNames, forceReplace, properties);
    }

    @Override
    public AlterTableOp visitReplaceTableClause(ReplaceTableClauseContext ctx) {
        String tableName = ctx.name.getText();
        Map<String, String> properties = ctx.properties != null
                ? Maps.newHashMap(visitPropertyClause(ctx.properties))
                : Maps.newHashMap();
        return new ReplaceTableOp(tableName, properties, ctx.FORCE() != null);
    }

    @Override
    public AlterTableOp visitRenameClause(RenameClauseContext ctx) {
        return new RenameTableOp(ctx.newName.getText());
    }

    @Override
    public AlterTableOp visitRenameRollupClause(RenameRollupClauseContext ctx) {
        return new RenameRollupOp(ctx.name.getText(), ctx.newName.getText());
    }

    @Override
    public AlterTableOp visitRenamePartitionClause(RenamePartitionClauseContext ctx) {
        return new RenamePartitionOp(ctx.name.getText(), ctx.newName.getText());
    }

    @Override
    public AlterTableOp visitRenameColumnClause(RenameColumnClauseContext ctx) {
        return new RenameColumnOp(ctx.name.getText(), ctx.newName.getText());
    }

    @Override
    public AlterTableOp visitAddIndexClause(AddIndexClauseContext ctx) {
        IndexDefinition indexDefinition = visitIndexDef(ctx.indexDef());
        return new CreateIndexOp(null, indexDefinition, true);
    }

    @Override
    public Command visitCreateIndex(CreateIndexContext ctx) {
        String indexName = ctx.name.getText();
        boolean ifNotExists = ctx.EXISTS() != null;
        TableNameInfo tableNameInfo = new TableNameInfo(visitMultipartIdentifier(ctx.tableName));
        List<String> indexCols = visitIdentifierList(ctx.identifierList());
        Map<String, String> properties = ctx.properties != null
                ? Maps.newHashMap(visitPropertyClause(ctx.properties))
                : Maps.newHashMap();
        String indexType = null;
        if (ctx.BITMAP() != null) {
            indexType = "BITMAP";
        } else if (ctx.NGRAM_BF() != null) {
            indexType = "NGRAM_BF";
        } else if (ctx.INVERTED() != null) {
            indexType = "INVERTED";
        }
        String comment = ctx.STRING_LITERAL() == null ? "" : stripQuotes(ctx.STRING_LITERAL().getText());
        // change BITMAP index to INVERTED index
        if (Config.enable_create_bitmap_index_as_inverted_index
                && "BITMAP".equalsIgnoreCase(indexType)) {
            indexType = "INVERTED";
        }
        IndexDefinition indexDefinition = new IndexDefinition(indexName, ifNotExists, indexCols, indexType,
                properties, comment);
        List<AlterTableOp> alterTableOps = Lists.newArrayList(new CreateIndexOp(tableNameInfo,
                indexDefinition, false));
        return new AlterTableCommand(tableNameInfo, alterTableOps);
    }

    @Override
    public Command visitBuildIndex(BuildIndexContext ctx) {
        String name = ctx.name.getText();
        TableNameInfo tableName = new TableNameInfo(visitMultipartIdentifier(ctx.tableName));
        PartitionNamesInfo partitionNamesInfo = null;
        if (ctx.partitionSpec() != null) {
            Pair<Boolean, List<String>> partitionSpec = visitPartitionSpec(ctx.partitionSpec());
            partitionNamesInfo = new PartitionNamesInfo(partitionSpec.first, partitionSpec.second);
        }
        List<AlterTableOp> alterTableOps = Lists.newArrayList(new BuildIndexOp(tableName, name, partitionNamesInfo,
                false));
        return new AlterTableCommand(tableName, alterTableOps);
    }

    @Override
    public Command visitDropIndex(DropIndexContext ctx) {
        String name = ctx.name.getText();
        TableNameInfo tableName = new TableNameInfo(visitMultipartIdentifier(ctx.tableName));
        List<AlterTableOp> alterTableOps = Lists
                .newArrayList(new DropIndexOp(name, ctx.EXISTS() != null, tableName, false));
        return new AlterTableCommand(tableName, alterTableOps);
    }

    @Override
    public AlterTableOp visitDropIndexClause(DropIndexClauseContext ctx) {
        return new DropIndexOp(ctx.name.getText(), ctx.EXISTS() != null, null, true);
    }

    @Override
    public AlterTableOp visitEnableFeatureClause(EnableFeatureClauseContext ctx) {
        String featureName = stripQuotes(ctx.STRING_LITERAL().getText());
        Map<String, String> properties = ctx.properties != null
                ? Maps.newHashMap(visitPropertyClause(ctx.properties))
                : Maps.newHashMap();
        return new EnableFeatureOp(featureName, properties);
    }

    @Override
    public AlterTableOp visitModifyDistributionClause(ModifyDistributionClauseContext ctx) {
        int bucketNum = FeConstants.default_bucket_num;
        if (ctx.INTEGER_VALUE() != null) {
            bucketNum = Integer.parseInt(ctx.INTEGER_VALUE().getText());
        }
        DistributionDescriptor desc;
        if (ctx.HASH() != null) {
            desc = new DistributionDescriptor(true, ctx.AUTO() != null, bucketNum,
                    visitIdentifierList(ctx.hashKeys));
        } else if (ctx.RANDOM() != null) {
            desc = new DistributionDescriptor(false, ctx.AUTO() != null, bucketNum, null);
        } else {
            throw new ParseException("distribution can't be empty", ctx);
        }
        return new ModifyDistributionOp(desc);
    }

    @Override
    public AlterTableOp visitModifyTableCommentClause(ModifyTableCommentClauseContext ctx) {
        return new ModifyTableCommentOp(stripQuotes(ctx.STRING_LITERAL().getText()));
    }

    @Override
    public AlterTableOp visitModifyColumnCommentClause(ModifyColumnCommentClauseContext ctx) {
        String columnName = ctx.name.getText();
        String comment = stripQuotes(ctx.STRING_LITERAL().getText());
        return new ModifyColumnCommentOp(columnName, comment);
    }

    @Override
    public AlterTableOp visitModifyEngineClause(ModifyEngineClauseContext ctx) {
        String engineName = ctx.name.getText();
        Map<String, String> properties = ctx.properties != null
                ? Maps.newHashMap(visitPropertyClause(ctx.properties))
                : Maps.newHashMap();
        return new ModifyEngineOp(engineName, properties);
    }

    @Override
    public AlterTableOp visitAlterMultiPartitionClause(AlterMultiPartitionClauseContext ctx) {
        boolean isTempPartition = ctx.TEMPORARY() != null;
        List<Expression> from = visitPartitionValueList(ctx.from);
        List<Expression> to = visitPartitionValueList(ctx.to);
        int num = Integer.parseInt(ctx.INTEGER_VALUE().getText());
        String unitString = ctx.unit != null ? ctx.unit.getText() : null;
        Map<String, String> properties = ctx.properties != null
                ? Maps.newHashMap(visitPropertyClause(ctx.properties))
                : Maps.newHashMap();
        return new AlterMultiPartitionOp(from, to, num, unitString, properties, isTempPartition);
    }

    @Override
    public AlterTableOp visitAddRollupClause(DorisParser.AddRollupClauseContext ctx) {
        String rollupName = ctx.rollupName.getText();
        List<String> columnNames = visitIdentifierList(ctx.columns);
        List<String> dupKeys = ctx.dupKeys != null ? visitIdentifierList(ctx.dupKeys) : null;
        String baseRollupName = ctx.fromRollup() != null ? ctx.fromRollup().rollup.getText() : null;
        Map<String, String> properties = ctx.properties != null
                ? Maps.newHashMap(visitPropertyClause(ctx.properties))
                : Maps.newHashMap();
        return new AddRollupOp(rollupName, columnNames, dupKeys, baseRollupName, properties);
    }

    @Override
    public AlterTableOp visitDropRollupClause(DorisParser.DropRollupClauseContext ctx) {
        String rollupName = ctx.rollupName.getText();
        Map<String, String> properties = ctx.properties != null
                ? Maps.newHashMap(visitPropertyClause(ctx.properties))
                : Maps.newHashMap();
        return new DropRollupOp(rollupName, properties);
    }

    @Override
    public LogicalPlan visitShowVariables(ShowVariablesContext ctx) {
        SetType statementScope = visitStatementScope(ctx.statementScope());
        if (ctx.wildWhere() != null) {
            if (ctx.wildWhere().LIKE() != null) {
                return new ShowVariablesCommand(statementScope,
                        stripQuotes(ctx.wildWhere().STRING_LITERAL().getText()));
            } else {
                StringBuilder sb = new StringBuilder();
                sb.append("SELECT `VARIABLE_NAME` AS `Variable_name`, `VARIABLE_VALUE` AS `Value` FROM ");
                sb.append("`").append(InternalCatalog.INTERNAL_CATALOG_NAME).append("`");
                sb.append(".");
                sb.append("`").append(InfoSchemaDb.DATABASE_NAME).append("`");
                sb.append(".");
                if (statementScope == SetType.GLOBAL) {
                    sb.append("`global_variables` ");
                } else {
                    sb.append("`session_variables` ");
                }
                sb.append(getOriginSql(ctx.wildWhere()));
                return new NereidsParser().parseSingle(sb.toString());
            }
        } else {
            return new ShowVariablesCommand(statementScope, null);
        }
    }

    @Override
    public LogicalPlan visitInstallPlugin(InstallPluginContext ctx) {
        String source = visitIdentifierOrText(ctx.identifierOrText());
        Map<String, String> properties = visitPropertyClause(ctx.propertyClause()) == null ? Maps.newHashMap()
                : visitPropertyClause(ctx.propertyClause());

        return new InstallPluginCommand(source, properties);
    }

    private Expression getWildWhere(DorisParser.WildWhereContext ctx) {
        if (ctx.LIKE() != null) {
            String pattern = stripQuotes(ctx.STRING_LITERAL().getText());
            return new Like(new UnboundSlot("ProcedureName"), new StringLiteral(pattern));
        } else if (ctx.WHERE() != null) {
            return getExpression(ctx.expression());
        } else {
            throw new AnalysisException("Wild where should contain like or where " + ctx.getText());
        }
    }

    @Override
    public ShowViewCommand visitShowView(ShowViewContext ctx) {
        List<String> tableNameParts = visitMultipartIdentifier(ctx.tableName);
        String databaseName = null;
        if (ctx.database != null) {
            databaseName = stripQuotes(ctx.database.getText());
        }
        return new ShowViewCommand(databaseName, new TableNameInfo(tableNameParts));
    }

    @Override
    public LogicalPlan visitShowBackends(ShowBackendsContext ctx) {
        return new ShowBackendsCommand();
    }

    @Override
    public LogicalPlan visitShowBackup(ShowBackupContext ctx) {
        String dbName = null;
        Expression wildWhere = null;
        if (ctx.database != null) {
            dbName = ctx.database.getText();
        }
        if (ctx.wildWhere() != null) {
            wildWhere = getWildWhere(ctx.wildWhere());
        }
        return new ShowBackupCommand(dbName, wildWhere);
    }

    @Override
    public LogicalPlan visitShowPlugins(ShowPluginsContext ctx) {
        return new ShowPluginsCommand();
    }

    @Override
    public LogicalPlan visitShowSmallFiles(ShowSmallFilesContext ctx) {
        String dbName = null;
        if (ctx.database != null) {
            List<String> nameParts = visitMultipartIdentifier(ctx.database);
            dbName = nameParts.get(0); // only one entry possible
        }
        return new ShowSmallFilesCommand(dbName);
    }

    @Override
    public LogicalPlan visitShowSnapshot(ShowSnapshotContext ctx) {
        String repoName = null;
        Expression wildWhere = null;
        if (ctx.wildWhere() != null) {
            wildWhere = getWildWhere(ctx.wildWhere());
        }
        if (ctx.repo != null) {
            repoName = ctx.repo.getText();
        }
        return new ShowSnapshotCommand(repoName, wildWhere);
    }

    @Override
    public LogicalPlan visitShowSqlBlockRule(ShowSqlBlockRuleContext ctx) {
        String ruleName = null;
        if (ctx.ruleName != null) {
            ruleName = ctx.ruleName.getText();
        }
        return new ShowSqlBlockRuleCommand(ruleName);
    }

    @Override
    public LogicalPlan visitShowTriggers(ShowTriggersContext ctx) {
        return new ShowTriggersCommand();
    }

    @Override
    public LogicalPlan visitShowTrash(ShowTrashContext ctx) {
        if (ctx.ON() != null) {
            String backend = stripQuotes(ctx.STRING_LITERAL().getText());
            new ShowTrashCommand(backend);
        } else {
            return new ShowTrashCommand();
        }
        return new ShowTrashCommand();
    }

    @Override
    public LogicalPlan visitAdminCleanTrash(DorisParser.AdminCleanTrashContext ctx) {
        if (ctx.ON() != null) {
            List<String> backendsQuery = Lists.newArrayList();
            ctx.backends.forEach(backend -> backendsQuery.add(stripQuotes(backend.getText())));
            return new AdminCleanTrashCommand(backendsQuery);
        }
        return new AdminCleanTrashCommand();
    }

    @Override
    public LogicalPlan visitAdminShowReplicaStatus(AdminShowReplicaStatusContext ctx) {
        Expression where = null;
        if (ctx.WHERE() != null) {
            StringLiteral left = new StringLiteral(stripQuotes(ctx.STATUS().toString()));
            StringLiteral right = new StringLiteral(stripQuotes(ctx.STRING_LITERAL().getText()));
            if (ctx.NEQ() != null) {
                where = new Not(new EqualTo(left, right));
            } else {
                where = new EqualTo(left, right);
            }
        }
        TableRefInfo tableRefInfo = visitBaseTableRefContext(ctx.baseTableRef());
        return new AdminShowReplicaStatusCommand(tableRefInfo, where);
    }

    @Override
    public LogicalPlan visitShowRepositories(ShowRepositoriesContext ctx) {
        return new ShowRepositoriesCommand();
    }

    @Override
    public LogicalPlan visitShowResources(ShowResourcesContext ctx) {
        Expression wildWhere = null;
        List<OrderKey> orderKeys = null;
        String likePattern = null;
        long limit = -1L;
        long offset = 0L;
        if (ctx.sortClause() != null) {
            orderKeys = visit(ctx.sortClause().sortItem(), OrderKey.class);
        }
        if (ctx.wildWhere() != null) {
            wildWhere = getWildWhere(ctx.wildWhere());
            if (ctx.wildWhere().LIKE() != null) {
                likePattern = stripQuotes(ctx.wildWhere().STRING_LITERAL().getText());
            } else {
                wildWhere = (Expression) ctx.wildWhere().expression().accept(this);
            }
        }
        if (ctx.limitClause() != null) {
            limit = ctx.limitClause().limit != null
                    ? Long.parseLong(ctx.limitClause().limit.getText())
                    : 0;
            if (limit < 0) {
                throw new ParseException("Limit requires non-negative number", ctx.limitClause());
            }
            offset = ctx.limitClause().offset != null
                    ? Long.parseLong(ctx.limitClause().offset.getText())
                    : 0;
            if (offset < 0) {
                throw new ParseException("Offset requires non-negative number", ctx.limitClause());
            }
        }
        return new ShowResourcesCommand(wildWhere, likePattern, orderKeys, limit, offset);
    }

    @Override
    public LogicalPlan visitShowRestore(ShowRestoreContext ctx) {
        String dbName = null;
        Expression wildWhere = null;
        if (ctx.database != null) {
            dbName = ctx.database.getText();
        }
        if (ctx.wildWhere() != null) {
            wildWhere = getWildWhere(ctx.wildWhere());
        }
        return new ShowRestoreCommand(dbName, wildWhere, ctx.BRIEF() != null);
    }

    @Override
    public LogicalPlan visitAlterDatabaseProperties(AlterDatabasePropertiesContext ctx) {
        String dbName = Optional.ofNullable(ctx.name)
                .map(ParserRuleContext::getText)
                .filter(s -> !s.isEmpty())
                .orElseThrow(() -> new ParseException("Database name is empty or cannot be an empty string"));
        Map<String, String> properties = ctx.propertyItemList() != null
                ? Maps.newHashMap(visitPropertyItemList(ctx.propertyItemList()))
                : Maps.newHashMap();

        return new AlterDatabasePropertiesCommand(dbName, properties);
    }

    @Override
    public LogicalPlan visitShowRoles(ShowRolesContext ctx) {
        return new ShowRolesCommand();
    }

    @Override
    public LogicalPlan visitShowProc(ShowProcContext ctx) {
        String path = stripQuotes(ctx.path.getText());
        return new ShowProcCommand(path);
    }

    private TableScanParams visitOptScanParamsContex(OptScanParamsContext ctx) {
        if (ctx != null) {
            Map<String, String> map = visitPropertyItemList(ctx.properties);
            return new TableScanParams(ctx.funcName.getText(), map);
        }
        return null;
    }

    private TableSnapshot visitTableSnapshotContext(TableSnapshotContext ctx) {
        if (ctx != null) {
            if (ctx.TIME() != null) {
                return new TableSnapshot(stripQuotes(ctx.time.getText()));
            } else {
                return new TableSnapshot(Long.parseLong(ctx.version.getText()));
            }
        }
        return null;
    }

    private List<String> visitRelationHintContext(RelationHintContext ctx) {
        final List<String> relationHints;
        if (ctx != null) {
            relationHints = typedVisit(ctx);
        } else {
            relationHints = ImmutableList.of();
        }
        return relationHints;
    }

    private PartitionNamesInfo visitSpecifiedPartitionContext(SpecifiedPartitionContext ctx) {
        if (ctx != null) {
            List<String> partitions = new ArrayList<>();
            boolean isTempPart = ctx.TEMPORARY() != null;
            if (ctx.identifier() != null) {
                partitions.add(ctx.identifier().getText());
            } else {
                partitions.addAll(visitIdentifierList(ctx.identifierList()));
            }
            return new PartitionNamesInfo(isTempPart, partitions);
        }
        return null;
    }

    private List<Long> visitTabletListContext(TabletListContext ctx) {
        List<Long> tabletIdList = new ArrayList<>();
        if (ctx != null && ctx.tabletIdList != null) {
            ctx.tabletIdList.stream().forEach(tabletToken -> {
                tabletIdList.add(Long.parseLong(tabletToken.getText()));
            });
        }
        return tabletIdList;
    }

    private TableRefInfo visitBaseTableRefContext(BaseTableRefContext ctx) {
        List<String> nameParts = visitMultipartIdentifier(ctx.multipartIdentifier());
        TableScanParams scanParams = visitOptScanParamsContex(ctx.optScanParams());
        TableSnapshot tableSnapShot = visitTableSnapshotContext(ctx.tableSnapshot());
        PartitionNamesInfo partitionNameInfo = visitSpecifiedPartitionContext(ctx.specifiedPartition());
        List<Long> tabletIdList = visitTabletListContext(ctx.tabletList());

        String tableAlias = null;
        if (ctx.tableAlias().strictIdentifier() != null) {
            tableAlias = ctx.tableAlias().getText();
        }
        TableSample tableSample = ctx.sample() == null ? null : (TableSample) visit(ctx.sample());
        List<String> hints = visitRelationHintContext(ctx.relationHint());
        return new TableRefInfo(new TableNameInfo(nameParts), scanParams, tableSnapShot, partitionNameInfo,
                                    tabletIdList, tableAlias, tableSample, hints);
    }

    @Override
    public LogicalPlan visitShowReplicaDistribution(ShowReplicaDistributionContext ctx) {
        TableRefInfo tableRefInfo = visitBaseTableRefContext(ctx.baseTableRef());
        return new ShowReplicaDistributionCommand(tableRefInfo);
    }

    @Override
    public LogicalPlan visitAdminShowReplicaDistribution(AdminShowReplicaDistributionContext ctx) {
        TableRefInfo tableRefInfo = visitBaseTableRefContext(ctx.baseTableRef());
        return new ShowReplicaDistributionCommand(tableRefInfo);
    }

    @Override
    public LogicalPlan visitShowCreateCatalog(ShowCreateCatalogContext ctx) {
        return new ShowCreateCatalogCommand(ctx.identifier().getText());
    }

    @Override
    public LogicalPlan visitShowCatalog(DorisParser.ShowCatalogContext ctx) {
        return new ShowCatalogCommand(ctx.identifier().getText(), null);
    }

    @Override
    public LogicalPlan visitShowCatalogs(DorisParser.ShowCatalogsContext ctx) {
        String wild = null;
        if (ctx.wildWhere() != null) {
            if (ctx.wildWhere().LIKE() != null) {
                wild = stripQuotes(ctx.wildWhere().STRING_LITERAL().getText());
            } else if (ctx.wildWhere().WHERE() != null) {
                wild = ctx.wildWhere().expression().getText();
            }
        }
        return new ShowCatalogCommand(null, wild);
    }

    @Override
    public LogicalPlan visitShowCatalogRecycleBin(ShowCatalogRecycleBinContext ctx) {
        Expression whereClause = null;
        if (ctx.WHERE() != null) {
            whereClause = getExpression(ctx.expression());
        }
        return new ShowCatalogRecycleBinCommand(whereClause);
    }

    @Override
    public LogicalPlan visitShowStorageEngines(ShowStorageEnginesContext ctx) {
        return new ShowStorageEnginesCommand();
    }

    @Override
    public LogicalPlan visitAdminRebalanceDisk(AdminRebalanceDiskContext ctx) {
        if (ctx.ON() != null) {
            List<String> backendList = Lists.newArrayList();
            ctx.backends.forEach(backend -> backendList.add(stripQuotes(backend.getText())));
            return new AdminRebalanceDiskCommand(backendList);
        }
        return new AdminRebalanceDiskCommand();
    }

    @Override
    public LogicalPlan visitAdminCancelRebalanceDisk(AdminCancelRebalanceDiskContext ctx) {
        if (ctx.ON() != null) {
            List<String> backendList = Lists.newArrayList();
            ctx.backends.forEach(backend -> backendList.add(stripQuotes(backend.getText())));
            return new AdminCancelRebalanceDiskCommand(backendList);
        }
        return new AdminCancelRebalanceDiskCommand();
    }

    @Override
    public LogicalPlan visitShowDiagnoseTablet(ShowDiagnoseTabletContext ctx) {
        long tabletId = Long.parseLong(ctx.INTEGER_VALUE().getText());
        return new ShowDiagnoseTabletCommand(tabletId);
    }

    @Override
    public LogicalPlan visitAdminDiagnoseTablet(AdminDiagnoseTabletContext ctx) {
        long tabletId = Long.parseLong(ctx.INTEGER_VALUE().getText());
        return new ShowDiagnoseTabletCommand(tabletId);
    }

    @Override
    public LogicalPlan visitShowCreateTable(ShowCreateTableContext ctx) {
        List<String> nameParts = visitMultipartIdentifier(ctx.name);
        return new ShowCreateTableCommand(new TableNameInfo(nameParts), ctx.BRIEF() != null);
    }

    @Override
    public LogicalPlan visitShowCreateView(ShowCreateViewContext ctx) {
        List<String> nameParts = visitMultipartIdentifier(ctx.name);
        return new ShowCreateViewCommand(new TableNameInfo(nameParts));
    }

    @Override
    public LogicalPlan visitShowCreateMaterializedView(ShowCreateMaterializedViewContext ctx) {
        List<String> nameParts = visitMultipartIdentifier(ctx.tableName);
        return new ShowCreateMaterializedViewCommand(stripQuotes(ctx.mvName.getText()), new TableNameInfo(nameParts));
    }

    @Override
    public LogicalPlan visitAlterWorkloadGroup(AlterWorkloadGroupContext ctx) {
        String cgName = ctx.computeGroup == null ? "" : stripQuotes(ctx.computeGroup.getText());
        Map<String, String> properties = ctx.propertyClause() != null
                        ? Maps.newHashMap(visitPropertyClause(ctx.propertyClause())) : Maps.newHashMap();
        return new AlterWorkloadGroupCommand(cgName, ctx.name.getText(), properties);
    }

    @Override
    public LogicalPlan visitAlterWorkloadPolicy(AlterWorkloadPolicyContext ctx) {
        Map<String, String> properties = ctx.propertyClause() != null
                        ? Maps.newHashMap(visitPropertyClause(ctx.propertyClause())) : Maps.newHashMap();
        return new AlterWorkloadPolicyCommand(ctx.name.getText(), properties);
    }

    @Override
    public LogicalPlan visitAlterRole(AlterRoleContext ctx) {
        String comment = visitCommentSpec(ctx.commentSpec());
        return new AlterRoleCommand(ctx.role.getText(), comment);
    }

    @Override
    public LogicalPlan visitShowDatabaseId(ShowDatabaseIdContext ctx) {
        long dbId = (ctx.databaseId != null) ? Long.parseLong(ctx.databaseId.getText()) : -1;
        return new ShowDatabaseIdCommand(dbId);
    }

    public LogicalPlan visitCreateRole(CreateRoleContext ctx) {
        String roleName = stripQuotes(ctx.name.getText());
        String comment = ctx.STRING_LITERAL() == null ? "" : LogicalPlanBuilderAssistant.escapeBackSlash(
                ctx.STRING_LITERAL().getText().substring(1, ctx.STRING_LITERAL().getText().length() - 1));
        return new CreateRoleCommand(ctx.EXISTS() != null, roleName, comment);
    }

    @Override
    public LogicalPlan visitCreateFile(CreateFileContext ctx) {
        String dbName = null;
        if (ctx.database != null) {
            dbName = ctx.database.getText();
        }
        Map<String, String> properties = ctx.propertyClause() != null
                                    ? Maps.newHashMap(visitPropertyClause(ctx.propertyClause())) : Maps.newHashMap();
        return new CreateFileCommand(stripQuotes(ctx.name.getText()), dbName, properties);
    }

    @Override
    public LogicalPlan visitShowCharset(ShowCharsetContext ctx) {
        return new ShowCharsetCommand();
    }

    @Override
    public LogicalPlan visitAdminSetTableStatus(AdminSetTableStatusContext ctx) {
        List<String> dbTblNameParts = visitMultipartIdentifier(ctx.name);
        Map<String, String> properties = ctx.propertyClause() != null
                        ? Maps.newHashMap(visitPropertyClause(ctx.propertyClause())) : Maps.newHashMap();
        return new AdminSetTableStatusCommand(new TableNameInfo(dbTblNameParts), properties);
    }

    @Override
    public LogicalPlan visitShowFrontends(ShowFrontendsContext ctx) {
        String detail = (ctx.name != null) ? ctx.name.getText() : null;
        return new ShowFrontendsCommand(detail);
    }

    @Override
    public LogicalPlan visitShowFunctions(ShowFunctionsContext ctx) {
        String dbName = null;
        if (ctx.database != null) {
            List<String> nameParts = visitMultipartIdentifier(ctx.database);
            if (nameParts.size() == 1) {
                dbName = nameParts.get(0);
            } else if (nameParts.size() == 2) {
                dbName = nameParts.get(1);
            } else {
                throw new AnalysisException("nameParts in analyze database should be [ctl.]db");
            }
        }

        boolean isVerbose = ctx.FULL() != null;
        boolean isBuiltin = ctx.BUILTIN() != null;

        String wild = null;
        if (ctx.STRING_LITERAL() != null) {
            wild = stripQuotes(ctx.STRING_LITERAL().getText());
        }
        return new ShowFunctionsCommand(dbName, isBuiltin, isVerbose, wild);
    }

    @Override
    public LogicalPlan visitShowGlobalFunctions(ShowGlobalFunctionsContext ctx) {
        boolean isVerbose = ctx.FULL() != null;

        String wild = null;
        if (ctx.STRING_LITERAL() != null) {
            wild = stripQuotes(ctx.STRING_LITERAL().getText());
        }
        return new ShowFunctionsCommand(isVerbose, wild, true);
    }

    @Override
    public LogicalPlan visitShowCreateDatabase(ShowCreateDatabaseContext ctx) {
        List<String> nameParts = visitMultipartIdentifier(ctx.name);
        String databaseName = "";
        String catalogName = "";
        if (nameParts.size() == 2) {
            // The identifier is in the form "internalcatalog.databasename"
            catalogName = nameParts.get(0);
            databaseName = nameParts.get(1);
        } else if (nameParts.size() == 1) {
            // The identifier is in the form "databasename"
            databaseName = nameParts.get(0);
        }

        return new ShowCreateDatabaseCommand(new DbName(catalogName, databaseName));
    }

    @Override
    public LogicalPlan visitCleanAllProfile(CleanAllProfileContext ctx) {
        return new CleanAllProfileCommand();
    }

    @Override
    public Object visitCleanLabel(CleanLabelContext ctx) {
        String label = ctx.label == null ? null : ctx.label.getText();
        IdentifierContext database = ctx.database;
        return new CleanLabelCommand(stripQuotes(database.getText()), label);
    }

    @Override
    public LogicalPlan visitShowWhitelist(ShowWhitelistContext ctx) {
        return new ShowWhiteListCommand();
    }

    @Override
    public LogicalPlan visitShowUserProperties(ShowUserPropertiesContext ctx) {
        String user = ctx.user != null ? stripQuotes(ctx.user.getText()) : null;
        String pattern = null;
        if (ctx.LIKE() != null) {
            pattern = stripQuotes(ctx.STRING_LITERAL().getText());
        }
        return new ShowUserPropertyCommand(user, pattern, false);
    }

    @Override
    public LogicalPlan visitShowAllProperties(ShowAllPropertiesContext ctx) {
        String pattern = null;
        if (ctx.LIKE() != null) {
            pattern = stripQuotes(ctx.STRING_LITERAL().getText());
        }
        return new ShowUserPropertyCommand(null, pattern, true);
    }

    @Override
    public LogicalPlan visitAlterCatalogComment(AlterCatalogCommentContext ctx) {
        String catalogName = stripQuotes(ctx.name.getText());
        String comment = stripQuotes(ctx.comment.getText());
        return new AlterCatalogCommentCommand(catalogName, comment);
    }

    @Override
    public LogicalPlan visitAlterDatabaseRename(AlterDatabaseRenameContext ctx) {
        String dbName = Optional.ofNullable(ctx.name)
                .map(ParserRuleContext::getText)
                .filter(s -> !s.isEmpty())
                .orElseThrow(() -> new ParseException("Database name is empty or cannot be an empty string"));
        String newDbName = Optional.ofNullable(ctx.newName)
                .map(ParserRuleContext::getText)
                .filter(s -> !s.isEmpty())
                .orElseThrow(() -> new ParseException("New Database name is empty or cannot be an empty string"));
        return new AlterDatabaseRenameCommand(dbName, newDbName);
    }

    @Override
    public LogicalPlan visitShowDynamicPartition(ShowDynamicPartitionContext ctx) {
        String dbName = null;
        if (ctx.database != null) {
            List<String> nameParts = visitMultipartIdentifier(ctx.database);
            dbName = nameParts.get(0); // only one entry possible
        }
        return new ShowDynamicPartitionCommand(dbName);
    }

    @Override
    public LogicalPlan visitCreateCatalog(CreateCatalogContext ctx) {
        String catalogName = ctx.catalogName.getText();
        boolean ifNotExists = ctx.IF() != null;
        String resourceName = ctx.resourceName == null ? null : (ctx.resourceName.getText());
        String comment = ctx.STRING_LITERAL() == null ? null : stripQuotes(ctx.STRING_LITERAL().getText());
        Map<String, String> properties = ctx.propertyClause() != null
                                    ? Maps.newHashMap(visitPropertyClause(ctx.propertyClause())) : Maps.newHashMap();

        return new CreateCatalogCommand(catalogName, ifNotExists, resourceName, comment, properties);
    }

    @Override
    public LogicalPlan visitShowStages(ShowStagesContext ctx) {
        return new ShowStagesCommand();
    }

    @Override
    public LogicalPlan visitRecoverDatabase(RecoverDatabaseContext ctx) {
        String dbName = ctx.name.getText();
        long dbId = (ctx.id != null) ? Long.parseLong(ctx.id.getText()) : -1;
        String newDbName = (ctx.alias != null) ? ctx.alias.getText() : null;
        return new RecoverDatabaseCommand(dbName, dbId, newDbName);
    }

    @Override
    public LogicalPlan visitShowWarningErrors(ShowWarningErrorsContext ctx) {
        boolean isWarning = ctx.WARNINGS() != null;

        // Extract the limit value if present
        long limit = 0;
        Optional<LimitClauseContext> limitCtx = Optional.ofNullable(ctx.limitClause());
        if (ctx.limitClause() != null) {
            limit = Long.parseLong(limitCtx.get().limit.getText());
            if (limit < 0) {
                throw new ParseException("Limit requires non-negative number", limitCtx.get());
            }
        }
        return new ShowWarningErrorsCommand(isWarning, limit);
    }

    @Override
    public LogicalPlan visitAlterCatalogProperties(AlterCatalogPropertiesContext ctx) {
        String catalogName = stripQuotes(ctx.name.getText());
        Map<String, String> properties = visitPropertyItemList(ctx.propertyItemList());
        return new AlterCatalogPropertiesCommand(catalogName, properties);
    }

    @Override
    public RecoverTableCommand visitRecoverTable(RecoverTableContext ctx) {
        List<String> dbTblNameParts = visitMultipartIdentifier(ctx.name);
        String newTableName = (ctx.alias != null) ? ctx.alias.getText() : null;
        long tableId = (ctx.id != null) ? Long.parseLong(ctx.id.getText()) : -1;
        return new RecoverTableCommand(new TableNameInfo(dbTblNameParts), tableId, newTableName);
    }

    @Override
    public RecoverPartitionCommand visitRecoverPartition(RecoverPartitionContext ctx) {
        String partitionName = ctx.name.getText();
        String newPartitionName = (ctx.alias != null) ? ctx.alias.getText() : null;
        long partitionId = (ctx.id != null) ? Long.parseLong(ctx.id.getText()) : -1;
        List<String> dbTblNameParts = visitMultipartIdentifier(ctx.tableName);
        return new RecoverPartitionCommand(new TableNameInfo(dbTblNameParts),
                                            partitionName, partitionId, newPartitionName);
    }

    @Override

    public LogicalPlan visitShowBroker(ShowBrokerContext ctx) {
        return new ShowBrokerCommand();
    }

    @Override
    public LogicalPlan visitDropRole(DropRoleContext ctx) {
        String roleName = stripQuotes(ctx.name.getText());
        return new DropRoleCommand(roleName, ctx.EXISTS() != null);
    }

    @Override
    public LogicalPlan visitDropTable(DropTableContext ctx) {
        String ctlName = null;
        String dbName = null;
        String tableName = null;
        List<String> nameParts = visitMultipartIdentifier(ctx.name);
        if (nameParts.size() == 1) {
            tableName = nameParts.get(0);
        } else if (nameParts.size() == 2) {
            dbName = nameParts.get(0);
            tableName = nameParts.get(1);
        } else if (nameParts.size() == 3) {
            ctlName = nameParts.get(0);
            dbName = nameParts.get(1);
            tableName = nameParts.get(2);
        } else {
            throw new AnalysisException("nameParts in create table should be [ctl.][db.]tbl");
        }

        boolean ifExists = ctx.EXISTS() != null;
        boolean forceDrop = ctx.FORCE() != null;
        TableNameInfo tblNameInfo = new TableNameInfo(ctlName, dbName, tableName);
        return new DropTableCommand(ifExists, tblNameInfo, forceDrop);
    }

    @Override
    public LogicalPlan visitDropCatalog(DropCatalogContext ctx) {
        String catalogName = stripQuotes(ctx.name.getText());
        boolean ifExists = ctx.EXISTS() != null;
        return new DropCatalogCommand(catalogName, ifExists);
    }

    @Override
    public LogicalPlan visitCreateEncryptkey(CreateEncryptkeyContext ctx) {
        List<String> nameParts = visitMultipartIdentifier(ctx.multipartIdentifier());
        return new CreateEncryptkeyCommand(new EncryptKeyName(nameParts), ctx.EXISTS() != null,
                                            stripQuotes(ctx.STRING_LITERAL().getText()));
    }

    @Override
    public LogicalPlan visitAlterCatalogRename(AlterCatalogRenameContext ctx) {
        String catalogName = stripQuotes(ctx.name.getText());
        String newName = stripQuotes(ctx.newName.getText());
        return new AlterCatalogRenameCommand(catalogName, newName);
    }

    @Override
    public LogicalPlan visitDropStoragePolicy(DropStoragePolicyContext ctx) {
        String policyName = ctx.name.getText();
        boolean ifExists = ctx.EXISTS() != null;
        return new DropStoragePolicyCommand(policyName, ifExists);
    }

    @Override
    public LogicalPlan visitDropEncryptkey(DropEncryptkeyContext ctx) {
        List<String> nameParts = visitMultipartIdentifier(ctx.name);
        return new DropEncryptkeyCommand(new EncryptKeyName(nameParts), ctx.EXISTS() != null);
    }

    @Override
    public LogicalPlan visitCreateWorkloadGroup(CreateWorkloadGroupContext ctx) {
        String workloadGroupName = stripQuotes(ctx.name.getText());
        String cgName = ctx.computeGroup == null ? "" : stripQuotes(ctx.computeGroup.getText());
        boolean ifNotExists = ctx.EXISTS() != null;
        Map<String, String> properties = ctx.propertyClause() != null
                                    ? Maps.newHashMap(visitPropertyClause(ctx.propertyClause())) : Maps.newHashMap();
        return new CreateWorkloadGroupCommand(cgName, workloadGroupName, ifNotExists, properties);
    }

    @Override
    public LogicalPlan visitShowSyncJob(ShowSyncJobContext ctx) {
        String databaseName = null;
        if (ctx.multipartIdentifier() != null) {
            List<String> databaseParts = visitMultipartIdentifier(ctx.multipartIdentifier());
            databaseName = databaseParts.get(0);
        }
        return new ShowSyncJobCommand(databaseName);
    }

    @Override
    public LogicalPlan visitShowColumns(ShowColumnsContext ctx) {
        boolean isFull = ctx.FULL() != null;
        List<String> nameParts = visitMultipartIdentifier(ctx.tableName);
        String databaseName = ctx.database != null ? ctx.database.getText() : null;
        String likePattern = null;
        Expression expr = null;
        if (ctx.wildWhere() != null) {
            if (ctx.wildWhere().LIKE() != null) {
                likePattern = stripQuotes(ctx.wildWhere().STRING_LITERAL().getText());
            } else {
                expr = (Expression) ctx.wildWhere().expression().accept(this);
            }
        }

        return new ShowColumnsCommand(isFull, new TableNameInfo(nameParts), databaseName, likePattern, expr);
    }

    @Override
    public LogicalPlan visitDropFile(DropFileContext ctx) {
        String dbName = null;
        if (ctx.database != null) {
            dbName = ctx.database.getText();
        }
        Map<String, String> properties = ctx.propertyClause() != null
                                    ? Maps.newHashMap(visitPropertyClause(ctx.propertyClause())) : Maps.newHashMap();
        return new DropFileCommand(stripQuotes(ctx.name.getText()), dbName, properties);
    }

    @Override
    public LogicalPlan visitDropRepository(DropRepositoryContext ctx) {
        return new DropRepositoryCommand(stripQuotes(ctx.name.getText()));
    }

    @Override
    public LogicalPlan visitDropSqlBlockRule(DropSqlBlockRuleContext ctx) {
        return new DropSqlBlockRuleCommand(visitIdentifierSeq(ctx.identifierSeq()), ctx.EXISTS() != null);
    }

    @Override
    public LogicalPlan visitDropUser(DropUserContext ctx) {
        UserIdentity userIdent = visitUserIdentify(ctx.userIdentify());
        return new DropUserCommand(userIdent, ctx.EXISTS() != null);
    }

    @Override
    public LogicalPlan visitDropWorkloadGroup(DropWorkloadGroupContext ctx) {
        String cgName = ctx.computeGroup == null ? "" : stripQuotes(ctx.computeGroup.getText());
        return new DropWorkloadGroupCommand(cgName, ctx.name.getText(), ctx.EXISTS() != null);
    }

    @Override
    public LogicalPlan visitDropWorkloadPolicy(DropWorkloadPolicyContext ctx) {
        return new DropWorkloadPolicyCommand(ctx.name.getText(), ctx.EXISTS() != null);
    }

    @Override
    public LogicalPlan visitShowTableId(ShowTableIdContext ctx) {
        long tableId = -1;
        if (ctx.tableId != null) {
            tableId = Long.parseLong(ctx.tableId.getText());
        }
        return new ShowTableIdCommand(tableId);
    }

    @Override
    public LogicalPlan visitShowProcessList(ShowProcessListContext ctx) {
        return new ShowProcessListCommand(ctx.FULL() != null);
    }

    @Override
    public LogicalPlan visitHelp(HelpContext ctx) {
        String mark = ctx.mark.getText();
        return new HelpCommand(mark);
    }

    @Override
    public LogicalPlan visitSync(SyncContext ctx) {
        return new SyncCommand();
    }

    @Override
    public LogicalPlan visitShowDelete(ShowDeleteContext ctx) {
        String dbName = null;
        if (ctx.database != null) {
            List<String> nameParts = visitMultipartIdentifier(ctx.database);
            dbName = nameParts.get(0); // only one entry possible
        }
        return new ShowDeleteCommand(dbName);
    }

    @Override
    public LogicalPlan visitShowStoragePolicy(ShowStoragePolicyContext ctx) {
        String policyName = null;
        if (ctx.identifierOrText() != null) {
            policyName = stripQuotes(ctx.identifierOrText().getText());
        }
        return new ShowStoragePolicyCommand(policyName, ctx.USING() != null);
    }

    @Override
    public LogicalPlan visitShowPrivileges(ShowPrivilegesContext ctx) {
        return new ShowPrivilegesCommand();
    }

    @Override
    public LogicalPlan visitShowTabletsBelong(ShowTabletsBelongContext ctx) {
        List<Long> tabletIdLists = new ArrayList<>();
        ctx.tabletIds.stream().forEach(tabletToken -> {
            tabletIdLists.add(Long.parseLong(tabletToken.getText()));
        });
        return new ShowTabletsBelongCommand(tabletIdLists);
    }

    @Override
    public LogicalPlan visitShowCollation(ShowCollationContext ctx) {
        String wild = null;
        if (ctx.wildWhere() != null) {
            if (ctx.wildWhere().LIKE() != null) {
                wild = stripQuotes(ctx.wildWhere().STRING_LITERAL().getText());
            } else if (ctx.wildWhere().WHERE() != null) {
                wild = ctx.wildWhere().expression().getText();
            }
        }
        return new ShowCollationCommand(wild);
    }

    @Override
    public LogicalPlan visitAdminCheckTablets(AdminCheckTabletsContext ctx) {
        List<Long> tabletIdLists = new ArrayList<>();
        if (ctx.tabletList() != null) {
            ctx.tabletList().tabletIdList.stream().forEach(tabletToken -> {
                tabletIdLists.add(Long.parseLong(tabletToken.getText()));
            });
        }
        Map<String, String> properties = ctx.properties != null
                ? Maps.newHashMap(visitPropertyClause(ctx.properties))
                : Maps.newHashMap();
        return new AdminCheckTabletsCommand(tabletIdLists, properties);
    }

    @Override
    public LogicalPlan visitShowWarningErrorCount(ShowWarningErrorCountContext ctx) {
        boolean isWarning = ctx.WARNINGS() != null;
        return new ShowWarningErrorCountCommand(isWarning);
    }

    @Override
    public LogicalPlan visitShowStatus(ShowStatusContext ctx) {
        String scope = visitStatementScope(ctx.statementScope()).name();
        return new ShowStatusCommand(scope);
    }

    @Override
    public LogicalPlan visitShowDataSkew(ShowDataSkewContext ctx) {
        TableRefInfo tableRefInfo = visitBaseTableRefContext(ctx.baseTableRef());
        return new ShowDataSkewCommand(tableRefInfo);
    }

    @Override
    public LogicalPlan visitShowData(DorisParser.ShowDataContext ctx) {
        TableNameInfo tableNameInfo = null;
        if (ctx.tableName != null) {
            tableNameInfo = new TableNameInfo(visitMultipartIdentifier(ctx.tableName));
        }
        List<OrderKey> orderKeys = null;
        if (ctx.sortClause() != null) {
            orderKeys = visit(ctx.sortClause().sortItem(), OrderKey.class);
        }
        Map<String, String> properties = ctx.propertyClause() != null
                ? Maps.newHashMap(visitPropertyClause(ctx.propertyClause())) : Maps.newHashMap();
        boolean detailed = ctx.ALL() != null;
        return new ShowDataCommand(tableNameInfo, orderKeys, properties, detailed);
    }

    @Override
    public LogicalPlan visitShowTableCreation(ShowTableCreationContext ctx) {
        String dbName = null;
        String wild = null;
        if (ctx.database != null) {
            List<String> nameParts = visitMultipartIdentifier(ctx.database);
            dbName = nameParts.get(0); // only one entry possible
        }
        if (ctx.STRING_LITERAL() != null) {
            wild = ctx.STRING_LITERAL().getText();
        }
        return new ShowTableCreationCommand(dbName, wild);
    }

    @Override
    public SetType visitStatementScope(StatementScopeContext ctx) {
        SetType statementScope = SetType.DEFAULT;
        if (ctx != null) {
            if (ctx.GLOBAL() != null) {
                statementScope = SetType.GLOBAL;
            } else if (ctx.LOCAL() != null || ctx.SESSION() != null) {
                statementScope = SetType.SESSION;
            }
        }
        return statementScope;
    }

    @Override
    public LogicalPlan visitAdminShowTabletStorageFormat(AdminShowTabletStorageFormatContext ctx) {
        return new ShowTabletStorageFormatCommand(ctx.VERBOSE() != null);
    }

    @Override
    public LogicalPlan visitShowTabletStorageFormat(ShowTabletStorageFormatContext ctx) {
        return new ShowTabletStorageFormatCommand(ctx.VERBOSE() != null);
    }

    @Override
    public LogicalPlan visitShowTabletsFromTable(DorisParser.ShowTabletsFromTableContext ctx) {
        TableNameInfo tableName = new TableNameInfo(visitMultipartIdentifier(ctx.tableName));
        PartitionNamesInfo partitionNamesInfo = null;
        if (ctx.partitionSpec() != null) {
            Pair<Boolean, List<String>> partitionSpec = visitPartitionSpec(ctx.partitionSpec());
            partitionNamesInfo = new PartitionNamesInfo(partitionSpec.first, partitionSpec.second);
        }
        List<OrderKey> orderKeys = null;
        if (ctx.sortClause() != null) {
            orderKeys = visit(ctx.sortClause().sortItem(), OrderKey.class);
        }
        long limit = 0;
        long offset = 0;
        if (ctx.limitClause() != null) {
            limit = ctx.limitClause().limit != null
                    ? Long.parseLong(ctx.limitClause().limit.getText())
                    : 0;
            if (limit < 0) {
                throw new ParseException("Limit requires non-negative number", ctx.limitClause());
            }
            offset = ctx.limitClause().offset != null
                    ? Long.parseLong(ctx.limitClause().offset.getText())
                    : 0;
            if (offset < 0) {
                throw new ParseException("Offset requires non-negative number", ctx.limitClause());
            }
        }
        if (ctx.wildWhere() != null) {
            if (ctx.wildWhere().LIKE() != null) {
                throw new ParseException("Not support like clause");
            } else {
                Expression expr = (Expression) ctx.wildWhere().expression().accept(this);
                return new ShowTabletsFromTableCommand(tableName, partitionNamesInfo, expr, orderKeys, limit, offset);
            }
        }

        return new ShowTabletsFromTableCommand(tableName, partitionNamesInfo, null, orderKeys, limit, offset);
    }

    @Override
    public LogicalPlan visitShowQueryProfile(ShowQueryProfileContext ctx) {
        String queryIdPath = "/";
        if (ctx.queryIdPath != null) {
            queryIdPath = stripQuotes(ctx.queryIdPath.getText());
        }

        long limit = 20;
        if (ctx.limitClause() != null) {
            limit = Long.parseLong(ctx.limitClause().limit.getText());
            if (limit < 0) {
                throw new ParseException("Limit requires non-negative number, got " + String.valueOf(limit));
            }
        }
        return new ShowQueryProfileCommand(queryIdPath, limit);
    }

    @Override
    public LogicalPlan visitShowQueryStats(ShowQueryStatsContext ctx) {
        String dbName = null;
        if (ctx.database != null) {
            dbName = ctx.database.getText();
        }
        TableNameInfo tableNameInfo = null;
        if (ctx.tableName != null) {
            tableNameInfo = new TableNameInfo(visitMultipartIdentifier(ctx.tableName));
        }
        boolean isAll = ctx.ALL() != null;
        boolean isVerbose = ctx.VERBOSE() != null;
        return new ShowQueryStatsCommand(dbName, tableNameInfo, isAll, isVerbose);
    }

    @Override
    public LogicalPlan visitSwitchCatalog(SwitchCatalogContext ctx) {
        if (ctx.catalog != null) {
            return new SwitchCommand(ctx.catalog.getText());
        }
        throw new ParseException("catalog name can not be null");
    }

    @Override
    public LogicalPlan visitUseDatabase(UseDatabaseContext ctx) {
        if (ctx.database == null) {
            throw new ParseException("database name can not be null");
        }
        return ctx.catalog != null ? new UseCommand(ctx.catalog.getText(), ctx.database.getText())
                : new UseCommand(ctx.database.getText());
    }

    @Override
    public LogicalPlan visitTruncateTable(DorisParser.TruncateTableContext ctx) {
        TableNameInfo tableName = new TableNameInfo(visitMultipartIdentifier(ctx.multipartIdentifier()));
        Optional<PartitionNamesInfo> partitionNamesInfo = ctx.specifiedPartition() == null
                ? Optional.empty() : Optional.of(visitSpecifiedPartitionContext(ctx.specifiedPartition()));

        return new TruncateTableCommand(
            tableName,
            partitionNamesInfo,
            ctx.FORCE() != null
        );
    }

    @Override
    public LogicalPlan visitShowConvertLsc(ShowConvertLscContext ctx) {
        if (ctx.database == null) {
            return new ShowConvertLSCCommand(null);
        }
        List<String> parts = visitMultipartIdentifier(ctx.database);
        String databaseName = parts.get(parts.size() - 1);
        if (parts.size() == 2 && !InternalCatalog.INTERNAL_CATALOG_NAME.equalsIgnoreCase(parts.get(0))) {
            throw new ParseException("The execution of this command is restricted to the internal catalog only.");
        } else if (parts.size() > 2) {
            throw new ParseException("Only one dot can be in the name: " + String.join(".", parts));
        }
        return new ShowConvertLSCCommand(databaseName);
    }

    @Override
    public LogicalPlan visitKillQuery(KillQueryContext ctx) {
        String queryId;
        TerminalNode integerValue = ctx.INTEGER_VALUE();
        if (integerValue != null) {
            queryId = integerValue.getText();
        } else {
            queryId = stripQuotes(ctx.STRING_LITERAL().getText());
        }
        return new KillQueryCommand(queryId);
    }

    @Override
    public LogicalPlan visitKillConnection(DorisParser.KillConnectionContext ctx) {
        int connectionId = Integer.parseInt(ctx.INTEGER_VALUE().getText());
        return new KillConnectionCommand(connectionId);
    }

    @Override
    public Object visitAlterDatabaseSetQuota(AlterDatabaseSetQuotaContext ctx) {
        String databaseName = Optional.ofNullable(ctx.name)
                .map(ParseTree::getText).filter(s -> !s.isEmpty())
                .orElseThrow(() -> new ParseException("database name can not be null"));
        String quota = Optional.ofNullable(ctx.quota)
                .map(ParseTree::getText)
                .orElseGet(() -> Optional.ofNullable(ctx.INTEGER_VALUE())
                        .map(TerminalNode::getText)
                        .orElse(null));
        // Determine the quota type
        QuotaType quotaType;
        if (ctx.DATA() != null) {
            quotaType = QuotaType.DATA;
        } else if (ctx.REPLICA() != null) {
            quotaType = QuotaType.REPLICA;
        } else if (ctx.TRANSACTION() != null) {
            quotaType = QuotaType.TRANSACTION;
        } else {
            quotaType = QuotaType.NONE;
        }
        return new AlterDatabaseSetQuotaCommand(databaseName, quotaType, quota);
    }

    @Override
    public LogicalPlan visitDropDatabase(DropDatabaseContext ctx) {
        boolean ifExists = ctx.EXISTS() != null;
        List<String> databaseNameParts = visitMultipartIdentifier(ctx.name);
        boolean force = ctx.FORCE() != null;
        DropDatabaseInfo databaseInfo = new DropDatabaseInfo(ifExists, databaseNameParts, force);
        return new DropDatabaseCommand(databaseInfo);
    }

    @Override
    public LogicalPlan visitAlterRepository(AlterRepositoryContext ctx) {

        Map<String, String> properties = ctx.propertyClause() != null
                ? Maps.newHashMap(visitPropertyClause(ctx.propertyClause())) : Maps.newHashMap();

        return new AlterRepositoryCommand(ctx.name.getText(), properties);
    }

    @Override
    public LogicalPlan visitShowAnalyze(ShowAnalyzeContext ctx) {
        boolean isAuto = ctx.AUTO() != null;
        List<String> tableName = ctx.tableName == null ? null : visitMultipartIdentifier(ctx.tableName);
        long jobId = ctx.jobId == null ? 0 : Long.parseLong(ctx.jobId.getText());
        String stateKey = ctx.stateKey == null ? null : stripQuotes(ctx.stateKey.getText());
        String stateValue = ctx.stateValue == null ? null : stripQuotes(ctx.stateValue.getText());
        return new ShowAnalyzeCommand(tableName, jobId, stateKey, stateValue, isAuto);
    }

    @Override
    public LogicalPlan visitShowOpenTables(ShowOpenTablesContext ctx) {
        String db = ctx.database != null ? visitMultipartIdentifier(ctx.database).get(0) : null;
        String likePattern = null;
        Expression expr = null;

        if (ctx.wildWhere() != null) {
            if (ctx.wildWhere().LIKE() != null) {
                likePattern = stripQuotes(ctx.wildWhere().STRING_LITERAL().getText());
            } else {
                expr = (Expression) ctx.wildWhere().expression().accept(this);
            }
        }

        return new ShowOpenTablesCommand(db, likePattern, expr);
    }

    @Override
    public LogicalPlan visitDropAllBrokerClause(DropAllBrokerClauseContext ctx) {
        String brokerName = stripQuotes(ctx.name.getText());
        AlterSystemOp alterSystemOp = new DropAllBrokerOp(brokerName);
        return new AlterSystemCommand(alterSystemOp, PlanType.ALTER_SYSTEM_DROP_ALL_BROKER);
    }

    @Override
    public LogicalPlan visitAlterSystem(DorisParser.AlterSystemContext ctx) {
        return plan(ctx.alterSystemClause());
    }

    @Override
    public LogicalPlan visitAddBrokerClause(AddBrokerClauseContext ctx) {
        String brokerName = stripQuotes(ctx.name.getText());
        List<String> hostPorts = ctx.hostPorts.stream()
                .map(e -> stripQuotes(e.getText()))
                .collect(Collectors.toList());
        AlterSystemOp alterSystemOp = new AddBrokerOp(brokerName, hostPorts);
        return new AlterSystemCommand(alterSystemOp, PlanType.ALTER_SYSTEM_ADD_BROKER);
    }

    @Override
    public LogicalPlan visitDropBrokerClause(DropBrokerClauseContext ctx) {
        String brokerName = stripQuotes(ctx.name.getText());
        List<String> hostPorts = ctx.hostPorts.stream()
                .map(e -> stripQuotes(e.getText()))
                .collect(Collectors.toList());
        AlterSystemOp alterSystemOp = new DropBrokerOp(brokerName, hostPorts);
        return new AlterSystemCommand(alterSystemOp, PlanType.ALTER_SYSTEM_DROP_BROKER);
    }

    @Override
    public LogicalPlan visitAddBackendClause(AddBackendClauseContext ctx) {
        List<String> hostPorts = ctx.hostPorts.stream()
                .map(e -> stripQuotes(e.getText()))
                .collect(Collectors.toList());
        Map<String, String> properties = visitPropertyClause(ctx.properties);
        AlterSystemOp alterSystemOp = new AddBackendOp(hostPorts, properties);
        return new AlterSystemCommand(alterSystemOp, PlanType.ALTER_SYSTEM_ADD_BACKEND);
    }

    @Override
    public LogicalPlan visitDropBackendClause(DorisParser.DropBackendClauseContext ctx) {
        List<String> hostPorts = ctx.hostPorts.stream()
                .map(e -> stripQuotes(e.getText()))
                .collect(Collectors.toList());
        boolean force = false;
        if (ctx.DROPP() != null) {
            force = true;
        }
        AlterSystemOp alterSystemOp = new DropBackendOp(hostPorts, force);
        return new AlterSystemCommand(alterSystemOp, PlanType.ALTER_SYSTEM_DROP_BACKEND);
    }

    @Override
    public LogicalPlan visitDecommissionBackendClause(DorisParser.DecommissionBackendClauseContext ctx) {
        List<String> hostPorts = ctx.hostPorts.stream()
                .map(e -> stripQuotes(e.getText()))
                .collect(Collectors.toList());
        AlterSystemOp alterSystemOp = new DecommissionBackendOp(hostPorts);
        return new AlterSystemCommand(alterSystemOp, PlanType.ALTER_SYSTEM_DECOMMISSION_BACKEND);
    }

    @Override
    public LogicalPlan visitAddFollowerClause(DorisParser.AddFollowerClauseContext ctx) {
        String hostPort = stripQuotes(ctx.hostPort.getText());
        AlterSystemOp alterSystemOp = new AddFollowerOp(hostPort);
        return new AlterSystemCommand(alterSystemOp, PlanType.ALTER_SYSTEM_ADD_FOLLOWER);
    }

    @Override
    public LogicalPlan visitDropFollowerClause(DorisParser.DropFollowerClauseContext ctx) {
        String hostPort = stripQuotes(ctx.hostPort.getText());
        AlterSystemOp alterSystemOp = new DropFollowerOp(hostPort);
        return new AlterSystemCommand(alterSystemOp, PlanType.ALTER_SYSTEM_DROP_FOLLOWER);
    }

    @Override
    public LogicalPlan visitAddObserverClause(DorisParser.AddObserverClauseContext ctx) {
        String hostPort = stripQuotes(ctx.hostPort.getText());
        AlterSystemOp alterSystemOp = new AddObserverOp(hostPort);
        return new AlterSystemCommand(alterSystemOp, PlanType.ALTER_SYSTEM_ADD_OBSERVER);
    }

    @Override
    public LogicalPlan visitDropObserverClause(DorisParser.DropObserverClauseContext ctx) {
        String hostPort = stripQuotes(ctx.hostPort.getText());
        AlterSystemOp alterSystemOp = new DropObserverOp(hostPort);
        return new AlterSystemCommand(alterSystemOp, PlanType.ALTER_SYSTEM_DROP_OBSERVER);
    }

    @Override
    public LogicalPlan visitAlterLoadErrorUrlClause(DorisParser.AlterLoadErrorUrlClauseContext ctx) {
        Map<String, String> properties = visitPropertyClause(ctx.properties);
        AlterSystemOp alterSystemOp = new AlterLoadErrorUrlOp(properties);
        return new AlterSystemCommand(alterSystemOp, PlanType.ALTER_SYSTEM_SET_LOAD_ERRORS_HU);
    }

    @Override
    public LogicalPlan visitModifyBackendClause(DorisParser.ModifyBackendClauseContext ctx) {
        List<String> hostPorts = ctx.hostPorts.stream()
                .map(e -> stripQuotes(e.getText()))
                .collect(Collectors.toList());
        Map<String, String> properties = visitPropertyItemList(ctx.propertyItemList());
        AlterSystemOp alterSystemOp = new ModifyBackendOp(hostPorts, properties);
        return new AlterSystemCommand(alterSystemOp, PlanType.ALTER_SYSTEM_MODIFY_BACKEND);
    }

    @Override
    public LogicalPlan visitModifyFrontendOrBackendHostNameClause(
            DorisParser.ModifyFrontendOrBackendHostNameClauseContext ctx) {
        String hostPort = stripQuotes(ctx.hostPort.getText());
        String hostName = stripQuotes(ctx.hostName.getText());
        AlterSystemOp alterSystemOp = null;
        if (ctx.FRONTEND() != null) {
            alterSystemOp = new ModifyFrontendOrBackendHostNameOp(hostPort, hostName, ModifyOpType.Frontend);
        } else if (ctx.BACKEND() != null) {
            alterSystemOp = new ModifyFrontendOrBackendHostNameOp(hostPort, hostName, ModifyOpType.Backend);
        }
        return new AlterSystemCommand(alterSystemOp, PlanType.ALTER_SYSTEM_MODIFY_FRONTEND_OR_BACKEND_HOSTNAME);
    }

    @Override
    public LogicalPlan visitShowQueuedAnalyzeJobs(ShowQueuedAnalyzeJobsContext ctx) {
        List<String> tableName = ctx.tableName == null ? null : visitMultipartIdentifier(ctx.tableName);
        String stateKey = ctx.stateKey == null ? null : stripQuotes(ctx.stateKey.getText());
        String stateValue = ctx.stateValue == null ? null : stripQuotes(ctx.stateValue.getText());
        return new ShowQueuedAnalyzeJobsCommand(tableName, stateKey, stateValue);
    }

    @Override
    public LogicalPlan visitShowIndexStats(DorisParser.ShowIndexStatsContext ctx) {
        TableNameInfo tableName = new TableNameInfo(visitMultipartIdentifier(ctx.tableName));
        String indexId = stripQuotes(ctx.indexId.getText());
        return new ShowIndexStatsCommand(tableName, indexId);
    }

    @Override
    public LogicalPlan visitShowTableStatus(DorisParser.ShowTableStatusContext ctx) {
        String ctlName = null;
        String dbName = null;
        if (ctx.database != null) {
            List<String> nameParts = visitMultipartIdentifier(ctx.database);
            if (nameParts.size() == 1) {
                dbName = nameParts.get(0);
            } else if (nameParts.size() == 2) {
                ctlName = nameParts.get(0);
                dbName = nameParts.get(1);
            } else {
                throw new AnalysisException("nameParts in analyze database should be [ctl.]db");
            }
        }

        if (ctx.wildWhere() != null) {
            if (ctx.wildWhere().LIKE() != null) {
                return new ShowTableStatusCommand(dbName, ctlName,
                    stripQuotes(ctx.wildWhere().STRING_LITERAL().getText()), null);
            } else {
                Expression expr = (Expression) ctx.wildWhere().expression().accept(this);
                return new ShowTableStatusCommand(dbName, ctlName, null, expr);
            }
        }
        return new ShowTableStatusCommand(dbName, ctlName);
    }

    @Override
    public LogicalPlan visitShowTables(DorisParser.ShowTablesContext ctx) {
        String ctlName = null;
        String dbName = null;
        if (ctx.database != null) {
            List<String> nameParts = visitMultipartIdentifier(ctx.database);
            if (nameParts.size() == 1) {
                dbName = nameParts.get(0);
            } else if (nameParts.size() == 2) {
                ctlName = nameParts.get(0);
                dbName = nameParts.get(1);
            } else {
                throw new AnalysisException("nameParts in analyze database should be [ctl.]db");
            }
        }

        boolean isVerbose = ctx.FULL() != null;

        if (ctx.wildWhere() != null) {
            if (ctx.wildWhere().LIKE() != null) {
                return new ShowTableCommand(dbName, ctlName, isVerbose,
                        stripQuotes(ctx.wildWhere().STRING_LITERAL().getText()), null, PlanType.SHOW_TABLES);
            } else {
                return new ShowTableCommand(dbName, ctlName, isVerbose, null,
                        getOriginSql(ctx.wildWhere()), PlanType.SHOW_TABLES);
            }
        }
        return new ShowTableCommand(dbName, ctlName, isVerbose, PlanType.SHOW_TABLES);
    }

    @Override
    public Plan visitUnlockTables(UnlockTablesContext ctx) {
        return new UnlockTablesCommand();
    }

    @Override
    public LogicalPlan visitCreateWorkloadPolicy(CreateWorkloadPolicyContext ctx) {
        String policyName = ctx.name.getText();
        boolean ifNotExists = ctx.IF() != null;

        List<WorkloadConditionMeta> conditions = new ArrayList<>();
        if (ctx.workloadPolicyConditions() != null) {
            for (DorisParser.WorkloadPolicyConditionContext conditionCtx :
                    ctx.workloadPolicyConditions().workloadPolicyCondition()) {
                String metricName = conditionCtx.metricName.getText();
                String operator = conditionCtx.comparisonOperator().getText();
                String value = conditionCtx.number() != null
                        ? conditionCtx.number().getText()
                        : stripQuotes(conditionCtx.STRING_LITERAL().getText());
                try {
                    WorkloadConditionMeta conditionMeta = new WorkloadConditionMeta(metricName, operator, value);
                    conditions.add(conditionMeta);
                } catch (UserException e) {
                    throw new AnalysisException(e.getMessage(), e);
                }
            }
        }

        List<WorkloadActionMeta> actions = new ArrayList<>();
        if (ctx.workloadPolicyActions() != null) {
            for (DorisParser.WorkloadPolicyActionContext actionCtx :
                    ctx.workloadPolicyActions().workloadPolicyAction()) {
                try {
                    if (actionCtx.SET_SESSION_VARIABLE() != null) {
                        actions.add(new WorkloadActionMeta("SET_SESSION_VARIABLE",
                                stripQuotes(actionCtx.STRING_LITERAL().getText())));
                    } else {
                        String identifier = actionCtx.identifier().getText();
                        String value = actionCtx.STRING_LITERAL() != null
                                ? stripQuotes(actionCtx.STRING_LITERAL().getText())
                                : null;
                        actions.add(new WorkloadActionMeta(identifier, value));
                    }
                } catch (UserException e) {
                    throw new AnalysisException(e.getMessage(), e);
                }
            }
        }

        Map<String, String> properties = ctx.propertyClause() != null
                ? Maps.newHashMap(visitPropertyClause(ctx.propertyClause()))
                : Maps.newHashMap();

        return new CreateWorkloadPolicyCommand(ifNotExists, policyName, conditions, actions, properties);
    }

    @Override
    public LogicalPlan visitShowViews(DorisParser.ShowViewsContext ctx) {
        String ctlName = null;
        String dbName = null;
        if (ctx.database != null) {
            List<String> nameParts = visitMultipartIdentifier(ctx.database);
            if (nameParts.size() == 1) {
                dbName = nameParts.get(0);
            } else if (nameParts.size() == 2) {
                ctlName = nameParts.get(0);
                dbName = nameParts.get(1);
            } else {
                throw new AnalysisException("nameParts in analyze database should be [ctl.]db");
            }
        }

        boolean isVerbose = ctx.FULL() != null;

        if (ctx.wildWhere() != null) {
            if (ctx.wildWhere().LIKE() != null) {
                return new ShowTableCommand(dbName, ctlName, isVerbose,
                    stripQuotes(ctx.wildWhere().STRING_LITERAL().getText()), null, PlanType.SHOW_VIEWS);
            } else {
                return new ShowTableCommand(dbName, ctlName, isVerbose, null,
                    getOriginSql(ctx.wildWhere()), PlanType.SHOW_VIEWS);
            }
        }
        return new ShowTableCommand(dbName, ctlName, isVerbose, PlanType.SHOW_VIEWS);
    }

    @Override
    public LogicalPlan visitShowTabletId(DorisParser.ShowTabletIdContext ctx) {
        long tabletId = Long.parseLong(ctx.tabletId.getText());
        return new ShowTabletIdCommand(tabletId);
    }

    @Override
    public LogicalPlan visitShowDatabases(DorisParser.ShowDatabasesContext ctx) {
        String ctlName = null;
        if (ctx.catalog != null) {
            ctlName = ctx.catalog.getText();
        }

        if (ctx.wildWhere() != null) {
            if (ctx.wildWhere().LIKE() != null) {
                return new ShowDatabasesCommand(ctlName,
                        stripQuotes(ctx.wildWhere().STRING_LITERAL().getText()), null);
            } else {
                Expression expr = (Expression) ctx.wildWhere().expression().accept(this);
                return new ShowDatabasesCommand(ctlName, null, expr);
            }
        }
        return new ShowDatabasesCommand(ctlName, null, null);
    }

    @Override
    public LogicalPlan visitDescribeTable(DorisParser.DescribeTableContext ctx) {
        TableNameInfo tableName = new TableNameInfo(visitMultipartIdentifier(ctx.multipartIdentifier()));
        PartitionNamesInfo partitionNames = null;
        boolean isTempPart = false;
        if (ctx.specifiedPartition() != null) {
            isTempPart = ctx.specifiedPartition().TEMPORARY() != null;
            if (ctx.specifiedPartition().identifier() != null) {
                partitionNames = new PartitionNamesInfo(isTempPart,
                        ImmutableList.of(ctx.specifiedPartition().identifier().getText()));
            } else {
                partitionNames = new PartitionNamesInfo(isTempPart,
                        visitIdentifierList(ctx.specifiedPartition().identifierList()));
            }
        }
        return new DescribeCommand(tableName, false, partitionNames);
    }

    @Override
    public LogicalPlan visitAnalyzeTable(DorisParser.AnalyzeTableContext ctx) {
        TableNameInfo tableNameInfo = new TableNameInfo(visitMultipartIdentifier(ctx.name));
        PartitionNamesInfo partitionNamesInfo = null;
        if (ctx.partitionSpec() != null) {
            Pair<Boolean, List<String>> partitionSpec = visitPartitionSpec(ctx.partitionSpec());
            partitionNamesInfo = new PartitionNamesInfo(partitionSpec.first, partitionSpec.second);
        }
        List<String> columnNames = null;
        if (ctx.columns != null) {
            columnNames = visitIdentifierList(ctx.columns);
        }
        Map<String, String> propertiesMap = new HashMap<>();
        // default values
        propertiesMap.put(AnalyzeProperties.PROPERTY_SYNC, "false");
        propertiesMap.put(AnalyzeProperties.PROPERTY_ANALYSIS_TYPE, AnalysisInfo.AnalysisType.FUNDAMENTALS.toString());
        for (DorisParser.AnalyzePropertiesContext aps : ctx.analyzeProperties()) {
            Map<String, String> map = visitAnalyzeProperties(aps);
            propertiesMap.putAll(map);
        }
        propertiesMap.putAll(visitPropertyClause(ctx.propertyClause()));
        AnalyzeProperties properties = new AnalyzeProperties(propertiesMap);
        return new AnalyzeTableCommand(tableNameInfo,
                partitionNamesInfo, columnNames, properties);
    }

    @Override
    public LogicalPlan visitAnalyzeDatabase(DorisParser.AnalyzeDatabaseContext ctx) {
        String ctlName = null;
        String dbName = null;
        List<String> nameParts = visitMultipartIdentifier(ctx.name);
        if (nameParts.size() == 1) {
            dbName = nameParts.get(0);
        } else if (nameParts.size() == 2) {
            ctlName = nameParts.get(0);
            dbName = nameParts.get(1);
        } else {
            throw new AnalysisException("nameParts in analyze database should be [ctl.]db");
        }

        Map<String, String> propertiesMap = new HashMap<>();
        // default values
        propertiesMap.put(AnalyzeProperties.PROPERTY_SYNC, "false");
        propertiesMap.put(AnalyzeProperties.PROPERTY_ANALYSIS_TYPE, AnalysisInfo.AnalysisType.FUNDAMENTALS.toString());
        for (DorisParser.AnalyzePropertiesContext aps : ctx.analyzeProperties()) {
            Map<String, String> map = visitAnalyzeProperties(aps);
            propertiesMap.putAll(map);
        }
        propertiesMap.putAll(visitPropertyClause(ctx.propertyClause()));
        AnalyzeProperties properties = new AnalyzeProperties(propertiesMap);
        return new AnalyzeDatabaseCommand(ctlName, dbName, properties);
    }

    @Override
    public Map<String, String> visitAnalyzeProperties(DorisParser.AnalyzePropertiesContext ctx) {
        Map<String, String> properties = new HashMap<>();
        if (ctx.SYNC() != null) {
            properties.put(AnalyzeProperties.PROPERTY_SYNC, "true");
        } else if (ctx.INCREMENTAL() != null) {
            properties.put(AnalyzeProperties.PROPERTY_INCREMENTAL, "true");
        } else if (ctx.FULL() != null) {
            properties.put(AnalyzeProperties.PROPERTY_FORCE_FULL, "true");
        } else if (ctx.SQL() != null) {
            properties.put(AnalyzeProperties.PROPERTY_EXTERNAL_TABLE_USE_SQL, "true");
        } else if (ctx.HISTOGRAM() != null) {
            properties.put(AnalyzeProperties.PROPERTY_ANALYSIS_TYPE, AnalysisInfo.AnalysisType.HISTOGRAM.toString());
        } else if (ctx.SAMPLE() != null) {
            if (ctx.ROWS() != null) {
                properties.put(AnalyzeProperties.PROPERTY_SAMPLE_ROWS, ctx.INTEGER_VALUE().getText());
            } else if (ctx.PERCENT() != null) {
                properties.put(AnalyzeProperties.PROPERTY_SAMPLE_PERCENT, ctx.INTEGER_VALUE().getText());
            }
        } else if (ctx.BUCKETS() != null) {
            properties.put(AnalyzeProperties.PROPERTY_NUM_BUCKETS, ctx.INTEGER_VALUE().getText());
        } else if (ctx.PERIOD() != null) {
            properties.put(AnalyzeProperties.PROPERTY_PERIOD_SECONDS, ctx.INTEGER_VALUE().getText());
        } else if (ctx.CRON() != null) {
            properties.put(AnalyzeProperties.PROPERTY_PERIOD_CRON, ctx.STRING_LITERAL().getText());
        }
        return properties;
    }

    @Override
    public LogicalPlan visitCreateDatabase(DorisParser.CreateDatabaseContext ctx) {
        Map<String, String> properties = visitPropertyClause(ctx.propertyClause());
        List<String> nameParts = visitMultipartIdentifier(ctx.multipartIdentifier());

        if (nameParts.size() > 2) {
            throw new AnalysisException("create database should be [catalog.]database");
        }

        String databaseName = "";
        String catalogName = "";
        if (nameParts.size() == 2) {
            catalogName = nameParts.get(0);
            databaseName = nameParts.get(1);
        }
        if (nameParts.size() == 1) {
            databaseName = nameParts.get(0);
        }

        return new CreateDatabaseCommand(
            ctx.IF() != null,
                new DbName(catalogName, databaseName),
            Maps.newHashMap(properties));
    }

    @Override
    public LogicalPlan visitShowColumnHistogramStats(ShowColumnHistogramStatsContext ctx) {
        TableNameInfo tableNameInfo = new TableNameInfo(visitMultipartIdentifier(ctx.tableName));
        List<String> columnNames = visitIdentifierList(ctx.columnList);
        return new ShowColumnHistogramStatsCommand(tableNameInfo, columnNames);
    }

    @Override
    public LogicalPlan visitDescribeTableAll(DorisParser.DescribeTableAllContext ctx) {
        TableNameInfo tableName = new TableNameInfo(visitMultipartIdentifier(ctx.multipartIdentifier()));
        return new DescribeCommand(tableName, true, null);
    }

    @Override
    public String visitTableAlias(DorisParser.TableAliasContext ctx) {
        if (ctx.identifierList() != null) {
            throw new ParseException("Do not implemented", ctx);
        }
        return ctx.strictIdentifier() != null ? ctx.strictIdentifier().getText() : null;
    }

    @Override
    public LogicalPlan visitDescribeTableValuedFunction(DorisParser.DescribeTableValuedFunctionContext ctx) {
        String tvfName = ctx.tvfName.getText();
        String alias = visitTableAlias(ctx.tableAlias());
        Map<String, String> params = visitPropertyItemList(ctx.properties);

        TableValuedFunctionRef tableValuedFunctionRef = null;
        try {
            tableValuedFunctionRef = new TableValuedFunctionRef(tvfName, alias, params);
        } catch (org.apache.doris.common.AnalysisException e) {
            throw new AnalysisException(e.getDetailMessage());
        }
        return new DescribeCommand(tableValuedFunctionRef);
    }

    @Override
    public LogicalPlan visitCreateStage(DorisParser.CreateStageContext ctx) {
        String stageName = stripQuotes(ctx.name.getText());
        Map<String, String> properties = visitPropertyClause(ctx.properties);

        return new CreateStageCommand(
            ctx.IF() != null,
                stageName,
                properties
        );
    }

    @Override
    public LogicalPlan visitDropStage(DorisParser.DropStageContext ctx) {
        return new DropStageCommand(
            ctx.IF() != null,
            stripQuotes(ctx.name.getText()));
    }

    @Override
    public LogicalPlan visitAlterUser(DorisParser.AlterUserContext ctx) {
        boolean ifExist = ctx.EXISTS() != null;
        UserDesc userDesc = visitGrantUserIdentify(ctx.grantUserIdentify());
        PasswordOptions passwordOptions = visitPasswordOption(ctx.passwordOption());
        String comment = ctx.STRING_LITERAL() != null ? stripQuotes(ctx.STRING_LITERAL().getText()) : null;
        AlterUserInfo alterUserInfo = new AlterUserInfo(ifExist, userDesc, passwordOptions, comment);
        return new AlterUserCommand(alterUserInfo);
    }

    @Override
    public LogicalPlan visitShowTableStats(DorisParser.ShowTableStatsContext ctx) {
        if (ctx.tableId != null) {
            return new ShowTableStatsCommand(Long.parseLong(ctx.tableId.getText()));
        } else {
            TableNameInfo tableNameInfo = new TableNameInfo(visitMultipartIdentifier(ctx.tableName));

            PartitionNamesInfo partitionNamesInfo = null;
            if (ctx.partitionSpec() != null) {
                Pair<Boolean, List<String>> partitionSpec = visitPartitionSpec(ctx.partitionSpec());
                partitionNamesInfo = new PartitionNamesInfo(partitionSpec.first, partitionSpec.second);
            }

            List<String> columnNames = new ArrayList<>();
            if (ctx.columnList != null) {
                columnNames.addAll(visitIdentifierList(ctx.columnList));
            }
            return new ShowTableStatsCommand(tableNameInfo, columnNames, partitionNamesInfo);
        }
    }

    @Override
    public LogicalPlan visitDropStats(DorisParser.DropStatsContext ctx) {
        TableNameInfo tableNameInfo = new TableNameInfo(visitMultipartIdentifier(ctx.tableName));

        Set<String> columnNames = new HashSet<>();
        if (ctx.identifierList() != null) {
            columnNames.addAll(visitIdentifierList(ctx.identifierList()));
        }

        PartitionNamesInfo partitionNamesInfo = null;
        if (ctx.partitionSpec() != null) {
            Pair<Boolean, List<String>> partitionSpec = visitPartitionSpec(ctx.partitionSpec());
            partitionNamesInfo = new PartitionNamesInfo(partitionSpec.first, partitionSpec.second);
        }
        return new DropStatsCommand(tableNameInfo, columnNames, partitionNamesInfo);
    }

    @Override
    public LogicalPlan visitDropCachedStats(DorisParser.DropCachedStatsContext ctx) {
        TableNameInfo tableNameInfo = new TableNameInfo(visitMultipartIdentifier(ctx.tableName));
        return new DropCachedStatsCommand(tableNameInfo);
    }

    @Override
    public LogicalPlan visitDropExpiredStats(DorisParser.DropExpiredStatsContext ctx) {
        return new DropExpiredStatsCommand();
    }

    @Override
    public LogicalPlan visitShowClusters(ShowClustersContext ctx) {
        boolean showComputeGroups = ctx.COMPUTE() != null;
        return new ShowClustersCommand(showComputeGroups);
    }

    @Override
    public LogicalPlan visitAlterTableStats(DorisParser.AlterTableStatsContext ctx) {
        TableNameInfo tableNameInfo = new TableNameInfo(visitMultipartIdentifier(ctx.name));
        PartitionNamesInfo partitionNamesInfo = null;
        if (ctx.partitionSpec() != null) {
            Pair<Boolean, List<String>> partitionSpec = visitPartitionSpec(ctx.partitionSpec());
            partitionNamesInfo = new PartitionNamesInfo(partitionSpec.first, partitionSpec.second);
        }
        Map<String, String> properties = visitPropertyItemList(ctx.propertyItemList());
        return new AlterTableStatsCommand(tableNameInfo, partitionNamesInfo, properties);
    }

    @Override
    public LogicalPlan visitAlterColumnStats(DorisParser.AlterColumnStatsContext ctx) {
        TableNameInfo tableNameInfo = new TableNameInfo(visitMultipartIdentifier(ctx.name));
        PartitionNamesInfo partitionNamesInfo = null;
        if (ctx.partitionSpec() != null) {
            Pair<Boolean, List<String>> partitionSpec = visitPartitionSpec(ctx.partitionSpec());
            partitionNamesInfo = new PartitionNamesInfo(partitionSpec.first, partitionSpec.second);
        }

        String index = ctx.indexName != null ? ctx.indexName.getText() : null;
        String columnName = ctx.columnName.getText();
        Map<String, String> properties = visitPropertyItemList(ctx.propertyItemList());
        return new AlterColumnStatsCommand(tableNameInfo,
            partitionNamesInfo,
            index,
            columnName,
            properties);
    }

    @Override
    public LogicalPlan visitCancelAlterTable(DorisParser.CancelAlterTableContext ctx) {
        TableNameInfo tableNameInfo = new TableNameInfo(visitMultipartIdentifier(ctx.tableName));

        CancelAlterTableCommand.AlterType alterType;
        if (ctx.ROLLUP() != null) {
            alterType = CancelAlterTableCommand.AlterType.ROLLUP;
        } else if (ctx.MATERIALIZED() != null && ctx.VIEW() != null) {
            alterType = CancelAlterTableCommand.AlterType.MV;
        } else if (ctx.COLUMN() != null) {
            alterType = CancelAlterTableCommand.AlterType.COLUMN;
        } else {
            throw new AnalysisException("invalid AlterOpType, it must be one of 'ROLLUP',"
                    + "'MATERIALIZED VIEW' or 'COLUMN'");
        }

        List<Long> jobIs = new ArrayList<>();
        for (Token token : ctx.jobIds) {
            jobIs.add(Long.parseLong(token.getText()));
        }
        return new CancelAlterTableCommand(tableNameInfo, alterType, jobIs);
    }

    @Override
    public LogicalPlan visitAdminSetReplicaStatus(DorisParser.AdminSetReplicaStatusContext ctx) {
        Map<String, String> properties = visitPropertyItemList(ctx.propertyItemList());
        return new AdminSetReplicaStatusCommand(properties);
    }

    @Override
    public LogicalPlan visitAdminRepairTable(DorisParser.AdminRepairTableContext ctx) {
        TableRefInfo tableRefInfo = visitBaseTableRefContext(ctx.baseTableRef());
        return new AdminRepairTableCommand(tableRefInfo);
    }

    @Override
    public LogicalPlan visitAdminCancelRepairTable(DorisParser.AdminCancelRepairTableContext ctx) {
        TableRefInfo tableRefInfo = visitBaseTableRefContext(ctx.baseTableRef());
        return new AdminCancelRepairTableCommand(tableRefInfo);
    }

    @Override
    public LogicalPlan visitAdminCopyTablet(DorisParser.AdminCopyTabletContext ctx) {
        long tabletId = Long.parseLong(ctx.tabletId.getText());
        Map<String, String> properties;
        if (ctx.propertyClause() != null) {
            properties = visitPropertyClause(ctx.propertyClause());
        } else {
            properties = ImmutableMap.of();
        }
        return new AdminCopyTabletCommand(tabletId, properties);
    }

    @Override
    public LogicalPlan visitShowCreateRoutineLoad(DorisParser.ShowCreateRoutineLoadContext ctx) {
        boolean isAll = ctx.ALL() != null;
        List<String> labelParts = visitMultipartIdentifier(ctx.label);
        String jobName;
        String dbName = null;
        if (labelParts.size() == 1) {
            jobName = labelParts.get(0);
        } else if (labelParts.size() == 2) {
            dbName = labelParts.get(0);
            jobName = labelParts.get(1);
        } else {
            throw new ParseException("only support [<db>.]<job_name>", ctx.label);
        }
        LabelNameInfo labelNameInfo = new LabelNameInfo(dbName, jobName);
        return new ShowCreateRoutineLoadCommand(labelNameInfo, isAll);
    }

    @Override
    public LogicalPlan visitPauseRoutineLoad(DorisParser.PauseRoutineLoadContext ctx) {
        List<String> labelParts = visitMultipartIdentifier(ctx.label);
        String jobName;
        String dbName = null;
        if (labelParts.size() == 1) {
            jobName = labelParts.get(0);
        } else if (labelParts.size() == 2) {
            dbName = labelParts.get(0);
            jobName = labelParts.get(1);
        } else {
            throw new ParseException("only support [<db>.]<job_name>", ctx.label);
        }
        LabelNameInfo labelNameInfo = new LabelNameInfo(dbName, jobName);
        return new PauseRoutineLoadCommand(labelNameInfo);
    }

    @Override
    public LogicalPlan visitPauseAllRoutineLoad(DorisParser.PauseAllRoutineLoadContext ctx) {
        return new PauseRoutineLoadCommand();
    }

    @Override
    public LogicalPlan visitResumeRoutineLoad(DorisParser.ResumeRoutineLoadContext ctx) {
        List<String> labelParts = visitMultipartIdentifier(ctx.label);
        String jobName;
        String dbName = null;
        if (labelParts.size() == 1) {
            jobName = labelParts.get(0);
        } else if (labelParts.size() == 2) {
            dbName = labelParts.get(0);
            jobName = labelParts.get(1);
        } else {
            throw new ParseException("only support [<db>.]<job_name>", ctx.label);
        }
        LabelNameInfo labelNameInfo = new LabelNameInfo(dbName, jobName);
        return new ResumeRoutineLoadCommand(labelNameInfo);
    }

    @Override
    public LogicalPlan visitResumeAllRoutineLoad(DorisParser.ResumeAllRoutineLoadContext ctx) {
        return new ResumeRoutineLoadCommand();
    }

    @Override
    public LogicalPlan visitStopRoutineLoad(DorisParser.StopRoutineLoadContext ctx) {
        List<String> labelParts = visitMultipartIdentifier(ctx.label);
        String jobName;
        String dbName = null;
        if (labelParts.size() == 1) {
            jobName = labelParts.get(0);
        } else if (labelParts.size() == 2) {
            dbName = labelParts.get(0);
            jobName = labelParts.get(1);
        } else {
            throw new ParseException("only support [<db>.]<job_name>", ctx.label);
        }
        LabelNameInfo labelNameInfo = new LabelNameInfo(dbName, jobName);
        return new StopRoutineLoadCommand(labelNameInfo);
    }

    public LogicalPlan visitCleanAllQueryStats(DorisParser.CleanAllQueryStatsContext ctx) {
        return new CleanQueryStatsCommand();
    }

    @Override
    public LogicalPlan visitCleanQueryStats(DorisParser.CleanQueryStatsContext ctx) {
        if (ctx.database != null) {
            return new CleanQueryStatsCommand(ctx.identifier().getText());
        } else {
            TableNameInfo tableNameInfo = new TableNameInfo(visitMultipartIdentifier(ctx.table));
            return new CleanQueryStatsCommand(tableNameInfo);
        }
    }

    @Override
    public LogicalPlan visitStopDataSyncJob(DorisParser.StopDataSyncJobContext ctx) {
        List<String> nameParts = visitMultipartIdentifier(ctx.name);
        int size = nameParts.size();
        String jobName = nameParts.get(size - 1);
        String dbName;
        if (size == 1) {
            dbName = null;
        } else if (size == 2) {
            dbName = nameParts.get(0);
        } else {
            throw new ParseException("only support [<db>.]<job_name>", ctx.name);
        }
        SyncJobName syncJobName = new SyncJobName(jobName, dbName);
        return new StopDataSyncJobCommand(syncJobName);
    }

    @Override
    public LogicalPlan visitResumeDataSyncJob(DorisParser.ResumeDataSyncJobContext ctx) {
        List<String> nameParts = visitMultipartIdentifier(ctx.name);
        int size = nameParts.size();
        String jobName = nameParts.get(size - 1);
        String dbName;
        if (size == 1) {
            dbName = null;
        } else if (size == 2) {
            dbName = nameParts.get(0);
        } else {
            throw new ParseException("only support [<db>.]<job_name>", ctx.name);
        }
        SyncJobName syncJobName = new SyncJobName(jobName, dbName);
        return new ResumeDataSyncJobCommand(syncJobName);
    }

    @Override
    public LogicalPlan visitPauseDataSyncJob(DorisParser.PauseDataSyncJobContext ctx) {
        List<String> nameParts = visitMultipartIdentifier(ctx.name);
        int size = nameParts.size();
        String jobName = nameParts.get(size - 1);
        String dbName;
        if (size == 1) {
            dbName = null;
        } else if (size == 2) {
            dbName = nameParts.get(0);
        } else {
            throw new ParseException("only support [<db>.]<job_name>", ctx.name);
        }
        SyncJobName syncJobName = new SyncJobName(jobName, dbName);
        return new PauseDataSyncJobCommand(syncJobName);
    }

    @Override
    public List<ChannelDescription> visitChannelDescriptions(DorisParser.ChannelDescriptionsContext ctx) {
        List<ChannelDescription> channelDescriptions = new ArrayList<>();
        for (DorisParser.ChannelDescriptionContext channelDescriptionContext : ctx.channelDescription()) {
            List<String> soureParts = visitMultipartIdentifier(channelDescriptionContext.source);
            if (soureParts.size() != 2) {
                throw new ParseException("only support mysql_db.src_tbl", channelDescriptionContext.source);
            }
            TableNameInfo srcTableInfo = new TableNameInfo(soureParts);

            List<String> targetParts = visitMultipartIdentifier(channelDescriptionContext.destination);
            if (targetParts.isEmpty()) {
                throw new ParseException("contains at least one target table", channelDescriptionContext.destination);
            }
            TableNameInfo targetTableInfo = new TableNameInfo(targetParts);

            PartitionNamesInfo partitionNamesInfo = null;
            if (channelDescriptionContext.partitionSpec() != null) {
                Pair<Boolean, List<String>> partitionSpec =
                        visitPartitionSpec(channelDescriptionContext.partitionSpec());
                partitionNamesInfo = new PartitionNamesInfo(partitionSpec.first, partitionSpec.second);
            }

            List<String> columns;
            if (channelDescriptionContext.columnList != null) {
                columns = visitIdentifierList(channelDescriptionContext.columnList);
            } else {
                columns = ImmutableList.of();
            }

            ChannelDescription channelDescription = new ChannelDescription(
                    srcTableInfo.getDb(),
                    srcTableInfo.getTbl(),
                    targetTableInfo.getTbl(),
                    partitionNamesInfo != null ? partitionNamesInfo.translateToLegacyPartitionNames() : null,
                    columns
            );
            channelDescriptions.add(channelDescription);
        }
        return channelDescriptions;
    }

    @Override
    public LogicalPlan visitCreateDataSyncJob(DorisParser.CreateDataSyncJobContext ctx) {
        List<ChannelDescription> channelDescriptions = visitChannelDescriptions(ctx.channelDescriptions());
        List<String> labelParts = visitMultipartIdentifier(ctx.label);
        int size = labelParts.size();
        String jobName = labelParts.get(size - 1);
        String dbName;
        if (size == 1) {
            dbName = null;
        } else if (size == 2) {
            dbName = labelParts.get(0);
        } else {
            throw new ParseException("only support [<db>.]<job_name>", ctx.label);
        }

        Map<String, String> propertieItem = visitPropertyItemList(ctx.propertyItemList());
        BinlogDesc binlogDesc = new BinlogDesc(propertieItem);
        Map<String, String> properties = visitPropertyClause(ctx.properties);
        CreateDataSyncJobCommand createDataSyncJobCommand = new CreateDataSyncJobCommand(
                dbName,
                jobName,
                channelDescriptions,
                binlogDesc,
                properties
        );
        return createDataSyncJobCommand;
    }

    public LogicalPlan visitDropResource(DorisParser.DropResourceContext ctx) {
        boolean ifExist = ctx.EXISTS() != null;
        String resouceName = visitIdentifierOrText(ctx.identifierOrText());
        return new DropResourceCommand(ifExist, resouceName);
    }

    @Override
    public LogicalPlan visitDropRowPolicy(DorisParser.DropRowPolicyContext ctx) {
        boolean ifExist = ctx.EXISTS() != null;
        String policyName = ctx.policyName.getText();
        TableNameInfo tableNameInfo = new TableNameInfo(visitMultipartIdentifier(ctx.tableName));
        UserIdentity userIdentity = ctx.userIdentify() != null ? visitUserIdentify(ctx.userIdentify()) : null;
        String roleName = ctx.roleName != null ? ctx.roleName.getText() : null;
        return new DropRowPolicyCommand(ifExist, policyName, tableNameInfo, userIdentity, roleName);
    }

    @Override
    public LogicalPlan visitTransactionBegin(DorisParser.TransactionBeginContext ctx) {
        if (ctx.LABEL() != null) {
            return new TransactionBeginCommand(ctx.identifier().getText());
        } else {
            return new TransactionBeginCommand();
        }
    }

    @Override
    public LogicalPlan visitTranscationCommit(DorisParser.TranscationCommitContext ctx) {
        return new TransactionCommitCommand();
    }

    @Override
    public LogicalPlan visitTransactionRollback(DorisParser.TransactionRollbackContext ctx) {
        return new TransactionRollbackCommand();
    }

    @Override
    public LogicalPlan visitGrantTablePrivilege(DorisParser.GrantTablePrivilegeContext ctx) {
        List<AccessPrivilegeWithCols> accessPrivilegeWithCols = visitPrivilegeList(ctx.privilegeList());

        List<String> parts = visitMultipartIdentifierOrAsterisk(ctx.multipartIdentifierOrAsterisk());
        int size = parts.size();

        if (size < 1) {
            throw new AnalysisException("grant table privilege statement missing parameters");
        }

        TablePattern tablePattern = null;
        if (size == 1) {
            String db = parts.get(size - 1);
            tablePattern = new TablePattern(db, "");
        }

        if (size == 2) {
            String db = parts.get(size - 2);
            String tbl = parts.get(size - 1);
            tablePattern = new TablePattern(db, tbl);
        }

        if (size == 3) {
            String ctl = parts.get(size - 3);
            String db = parts.get(size - 2);
            String tbl = parts.get(size - 1);
            tablePattern = new TablePattern(ctl, db, tbl);
        }

        Optional<UserIdentity> userIdentity = Optional.empty();
        Optional<String> role = Optional.empty();

        if (ctx.ROLE() != null) {
            role = Optional.of(visitIdentifierOrText(ctx.identifierOrText()));
        } else if (ctx.userIdentify() != null) {
            userIdentity = Optional.of(visitUserIdentify(ctx.userIdentify()));
        }

        return new GrantTablePrivilegeCommand(
            accessPrivilegeWithCols,
            tablePattern,
            userIdentity,
            role);
    }

    @Override
    public LogicalPlan visitGrantResourcePrivilege(DorisParser.GrantResourcePrivilegeContext ctx) {
        List<AccessPrivilegeWithCols> accessPrivilegeWithCols = visitPrivilegeList(ctx.privilegeList());
        String name = visitIdentifierOrTextOrAsterisk(ctx.identifierOrTextOrAsterisk());

        Optional<ResourcePattern> resourcePattern = Optional.empty();
        Optional<WorkloadGroupPattern> workloadGroupPattern = Optional.empty();

        if (ctx.CLUSTER() != null || ctx.COMPUTE() != null) {
            resourcePattern = Optional.of(new ResourcePattern(name, ResourceTypeEnum.CLUSTER));
        } else if (ctx.STAGE() != null) {
            resourcePattern = Optional.of(new ResourcePattern(name, ResourceTypeEnum.STAGE));
        } else if (ctx.STORAGE() != null) {
            resourcePattern = Optional.of(new ResourcePattern(name, ResourceTypeEnum.STORAGE_VAULT));
        } else if (ctx.RESOURCE() != null) {
            resourcePattern = Optional.of(new ResourcePattern(name, ResourceTypeEnum.GENERAL));
        } else if (ctx.WORKLOAD() != null) {
            workloadGroupPattern = Optional.of(new WorkloadGroupPattern(name));
        }

        Optional<UserIdentity> userIdentity = Optional.empty();
        Optional<String> role = Optional.empty();

        if (ctx.ROLE() != null) {
            role = Optional.of(visitIdentifierOrText(ctx.identifierOrText()));
        } else if (ctx.userIdentify() != null) {
            userIdentity = Optional.of(visitUserIdentify(ctx.userIdentify()));
        }

        return new GrantResourcePrivilegeCommand(
            accessPrivilegeWithCols,
            resourcePattern,
            workloadGroupPattern,
            role,
            userIdentity);
    }

    @Override
    public LogicalPlan visitGrantRole(DorisParser.GrantRoleContext ctx) {
        UserIdentity userIdentity = visitUserIdentify(ctx.userIdentify());
        List<String> roles = ctx.roles.stream()
                .map(this::visitIdentifierOrText)
                .collect(ImmutableList.toImmutableList());

        if (roles.size() == 0) {
            throw new AnalysisException("grant role statement lack of role");
        }

        return new GrantRoleCommand(userIdentity, roles);
    }

    @Override
    public AccessPrivilegeWithCols visitPrivilege(DorisParser.PrivilegeContext ctx) {
        AccessPrivilegeWithCols accessPrivilegeWithCols;
        if (ctx.ALL() != null) {
            AccessPrivilege accessPrivilege = AccessPrivilege.ALL;
            accessPrivilegeWithCols = new AccessPrivilegeWithCols(accessPrivilege, ImmutableList.of());
        } else {
            String privilegeName = stripQuotes(ctx.name.getText());
            AccessPrivilege accessPrivilege = AccessPrivilege.fromName(privilegeName);
            List<String> columns = ctx.identifierList() == null
                    ? ImmutableList.of() : visitIdentifierList(ctx.identifierList());
            accessPrivilegeWithCols = new AccessPrivilegeWithCols(accessPrivilege, columns);
        }

        return accessPrivilegeWithCols;
    }

    @Override
    public List<AccessPrivilegeWithCols> visitPrivilegeList(DorisParser.PrivilegeListContext ctx) {
        return ctx.privilege().stream()
            .map(this::visitPrivilege)
            .collect(ImmutableList.toImmutableList());
    }

    @Override
    public LogicalPlan visitRevokeRole(DorisParser.RevokeRoleContext ctx) {
        UserIdentity userIdentity = visitUserIdentify(ctx.userIdentify());
        List<String> roles = ctx.roles.stream()
                .map(this::visitIdentifierOrText)
                .collect(ImmutableList.toImmutableList());

        return new RevokeRoleCommand(userIdentity, roles);
    }

    public LogicalPlan visitDropAnalyzeJob(DorisParser.DropAnalyzeJobContext ctx) {
        long jobId = Long.parseLong(ctx.INTEGER_VALUE().getText());
        return new DropAnalyzeJobCommand(jobId);
    }

    @Override
    public LogicalPlan visitKillAnalyzeJob(DorisParser.KillAnalyzeJobContext ctx) {
        long jobId = Long.parseLong(ctx.jobId.getText());
        return new KillAnalyzeJobCommand(jobId);
    }

    @Override
    public LogicalPlan visitCancelBackup(DorisParser.CancelBackupContext ctx) {
        String databaseName = ctx.database.getText();
        boolean isRestore = false;
        return new CancelBackupCommand(databaseName, isRestore);
    }

    @Override
    public LogicalPlan visitCancelRestore(DorisParser.CancelRestoreContext ctx) {
        String databaseName = ctx.database.getText();
        boolean isRestore = true;
        return new CancelBackupCommand(databaseName, isRestore);
    }

    @Override
    public LogicalPlan visitCancelBuildIndex(DorisParser.CancelBuildIndexContext ctx) {
        TableNameInfo tableNameInfo = new TableNameInfo(visitMultipartIdentifier(ctx.tableName));
        List<Long> jobIs = new ArrayList<>();
        for (Token token : ctx.jobIds) {
            jobIs.add(Long.parseLong(token.getText()));
        }
        return new CancelBuildIndexCommand(tableNameInfo, jobIs);
    }

    @Override
    public PasswordOptions visitPasswordOption(DorisParser.PasswordOptionContext ctx) {
        int historyPolicy = PasswordOptions.UNSET;
        long expirePolicySecond = PasswordOptions.UNSET;
        int reusePolicy = PasswordOptions.UNSET;
        int loginAttempts = PasswordOptions.UNSET;
        long passwordLockSecond = PasswordOptions.UNSET;
        int accountUnlocked = PasswordOptions.UNSET;

        if (ctx.historyDefault != null) {
            historyPolicy = -1;
        } else if (ctx.historyValue != null) {
            historyPolicy = Integer.parseInt(ctx.historyValue.getText());
        }

        if (ctx.expireDefault != null) {
            expirePolicySecond = -1;
        } else if (ctx.expireNever != null) {
            expirePolicySecond = 0;
        } else if (ctx.expireValue != null) {
            long value = Long.parseLong(ctx.expireValue.getText());
            expirePolicySecond = ParserUtils.getSecond(value, ctx.expireTimeUnit.getText());
        }

        if (ctx.reuseValue != null) {
            reusePolicy = Integer.parseInt(ctx.reuseValue.getText());
        }

        if (ctx.attemptsValue != null) {
            loginAttempts = Integer.parseInt(ctx.attemptsValue.getText());
        }

        if (ctx.lockUnbounded != null) {
            passwordLockSecond = -1;
        } else if (ctx.lockValue != null) {
            long value = Long.parseLong(ctx.lockValue.getText());
            passwordLockSecond = ParserUtils.getSecond(value, ctx.lockTimeUint.getText());
        }

        if (ctx.ACCOUNT_LOCK() != null) {
            accountUnlocked = -1;
        } else if (ctx.ACCOUNT_UNLOCK() != null) {
            accountUnlocked = 1;
        }

        return new PasswordOptions(expirePolicySecond,
            historyPolicy,
            reusePolicy,
            loginAttempts,
            passwordLockSecond,
            accountUnlocked);
    }

    @Override
    public LogicalPlan visitCreateUser(CreateUserContext ctx) {
        String comment = visitCommentSpec(ctx.commentSpec());
        PasswordOptions passwordOptions = visitPasswordOption(ctx.passwordOption());
        UserDesc userDesc = (UserDesc) ctx.grantUserIdentify().accept(this);

        String role = null;
        if (ctx.role != null) {
            role = stripQuotes(ctx.role.getText());
        }

        CreateUserInfo userInfo = new CreateUserInfo(ctx.IF() != null,
                userDesc,
                role,
                passwordOptions,
                comment);

        return new CreateUserCommand(userInfo);
    }

    @Override
    public UserDesc visitGrantUserIdentify(DorisParser.GrantUserIdentifyContext ctx) {
        UserIdentity userIdentity = visitUserIdentify(ctx.userIdentify());
        if (ctx.IDENTIFIED() == null) {
            return new UserDesc(userIdentity);
        }
        String password = stripQuotes(ctx.STRING_LITERAL().getText());
        boolean isPlain = ctx.PASSWORD() == null;
        return new UserDesc(userIdentity, new PassVar(password, isPlain));
    }

    @Override
    public LogicalPlan visitCreateResource(DorisParser.CreateResourceContext ctx) {
        String resourceName = visitIdentifierOrText(ctx.name);
        ImmutableMap<String, String> properties = ImmutableMap.copyOf(visitPropertyClause(ctx.properties));

        CreateResourceInfo createResourceInfo = new CreateResourceInfo(
                ctx.EXTERNAL() != null,
                ctx.IF() != null,
                resourceName,
                properties
        );

        return new CreateResourceCommand(createResourceInfo);
    }

    @Override
    public LogicalPlan visitCreateDictionary(CreateDictionaryContext ctx) {
        List<String> nameParts = visitMultipartIdentifier(ctx.name);
        String dbName = null;
        String dictName = null;
        if (nameParts.size() == 1) {
            dictName = nameParts.get(0);
        } else if (nameParts.size() == 2) {
            dbName = nameParts.get(0);
            dictName = nameParts.get(1);
        } else {
            throw new AnalysisException("Dictionary name should be [db.]dictionary_name");
        }

        // the source tableName parts
        String sCatalogName = null;
        String sDbName = null;
        String sTableName = null;
        List<String> sourceNames = visitMultipartIdentifier(ctx.source);
        if (sourceNames.size() == 1) {
            sTableName = sourceNames.get(0);
        } else if (sourceNames.size() == 2) {
            sDbName = sourceNames.get(0);
            sTableName = sourceNames.get(1);
        } else if (sourceNames.size() == 3) {
            sCatalogName = sourceNames.get(0);
            sDbName = sourceNames.get(1);
            sTableName = sourceNames.get(2);
        } else {
            throw new AnalysisException("nameParts in create table should be [ctl.][db.]tbl");
        }

        List<DictionaryColumnDefinition> columns = new ArrayList<>();
        for (DictionaryColumnDefContext colCtx : ctx.dictionaryColumnDefs().dictionaryColumnDef()) {
            String colName = colCtx.colName.getText();
            boolean isKey = colCtx.columnType.getType() == DorisParser.KEY;
            columns.add(new DictionaryColumnDefinition(colName, isKey));
        }

        Map<String, String> properties = ctx.properties != null ? Maps.newHashMap(visitPropertyClause(ctx.properties))
                : Maps.newHashMap();

        LayoutType layoutType;
        try {
            layoutType = LayoutType.of(ctx.layoutType.getText());
        } catch (IllegalArgumentException e) {
            throw new AnalysisException(
                    "Unknown layout type: " + ctx.layoutType.getText() + ". must be IP_TRIE or HASH_MAP");
        }

        return new CreateDictionaryCommand(ctx.EXISTS() != null, // if not exists
                dbName, dictName, sCatalogName, sDbName, sTableName, columns, properties, layoutType);
    }

    @Override
    public LogicalPlan visitDropDictionary(DropDictionaryContext ctx) {
        List<String> nameParts = visitMultipartIdentifier(ctx.name);
        if (nameParts.size() == 0 || nameParts.size() > 2) {
            throw new AnalysisException("Dictionary name should be [db.]dictionary_name");
        }
        String dbName;
        String dictName;
        if (nameParts.size() == 1) { // only dict name
            dbName = null;
            dictName = nameParts.get(0);
        } else {
            dbName = nameParts.get(0);
            dictName = nameParts.get(1);
        }

        return new DropDictionaryCommand(dbName, dictName, ctx.EXISTS() != null);
    }

    @Override
    public Plan visitShowDictionaries(ShowDictionariesContext ctx) {
        String wild = null;
        if (ctx.wildWhere() != null) {
            if (ctx.wildWhere().LIKE() != null) {
                // if like, it's a pattern
                wild = stripQuotes(ctx.wildWhere().STRING_LITERAL().getText());
            } else if (ctx.wildWhere().WHERE() != null) {
                // if where, it's a expression
                wild = ctx.wildWhere().expression().getText();
            }
        }
        try {
            return new ShowDictionariesCommand(wild);
        } catch (org.apache.doris.common.AnalysisException e) {
            throw new ParseException(e.getMessage());
        }
    }

    @Override
    public Plan visitDescribeDictionary(DescribeDictionaryContext ctx) {
        List<String> nameParts = visitMultipartIdentifier(ctx.multipartIdentifier());
        if (nameParts.size() == 0 || nameParts.size() > 2) {
            throw new AnalysisException("Dictionary name should be [db.]dictionary_name");
        }
        String dbName;
        String dictName;
        if (nameParts.size() == 1) { // only dict name
            dbName = null;
            dictName = nameParts.get(0);
        } else {
            dbName = nameParts.get(0);
            dictName = nameParts.get(1);
        }

        return new ExplainDictionaryCommand(dbName, dictName);
    }

    @Override
    public LogicalPlan visitRefreshDictionary(RefreshDictionaryContext ctx) {
        List<String> nameParts = visitMultipartIdentifier(ctx.name);
        if (nameParts.size() == 0 || nameParts.size() > 2) {
            throw new AnalysisException("Dictionary name should be [db.]dictionary_name");
        }
        String dbName;
        String dictName;
        if (nameParts.size() == 1) { // only dict name
            dbName = null;
            dictName = nameParts.get(0);
        } else {
            dbName = nameParts.get(0);
            dictName = nameParts.get(1);
        }

        return new RefreshDictionaryCommand(dbName, dictName);
    }

    @Override
<<<<<<< HEAD
    public LogicalPlan visitShowStorageVault(DorisParser.ShowStorageVaultContext ctx) {
        return new ShowStorageVaultCommand();
    }

=======
    public LogicalPlan visitShowWorkloadGroups(DorisParser.ShowWorkloadGroupsContext ctx) {
        String likePattern = null;
        if (ctx.LIKE() != null) {
            likePattern = stripQuotes(ctx.STRING_LITERAL().getText());
        }
        return new ShowWorkloadGroupsCommand(likePattern);
    }

    @Override
>>>>>>> aff662bf
    public LogicalPlan visitShowCopy(DorisParser.ShowCopyContext ctx) {
        String dbName = null;
        if (ctx.database != null) {
            dbName = ctx.database.getText();
        }

        Expression whereClause = null;
        if (ctx.whereClause() != null) {
            whereClause = getExpression(ctx.whereClause().booleanExpression());
        }

        List<OrderKey> orderKeys = new ArrayList<>();
        if (ctx.sortClause() != null) {
            orderKeys = visit(ctx.sortClause().sortItem(), OrderKey.class);
        }

        long limit = -1L;
        long offset = 0L;
        if (ctx.limitClause() != null) {
            limit = ctx.limitClause().limit != null
                ? Long.parseLong(ctx.limitClause().limit.getText())
                : 0;
            if (limit < 0) {
                throw new ParseException("Limit requires non-negative number", ctx.limitClause());
            }
            offset = ctx.limitClause().offset != null
                ? Long.parseLong(ctx.limitClause().offset.getText())
                : 0;
            if (offset < 0) {
                throw new ParseException("Offset requires non-negative number", ctx.limitClause());
            }
        }
        return new ShowCopyCommand(dbName, orderKeys, whereClause, limit, offset);
    }
}<|MERGE_RESOLUTION|>--- conflicted
+++ resolved
@@ -7672,12 +7672,11 @@
     }
 
     @Override
-<<<<<<< HEAD
     public LogicalPlan visitShowStorageVault(DorisParser.ShowStorageVaultContext ctx) {
         return new ShowStorageVaultCommand();
     }
 
-=======
+    @Override
     public LogicalPlan visitShowWorkloadGroups(DorisParser.ShowWorkloadGroupsContext ctx) {
         String likePattern = null;
         if (ctx.LIKE() != null) {
@@ -7687,7 +7686,6 @@
     }
 
     @Override
->>>>>>> aff662bf
     public LogicalPlan visitShowCopy(DorisParser.ShowCopyContext ctx) {
         String dbName = null;
         if (ctx.database != null) {
