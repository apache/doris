--- conflicted
+++ resolved
@@ -4162,7 +4162,6 @@
     }
 
     @Override
-<<<<<<< HEAD
     public RefreshDatabaseCommand visitRefreshDatabase(RefreshDatabaseContext ctx) {
         Map<String, String> properties = visitPropertyClause(ctx.propertyClause()) == null ? Maps.newHashMap()
                 : visitPropertyClause(ctx.propertyClause());
@@ -4180,8 +4179,6 @@
         throw new IllegalArgumentException("Only one dot can be in the name: " + String.join(".", parts));
     }
 
-=======
->>>>>>> 9c640d89
     public LogicalPlan visitShowLastInsert(ShowLastInsertContext ctx) {
         return new ShowLastInsertCommand();
     }
