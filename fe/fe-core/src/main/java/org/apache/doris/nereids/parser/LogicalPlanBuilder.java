// Licensed to the Apache Software Foundation (ASF) under one
// or more contributor license agreements.  See the NOTICE file
// distributed with this work for additional information
// regarding copyright ownership.  The ASF licenses this file
// to you under the Apache License, Version 2.0 (the
// "License"); you may not use this file except in compliance
// with the License.  You may obtain a copy of the License at
//
//   http://www.apache.org/licenses/LICENSE-2.0
//
// Unless required by applicable law or agreed to in writing,
// software distributed under the License is distributed on an
// "AS IS" BASIS, WITHOUT WARRANTIES OR CONDITIONS OF ANY
// KIND, either express or implied.  See the License for the
// specific language governing permissions and limitations
// under the License.

package org.apache.doris.nereids.parser;

import org.apache.doris.alter.QuotaType;
import org.apache.doris.analysis.AnalyzeProperties;
import org.apache.doris.analysis.ArithmeticExpr.Operator;
import org.apache.doris.analysis.BinlogDesc;
import org.apache.doris.analysis.BrokerDesc;
import org.apache.doris.analysis.ChannelDescription;
import org.apache.doris.analysis.ColumnNullableType;
import org.apache.doris.analysis.ColumnPosition;
import org.apache.doris.analysis.DbName;
import org.apache.doris.analysis.EncryptKeyName;
import org.apache.doris.analysis.FunctionName;
import org.apache.doris.analysis.PassVar;
import org.apache.doris.analysis.PasswordOptions;
import org.apache.doris.analysis.ResourcePattern;
import org.apache.doris.analysis.ResourceTypeEnum;
import org.apache.doris.analysis.SetType;
import org.apache.doris.analysis.StageAndPattern;
import org.apache.doris.analysis.StorageBackend;
import org.apache.doris.analysis.TableName;
import org.apache.doris.analysis.TablePattern;
import org.apache.doris.analysis.TableScanParams;
import org.apache.doris.analysis.TableSnapshot;
import org.apache.doris.analysis.TableValuedFunctionRef;
import org.apache.doris.analysis.UserDesc;
import org.apache.doris.analysis.UserIdentity;
import org.apache.doris.analysis.WorkloadGroupPattern;
import org.apache.doris.catalog.AccessPrivilege;
import org.apache.doris.catalog.AccessPrivilegeWithCols;
import org.apache.doris.catalog.AggregateType;
import org.apache.doris.catalog.BuiltinAggregateFunctions;
import org.apache.doris.catalog.BuiltinTableGeneratingFunctions;
import org.apache.doris.catalog.Env;
import org.apache.doris.catalog.InfoSchemaDb;
import org.apache.doris.catalog.KeysType;
import org.apache.doris.catalog.ScalarType;
import org.apache.doris.common.Config;
import org.apache.doris.common.FeConstants;
import org.apache.doris.common.Pair;
import org.apache.doris.common.UserException;
import org.apache.doris.datasource.InternalCatalog;
import org.apache.doris.dictionary.LayoutType;
import org.apache.doris.job.common.IntervalUnit;
import org.apache.doris.load.loadv2.LoadTask;
import org.apache.doris.mtmv.MTMVPartitionInfo.MTMVPartitionType;
import org.apache.doris.mtmv.MTMVRefreshEnum.BuildMode;
import org.apache.doris.mtmv.MTMVRefreshEnum.RefreshMethod;
import org.apache.doris.mtmv.MTMVRefreshEnum.RefreshTrigger;
import org.apache.doris.mtmv.MTMVRefreshInfo;
import org.apache.doris.mtmv.MTMVRefreshSchedule;
import org.apache.doris.mtmv.MTMVRefreshTriggerInfo;
import org.apache.doris.nereids.DorisParser;
import org.apache.doris.nereids.DorisParser.AddBackendClauseContext;
import org.apache.doris.nereids.DorisParser.AddBrokerClauseContext;
import org.apache.doris.nereids.DorisParser.AddColumnClauseContext;
import org.apache.doris.nereids.DorisParser.AddColumnsClauseContext;
import org.apache.doris.nereids.DorisParser.AddConstraintContext;
import org.apache.doris.nereids.DorisParser.AddIndexClauseContext;
import org.apache.doris.nereids.DorisParser.AddPartitionClauseContext;
import org.apache.doris.nereids.DorisParser.AddRollupClauseContext;
import org.apache.doris.nereids.DorisParser.AdminCancelRebalanceDiskContext;
import org.apache.doris.nereids.DorisParser.AdminCheckTabletsContext;
import org.apache.doris.nereids.DorisParser.AdminCompactTableContext;
import org.apache.doris.nereids.DorisParser.AdminDiagnoseTabletContext;
import org.apache.doris.nereids.DorisParser.AdminRebalanceDiskContext;
import org.apache.doris.nereids.DorisParser.AdminSetTableStatusContext;
import org.apache.doris.nereids.DorisParser.AdminShowReplicaDistributionContext;
import org.apache.doris.nereids.DorisParser.AdminShowTabletStorageFormatContext;
import org.apache.doris.nereids.DorisParser.AggClauseContext;
import org.apache.doris.nereids.DorisParser.AggStateDataTypeContext;
import org.apache.doris.nereids.DorisParser.AliasQueryContext;
import org.apache.doris.nereids.DorisParser.AliasedQueryContext;
import org.apache.doris.nereids.DorisParser.AlterCatalogCommentContext;
import org.apache.doris.nereids.DorisParser.AlterCatalogPropertiesContext;
import org.apache.doris.nereids.DorisParser.AlterCatalogRenameContext;
import org.apache.doris.nereids.DorisParser.AlterDatabasePropertiesContext;
import org.apache.doris.nereids.DorisParser.AlterDatabaseRenameContext;
import org.apache.doris.nereids.DorisParser.AlterDatabaseSetQuotaContext;
import org.apache.doris.nereids.DorisParser.AlterMTMVContext;
import org.apache.doris.nereids.DorisParser.AlterMultiPartitionClauseContext;
import org.apache.doris.nereids.DorisParser.AlterRepositoryContext;
import org.apache.doris.nereids.DorisParser.AlterResourceContext;
import org.apache.doris.nereids.DorisParser.AlterRoleContext;
import org.apache.doris.nereids.DorisParser.AlterSqlBlockRuleContext;
import org.apache.doris.nereids.DorisParser.AlterStoragePolicyContext;
import org.apache.doris.nereids.DorisParser.AlterStorageVaultContext;
import org.apache.doris.nereids.DorisParser.AlterSystemRenameComputeGroupContext;
import org.apache.doris.nereids.DorisParser.AlterTableAddRollupContext;
import org.apache.doris.nereids.DorisParser.AlterTableClauseContext;
import org.apache.doris.nereids.DorisParser.AlterTableContext;
import org.apache.doris.nereids.DorisParser.AlterTableDropRollupContext;
import org.apache.doris.nereids.DorisParser.AlterViewContext;
import org.apache.doris.nereids.DorisParser.AlterWorkloadGroupContext;
import org.apache.doris.nereids.DorisParser.AlterWorkloadPolicyContext;
import org.apache.doris.nereids.DorisParser.ArithmeticBinaryContext;
import org.apache.doris.nereids.DorisParser.ArithmeticUnaryContext;
import org.apache.doris.nereids.DorisParser.ArrayLiteralContext;
import org.apache.doris.nereids.DorisParser.ArraySliceContext;
import org.apache.doris.nereids.DorisParser.BaseTableRefContext;
import org.apache.doris.nereids.DorisParser.BooleanExpressionContext;
import org.apache.doris.nereids.DorisParser.BooleanLiteralContext;
import org.apache.doris.nereids.DorisParser.BracketDistributeTypeContext;
import org.apache.doris.nereids.DorisParser.BracketRelationHintContext;
import org.apache.doris.nereids.DorisParser.BuildIndexContext;
import org.apache.doris.nereids.DorisParser.BuildModeContext;
import org.apache.doris.nereids.DorisParser.CallProcedureContext;
import org.apache.doris.nereids.DorisParser.CancelMTMVTaskContext;
import org.apache.doris.nereids.DorisParser.CastDataTypeContext;
import org.apache.doris.nereids.DorisParser.CleanAllProfileContext;
import org.apache.doris.nereids.DorisParser.CleanLabelContext;
import org.apache.doris.nereids.DorisParser.CollateContext;
import org.apache.doris.nereids.DorisParser.ColumnDefContext;
import org.apache.doris.nereids.DorisParser.ColumnDefsContext;
import org.apache.doris.nereids.DorisParser.ColumnReferenceContext;
import org.apache.doris.nereids.DorisParser.CommentDistributeTypeContext;
import org.apache.doris.nereids.DorisParser.CommentRelationHintContext;
import org.apache.doris.nereids.DorisParser.ComparisonContext;
import org.apache.doris.nereids.DorisParser.ComplexColTypeContext;
import org.apache.doris.nereids.DorisParser.ComplexColTypeListContext;
import org.apache.doris.nereids.DorisParser.ComplexDataTypeContext;
import org.apache.doris.nereids.DorisParser.ConstantContext;
import org.apache.doris.nereids.DorisParser.CreateAliasFunctionContext;
import org.apache.doris.nereids.DorisParser.CreateCatalogContext;
import org.apache.doris.nereids.DorisParser.CreateDictionaryContext;
import org.apache.doris.nereids.DorisParser.CreateEncryptkeyContext;
import org.apache.doris.nereids.DorisParser.CreateFileContext;
import org.apache.doris.nereids.DorisParser.CreateIndexContext;
import org.apache.doris.nereids.DorisParser.CreateMTMVContext;
import org.apache.doris.nereids.DorisParser.CreateProcedureContext;
import org.apache.doris.nereids.DorisParser.CreateRoleContext;
import org.apache.doris.nereids.DorisParser.CreateRoutineLoadContext;
import org.apache.doris.nereids.DorisParser.CreateRowPolicyContext;
import org.apache.doris.nereids.DorisParser.CreateSqlBlockRuleContext;
import org.apache.doris.nereids.DorisParser.CreateStoragePolicyContext;
import org.apache.doris.nereids.DorisParser.CreateTableContext;
import org.apache.doris.nereids.DorisParser.CreateTableLikeContext;
import org.apache.doris.nereids.DorisParser.CreateUserContext;
import org.apache.doris.nereids.DorisParser.CreateUserDefineFunctionContext;
import org.apache.doris.nereids.DorisParser.CreateViewContext;
import org.apache.doris.nereids.DorisParser.CreateWorkloadGroupContext;
import org.apache.doris.nereids.DorisParser.CreateWorkloadPolicyContext;
import org.apache.doris.nereids.DorisParser.CteContext;
import org.apache.doris.nereids.DorisParser.DataTypeListContext;
import org.apache.doris.nereids.DorisParser.DataTypeWithNullableContext;
import org.apache.doris.nereids.DorisParser.DecimalLiteralContext;
import org.apache.doris.nereids.DorisParser.DeleteContext;
import org.apache.doris.nereids.DorisParser.DereferenceContext;
import org.apache.doris.nereids.DorisParser.DescribeDictionaryContext;
import org.apache.doris.nereids.DorisParser.DictionaryColumnDefContext;
import org.apache.doris.nereids.DorisParser.DropAllBrokerClauseContext;
import org.apache.doris.nereids.DorisParser.DropBrokerClauseContext;
import org.apache.doris.nereids.DorisParser.DropCatalogContext;
import org.apache.doris.nereids.DorisParser.DropCatalogRecycleBinContext;
import org.apache.doris.nereids.DorisParser.DropColumnClauseContext;
import org.apache.doris.nereids.DorisParser.DropConstraintContext;
import org.apache.doris.nereids.DorisParser.DropDatabaseContext;
import org.apache.doris.nereids.DorisParser.DropDictionaryContext;
import org.apache.doris.nereids.DorisParser.DropEncryptkeyContext;
import org.apache.doris.nereids.DorisParser.DropFileContext;
import org.apache.doris.nereids.DorisParser.DropFunctionContext;
import org.apache.doris.nereids.DorisParser.DropIndexClauseContext;
import org.apache.doris.nereids.DorisParser.DropIndexContext;
import org.apache.doris.nereids.DorisParser.DropMTMVContext;
import org.apache.doris.nereids.DorisParser.DropPartitionClauseContext;
import org.apache.doris.nereids.DorisParser.DropProcedureContext;
import org.apache.doris.nereids.DorisParser.DropRepositoryContext;
import org.apache.doris.nereids.DorisParser.DropRoleContext;
import org.apache.doris.nereids.DorisParser.DropRollupClauseContext;
import org.apache.doris.nereids.DorisParser.DropSqlBlockRuleContext;
import org.apache.doris.nereids.DorisParser.DropStoragePolicyContext;
import org.apache.doris.nereids.DorisParser.DropTableContext;
import org.apache.doris.nereids.DorisParser.DropUserContext;
import org.apache.doris.nereids.DorisParser.DropWorkloadGroupContext;
import org.apache.doris.nereids.DorisParser.DropWorkloadPolicyContext;
import org.apache.doris.nereids.DorisParser.ElementAtContext;
import org.apache.doris.nereids.DorisParser.EnableFeatureClauseContext;
import org.apache.doris.nereids.DorisParser.ExceptContext;
import org.apache.doris.nereids.DorisParser.ExceptOrReplaceContext;
import org.apache.doris.nereids.DorisParser.ExistContext;
import org.apache.doris.nereids.DorisParser.ExplainContext;
import org.apache.doris.nereids.DorisParser.ExportContext;
import org.apache.doris.nereids.DorisParser.FixedPartitionDefContext;
import org.apache.doris.nereids.DorisParser.FromClauseContext;
import org.apache.doris.nereids.DorisParser.FunctionArgumentsContext;
import org.apache.doris.nereids.DorisParser.FunctionIdentifierContext;
import org.apache.doris.nereids.DorisParser.GroupingElementContext;
import org.apache.doris.nereids.DorisParser.GroupingSetContext;
import org.apache.doris.nereids.DorisParser.HavingClauseContext;
import org.apache.doris.nereids.DorisParser.HelpContext;
import org.apache.doris.nereids.DorisParser.HintAssignmentContext;
import org.apache.doris.nereids.DorisParser.HintStatementContext;
import org.apache.doris.nereids.DorisParser.IdentifierContext;
import org.apache.doris.nereids.DorisParser.IdentifierListContext;
import org.apache.doris.nereids.DorisParser.IdentifierSeqContext;
import org.apache.doris.nereids.DorisParser.ImportColumnsContext;
import org.apache.doris.nereids.DorisParser.ImportDeleteOnContext;
import org.apache.doris.nereids.DorisParser.ImportPartitionsContext;
import org.apache.doris.nereids.DorisParser.ImportPrecedingFilterContext;
import org.apache.doris.nereids.DorisParser.ImportSequenceContext;
import org.apache.doris.nereids.DorisParser.ImportWhereContext;
import org.apache.doris.nereids.DorisParser.InPartitionDefContext;
import org.apache.doris.nereids.DorisParser.IndexDefContext;
import org.apache.doris.nereids.DorisParser.IndexDefsContext;
import org.apache.doris.nereids.DorisParser.InlineTableContext;
import org.apache.doris.nereids.DorisParser.InsertTableContext;
import org.apache.doris.nereids.DorisParser.InstallPluginContext;
import org.apache.doris.nereids.DorisParser.IntegerLiteralContext;
import org.apache.doris.nereids.DorisParser.IntervalContext;
import org.apache.doris.nereids.DorisParser.Is_not_null_predContext;
import org.apache.doris.nereids.DorisParser.IsnullContext;
import org.apache.doris.nereids.DorisParser.JoinCriteriaContext;
import org.apache.doris.nereids.DorisParser.JoinRelationContext;
import org.apache.doris.nereids.DorisParser.KillQueryContext;
import org.apache.doris.nereids.DorisParser.LambdaExpressionContext;
import org.apache.doris.nereids.DorisParser.LateralViewContext;
import org.apache.doris.nereids.DorisParser.LessThanPartitionDefContext;
import org.apache.doris.nereids.DorisParser.LimitClauseContext;
import org.apache.doris.nereids.DorisParser.LoadPropertyContext;
import org.apache.doris.nereids.DorisParser.LogicalBinaryContext;
import org.apache.doris.nereids.DorisParser.LogicalNotContext;
import org.apache.doris.nereids.DorisParser.MapLiteralContext;
import org.apache.doris.nereids.DorisParser.ModifyColumnClauseContext;
import org.apache.doris.nereids.DorisParser.ModifyColumnCommentClauseContext;
import org.apache.doris.nereids.DorisParser.ModifyDistributionClauseContext;
import org.apache.doris.nereids.DorisParser.ModifyEngineClauseContext;
import org.apache.doris.nereids.DorisParser.ModifyPartitionClauseContext;
import org.apache.doris.nereids.DorisParser.ModifyTableCommentClauseContext;
import org.apache.doris.nereids.DorisParser.MultiStatementsContext;
import org.apache.doris.nereids.DorisParser.MultipartIdentifierContext;
import org.apache.doris.nereids.DorisParser.MvPartitionContext;
import org.apache.doris.nereids.DorisParser.NamedExpressionContext;
import org.apache.doris.nereids.DorisParser.NamedExpressionSeqContext;
import org.apache.doris.nereids.DorisParser.NullLiteralContext;
import org.apache.doris.nereids.DorisParser.OptScanParamsContext;
import org.apache.doris.nereids.DorisParser.OutFileClauseContext;
import org.apache.doris.nereids.DorisParser.ParenthesizedExpressionContext;
import org.apache.doris.nereids.DorisParser.PartitionSpecContext;
import org.apache.doris.nereids.DorisParser.PartitionValueDefContext;
import org.apache.doris.nereids.DorisParser.PartitionValueListContext;
import org.apache.doris.nereids.DorisParser.PartitionsDefContext;
import org.apache.doris.nereids.DorisParser.PauseMTMVContext;
import org.apache.doris.nereids.DorisParser.PlanTypeContext;
import org.apache.doris.nereids.DorisParser.PredicateContext;
import org.apache.doris.nereids.DorisParser.PredicatedContext;
import org.apache.doris.nereids.DorisParser.PrimitiveDataTypeContext;
import org.apache.doris.nereids.DorisParser.PropertyClauseContext;
import org.apache.doris.nereids.DorisParser.PropertyItemContext;
import org.apache.doris.nereids.DorisParser.PropertyItemListContext;
import org.apache.doris.nereids.DorisParser.PropertyKeyContext;
import org.apache.doris.nereids.DorisParser.PropertyValueContext;
import org.apache.doris.nereids.DorisParser.QualifiedNameContext;
import org.apache.doris.nereids.DorisParser.QualifyClauseContext;
import org.apache.doris.nereids.DorisParser.QueryContext;
import org.apache.doris.nereids.DorisParser.QueryOrganizationContext;
import org.apache.doris.nereids.DorisParser.QueryTermContext;
import org.apache.doris.nereids.DorisParser.RecoverDatabaseContext;
import org.apache.doris.nereids.DorisParser.RecoverPartitionContext;
import org.apache.doris.nereids.DorisParser.RecoverTableContext;
import org.apache.doris.nereids.DorisParser.RefreshCatalogContext;
import org.apache.doris.nereids.DorisParser.RefreshDatabaseContext;
import org.apache.doris.nereids.DorisParser.RefreshDictionaryContext;
import org.apache.doris.nereids.DorisParser.RefreshMTMVContext;
import org.apache.doris.nereids.DorisParser.RefreshMethodContext;
import org.apache.doris.nereids.DorisParser.RefreshScheduleContext;
import org.apache.doris.nereids.DorisParser.RefreshTableContext;
import org.apache.doris.nereids.DorisParser.RefreshTriggerContext;
import org.apache.doris.nereids.DorisParser.RegularQuerySpecificationContext;
import org.apache.doris.nereids.DorisParser.RelationContext;
import org.apache.doris.nereids.DorisParser.RelationHintContext;
import org.apache.doris.nereids.DorisParser.RenameClauseContext;
import org.apache.doris.nereids.DorisParser.RenameColumnClauseContext;
import org.apache.doris.nereids.DorisParser.RenamePartitionClauseContext;
import org.apache.doris.nereids.DorisParser.RenameRollupClauseContext;
import org.apache.doris.nereids.DorisParser.ReorderColumnsClauseContext;
import org.apache.doris.nereids.DorisParser.ReplaceContext;
import org.apache.doris.nereids.DorisParser.ReplacePartitionClauseContext;
import org.apache.doris.nereids.DorisParser.ReplaceTableClauseContext;
import org.apache.doris.nereids.DorisParser.ResumeMTMVContext;
import org.apache.doris.nereids.DorisParser.RollupDefContext;
import org.apache.doris.nereids.DorisParser.RollupDefsContext;
import org.apache.doris.nereids.DorisParser.RowConstructorContext;
import org.apache.doris.nereids.DorisParser.RowConstructorItemContext;
import org.apache.doris.nereids.DorisParser.SampleByPercentileContext;
import org.apache.doris.nereids.DorisParser.SampleByRowsContext;
import org.apache.doris.nereids.DorisParser.SampleContext;
import org.apache.doris.nereids.DorisParser.SelectClauseContext;
import org.apache.doris.nereids.DorisParser.SelectColumnClauseContext;
import org.apache.doris.nereids.DorisParser.SelectHintContext;
import org.apache.doris.nereids.DorisParser.SeparatorContext;
import org.apache.doris.nereids.DorisParser.SetCharsetContext;
import org.apache.doris.nereids.DorisParser.SetCollateContext;
import org.apache.doris.nereids.DorisParser.SetDefaultStorageVaultContext;
import org.apache.doris.nereids.DorisParser.SetLdapAdminPasswordContext;
import org.apache.doris.nereids.DorisParser.SetNamesContext;
import org.apache.doris.nereids.DorisParser.SetOperationContext;
import org.apache.doris.nereids.DorisParser.SetOptionsContext;
import org.apache.doris.nereids.DorisParser.SetPasswordContext;
import org.apache.doris.nereids.DorisParser.SetSystemVariableContext;
import org.apache.doris.nereids.DorisParser.SetTransactionContext;
import org.apache.doris.nereids.DorisParser.SetUserPropertiesContext;
import org.apache.doris.nereids.DorisParser.SetUserVariableContext;
import org.apache.doris.nereids.DorisParser.SetVariableWithTypeContext;
import org.apache.doris.nereids.DorisParser.ShowAllPropertiesContext;
import org.apache.doris.nereids.DorisParser.ShowAnalyzeContext;
import org.apache.doris.nereids.DorisParser.ShowAuthorsContext;
import org.apache.doris.nereids.DorisParser.ShowBackendsContext;
import org.apache.doris.nereids.DorisParser.ShowBackupContext;
import org.apache.doris.nereids.DorisParser.ShowBrokerContext;
import org.apache.doris.nereids.DorisParser.ShowCatalogRecycleBinContext;
import org.apache.doris.nereids.DorisParser.ShowCharsetContext;
import org.apache.doris.nereids.DorisParser.ShowClustersContext;
import org.apache.doris.nereids.DorisParser.ShowCollationContext;
import org.apache.doris.nereids.DorisParser.ShowColumnHistogramStatsContext;
import org.apache.doris.nereids.DorisParser.ShowColumnsContext;
import org.apache.doris.nereids.DorisParser.ShowConfigContext;
import org.apache.doris.nereids.DorisParser.ShowConstraintContext;
import org.apache.doris.nereids.DorisParser.ShowConvertLscContext;
import org.apache.doris.nereids.DorisParser.ShowCreateCatalogContext;
import org.apache.doris.nereids.DorisParser.ShowCreateDatabaseContext;
import org.apache.doris.nereids.DorisParser.ShowCreateMTMVContext;
import org.apache.doris.nereids.DorisParser.ShowCreateMaterializedViewContext;
import org.apache.doris.nereids.DorisParser.ShowCreateProcedureContext;
import org.apache.doris.nereids.DorisParser.ShowCreateRepositoryContext;
import org.apache.doris.nereids.DorisParser.ShowCreateTableContext;
import org.apache.doris.nereids.DorisParser.ShowCreateViewContext;
import org.apache.doris.nereids.DorisParser.ShowDataSkewContext;
import org.apache.doris.nereids.DorisParser.ShowDataTypesContext;
import org.apache.doris.nereids.DorisParser.ShowDatabaseIdContext;
import org.apache.doris.nereids.DorisParser.ShowDeleteContext;
import org.apache.doris.nereids.DorisParser.ShowDiagnoseTabletContext;
import org.apache.doris.nereids.DorisParser.ShowDictionariesContext;
import org.apache.doris.nereids.DorisParser.ShowDynamicPartitionContext;
import org.apache.doris.nereids.DorisParser.ShowEncryptKeysContext;
import org.apache.doris.nereids.DorisParser.ShowEventsContext;
import org.apache.doris.nereids.DorisParser.ShowFrontendsContext;
import org.apache.doris.nereids.DorisParser.ShowFunctionsContext;
import org.apache.doris.nereids.DorisParser.ShowGlobalFunctionsContext;
import org.apache.doris.nereids.DorisParser.ShowGrantsContext;
import org.apache.doris.nereids.DorisParser.ShowGrantsForUserContext;
import org.apache.doris.nereids.DorisParser.ShowLastInsertContext;
import org.apache.doris.nereids.DorisParser.ShowLoadContext;
import org.apache.doris.nereids.DorisParser.ShowLoadProfileContext;
import org.apache.doris.nereids.DorisParser.ShowOpenTablesContext;
import org.apache.doris.nereids.DorisParser.ShowPartitionIdContext;
import org.apache.doris.nereids.DorisParser.ShowPluginsContext;
import org.apache.doris.nereids.DorisParser.ShowPrivilegesContext;
import org.apache.doris.nereids.DorisParser.ShowProcContext;
import org.apache.doris.nereids.DorisParser.ShowProcedureStatusContext;
import org.apache.doris.nereids.DorisParser.ShowProcessListContext;
import org.apache.doris.nereids.DorisParser.ShowQueryProfileContext;
import org.apache.doris.nereids.DorisParser.ShowQueryStatsContext;
import org.apache.doris.nereids.DorisParser.ShowQueuedAnalyzeJobsContext;
import org.apache.doris.nereids.DorisParser.ShowReplicaDistributionContext;
import org.apache.doris.nereids.DorisParser.ShowRepositoriesContext;
import org.apache.doris.nereids.DorisParser.ShowResourcesContext;
import org.apache.doris.nereids.DorisParser.ShowRestoreContext;
import org.apache.doris.nereids.DorisParser.ShowRolesContext;
import org.apache.doris.nereids.DorisParser.ShowRowPolicyContext;
import org.apache.doris.nereids.DorisParser.ShowSmallFilesContext;
import org.apache.doris.nereids.DorisParser.ShowSnapshotContext;
import org.apache.doris.nereids.DorisParser.ShowSqlBlockRuleContext;
import org.apache.doris.nereids.DorisParser.ShowStagesContext;
import org.apache.doris.nereids.DorisParser.ShowStatusContext;
import org.apache.doris.nereids.DorisParser.ShowStorageEnginesContext;
import org.apache.doris.nereids.DorisParser.ShowStoragePolicyContext;
import org.apache.doris.nereids.DorisParser.ShowStorageVaultContext;
import org.apache.doris.nereids.DorisParser.ShowSyncJobContext;
import org.apache.doris.nereids.DorisParser.ShowTableCreationContext;
import org.apache.doris.nereids.DorisParser.ShowTableIdContext;
import org.apache.doris.nereids.DorisParser.ShowTabletStorageFormatContext;
import org.apache.doris.nereids.DorisParser.ShowTabletsBelongContext;
import org.apache.doris.nereids.DorisParser.ShowTrashContext;
import org.apache.doris.nereids.DorisParser.ShowTriggersContext;
import org.apache.doris.nereids.DorisParser.ShowUserPropertiesContext;
import org.apache.doris.nereids.DorisParser.ShowVariablesContext;
import org.apache.doris.nereids.DorisParser.ShowViewContext;
import org.apache.doris.nereids.DorisParser.ShowWarningErrorCountContext;
import org.apache.doris.nereids.DorisParser.ShowWarningErrorsContext;
import org.apache.doris.nereids.DorisParser.ShowWhitelistContext;
import org.apache.doris.nereids.DorisParser.SimpleColumnDefContext;
import org.apache.doris.nereids.DorisParser.SimpleColumnDefsContext;
import org.apache.doris.nereids.DorisParser.SingleStatementContext;
import org.apache.doris.nereids.DorisParser.SortClauseContext;
import org.apache.doris.nereids.DorisParser.SortItemContext;
import org.apache.doris.nereids.DorisParser.SpecifiedPartitionContext;
import org.apache.doris.nereids.DorisParser.StarContext;
import org.apache.doris.nereids.DorisParser.StatementDefaultContext;
import org.apache.doris.nereids.DorisParser.StatementScopeContext;
import org.apache.doris.nereids.DorisParser.StepPartitionDefContext;
import org.apache.doris.nereids.DorisParser.StringLiteralContext;
import org.apache.doris.nereids.DorisParser.StructLiteralContext;
import org.apache.doris.nereids.DorisParser.SubqueryContext;
import org.apache.doris.nereids.DorisParser.SubqueryExpressionContext;
import org.apache.doris.nereids.DorisParser.SupportedUnsetStatementContext;
import org.apache.doris.nereids.DorisParser.SwitchCatalogContext;
import org.apache.doris.nereids.DorisParser.SyncContext;
import org.apache.doris.nereids.DorisParser.SystemVariableContext;
import org.apache.doris.nereids.DorisParser.TableAliasContext;
import org.apache.doris.nereids.DorisParser.TableNameContext;
import org.apache.doris.nereids.DorisParser.TableSnapshotContext;
import org.apache.doris.nereids.DorisParser.TableValuedFunctionContext;
import org.apache.doris.nereids.DorisParser.TabletListContext;
import org.apache.doris.nereids.DorisParser.TypeConstructorContext;
import org.apache.doris.nereids.DorisParser.UninstallPluginContext;
import org.apache.doris.nereids.DorisParser.UnitIdentifierContext;
import org.apache.doris.nereids.DorisParser.UnlockTablesContext;
import org.apache.doris.nereids.DorisParser.UnsupportedContext;
import org.apache.doris.nereids.DorisParser.UpdateAssignmentContext;
import org.apache.doris.nereids.DorisParser.UpdateAssignmentSeqContext;
import org.apache.doris.nereids.DorisParser.UpdateContext;
import org.apache.doris.nereids.DorisParser.UseDatabaseContext;
import org.apache.doris.nereids.DorisParser.UserIdentifyContext;
import org.apache.doris.nereids.DorisParser.UserVariableContext;
import org.apache.doris.nereids.DorisParser.WhereClauseContext;
import org.apache.doris.nereids.DorisParser.WindowFrameContext;
import org.apache.doris.nereids.DorisParser.WindowSpecContext;
import org.apache.doris.nereids.DorisParser.WithRemoteStorageSystemContext;
import org.apache.doris.nereids.DorisParserBaseVisitor;
import org.apache.doris.nereids.StatementContext;
import org.apache.doris.nereids.analyzer.UnboundAlias;
import org.apache.doris.nereids.analyzer.UnboundFunction;
import org.apache.doris.nereids.analyzer.UnboundInlineTable;
import org.apache.doris.nereids.analyzer.UnboundRelation;
import org.apache.doris.nereids.analyzer.UnboundResultSink;
import org.apache.doris.nereids.analyzer.UnboundSlot;
import org.apache.doris.nereids.analyzer.UnboundStar;
import org.apache.doris.nereids.analyzer.UnboundTVFRelation;
import org.apache.doris.nereids.analyzer.UnboundTableSinkCreator;
import org.apache.doris.nereids.analyzer.UnboundVariable;
import org.apache.doris.nereids.analyzer.UnboundVariable.VariableType;
import org.apache.doris.nereids.exceptions.AnalysisException;
import org.apache.doris.nereids.exceptions.NotSupportedException;
import org.apache.doris.nereids.exceptions.ParseException;
import org.apache.doris.nereids.hint.DistributeHint;
import org.apache.doris.nereids.properties.OrderKey;
import org.apache.doris.nereids.properties.SelectHint;
import org.apache.doris.nereids.properties.SelectHintLeading;
import org.apache.doris.nereids.properties.SelectHintOrdered;
import org.apache.doris.nereids.properties.SelectHintSetVar;
import org.apache.doris.nereids.properties.SelectHintUseCboRule;
import org.apache.doris.nereids.properties.SelectHintUseMv;
import org.apache.doris.nereids.trees.TableSample;
import org.apache.doris.nereids.trees.expressions.Add;
import org.apache.doris.nereids.trees.expressions.Alias;
import org.apache.doris.nereids.trees.expressions.And;
import org.apache.doris.nereids.trees.expressions.BitAnd;
import org.apache.doris.nereids.trees.expressions.BitNot;
import org.apache.doris.nereids.trees.expressions.BitOr;
import org.apache.doris.nereids.trees.expressions.BitXor;
import org.apache.doris.nereids.trees.expressions.CaseWhen;
import org.apache.doris.nereids.trees.expressions.Cast;
import org.apache.doris.nereids.trees.expressions.DefaultValueSlot;
import org.apache.doris.nereids.trees.expressions.Divide;
import org.apache.doris.nereids.trees.expressions.EqualTo;
import org.apache.doris.nereids.trees.expressions.Exists;
import org.apache.doris.nereids.trees.expressions.Expression;
import org.apache.doris.nereids.trees.expressions.GreaterThan;
import org.apache.doris.nereids.trees.expressions.GreaterThanEqual;
import org.apache.doris.nereids.trees.expressions.InPredicate;
import org.apache.doris.nereids.trees.expressions.InSubquery;
import org.apache.doris.nereids.trees.expressions.IntegralDivide;
import org.apache.doris.nereids.trees.expressions.IsNull;
import org.apache.doris.nereids.trees.expressions.LessThan;
import org.apache.doris.nereids.trees.expressions.LessThanEqual;
import org.apache.doris.nereids.trees.expressions.Like;
import org.apache.doris.nereids.trees.expressions.MatchAll;
import org.apache.doris.nereids.trees.expressions.MatchAny;
import org.apache.doris.nereids.trees.expressions.MatchPhrase;
import org.apache.doris.nereids.trees.expressions.MatchPhraseEdge;
import org.apache.doris.nereids.trees.expressions.MatchPhrasePrefix;
import org.apache.doris.nereids.trees.expressions.MatchRegexp;
import org.apache.doris.nereids.trees.expressions.Mod;
import org.apache.doris.nereids.trees.expressions.Multiply;
import org.apache.doris.nereids.trees.expressions.NamedExpression;
import org.apache.doris.nereids.trees.expressions.Not;
import org.apache.doris.nereids.trees.expressions.NullSafeEqual;
import org.apache.doris.nereids.trees.expressions.Or;
import org.apache.doris.nereids.trees.expressions.OrderExpression;
import org.apache.doris.nereids.trees.expressions.Placeholder;
import org.apache.doris.nereids.trees.expressions.Properties;
import org.apache.doris.nereids.trees.expressions.Regexp;
import org.apache.doris.nereids.trees.expressions.ScalarSubquery;
import org.apache.doris.nereids.trees.expressions.Slot;
import org.apache.doris.nereids.trees.expressions.StatementScopeIdGenerator;
import org.apache.doris.nereids.trees.expressions.Subtract;
import org.apache.doris.nereids.trees.expressions.TimestampArithmetic;
import org.apache.doris.nereids.trees.expressions.WhenClause;
import org.apache.doris.nereids.trees.expressions.WindowExpression;
import org.apache.doris.nereids.trees.expressions.WindowFrame;
import org.apache.doris.nereids.trees.expressions.functions.Function;
import org.apache.doris.nereids.trees.expressions.functions.agg.Count;
import org.apache.doris.nereids.trees.expressions.functions.scalar.Array;
import org.apache.doris.nereids.trees.expressions.functions.scalar.ArraySlice;
import org.apache.doris.nereids.trees.expressions.functions.scalar.Char;
import org.apache.doris.nereids.trees.expressions.functions.scalar.ConvertTo;
import org.apache.doris.nereids.trees.expressions.functions.scalar.CurrentDate;
import org.apache.doris.nereids.trees.expressions.functions.scalar.CurrentTime;
import org.apache.doris.nereids.trees.expressions.functions.scalar.CurrentUser;
import org.apache.doris.nereids.trees.expressions.functions.scalar.ElementAt;
import org.apache.doris.nereids.trees.expressions.functions.scalar.EncryptKeyRef;
import org.apache.doris.nereids.trees.expressions.functions.scalar.Lambda;
import org.apache.doris.nereids.trees.expressions.functions.scalar.Now;
import org.apache.doris.nereids.trees.expressions.functions.scalar.SessionUser;
import org.apache.doris.nereids.trees.expressions.functions.scalar.Xor;
import org.apache.doris.nereids.trees.expressions.literal.ArrayLiteral;
import org.apache.doris.nereids.trees.expressions.literal.BigIntLiteral;
import org.apache.doris.nereids.trees.expressions.literal.BooleanLiteral;
import org.apache.doris.nereids.trees.expressions.literal.DateLiteral;
import org.apache.doris.nereids.trees.expressions.literal.DateTimeLiteral;
import org.apache.doris.nereids.trees.expressions.literal.DateTimeV2Literal;
import org.apache.doris.nereids.trees.expressions.literal.DateV2Literal;
import org.apache.doris.nereids.trees.expressions.literal.DecimalLiteral;
import org.apache.doris.nereids.trees.expressions.literal.DecimalV3Literal;
import org.apache.doris.nereids.trees.expressions.literal.DoubleLiteral;
import org.apache.doris.nereids.trees.expressions.literal.IntegerLiteral;
import org.apache.doris.nereids.trees.expressions.literal.Interval;
import org.apache.doris.nereids.trees.expressions.literal.LargeIntLiteral;
import org.apache.doris.nereids.trees.expressions.literal.Literal;
import org.apache.doris.nereids.trees.expressions.literal.MapLiteral;
import org.apache.doris.nereids.trees.expressions.literal.NullLiteral;
import org.apache.doris.nereids.trees.expressions.literal.SmallIntLiteral;
import org.apache.doris.nereids.trees.expressions.literal.StringLikeLiteral;
import org.apache.doris.nereids.trees.expressions.literal.StringLiteral;
import org.apache.doris.nereids.trees.expressions.literal.StructLiteral;
import org.apache.doris.nereids.trees.expressions.literal.TinyIntLiteral;
import org.apache.doris.nereids.trees.expressions.literal.VarcharLiteral;
import org.apache.doris.nereids.trees.plans.DistributeType;
import org.apache.doris.nereids.trees.plans.JoinType;
import org.apache.doris.nereids.trees.plans.LimitPhase;
import org.apache.doris.nereids.trees.plans.Plan;
import org.apache.doris.nereids.trees.plans.PlanType;
import org.apache.doris.nereids.trees.plans.algebra.Aggregate;
import org.apache.doris.nereids.trees.plans.algebra.InlineTable;
import org.apache.doris.nereids.trees.plans.algebra.OneRowRelation;
import org.apache.doris.nereids.trees.plans.algebra.SetOperation.Qualifier;
import org.apache.doris.nereids.trees.plans.commands.AddConstraintCommand;
import org.apache.doris.nereids.trees.plans.commands.AdminCancelRebalanceDiskCommand;
import org.apache.doris.nereids.trees.plans.commands.AdminCancelRepairTableCommand;
import org.apache.doris.nereids.trees.plans.commands.AdminCheckTabletsCommand;
import org.apache.doris.nereids.trees.plans.commands.AdminCleanTrashCommand;
import org.apache.doris.nereids.trees.plans.commands.AdminCompactTableCommand;
import org.apache.doris.nereids.trees.plans.commands.AdminCopyTabletCommand;
import org.apache.doris.nereids.trees.plans.commands.AdminRebalanceDiskCommand;
import org.apache.doris.nereids.trees.plans.commands.AdminRepairTableCommand;
import org.apache.doris.nereids.trees.plans.commands.AdminSetReplicaStatusCommand;
import org.apache.doris.nereids.trees.plans.commands.AdminSetTableStatusCommand;
import org.apache.doris.nereids.trees.plans.commands.AlterCatalogCommentCommand;
import org.apache.doris.nereids.trees.plans.commands.AlterCatalogPropertiesCommand;
import org.apache.doris.nereids.trees.plans.commands.AlterCatalogRenameCommand;
import org.apache.doris.nereids.trees.plans.commands.AlterColumnStatsCommand;
import org.apache.doris.nereids.trees.plans.commands.AlterDatabasePropertiesCommand;
import org.apache.doris.nereids.trees.plans.commands.AlterMTMVCommand;
import org.apache.doris.nereids.trees.plans.commands.AlterResourceCommand;
import org.apache.doris.nereids.trees.plans.commands.AlterRoleCommand;
import org.apache.doris.nereids.trees.plans.commands.AlterSqlBlockRuleCommand;
import org.apache.doris.nereids.trees.plans.commands.AlterStoragePolicyCommand;
import org.apache.doris.nereids.trees.plans.commands.AlterStorageVaultCommand;
import org.apache.doris.nereids.trees.plans.commands.AlterSystemCommand;
import org.apache.doris.nereids.trees.plans.commands.AlterSystemRenameComputeGroupCommand;
import org.apache.doris.nereids.trees.plans.commands.AlterTableCommand;
import org.apache.doris.nereids.trees.plans.commands.AlterTableStatsCommand;
import org.apache.doris.nereids.trees.plans.commands.AlterUserCommand;
import org.apache.doris.nereids.trees.plans.commands.AlterViewCommand;
import org.apache.doris.nereids.trees.plans.commands.AlterWorkloadGroupCommand;
import org.apache.doris.nereids.trees.plans.commands.AlterWorkloadPolicyCommand;
import org.apache.doris.nereids.trees.plans.commands.AnalyzeDatabaseCommand;
import org.apache.doris.nereids.trees.plans.commands.AnalyzeTableCommand;
import org.apache.doris.nereids.trees.plans.commands.CallCommand;
import org.apache.doris.nereids.trees.plans.commands.CancelAlterTableCommand;
import org.apache.doris.nereids.trees.plans.commands.CancelBackupCommand;
import org.apache.doris.nereids.trees.plans.commands.CancelBuildIndexCommand;
import org.apache.doris.nereids.trees.plans.commands.CancelDecommissionBackendCommand;
import org.apache.doris.nereids.trees.plans.commands.CancelExportCommand;
import org.apache.doris.nereids.trees.plans.commands.CancelJobTaskCommand;
import org.apache.doris.nereids.trees.plans.commands.CancelLoadCommand;
import org.apache.doris.nereids.trees.plans.commands.CancelMTMVTaskCommand;
import org.apache.doris.nereids.trees.plans.commands.CancelWarmUpJobCommand;
import org.apache.doris.nereids.trees.plans.commands.CleanAllProfileCommand;
import org.apache.doris.nereids.trees.plans.commands.CleanQueryStatsCommand;
import org.apache.doris.nereids.trees.plans.commands.Command;
import org.apache.doris.nereids.trees.plans.commands.Constraint;
import org.apache.doris.nereids.trees.plans.commands.CopyIntoCommand;
import org.apache.doris.nereids.trees.plans.commands.CreateCatalogCommand;
import org.apache.doris.nereids.trees.plans.commands.CreateDatabaseCommand;
import org.apache.doris.nereids.trees.plans.commands.CreateDictionaryCommand;
import org.apache.doris.nereids.trees.plans.commands.CreateEncryptkeyCommand;
import org.apache.doris.nereids.trees.plans.commands.CreateFileCommand;
import org.apache.doris.nereids.trees.plans.commands.CreateFunctionCommand;
import org.apache.doris.nereids.trees.plans.commands.CreateJobCommand;
import org.apache.doris.nereids.trees.plans.commands.CreateMTMVCommand;
import org.apache.doris.nereids.trees.plans.commands.CreateMaterializedViewCommand;
import org.apache.doris.nereids.trees.plans.commands.CreatePolicyCommand;
import org.apache.doris.nereids.trees.plans.commands.CreateProcedureCommand;
import org.apache.doris.nereids.trees.plans.commands.CreateRepositoryCommand;
import org.apache.doris.nereids.trees.plans.commands.CreateResourceCommand;
import org.apache.doris.nereids.trees.plans.commands.CreateRoleCommand;
import org.apache.doris.nereids.trees.plans.commands.CreateSqlBlockRuleCommand;
import org.apache.doris.nereids.trees.plans.commands.CreateStageCommand;
import org.apache.doris.nereids.trees.plans.commands.CreateTableCommand;
import org.apache.doris.nereids.trees.plans.commands.CreateTableLikeCommand;
import org.apache.doris.nereids.trees.plans.commands.CreateUserCommand;
import org.apache.doris.nereids.trees.plans.commands.CreateViewCommand;
import org.apache.doris.nereids.trees.plans.commands.CreateWorkloadGroupCommand;
import org.apache.doris.nereids.trees.plans.commands.CreateWorkloadPolicyCommand;
import org.apache.doris.nereids.trees.plans.commands.DeleteFromCommand;
import org.apache.doris.nereids.trees.plans.commands.DeleteFromUsingCommand;
import org.apache.doris.nereids.trees.plans.commands.DescribeCommand;
import org.apache.doris.nereids.trees.plans.commands.DropAnalyzeJobCommand;
import org.apache.doris.nereids.trees.plans.commands.DropCachedStatsCommand;
import org.apache.doris.nereids.trees.plans.commands.DropCatalogCommand;
import org.apache.doris.nereids.trees.plans.commands.DropCatalogRecycleBinCommand;
import org.apache.doris.nereids.trees.plans.commands.DropCatalogRecycleBinCommand.IdType;
import org.apache.doris.nereids.trees.plans.commands.DropConstraintCommand;
import org.apache.doris.nereids.trees.plans.commands.DropDatabaseCommand;
import org.apache.doris.nereids.trees.plans.commands.DropDictionaryCommand;
import org.apache.doris.nereids.trees.plans.commands.DropEncryptkeyCommand;
import org.apache.doris.nereids.trees.plans.commands.DropExpiredStatsCommand;
import org.apache.doris.nereids.trees.plans.commands.DropFileCommand;
import org.apache.doris.nereids.trees.plans.commands.DropFunctionCommand;
import org.apache.doris.nereids.trees.plans.commands.DropJobCommand;
import org.apache.doris.nereids.trees.plans.commands.DropMTMVCommand;
import org.apache.doris.nereids.trees.plans.commands.DropProcedureCommand;
import org.apache.doris.nereids.trees.plans.commands.DropRepositoryCommand;
import org.apache.doris.nereids.trees.plans.commands.DropResourceCommand;
import org.apache.doris.nereids.trees.plans.commands.DropRoleCommand;
import org.apache.doris.nereids.trees.plans.commands.DropRowPolicyCommand;
import org.apache.doris.nereids.trees.plans.commands.DropSqlBlockRuleCommand;
import org.apache.doris.nereids.trees.plans.commands.DropStageCommand;
import org.apache.doris.nereids.trees.plans.commands.DropStatsCommand;
import org.apache.doris.nereids.trees.plans.commands.DropStoragePolicyCommand;
import org.apache.doris.nereids.trees.plans.commands.DropTableCommand;
import org.apache.doris.nereids.trees.plans.commands.DropUserCommand;
import org.apache.doris.nereids.trees.plans.commands.DropWorkloadGroupCommand;
import org.apache.doris.nereids.trees.plans.commands.DropWorkloadPolicyCommand;
import org.apache.doris.nereids.trees.plans.commands.ExplainCommand;
import org.apache.doris.nereids.trees.plans.commands.ExplainCommand.ExplainLevel;
import org.apache.doris.nereids.trees.plans.commands.ExplainDictionaryCommand;
import org.apache.doris.nereids.trees.plans.commands.ExportCommand;
import org.apache.doris.nereids.trees.plans.commands.GrantResourcePrivilegeCommand;
import org.apache.doris.nereids.trees.plans.commands.GrantRoleCommand;
import org.apache.doris.nereids.trees.plans.commands.GrantTablePrivilegeCommand;
import org.apache.doris.nereids.trees.plans.commands.HelpCommand;
import org.apache.doris.nereids.trees.plans.commands.InstallPluginCommand;
import org.apache.doris.nereids.trees.plans.commands.KillAnalyzeJobCommand;
import org.apache.doris.nereids.trees.plans.commands.KillConnectionCommand;
import org.apache.doris.nereids.trees.plans.commands.KillQueryCommand;
import org.apache.doris.nereids.trees.plans.commands.LoadCommand;
import org.apache.doris.nereids.trees.plans.commands.PauseJobCommand;
import org.apache.doris.nereids.trees.plans.commands.PauseMTMVCommand;
import org.apache.doris.nereids.trees.plans.commands.RecoverDatabaseCommand;
import org.apache.doris.nereids.trees.plans.commands.RecoverPartitionCommand;
import org.apache.doris.nereids.trees.plans.commands.RecoverTableCommand;
import org.apache.doris.nereids.trees.plans.commands.RefreshMTMVCommand;
import org.apache.doris.nereids.trees.plans.commands.ReplayCommand;
import org.apache.doris.nereids.trees.plans.commands.ResumeJobCommand;
import org.apache.doris.nereids.trees.plans.commands.ResumeMTMVCommand;
import org.apache.doris.nereids.trees.plans.commands.RevokeResourcePrivilegeCommand;
import org.apache.doris.nereids.trees.plans.commands.RevokeRoleCommand;
import org.apache.doris.nereids.trees.plans.commands.SetDefaultStorageVaultCommand;
import org.apache.doris.nereids.trees.plans.commands.SetOptionsCommand;
import org.apache.doris.nereids.trees.plans.commands.SetTransactionCommand;
import org.apache.doris.nereids.trees.plans.commands.SetUserPropertiesCommand;
import org.apache.doris.nereids.trees.plans.commands.ShowAnalyzeCommand;
import org.apache.doris.nereids.trees.plans.commands.ShowAuthorsCommand;
import org.apache.doris.nereids.trees.plans.commands.ShowBackendsCommand;
import org.apache.doris.nereids.trees.plans.commands.ShowBackupCommand;
import org.apache.doris.nereids.trees.plans.commands.ShowBrokerCommand;
import org.apache.doris.nereids.trees.plans.commands.ShowCatalogCommand;
import org.apache.doris.nereids.trees.plans.commands.ShowCatalogRecycleBinCommand;
import org.apache.doris.nereids.trees.plans.commands.ShowCharsetCommand;
import org.apache.doris.nereids.trees.plans.commands.ShowClustersCommand;
import org.apache.doris.nereids.trees.plans.commands.ShowCollationCommand;
import org.apache.doris.nereids.trees.plans.commands.ShowColumnHistogramStatsCommand;
import org.apache.doris.nereids.trees.plans.commands.ShowColumnsCommand;
import org.apache.doris.nereids.trees.plans.commands.ShowConfigCommand;
import org.apache.doris.nereids.trees.plans.commands.ShowConstraintsCommand;
import org.apache.doris.nereids.trees.plans.commands.ShowConvertLSCCommand;
import org.apache.doris.nereids.trees.plans.commands.ShowCopyCommand;
import org.apache.doris.nereids.trees.plans.commands.ShowCreateCatalogCommand;
import org.apache.doris.nereids.trees.plans.commands.ShowCreateDatabaseCommand;
import org.apache.doris.nereids.trees.plans.commands.ShowCreateMTMVCommand;
import org.apache.doris.nereids.trees.plans.commands.ShowCreateMaterializedViewCommand;
import org.apache.doris.nereids.trees.plans.commands.ShowCreateProcedureCommand;
import org.apache.doris.nereids.trees.plans.commands.ShowCreateRepositoryCommand;
import org.apache.doris.nereids.trees.plans.commands.ShowCreateTableCommand;
import org.apache.doris.nereids.trees.plans.commands.ShowCreateViewCommand;
import org.apache.doris.nereids.trees.plans.commands.ShowDataCommand;
import org.apache.doris.nereids.trees.plans.commands.ShowDataSkewCommand;
import org.apache.doris.nereids.trees.plans.commands.ShowDataTypesCommand;
import org.apache.doris.nereids.trees.plans.commands.ShowDatabaseIdCommand;
import org.apache.doris.nereids.trees.plans.commands.ShowDatabasesCommand;
import org.apache.doris.nereids.trees.plans.commands.ShowDeleteCommand;
import org.apache.doris.nereids.trees.plans.commands.ShowDiagnoseTabletCommand;
import org.apache.doris.nereids.trees.plans.commands.ShowDictionariesCommand;
import org.apache.doris.nereids.trees.plans.commands.ShowDynamicPartitionCommand;
import org.apache.doris.nereids.trees.plans.commands.ShowEncryptKeysCommand;
import org.apache.doris.nereids.trees.plans.commands.ShowEventsCommand;
import org.apache.doris.nereids.trees.plans.commands.ShowFrontendsCommand;
import org.apache.doris.nereids.trees.plans.commands.ShowFunctionsCommand;
import org.apache.doris.nereids.trees.plans.commands.ShowGrantsCommand;
import org.apache.doris.nereids.trees.plans.commands.ShowIndexStatsCommand;
import org.apache.doris.nereids.trees.plans.commands.ShowLastInsertCommand;
import org.apache.doris.nereids.trees.plans.commands.ShowLoadCommand;
import org.apache.doris.nereids.trees.plans.commands.ShowLoadProfileCommand;
import org.apache.doris.nereids.trees.plans.commands.ShowOpenTablesCommand;
import org.apache.doris.nereids.trees.plans.commands.ShowPartitionIdCommand;
import org.apache.doris.nereids.trees.plans.commands.ShowPluginsCommand;
import org.apache.doris.nereids.trees.plans.commands.ShowPrivilegesCommand;
import org.apache.doris.nereids.trees.plans.commands.ShowProcCommand;
import org.apache.doris.nereids.trees.plans.commands.ShowProcedureStatusCommand;
import org.apache.doris.nereids.trees.plans.commands.ShowProcessListCommand;
import org.apache.doris.nereids.trees.plans.commands.ShowQueryProfileCommand;
import org.apache.doris.nereids.trees.plans.commands.ShowQueryStatsCommand;
import org.apache.doris.nereids.trees.plans.commands.ShowQueuedAnalyzeJobsCommand;
import org.apache.doris.nereids.trees.plans.commands.ShowReplicaDistributionCommand;
import org.apache.doris.nereids.trees.plans.commands.ShowReplicaStatusCommand;
import org.apache.doris.nereids.trees.plans.commands.ShowRepositoriesCommand;
import org.apache.doris.nereids.trees.plans.commands.ShowResourcesCommand;
import org.apache.doris.nereids.trees.plans.commands.ShowRestoreCommand;
import org.apache.doris.nereids.trees.plans.commands.ShowRolesCommand;
import org.apache.doris.nereids.trees.plans.commands.ShowRowPolicyCommand;
import org.apache.doris.nereids.trees.plans.commands.ShowSmallFilesCommand;
import org.apache.doris.nereids.trees.plans.commands.ShowSnapshotCommand;
import org.apache.doris.nereids.trees.plans.commands.ShowSqlBlockRuleCommand;
import org.apache.doris.nereids.trees.plans.commands.ShowStagesCommand;
import org.apache.doris.nereids.trees.plans.commands.ShowStatusCommand;
import org.apache.doris.nereids.trees.plans.commands.ShowStorageEnginesCommand;
import org.apache.doris.nereids.trees.plans.commands.ShowStoragePolicyCommand;
import org.apache.doris.nereids.trees.plans.commands.ShowStorageVaultCommand;
import org.apache.doris.nereids.trees.plans.commands.ShowSyncJobCommand;
import org.apache.doris.nereids.trees.plans.commands.ShowTableCommand;
import org.apache.doris.nereids.trees.plans.commands.ShowTableCreationCommand;
import org.apache.doris.nereids.trees.plans.commands.ShowTableIdCommand;
import org.apache.doris.nereids.trees.plans.commands.ShowTableStatsCommand;
import org.apache.doris.nereids.trees.plans.commands.ShowTableStatusCommand;
import org.apache.doris.nereids.trees.plans.commands.ShowTabletIdCommand;
import org.apache.doris.nereids.trees.plans.commands.ShowTabletStorageFormatCommand;
import org.apache.doris.nereids.trees.plans.commands.ShowTabletsBelongCommand;
import org.apache.doris.nereids.trees.plans.commands.ShowTabletsFromTableCommand;
import org.apache.doris.nereids.trees.plans.commands.ShowTrashCommand;
import org.apache.doris.nereids.trees.plans.commands.ShowTriggersCommand;
import org.apache.doris.nereids.trees.plans.commands.ShowUserPropertyCommand;
import org.apache.doris.nereids.trees.plans.commands.ShowVariablesCommand;
import org.apache.doris.nereids.trees.plans.commands.ShowViewCommand;
import org.apache.doris.nereids.trees.plans.commands.ShowWarmUpCommand;
import org.apache.doris.nereids.trees.plans.commands.ShowWarningErrorCountCommand;
import org.apache.doris.nereids.trees.plans.commands.ShowWarningErrorsCommand;
import org.apache.doris.nereids.trees.plans.commands.ShowWhiteListCommand;
import org.apache.doris.nereids.trees.plans.commands.ShowWorkloadGroupsCommand;
import org.apache.doris.nereids.trees.plans.commands.SyncCommand;
import org.apache.doris.nereids.trees.plans.commands.TransactionBeginCommand;
import org.apache.doris.nereids.trees.plans.commands.TransactionCommitCommand;
import org.apache.doris.nereids.trees.plans.commands.TransactionRollbackCommand;
import org.apache.doris.nereids.trees.plans.commands.TruncateTableCommand;
import org.apache.doris.nereids.trees.plans.commands.UninstallPluginCommand;
import org.apache.doris.nereids.trees.plans.commands.UnlockTablesCommand;
import org.apache.doris.nereids.trees.plans.commands.UnsetDefaultStorageVaultCommand;
import org.apache.doris.nereids.trees.plans.commands.UnsetVariableCommand;
import org.apache.doris.nereids.trees.plans.commands.UnsupportedCommand;
import org.apache.doris.nereids.trees.plans.commands.UpdateCommand;
import org.apache.doris.nereids.trees.plans.commands.alter.AlterDatabaseRenameCommand;
import org.apache.doris.nereids.trees.plans.commands.alter.AlterDatabaseSetQuotaCommand;
import org.apache.doris.nereids.trees.plans.commands.alter.AlterRepositoryCommand;
import org.apache.doris.nereids.trees.plans.commands.clean.CleanLabelCommand;
import org.apache.doris.nereids.trees.plans.commands.info.AddBackendOp;
import org.apache.doris.nereids.trees.plans.commands.info.AddBrokerOp;
import org.apache.doris.nereids.trees.plans.commands.info.AddColumnOp;
import org.apache.doris.nereids.trees.plans.commands.info.AddColumnsOp;
import org.apache.doris.nereids.trees.plans.commands.info.AddFollowerOp;
import org.apache.doris.nereids.trees.plans.commands.info.AddObserverOp;
import org.apache.doris.nereids.trees.plans.commands.info.AddPartitionOp;
import org.apache.doris.nereids.trees.plans.commands.info.AddRollupOp;
import org.apache.doris.nereids.trees.plans.commands.info.AlterLoadErrorUrlOp;
import org.apache.doris.nereids.trees.plans.commands.info.AlterMTMVInfo;
import org.apache.doris.nereids.trees.plans.commands.info.AlterMTMVPropertyInfo;
import org.apache.doris.nereids.trees.plans.commands.info.AlterMTMVRefreshInfo;
import org.apache.doris.nereids.trees.plans.commands.info.AlterMTMVRenameInfo;
import org.apache.doris.nereids.trees.plans.commands.info.AlterMTMVReplaceInfo;
import org.apache.doris.nereids.trees.plans.commands.info.AlterMultiPartitionOp;
import org.apache.doris.nereids.trees.plans.commands.info.AlterSystemOp;
import org.apache.doris.nereids.trees.plans.commands.info.AlterTableOp;
import org.apache.doris.nereids.trees.plans.commands.info.AlterUserInfo;
import org.apache.doris.nereids.trees.plans.commands.info.AlterViewInfo;
import org.apache.doris.nereids.trees.plans.commands.info.BuildIndexOp;
import org.apache.doris.nereids.trees.plans.commands.info.BulkLoadDataDesc;
import org.apache.doris.nereids.trees.plans.commands.info.BulkStorageDesc;
import org.apache.doris.nereids.trees.plans.commands.info.CancelMTMVTaskInfo;
import org.apache.doris.nereids.trees.plans.commands.info.ColumnDefinition;
import org.apache.doris.nereids.trees.plans.commands.info.CopyFromDesc;
import org.apache.doris.nereids.trees.plans.commands.info.CopyIntoInfo;
import org.apache.doris.nereids.trees.plans.commands.info.CreateIndexOp;
import org.apache.doris.nereids.trees.plans.commands.info.CreateJobInfo;
import org.apache.doris.nereids.trees.plans.commands.info.CreateMTMVInfo;
import org.apache.doris.nereids.trees.plans.commands.info.CreateResourceInfo;
import org.apache.doris.nereids.trees.plans.commands.info.CreateRoutineLoadInfo;
import org.apache.doris.nereids.trees.plans.commands.info.CreateTableInfo;
import org.apache.doris.nereids.trees.plans.commands.info.CreateTableLikeInfo;
import org.apache.doris.nereids.trees.plans.commands.info.CreateUserInfo;
import org.apache.doris.nereids.trees.plans.commands.info.CreateViewInfo;
import org.apache.doris.nereids.trees.plans.commands.info.DMLCommandType;
import org.apache.doris.nereids.trees.plans.commands.info.DecommissionBackendOp;
import org.apache.doris.nereids.trees.plans.commands.info.DefaultValue;
import org.apache.doris.nereids.trees.plans.commands.info.DictionaryColumnDefinition;
import org.apache.doris.nereids.trees.plans.commands.info.DistributionDescriptor;
import org.apache.doris.nereids.trees.plans.commands.info.DropAllBrokerOp;
import org.apache.doris.nereids.trees.plans.commands.info.DropBackendOp;
import org.apache.doris.nereids.trees.plans.commands.info.DropBrokerOp;
import org.apache.doris.nereids.trees.plans.commands.info.DropColumnOp;
import org.apache.doris.nereids.trees.plans.commands.info.DropDatabaseInfo;
import org.apache.doris.nereids.trees.plans.commands.info.DropFollowerOp;
import org.apache.doris.nereids.trees.plans.commands.info.DropIndexOp;
import org.apache.doris.nereids.trees.plans.commands.info.DropMTMVInfo;
import org.apache.doris.nereids.trees.plans.commands.info.DropObserverOp;
import org.apache.doris.nereids.trees.plans.commands.info.DropPartitionFromIndexOp;
import org.apache.doris.nereids.trees.plans.commands.info.DropPartitionOp;
import org.apache.doris.nereids.trees.plans.commands.info.DropRollupOp;
import org.apache.doris.nereids.trees.plans.commands.info.EnableFeatureOp;
import org.apache.doris.nereids.trees.plans.commands.info.FixedRangePartition;
import org.apache.doris.nereids.trees.plans.commands.info.FuncNameInfo;
import org.apache.doris.nereids.trees.plans.commands.info.FunctionArgTypesInfo;
import org.apache.doris.nereids.trees.plans.commands.info.GeneratedColumnDesc;
import org.apache.doris.nereids.trees.plans.commands.info.InPartition;
import org.apache.doris.nereids.trees.plans.commands.info.IndexDefinition;
import org.apache.doris.nereids.trees.plans.commands.info.LabelNameInfo;
import org.apache.doris.nereids.trees.plans.commands.info.LessThanPartition;
import org.apache.doris.nereids.trees.plans.commands.info.MTMVPartitionDefinition;
import org.apache.doris.nereids.trees.plans.commands.info.ModifyBackendOp;
import org.apache.doris.nereids.trees.plans.commands.info.ModifyColumnCommentOp;
import org.apache.doris.nereids.trees.plans.commands.info.ModifyColumnOp;
import org.apache.doris.nereids.trees.plans.commands.info.ModifyDistributionOp;
import org.apache.doris.nereids.trees.plans.commands.info.ModifyEngineOp;
import org.apache.doris.nereids.trees.plans.commands.info.ModifyFrontendOrBackendHostNameOp;
import org.apache.doris.nereids.trees.plans.commands.info.ModifyFrontendOrBackendHostNameOp.ModifyOpType;
import org.apache.doris.nereids.trees.plans.commands.info.ModifyPartitionOp;
import org.apache.doris.nereids.trees.plans.commands.info.ModifyTableCommentOp;
import org.apache.doris.nereids.trees.plans.commands.info.ModifyTablePropertiesOp;
import org.apache.doris.nereids.trees.plans.commands.info.PartitionDefinition;
import org.apache.doris.nereids.trees.plans.commands.info.PartitionDefinition.MaxValue;
import org.apache.doris.nereids.trees.plans.commands.info.PartitionNamesInfo;
import org.apache.doris.nereids.trees.plans.commands.info.PartitionTableInfo;
import org.apache.doris.nereids.trees.plans.commands.info.PauseMTMVInfo;
import org.apache.doris.nereids.trees.plans.commands.info.RefreshMTMVInfo;
import org.apache.doris.nereids.trees.plans.commands.info.RenameColumnOp;
import org.apache.doris.nereids.trees.plans.commands.info.RenamePartitionOp;
import org.apache.doris.nereids.trees.plans.commands.info.RenameRollupOp;
import org.apache.doris.nereids.trees.plans.commands.info.RenameTableOp;
import org.apache.doris.nereids.trees.plans.commands.info.ReorderColumnsOp;
import org.apache.doris.nereids.trees.plans.commands.info.ReplacePartitionOp;
import org.apache.doris.nereids.trees.plans.commands.info.ReplaceTableOp;
import org.apache.doris.nereids.trees.plans.commands.info.ResumeMTMVInfo;
import org.apache.doris.nereids.trees.plans.commands.info.RollupDefinition;
import org.apache.doris.nereids.trees.plans.commands.info.SetCharsetAndCollateVarOp;
import org.apache.doris.nereids.trees.plans.commands.info.SetLdapPassVarOp;
import org.apache.doris.nereids.trees.plans.commands.info.SetNamesVarOp;
import org.apache.doris.nereids.trees.plans.commands.info.SetPassVarOp;
import org.apache.doris.nereids.trees.plans.commands.info.SetSessionVarOp;
import org.apache.doris.nereids.trees.plans.commands.info.SetUserDefinedVarOp;
import org.apache.doris.nereids.trees.plans.commands.info.SetUserPropertyVarOp;
import org.apache.doris.nereids.trees.plans.commands.info.SetVarOp;
import org.apache.doris.nereids.trees.plans.commands.info.ShowCreateMTMVInfo;
import org.apache.doris.nereids.trees.plans.commands.info.SimpleColumnDefinition;
import org.apache.doris.nereids.trees.plans.commands.info.StepPartition;
import org.apache.doris.nereids.trees.plans.commands.info.TableNameInfo;
import org.apache.doris.nereids.trees.plans.commands.info.TableRefInfo;
import org.apache.doris.nereids.trees.plans.commands.insert.BatchInsertIntoTableCommand;
import org.apache.doris.nereids.trees.plans.commands.insert.InsertIntoTableCommand;
import org.apache.doris.nereids.trees.plans.commands.insert.InsertOverwriteTableCommand;
import org.apache.doris.nereids.trees.plans.commands.load.CreateDataSyncJobCommand;
import org.apache.doris.nereids.trees.plans.commands.load.CreateRoutineLoadCommand;
import org.apache.doris.nereids.trees.plans.commands.load.LoadColumnClause;
import org.apache.doris.nereids.trees.plans.commands.load.LoadColumnDesc;
import org.apache.doris.nereids.trees.plans.commands.load.LoadDeleteOnClause;
import org.apache.doris.nereids.trees.plans.commands.load.LoadPartitionNames;
import org.apache.doris.nereids.trees.plans.commands.load.LoadPrecedingFilterClause;
import org.apache.doris.nereids.trees.plans.commands.load.LoadProperty;
import org.apache.doris.nereids.trees.plans.commands.load.LoadSeparator;
import org.apache.doris.nereids.trees.plans.commands.load.LoadSequenceClause;
import org.apache.doris.nereids.trees.plans.commands.load.LoadWhereClause;
import org.apache.doris.nereids.trees.plans.commands.load.PauseDataSyncJobCommand;
import org.apache.doris.nereids.trees.plans.commands.load.PauseRoutineLoadCommand;
import org.apache.doris.nereids.trees.plans.commands.load.ResumeDataSyncJobCommand;
import org.apache.doris.nereids.trees.plans.commands.load.ResumeRoutineLoadCommand;
import org.apache.doris.nereids.trees.plans.commands.load.ShowCreateRoutineLoadCommand;
import org.apache.doris.nereids.trees.plans.commands.load.StopDataSyncJobCommand;
import org.apache.doris.nereids.trees.plans.commands.load.StopRoutineLoadCommand;
import org.apache.doris.nereids.trees.plans.commands.load.SyncJobName;
import org.apache.doris.nereids.trees.plans.commands.refresh.RefreshCatalogCommand;
import org.apache.doris.nereids.trees.plans.commands.refresh.RefreshDatabaseCommand;
import org.apache.doris.nereids.trees.plans.commands.refresh.RefreshDictionaryCommand;
import org.apache.doris.nereids.trees.plans.commands.refresh.RefreshTableCommand;
import org.apache.doris.nereids.trees.plans.commands.use.SwitchCommand;
import org.apache.doris.nereids.trees.plans.commands.use.UseCommand;
import org.apache.doris.nereids.trees.plans.logical.LogicalAggregate;
import org.apache.doris.nereids.trees.plans.logical.LogicalCTE;
import org.apache.doris.nereids.trees.plans.logical.LogicalExcept;
import org.apache.doris.nereids.trees.plans.logical.LogicalFileSink;
import org.apache.doris.nereids.trees.plans.logical.LogicalFilter;
import org.apache.doris.nereids.trees.plans.logical.LogicalGenerate;
import org.apache.doris.nereids.trees.plans.logical.LogicalHaving;
import org.apache.doris.nereids.trees.plans.logical.LogicalIntersect;
import org.apache.doris.nereids.trees.plans.logical.LogicalJoin;
import org.apache.doris.nereids.trees.plans.logical.LogicalLimit;
import org.apache.doris.nereids.trees.plans.logical.LogicalOneRowRelation;
import org.apache.doris.nereids.trees.plans.logical.LogicalPlan;
import org.apache.doris.nereids.trees.plans.logical.LogicalPreAggOnHint;
import org.apache.doris.nereids.trees.plans.logical.LogicalProject;
import org.apache.doris.nereids.trees.plans.logical.LogicalQualify;
import org.apache.doris.nereids.trees.plans.logical.LogicalRepeat;
import org.apache.doris.nereids.trees.plans.logical.LogicalSelectHint;
import org.apache.doris.nereids.trees.plans.logical.LogicalSink;
import org.apache.doris.nereids.trees.plans.logical.LogicalSort;
import org.apache.doris.nereids.trees.plans.logical.LogicalSubQueryAlias;
import org.apache.doris.nereids.trees.plans.logical.LogicalUnion;
import org.apache.doris.nereids.trees.plans.logical.LogicalUsingJoin;
import org.apache.doris.nereids.types.AggStateType;
import org.apache.doris.nereids.types.ArrayType;
import org.apache.doris.nereids.types.BigIntType;
import org.apache.doris.nereids.types.BooleanType;
import org.apache.doris.nereids.types.DataType;
import org.apache.doris.nereids.types.DateTimeType;
import org.apache.doris.nereids.types.DateTimeV2Type;
import org.apache.doris.nereids.types.DateType;
import org.apache.doris.nereids.types.DateV2Type;
import org.apache.doris.nereids.types.LargeIntType;
import org.apache.doris.nereids.types.MapType;
import org.apache.doris.nereids.types.StructField;
import org.apache.doris.nereids.types.StructType;
import org.apache.doris.nereids.types.VarcharType;
import org.apache.doris.nereids.types.coercion.CharacterType;
import org.apache.doris.nereids.util.ExpressionUtils;
import org.apache.doris.nereids.util.RelationUtil;
import org.apache.doris.nereids.util.Utils;
import org.apache.doris.policy.FilterType;
import org.apache.doris.policy.PolicyTypeEnum;
import org.apache.doris.qe.ConnectContext;
import org.apache.doris.qe.SqlModeHelper;
import org.apache.doris.resource.workloadschedpolicy.WorkloadActionMeta;
import org.apache.doris.resource.workloadschedpolicy.WorkloadConditionMeta;
import org.apache.doris.statistics.AnalysisInfo;
import org.apache.doris.system.NodeType;

import com.google.common.collect.ImmutableList;
import com.google.common.collect.ImmutableMap;
import com.google.common.collect.ImmutableMap.Builder;
import com.google.common.collect.Lists;
import com.google.common.collect.Maps;
import com.google.common.collect.Sets;
import org.antlr.v4.runtime.ParserRuleContext;
import org.antlr.v4.runtime.RuleContext;
import org.antlr.v4.runtime.Token;
import org.antlr.v4.runtime.tree.ParseTree;
import org.antlr.v4.runtime.tree.RuleNode;
import org.antlr.v4.runtime.tree.TerminalNode;

import java.math.BigDecimal;
import java.math.BigInteger;
import java.util.ArrayList;
import java.util.Collections;
import java.util.HashMap;
import java.util.HashSet;
import java.util.List;
import java.util.Locale;
import java.util.Map;
import java.util.Optional;
import java.util.Set;
import java.util.function.Supplier;
import java.util.stream.Collectors;

/**
 * Build a logical plan tree with unbounded nodes.
 */
@SuppressWarnings({"OptionalUsedAsFieldOrParameterType", "OptionalGetWithoutIsPresent"})
public class LogicalPlanBuilder extends DorisParserBaseVisitor<Object> {
    private static String JOB_NAME = "jobName";
    private static String TASK_ID = "taskId";
    // Sort the parameters with token position to keep the order with original placeholders
    // in prepared statement.Otherwise, the order maybe broken
    private final Map<Token, Placeholder> tokenPosToParameters = Maps.newTreeMap((pos1, pos2) -> {
        int line = pos1.getLine() - pos2.getLine();
        if (line != 0) {
            return line;
        }
        return pos1.getCharPositionInLine() - pos2.getCharPositionInLine();
    });

    private final Map<Integer, ParserRuleContext> selectHintMap;

    public LogicalPlanBuilder(Map<Integer, ParserRuleContext> selectHintMap) {
        this.selectHintMap = selectHintMap;
    }

    @SuppressWarnings("unchecked")
    protected <T> T typedVisit(ParseTree ctx) {
        return (T) ctx.accept(this);
    }

    /**
     * Override the default behavior for all visit methods. This will only return a non-null result
     * when the context has only one child. This is done because there is no generic method to
     * combine the results of the context children. In all other cases null is returned.
     */
    @Override
    public Object visitChildren(RuleNode node) {
        if (node.getChildCount() == 1) {
            return node.getChild(0).accept(this);
        } else {
            return null;
        }
    }

    @Override
    public LogicalPlan visitSingleStatement(SingleStatementContext ctx) {
        return ParserUtils.withOrigin(ctx, () -> (LogicalPlan) visit(ctx.statement()));
    }

    @Override
    public LogicalPlan visitStatementDefault(StatementDefaultContext ctx) {
        LogicalPlan plan = plan(ctx.query());
        if (ctx.outFileClause() != null) {
            plan = withOutFile(plan, ctx.outFileClause());
        } else {
            plan = new UnboundResultSink<>(plan);
        }
        return withExplain(plan, ctx.explain());
    }

    @Override
    public LogicalPlan visitCreateScheduledJob(DorisParser.CreateScheduledJobContext ctx) {
        Optional<String> label = ctx.label == null ? Optional.empty() : Optional.of(ctx.label.getText());
        Optional<String> atTime = ctx.atTime == null ? Optional.empty() : Optional.of(ctx.atTime.getText());
        Optional<Boolean> immediateStartOptional = ctx.CURRENT_TIMESTAMP() == null ? Optional.of(false) :
                Optional.of(true);
        Optional<String> startTime = ctx.startTime == null ? Optional.empty() : Optional.of(ctx.startTime.getText());
        Optional<String> endsTime = ctx.endsTime == null ? Optional.empty() : Optional.of(ctx.endsTime.getText());
        Optional<Long> interval = ctx.timeInterval == null ? Optional.empty() :
                Optional.of(Long.valueOf(ctx.timeInterval.getText()));
        Optional<String> intervalUnit = ctx.timeUnit == null ? Optional.empty() : Optional.of(ctx.timeUnit.getText());
        String comment =
                visitCommentSpec(ctx.commentSpec());
        String executeSql = getOriginSql(ctx.supportedDmlStatement());
        CreateJobInfo createJobInfo = new CreateJobInfo(label, atTime, interval, intervalUnit, startTime,
                endsTime, immediateStartOptional, comment, executeSql);
        return new CreateJobCommand(createJobInfo);
    }

    private void checkJobNameKey(String key, String keyFormat, DorisParser.SupportedJobStatementContext parseContext) {
        if (key.isEmpty() || !key.equalsIgnoreCase(keyFormat)) {
            throw new ParseException(keyFormat + " should be: '" + keyFormat + "'", parseContext);
        }
    }

    @Override
    public LogicalPlan visitPauseJob(DorisParser.PauseJobContext ctx) {
        checkJobNameKey(stripQuotes(ctx.jobNameKey.getText()), JOB_NAME, ctx);
        return new PauseJobCommand(stripQuotes(ctx.jobNameValue.getText()));
    }

    @Override
    public LogicalPlan visitDropJob(DorisParser.DropJobContext ctx) {
        checkJobNameKey(stripQuotes(ctx.jobNameKey.getText()), JOB_NAME, ctx);
        boolean ifExists = ctx.EXISTS() != null;
        return new DropJobCommand(stripQuotes(ctx.jobNameValue.getText()), ifExists);
    }

    @Override
    public LogicalPlan visitResumeJob(DorisParser.ResumeJobContext ctx) {
        checkJobNameKey(stripQuotes(ctx.jobNameKey.getText()), JOB_NAME, ctx);
        return new ResumeJobCommand(stripQuotes(ctx.jobNameValue.getText()));
    }

    @Override
    public LogicalPlan visitCancelJobTask(DorisParser.CancelJobTaskContext ctx) {
        checkJobNameKey(stripQuotes(ctx.jobNameKey.getText()), JOB_NAME, ctx);
        checkJobNameKey(stripQuotes(ctx.taskIdKey.getText()), TASK_ID, ctx);
        String jobName = stripQuotes(ctx.jobNameValue.getText());
        Long taskId = Long.valueOf(ctx.taskIdValue.getText());
        return new CancelJobTaskCommand(jobName, taskId);
    }

    private StageAndPattern getStageAndPattern(DorisParser.StageAndPatternContext ctx) {
        if (ctx.pattern != null) {
            return new StageAndPattern(stripQuotes(ctx.stage.getText()), stripQuotes(ctx.pattern.getText()));
        } else {
            return new StageAndPattern(stripQuotes(ctx.stage.getText()), null);
        }
    }

    @Override
    public LogicalPlan visitCopyInto(DorisParser.CopyIntoContext ctx) {
        ImmutableList.Builder<String> tableName = ImmutableList.builder();
        if (null != ctx.name) {
            List<String> nameParts = visitMultipartIdentifier(ctx.name);
            tableName.addAll(nameParts);
        }
        List<String> columns = (null != ctx.columns) ? visitIdentifierList(ctx.columns) : null;
        StageAndPattern stageAndPattern = getStageAndPattern(ctx.stageAndPattern());
        CopyFromDesc copyFromDesc = null;
        if (null != ctx.SELECT()) {
            List<NamedExpression> projects = getNamedExpressions(ctx.selectColumnClause().namedExpressionSeq());
            Optional<Expression> where = Optional.empty();
            if (ctx.whereClause() != null) {
                where = Optional.of(getExpression(ctx.whereClause().booleanExpression()));
            }
            copyFromDesc = new CopyFromDesc(stageAndPattern, projects, where);
        } else {
            copyFromDesc = new CopyFromDesc(stageAndPattern);
        }
        Map<String, String> properties = visitPropertyClause(ctx.properties);
        copyFromDesc.setTargetColumns(columns);
        CopyIntoInfo copyInfoInfo = null;
        if (null != ctx.selectHint()) {
            if ((selectHintMap == null) || selectHintMap.isEmpty()) {
                throw new AnalysisException("hint should be in right place: " + ctx.getText());
            }
            List<ParserRuleContext> selectHintContexts = Lists.newArrayList();
            for (Integer key : selectHintMap.keySet()) {
                if (key > ctx.getStart().getStopIndex() && key < ctx.getStop().getStartIndex()) {
                    selectHintContexts.add(selectHintMap.get(key));
                }
            }
            if (selectHintContexts.size() != 1) {
                throw new AnalysisException("only one hint is allowed in: " + ctx.getText());
            }
            SelectHintContext selectHintContext = (SelectHintContext) selectHintContexts.get(0);
            Map<String, String> parameterNames = Maps.newLinkedHashMap();
            for (HintStatementContext hintStatement : selectHintContext.hintStatements) {
                String hintName = hintStatement.hintName.getText().toLowerCase(Locale.ROOT);
                if (!hintName.equalsIgnoreCase("set_var")) {
                    throw new AnalysisException("only set_var hint is allowed in: " + ctx.getText());
                }
                for (HintAssignmentContext kv : hintStatement.parameters) {
                    if (kv.key != null) {
                        String parameterName = visitIdentifierOrText(kv.key);
                        Optional<String> value = Optional.empty();
                        if (kv.constantValue != null) {
                            Literal literal = (Literal) visit(kv.constantValue);
                            value = Optional.ofNullable(literal.toLegacyLiteral().getStringValue());
                        } else if (kv.identifierValue != null) {
                            // maybe we should throw exception when the identifierValue is quoted identifier
                            value = Optional.ofNullable(kv.identifierValue.getText());
                        }
                        parameterNames.put(parameterName, value.get());
                    }
                }
            }
            Map<String, Map<String, String>> setVarHint = Maps.newLinkedHashMap();
            setVarHint.put("set_var", parameterNames);
            copyInfoInfo = new CopyIntoInfo(tableName.build(), copyFromDesc, properties, setVarHint);
        } else {
            copyInfoInfo = new CopyIntoInfo(tableName.build(), copyFromDesc, properties, null);
        }

        return new CopyIntoCommand(copyInfoInfo);
    }

    @Override
    public String visitCommentSpec(DorisParser.CommentSpecContext ctx) {
        String commentSpec = ctx == null ? "''" : ctx.STRING_LITERAL().getText();
        return LogicalPlanBuilderAssistant.escapeBackSlash(commentSpec.substring(1, commentSpec.length() - 1));
    }

    /**
     * This function may be used in some task like InsertTask, RefreshDictionary, etc. the target could be many type of
     * tables.
     */
    @Override
    public LogicalPlan visitInsertTable(InsertTableContext ctx) {
        boolean isOverwrite = ctx.INTO() == null;
        ImmutableList.Builder<String> tableName = ImmutableList.builder();
        if (null != ctx.tableName) {
            List<String> nameParts = visitMultipartIdentifier(ctx.tableName);
            tableName.addAll(nameParts);
        } else if (null != ctx.tableId) {
            // process group commit insert table command send by be
            TableName name = Env.getCurrentEnv().getCurrentCatalog()
                    .getTableNameByTableId(Long.valueOf(ctx.tableId.getText()));
            tableName.add(name.getDb());
            tableName.add(name.getTbl());
            ConnectContext.get().setDatabase(name.getDb());
        } else {
            throw new ParseException("tableName and tableId cannot both be null");
        }
        Optional<String> labelName = (ctx.labelName == null) ? Optional.empty() : Optional.of(ctx.labelName.getText());
        List<String> colNames = ctx.cols == null ? ImmutableList.of() : visitIdentifierList(ctx.cols);
        // TODO visit partitionSpecCtx
        LogicalPlan plan = visitQuery(ctx.query());
        // partitionSpec may be NULL. means auto detect partition. only available when IOT
        Pair<Boolean, List<String>> partitionSpec = visitPartitionSpec(ctx.partitionSpec());
        // partitionSpec.second :
        // null - auto detect
        // zero - whole table
        // others - specific partitions
        boolean isAutoDetect = partitionSpec.second == null;
        LogicalSink<?> sink = UnboundTableSinkCreator.createUnboundTableSinkMaybeOverwrite(
                tableName.build(),
                colNames,
                ImmutableList.of(), // hints
                partitionSpec.first, // isTemp
                partitionSpec.second, // partition names
                isAutoDetect,
                isOverwrite,
                ConnectContext.get().getSessionVariable().isEnableUniqueKeyPartialUpdate(),
                ctx.tableId == null ? DMLCommandType.INSERT : DMLCommandType.GROUP_COMMIT,
                plan);
        Optional<LogicalPlan> cte = Optional.empty();
        if (ctx.cte() != null) {
            cte = Optional.ofNullable(withCte(plan, ctx.cte()));
        }
        LogicalPlan command;
        if (isOverwrite) {
            command = new InsertOverwriteTableCommand(sink, labelName, cte);
        } else {
            if (ConnectContext.get() != null && ConnectContext.get().isTxnModel()
                    && sink.child() instanceof InlineTable
                    && sink.child().getExpressions().stream().allMatch(Expression::isConstant)) {
                // FIXME: In legacy, the `insert into select 1` is handled as `insert into values`.
                //  In nereids, the original way is throw an AnalysisException and fallback to legacy.
                //  Now handle it as `insert into select`(a separate load job), should fix it as the legacy.
                command = new BatchInsertIntoTableCommand(sink);
            } else {
                command = new InsertIntoTableCommand(sink, labelName, Optional.empty(), cte);
            }
        }
        return withExplain(command, ctx.explain());
    }

    /**
     * return a pair, first will be true if partitions is temp partition, select is a list to present partition list.
     */
    @Override
    public Pair<Boolean, List<String>> visitPartitionSpec(PartitionSpecContext ctx) {
        List<String> partitions = ImmutableList.of();
        boolean temporaryPartition = false;
        if (ctx != null) {
            temporaryPartition = ctx.TEMPORARY() != null;
            if (ctx.ASTERISK() != null) {
                partitions = null;
            } else if (ctx.partition != null) {
                partitions = ImmutableList.of(ctx.partition.getText());
            } else {
                partitions = visitIdentifierList(ctx.partitions);
            }
        }
        return Pair.of(temporaryPartition, partitions);
    }

    @Override
    public Command visitCreateMTMV(CreateMTMVContext ctx) {
        if (ctx.buildMode() == null && ctx.refreshMethod() == null && ctx.refreshTrigger() == null
                && ctx.cols == null && ctx.keys == null
                && ctx.HASH() == null && ctx.RANDOM() == null && ctx.BUCKETS() == null) {
            return visitCreateSyncMvCommand(ctx);
        }

        List<String> nameParts = visitMultipartIdentifier(ctx.mvName);
        BuildMode buildMode = visitBuildMode(ctx.buildMode());
        RefreshMethod refreshMethod = visitRefreshMethod(ctx.refreshMethod());
        MTMVRefreshTriggerInfo refreshTriggerInfo = visitRefreshTrigger(ctx.refreshTrigger());
        LogicalPlan logicalPlan = visitQuery(ctx.query());
        String querySql = getOriginSql(ctx.query());

        int bucketNum = FeConstants.default_bucket_num;
        if (ctx.INTEGER_VALUE() != null) {
            bucketNum = Integer.parseInt(ctx.INTEGER_VALUE().getText());
        }
        DistributionDescriptor desc;
        if (ctx.HASH() != null) {
            desc = new DistributionDescriptor(true, ctx.AUTO() != null, bucketNum,
                    visitIdentifierList(ctx.hashKeys));
        } else {
            desc = new DistributionDescriptor(false, ctx.AUTO() != null, bucketNum, null);
        }

        Map<String, String> properties = ctx.propertyClause() != null
                ? Maps.newHashMap(visitPropertyClause(ctx.propertyClause())) : Maps.newHashMap();
        String comment = ctx.STRING_LITERAL() == null ? "" : LogicalPlanBuilderAssistant.escapeBackSlash(
                ctx.STRING_LITERAL().getText().substring(1, ctx.STRING_LITERAL().getText().length() - 1));

        return new CreateMTMVCommand(new CreateMTMVInfo(ctx.EXISTS() != null, new TableNameInfo(nameParts),
                ctx.keys != null ? visitIdentifierList(ctx.keys) : ImmutableList.of(),
                comment,
                desc, properties, logicalPlan, querySql,
                new MTMVRefreshInfo(buildMode, refreshMethod, refreshTriggerInfo),
                ctx.cols == null ? Lists.newArrayList() : visitSimpleColumnDefs(ctx.cols),
                visitMTMVPartitionInfo(ctx.mvPartition())
        ));
    }

    private Command visitCreateSyncMvCommand(CreateMTMVContext ctx) {
        List<String> nameParts = visitMultipartIdentifier(ctx.mvName);
        LogicalPlan logicalPlan = new UnboundResultSink<>(visitQuery(ctx.query()));
        Map<String, String> properties = ctx.propertyClause() != null
                ? Maps.newHashMap(visitPropertyClause(ctx.propertyClause())) : Maps.newHashMap();
        return new CreateMaterializedViewCommand(new TableNameInfo(nameParts), logicalPlan, properties);
    }

    /**
     * get MTMVPartitionDefinition
     *
     * @param ctx MvPartitionContext
     * @return MTMVPartitionDefinition
     */
    public MTMVPartitionDefinition visitMTMVPartitionInfo(MvPartitionContext ctx) {
        MTMVPartitionDefinition mtmvPartitionDefinition = new MTMVPartitionDefinition();
        if (ctx == null) {
            mtmvPartitionDefinition.setPartitionType(MTMVPartitionType.SELF_MANAGE);
        } else if (ctx.partitionKey != null) {
            mtmvPartitionDefinition.setPartitionType(MTMVPartitionType.FOLLOW_BASE_TABLE);
            mtmvPartitionDefinition.setPartitionCol(ctx.partitionKey.getText());
        } else {
            mtmvPartitionDefinition.setPartitionType(MTMVPartitionType.EXPR);
            Expression functionCallExpression = visitFunctionCallExpression(ctx.partitionExpr);
            mtmvPartitionDefinition.setFunctionCallExpression(functionCallExpression);
        }
        return mtmvPartitionDefinition;
    }

    @Override
    public List<SimpleColumnDefinition> visitSimpleColumnDefs(SimpleColumnDefsContext ctx) {
        if (ctx == null) {
            return null;
        }
        return ctx.cols.stream()
                .map(this::visitSimpleColumnDef)
                .collect(ImmutableList.toImmutableList());
    }

    @Override
    public SimpleColumnDefinition visitSimpleColumnDef(SimpleColumnDefContext ctx) {
        String comment = ctx.STRING_LITERAL() == null ? "" : LogicalPlanBuilderAssistant.escapeBackSlash(
                ctx.STRING_LITERAL().getText().substring(1, ctx.STRING_LITERAL().getText().length() - 1));
        return new SimpleColumnDefinition(ctx.colName.getText(), comment);
    }

    /**
     * get originSql
     *
     * @param ctx context
     * @return originSql
     */
    public String getOriginSql(ParserRuleContext ctx) {
        int startIndex = ctx.start.getStartIndex();
        int stopIndex = ctx.stop.getStopIndex();
        org.antlr.v4.runtime.misc.Interval interval = new org.antlr.v4.runtime.misc.Interval(startIndex, stopIndex);
        return ctx.start.getInputStream().getText(interval);
    }

    @Override
    public MTMVRefreshTriggerInfo visitRefreshTrigger(RefreshTriggerContext ctx) {
        if (ctx == null) {
            return new MTMVRefreshTriggerInfo(RefreshTrigger.MANUAL);
        }
        if (ctx.MANUAL() != null) {
            return new MTMVRefreshTriggerInfo(RefreshTrigger.MANUAL);
        }
        if (ctx.COMMIT() != null) {
            return new MTMVRefreshTriggerInfo(RefreshTrigger.COMMIT);
        }
        if (ctx.SCHEDULE() != null) {
            return new MTMVRefreshTriggerInfo(RefreshTrigger.SCHEDULE, visitRefreshSchedule(ctx.refreshSchedule()));
        }
        return new MTMVRefreshTriggerInfo(RefreshTrigger.MANUAL);
    }

    @Override
    public ReplayCommand visitReplay(DorisParser.ReplayContext ctx) {
        if (ctx.replayCommand().replayType().DUMP() != null) {
            LogicalPlan plan = plan(ctx.replayCommand().replayType().query());
            return new ReplayCommand(PlanType.REPLAY_COMMAND, null, plan, ReplayCommand.ReplayType.DUMP);
        } else if (ctx.replayCommand().replayType().PLAY() != null) {
            String tmpPath = ctx.replayCommand().replayType().filePath.getText();
            String path = LogicalPlanBuilderAssistant.escapeBackSlash(tmpPath.substring(1, tmpPath.length() - 1));
            return new ReplayCommand(PlanType.REPLAY_COMMAND, path, null, ReplayCommand.ReplayType.PLAY);
        }
        return null;
    }

    @Override
    public MTMVRefreshSchedule visitRefreshSchedule(RefreshScheduleContext ctx) {
        int interval = Integer.parseInt(ctx.INTEGER_VALUE().getText());
        String startTime = ctx.STARTS() == null ? null
                : ctx.STRING_LITERAL().getText().substring(1, ctx.STRING_LITERAL().getText().length() - 1);
        IntervalUnit unit = visitMvRefreshUnit(ctx.refreshUnit);
        return new MTMVRefreshSchedule(startTime, interval, unit);
    }

    /**
     * get IntervalUnit,only enable_job_schedule_second_for_test is true, can use second
     *
     * @param ctx ctx
     * @return IntervalUnit
     */
    public IntervalUnit visitMvRefreshUnit(IdentifierContext ctx) {
        IntervalUnit intervalUnit = IntervalUnit.fromString(ctx.getText().toUpperCase());
        if (null == intervalUnit) {
            throw new AnalysisException("interval time unit can not be " + ctx.getText());
        }
        if (intervalUnit.equals(IntervalUnit.SECOND)
                && !Config.enable_job_schedule_second_for_test) {
            throw new AnalysisException("interval time unit can not be second");
        }
        return intervalUnit;
    }

    @Override
    public RefreshMethod visitRefreshMethod(RefreshMethodContext ctx) {
        if (ctx == null) {
            return RefreshMethod.AUTO;
        }
        return RefreshMethod.valueOf(ctx.getText().toUpperCase());
    }

    @Override
    public BuildMode visitBuildMode(BuildModeContext ctx) {
        if (ctx == null) {
            return BuildMode.IMMEDIATE;
        }
        if (ctx.DEFERRED() != null) {
            return BuildMode.DEFERRED;
        } else if (ctx.IMMEDIATE() != null) {
            return BuildMode.IMMEDIATE;
        }
        return BuildMode.IMMEDIATE;
    }

    @Override
    public RefreshMTMVCommand visitRefreshMTMV(RefreshMTMVContext ctx) {
        List<String> nameParts = visitMultipartIdentifier(ctx.mvName);
        List<String> partitions = ImmutableList.of();
        if (ctx.partitionSpec() != null) {
            if (ctx.partitionSpec().TEMPORARY() != null) {
                throw new AnalysisException("Not allowed to specify TEMPORARY ");
            }
            if (ctx.partitionSpec().partition != null) {
                partitions = ImmutableList.of(ctx.partitionSpec().partition.getText());
            } else {
                partitions = visitIdentifierList(ctx.partitionSpec().partitions);
            }
        }
        return new RefreshMTMVCommand(new RefreshMTMVInfo(new TableNameInfo(nameParts),
                partitions, ctx.COMPLETE() != null));
    }

    @Override
    public Command visitDropMTMV(DropMTMVContext ctx) {
        if (ctx.tableName != null) {
            // TODO support drop sync mv
            return new UnsupportedCommand();
        }
        List<String> nameParts = visitMultipartIdentifier(ctx.mvName);
        return new DropMTMVCommand(new DropMTMVInfo(new TableNameInfo(nameParts), ctx.EXISTS() != null));
    }

    @Override
    public PauseMTMVCommand visitPauseMTMV(PauseMTMVContext ctx) {
        List<String> nameParts = visitMultipartIdentifier(ctx.mvName);
        return new PauseMTMVCommand(new PauseMTMVInfo(new TableNameInfo(nameParts)));
    }

    @Override
    public ResumeMTMVCommand visitResumeMTMV(ResumeMTMVContext ctx) {
        List<String> nameParts = visitMultipartIdentifier(ctx.mvName);
        return new ResumeMTMVCommand(new ResumeMTMVInfo(new TableNameInfo(nameParts)));
    }

    @Override
    public ShowCreateMTMVCommand visitShowCreateMTMV(ShowCreateMTMVContext ctx) {
        List<String> nameParts = visitMultipartIdentifier(ctx.mvName);
        return new ShowCreateMTMVCommand(new ShowCreateMTMVInfo(new TableNameInfo(nameParts)));
    }

    @Override
    public CancelExportCommand visitCancelExport(DorisParser.CancelExportContext ctx) {
        String databaseName = null;
        if (ctx.database != null) {
            databaseName = stripQuotes(ctx.database.getText());
        }
        Expression wildWhere = null;
        if (ctx.wildWhere() != null) {
            wildWhere = getWildWhere(ctx.wildWhere());
        }
        return new CancelExportCommand(databaseName, wildWhere);
    }

    @Override
    public CancelLoadCommand visitCancelLoad(DorisParser.CancelLoadContext ctx) {
        String databaseName = null;
        if (ctx.database != null) {
            databaseName = stripQuotes(ctx.database.getText());
        }
        Expression wildWhere = null;
        if (ctx.wildWhere() != null) {
            wildWhere = getWildWhere(ctx.wildWhere());
        }
        return new CancelLoadCommand(databaseName, wildWhere);
    }

    @Override
    public CancelWarmUpJobCommand visitCancelWarmUpJob(DorisParser.CancelWarmUpJobContext ctx) {
        Expression wildWhere = null;
        if (ctx.wildWhere() != null) {
            wildWhere = getWildWhere(ctx.wildWhere());
        }
        return new CancelWarmUpJobCommand(wildWhere);
    }

    @Override
    public CancelMTMVTaskCommand visitCancelMTMVTask(CancelMTMVTaskContext ctx) {
        List<String> nameParts = visitMultipartIdentifier(ctx.mvName);
        long taskId = Long.parseLong(ctx.taskId.getText());
        return new CancelMTMVTaskCommand(new CancelMTMVTaskInfo(new TableNameInfo(nameParts), taskId));
    }

    @Override
    public AdminCompactTableCommand visitAdminCompactTable(AdminCompactTableContext ctx) {
        TableRefInfo tableRefInfo = visitBaseTableRefContext(ctx.baseTableRef());
        EqualTo equalTo = null;
        if (ctx.WHERE() != null) {
            StringLiteral left = new StringLiteral(stripQuotes(ctx.TYPE().getText()));
            StringLiteral right = new StringLiteral(stripQuotes(ctx.STRING_LITERAL().getText()));
            equalTo = new EqualTo(left, right);
        }
        return new AdminCompactTableCommand(tableRefInfo, equalTo);
    }

    @Override
    public AlterMTMVCommand visitAlterMTMV(AlterMTMVContext ctx) {
        List<String> nameParts = visitMultipartIdentifier(ctx.mvName);
        TableNameInfo mvName = new TableNameInfo(nameParts);
        AlterMTMVInfo alterMTMVInfo = null;
        if (ctx.RENAME() != null) {
            alterMTMVInfo = new AlterMTMVRenameInfo(mvName, ctx.newName.getText());
        } else if (ctx.REFRESH() != null) {
            MTMVRefreshInfo refreshInfo = new MTMVRefreshInfo();
            if (ctx.refreshMethod() != null) {
                refreshInfo.setRefreshMethod(visitRefreshMethod(ctx.refreshMethod()));
            }
            if (ctx.refreshTrigger() != null) {
                refreshInfo.setRefreshTriggerInfo(visitRefreshTrigger(ctx.refreshTrigger()));
            }
            alterMTMVInfo = new AlterMTMVRefreshInfo(mvName, refreshInfo);
        } else if (ctx.SET() != null) {
            alterMTMVInfo = new AlterMTMVPropertyInfo(mvName,
                    Maps.newHashMap(visitPropertyItemList(ctx.fileProperties)));
        } else if (ctx.REPLACE() != null) {
            String newName = ctx.newName.getText();
            Map<String, String> properties = ctx.propertyClause() != null
                    ? Maps.newHashMap(visitPropertyClause(ctx.propertyClause())) : Maps.newHashMap();
            alterMTMVInfo = new AlterMTMVReplaceInfo(mvName, newName, properties);
        }
        return new AlterMTMVCommand(alterMTMVInfo);
    }

    @Override
    public LogicalPlan visitAlterView(AlterViewContext ctx) {
        List<String> nameParts = visitMultipartIdentifier(ctx.name);
        String comment = ctx.commentSpec() == null ? null : visitCommentSpec(ctx.commentSpec());
        AlterViewInfo info;
        if (comment != null) {
            info = new AlterViewInfo(new TableNameInfo(nameParts), comment);
        } else {
            String querySql = getOriginSql(ctx.query());
            if (ctx.STRING_LITERAL() != null) {
                comment = ctx.STRING_LITERAL().getText();
                comment = LogicalPlanBuilderAssistant.escapeBackSlash(comment.substring(1, comment.length() - 1));
            }
            info = new AlterViewInfo(new TableNameInfo(nameParts), comment, querySql,
                    ctx.cols == null ? Lists.newArrayList() : visitSimpleColumnDefs(ctx.cols));
        }
        return new AlterViewCommand(info);
    }

    @Override
    public LogicalPlan visitAlterStorageVault(AlterStorageVaultContext ctx) {
        List<String> nameParts = this.visitMultipartIdentifier(ctx.name);
        String vaultName = nameParts.get(0);
        Map<String, String> properties = this.visitPropertyClause(ctx.properties);
        return new AlterStorageVaultCommand(vaultName, properties);
    }

    @Override
    public LogicalPlan visitAlterSystemRenameComputeGroup(AlterSystemRenameComputeGroupContext ctx) {
        return new AlterSystemRenameComputeGroupCommand(ctx.name.getText(), ctx.newName.getText());
    }

    @Override
    public LogicalPlan visitShowConstraint(ShowConstraintContext ctx) {
        List<String> parts = visitMultipartIdentifier(ctx.table);
        return new ShowConstraintsCommand(parts);
    }

    @Override
    public LogicalPlan visitAddConstraint(AddConstraintContext ctx) {
        List<String> parts = visitMultipartIdentifier(ctx.table);
        UnboundRelation curTable = new UnboundRelation(StatementScopeIdGenerator.newRelationId(), parts);
        ImmutableList<Slot> slots = visitIdentifierList(ctx.constraint().slots).stream()
                .map(UnboundSlot::new)
                .collect(ImmutableList.toImmutableList());
        Constraint constraint;
        if (ctx.constraint().UNIQUE() != null) {
            constraint = Constraint.newUniqueConstraint(curTable, slots);
        } else if (ctx.constraint().PRIMARY() != null) {
            constraint = Constraint.newPrimaryKeyConstraint(curTable, slots);
        } else if (ctx.constraint().FOREIGN() != null) {
            ImmutableList<Slot> referencedSlots = visitIdentifierList(ctx.constraint().referencedSlots).stream()
                    .map(UnboundSlot::new)
                    .collect(ImmutableList.toImmutableList());
            List<String> nameParts = visitMultipartIdentifier(ctx.constraint().referenceTable);
            LogicalPlan referenceTable = new UnboundRelation(StatementScopeIdGenerator.newRelationId(), nameParts);
            constraint = Constraint.newForeignKeyConstraint(curTable, slots, referenceTable, referencedSlots);
        } else {
            throw new AnalysisException("Unsupported constraint " + ctx.getText());
        }
        return new AddConstraintCommand(ctx.constraintName.getText().toLowerCase(), constraint);
    }

    @Override
    public LogicalPlan visitDropConstraint(DropConstraintContext ctx) {
        List<String> parts = visitMultipartIdentifier(ctx.table);
        UnboundRelation curTable = new UnboundRelation(StatementScopeIdGenerator.newRelationId(), parts);
        return new DropConstraintCommand(ctx.constraintName.getText().toLowerCase(), curTable);
    }

    @Override
    public LogicalPlan visitUpdate(UpdateContext ctx) {
        LogicalPlan query = LogicalPlanBuilderAssistant.withCheckPolicy(new UnboundRelation(
                StatementScopeIdGenerator.newRelationId(), visitMultipartIdentifier(ctx.tableName)));
        query = withTableAlias(query, ctx.tableAlias());
        if (ctx.fromClause() != null) {
            query = withRelations(query, ctx.fromClause().relations().relation());
        }
        query = withFilter(query, Optional.ofNullable(ctx.whereClause()));
        String tableAlias = null;
        if (ctx.tableAlias().strictIdentifier() != null) {
            tableAlias = ctx.tableAlias().getText();
        }
        Optional<LogicalPlan> cte = Optional.empty();
        if (ctx.cte() != null) {
            cte = Optional.ofNullable(withCte(query, ctx.cte()));
        }
        return withExplain(new UpdateCommand(visitMultipartIdentifier(ctx.tableName), tableAlias,
                visitUpdateAssignmentSeq(ctx.updateAssignmentSeq()), query, cte), ctx.explain());
    }

    @Override
    public LogicalPlan visitDelete(DeleteContext ctx) {
        List<String> tableName = visitMultipartIdentifier(ctx.tableName);
        Pair<Boolean, List<String>> partitionSpec = visitPartitionSpec(ctx.partitionSpec());
        // TODO: now dont support delete auto detect partition.
        if (partitionSpec == null) {
            throw new ParseException("Now don't support auto detect partitions in deleting", ctx);
        }
        LogicalPlan query = withTableAlias(LogicalPlanBuilderAssistant.withCheckPolicy(
                new UnboundRelation(StatementScopeIdGenerator.newRelationId(), tableName,
                        partitionSpec.second, partitionSpec.first)), ctx.tableAlias());
        String tableAlias = null;
        if (ctx.tableAlias().strictIdentifier() != null) {
            tableAlias = ctx.tableAlias().getText();
        }

        Command deleteCommand;
        if (ctx.USING() == null && ctx.cte() == null) {
            query = withFilter(query, Optional.ofNullable(ctx.whereClause()));
            deleteCommand = new DeleteFromCommand(tableName, tableAlias, partitionSpec.first,
                    partitionSpec.second, query);
        } else {
            // convert to insert into select
            if (ctx.USING() != null) {
                query = withRelations(query, ctx.relations().relation());
            }
            query = withFilter(query, Optional.ofNullable(ctx.whereClause()));
            Optional<LogicalPlan> cte = Optional.empty();
            if (ctx.cte() != null) {
                cte = Optional.ofNullable(withCte(query, ctx.cte()));
            }
            deleteCommand = new DeleteFromUsingCommand(tableName, tableAlias,
                    partitionSpec.first, partitionSpec.second, query, cte);
        }
        if (ctx.explain() != null) {
            return withExplain(deleteCommand, ctx.explain());
        } else {
            return deleteCommand;
        }
    }

    @Override
    public LogicalPlan visitExport(ExportContext ctx) {
        // TODO: replace old class name like ExportStmt, BrokerDesc, Expr with new nereid class name
        List<String> tableName = visitMultipartIdentifier(ctx.tableName);
        List<String> partitions = ctx.partition == null ? ImmutableList.of() : visitIdentifierList(ctx.partition);

        // handle path string
        String tmpPath = ctx.filePath.getText();
        String path = LogicalPlanBuilderAssistant.escapeBackSlash(tmpPath.substring(1, tmpPath.length() - 1));

        Optional<Expression> expr = Optional.empty();
        if (ctx.whereClause() != null) {
            expr = Optional.of(getExpression(ctx.whereClause().booleanExpression()));
        }

        Map<String, String> filePropertiesMap = ImmutableMap.of();
        if (ctx.propertyClause() != null) {
            filePropertiesMap = visitPropertyClause(ctx.propertyClause());
        }

        Optional<BrokerDesc> brokerDesc = Optional.empty();
        if (ctx.withRemoteStorageSystem() != null) {
            brokerDesc = Optional.ofNullable(visitWithRemoteStorageSystem(ctx.withRemoteStorageSystem()));
        }
        return new ExportCommand(tableName, partitions, expr, path, filePropertiesMap, brokerDesc);
    }

    @Override
    public Map<String, String> visitPropertyClause(PropertyClauseContext ctx) {
        return ctx == null ? ImmutableMap.of() : visitPropertyItemList(ctx.fileProperties);
    }

    @Override
    public Map<String, String> visitPropertyItemList(PropertyItemListContext ctx) {
        if (ctx == null || ctx.properties == null) {
            return ImmutableMap.of();
        }
        Builder<String, String> propertiesMap = ImmutableMap.builder();
        for (PropertyItemContext argument : ctx.properties) {
            String key = parsePropertyKey(argument.key);
            String value = parsePropertyValue(argument.value);
            propertiesMap.put(key, value);
        }
        return propertiesMap.build();
    }

    @Override
    public BrokerDesc visitWithRemoteStorageSystem(WithRemoteStorageSystemContext ctx) {
        BrokerDesc brokerDesc = null;

        Map<String, String> brokerPropertiesMap = visitPropertyItemList(ctx.brokerProperties);

        if (ctx.S3() != null) {
            brokerDesc = new BrokerDesc("S3", StorageBackend.StorageType.S3, brokerPropertiesMap);
        } else if (ctx.HDFS() != null) {
            brokerDesc = new BrokerDesc("HDFS", StorageBackend.StorageType.HDFS, brokerPropertiesMap);
        } else if (ctx.LOCAL() != null) {
            brokerDesc = new BrokerDesc("HDFS", StorageBackend.StorageType.LOCAL, brokerPropertiesMap);
        } else if (ctx.BROKER() != null) {
            brokerDesc = new BrokerDesc(visitIdentifierOrText(ctx.brokerName), brokerPropertiesMap);
        }
        return brokerDesc;
    }

    /**
     * Visit multi-statements.
     */
    @Override
    public List<Pair<LogicalPlan, StatementContext>> visitMultiStatements(MultiStatementsContext ctx) {
        List<Pair<LogicalPlan, StatementContext>> logicalPlans = Lists.newArrayList();
        for (DorisParser.StatementContext statement : ctx.statement()) {
            StatementContext statementContext = new StatementContext();
            ConnectContext connectContext = ConnectContext.get();
            if (connectContext != null) {
                connectContext.setStatementContext(statementContext);
                statementContext.setConnectContext(connectContext);
            }
            logicalPlans.add(Pair.of(
                    ParserUtils.withOrigin(ctx, () -> (LogicalPlan) visit(statement)), statementContext));
            List<Placeholder> params = new ArrayList<>(tokenPosToParameters.values());
            statementContext.setPlaceholders(params);
            tokenPosToParameters.clear();
        }
        return logicalPlans;
    }

    /**
     * Visit load-statements.
     */
    @Override
    public LogicalPlan visitLoad(DorisParser.LoadContext ctx) {

        BulkStorageDesc bulkDesc = null;
        if (ctx.withRemoteStorageSystem() != null) {
            Map<String, String> bulkProperties =
                    new HashMap<>(visitPropertyItemList(ctx.withRemoteStorageSystem().brokerProperties));
            if (ctx.withRemoteStorageSystem().S3() != null) {
                bulkDesc = new BulkStorageDesc("S3", BulkStorageDesc.StorageType.S3, bulkProperties);
            } else if (ctx.withRemoteStorageSystem().HDFS() != null) {
                bulkDesc = new BulkStorageDesc("HDFS", BulkStorageDesc.StorageType.HDFS, bulkProperties);
            } else if (ctx.withRemoteStorageSystem().LOCAL() != null) {
                bulkDesc = new BulkStorageDesc("LOCAL_HDFS", BulkStorageDesc.StorageType.LOCAL, bulkProperties);
            } else if (ctx.withRemoteStorageSystem().BROKER() != null
                    && ctx.withRemoteStorageSystem().identifierOrText().getText() != null) {
                bulkDesc = new BulkStorageDesc(ctx.withRemoteStorageSystem().identifierOrText().getText(),
                        bulkProperties);
            }
        }
        ImmutableList.Builder<BulkLoadDataDesc> dataDescriptions = new ImmutableList.Builder<>();
        List<String> labelParts = visitMultipartIdentifier(ctx.lableName);
        String labelName = null;
        String labelDbName = null;
        if (ConnectContext.get().getDatabase().isEmpty() && labelParts.size() == 1) {
            throw new AnalysisException("Current database is not set.");
        } else if (labelParts.size() == 1) {
            labelName = labelParts.get(0);
        } else if (labelParts.size() == 2) {
            labelDbName = labelParts.get(0);
            labelName = labelParts.get(1);
        } else if (labelParts.size() == 3) {
            labelDbName = labelParts.get(1);
            labelName = labelParts.get(2);
        } else {
            throw new AnalysisException("labelParts in load should be [ctl.][db.]label");
        }

        for (DorisParser.DataDescContext ddc : ctx.dataDescs) {
            List<String> nameParts = Lists.newArrayList();
            if (labelDbName != null) {
                nameParts.add(labelDbName);
            }
            nameParts.add(ddc.targetTableName.getText());
            List<String> tableName = RelationUtil.getQualifierName(ConnectContext.get(), nameParts);
            List<String> colNames = (ddc.columns == null ? ImmutableList.of() : visitIdentifierList(ddc.columns));
            List<String> columnsFromPath = (ddc.columnsFromPath == null ? ImmutableList.of()
                        : visitIdentifierList(ddc.columnsFromPath.identifierList()));
            List<String> partitions = ddc.partition == null ? ImmutableList.of() : visitIdentifierList(ddc.partition);
            // TODO: multi location
            List<String> multiFilePaths = new ArrayList<>();
            for (Token filePath : ddc.filePaths) {
                multiFilePaths.add(filePath.getText().substring(1, filePath.getText().length() - 1));
            }
            List<String> filePaths = ddc.filePath == null ? ImmutableList.of() : multiFilePaths;
            Map<String, Expression> colMappings;
            if (ddc.columnMapping == null) {
                colMappings = ImmutableMap.of();
            } else {
                colMappings = new HashMap<>();
                for (DorisParser.MappingExprContext mappingExpr : ddc.columnMapping.mappingSet) {
                    colMappings.put(mappingExpr.mappingCol.getText(), getExpression(mappingExpr.expression()));
                }
            }

            LoadTask.MergeType mergeType = ddc.mergeType() == null ? LoadTask.MergeType.APPEND
                        : LoadTask.MergeType.valueOf(ddc.mergeType().getText());

            Optional<String> fileFormat = ddc.format == null ? Optional.empty()
                    : Optional.of(visitIdentifierOrText(ddc.format));
            Optional<String> separator = ddc.separator == null ? Optional.empty() : Optional.of(ddc.separator.getText()
                        .substring(1, ddc.separator.getText().length() - 1));
            Optional<String> comma = ddc.comma == null ? Optional.empty() : Optional.of(ddc.comma.getText()
                        .substring(1, ddc.comma.getText().length() - 1));
            Map<String, String> dataProperties = ddc.propertyClause() == null ? new HashMap<>()
                        : visitPropertyClause(ddc.propertyClause());
            dataDescriptions.add(new BulkLoadDataDesc(
                    tableName,
                    partitions,
                    filePaths,
                    colNames,
                    columnsFromPath,
                    colMappings,
                    new BulkLoadDataDesc.FileFormatDesc(separator, comma, fileFormat),
                    false,
                    ddc.preFilter == null ? Optional.empty() : Optional.of(getExpression(ddc.preFilter.expression())),
                    ddc.where == null ? Optional.empty() : Optional.of(getExpression(ddc.where.booleanExpression())),
                    mergeType,
                    ddc.deleteOn == null ? Optional.empty() : Optional.of(getExpression(ddc.deleteOn.expression())),
                    ddc.sequenceColumn == null ? Optional.empty()
                            : Optional.of(ddc.sequenceColumn.identifier().getText()), dataProperties));
        }
        Map<String, String> properties = Collections.emptyMap();
        if (ctx.propertyClause() != null) {
            properties = visitPropertyItemList(ctx.propertyClause().propertyItemList());
        }
        String commentSpec = ctx.commentSpec() == null ? "''" : ctx.commentSpec().STRING_LITERAL().getText();
        String comment =
                LogicalPlanBuilderAssistant.escapeBackSlash(commentSpec.substring(1, commentSpec.length() - 1));
        return new LoadCommand(labelName, dataDescriptions.build(), bulkDesc, properties, comment);
    }

    /* ********************************************************************************************
     * Plan parsing
     * ******************************************************************************************** */

    /**
     * process lateral view, add a {@link LogicalGenerate} on plan.
     */
    protected LogicalPlan withGenerate(LogicalPlan plan, LateralViewContext ctx) {
        if (ctx.LATERAL() == null) {
            return plan;
        }
        String generateName = ctx.tableName.getText();
        // if later view explode map type, we need to add a project to convert map to struct
        String columnName = ctx.columnNames.get(0).getText();
        List<String> expandColumnNames = ImmutableList.of();

        // explode can pass multiple columns
        // then use struct to return the result of the expansion of multiple columns.
        if (ctx.columnNames.size() > 1
                || BuiltinTableGeneratingFunctions.INSTANCE.getReturnManyColumnFunctions()
                    .contains(ctx.functionName.getText())) {
            columnName = ConnectContext.get() != null
                    ? ConnectContext.get().getStatementContext().generateColumnName() : "expand_cols";
            expandColumnNames = ctx.columnNames.stream()
                    .map(RuleContext::getText).collect(ImmutableList.toImmutableList());
        }
        String functionName = ctx.functionName.getText();
        List<Expression> arguments = ctx.expression().stream()
                .<Expression>map(this::typedVisit)
                .collect(ImmutableList.toImmutableList());
        Function unboundFunction = new UnboundFunction(functionName, arguments);
        return new LogicalGenerate<>(ImmutableList.of(unboundFunction),
                ImmutableList.of(new UnboundSlot(generateName, columnName)), ImmutableList.of(expandColumnNames), plan);
    }

    /**
     * process CTE and store the results in a logical plan node LogicalCTE
     */
    private LogicalPlan withCte(LogicalPlan plan, CteContext ctx) {
        if (ctx == null) {
            return plan;
        }
        return new LogicalCTE<>((List) visit(ctx.aliasQuery(), LogicalSubQueryAlias.class), plan);
    }

    /**
     * process CTE's alias queries and column aliases
     */
    @Override
    public LogicalSubQueryAlias<Plan> visitAliasQuery(AliasQueryContext ctx) {
        return ParserUtils.withOrigin(ctx, () -> {
            LogicalPlan queryPlan = plan(ctx.query());
            Optional<List<String>> columnNames = optionalVisit(ctx.columnAliases(), () ->
                    ctx.columnAliases().identifier().stream()
                    .map(RuleContext::getText)
                    .collect(ImmutableList.toImmutableList())
            );
            return new LogicalSubQueryAlias<>(ctx.identifier().getText(), columnNames, queryPlan);
        });
    }

    /**
     * process LoadProperty in routine load
     */
    public LoadProperty visitLoadProperty(LoadPropertyContext ctx) {
        LoadProperty loadProperty = null;
        if (ctx instanceof SeparatorContext) {
            String separator = stripQuotes(((SeparatorContext) ctx).STRING_LITERAL().getText());
            loadProperty = new LoadSeparator(separator);
        } else if (ctx instanceof ImportColumnsContext) {
            List<LoadColumnDesc> descList = new ArrayList<>();
            for (DorisParser.ImportColumnDescContext loadColumnDescCtx : ((ImportColumnsContext) ctx)
                    .importColumnsStatement().importColumnDesc()) {
                LoadColumnDesc desc;
                if (loadColumnDescCtx.booleanExpression() != null) {
                    desc = new LoadColumnDesc(loadColumnDescCtx.name.getText(),
                        getExpression(loadColumnDescCtx.booleanExpression()));
                } else {
                    desc = new LoadColumnDesc(loadColumnDescCtx.name.getText());
                }
                descList.add(desc);
            }
            loadProperty = new LoadColumnClause(descList);
        } else if (ctx instanceof ImportDeleteOnContext) {
            loadProperty = new LoadDeleteOnClause(getExpression(((ImportDeleteOnContext) ctx)
                    .importDeleteOnStatement().booleanExpression()));
        } else if (ctx instanceof ImportPartitionsContext) {
            Pair<Boolean, List<String>> partitionSpec = visitPartitionSpec(
                    ((ImportPartitionsContext) ctx).partitionSpec());
            loadProperty = new LoadPartitionNames(partitionSpec.first, partitionSpec.second);
        } else if (ctx instanceof ImportPrecedingFilterContext) {
            loadProperty = new LoadPrecedingFilterClause(getExpression(((ImportPrecedingFilterContext) ctx)
                    .importPrecedingFilterStatement().booleanExpression()));
        } else if (ctx instanceof ImportSequenceContext) {
            loadProperty = new LoadSequenceClause(((ImportSequenceContext) ctx)
                    .importSequenceStatement().identifier().getText());
        } else if (ctx instanceof ImportWhereContext) {
            loadProperty = new LoadWhereClause(getExpression(((ImportWhereContext) ctx)
                    .importWhereStatement().booleanExpression()));
        }
        return loadProperty;
    }

    @Override
    public LogicalPlan visitCreateRoutineLoad(CreateRoutineLoadContext ctx) {
        List<String> labelParts = visitMultipartIdentifier(ctx.label);
        String labelName = null;
        String labelDbName = null;
        if (ConnectContext.get().getDatabase().isEmpty() && labelParts.size() == 1) {
            throw new AnalysisException("Current database is not set.");
        } else if (labelParts.size() == 1) {
            labelName = labelParts.get(0);
        } else if (labelParts.size() == 2) {
            labelDbName = labelParts.get(0);
            labelName = labelParts.get(1);
        } else {
            throw new AnalysisException("labelParts in load should be [db.]label");
        }
        LabelNameInfo jobLabelInfo = new LabelNameInfo(labelDbName, labelName);
        String tableName = null;
        if (ctx.table != null) {
            tableName = ctx.table.getText();
        }
        Map<String, String> properties = ctx.propertyClause() != null
                // NOTICE: we should not generate immutable map here, because it will be modified when analyzing.
                ? Maps.newHashMap(visitPropertyClause(ctx.propertyClause()))
                : Maps.newHashMap();
        String type = ctx.type.getText();
        Map<String, String> customProperties = ctx.customProperties != null
                // NOTICE: we should not generate immutable map here, because it will be modified when analyzing.
                ? Maps.newHashMap(visitPropertyItemList(ctx.customProperties))
                : Maps.newHashMap();
        LoadTask.MergeType mergeType = LoadTask.MergeType.APPEND;
        if (ctx.WITH() != null) {
            if (ctx.DELETE() != null) {
                mergeType = LoadTask.MergeType.DELETE;
            } else if (ctx.MERGE() != null) {
                mergeType = LoadTask.MergeType.MERGE;
            }
        }
        String comment = visitCommentSpec(ctx.commentSpec());
        Map<String, LoadProperty> loadPropertyMap = new HashMap<>();
        for (DorisParser.LoadPropertyContext oneLoadPropertyCOntext : ctx.loadProperty()) {
            LoadProperty loadProperty = visitLoadProperty(oneLoadPropertyCOntext);
            if (loadProperty == null) {
                throw new AnalysisException("invalid clause of routine load");
            }
            if (loadPropertyMap.get(loadProperty.getClass().getName()) != null) {
                throw new AnalysisException("repeat setting of clause load property: "
                    + loadProperty.getClass().getName());
            } else {
                loadPropertyMap.put(loadProperty.getClass().getName(), loadProperty);
            }
        }
        CreateRoutineLoadInfo createRoutineLoadInfo = new CreateRoutineLoadInfo(jobLabelInfo, tableName,
                loadPropertyMap, properties, type, customProperties, mergeType, comment);
        return new CreateRoutineLoadCommand(createRoutineLoadInfo);

    }

    @Override
    public Command visitCreateRowPolicy(CreateRowPolicyContext ctx) {
        FilterType filterType = FilterType.of(ctx.type.getText());
        List<String> nameParts = visitMultipartIdentifier(ctx.table);
        return new CreatePolicyCommand(PolicyTypeEnum.ROW, ctx.name.getText(),
                ctx.EXISTS() != null, new TableNameInfo(nameParts), Optional.of(filterType),
                ctx.user == null ? null : visitUserIdentify(ctx.user),
                ctx.roleName == null ? null : ctx.roleName.getText(),
                Optional.of(getExpression(ctx.booleanExpression())), ImmutableMap.of());
    }

    @Override
    public Command visitCreateStoragePolicy(CreateStoragePolicyContext ctx) {
        Map<String, String> properties = ctx.properties != null
                ? Maps.newHashMap(visitPropertyClause(ctx.properties))
                : Maps.newHashMap();
        return new CreatePolicyCommand(PolicyTypeEnum.STORAGE, ctx.name.getText(),
                ctx.EXISTS() != null, null, Optional.empty(),
                null, null, Optional.empty(), properties);
    }

    @Override
    public String visitIdentifierOrText(DorisParser.IdentifierOrTextContext ctx) {
        if (ctx.STRING_LITERAL() != null) {
            return ctx.STRING_LITERAL().getText().substring(1, ctx.STRING_LITERAL().getText().length() - 1);
        } else {
            return ctx.identifier().getText();
        }
    }

    @Override
    public String visitIdentifierOrTextOrAsterisk(DorisParser.IdentifierOrTextOrAsteriskContext ctx) {
        if (ctx.ASTERISK() != null) {
            return stripQuotes(ctx.ASTERISK().getText());
        } else if (ctx.STRING_LITERAL() != null) {
            return stripQuotes(ctx.STRING_LITERAL().getText());
        } else {
            return stripQuotes(ctx.identifier().getText());
        }
    }

    @Override
    public List<String> visitMultipartIdentifierOrAsterisk(DorisParser.MultipartIdentifierOrAsteriskContext ctx) {
        return ctx.parts.stream()
            .map(RuleContext::getText)
            .collect(ImmutableList.toImmutableList());
    }

    @Override
    public UserIdentity visitUserIdentify(UserIdentifyContext ctx) {
        String user = visitIdentifierOrText(ctx.user);
        String host = null;
        if (ctx.host != null) {
            host = visitIdentifierOrText(ctx.host);
        }
        if (host == null) {
            host = "%";
        }
        boolean isDomain = ctx.LEFT_PAREN() != null;
        return new UserIdentity(user, host, isDomain);
    }

    @Override
    public LogicalPlan visitQuery(QueryContext ctx) {
        return ParserUtils.withOrigin(ctx, () -> {
            // TODO: need to add withQueryResultClauses and withCTE
            LogicalPlan query = plan(ctx.queryTerm());
            query = withQueryOrganization(query, ctx.queryOrganization());
            return withCte(query, ctx.cte());
        });
    }

    @Override
    public LogicalPlan visitSetOperation(SetOperationContext ctx) {
        return ParserUtils.withOrigin(ctx, () -> {

            if (ctx.UNION() != null) {
                Qualifier qualifier = getQualifier(ctx);
                List<QueryTermContext> contexts = Lists.newArrayList(ctx.right);
                QueryTermContext current = ctx.left;
                while (true) {
                    if (current instanceof SetOperationContext
                            && getQualifier((SetOperationContext) current) == qualifier
                            && ((SetOperationContext) current).UNION() != null) {
                        contexts.add(((SetOperationContext) current).right);
                        current = ((SetOperationContext) current).left;
                    } else {
                        contexts.add(current);
                        break;
                    }
                }
                Collections.reverse(contexts);
                List<LogicalPlan> logicalPlans = contexts.stream().map(this::plan).collect(Collectors.toList());
                return reduceToLogicalPlanTree(0, logicalPlans.size() - 1, logicalPlans, qualifier);
            } else {
                LogicalPlan leftQuery = plan(ctx.left);
                LogicalPlan rightQuery = plan(ctx.right);
                Qualifier qualifier = getQualifier(ctx);

                List<Plan> newChildren = ImmutableList.of(leftQuery, rightQuery);
                LogicalPlan plan;
                if (ctx.UNION() != null) {
                    plan = new LogicalUnion(qualifier, newChildren);
                } else if (ctx.EXCEPT() != null || ctx.MINUS() != null) {
                    plan = new LogicalExcept(qualifier, newChildren);
                } else if (ctx.INTERSECT() != null) {
                    plan = new LogicalIntersect(qualifier, newChildren);
                } else {
                    throw new ParseException("not support", ctx);
                }
                return plan;
            }
        });
    }

    private Qualifier getQualifier(SetOperationContext ctx) {
        if (ctx.setQuantifier() == null || ctx.setQuantifier().DISTINCT() != null) {
            return Qualifier.DISTINCT;
        } else {
            return Qualifier.ALL;
        }
    }

    private static LogicalPlan logicalPlanCombiner(LogicalPlan left, LogicalPlan right, Qualifier qualifier) {
        return new LogicalUnion(qualifier, ImmutableList.of(left, right));
    }

    /**
     * construct avl union tree
     */
    public static LogicalPlan reduceToLogicalPlanTree(int low, int high,
            List<LogicalPlan> logicalPlans, Qualifier qualifier) {
        switch (high - low) {
            case 0:
                return logicalPlans.get(low);
            case 1:
                return logicalPlanCombiner(logicalPlans.get(low), logicalPlans.get(high), qualifier);
            default:
                int mid = low + (high - low) / 2;
                return logicalPlanCombiner(
                        reduceToLogicalPlanTree(low, mid, logicalPlans, qualifier),
                        reduceToLogicalPlanTree(mid + 1, high, logicalPlans, qualifier),
                        qualifier
                );
        }
    }

    @Override
    public LogicalPlan visitSubquery(SubqueryContext ctx) {
        return ParserUtils.withOrigin(ctx, () -> plan(ctx.query()));
    }

    @Override
    public LogicalPlan visitRegularQuerySpecification(RegularQuerySpecificationContext ctx) {
        return ParserUtils.withOrigin(ctx, () -> {
            SelectClauseContext selectCtx = ctx.selectClause();
            LogicalPlan selectPlan;
            LogicalPlan relation;
            if (ctx.fromClause() == null) {
                relation = new LogicalOneRowRelation(StatementScopeIdGenerator.newRelationId(),
                        ImmutableList.of(new Alias(Literal.of(0))));
            } else {
                relation = visitFromClause(ctx.fromClause());
            }
            if (ctx.intoClause() != null && !ConnectContext.get().isRunProcedure()) {
                throw new ParseException("Only procedure supports insert into variables", selectCtx);
            }
            selectPlan = withSelectQuerySpecification(
                    ctx, relation,
                    selectCtx,
                    Optional.ofNullable(ctx.whereClause()),
                    Optional.ofNullable(ctx.aggClause()),
                    Optional.ofNullable(ctx.havingClause()),
                    Optional.ofNullable(ctx.qualifyClause()));
            selectPlan = withQueryOrganization(selectPlan, ctx.queryOrganization());
            if ((selectHintMap == null) || selectHintMap.isEmpty()) {
                return selectPlan;
            }
            List<ParserRuleContext> selectHintContexts = Lists.newArrayList();
            List<ParserRuleContext> preAggOnHintContexts = Lists.newArrayList();
            for (Integer key : selectHintMap.keySet()) {
                if (key > selectCtx.getStart().getStopIndex() && key < selectCtx.getStop().getStartIndex()) {
                    selectHintContexts.add(selectHintMap.get(key));
                } else {
                    preAggOnHintContexts.add(selectHintMap.get(key));
                }
            }
            return withHints(selectPlan, selectHintContexts, preAggOnHintContexts);
        });
    }

    @Override
    public LogicalPlan visitInlineTable(InlineTableContext ctx) {
        List<RowConstructorContext> rowConstructorContexts = ctx.rowConstructor();
        ImmutableList.Builder<List<NamedExpression>> rows
                = ImmutableList.builderWithExpectedSize(rowConstructorContexts.size());
        for (RowConstructorContext rowConstructorContext : rowConstructorContexts) {
            rows.add(visitRowConstructor(rowConstructorContext));
        }
        return new UnboundInlineTable(rows.build());
    }

    /**
     * Create an aliased table reference. This is typically used in FROM clauses.
     */
    protected LogicalPlan withTableAlias(LogicalPlan plan, TableAliasContext ctx) {
        if (ctx.strictIdentifier() == null) {
            return plan;
        }
        return ParserUtils.withOrigin(ctx.strictIdentifier(), () -> {
            String alias = ctx.strictIdentifier().getText();
            if (null != ctx.identifierList()) {
                throw new ParseException("Do not implemented", ctx);
                // TODO: multi-colName
            }
            return new LogicalSubQueryAlias<>(alias, plan);
        });
    }

    @Override
    public LogicalPlan visitTableName(TableNameContext ctx) {
        List<String> nameParts = visitMultipartIdentifier(ctx.multipartIdentifier());
        List<String> partitionNames = new ArrayList<>();
        boolean isTempPart = false;
        if (ctx.specifiedPartition() != null) {
            isTempPart = ctx.specifiedPartition().TEMPORARY() != null;
            if (ctx.specifiedPartition().identifier() != null) {
                partitionNames.add(ctx.specifiedPartition().identifier().getText());
            } else {
                partitionNames.addAll(visitIdentifierList(ctx.specifiedPartition().identifierList()));
            }
        }

        Optional<String> indexName = Optional.empty();
        if (ctx.materializedViewName() != null) {
            indexName = Optional.ofNullable(ctx.materializedViewName().indexName.getText());
        }

        List<Long> tabletIdLists = new ArrayList<>();
        if (ctx.tabletList() != null) {
            ctx.tabletList().tabletIdList.stream().forEach(tabletToken -> {
                tabletIdLists.add(Long.parseLong(tabletToken.getText()));
            });
        }

        final List<String> relationHints;
        if (ctx.relationHint() != null) {
            relationHints = typedVisit(ctx.relationHint());
        } else {
            relationHints = ImmutableList.of();
        }

        TableScanParams scanParams = null;
        if (ctx.optScanParams() != null) {
            Map<String, String> map = visitPropertyItemList(ctx.optScanParams().properties);
            scanParams = new TableScanParams(ctx.optScanParams().funcName.getText(), map);
        }

        TableSnapshot tableSnapshot = null;
        if (ctx.tableSnapshot() != null) {
            if (ctx.tableSnapshot().TIME() != null) {
                tableSnapshot = new TableSnapshot(stripQuotes(ctx.tableSnapshot().time.getText()));
            } else {
                tableSnapshot = new TableSnapshot(Long.parseLong(ctx.tableSnapshot().version.getText()));
            }
        }

        TableSample tableSample = ctx.sample() == null ? null : (TableSample) visit(ctx.sample());
        UnboundRelation relation = new UnboundRelation(StatementScopeIdGenerator.newRelationId(),
                nameParts, partitionNames, isTempPart, tabletIdLists, relationHints,
                Optional.ofNullable(tableSample), indexName, scanParams, Optional.ofNullable(tableSnapshot));

        LogicalPlan checkedRelation = LogicalPlanBuilderAssistant.withCheckPolicy(relation);
        LogicalPlan plan = withTableAlias(checkedRelation, ctx.tableAlias());
        for (LateralViewContext lateralViewContext : ctx.lateralView()) {
            plan = withGenerate(plan, lateralViewContext);
        }
        return plan;
    }

    public static String stripQuotes(String str) {
        if ((str.charAt(0) == '\'' && str.charAt(str.length() - 1) == '\'')
                || (str.charAt(0) == '\"' && str.charAt(str.length() - 1) == '\"')) {
            str = str.substring(1, str.length() - 1);
        }
        return str;
    }

    @Override
    public LogicalPlan visitShowEncryptKeys(ShowEncryptKeysContext ctx) {
        String dbName = null;
        if (ctx.database != null) {
            List<String> nameParts = visitMultipartIdentifier(ctx.database);
            dbName = nameParts.get(0); // only one entry possible
        }

        String likeString = null;
        if (ctx.LIKE() != null) {
            likeString = stripQuotes(ctx.STRING_LITERAL().getText());
        }
        return new ShowEncryptKeysCommand(dbName, likeString);
    }

    @Override
    public LogicalPlan visitAliasedQuery(AliasedQueryContext ctx) {
        if (ctx.tableAlias().getText().equals("")) {
            throw new ParseException("Every derived table must have its own alias", ctx);
        }
        LogicalPlan plan = withTableAlias(visitQuery(ctx.query()), ctx.tableAlias());
        for (LateralViewContext lateralViewContext : ctx.lateralView()) {
            plan = withGenerate(plan, lateralViewContext);
        }
        return plan;
    }

    @Override
    public LogicalPlan visitTableValuedFunction(TableValuedFunctionContext ctx) {
        return ParserUtils.withOrigin(ctx, () -> {
            String functionName = ctx.tvfName.getText();

            Map<String, String> map = visitPropertyItemList(ctx.properties);
            LogicalPlan relation = new UnboundTVFRelation(StatementScopeIdGenerator.newRelationId(),
                    functionName, new Properties(map));
            return withTableAlias(relation, ctx.tableAlias());
        });
    }

    /**
     * Create a star (i.e. all) expression; this selects all elements (in the specified object).
     * Both un-targeted (global) and targeted aliases are supported.
     */
    @Override
    public Expression visitStar(StarContext ctx) {
        return ParserUtils.withOrigin(ctx, () -> {
            final QualifiedNameContext qualifiedNameContext = ctx.qualifiedName();
            List<String> target;
            if (qualifiedNameContext != null) {
                target = qualifiedNameContext.identifier()
                        .stream()
                        .map(RuleContext::getText)
                        .collect(ImmutableList.toImmutableList());
            } else {
                target = ImmutableList.of();
            }
            List<ExceptOrReplaceContext> exceptOrReplaceList = ctx.exceptOrReplace();
            if (exceptOrReplaceList != null && !exceptOrReplaceList.isEmpty()) {
                List<NamedExpression> finalExpectSlots = ImmutableList.of();
                List<NamedExpression> finalReplacedAlias = ImmutableList.of();
                for (ExceptOrReplaceContext exceptOrReplace : exceptOrReplaceList) {
                    if (exceptOrReplace instanceof ExceptContext) {
                        if (!finalExpectSlots.isEmpty()) {
                            throw new ParseException("only one except clause is supported", ctx);
                        }
                        ExceptContext exceptContext = (ExceptContext) exceptOrReplace;
                        List<NamedExpression> expectSlots = getNamedExpressions(exceptContext.namedExpressionSeq());
                        boolean allSlots = expectSlots.stream().allMatch(UnboundSlot.class::isInstance);
                        if (expectSlots.isEmpty() || !allSlots) {
                            throw new ParseException(
                                    "only column name is supported in except clause", ctx);
                        }
                        finalExpectSlots = expectSlots;
                    } else if (exceptOrReplace instanceof ReplaceContext) {
                        if (!finalReplacedAlias.isEmpty()) {
                            throw new ParseException("only one replace clause is supported", ctx);
                        }
                        ReplaceContext replaceContext = (ReplaceContext) exceptOrReplace;
                        List<NamedExpression> expectAlias = Lists.newArrayList();
                        NamedExpressionSeqContext namedExpressions = replaceContext.namedExpressionSeq();
                        for (NamedExpressionContext namedExpressionContext : namedExpressions.namedExpression()) {
                            if (namedExpressionContext.identifierOrText() == null) {
                                throw new ParseException("only alias is supported in select-replace clause", ctx);
                            }
                            expectAlias.add((NamedExpression) namedExpressionContext.accept(this));
                        }
                        if (expectAlias.isEmpty()) {
                            throw new ParseException("only alias is supported in select-replace clause", ctx);
                        }
                        finalReplacedAlias = expectAlias;
                    } else {
                        throw new ParseException(
                                "Unsupported except or replace clause: " + exceptOrReplace.getText(), ctx
                        );
                    }
                }
                return new UnboundStar(target, finalExpectSlots, finalReplacedAlias);
            } else {
                return new UnboundStar(target);
            }
        });
    }

    /**
     * Create an aliased expression if an alias is specified. Both single and multi-aliases are
     * supported.
     */
    @Override
    public NamedExpression visitNamedExpression(NamedExpressionContext ctx) {
        return ParserUtils.withOrigin(ctx, () -> {
            Expression expression = getExpression(ctx.expression());
            if (ctx.identifierOrText() == null) {
                if (expression instanceof NamedExpression) {
                    return (NamedExpression) expression;
                } else {
                    int start = ctx.expression().start.getStartIndex();
                    int stop = ctx.expression().stop.getStopIndex();
                    String alias = ctx.start.getInputStream()
                            .getText(new org.antlr.v4.runtime.misc.Interval(start, stop));
                    if (expression instanceof Literal) {
                        return new Alias(expression, alias, true);
                    } else {
                        return new UnboundAlias(expression, alias, true);
                    }
                }
            }
            String alias = visitIdentifierOrText(ctx.identifierOrText());
            if (expression instanceof Literal) {
                return new Alias(expression, alias);
            }
            return new UnboundAlias(expression, alias);
        });
    }

    @Override
    public Expression visitSystemVariable(SystemVariableContext ctx) {
        VariableType type = null;
        if (ctx.kind == null) {
            type = VariableType.DEFAULT;
        } else if (ctx.kind.getType() == DorisParser.SESSION) {
            type = VariableType.SESSION;
        } else if (ctx.kind.getType() == DorisParser.GLOBAL) {
            type = VariableType.GLOBAL;
        }
        if (type == null) {
            throw new ParseException("Unsupported system variable: " + ctx.getText(), ctx);
        }
        return new UnboundVariable(ctx.identifier().getText(), type);
    }

    @Override
    public Expression visitUserVariable(UserVariableContext ctx) {
        return new UnboundVariable(ctx.identifierOrText().getText(), VariableType.USER);
    }

    /**
     * Create a comparison expression. This compares two expressions. The following comparison
     * operators are supported:
     * - Equal: '=' or '=='
     * - Null-safe Equal: '<=>'
     * - Not Equal: '<>' or '!='
     * - Less than: '<'
     * - Less then or Equal: '<='
     * - Greater than: '>'
     * - Greater then or Equal: '>='
     */
    @Override
    public Expression visitComparison(ComparisonContext ctx) {
        return ParserUtils.withOrigin(ctx, () -> {
            Expression left = getExpression(ctx.left);
            Expression right = getExpression(ctx.right);
            TerminalNode operator = (TerminalNode) ctx.comparisonOperator().getChild(0);
            switch (operator.getSymbol().getType()) {
                case DorisParser.EQ:
                    return new EqualTo(left, right);
                case DorisParser.NEQ:
                    return new Not(new EqualTo(left, right));
                case DorisParser.LT:
                    return new LessThan(left, right);
                case DorisParser.GT:
                    return new GreaterThan(left, right);
                case DorisParser.LTE:
                    return new LessThanEqual(left, right);
                case DorisParser.GTE:
                    return new GreaterThanEqual(left, right);
                case DorisParser.NSEQ:
                    return new NullSafeEqual(left, right);
                default:
                    throw new ParseException("Unsupported comparison expression: "
                        + operator.getSymbol().getText(), ctx);
            }
        });
    }

    /**
     * Create a not expression.
     * format: NOT Expression
     * for example:
     * not 1
     * not 1=1
     */
    @Override
    public Expression visitLogicalNot(LogicalNotContext ctx) {
        return ParserUtils.withOrigin(ctx, () -> new Not(getExpression(ctx.booleanExpression())));
    }

    @Override
    public Expression visitLogicalBinary(LogicalBinaryContext ctx) {
        return ParserUtils.withOrigin(ctx, () -> {
            // Code block copy from Spark
            // sql/catalyst/src/main/scala/org/apache/spark/sql/catalyst/parser/AstBuilder.scala

            // Collect all similar left hand contexts.
            List<BooleanExpressionContext> contexts = Lists.newArrayList(ctx.right);
            BooleanExpressionContext current = ctx.left;
            while (true) {
                if (current instanceof LogicalBinaryContext
                        && ((LogicalBinaryContext) current).operator.getType() == ctx.operator.getType()) {
                    contexts.add(((LogicalBinaryContext) current).right);
                    current = ((LogicalBinaryContext) current).left;
                } else {
                    contexts.add(current);
                    break;
                }
            }
            // Reverse the contexts to have them in the same sequence as in the SQL statement & turn them
            // into expressions.
            Collections.reverse(contexts);
            List<Expression> expressions = contexts.stream().map(this::getExpression).collect(Collectors.toList());
            if (ctx.operator.getType() == DorisParser.AND) {
                return new And(expressions);
            } else if (ctx.operator.getType() == DorisParser.OR) {
                return new Or(expressions);
            } else {
                // Create a balanced tree.
                return reduceToExpressionTree(0, expressions.size() - 1, expressions, ctx);
            }
        });
    }

    @Override
    public Expression visitLambdaExpression(LambdaExpressionContext ctx) {
        ImmutableList<String> args = ctx.args.stream()
                .map(RuleContext::getText)
                .collect(ImmutableList.toImmutableList());
        Expression body = (Expression) visit(ctx.body);
        return new Lambda(args, body);
    }

    private Expression expressionCombiner(Expression left, Expression right, LogicalBinaryContext ctx) {
        switch (ctx.operator.getType()) {
            case DorisParser.LOGICALAND:
            case DorisParser.AND:
                return new And(left, right);
            case DorisParser.OR:
                return new Or(left, right);
            case DorisParser.XOR:
                return new Xor(left, right);
            default:
                throw new ParseException("Unsupported logical binary type: " + ctx.operator.getText(), ctx);
        }
    }

    private Expression reduceToExpressionTree(int low, int high,
            List<Expression> expressions, LogicalBinaryContext ctx) {
        switch (high - low) {
            case 0:
                return expressions.get(low);
            case 1:
                return expressionCombiner(expressions.get(low), expressions.get(high), ctx);
            default:
                int mid = low + (high - low) / 2;
                return expressionCombiner(
                        reduceToExpressionTree(low, mid, expressions, ctx),
                        reduceToExpressionTree(mid + 1, high, expressions, ctx),
                        ctx
                );
        }
    }

    /**
     * Create a predicated expression. A predicated expression is a normal expression with a
     * predicate attached to it, for example:
     * {{{
     * a + 1 IS NULL
     * }}}
     */
    @Override
    public Expression visitPredicated(PredicatedContext ctx) {
        return ParserUtils.withOrigin(ctx, () -> {
            Expression e = getExpression(ctx.valueExpression());
            return ctx.predicate() == null ? e : withPredicate(e, ctx.predicate());
        });
    }

    @Override
    public Expression visitArithmeticUnary(ArithmeticUnaryContext ctx) {
        return ParserUtils.withOrigin(ctx, () -> {
            Expression e = typedVisit(ctx.valueExpression());
            switch (ctx.operator.getType()) {
                case DorisParser.PLUS:
                    return e;
                case DorisParser.SUBTRACT:
                    IntegerLiteral zero = new IntegerLiteral(0);
                    return new Subtract(zero, e);
                case DorisParser.TILDE:
                    return new BitNot(e);
                default:
                    throw new ParseException("Unsupported arithmetic unary type: " + ctx.operator.getText(), ctx);
            }
        });
    }

    @Override
    public Expression visitArithmeticBinary(ArithmeticBinaryContext ctx) {
        return ParserUtils.withOrigin(ctx, () -> {
            Expression left = getExpression(ctx.left);
            Expression right = getExpression(ctx.right);

            int type = ctx.operator.getType();
            if (left instanceof Interval) {
                if (type != DorisParser.PLUS) {
                    throw new ParseException("Only supported: " + Operator.ADD, ctx);
                }
                Interval interval = (Interval) left;
                return new TimestampArithmetic(Operator.ADD, right, interval.value(), interval.timeUnit());
            }

            if (right instanceof Interval) {
                Operator op;
                if (type == DorisParser.PLUS) {
                    op = Operator.ADD;
                } else if (type == DorisParser.SUBTRACT) {
                    op = Operator.SUBTRACT;
                } else {
                    throw new ParseException("Only supported: " + Operator.ADD + " and " + Operator.SUBTRACT, ctx);
                }
                Interval interval = (Interval) right;
                return new TimestampArithmetic(op, left, interval.value(), interval.timeUnit());
            }

            return ParserUtils.withOrigin(ctx, () -> {
                switch (type) {
                    case DorisParser.ASTERISK:
                        return new Multiply(left, right);
                    case DorisParser.SLASH:
                        return new Divide(left, right);
                    case DorisParser.MOD:
                        return new Mod(left, right);
                    case DorisParser.PLUS:
                        return new Add(left, right);
                    case DorisParser.SUBTRACT:
                        return new Subtract(left, right);
                    case DorisParser.DIV:
                        return new IntegralDivide(left, right);
                    case DorisParser.HAT:
                        return new BitXor(left, right);
                    case DorisParser.PIPE:
                        return new BitOr(left, right);
                    case DorisParser.AMPERSAND:
                        return new BitAnd(left, right);
                    default:
                        throw new ParseException(
                                "Unsupported arithmetic binary type: " + ctx.operator.getText(), ctx);
                }
            });
        });
    }

    @Override
    public Expression visitCurrentDate(DorisParser.CurrentDateContext ctx) {
        return new CurrentDate();
    }

    @Override
    public Expression visitCurrentTime(DorisParser.CurrentTimeContext ctx) {
        return new CurrentTime();
    }

    @Override
    public Expression visitCurrentTimestamp(DorisParser.CurrentTimestampContext ctx) {
        return new Now();
    }

    @Override
    public Expression visitLocalTime(DorisParser.LocalTimeContext ctx) {
        return new CurrentTime();
    }

    @Override
    public Expression visitLocalTimestamp(DorisParser.LocalTimestampContext ctx) {
        return new Now();
    }

    @Override
    public Expression visitCurrentUser(DorisParser.CurrentUserContext ctx) {
        return new CurrentUser();
    }

    @Override
    public Expression visitSessionUser(DorisParser.SessionUserContext ctx) {
        return new SessionUser();
    }

    @Override
    public Expression visitDoublePipes(DorisParser.DoublePipesContext ctx) {
        return ParserUtils.withOrigin(ctx, () -> {
            Expression left = getExpression(ctx.left);
            Expression right = getExpression(ctx.right);
            if (SqlModeHelper.hasPipeAsConcat()) {
                return new UnboundFunction("concat", Lists.newArrayList(left, right));
            } else {
                return new Or(left, right);
            }
        });
    }

    /**
     * Create a value based [[CaseWhen]] expression. This has the following SQL form:
     * {{{
     *   CASE [expression]
     *    WHEN [value] THEN [expression]
     *    ...
     *    ELSE [expression]
     *   END
     * }}}
     */
    @Override
    public Expression visitSimpleCase(DorisParser.SimpleCaseContext context) {
        Expression e = getExpression(context.value);
        List<WhenClause> whenClauses = context.whenClause().stream()
                .map(w -> new WhenClause(new EqualTo(e, getExpression(w.condition)), getExpression(w.result)))
                .collect(ImmutableList.toImmutableList());
        if (context.elseExpression == null) {
            return new CaseWhen(whenClauses);
        }
        return new CaseWhen(whenClauses, getExpression(context.elseExpression));
    }

    /**
     * Create a condition based [[CaseWhen]] expression. This has the following SQL syntax:
     * {{{
     *   CASE
     *    WHEN [predicate] THEN [expression]
     *    ...
     *    ELSE [expression]
     *   END
     * }}}
     *
     * @param context the parse tree
     */
    @Override
    public Expression visitSearchedCase(DorisParser.SearchedCaseContext context) {
        List<WhenClause> whenClauses = context.whenClause().stream()
                .map(w -> new WhenClause(getExpression(w.condition), getExpression(w.result)))
                .collect(ImmutableList.toImmutableList());
        if (context.elseExpression == null) {
            return new CaseWhen(whenClauses);
        }
        return new CaseWhen(whenClauses, getExpression(context.elseExpression));
    }

    @Override
    public Expression visitCast(DorisParser.CastContext ctx) {
        return ParserUtils.withOrigin(ctx, () -> processCast(getExpression(ctx.expression()), ctx.castDataType()));
    }

    @Override
    public UnboundFunction visitExtract(DorisParser.ExtractContext ctx) {
        return ParserUtils.withOrigin(ctx, () -> {
            String functionName = ctx.field.getText();
            return new UnboundFunction(functionName, false,
                    Collections.singletonList(getExpression(ctx.source)));
        });
    }

    @Override
    public Expression visitEncryptKey(DorisParser.EncryptKeyContext ctx) {
        return ParserUtils.withOrigin(ctx, () -> {
            String db = ctx.dbName == null ? "" : ctx.dbName.getText();
            String key = ctx.keyName.getText();
            return new EncryptKeyRef(new StringLiteral(db), new StringLiteral(key));
        });
    }

    @Override
    public Expression visitCharFunction(DorisParser.CharFunctionContext ctx) {
        return ParserUtils.withOrigin(ctx, () -> {
            String charSet = ctx.charSet == null ? "utf8" : ctx.charSet.getText();
            List<Expression> arguments = ImmutableList.<Expression>builder()
                    .add(new StringLiteral(charSet))
                    .addAll(visit(ctx.arguments, Expression.class))
                    .build();
            return new Char(arguments);
        });
    }

    @Override
    public Expression visitConvertCharSet(DorisParser.ConvertCharSetContext ctx) {
        return ParserUtils.withOrigin(ctx,
                () -> new ConvertTo(getExpression(ctx.argument), new StringLiteral(ctx.charSet.getText())));
    }

    @Override
    public Expression visitConvertType(DorisParser.ConvertTypeContext ctx) {
        return ParserUtils.withOrigin(ctx, () -> processCast(getExpression(ctx.argument), ctx.castDataType()));
    }

    @Override
    public DataType visitCastDataType(CastDataTypeContext ctx) {
        return ParserUtils.withOrigin(ctx, () -> {
            if (ctx.dataType() != null) {
                return ((DataType) typedVisit(ctx.dataType())).conversion();
            } else if (ctx.UNSIGNED() != null) {
                return LargeIntType.UNSIGNED;
            } else {
                return BigIntType.SIGNED;
            }
        });
    }

    private Expression processCast(Expression expression, CastDataTypeContext castDataTypeContext) {
        DataType dataType = visitCastDataType(castDataTypeContext);
        Expression cast = new Cast(expression, dataType, true);
        if (dataType.isStringLikeType() && ((CharacterType) dataType).getLen() >= 0) {
            if (dataType.isVarcharType() && ((VarcharType) dataType).isWildcardVarchar()) {
                return cast;
            }
            List<Expression> args = ImmutableList.of(
                    cast,
                    new TinyIntLiteral((byte) 1),
                    Literal.of(((CharacterType) dataType).getLen())
            );
            return new UnboundFunction("substr", args);
        } else {
            return cast;
        }
    }

    @Override
    public Expression visitFunctionCallExpression(DorisParser.FunctionCallExpressionContext ctx) {
        return ParserUtils.withOrigin(ctx, () -> {
            String functionName = ctx.functionIdentifier().functionNameIdentifier().getText();
            boolean isDistinct = ctx.DISTINCT() != null;
            List<Expression> params = Lists.newArrayList();
            params.addAll(visit(ctx.expression(), Expression.class));
            List<OrderKey> orderKeys = visit(ctx.sortItem(), OrderKey.class);
            params.addAll(orderKeys.stream().map(OrderExpression::new).collect(Collectors.toList()));

            List<UnboundStar> unboundStars = ExpressionUtils.collectAll(params, UnboundStar.class::isInstance);
            if (!unboundStars.isEmpty()) {
                if (ctx.functionIdentifier().dbName == null && functionName.equalsIgnoreCase("count")) {
                    if (unboundStars.size() > 1) {
                        throw new ParseException(
                                "'*' can only be used once in conjunction with COUNT: " + functionName, ctx);
                    }
                    if (!unboundStars.get(0).getQualifier().isEmpty()) {
                        throw new ParseException("'*' can not has qualifier: " + unboundStars.size(), ctx);
                    }
                    if (ctx.windowSpec() != null) {
                        if (isDistinct) {
                            throw new ParseException("DISTINCT not allowed in analytic function: " + functionName, ctx);
                        }
                        return withWindowSpec(ctx.windowSpec(), new Count());
                    }
                    return new Count();
                }
                throw new ParseException("'*' can only be used in conjunction with COUNT: " + functionName, ctx);
            } else {
                String dbName = null;
                if (ctx.functionIdentifier().dbName != null) {
                    dbName = ctx.functionIdentifier().dbName.getText();
                }
                UnboundFunction function = new UnboundFunction(dbName, functionName, isDistinct, params);
                if (ctx.windowSpec() != null) {
                    if (isDistinct) {
                        throw new ParseException("DISTINCT not allowed in analytic function: " + functionName, ctx);
                    }
                    return withWindowSpec(ctx.windowSpec(), function);
                }
                return function;
            }
        });
    }

    /**
     * deal with window function definition
     */
    private WindowExpression withWindowSpec(WindowSpecContext ctx, Expression function) {
        List<Expression> partitionKeyList = Lists.newArrayList();
        if (ctx.partitionClause() != null) {
            partitionKeyList = visit(ctx.partitionClause().expression(), Expression.class);
        }

        List<OrderExpression> orderKeyList = Lists.newArrayList();
        if (ctx.sortClause() != null) {
            orderKeyList = visit(ctx.sortClause().sortItem(), OrderKey.class).stream()
                .map(orderKey -> new OrderExpression(orderKey))
                .collect(Collectors.toList());
        }

        if (ctx.windowFrame() != null) {
            return new WindowExpression(function, partitionKeyList, orderKeyList, withWindowFrame(ctx.windowFrame()));
        }
        return new WindowExpression(function, partitionKeyList, orderKeyList);
    }

    /**
     * deal with optional expressions
     */
    private <T, C> Optional<C> optionalVisit(T ctx, Supplier<C> func) {
        return Optional.ofNullable(ctx).map(a -> func.get());
    }

    /**
     * deal with window frame
     */
    private WindowFrame withWindowFrame(WindowFrameContext ctx) {
        WindowFrame.FrameUnitsType frameUnitsType = WindowFrame.FrameUnitsType.valueOf(
                ctx.frameUnits().getText().toUpperCase());
        WindowFrame.FrameBoundary leftBoundary = withFrameBound(ctx.start);
        if (ctx.end != null) {
            WindowFrame.FrameBoundary rightBoundary = withFrameBound(ctx.end);
            return new WindowFrame(frameUnitsType, leftBoundary, rightBoundary);
        }
        return new WindowFrame(frameUnitsType, leftBoundary);
    }

    private WindowFrame.FrameBoundary withFrameBound(DorisParser.FrameBoundaryContext ctx) {
        Optional<Expression> expression = Optional.empty();
        if (ctx.expression() != null) {
            expression = Optional.of(getExpression(ctx.expression()));
            // todo: use isConstant() to resolve Function in expression; currently we only
            //  support literal expression
            if (!expression.get().isLiteral()) {
                throw new ParseException("Unsupported expression in WindowFrame : " + expression, ctx);
            }
        }

        WindowFrame.FrameBoundType frameBoundType = null;
        switch (ctx.boundType.getType()) {
            case DorisParser.PRECEDING:
                if (ctx.UNBOUNDED() != null) {
                    frameBoundType = WindowFrame.FrameBoundType.UNBOUNDED_PRECEDING;
                } else {
                    frameBoundType = WindowFrame.FrameBoundType.PRECEDING;
                }
                break;
            case DorisParser.CURRENT:
                frameBoundType = WindowFrame.FrameBoundType.CURRENT_ROW;
                break;
            case DorisParser.FOLLOWING:
                if (ctx.UNBOUNDED() != null) {
                    frameBoundType = WindowFrame.FrameBoundType.UNBOUNDED_FOLLOWING;
                } else {
                    frameBoundType = WindowFrame.FrameBoundType.FOLLOWING;
                }
                break;
            default:
        }
        return new WindowFrame.FrameBoundary(expression, frameBoundType);
    }

    @Override
    public Expression visitInterval(IntervalContext ctx) {
        return new Interval(getExpression(ctx.value), visitUnitIdentifier(ctx.unit));
    }

    @Override
    public String visitUnitIdentifier(UnitIdentifierContext ctx) {
        return ctx.getText();
    }

    @Override
    public Expression visitTypeConstructor(TypeConstructorContext ctx) {
        String value = ctx.STRING_LITERAL().getText();
        value = value.substring(1, value.length() - 1);
        String type = ctx.type.getText().toUpperCase();
        switch (type) {
            case "DATE":
                try {
                    return Config.enable_date_conversion ? new DateV2Literal(value) : new DateLiteral(value);
                } catch (Exception e) {
                    return new Cast(new StringLiteral(value),
                            Config.enable_date_conversion ? DateV2Type.INSTANCE : DateType.INSTANCE);
                }
            case "TIMESTAMP":
                try {
                    return Config.enable_date_conversion ? new DateTimeV2Literal(value) : new DateTimeLiteral(value);
                } catch (Exception e) {
                    return new Cast(new StringLiteral(value),
                            Config.enable_date_conversion ? DateTimeV2Type.MAX : DateTimeType.INSTANCE);
                }
            case "DATEV2":
                try {
                    return new DateV2Literal(value);
                } catch (Exception e) {
                    return new Cast(new StringLiteral(value), DateV2Type.INSTANCE);
                }
            case "DATEV1":
                try {
                    return new DateLiteral(value);
                } catch (Exception e) {
                    return new Cast(new StringLiteral(value), DateType.INSTANCE);
                }
            default:
                throw new ParseException("Unsupported data type : " + type, ctx);
        }
    }

    @Override
    public Expression visitDereference(DereferenceContext ctx) {
        return ParserUtils.withOrigin(ctx, () -> {
            Expression e = getExpression(ctx.base);
            if (e instanceof UnboundSlot) {
                UnboundSlot unboundAttribute = (UnboundSlot) e;
                List<String> nameParts = Lists.newArrayList(unboundAttribute.getNameParts());
                nameParts.add(ctx.fieldName.getText());
                UnboundSlot slot = new UnboundSlot(nameParts, Optional.empty());
                return slot;
            } else {
                // todo: base is an expression, may be not a table name.
                throw new ParseException("Unsupported dereference expression: " + ctx.getText(), ctx);
            }
        });
    }

    @Override
    public Expression visitElementAt(ElementAtContext ctx) {
        return new ElementAt(typedVisit(ctx.value), typedVisit(ctx.index));
    }

    @Override
    public Expression visitArraySlice(ArraySliceContext ctx) {
        if (ctx.end != null) {
            return new ArraySlice(typedVisit(ctx.value), typedVisit(ctx.begin), typedVisit(ctx.end));
        } else {
            return new ArraySlice(typedVisit(ctx.value), typedVisit(ctx.begin));
        }
    }

    @Override
    public Expression visitColumnReference(ColumnReferenceContext ctx) {
        // todo: handle quoted and unquoted
        return UnboundSlot.quoted(ctx.getText());
    }

    /**
     * Create a NULL literal expression.
     */
    @Override
    public Literal visitNullLiteral(NullLiteralContext ctx) {
        return new NullLiteral();
    }

    @Override
    public Literal visitBooleanLiteral(BooleanLiteralContext ctx) {
        Boolean b = Boolean.valueOf(ctx.getText());
        return BooleanLiteral.of(b);
    }

    @Override
    public Literal visitIntegerLiteral(IntegerLiteralContext ctx) {
        BigInteger bigInt = new BigInteger(ctx.getText());
        if (BigInteger.valueOf(bigInt.byteValue()).equals(bigInt)) {
            return new TinyIntLiteral(bigInt.byteValue());
        } else if (BigInteger.valueOf(bigInt.shortValue()).equals(bigInt)) {
            return new SmallIntLiteral(bigInt.shortValue());
        } else if (BigInteger.valueOf(bigInt.intValue()).equals(bigInt)) {
            return new IntegerLiteral(bigInt.intValue());
        } else if (BigInteger.valueOf(bigInt.longValue()).equals(bigInt)) {
            return new BigIntLiteral(bigInt.longValueExact());
        } else {
            return new LargeIntLiteral(bigInt);
        }
    }

    @Override
    public Literal visitStringLiteral(StringLiteralContext ctx) {
        String txt = ctx.STRING_LITERAL().getText();
        String s = txt.substring(1, txt.length() - 1);
        if (txt.charAt(0) == '\'') {
            // for single quote string, '' should be converted to '
            s = s.replace("''", "'");
        } else if (txt.charAt(0) == '"') {
            // for double quote string, "" should be converted to "
            s = s.replace("\"\"", "\"");
        }
        if (!SqlModeHelper.hasNoBackSlashEscapes()) {
            s = LogicalPlanBuilderAssistant.escapeBackSlash(s);
        }
        int strLength = Utils.containChinese(s) ? s.length() * StringLikeLiteral.CHINESE_CHAR_BYTE_LENGTH : s.length();
        if (strLength > ScalarType.MAX_VARCHAR_LENGTH) {
            return new StringLiteral(s);
        }
        return new VarcharLiteral(s, strLength);
    }

    @Override
    public Expression visitPlaceholder(DorisParser.PlaceholderContext ctx) {
        Placeholder parameter = new Placeholder(ConnectContext.get().getStatementContext().getNextPlaceholderId());
        tokenPosToParameters.put(ctx.start, parameter);
        return parameter;
    }

    /**
     * cast all items to same types.
     * TODO remove this function after we refactor type coercion.
     */
    private List<Literal> typeCoercionItems(List<Literal> items) {
        Array array = new Array(items.toArray(new Literal[0]));
        if (array.expectedInputTypes().isEmpty()) {
            return ImmutableList.of();
        }
        DataType dataType = array.expectedInputTypes().get(0);
        return items.stream()
                .map(item -> item.checkedCastTo(dataType))
                .map(Literal.class::cast)
                .collect(ImmutableList.toImmutableList());
    }

    @Override
    public ArrayLiteral visitArrayLiteral(ArrayLiteralContext ctx) {
        List<Literal> items = ctx.items.stream().<Literal>map(this::typedVisit).collect(Collectors.toList());
        if (items.isEmpty()) {
            return new ArrayLiteral(items);
        }
        return new ArrayLiteral(typeCoercionItems(items));
    }

    @Override
    public MapLiteral visitMapLiteral(MapLiteralContext ctx) {
        List<Literal> items = ctx.items.stream().<Literal>map(this::typedVisit).collect(Collectors.toList());
        if (items.size() % 2 != 0) {
            throw new ParseException("map can't be odd parameters, need even parameters", ctx);
        }
        List<Literal> keys = Lists.newArrayList();
        List<Literal> values = Lists.newArrayList();
        for (int i = 0; i < items.size(); i++) {
            if (i % 2 == 0) {
                keys.add(items.get(i));
            } else {
                values.add(items.get(i));
            }
        }
        return new MapLiteral(typeCoercionItems(keys), typeCoercionItems(values));
    }

    @Override
    public Object visitStructLiteral(StructLiteralContext ctx) {
        List<Literal> fields = ctx.items.stream().<Literal>map(this::typedVisit).collect(Collectors.toList());
        return new StructLiteral(fields);
    }

    @Override
    public Expression visitParenthesizedExpression(ParenthesizedExpressionContext ctx) {
        return getExpression(ctx.expression());
    }

    @Override
    public List<NamedExpression> visitRowConstructor(RowConstructorContext ctx) {
        List<RowConstructorItemContext> rowConstructorItemContexts = ctx.rowConstructorItem();
        ImmutableList.Builder<NamedExpression> columns
                = ImmutableList.builderWithExpectedSize(rowConstructorItemContexts.size());
        for (RowConstructorItemContext rowConstructorItemContext : rowConstructorItemContexts) {
            columns.add(visitRowConstructorItem(rowConstructorItemContext));
        }
        return columns.build();
    }

    @Override
    public NamedExpression visitRowConstructorItem(RowConstructorItemContext ctx) {
        ConstantContext constant = ctx.constant();
        if (constant != null) {
            return new Alias((Expression) constant.accept(this));
        } else if (ctx.DEFAULT() != null) {
            return new DefaultValueSlot();
        } else {
            return visitNamedExpression(ctx.namedExpression());
        }
    }

    @Override
    public List<Expression> visitNamedExpressionSeq(NamedExpressionSeqContext namedCtx) {
        return visit(namedCtx.namedExpression(), Expression.class);
    }

    @Override
    public LogicalPlan visitRelation(RelationContext ctx) {
        return plan(ctx.relationPrimary());
    }

    @Override
    public LogicalPlan visitFromClause(FromClauseContext ctx) {
        return ParserUtils.withOrigin(ctx, () -> visitRelations(ctx.relations()));
    }

    @Override
    public LogicalPlan visitRelations(DorisParser.RelationsContext ctx) {
        return ParserUtils.withOrigin(ctx, () -> withRelations(null, ctx.relation()));
    }

    @Override
    public LogicalPlan visitRelationList(DorisParser.RelationListContext ctx) {
        return ParserUtils.withOrigin(ctx, () -> withRelations(null, ctx.relations().relation()));
    }

    /* ********************************************************************************************
     * Table Identifier parsing
     * ******************************************************************************************** */

    @Override
    public List<String> visitMultipartIdentifier(MultipartIdentifierContext ctx) {
        return ctx.parts.stream()
            .map(RuleContext::getText)
            .collect(ImmutableList.toImmutableList());
    }

    /**
     * Create a Sequence of Strings for a parenthesis enclosed alias list.
     */
    @Override
    public List<String> visitIdentifierList(IdentifierListContext ctx) {
        return visitIdentifierSeq(ctx.identifierSeq());
    }

    /**
     * Create a Sequence of Strings for an identifier list.
     */
    @Override
    public List<String> visitIdentifierSeq(IdentifierSeqContext ctx) {
        return ctx.ident.stream()
            .map(RuleContext::getText)
            .collect(ImmutableList.toImmutableList());
    }

    @Override
    public EqualTo visitUpdateAssignment(UpdateAssignmentContext ctx) {
        return new EqualTo(new UnboundSlot(visitMultipartIdentifier(ctx.multipartIdentifier()), Optional.empty()),
                getExpression(ctx.expression()));
    }

    @Override
    public List<EqualTo> visitUpdateAssignmentSeq(UpdateAssignmentSeqContext ctx) {
        return ctx.assignments.stream()
                .map(this::visitUpdateAssignment)
                .collect(Collectors.toList());
    }

    /**
     * get OrderKey.
     *
     * @param ctx SortItemContext
     * @return SortItems
     */
    @Override
    public OrderKey visitSortItem(SortItemContext ctx) {
        return ParserUtils.withOrigin(ctx, () -> {
            boolean isAsc = ctx.DESC() == null;
            boolean isNullFirst = ctx.FIRST() != null || (ctx.LAST() == null && isAsc);
            Expression expression = typedVisit(ctx.expression());
            return new OrderKey(expression, isAsc, isNullFirst);
        });
    }

    private <T> List<T> visit(List<? extends ParserRuleContext> contexts, Class<T> clazz) {
        return contexts.stream()
                .map(this::visit)
                .map(clazz::cast)
                .collect(ImmutableList.toImmutableList());
    }

    private LogicalPlan plan(ParserRuleContext tree) {
        return (LogicalPlan) tree.accept(this);
    }

    /* ********************************************************************************************
     * create table parsing
     * ******************************************************************************************** */

    @Override
    public LogicalPlan visitCreateView(CreateViewContext ctx) {
        List<String> nameParts = visitMultipartIdentifier(ctx.name);
        String comment = ctx.STRING_LITERAL() == null ? "" : LogicalPlanBuilderAssistant.escapeBackSlash(
                ctx.STRING_LITERAL().getText().substring(1, ctx.STRING_LITERAL().getText().length() - 1));
        String querySql = getOriginSql(ctx.query());
        if (ctx.REPLACE() != null && ctx.EXISTS() != null) {
            throw new AnalysisException("[OR REPLACE] and [IF NOT EXISTS] cannot used at the same time");
        }
        CreateViewInfo info = new CreateViewInfo(ctx.EXISTS() != null, ctx.REPLACE() != null,
                new TableNameInfo(nameParts),
                comment, querySql,
                ctx.cols == null ? Lists.newArrayList() : visitSimpleColumnDefs(ctx.cols));
        return new CreateViewCommand(info);
    }

    @Override
    public LogicalPlan visitCreateTable(CreateTableContext ctx) {
        String ctlName = null;
        String dbName = null;
        String tableName = null;
        List<String> nameParts = visitMultipartIdentifier(ctx.name);
        // TODO: support catalog
        if (nameParts.size() == 1) {
            // dbName should be set
            dbName = ConnectContext.get().getDatabase();
            tableName = nameParts.get(0);
        } else if (nameParts.size() == 2) {
            dbName = nameParts.get(0);
            tableName = nameParts.get(1);
        } else if (nameParts.size() == 3) {
            ctlName = nameParts.get(0);
            dbName = nameParts.get(1);
            tableName = nameParts.get(2);
        } else {
            throw new AnalysisException("nameParts in create table should be [ctl.][db.]tbl");
        }
        KeysType keysType = null;
        if (ctx.DUPLICATE() != null) {
            keysType = KeysType.DUP_KEYS;
        } else if (ctx.AGGREGATE() != null) {
            keysType = KeysType.AGG_KEYS;
        } else if (ctx.UNIQUE() != null) {
            keysType = KeysType.UNIQUE_KEYS;
        }
        // when engineName is null, get engineName from current catalog later
        String engineName = ctx.engine != null ? ctx.engine.getText().toLowerCase() : null;
        int bucketNum = FeConstants.default_bucket_num;
        if (ctx.INTEGER_VALUE() != null) {
            bucketNum = Integer.parseInt(ctx.INTEGER_VALUE().getText());
        }
        String comment = ctx.STRING_LITERAL() == null ? "" : LogicalPlanBuilderAssistant.escapeBackSlash(
                ctx.STRING_LITERAL().getText().substring(1, ctx.STRING_LITERAL().getText().length() - 1));
        DistributionDescriptor desc = null;
        if (ctx.HASH() != null) {
            desc = new DistributionDescriptor(true, ctx.autoBucket != null, bucketNum,
                    visitIdentifierList(ctx.hashKeys));
        } else if (ctx.RANDOM() != null) {
            desc = new DistributionDescriptor(false, ctx.autoBucket != null, bucketNum, null);
        }
        Map<String, String> properties = ctx.properties != null
                // NOTICE: we should not generate immutable map here, because it will be modified when analyzing.
                ? Maps.newHashMap(visitPropertyClause(ctx.properties))
                : Maps.newHashMap();
        Map<String, String> extProperties = ctx.extProperties != null
                // NOTICE: we should not generate immutable map here, because it will be modified when analyzing.
                ? Maps.newHashMap(visitPropertyClause(ctx.extProperties))
                : Maps.newHashMap();

        // solve partition by
        PartitionTableInfo partitionInfo;
        if (ctx.partition != null) {
            partitionInfo = (PartitionTableInfo) ctx.partitionTable().accept(this);
        } else {
            partitionInfo = PartitionTableInfo.EMPTY;
        }

        if (ctx.columnDefs() != null) {
            if (ctx.AS() != null) {
                throw new AnalysisException("Should not define the entire column in CTAS");
            }
            return new CreateTableCommand(Optional.empty(), new CreateTableInfo(
                    ctx.EXISTS() != null,
                    ctx.EXTERNAL() != null,
                    ctx.TEMPORARY() != null,
                    ctlName,
                    dbName,
                    tableName,
                    visitColumnDefs(ctx.columnDefs()),
                    ctx.indexDefs() != null ? visitIndexDefs(ctx.indexDefs()) : ImmutableList.of(),
                    engineName,
                    keysType,
                    ctx.keys != null ? visitIdentifierList(ctx.keys) : ImmutableList.of(),
                    comment,
                    partitionInfo,
                    desc,
                    ctx.rollupDefs() != null ? visitRollupDefs(ctx.rollupDefs()) : ImmutableList.of(),
                    properties,
                    extProperties,
                    ctx.clusterKeys != null ? visitIdentifierList(ctx.clusterKeys) : ImmutableList.of()));
        } else if (ctx.AS() != null) {
            return new CreateTableCommand(Optional.of(visitQuery(ctx.query())), new CreateTableInfo(
                    ctx.EXISTS() != null,
                    ctx.EXTERNAL() != null,
                    ctx.TEMPORARY() != null,
                    ctlName,
                    dbName,
                    tableName,
                    ctx.ctasCols != null ? visitIdentifierList(ctx.ctasCols) : null,
                    engineName,
                    keysType,
                    ctx.keys != null ? visitIdentifierList(ctx.keys) : ImmutableList.of(),
                    comment,
                    partitionInfo,
                    desc,
                    ctx.rollupDefs() != null ? visitRollupDefs(ctx.rollupDefs()) : ImmutableList.of(),
                    properties,
                    extProperties,
                    ctx.clusterKeys != null ? visitIdentifierList(ctx.clusterKeys) : ImmutableList.of()));
        } else {
            throw new AnalysisException("Should contain at least one column in a table");
        }
    }

    @Override
    public PartitionTableInfo visitPartitionTable(DorisParser.PartitionTableContext ctx) {
        boolean isAutoPartition = ctx.autoPartition != null;
        ImmutableList<Expression> partitionList = ctx.partitionList.identityOrFunction().stream()
                .map(partition -> {
                    IdentifierContext identifier = partition.identifier();
                    if (identifier != null) {
                        return UnboundSlot.quoted(identifier.getText());
                    } else {
                        return visitFunctionCallExpression(partition.functionCallExpression());
                    }
                })
                .collect(ImmutableList.toImmutableList());
        return new PartitionTableInfo(
            isAutoPartition,
            ctx.RANGE() != null ? "RANGE" : "LIST",
            ctx.partitions != null ? visitPartitionsDef(ctx.partitions) : null,
            partitionList);
    }

    @Override
    public List<ColumnDefinition> visitColumnDefs(ColumnDefsContext ctx) {
        return ctx.cols.stream().map(this::visitColumnDef).collect(Collectors.toList());
    }

    @Override
    public ColumnDefinition visitColumnDef(ColumnDefContext ctx) {
        String colName = ctx.colName.getText();
        DataType colType = ctx.type instanceof PrimitiveDataTypeContext
                ? visitPrimitiveDataType(((PrimitiveDataTypeContext) ctx.type))
                : ctx.type instanceof ComplexDataTypeContext
                        ? visitComplexDataType((ComplexDataTypeContext) ctx.type)
                        : visitAggStateDataType((AggStateDataTypeContext) ctx.type);
        colType = colType.conversion();
        boolean isKey = ctx.KEY() != null;
        ColumnNullableType nullableType = ColumnNullableType.DEFAULT;
        if (ctx.NOT() != null) {
            nullableType = ColumnNullableType.NOT_NULLABLE;
        } else if (ctx.nullable != null) {
            nullableType = ColumnNullableType.NULLABLE;
        }
        String aggTypeString = ctx.aggType != null ? ctx.aggType.getText() : null;
        Optional<DefaultValue> defaultValue = Optional.empty();
        Optional<DefaultValue> onUpdateDefaultValue = Optional.empty();
        if (ctx.DEFAULT() != null) {
            if (ctx.INTEGER_VALUE() != null) {
                if (ctx.SUBTRACT() == null) {
                    defaultValue = Optional.of(new DefaultValue(ctx.INTEGER_VALUE().getText()));
                } else {
                    defaultValue = Optional.of(new DefaultValue("-" + ctx.INTEGER_VALUE().getText()));
                }
            } else if (ctx.DECIMAL_VALUE() != null) {
                if (ctx.SUBTRACT() == null) {
                    defaultValue = Optional.of(new DefaultValue(ctx.DECIMAL_VALUE().getText()));
                } else {
                    defaultValue = Optional.of(new DefaultValue("-" + ctx.DECIMAL_VALUE().getText()));
                }
            } else if (ctx.stringValue != null) {
                defaultValue = Optional.of(new DefaultValue(toStringValue(ctx.stringValue.getText())));
            } else if (ctx.nullValue != null) {
                defaultValue = Optional.of(DefaultValue.NULL_DEFAULT_VALUE);
            } else if (ctx.defaultTimestamp != null) {
                if (ctx.defaultValuePrecision == null) {
                    defaultValue = Optional.of(DefaultValue.CURRENT_TIMESTAMP_DEFAULT_VALUE);
                } else {
                    defaultValue = Optional.of(DefaultValue
                            .currentTimeStampDefaultValueWithPrecision(
                                    Long.valueOf(ctx.defaultValuePrecision.getText())));
                }
            } else if (ctx.CURRENT_DATE() != null) {
                defaultValue = Optional.of(DefaultValue.CURRENT_DATE_DEFAULT_VALUE);
            } else if (ctx.PI() != null) {
                defaultValue = Optional.of(DefaultValue.PI_DEFAULT_VALUE);
            } else if (ctx.E() != null) {
                defaultValue = Optional.of(DefaultValue.E_NUM_DEFAULT_VALUE);
            } else if (ctx.BITMAP_EMPTY() != null) {
                defaultValue = Optional.of(DefaultValue.BITMAP_EMPTY_DEFAULT_VALUE);
            }
        }
        if (ctx.UPDATE() != null) {
            if (ctx.onUpdateValuePrecision == null) {
                onUpdateDefaultValue = Optional.of(DefaultValue.CURRENT_TIMESTAMP_DEFAULT_VALUE);
            } else {
                onUpdateDefaultValue = Optional.of(DefaultValue
                        .currentTimeStampDefaultValueWithPrecision(
                                Long.valueOf(ctx.onUpdateValuePrecision.getText())));
            }
        }
        AggregateType aggType = null;
        if (aggTypeString != null) {
            try {
                aggType = AggregateType.valueOf(aggTypeString.toUpperCase());
            } catch (Exception e) {
                throw new AnalysisException(String.format("Aggregate type %s is unsupported", aggTypeString),
                        e.getCause());
            }
        }
        //comment should remove '\' and '(") at the beginning and end
        String comment = ctx.comment != null ? ctx.comment.getText().substring(1, ctx.comment.getText().length() - 1)
                .replace("\\", "") : "";
        long autoIncInitValue = -1;
        if (ctx.AUTO_INCREMENT() != null) {
            if (ctx.autoIncInitValue != null) {
                // AUTO_INCREMENT(Value) Value >= 0.
                autoIncInitValue = Long.valueOf(ctx.autoIncInitValue.getText());
                if (autoIncInitValue < 0) {
                    throw new AnalysisException("AUTO_INCREMENT start value can not be negative.");
                }
            } else {
                // AUTO_INCREMENT default 1.
                autoIncInitValue = Long.valueOf(1);
            }
        }
        Optional<GeneratedColumnDesc> desc = ctx.generatedExpr != null
                ? Optional.of(new GeneratedColumnDesc(ctx.generatedExpr.getText(), getExpression(ctx.generatedExpr)))
                : Optional.empty();
        return new ColumnDefinition(colName, colType, isKey, aggType, nullableType, autoIncInitValue, defaultValue,
                onUpdateDefaultValue, comment, desc);
    }

    @Override
    public List<IndexDefinition> visitIndexDefs(IndexDefsContext ctx) {
        return ctx.indexes.stream().map(this::visitIndexDef).collect(Collectors.toList());
    }

    @Override
    public IndexDefinition visitIndexDef(IndexDefContext ctx) {
        String indexName = ctx.indexName.getText();
        boolean ifNotExists = ctx.ifNotExists != null;
        List<String> indexCols = visitIdentifierList(ctx.cols);
        Map<String, String> properties = visitPropertyItemList(ctx.properties);
        String indexType = ctx.indexType != null ? ctx.indexType.getText().toUpperCase() : null;
        //comment should remove '\' and '(") at the beginning and end
        String comment = ctx.comment == null ? "" : LogicalPlanBuilderAssistant.escapeBackSlash(
                        ctx.comment.getText().substring(1, ctx.STRING_LITERAL().getText().length() - 1));
        // change BITMAP index to INVERTED index
        if (Config.enable_create_bitmap_index_as_inverted_index
                && "BITMAP".equalsIgnoreCase(indexType)) {
            indexType = "INVERTED";
        }
        return new IndexDefinition(indexName, ifNotExists, indexCols, indexType, properties, comment);
    }

    @Override
    public List<PartitionDefinition> visitPartitionsDef(PartitionsDefContext ctx) {
        return ctx.partitions.stream()
                .map(p -> ((PartitionDefinition) visit(p))).collect(Collectors.toList());
    }

    @Override
    public PartitionDefinition visitPartitionDef(DorisParser.PartitionDefContext ctx) {
        PartitionDefinition partitionDefinition = (PartitionDefinition) visit(ctx.getChild(0));
        if (ctx.partitionProperties != null) {
            partitionDefinition.withProperties(visitPropertyItemList(ctx.partitionProperties));
        }
        return partitionDefinition;
    }

    @Override
    public PartitionDefinition visitLessThanPartitionDef(LessThanPartitionDefContext ctx) {
        String partitionName = ctx.partitionName.getText();
        if (ctx.MAXVALUE() == null) {
            List<Expression> lessThanValues = visitPartitionValueList(ctx.partitionValueList());
            return new LessThanPartition(ctx.EXISTS() != null, partitionName, lessThanValues);
        } else {
            return new LessThanPartition(ctx.EXISTS() != null, partitionName,
                    ImmutableList.of(MaxValue.INSTANCE));
        }
    }

    @Override
    public PartitionDefinition visitFixedPartitionDef(FixedPartitionDefContext ctx) {
        String partitionName = ctx.partitionName.getText();
        List<Expression> lowerBounds = visitPartitionValueList(ctx.lower);
        List<Expression> upperBounds = visitPartitionValueList(ctx.upper);
        return new FixedRangePartition(ctx.EXISTS() != null, partitionName, lowerBounds, upperBounds);
    }

    @Override
    public PartitionDefinition visitStepPartitionDef(StepPartitionDefContext ctx) {
        List<Expression> fromExpression = visitPartitionValueList(ctx.from);
        List<Expression> toExpression = visitPartitionValueList(ctx.to);
        return new StepPartition(false, null, fromExpression, toExpression,
                Long.parseLong(ctx.unitsAmount.getText()), ctx.unit != null ? ctx.unit.getText() : null);
    }

    @Override
    public PartitionDefinition visitInPartitionDef(InPartitionDefContext ctx) {
        List<List<Expression>> values;
        if (ctx.constants == null) {
            values = ctx.partitionValueLists.stream().map(this::visitPartitionValueList)
                    .collect(Collectors.toList());
        } else {
            values = visitPartitionValueList(ctx.constants).stream().map(ImmutableList::of)
                    .collect(Collectors.toList());
        }
        return new InPartition(ctx.EXISTS() != null, ctx.partitionName.getText(), values);
    }

    @Override
    public List<Expression> visitPartitionValueList(PartitionValueListContext ctx) {
        return ctx.values.stream()
                .map(this::visitPartitionValueDef)
                .collect(Collectors.toList());
    }

    @Override
    public Expression visitPartitionValueDef(PartitionValueDefContext ctx) {
        if (ctx.INTEGER_VALUE() != null) {
            if (ctx.SUBTRACT() != null) {
                return Literal.of("-" + ctx.INTEGER_VALUE().getText());
            }
            return Literal.of(ctx.INTEGER_VALUE().getText());
        } else if (ctx.STRING_LITERAL() != null) {
            return Literal.of(toStringValue(ctx.STRING_LITERAL().getText()));
        } else if (ctx.MAXVALUE() != null) {
            return MaxValue.INSTANCE;
        } else if (ctx.NULL() != null) {
            return Literal.of(null);
        }
        throw new AnalysisException("Unsupported partition value: " + ctx.getText());
    }

    @Override
    public List<RollupDefinition> visitRollupDefs(RollupDefsContext ctx) {
        return ctx.rollups.stream().map(this::visitRollupDef).collect(Collectors.toList());
    }

    @Override
    public RollupDefinition visitRollupDef(RollupDefContext ctx) {
        String rollupName = ctx.rollupName.getText();
        List<String> rollupCols = visitIdentifierList(ctx.rollupCols);
        List<String> dupKeys = ctx.dupKeys == null ? ImmutableList.of() : visitIdentifierList(ctx.dupKeys);
        Map<String, String> properties = ctx.properties == null ? Maps.newHashMap()
                : visitPropertyClause(ctx.properties);
        return new RollupDefinition(rollupName, rollupCols, dupKeys, properties);
    }

    private String toStringValue(String literal) {
        return literal.substring(1, literal.length() - 1);
    }

    /* ********************************************************************************************
     * Expression parsing
     * ******************************************************************************************** */

    /**
     * Create an expression from the given context. This method just passes the context on to the
     * visitor and only takes care of typing (We assume that the visitor returns an Expression here).
     */
    private Expression getExpression(ParserRuleContext ctx) {
        return typedVisit(ctx);
    }

    private LogicalPlan withExplain(LogicalPlan inputPlan, ExplainContext ctx) {
        if (ctx == null) {
            return inputPlan;
        }
        return ParserUtils.withOrigin(ctx, () -> {
            ExplainLevel explainLevel = ExplainLevel.NORMAL;

            if (ctx.planType() != null) {
                if (ctx.level == null || !ctx.level.getText().equalsIgnoreCase("plan")) {
                    throw new ParseException("Only explain plan can use plan type: " + ctx.planType().getText(), ctx);
                }
            }

            boolean showPlanProcess = false;
            if (ctx.level != null) {
                if (!ctx.level.getText().equalsIgnoreCase("plan")) {
                    explainLevel = ExplainLevel.valueOf(ctx.level.getText().toUpperCase(Locale.ROOT));
                } else {
                    explainLevel = parseExplainPlanType(ctx.planType());

                    if (ctx.PROCESS() != null) {
                        showPlanProcess = true;
                    }
                }
            }
            return new ExplainCommand(explainLevel, inputPlan, showPlanProcess);
        });
    }

    private LogicalPlan withOutFile(LogicalPlan plan, OutFileClauseContext ctx) {
        if (ctx == null) {
            return plan;
        }
        String format = "csv";
        if (ctx.format != null) {
            format = ctx.format.getText();
        }

        Map<String, String> properties = ImmutableMap.of();
        if (ctx.propertyClause() != null) {
            properties = visitPropertyClause(ctx.propertyClause());
        }
        Literal filePath = (Literal) visit(ctx.filePath);
        return new LogicalFileSink<>(filePath.getStringValue(), format, properties, ImmutableList.of(), plan);
    }

    private LogicalPlan withQueryOrganization(LogicalPlan inputPlan, QueryOrganizationContext ctx) {
        if (ctx == null) {
            return inputPlan;
        }
        Optional<SortClauseContext> sortClauseContext = Optional.ofNullable(ctx.sortClause());
        Optional<LimitClauseContext> limitClauseContext = Optional.ofNullable(ctx.limitClause());
        LogicalPlan sort = withSort(inputPlan, sortClauseContext);
        return withLimit(sort, limitClauseContext);
    }

    private LogicalPlan withSort(LogicalPlan input, Optional<SortClauseContext> sortCtx) {
        return input.optionalMap(sortCtx, () -> {
            List<OrderKey> orderKeys = visit(sortCtx.get().sortItem(), OrderKey.class);
            return new LogicalSort<>(orderKeys, input);
        });
    }

    private LogicalPlan withLimit(LogicalPlan input, Optional<LimitClauseContext> limitCtx) {
        return input.optionalMap(limitCtx, () -> {
            long limit = Long.parseLong(limitCtx.get().limit.getText());
            if (limit < 0) {
                throw new ParseException("Limit requires non-negative number", limitCtx.get());
            }
            long offset = 0;
            Token offsetToken = limitCtx.get().offset;
            if (offsetToken != null) {
                offset = Long.parseLong(offsetToken.getText());
            }
            return new LogicalLimit<>(limit, offset, LimitPhase.ORIGIN, input);
        });
    }

    /**
     * Add a regular (SELECT) query specification to a logical plan. The query specification
     * is the core of the logical plan, this is where sourcing (FROM clause), projection (SELECT),
     * aggregation (GROUP BY ... HAVING ...) and filtering (WHERE) takes place.
     *
     * <p>Note that query hints are ignored (both by the parser and the builder).
     */
    protected LogicalPlan withSelectQuerySpecification(
            ParserRuleContext ctx,
            LogicalPlan inputRelation,
            SelectClauseContext selectClause,
            Optional<WhereClauseContext> whereClause,
            Optional<AggClauseContext> aggClause,
            Optional<HavingClauseContext> havingClause,
            Optional<QualifyClauseContext> qualifyClause) {
        return ParserUtils.withOrigin(ctx, () -> {
            // from -> where -> group by -> having -> select
            LogicalPlan filter = withFilter(inputRelation, whereClause);
            SelectColumnClauseContext selectColumnCtx = selectClause.selectColumnClause();
            LogicalPlan aggregate = withAggregate(filter, selectColumnCtx, aggClause);
            boolean isDistinct = (selectClause.DISTINCT() != null);
            LogicalPlan selectPlan;
            if (!(aggregate instanceof Aggregate) && havingClause.isPresent()) {
                // create a project node for pattern match of ProjectToGlobalAggregate rule
                // then ProjectToGlobalAggregate rule can insert agg node as LogicalHaving node's child
                List<NamedExpression> projects = getNamedExpressions(selectColumnCtx.namedExpressionSeq());
                LogicalPlan project = new LogicalProject<>(projects, isDistinct, aggregate);
                selectPlan = new LogicalHaving<>(ExpressionUtils.extractConjunctionToSet(
                        getExpression((havingClause.get().booleanExpression()))), project);
            } else {
                LogicalPlan having = withHaving(aggregate, havingClause);
                selectPlan = withProjection(having, selectColumnCtx, aggClause, isDistinct);
            }
            // support qualify clause
            if (qualifyClause.isPresent()) {
                Expression qualifyExpr = getExpression(qualifyClause.get().booleanExpression());
                selectPlan = new LogicalQualify<>(Sets.newHashSet(qualifyExpr), selectPlan);
            }
            return selectPlan;
        });
    }

    /**
     * Join one more [[LogicalPlan]]s to the current logical plan.
     */
    private LogicalPlan withJoinRelations(LogicalPlan input, RelationContext ctx) {
        LogicalPlan last = input;
        for (JoinRelationContext join : ctx.joinRelation()) {
            JoinType joinType;
            if (join.joinType().CROSS() != null) {
                joinType = JoinType.CROSS_JOIN;
            } else if (join.joinType().FULL() != null) {
                joinType = JoinType.FULL_OUTER_JOIN;
            } else if (join.joinType().SEMI() != null) {
                if (join.joinType().LEFT() != null) {
                    joinType = JoinType.LEFT_SEMI_JOIN;
                } else {
                    joinType = JoinType.RIGHT_SEMI_JOIN;
                }
            } else if (join.joinType().ANTI() != null) {
                if (join.joinType().LEFT() != null) {
                    joinType = JoinType.LEFT_ANTI_JOIN;
                } else {
                    joinType = JoinType.RIGHT_ANTI_JOIN;
                }
            } else if (join.joinType().LEFT() != null) {
                joinType = JoinType.LEFT_OUTER_JOIN;
            } else if (join.joinType().RIGHT() != null) {
                joinType = JoinType.RIGHT_OUTER_JOIN;
            } else if (join.joinType().INNER() != null) {
                joinType = JoinType.INNER_JOIN;
            } else if (join.joinCriteria() != null) {
                joinType = JoinType.INNER_JOIN;
            } else {
                joinType = JoinType.CROSS_JOIN;
            }
            DistributeType distributeType = Optional.ofNullable(join.distributeType()).map(hintCtx -> {
                String hint = typedVisit(join.distributeType());
                if (DistributeType.JoinDistributeType.SHUFFLE.toString().equalsIgnoreCase(hint)) {
                    return DistributeType.SHUFFLE_RIGHT;
                } else if (DistributeType.JoinDistributeType.BROADCAST.toString().equalsIgnoreCase(hint)) {
                    return DistributeType.BROADCAST_RIGHT;
                } else {
                    throw new ParseException("Invalid join hint: " + hint, hintCtx);
                }
            }).orElse(DistributeType.NONE);
            DistributeHint distributeHint = new DistributeHint(distributeType);
            // TODO: natural join, lateral join, union join
            JoinCriteriaContext joinCriteria = join.joinCriteria();
            Optional<Expression> condition = Optional.empty();
            List<Expression> ids = null;
            if (joinCriteria != null) {
                if (join.joinType().CROSS() != null) {
                    throw new ParseException("Cross join can't be used with ON clause", joinCriteria);
                }
                if (joinCriteria.booleanExpression() != null) {
                    condition = Optional.ofNullable(getExpression(joinCriteria.booleanExpression()));
                } else if (joinCriteria.USING() != null) {
                    ids = visitIdentifierList(joinCriteria.identifierList())
                            .stream().map(UnboundSlot::quoted)
                            .collect(ImmutableList.toImmutableList());
                }
            } else {
                // keep same with original planner, allow cross/inner join
                if (!joinType.isInnerOrCrossJoin()) {
                    throw new ParseException("on mustn't be empty except for cross/inner join", join);
                }
            }
            if (ids == null) {
                last = new LogicalJoin<>(joinType, ExpressionUtils.EMPTY_CONDITION,
                        condition.map(ExpressionUtils::extractConjunction)
                                .orElse(ExpressionUtils.EMPTY_CONDITION),
                        distributeHint,
                        Optional.empty(),
                        last,
                        plan(join.relationPrimary()), null);
            } else {
                last = new LogicalUsingJoin<>(joinType, last, plan(join.relationPrimary()), ids, distributeHint);

            }
            if (distributeHint.distributeType != DistributeType.NONE
                    && ConnectContext.get().getStatementContext() != null
                    && !ConnectContext.get().getStatementContext().getHints().contains(distributeHint)) {
                ConnectContext.get().getStatementContext().addHint(distributeHint);
            }
        }
        return last;
    }

    private List<List<String>> getTableList(List<MultipartIdentifierContext> ctx) {
        List<List<String>> tableList = new ArrayList<>();
        for (MultipartIdentifierContext tableCtx : ctx) {
            tableList.add(visitMultipartIdentifier(tableCtx));
        }
        return tableList;
    }

    private LogicalPlan withHints(LogicalPlan logicalPlan, List<ParserRuleContext> selectHintContexts,
            List<ParserRuleContext> preAggOnHintContexts) {
        if (selectHintContexts.isEmpty() && preAggOnHintContexts.isEmpty()) {
            return logicalPlan;
        }
        LogicalPlan newPlan = logicalPlan;
        if (!selectHintContexts.isEmpty()) {
            ImmutableList.Builder<SelectHint> hints = ImmutableList.builder();
            for (ParserRuleContext hintContext : selectHintContexts) {
                SelectHintContext selectHintContext = (SelectHintContext) hintContext;
                for (HintStatementContext hintStatement : selectHintContext.hintStatements) {
                    if (hintStatement.USE_MV() != null) {
                        hints.add(new SelectHintUseMv("USE_MV", getTableList(hintStatement.tableList), true));
                        continue;
                    } else if (hintStatement.NO_USE_MV() != null) {
                        hints.add(new SelectHintUseMv("NO_USE_MV", getTableList(hintStatement.tableList), false));
                        continue;
                    }
                    String hintName = hintStatement.hintName.getText().toLowerCase(Locale.ROOT);
                    switch (hintName) {
                        case "set_var":
                            Map<String, Optional<String>> parameters = Maps.newLinkedHashMap();
                            for (HintAssignmentContext kv : hintStatement.parameters) {
                                if (kv.key != null) {
                                    String parameterName = visitIdentifierOrText(kv.key);
                                    Optional<String> value = Optional.empty();
                                    if (kv.constantValue != null) {
                                        Literal literal = (Literal) visit(kv.constantValue);
                                        value = Optional.ofNullable(literal.toLegacyLiteral().getStringValue());
                                    } else if (kv.identifierValue != null) {
                                        // maybe we should throw exception when the identifierValue is quoted identifier
                                        value = Optional.ofNullable(kv.identifierValue.getText());
                                    }
                                    parameters.put(parameterName, value);
                                }
                            }
                            SelectHintSetVar setVar = new SelectHintSetVar(hintName, parameters);
                            setVar.setVarOnceInSql(ConnectContext.get().getStatementContext());
                            hints.add(setVar);
                            break;
                        case "leading":
                            List<String> leadingParameters = new ArrayList<>();
                            for (HintAssignmentContext kv : hintStatement.parameters) {
                                if (kv.key != null) {
                                    String parameterName = visitIdentifierOrText(kv.key);
                                    leadingParameters.add(parameterName);
                                }
                            }
                            hints.add(new SelectHintLeading(hintName, leadingParameters));
                            break;
                        case "ordered":
                            hints.add(new SelectHintOrdered(hintName));
                            break;
                        case "use_cbo_rule":
                            List<String> useRuleParameters = new ArrayList<>();
                            for (HintAssignmentContext kv : hintStatement.parameters) {
                                if (kv.key != null) {
                                    String parameterName = visitIdentifierOrText(kv.key);
                                    useRuleParameters.add(parameterName);
                                }
                            }
                            hints.add(new SelectHintUseCboRule(hintName, useRuleParameters, false));
                            break;
                        case "no_use_cbo_rule":
                            List<String> noUseRuleParameters = new ArrayList<>();
                            for (HintAssignmentContext kv : hintStatement.parameters) {
                                String parameterName = visitIdentifierOrText(kv.key);
                                if (kv.key != null) {
                                    noUseRuleParameters.add(parameterName);
                                }
                            }
                            hints.add(new SelectHintUseCboRule(hintName, noUseRuleParameters, true));
                            break;
                        default:
                            break;
                    }
                }
            }
            newPlan = new LogicalSelectHint<>(hints.build(), newPlan);
        }
        if (!preAggOnHintContexts.isEmpty()) {
            for (ParserRuleContext hintContext : preAggOnHintContexts) {
                if (hintContext instanceof SelectHintContext) {
                    SelectHintContext preAggOnHintContext = (SelectHintContext) hintContext;
                    if (preAggOnHintContext.hintStatement != null
                            && preAggOnHintContext.hintStatement.hintName != null) {
                        String text = preAggOnHintContext.hintStatement.hintName.getText();
                        if (text.equalsIgnoreCase("PREAGGOPEN")) {
                            newPlan = new LogicalPreAggOnHint<>(newPlan);
                            break;
                        }
                    }
                }
            }
        }
        return newPlan;
    }

    @Override
    public String visitBracketDistributeType(BracketDistributeTypeContext ctx) {
        return ctx.identifier().getText();
    }

    @Override
    public String visitCommentDistributeType(CommentDistributeTypeContext ctx) {
        return ctx.identifier().getText();
    }

    @Override
    public List<String> visitBracketRelationHint(BracketRelationHintContext ctx) {
        return ctx.identifier().stream()
                .map(RuleContext::getText)
                .collect(ImmutableList.toImmutableList());
    }

    @Override
    public Object visitCommentRelationHint(CommentRelationHintContext ctx) {
        return ctx.identifier().stream()
                .map(RuleContext::getText)
                .collect(ImmutableList.toImmutableList());
    }

    protected LogicalPlan withProjection(LogicalPlan input, SelectColumnClauseContext selectCtx,
                                         Optional<AggClauseContext> aggCtx, boolean isDistinct) {
        return ParserUtils.withOrigin(selectCtx, () -> {
            if (aggCtx.isPresent()) {
                if (isDistinct) {
                    return new LogicalProject<>(ImmutableList.of(new UnboundStar(ImmutableList.of())),
                            isDistinct, input);
                } else {
                    return input;
                }
            } else {
                List<NamedExpression> projects = getNamedExpressions(selectCtx.namedExpressionSeq());
                if (input instanceof OneRowRelation) {
                    if (projects.stream().anyMatch(project -> project instanceof UnboundStar)) {
                        throw new ParseException("SELECT * must have a FROM clause");
                    }
                }
                return new LogicalProject<>(projects, isDistinct, input);
            }
        });
    }

    private LogicalPlan withRelations(LogicalPlan inputPlan, List<RelationContext> relations) {
        if (relations == null) {
            return inputPlan;
        }
        LogicalPlan left = inputPlan;
        for (RelationContext relation : relations) {
            // build left deep join tree
            LogicalPlan right = withJoinRelations(visitRelation(relation), relation);
            left = (left == null) ? right :
                    new LogicalJoin<>(
                            JoinType.CROSS_JOIN,
                            ExpressionUtils.EMPTY_CONDITION,
                            ExpressionUtils.EMPTY_CONDITION,
                            new DistributeHint(DistributeType.NONE),
                            Optional.empty(),
                            left,
                            right, null);
            // TODO: pivot and lateral view
        }
        return left;
    }

    private LogicalPlan withFilter(LogicalPlan input, Optional<WhereClauseContext> whereCtx) {
        return input.optionalMap(whereCtx, () ->
            new LogicalFilter<>(ExpressionUtils.extractConjunctionToSet(
                    getExpression(whereCtx.get().booleanExpression())), input));
    }

    private LogicalPlan withAggregate(LogicalPlan input, SelectColumnClauseContext selectCtx,
                                      Optional<AggClauseContext> aggCtx) {
        return input.optionalMap(aggCtx, () -> {
            GroupingElementContext groupingElementContext = aggCtx.get().groupingElement();
            List<NamedExpression> namedExpressions = getNamedExpressions(selectCtx.namedExpressionSeq());
            if (groupingElementContext.GROUPING() != null) {
                ImmutableList.Builder<List<Expression>> groupingSets = ImmutableList.builder();
                for (GroupingSetContext groupingSetContext : groupingElementContext.groupingSet()) {
                    groupingSets.add(visit(groupingSetContext.expression(), Expression.class));
                }
                return new LogicalRepeat<>(groupingSets.build(), namedExpressions, input);
            } else if (groupingElementContext.CUBE() != null) {
                List<Expression> cubeExpressions = visit(groupingElementContext.expression(), Expression.class);
                List<List<Expression>> groupingSets = ExpressionUtils.cubeToGroupingSets(cubeExpressions);
                return new LogicalRepeat<>(groupingSets, namedExpressions, input);
            } else if (groupingElementContext.ROLLUP() != null) {
                List<Expression> rollupExpressions = visit(groupingElementContext.expression(), Expression.class);
                List<List<Expression>> groupingSets = ExpressionUtils.rollupToGroupingSets(rollupExpressions);
                return new LogicalRepeat<>(groupingSets, namedExpressions, input);
            } else {
                List<Expression> groupByExpressions = visit(groupingElementContext.expression(), Expression.class);
                return new LogicalAggregate<>(groupByExpressions, namedExpressions, input);
            }
        });
    }

    private LogicalPlan withHaving(LogicalPlan input, Optional<HavingClauseContext> havingCtx) {
        return input.optionalMap(havingCtx, () -> {
            if (!(input instanceof Aggregate)) {
                throw new ParseException("Having clause should be applied against an aggregation.", havingCtx.get());
            }
            return new LogicalHaving<>(ExpressionUtils.extractConjunctionToSet(
                    getExpression((havingCtx.get().booleanExpression()))), input);
        });
    }

    /**
     * match predicate type and generate different predicates.
     *
     * @param ctx PredicateContext
     * @param valueExpression valueExpression
     * @return Expression
     */
    private Expression withPredicate(Expression valueExpression, PredicateContext ctx) {
        return ParserUtils.withOrigin(ctx, () -> {
            Expression outExpression;
            switch (ctx.kind.getType()) {
                case DorisParser.BETWEEN:
                    Expression lower = getExpression(ctx.lower);
                    Expression upper = getExpression(ctx.upper);
                    if (lower.equals(upper)) {
                        outExpression = new EqualTo(valueExpression, lower);
                    } else {
                        outExpression = new And(
                                new GreaterThanEqual(valueExpression, getExpression(ctx.lower)),
                                new LessThanEqual(valueExpression, getExpression(ctx.upper))
                        );
                    }
                    break;
                case DorisParser.LIKE:
                    outExpression = new Like(
                        valueExpression,
                        getExpression(ctx.pattern)
                    );
                    break;
                case DorisParser.RLIKE:
                case DorisParser.REGEXP:
                    outExpression = new Regexp(
                        valueExpression,
                        getExpression(ctx.pattern)
                    );
                    break;
                case DorisParser.IN:
                    if (ctx.query() == null) {
                        outExpression = new InPredicate(
                                valueExpression,
                                withInList(ctx)
                        );
                    } else {
                        outExpression = new InSubquery(
                                valueExpression,
                                typedVisit(ctx.query()),
                                ctx.NOT() != null
                        );
                    }
                    break;
                case DorisParser.NULL:
                    outExpression = new IsNull(valueExpression);
                    break;
                case DorisParser.TRUE:
                    outExpression = new Cast(valueExpression,
                            BooleanType.INSTANCE, true);
                    break;
                case DorisParser.FALSE:
                    outExpression = new Not(new Cast(valueExpression,
                            BooleanType.INSTANCE, true));
                    break;
                case DorisParser.MATCH:
                case DorisParser.MATCH_ANY:
                    outExpression = new MatchAny(
                        valueExpression,
                        getExpression(ctx.pattern)
                    );
                    break;
                case DorisParser.MATCH_ALL:
                    outExpression = new MatchAll(
                        valueExpression,
                        getExpression(ctx.pattern)
                    );
                    break;
                case DorisParser.MATCH_PHRASE:
                    outExpression = new MatchPhrase(
                        valueExpression,
                        getExpression(ctx.pattern)
                    );
                    break;
                case DorisParser.MATCH_PHRASE_PREFIX:
                    outExpression = new MatchPhrasePrefix(
                        valueExpression,
                        getExpression(ctx.pattern)
                    );
                    break;
                case DorisParser.MATCH_REGEXP:
                    outExpression = new MatchRegexp(
                        valueExpression,
                        getExpression(ctx.pattern)
                    );
                    break;
                case DorisParser.MATCH_PHRASE_EDGE:
                    outExpression = new MatchPhraseEdge(
                        valueExpression,
                        getExpression(ctx.pattern)
                    );
                    break;
                default:
                    throw new ParseException("Unsupported predicate type: " + ctx.kind.getText(), ctx);
            }
            return ctx.NOT() != null ? new Not(outExpression) : outExpression;
        });
    }

    private List<NamedExpression> getNamedExpressions(NamedExpressionSeqContext namedCtx) {
        return ParserUtils.withOrigin(namedCtx, () -> visit(namedCtx.namedExpression(), NamedExpression.class));
    }

    @Override
    public Expression visitSubqueryExpression(SubqueryExpressionContext subqueryExprCtx) {
        return ParserUtils.withOrigin(subqueryExprCtx, () -> new ScalarSubquery(typedVisit(subqueryExprCtx.query())));
    }

    @Override
    public Expression visitExist(ExistContext context) {
        return ParserUtils.withOrigin(context, () -> new Exists(typedVisit(context.query()), false));
    }

    @Override
    public Expression visitIsnull(IsnullContext context) {
        return ParserUtils.withOrigin(context, () -> new IsNull(typedVisit(context.valueExpression())));
    }

    @Override
    public Expression visitIs_not_null_pred(Is_not_null_predContext context) {
        return ParserUtils.withOrigin(context, () -> new Not(new IsNull(typedVisit(context.valueExpression()))));
    }

    public List<Expression> withInList(PredicateContext ctx) {
        return ctx.expression().stream().map(this::getExpression).collect(ImmutableList.toImmutableList());
    }

    @Override
    public Literal visitDecimalLiteral(DecimalLiteralContext ctx) {
        try {
            if (Config.enable_decimal_conversion) {
                return new DecimalV3Literal(new BigDecimal(ctx.getText()));
            } else {
                return new DecimalLiteral(new BigDecimal(ctx.getText()));
            }
        } catch (Exception e) {
            return new DoubleLiteral(Double.parseDouble(ctx.getText()));
        }
    }

    private String parsePropertyKey(PropertyKeyContext item) {
        if (item.constant() != null) {
            return parseConstant(item.constant()).trim();
        }
        return item.getText().trim();
    }

    private String parsePropertyValue(PropertyValueContext item) {
        if (item.constant() != null) {
            return parseConstant(item.constant());
        }
        return item.getText();
    }

    private ExplainLevel parseExplainPlanType(PlanTypeContext planTypeContext) {
        if (planTypeContext == null || planTypeContext.ALL() != null) {
            return ExplainLevel.ALL_PLAN;
        }
        if (planTypeContext.PHYSICAL() != null || planTypeContext.OPTIMIZED() != null) {
            return ExplainLevel.OPTIMIZED_PLAN;
        }
        if (planTypeContext.REWRITTEN() != null || planTypeContext.LOGICAL() != null) {
            return ExplainLevel.REWRITTEN_PLAN;
        }
        if (planTypeContext.ANALYZED() != null) {
            return ExplainLevel.ANALYZED_PLAN;
        }
        if (planTypeContext.PARSED() != null) {
            return ExplainLevel.PARSED_PLAN;
        }
        if (planTypeContext.SHAPE() != null) {
            return ExplainLevel.SHAPE_PLAN;
        }
        if (planTypeContext.MEMO() != null) {
            return ExplainLevel.MEMO_PLAN;
        }
        if (planTypeContext.DISTRIBUTED() != null) {
            return ExplainLevel.DISTRIBUTED_PLAN;
        }
        return ExplainLevel.ALL_PLAN;
    }

    @Override
    public Pair<DataType, Boolean> visitDataTypeWithNullable(DataTypeWithNullableContext ctx) {
        return ParserUtils.withOrigin(ctx, () -> Pair.of(typedVisit(ctx.dataType()), ctx.NOT() == null));
    }

    @Override
    public DataType visitAggStateDataType(AggStateDataTypeContext ctx) {
        return ParserUtils.withOrigin(ctx, () -> {
            List<Pair<DataType, Boolean>> dataTypeWithNullables = ctx.dataTypes.stream()
                    .map(this::visitDataTypeWithNullable)
                    .collect(Collectors.toList());
            List<DataType> dataTypes = dataTypeWithNullables.stream()
                    .map(dt -> dt.first)
                    .collect(ImmutableList.toImmutableList());
            List<Boolean> nullables = dataTypeWithNullables.stream()
                    .map(dt -> dt.second)
                    .collect(ImmutableList.toImmutableList());
            String functionName = ctx.functionNameIdentifier().getText();
            if (!BuiltinAggregateFunctions.INSTANCE.aggFuncNames.contains(functionName)) {
                // TODO use function binder to check function exists
                throw new ParseException("Can not found function '" + functionName + "'", ctx);
            }
            return new AggStateType(functionName, dataTypes, nullables);
        });
    }

    @Override
    public DataType visitPrimitiveDataType(PrimitiveDataTypeContext ctx) {
        return ParserUtils.withOrigin(ctx, () -> {
            String dataType = ctx.primitiveColType().type.getText().toLowerCase(Locale.ROOT);
            if (dataType.equalsIgnoreCase("all")) {
                throw new NotSupportedException("Disable to create table with `ALL` type columns");
            }
            List<String> l = Lists.newArrayList(dataType);
            ctx.INTEGER_VALUE().stream().map(ParseTree::getText).forEach(l::add);
            return DataType.convertPrimitiveFromStrings(l);
        });
    }

    @Override
    public DataType visitComplexDataType(ComplexDataTypeContext ctx) {
        return ParserUtils.withOrigin(ctx, () -> {
            switch (ctx.complex.getType()) {
                case DorisParser.ARRAY:
                    return ArrayType.of(typedVisit(ctx.dataType(0)), true);
                case DorisParser.MAP:
                    return MapType.of(typedVisit(ctx.dataType(0)), typedVisit(ctx.dataType(1)));
                case DorisParser.STRUCT:
                    return new StructType(visitComplexColTypeList(ctx.complexColTypeList()));
                default:
                    throw new AnalysisException("do not support " + ctx.complex.getText() + " type for Nereids");
            }
        });
    }

    @Override
    public List<StructField> visitComplexColTypeList(ComplexColTypeListContext ctx) {
        return ctx.complexColType().stream().map(this::visitComplexColType).collect(ImmutableList.toImmutableList());
    }

    @Override
    public StructField visitComplexColType(ComplexColTypeContext ctx) {
        String comment;
        if (ctx.commentSpec() != null) {
            comment = ctx.commentSpec().STRING_LITERAL().getText();
            comment = LogicalPlanBuilderAssistant.escapeBackSlash(comment.substring(1, comment.length() - 1));
        } else {
            comment = "";
        }
        return new StructField(ctx.identifier().getText(), typedVisit(ctx.dataType()), true, comment);
    }

    private String parseConstant(ConstantContext context) {
        Object constant = visit(context);
        if (constant instanceof Literal && ((Literal) constant).isStringLikeLiteral()) {
            return ((Literal) constant).getStringValue();
        }
        return context.getText();
    }

    @Override
    public Object visitCollate(CollateContext ctx) {
        return visit(ctx.primaryExpression());
    }

    @Override
    public Object visitSample(SampleContext ctx) {
        long seek = ctx.seed == null ? -1L : Long.parseLong(ctx.seed.getText());
        DorisParser.SampleMethodContext sampleContext = ctx.sampleMethod();
        if (sampleContext instanceof SampleByPercentileContext) {
            SampleByPercentileContext sampleByPercentileContext = (SampleByPercentileContext) sampleContext;
            long percent = Long.parseLong(sampleByPercentileContext.INTEGER_VALUE().getText());
            return new TableSample(percent, true, seek);
        }
        SampleByRowsContext sampleByRowsContext = (SampleByRowsContext) sampleContext;
        long rows = Long.parseLong(sampleByRowsContext.INTEGER_VALUE().getText());
        return new TableSample(rows, false, seek);
    }

    @Override
    public Object visitCallProcedure(CallProcedureContext ctx) {
        List<String> nameParts = visitMultipartIdentifier(ctx.name);
        FuncNameInfo procedureName = new FuncNameInfo(nameParts);
        List<Expression> arguments = ctx.expression().stream()
                .<Expression>map(this::typedVisit)
                .collect(ImmutableList.toImmutableList());
        UnboundFunction unboundFunction = new UnboundFunction(procedureName.getDbName(), procedureName.getName(),
                true, arguments);
        return new CallCommand(unboundFunction, getOriginSql(ctx));
    }

    @Override
    public LogicalPlan visitCreateProcedure(CreateProcedureContext ctx) {
        List<String> nameParts = visitMultipartIdentifier(ctx.name);
        FuncNameInfo procedureName = new FuncNameInfo(nameParts);
        return ParserUtils.withOrigin(ctx, () -> {
            LogicalPlan createProcedurePlan;
            createProcedurePlan = new CreateProcedureCommand(procedureName, getOriginSql(ctx),
                    ctx.REPLACE() != null);
            return createProcedurePlan;
        });
    }

    @Override
    public LogicalPlan visitDropProcedure(DropProcedureContext ctx) {
        List<String> nameParts = visitMultipartIdentifier(ctx.name);
        FuncNameInfo procedureName = new FuncNameInfo(nameParts);
        return ParserUtils.withOrigin(ctx, () -> new DropProcedureCommand(procedureName, getOriginSql(ctx)));
    }

    @Override
    public LogicalPlan visitShowProcedureStatus(ShowProcedureStatusContext ctx) {
        Set<Expression> whereExpr = Collections.emptySet();
        if (ctx.whereClause() != null) {
            whereExpr = ExpressionUtils.extractConjunctionToSet(
                    getExpression(ctx.whereClause().booleanExpression()));
        }

        if (ctx.valueExpression() != null) {
            // parser allows only LIKE or WhereClause.
            // Mysql grammar: SHOW PROCEDURE STATUS [LIKE 'pattern' | WHERE expr]
            whereExpr = Sets.newHashSet(new Like(new UnboundSlot("ProcedureName"), getExpression(ctx.pattern)));
        }

        final Set<Expression> whereExprConst = whereExpr;
        return ParserUtils.withOrigin(ctx, () -> new ShowProcedureStatusCommand(whereExprConst));
    }

    @Override
    public LogicalPlan visitShowCreateProcedure(ShowCreateProcedureContext ctx) {
        List<String> nameParts = visitMultipartIdentifier(ctx.name);
        FuncNameInfo procedureName = new FuncNameInfo(nameParts);
        return ParserUtils.withOrigin(ctx, () -> new ShowCreateProcedureCommand(procedureName));
    }

    @Override
    public LogicalPlan visitCreateSqlBlockRule(CreateSqlBlockRuleContext ctx) {
        Map<String, String> properties = ctx.propertyClause() != null
                        ? Maps.newHashMap(visitPropertyClause(ctx.propertyClause())) : Maps.newHashMap();
        return new CreateSqlBlockRuleCommand(stripQuotes(ctx.name.getText()), ctx.EXISTS() != null, properties);
    }

    @Override
    public LogicalPlan visitAlterSqlBlockRule(AlterSqlBlockRuleContext ctx) {
        Map<String, String> properties = ctx.propertyClause() != null
                        ? Maps.newHashMap(visitPropertyClause(ctx.propertyClause())) : Maps.newHashMap();
        return new AlterSqlBlockRuleCommand(stripQuotes(ctx.name.getText()), properties);
    }

    @Override
    public LogicalPlan visitDropCatalogRecycleBin(DropCatalogRecycleBinContext ctx) {
        String idTypeStr = ctx.idType.getText().substring(1, ctx.idType.getText().length() - 1);
        IdType idType = IdType.fromString(idTypeStr);
        long id = Long.parseLong(ctx.id.getText());

        return ParserUtils.withOrigin(ctx, () -> new DropCatalogRecycleBinCommand(idType, id));
    }

    @Override
    public Object visitUnsupported(UnsupportedContext ctx) {
        return UnsupportedCommand.INSTANCE;
    }

    @Override
    public LogicalPlan visitSupportedUnsetStatement(SupportedUnsetStatementContext ctx) {
        if (ctx.DEFAULT() != null && ctx.STORAGE() != null && ctx.VAULT() != null) {
            return new UnsetDefaultStorageVaultCommand();
        }
        SetType statementScope = visitStatementScope(ctx.statementScope());
        if (ctx.ALL() != null) {
            return new UnsetVariableCommand(statementScope, true);
        } else if (ctx.identifier() != null) {
            return new UnsetVariableCommand(statementScope, ctx.identifier().getText());
        }
        throw new AnalysisException("Should add 'ALL' or variable name");
    }

    @Override
    public LogicalPlan visitCreateTableLike(CreateTableLikeContext ctx) {
        List<String> nameParts = visitMultipartIdentifier(ctx.name);
        List<String> existedTableNameParts = visitMultipartIdentifier(ctx.existedTable);
        ArrayList<String> rollupNames = Lists.newArrayList();
        boolean withAllRollUp = false;
        if (ctx.WITH() != null && ctx.rollupNames != null) {
            rollupNames = new ArrayList<>(visitIdentifierList(ctx.rollupNames));
        } else if (ctx.WITH() != null && ctx.rollupNames == null) {
            withAllRollUp = true;
        }
        CreateTableLikeInfo info = new CreateTableLikeInfo(ctx.EXISTS() != null,
                ctx.TEMPORARY() != null,
                new TableNameInfo(nameParts), new TableNameInfo(existedTableNameParts),
                rollupNames, withAllRollUp);
        return new CreateTableLikeCommand(info);
    }

    @Override
    public Command visitCreateUserDefineFunction(CreateUserDefineFunctionContext ctx) {
        SetType statementScope = visitStatementScope(ctx.statementScope());
        boolean ifNotExists = ctx.EXISTS() != null;
        boolean isAggFunction = ctx.AGGREGATE() != null;
        boolean isTableFunction = ctx.TABLES() != null;
        FunctionName function = visitFunctionIdentifier(ctx.functionIdentifier());
        FunctionArgTypesInfo functionArgTypesInfo;
        if (ctx.functionArguments() != null) {
            functionArgTypesInfo = visitFunctionArguments(ctx.functionArguments());
        } else {
            functionArgTypesInfo = new FunctionArgTypesInfo(new ArrayList<>(), false);
        }
        DataType returnType = typedVisit(ctx.returnType);
        returnType = returnType.conversion();
        DataType intermediateType = ctx.intermediateType != null ? typedVisit(ctx.intermediateType) : null;
        if (intermediateType != null) {
            intermediateType = intermediateType.conversion();
        }
        Map<String, String> properties = ctx.propertyClause() != null
                ? Maps.newHashMap(visitPropertyClause(ctx.propertyClause()))
                : Maps.newHashMap();
        return new CreateFunctionCommand(statementScope, ifNotExists, isAggFunction, false, isTableFunction,
                function, functionArgTypesInfo, returnType, intermediateType,
                null, null, properties);
    }

    @Override
    public Command visitCreateAliasFunction(CreateAliasFunctionContext ctx) {
        SetType statementScope = visitStatementScope(ctx.statementScope());
        boolean ifNotExists = ctx.EXISTS() != null;
        FunctionName function = visitFunctionIdentifier(ctx.functionIdentifier());
        FunctionArgTypesInfo functionArgTypesInfo;
        if (ctx.functionArguments() != null) {
            functionArgTypesInfo = visitFunctionArguments(ctx.functionArguments());
        } else {
            functionArgTypesInfo = new FunctionArgTypesInfo(new ArrayList<>(), false);
        }
        List<String> parameters = ctx.parameters != null ? visitIdentifierSeq(ctx.parameters) : new ArrayList<>();
        Expression originFunction = getExpression(ctx.expression());
        return new CreateFunctionCommand(statementScope, ifNotExists, false, true, false,
                function, functionArgTypesInfo, VarcharType.MAX_VARCHAR_TYPE, null,
                parameters, originFunction, null);
    }

    @Override
    public Command visitDropFunction(DropFunctionContext ctx) {
        SetType statementScope = visitStatementScope(ctx.statementScope());
        boolean ifExists = ctx.EXISTS() != null;
        FunctionName function = visitFunctionIdentifier(ctx.functionIdentifier());
        FunctionArgTypesInfo functionArgTypesInfo;
        if (ctx.functionArguments() != null) {
            functionArgTypesInfo = visitFunctionArguments(ctx.functionArguments());
        } else {
            functionArgTypesInfo = new FunctionArgTypesInfo(new ArrayList<>(), false);
        }
        return new DropFunctionCommand(statementScope, ifExists, function, functionArgTypesInfo);
    }

    @Override
    public FunctionArgTypesInfo visitFunctionArguments(FunctionArgumentsContext ctx) {
        boolean isVariadic = ctx.DOTDOTDOT() != null;
        List<DataType> argTypeDefs;
        if (ctx.dataTypeList() != null) {
            argTypeDefs = visitDataTypeList(ctx.dataTypeList());
        } else {
            argTypeDefs = new ArrayList<>();
        }
        return new FunctionArgTypesInfo(argTypeDefs, isVariadic);
    }

    @Override
    public FunctionName visitFunctionIdentifier(FunctionIdentifierContext ctx) {
        String functionName = ctx.functionNameIdentifier().getText();
        String dbName = ctx.dbName != null ? ctx.dbName.getText() : null;
        return new FunctionName(dbName, functionName);
    }

    @Override
    public List<DataType> visitDataTypeList(DataTypeListContext ctx) {
        List<DataType> dataTypeList = new ArrayList<>(ctx.getChildCount());
        for (DorisParser.DataTypeContext dataTypeContext : ctx.dataType()) {
            DataType dataType = typedVisit(dataTypeContext);
            dataTypeList.add(dataType.conversion());
        }
        return dataTypeList;
    }

    @Override
    public LogicalPlan visitShowAuthors(ShowAuthorsContext ctx) {
        return new ShowAuthorsCommand();
    }

    @Override
    public LogicalPlan visitShowEvents(ShowEventsContext ctx) {
        return new ShowEventsCommand();
    }

    @Override
    public LogicalPlan visitShowConfig(ShowConfigContext ctx) {
        ShowConfigCommand command;
        if (ctx.type.getText().equalsIgnoreCase(NodeType.FRONTEND.name())) {
            command = new ShowConfigCommand(NodeType.FRONTEND);
        } else {
            command = new ShowConfigCommand(NodeType.BACKEND);
        }
        if (ctx.LIKE() != null && ctx.pattern != null) {
            Like like = new Like(new UnboundSlot("ProcedureName"), getExpression(ctx.pattern));
            String pattern = ((Literal) like.child(1)).getStringValue();
            command.setPattern(pattern);
        }
        if (ctx.FROM() != null && ctx.backendId != null) {
            long backendId = Long.parseLong(ctx.backendId.getText());
            command.setBackendId(backendId);
        }
        return command;
    }

    @Override
    public SetOptionsCommand visitSetOptions(SetOptionsContext ctx) {
        List<SetVarOp> setVarOpList = new ArrayList<>(1);
        for (Object child : ctx.children) {
            if (child instanceof RuleNode) {
                setVarOpList.add(typedVisit((RuleNode) child));
            }
        }
        return new SetOptionsCommand(setVarOpList);
    }

    @Override
    public SetVarOp visitSetSystemVariable(SetSystemVariableContext ctx) {
        SetType statementScope = visitStatementScope(ctx.statementScope());
        String name = stripQuotes(ctx.identifier().getText());
        Expression expression = ctx.expression() != null ? typedVisit(ctx.expression()) : null;
        return new SetSessionVarOp(statementScope, name, expression);
    }

    @Override
    public SetVarOp visitSetVariableWithType(SetVariableWithTypeContext ctx) {
        SetType statementScope = visitStatementScope(ctx.statementScope());
        String name = stripQuotes(ctx.identifier().getText());
        Expression expression = ctx.expression() != null ? typedVisit(ctx.expression()) : null;
        return new SetSessionVarOp(statementScope, name, expression);
    }

    @Override
    public SetVarOp visitSetPassword(SetPasswordContext ctx) {
        String user;
        String host;
        boolean isDomain;
        String passwordText;
        UserIdentity userIdentity = null;
        if (ctx.userIdentify() != null) {
            user = stripQuotes(ctx.userIdentify().user.getText());
            host = ctx.userIdentify().host != null ? stripQuotes(ctx.userIdentify().host.getText()) : "%";
            isDomain = ctx.userIdentify().ATSIGN() != null;
            userIdentity = new UserIdentity(user, host, isDomain);
        }
        passwordText = stripQuotes(ctx.STRING_LITERAL().getText());
        return new SetPassVarOp(userIdentity, new PassVar(passwordText, ctx.isPlain != null));
    }

    @Override
    public SetVarOp visitSetNames(SetNamesContext ctx) {
        return new SetNamesVarOp();
    }

    @Override
    public SetVarOp visitSetCharset(SetCharsetContext ctx) {
        String charset = ctx.charsetName != null ? stripQuotes(ctx.charsetName.getText()) : null;
        return new SetCharsetAndCollateVarOp(charset);
    }

    @Override
    public SetVarOp visitSetCollate(SetCollateContext ctx) {
        String charset = ctx.charsetName != null ? stripQuotes(ctx.charsetName.getText()) : null;
        String collate = ctx.collateName != null ? stripQuotes(ctx.collateName.getText()) : null;
        return new SetCharsetAndCollateVarOp(charset, collate);
    }

    @Override
    public SetVarOp visitSetLdapAdminPassword(SetLdapAdminPasswordContext ctx) {
        String passwordText = stripQuotes(ctx.STRING_LITERAL().getText());
        boolean isPlain = ctx.PASSWORD() != null;
        return new SetLdapPassVarOp(new PassVar(passwordText, isPlain));
    }

    @Override
    public SetVarOp visitSetUserVariable(SetUserVariableContext ctx) {
        String name = stripQuotes(ctx.identifier().getText());
        Expression expression = typedVisit(ctx.expression());
        return new SetUserDefinedVarOp(name, expression);
    }

    @Override
    public SetTransactionCommand visitSetTransaction(SetTransactionContext ctx) {
        return new SetTransactionCommand();
    }

    @Override
    public LogicalPlan visitShowStorageVault(ShowStorageVaultContext ctx) {
        return new ShowStorageVaultCommand();
    }

    @Override
    public SetUserPropertiesCommand visitSetUserProperties(SetUserPropertiesContext ctx) {
        String user = ctx.user != null ? stripQuotes(ctx.user.getText()) : null;
        Map<String, String> userPropertiesMap = visitPropertyItemList(ctx.propertyItemList());
        List<SetUserPropertyVarOp> setUserPropertyVarOpList = new ArrayList<>(userPropertiesMap.size());
        for (Map.Entry<String, String> entry : userPropertiesMap.entrySet()) {
            setUserPropertyVarOpList.add(new SetUserPropertyVarOp(user, entry.getKey(), entry.getValue()));
        }
        return new SetUserPropertiesCommand(user, setUserPropertyVarOpList);
    }

    @Override
    public SetDefaultStorageVaultCommand visitSetDefaultStorageVault(SetDefaultStorageVaultContext ctx) {
        return new SetDefaultStorageVaultCommand(stripQuotes(ctx.identifier().getText()));
    }

    @Override
    public Object visitRefreshCatalog(RefreshCatalogContext ctx) {
        if (ctx.name != null) {
            String catalogName = ctx.name.getText();
            Map<String, String> properties = ctx.propertyClause() != null
                    ? Maps.newHashMap(visitPropertyClause(ctx.propertyClause())) : Maps.newHashMap();
            return new RefreshCatalogCommand(catalogName, properties);
        }
        throw new AnalysisException("catalog name can not be null");
    }

    @Override
    public RefreshDatabaseCommand visitRefreshDatabase(RefreshDatabaseContext ctx) {
        Map<String, String> properties = visitPropertyClause(ctx.propertyClause()) == null ? Maps.newHashMap()
                : visitPropertyClause(ctx.propertyClause());
        List<String> parts = visitMultipartIdentifier(ctx.name);
        int size = parts.size();
        if (size == 0) {
            throw new ParseException("database name can't be empty");
        }
        String dbName = parts.get(size - 1);

        // [db].
        if (size == 1) {
            return new RefreshDatabaseCommand(dbName, properties);
        } else if (parts.size() == 2) {  // [ctl,db].
            return new RefreshDatabaseCommand(parts.get(0), dbName, properties);
        }
        throw new ParseException("Only one dot can be in the name: " + String.join(".", parts));
    }

    @Override
    public Object visitRefreshTable(RefreshTableContext ctx) {
        List<String> parts = visitMultipartIdentifier(ctx.name);
        int size = parts.size();
        if (size == 0) {
            throw new ParseException("table name can't be empty");
        } else if (size <= 3) {
            return new RefreshTableCommand(new TableNameInfo(parts));
        }
        throw new ParseException("Only one or two dot can be in the name: " + String.join(".", parts));
    }

    @Override
    public LogicalPlan visitShowCreateRepository(ShowCreateRepositoryContext ctx) {
        return new ShowCreateRepositoryCommand(ctx.identifier().getText());
    }

    public LogicalPlan visitShowLastInsert(ShowLastInsertContext ctx) {
        return new ShowLastInsertCommand();
    }

    @Override
    public LogicalPlan visitShowLoad(ShowLoadContext ctx) {
        String dbName = null;
        Expression wildWhere = null;
        List<OrderKey> orderKeys = null;
        long limit = -1L;
        long offset = 0L;
        if (ctx.database != null) {
            dbName = ctx.database.getText();
        }
        if (ctx.sortClause() != null) {
            orderKeys = visit(ctx.sortClause().sortItem(), OrderKey.class);
        }
        if (ctx.wildWhere() != null) {
            wildWhere = getWildWhere(ctx.wildWhere());
        }
        if (ctx.limitClause() != null) {
            limit = ctx.limitClause().limit != null
                    ? Long.parseLong(ctx.limitClause().limit.getText())
                    : 0;
            if (limit < 0) {
                throw new ParseException("Limit requires non-negative number", ctx.limitClause());
            }
            offset = ctx.limitClause().offset != null
                    ? Long.parseLong(ctx.limitClause().offset.getText())
                    : 0;
            if (offset < 0) {
                throw new ParseException("Offset requires non-negative number", ctx.limitClause());
            }
        }
        boolean isStreamLoad = ctx.STREAM() != null;
        return new ShowLoadCommand(wildWhere, orderKeys, limit, offset, dbName, isStreamLoad);
    }

    @Override
    public LogicalPlan visitShowLoadProfile(ShowLoadProfileContext ctx) {
        String loadIdPath = "/"; // default load id path
        if (ctx.loadIdPath != null) {
            loadIdPath = stripQuotes(ctx.loadIdPath.getText());
        }

        long limit = 20;
        if (ctx.limitClause() != null) {
            limit = Long.parseLong(ctx.limitClause().limit.getText());
            if (limit < 0) {
                throw new ParseException("Limit requires non-negative number, got " + String.valueOf(limit));
            }
        }
        return new ShowLoadProfileCommand(loadIdPath, limit);
    }

    @Override
    public LogicalPlan visitShowDataTypes(ShowDataTypesContext ctx) {
        return new ShowDataTypesCommand();
    }

    @Override
    public LogicalPlan visitShowGrants(ShowGrantsContext ctx) {
        boolean all = (ctx.ALL() != null) ? true : false;
        return new ShowGrantsCommand(null, all);
    }

    @Override
    public LogicalPlan visitAlterStoragePolicy(AlterStoragePolicyContext ctx) {
        String policyName = visitIdentifierOrText(ctx.identifierOrText());
        Map<String, String> properties = visitPropertyClause(ctx.propertyClause()) == null ? Maps.newHashMap()
                : visitPropertyClause(ctx.propertyClause());

        return new AlterStoragePolicyCommand(policyName, properties);
    }

    @Override
    public LogicalPlan visitShowGrantsForUser(ShowGrantsForUserContext ctx) {
        UserIdentity userIdent = visitUserIdentify(ctx.userIdentify());
        return new ShowGrantsCommand(userIdent, false);
    }

    @Override
    public LogicalPlan visitShowRowPolicy(ShowRowPolicyContext ctx) {
        UserIdentity user = null;
        String role = null;
        if (ctx.userIdentify() != null) {
            user = visitUserIdentify(ctx.userIdentify());
        } else if (ctx.role != null) {
            role = ctx.role.getText();
        }

        return new ShowRowPolicyCommand(user, role);
    }

    @Override
    public LogicalPlan visitShowPartitionId(ShowPartitionIdContext ctx) {
        long partitionId = -1;
        if (ctx.partitionId != null) {
            partitionId = Long.parseLong(ctx.partitionId.getText());
        }
        return new ShowPartitionIdCommand(partitionId);
    }

    @Override
    public AlterTableCommand visitAlterTable(AlterTableContext ctx) {
        TableNameInfo tableNameInfo = new TableNameInfo(visitMultipartIdentifier(ctx.tableName));
        List<AlterTableOp> alterTableOps = new ArrayList<>();
        for (Object child : ctx.children) {
            if (child instanceof AlterTableClauseContext) {
                alterTableOps.add(typedVisit((AlterTableClauseContext) child));
            }
        }
        return new AlterTableCommand(tableNameInfo, alterTableOps);
    }

    @Override
    public AlterTableCommand visitAlterTableAddRollup(AlterTableAddRollupContext ctx) {
        TableNameInfo tableNameInfo = new TableNameInfo(visitMultipartIdentifier(ctx.tableName));
        List<AlterTableOp> alterTableOps = new ArrayList<>();
        for (Object child : ctx.children) {
            if (child instanceof AddRollupClauseContext) {
                alterTableOps.add(typedVisit((AddRollupClauseContext) child));
            }
        }
        return new AlterTableCommand(tableNameInfo, alterTableOps);
    }

    @Override
    public AlterTableCommand visitAlterTableDropRollup(AlterTableDropRollupContext ctx) {
        TableNameInfo tableNameInfo = new TableNameInfo(visitMultipartIdentifier(ctx.tableName));
        List<AlterTableOp> alterTableOps = new ArrayList<>();
        for (Object child : ctx.children) {
            if (child instanceof DropRollupClauseContext) {
                alterTableOps.add(typedVisit((DropRollupClauseContext) child));
            }
        }
        return new AlterTableCommand(tableNameInfo, alterTableOps);
    }

    @Override
    public AlterTableCommand visitAlterTableProperties(DorisParser.AlterTablePropertiesContext ctx) {
        TableNameInfo tableNameInfo = new TableNameInfo(visitMultipartIdentifier(ctx.name));
        List<AlterTableOp> alterTableOps = new ArrayList<>();
        Map<String, String> properties = ctx.propertyItemList() != null
                ? Maps.newHashMap(visitPropertyItemList(ctx.propertyItemList()))
                : Maps.newHashMap();
        alterTableOps.add(new ModifyTablePropertiesOp(properties));
        return new AlterTableCommand(tableNameInfo, alterTableOps);
    }

    @Override
    public AlterTableOp visitAddColumnClause(AddColumnClauseContext ctx) {
        ColumnDefinition columnDefinition = visitColumnDef(ctx.columnDef());
        ColumnPosition columnPosition = null;
        if (ctx.columnPosition() != null) {
            if (ctx.columnPosition().FIRST() != null) {
                columnPosition = ColumnPosition.FIRST;
            } else {
                columnPosition = new ColumnPosition(ctx.columnPosition().position.getText());
            }
        }
        String rollupName = ctx.toRollup() != null ? ctx.toRollup().rollup.getText() : null;
        Map<String, String> properties = ctx.properties != null
                ? Maps.newHashMap(visitPropertyClause(ctx.properties))
                : Maps.newHashMap();
        return new AddColumnOp(columnDefinition, columnPosition, rollupName, properties);
    }

    @Override
    public AlterTableOp visitAddColumnsClause(AddColumnsClauseContext ctx) {
        List<ColumnDefinition> columnDefinitions = visitColumnDefs(ctx.columnDefs());
        String rollupName = ctx.toRollup() != null ? ctx.toRollup().rollup.getText() : null;
        Map<String, String> properties = ctx.properties != null
                ? Maps.newHashMap(visitPropertyClause(ctx.properties))
                : Maps.newHashMap();
        return new AddColumnsOp(columnDefinitions, rollupName, properties);
    }

    @Override
    public AlterTableOp visitDropColumnClause(DropColumnClauseContext ctx) {
        String columnName = ctx.name.getText();
        String rollupName = ctx.fromRollup() != null ? ctx.fromRollup().rollup.getText() : null;
        Map<String, String> properties = ctx.properties != null
                ? Maps.newHashMap(visitPropertyClause(ctx.properties))
                : Maps.newHashMap();
        return new DropColumnOp(columnName, rollupName, properties);
    }

    @Override
    public AlterTableOp visitModifyColumnClause(ModifyColumnClauseContext ctx) {
        ColumnDefinition columnDefinition = visitColumnDef(ctx.columnDef());
        ColumnPosition columnPosition = null;
        if (ctx.columnPosition() != null) {
            if (ctx.columnPosition().FIRST() != null) {
                columnPosition = ColumnPosition.FIRST;
            } else {
                columnPosition = new ColumnPosition(ctx.columnPosition().position.getText());
            }
        }
        String rollupName = ctx.fromRollup() != null ? ctx.fromRollup().rollup.getText() : null;
        Map<String, String> properties = ctx.properties != null
                ? Maps.newHashMap(visitPropertyClause(ctx.properties))
                : Maps.newHashMap();
        return new ModifyColumnOp(columnDefinition, columnPosition, rollupName, properties);
    }

    @Override
    public AlterTableOp visitReorderColumnsClause(ReorderColumnsClauseContext ctx) {
        List<String> columnsByPos = visitIdentifierList(ctx.identifierList());
        String rollupName = ctx.fromRollup() != null ? ctx.fromRollup().rollup.getText() : null;
        Map<String, String> properties = ctx.properties != null
                ? Maps.newHashMap(visitPropertyClause(ctx.properties))
                : Maps.newHashMap();
        return new ReorderColumnsOp(columnsByPos, rollupName, properties);
    }

    @Override
    public AlterTableOp visitAddPartitionClause(AddPartitionClauseContext ctx) {
        boolean isTempPartition = ctx.TEMPORARY() != null;
        PartitionDefinition partitionDefinition = visitPartitionDef(ctx.partitionDef());
        DistributionDescriptor desc = null;
        int bucketNum = FeConstants.default_bucket_num;
        if (ctx.INTEGER_VALUE() != null) {
            bucketNum = Integer.parseInt(ctx.INTEGER_VALUE().getText());
        }
        if (ctx.HASH() != null) {
            desc = new DistributionDescriptor(true, ctx.autoBucket != null, bucketNum,
                    visitIdentifierList(ctx.hashKeys));
        } else if (ctx.RANDOM() != null) {
            desc = new DistributionDescriptor(false, ctx.autoBucket != null, bucketNum, null);
        }
        Map<String, String> properties = ctx.properties != null
                ? Maps.newHashMap(visitPropertyClause(ctx.properties))
                : Maps.newHashMap();
        return new AddPartitionOp(partitionDefinition, desc, properties, isTempPartition);
    }

    @Override
    public AlterTableOp visitDropPartitionClause(DropPartitionClauseContext ctx) {
        boolean isTempPartition = ctx.TEMPORARY() != null;
        boolean ifExists = ctx.IF() != null;
        boolean forceDrop = ctx.FORCE() != null;
        String partitionName = ctx.partitionName.getText();
        return ctx.indexName != null
                ? new DropPartitionFromIndexOp(ifExists, partitionName, isTempPartition, forceDrop,
                        ctx.indexName.getText())
                : new DropPartitionOp(ifExists, partitionName, isTempPartition, forceDrop);
    }

    @Override
    public AlterTableOp visitModifyPartitionClause(ModifyPartitionClauseContext ctx) {
        boolean isTempPartition = ctx.TEMPORARY() != null;
        Map<String, String> properties = visitPropertyItemList(ctx.partitionProperties);
        if (ctx.ASTERISK() != null) {
            return ModifyPartitionOp.createStarClause(properties, isTempPartition);
        } else {
            List<String> partitions;
            if (ctx.partitionNames != null) {
                partitions = visitIdentifierList(ctx.partitionNames);
            } else {
                partitions = new ArrayList<>();
                partitions.add(ctx.partitionName.getText());
            }
            return new ModifyPartitionOp(partitions, properties, isTempPartition);
        }
    }

    @Override
    public AlterTableOp visitReplacePartitionClause(ReplacePartitionClauseContext ctx) {
        boolean forceReplace = ctx.FORCE() != null;
        PartitionNamesInfo partitionNames = null;
        PartitionNamesInfo tempPartitionNames = null;
        if (ctx.partitions != null) {
            Pair<Boolean, List<String>> partitionSpec = visitPartitionSpec(ctx.partitions);
            partitionNames = new PartitionNamesInfo(partitionSpec.first, partitionSpec.second);
        }
        if (ctx.tempPartitions != null) {
            Pair<Boolean, List<String>> partitionSpec = visitPartitionSpec(ctx.tempPartitions);
            tempPartitionNames = new PartitionNamesInfo(partitionSpec.first, partitionSpec.second);
        }

        Map<String, String> properties = ctx.properties != null ? new HashMap<>(visitPropertyClause(ctx.properties))
                : Maps.newHashMap();
        return new ReplacePartitionOp(partitionNames, tempPartitionNames, forceReplace, properties);
    }

    @Override
    public AlterTableOp visitReplaceTableClause(ReplaceTableClauseContext ctx) {
        String tableName = ctx.name.getText();
        Map<String, String> properties = ctx.properties != null
                ? Maps.newHashMap(visitPropertyClause(ctx.properties))
                : Maps.newHashMap();
        return new ReplaceTableOp(tableName, properties, ctx.FORCE() != null);
    }

    @Override
    public AlterTableOp visitRenameClause(RenameClauseContext ctx) {
        return new RenameTableOp(ctx.newName.getText());
    }

    @Override
    public AlterTableOp visitRenameRollupClause(RenameRollupClauseContext ctx) {
        return new RenameRollupOp(ctx.name.getText(), ctx.newName.getText());
    }

    @Override
    public AlterTableOp visitRenamePartitionClause(RenamePartitionClauseContext ctx) {
        return new RenamePartitionOp(ctx.name.getText(), ctx.newName.getText());
    }

    @Override
    public AlterTableOp visitRenameColumnClause(RenameColumnClauseContext ctx) {
        return new RenameColumnOp(ctx.name.getText(), ctx.newName.getText());
    }

    @Override
    public AlterTableOp visitAddIndexClause(AddIndexClauseContext ctx) {
        IndexDefinition indexDefinition = visitIndexDef(ctx.indexDef());
        return new CreateIndexOp(null, indexDefinition, true);
    }

    @Override
    public Command visitCreateIndex(CreateIndexContext ctx) {
        String indexName = ctx.name.getText();
        boolean ifNotExists = ctx.EXISTS() != null;
        TableNameInfo tableNameInfo = new TableNameInfo(visitMultipartIdentifier(ctx.tableName));
        List<String> indexCols = visitIdentifierList(ctx.identifierList());
        Map<String, String> properties = ctx.properties != null
                ? Maps.newHashMap(visitPropertyClause(ctx.properties))
                : Maps.newHashMap();
        String indexType = null;
        if (ctx.BITMAP() != null) {
            indexType = "BITMAP";
        } else if (ctx.NGRAM_BF() != null) {
            indexType = "NGRAM_BF";
        } else if (ctx.INVERTED() != null) {
            indexType = "INVERTED";
        }
        String comment = ctx.STRING_LITERAL() == null ? "" : stripQuotes(ctx.STRING_LITERAL().getText());
        // change BITMAP index to INVERTED index
        if (Config.enable_create_bitmap_index_as_inverted_index
                && "BITMAP".equalsIgnoreCase(indexType)) {
            indexType = "INVERTED";
        }
        IndexDefinition indexDefinition = new IndexDefinition(indexName, ifNotExists, indexCols, indexType,
                properties, comment);
        List<AlterTableOp> alterTableOps = Lists.newArrayList(new CreateIndexOp(tableNameInfo,
                indexDefinition, false));
        return new AlterTableCommand(tableNameInfo, alterTableOps);
    }

    @Override
    public Command visitBuildIndex(BuildIndexContext ctx) {
        String name = ctx.name.getText();
        TableNameInfo tableName = new TableNameInfo(visitMultipartIdentifier(ctx.tableName));
        PartitionNamesInfo partitionNamesInfo = null;
        if (ctx.partitionSpec() != null) {
            Pair<Boolean, List<String>> partitionSpec = visitPartitionSpec(ctx.partitionSpec());
            partitionNamesInfo = new PartitionNamesInfo(partitionSpec.first, partitionSpec.second);
        }
        List<AlterTableOp> alterTableOps = Lists.newArrayList(new BuildIndexOp(tableName, name, partitionNamesInfo,
                false));
        return new AlterTableCommand(tableName, alterTableOps);
    }

    @Override
    public Command visitDropIndex(DropIndexContext ctx) {
        String name = ctx.name.getText();
        TableNameInfo tableName = new TableNameInfo(visitMultipartIdentifier(ctx.tableName));
        List<AlterTableOp> alterTableOps = Lists
                .newArrayList(new DropIndexOp(name, ctx.EXISTS() != null, tableName, false));
        return new AlterTableCommand(tableName, alterTableOps);
    }

    @Override
    public AlterTableOp visitDropIndexClause(DropIndexClauseContext ctx) {
        return new DropIndexOp(ctx.name.getText(), ctx.EXISTS() != null, null, true);
    }

    @Override
    public AlterTableOp visitEnableFeatureClause(EnableFeatureClauseContext ctx) {
        String featureName = stripQuotes(ctx.STRING_LITERAL().getText());
        Map<String, String> properties = ctx.properties != null
                ? Maps.newHashMap(visitPropertyClause(ctx.properties))
                : Maps.newHashMap();
        return new EnableFeatureOp(featureName, properties);
    }

    @Override
    public AlterTableOp visitModifyDistributionClause(ModifyDistributionClauseContext ctx) {
        int bucketNum = FeConstants.default_bucket_num;
        if (ctx.INTEGER_VALUE() != null) {
            bucketNum = Integer.parseInt(ctx.INTEGER_VALUE().getText());
        }
        DistributionDescriptor desc;
        if (ctx.HASH() != null) {
            desc = new DistributionDescriptor(true, ctx.AUTO() != null, bucketNum,
                    visitIdentifierList(ctx.hashKeys));
        } else if (ctx.RANDOM() != null) {
            desc = new DistributionDescriptor(false, ctx.AUTO() != null, bucketNum, null);
        } else {
            throw new ParseException("distribution can't be empty", ctx);
        }
        return new ModifyDistributionOp(desc);
    }

    @Override
    public AlterTableOp visitModifyTableCommentClause(ModifyTableCommentClauseContext ctx) {
        return new ModifyTableCommentOp(stripQuotes(ctx.STRING_LITERAL().getText()));
    }

    @Override
    public AlterTableOp visitModifyColumnCommentClause(ModifyColumnCommentClauseContext ctx) {
        String columnName = ctx.name.getText();
        String comment = stripQuotes(ctx.STRING_LITERAL().getText());
        return new ModifyColumnCommentOp(columnName, comment);
    }

    @Override
    public AlterTableOp visitModifyEngineClause(ModifyEngineClauseContext ctx) {
        String engineName = ctx.name.getText();
        Map<String, String> properties = ctx.properties != null
                ? Maps.newHashMap(visitPropertyClause(ctx.properties))
                : Maps.newHashMap();
        return new ModifyEngineOp(engineName, properties);
    }

    @Override
    public AlterTableOp visitAlterMultiPartitionClause(AlterMultiPartitionClauseContext ctx) {
        boolean isTempPartition = ctx.TEMPORARY() != null;
        List<Expression> from = visitPartitionValueList(ctx.from);
        List<Expression> to = visitPartitionValueList(ctx.to);
        int num = Integer.parseInt(ctx.INTEGER_VALUE().getText());
        String unitString = ctx.unit != null ? ctx.unit.getText() : null;
        Map<String, String> properties = ctx.properties != null
                ? Maps.newHashMap(visitPropertyClause(ctx.properties))
                : Maps.newHashMap();
        return new AlterMultiPartitionOp(from, to, num, unitString, properties, isTempPartition);
    }

    @Override
    public AlterTableOp visitAddRollupClause(DorisParser.AddRollupClauseContext ctx) {
        String rollupName = ctx.rollupName.getText();
        List<String> columnNames = visitIdentifierList(ctx.columns);
        List<String> dupKeys = ctx.dupKeys != null ? visitIdentifierList(ctx.dupKeys) : null;
        String baseRollupName = ctx.fromRollup() != null ? ctx.fromRollup().rollup.getText() : null;
        Map<String, String> properties = ctx.properties != null
                ? Maps.newHashMap(visitPropertyClause(ctx.properties))
                : Maps.newHashMap();
        return new AddRollupOp(rollupName, columnNames, dupKeys, baseRollupName, properties);
    }

    @Override
    public AlterTableOp visitDropRollupClause(DorisParser.DropRollupClauseContext ctx) {
        String rollupName = ctx.rollupName.getText();
        Map<String, String> properties = ctx.properties != null
                ? Maps.newHashMap(visitPropertyClause(ctx.properties))
                : Maps.newHashMap();
        return new DropRollupOp(rollupName, properties);
    }

    @Override
    public LogicalPlan visitShowVariables(ShowVariablesContext ctx) {
        SetType statementScope = visitStatementScope(ctx.statementScope());
        if (ctx.wildWhere() != null) {
            if (ctx.wildWhere().LIKE() != null) {
                return new ShowVariablesCommand(statementScope,
                        stripQuotes(ctx.wildWhere().STRING_LITERAL().getText()));
            } else {
                StringBuilder sb = new StringBuilder();
                sb.append("SELECT `VARIABLE_NAME` AS `Variable_name`, `VARIABLE_VALUE` AS `Value` FROM ");
                sb.append("`").append(InternalCatalog.INTERNAL_CATALOG_NAME).append("`");
                sb.append(".");
                sb.append("`").append(InfoSchemaDb.DATABASE_NAME).append("`");
                sb.append(".");
                if (statementScope == SetType.GLOBAL) {
                    sb.append("`global_variables` ");
                } else {
                    sb.append("`session_variables` ");
                }
                sb.append(getOriginSql(ctx.wildWhere()));
                return new NereidsParser().parseSingle(sb.toString());
            }
        } else {
            return new ShowVariablesCommand(statementScope, null);
        }
    }

    @Override
    public LogicalPlan visitInstallPlugin(InstallPluginContext ctx) {
        String source = visitIdentifierOrText(ctx.identifierOrText());
        Map<String, String> properties = visitPropertyClause(ctx.propertyClause()) == null ? Maps.newHashMap()
                : visitPropertyClause(ctx.propertyClause());

        return new InstallPluginCommand(source, properties);
    }

    @Override
    public LogicalPlan visitUninstallPlugin(UninstallPluginContext ctx) {
        String name = visitIdentifierOrText(ctx.identifierOrText());

        return new UninstallPluginCommand(name);
    }

    private Expression getWildWhere(DorisParser.WildWhereContext ctx) {
        if (ctx.LIKE() != null) {
            String pattern = stripQuotes(ctx.STRING_LITERAL().getText());
            return new Like(new UnboundSlot("ProcedureName"), new StringLiteral(pattern));
        } else if (ctx.WHERE() != null) {
            return getExpression(ctx.expression());
        } else {
            throw new AnalysisException("Wild where should contain like or where " + ctx.getText());
        }
    }

    @Override
    public ShowViewCommand visitShowView(ShowViewContext ctx) {
        List<String> tableNameParts = visitMultipartIdentifier(ctx.tableName);
        String databaseName = null;
        if (ctx.database != null) {
            databaseName = stripQuotes(ctx.database.getText());
        }
        return new ShowViewCommand(databaseName, new TableNameInfo(tableNameParts));
    }

    @Override
    public LogicalPlan visitAlterResource(AlterResourceContext ctx) {
        String resourceName = visitIdentifierOrText(ctx.identifierOrText());
        Map<String, String> properties = visitPropertyClause(ctx.propertyClause()) == null ? Maps.newHashMap()
                : Maps.newHashMap(visitPropertyClause(ctx.propertyClause()));

        return new AlterResourceCommand(resourceName, properties);
    }

    @Override
    public LogicalPlan visitShowBackends(ShowBackendsContext ctx) {
        return new ShowBackendsCommand();
    }

    @Override
    public LogicalPlan visitShowBackup(ShowBackupContext ctx) {
        String dbName = null;
        Expression wildWhere = null;
        if (ctx.database != null) {
            dbName = ctx.database.getText();
        }
        if (ctx.wildWhere() != null) {
            wildWhere = getWildWhere(ctx.wildWhere());
        }
        return new ShowBackupCommand(dbName, wildWhere);
    }

    @Override
    public LogicalPlan visitShowPlugins(ShowPluginsContext ctx) {
        return new ShowPluginsCommand();
    }

    @Override
    public LogicalPlan visitShowSmallFiles(ShowSmallFilesContext ctx) {
        String dbName = null;
        if (ctx.database != null) {
            List<String> nameParts = visitMultipartIdentifier(ctx.database);
            dbName = nameParts.get(0); // only one entry possible
        }
        return new ShowSmallFilesCommand(dbName);
    }

    @Override
    public LogicalPlan visitShowSnapshot(ShowSnapshotContext ctx) {
        String repoName = null;
        Expression wildWhere = null;
        if (ctx.wildWhere() != null) {
            wildWhere = getWildWhere(ctx.wildWhere());
        }
        if (ctx.repo != null) {
            repoName = ctx.repo.getText();
        }
        return new ShowSnapshotCommand(repoName, wildWhere);
    }

    @Override
    public LogicalPlan visitShowSqlBlockRule(ShowSqlBlockRuleContext ctx) {
        String ruleName = null;
        if (ctx.ruleName != null) {
            ruleName = ctx.ruleName.getText();
        }
        return new ShowSqlBlockRuleCommand(ruleName);
    }

    @Override
    public LogicalPlan visitShowTriggers(ShowTriggersContext ctx) {
        return new ShowTriggersCommand();
    }

    @Override
    public LogicalPlan visitShowTrash(ShowTrashContext ctx) {
        if (ctx.ON() != null) {
            String backend = stripQuotes(ctx.STRING_LITERAL().getText());
            new ShowTrashCommand(backend);
        } else {
            return new ShowTrashCommand();
        }
        return new ShowTrashCommand();
    }

    @Override
    public LogicalPlan visitAdminCleanTrash(DorisParser.AdminCleanTrashContext ctx) {
        if (ctx.ON() != null) {
            List<String> backendsQuery = Lists.newArrayList();
            ctx.backends.forEach(backend -> backendsQuery.add(stripQuotes(backend.getText())));
            return new AdminCleanTrashCommand(backendsQuery);
        }
        return new AdminCleanTrashCommand();
    }

    @Override
    public LogicalPlan visitShowRepositories(ShowRepositoriesContext ctx) {
        return new ShowRepositoriesCommand();
    }

    @Override
    public LogicalPlan visitShowResources(ShowResourcesContext ctx) {
        Expression wildWhere = null;
        List<OrderKey> orderKeys = null;
        String likePattern = null;
        long limit = -1L;
        long offset = 0L;
        if (ctx.sortClause() != null) {
            orderKeys = visit(ctx.sortClause().sortItem(), OrderKey.class);
        }
        if (ctx.wildWhere() != null) {
            wildWhere = getWildWhere(ctx.wildWhere());
            if (ctx.wildWhere().LIKE() != null) {
                likePattern = stripQuotes(ctx.wildWhere().STRING_LITERAL().getText());
            } else {
                wildWhere = (Expression) ctx.wildWhere().expression().accept(this);
            }
        }
        if (ctx.limitClause() != null) {
            limit = ctx.limitClause().limit != null
                    ? Long.parseLong(ctx.limitClause().limit.getText())
                    : 0;
            if (limit < 0) {
                throw new ParseException("Limit requires non-negative number", ctx.limitClause());
            }
            offset = ctx.limitClause().offset != null
                    ? Long.parseLong(ctx.limitClause().offset.getText())
                    : 0;
            if (offset < 0) {
                throw new ParseException("Offset requires non-negative number", ctx.limitClause());
            }
        }
        return new ShowResourcesCommand(wildWhere, likePattern, orderKeys, limit, offset);
    }

    @Override
    public LogicalPlan visitShowRestore(ShowRestoreContext ctx) {
        String dbName = null;
        Expression wildWhere = null;
        if (ctx.database != null) {
            dbName = ctx.database.getText();
        }
        if (ctx.wildWhere() != null) {
            wildWhere = getWildWhere(ctx.wildWhere());
        }
        return new ShowRestoreCommand(dbName, wildWhere, ctx.BRIEF() != null);
    }

    @Override
    public LogicalPlan visitAlterDatabaseProperties(AlterDatabasePropertiesContext ctx) {
        String dbName = Optional.ofNullable(ctx.name)
                .map(ParserRuleContext::getText)
                .filter(s -> !s.isEmpty())
                .orElseThrow(() -> new ParseException("Database name is empty or cannot be an empty string"));
        Map<String, String> properties = ctx.propertyItemList() != null
                ? Maps.newHashMap(visitPropertyItemList(ctx.propertyItemList()))
                : Maps.newHashMap();

        return new AlterDatabasePropertiesCommand(dbName, properties);
    }

    @Override
    public LogicalPlan visitShowRoles(ShowRolesContext ctx) {
        return new ShowRolesCommand();
    }

    @Override
    public LogicalPlan visitShowProc(ShowProcContext ctx) {
        String path = stripQuotes(ctx.path.getText());
        return new ShowProcCommand(path);
    }

    private TableScanParams visitOptScanParamsContex(OptScanParamsContext ctx) {
        if (ctx != null) {
            Map<String, String> map = visitPropertyItemList(ctx.properties);
            return new TableScanParams(ctx.funcName.getText(), map);
        }
        return null;
    }

    private TableSnapshot visitTableSnapshotContext(TableSnapshotContext ctx) {
        if (ctx != null) {
            if (ctx.TIME() != null) {
                return new TableSnapshot(stripQuotes(ctx.time.getText()));
            } else {
                return new TableSnapshot(Long.parseLong(ctx.version.getText()));
            }
        }
        return null;
    }

    private List<String> visitRelationHintContext(RelationHintContext ctx) {
        final List<String> relationHints;
        if (ctx != null) {
            relationHints = typedVisit(ctx);
        } else {
            relationHints = ImmutableList.of();
        }
        return relationHints;
    }

    private PartitionNamesInfo visitSpecifiedPartitionContext(SpecifiedPartitionContext ctx) {
        if (ctx != null) {
            List<String> partitions = new ArrayList<>();
            boolean isTempPart = ctx.TEMPORARY() != null;
            if (ctx.identifier() != null) {
                partitions.add(ctx.identifier().getText());
            } else {
                partitions.addAll(visitIdentifierList(ctx.identifierList()));
            }
            return new PartitionNamesInfo(isTempPart, partitions);
        }
        return null;
    }

    private List<Long> visitTabletListContext(TabletListContext ctx) {
        List<Long> tabletIdList = new ArrayList<>();
        if (ctx != null && ctx.tabletIdList != null) {
            ctx.tabletIdList.stream().forEach(tabletToken -> {
                tabletIdList.add(Long.parseLong(tabletToken.getText()));
            });
        }
        return tabletIdList;
    }

    private TableRefInfo visitBaseTableRefContext(BaseTableRefContext ctx) {
        List<String> nameParts = visitMultipartIdentifier(ctx.multipartIdentifier());
        TableScanParams scanParams = visitOptScanParamsContex(ctx.optScanParams());
        TableSnapshot tableSnapShot = visitTableSnapshotContext(ctx.tableSnapshot());
        PartitionNamesInfo partitionNameInfo = visitSpecifiedPartitionContext(ctx.specifiedPartition());
        List<Long> tabletIdList = visitTabletListContext(ctx.tabletList());

        String tableAlias = null;
        if (ctx.tableAlias().strictIdentifier() != null) {
            tableAlias = ctx.tableAlias().getText();
        }
        TableSample tableSample = ctx.sample() == null ? null : (TableSample) visit(ctx.sample());
        List<String> hints = visitRelationHintContext(ctx.relationHint());
        return new TableRefInfo(new TableNameInfo(nameParts), scanParams, tableSnapShot, partitionNameInfo,
                                    tabletIdList, tableAlias, tableSample, hints);
    }

    @Override
    public LogicalPlan visitShowReplicaDistribution(ShowReplicaDistributionContext ctx) {
        TableRefInfo tableRefInfo = visitBaseTableRefContext(ctx.baseTableRef());
        return new ShowReplicaDistributionCommand(tableRefInfo);
    }

    @Override
    public LogicalPlan visitAdminShowReplicaDistribution(AdminShowReplicaDistributionContext ctx) {
        TableRefInfo tableRefInfo = visitBaseTableRefContext(ctx.baseTableRef());
        return new ShowReplicaDistributionCommand(tableRefInfo);
    }

    @Override
    public LogicalPlan visitShowCreateCatalog(ShowCreateCatalogContext ctx) {
        return new ShowCreateCatalogCommand(ctx.identifier().getText());
    }

    @Override
    public LogicalPlan visitShowCatalog(DorisParser.ShowCatalogContext ctx) {
        return new ShowCatalogCommand(ctx.identifier().getText(), null);
    }

    @Override
    public LogicalPlan visitShowCatalogs(DorisParser.ShowCatalogsContext ctx) {
        String wild = null;
        if (ctx.wildWhere() != null) {
            if (ctx.wildWhere().LIKE() != null) {
                wild = stripQuotes(ctx.wildWhere().STRING_LITERAL().getText());
            } else if (ctx.wildWhere().WHERE() != null) {
                wild = ctx.wildWhere().expression().getText();
            }
        }
        return new ShowCatalogCommand(null, wild);
    }

    @Override
    public LogicalPlan visitShowCatalogRecycleBin(ShowCatalogRecycleBinContext ctx) {
        Expression whereClause = null;
        if (ctx.WHERE() != null) {
            whereClause = getExpression(ctx.expression());
        }
        return new ShowCatalogRecycleBinCommand(whereClause);
    }

    @Override
    public LogicalPlan visitShowStorageEngines(ShowStorageEnginesContext ctx) {
        return new ShowStorageEnginesCommand();
    }

    @Override
    public LogicalPlan visitAdminRebalanceDisk(AdminRebalanceDiskContext ctx) {
        if (ctx.ON() != null) {
            List<String> backendList = Lists.newArrayList();
            ctx.backends.forEach(backend -> backendList.add(stripQuotes(backend.getText())));
            return new AdminRebalanceDiskCommand(backendList);
        }
        return new AdminRebalanceDiskCommand();
    }

    @Override
    public LogicalPlan visitAdminCancelRebalanceDisk(AdminCancelRebalanceDiskContext ctx) {
        if (ctx.ON() != null) {
            List<String> backendList = Lists.newArrayList();
            ctx.backends.forEach(backend -> backendList.add(stripQuotes(backend.getText())));
            return new AdminCancelRebalanceDiskCommand(backendList);
        }
        return new AdminCancelRebalanceDiskCommand();
    }

    @Override
    public LogicalPlan visitShowDiagnoseTablet(ShowDiagnoseTabletContext ctx) {
        long tabletId = Long.parseLong(ctx.INTEGER_VALUE().getText());
        return new ShowDiagnoseTabletCommand(tabletId);
    }

    @Override
    public LogicalPlan visitAdminDiagnoseTablet(AdminDiagnoseTabletContext ctx) {
        long tabletId = Long.parseLong(ctx.INTEGER_VALUE().getText());
        return new ShowDiagnoseTabletCommand(tabletId);
    }

    @Override
    public LogicalPlan visitShowCreateTable(ShowCreateTableContext ctx) {
        List<String> nameParts = visitMultipartIdentifier(ctx.name);
        return new ShowCreateTableCommand(new TableNameInfo(nameParts), ctx.BRIEF() != null);
    }

    @Override
    public LogicalPlan visitShowCreateView(ShowCreateViewContext ctx) {
        List<String> nameParts = visitMultipartIdentifier(ctx.name);
        return new ShowCreateViewCommand(new TableNameInfo(nameParts));
    }

    @Override
    public LogicalPlan visitShowCreateMaterializedView(ShowCreateMaterializedViewContext ctx) {
        List<String> nameParts = visitMultipartIdentifier(ctx.tableName);
        return new ShowCreateMaterializedViewCommand(stripQuotes(ctx.mvName.getText()), new TableNameInfo(nameParts));
    }

    @Override
    public LogicalPlan visitAlterWorkloadGroup(AlterWorkloadGroupContext ctx) {
        String cgName = ctx.computeGroup == null ? "" : stripQuotes(ctx.computeGroup.getText());
        Map<String, String> properties = ctx.propertyClause() != null
                        ? Maps.newHashMap(visitPropertyClause(ctx.propertyClause())) : Maps.newHashMap();
        return new AlterWorkloadGroupCommand(cgName, ctx.name.getText(), properties);
    }

    @Override
    public LogicalPlan visitAlterWorkloadPolicy(AlterWorkloadPolicyContext ctx) {
        Map<String, String> properties = ctx.propertyClause() != null
                        ? Maps.newHashMap(visitPropertyClause(ctx.propertyClause())) : Maps.newHashMap();
        return new AlterWorkloadPolicyCommand(ctx.name.getText(), properties);
    }

    @Override
    public LogicalPlan visitAlterRole(AlterRoleContext ctx) {
        String comment = visitCommentSpec(ctx.commentSpec());
        return new AlterRoleCommand(ctx.role.getText(), comment);
    }

    @Override
    public LogicalPlan visitShowDatabaseId(ShowDatabaseIdContext ctx) {
        long dbId = (ctx.databaseId != null) ? Long.parseLong(ctx.databaseId.getText()) : -1;
        return new ShowDatabaseIdCommand(dbId);
    }

    public LogicalPlan visitCreateRole(CreateRoleContext ctx) {
        String roleName = stripQuotes(ctx.name.getText());
        String comment = ctx.STRING_LITERAL() == null ? "" : LogicalPlanBuilderAssistant.escapeBackSlash(
                ctx.STRING_LITERAL().getText().substring(1, ctx.STRING_LITERAL().getText().length() - 1));
        return new CreateRoleCommand(ctx.EXISTS() != null, roleName, comment);
    }

    @Override
    public LogicalPlan visitCreateFile(CreateFileContext ctx) {
        String dbName = null;
        if (ctx.database != null) {
            dbName = ctx.database.getText();
        }
        Map<String, String> properties = ctx.propertyClause() != null
                                    ? Maps.newHashMap(visitPropertyClause(ctx.propertyClause())) : Maps.newHashMap();
        return new CreateFileCommand(stripQuotes(ctx.name.getText()), dbName, properties);
    }

    @Override
    public LogicalPlan visitShowCharset(ShowCharsetContext ctx) {
        return new ShowCharsetCommand();
    }

    @Override
    public LogicalPlan visitAdminSetTableStatus(AdminSetTableStatusContext ctx) {
        List<String> dbTblNameParts = visitMultipartIdentifier(ctx.name);
        Map<String, String> properties = ctx.propertyClause() != null
                        ? Maps.newHashMap(visitPropertyClause(ctx.propertyClause())) : Maps.newHashMap();
        return new AdminSetTableStatusCommand(new TableNameInfo(dbTblNameParts), properties);
    }

    @Override
    public LogicalPlan visitShowFrontends(ShowFrontendsContext ctx) {
        String detail = (ctx.name != null) ? ctx.name.getText() : null;
        return new ShowFrontendsCommand(detail);
    }

    @Override
    public LogicalPlan visitShowFunctions(ShowFunctionsContext ctx) {
        String dbName = null;
        if (ctx.database != null) {
            List<String> nameParts = visitMultipartIdentifier(ctx.database);
            if (nameParts.size() == 1) {
                dbName = nameParts.get(0);
            } else if (nameParts.size() == 2) {
                dbName = nameParts.get(1);
            } else {
                throw new AnalysisException("nameParts in analyze database should be [ctl.]db");
            }
        }

        boolean isVerbose = ctx.FULL() != null;
        boolean isBuiltin = ctx.BUILTIN() != null;

        String wild = null;
        if (ctx.STRING_LITERAL() != null) {
            wild = stripQuotes(ctx.STRING_LITERAL().getText());
        }
        return new ShowFunctionsCommand(dbName, isBuiltin, isVerbose, wild);
    }

    @Override
    public LogicalPlan visitShowGlobalFunctions(ShowGlobalFunctionsContext ctx) {
        boolean isVerbose = ctx.FULL() != null;

        String wild = null;
        if (ctx.STRING_LITERAL() != null) {
            wild = stripQuotes(ctx.STRING_LITERAL().getText());
        }
        return new ShowFunctionsCommand(isVerbose, wild, true);
    }

    @Override
    public LogicalPlan visitShowCreateDatabase(ShowCreateDatabaseContext ctx) {
        List<String> nameParts = visitMultipartIdentifier(ctx.name);
        String databaseName = "";
        String catalogName = "";
        if (nameParts.size() == 2) {
            // The identifier is in the form "internalcatalog.databasename"
            catalogName = nameParts.get(0);
            databaseName = nameParts.get(1);
        } else if (nameParts.size() == 1) {
            // The identifier is in the form "databasename"
            databaseName = nameParts.get(0);
        }

        return new ShowCreateDatabaseCommand(new DbName(catalogName, databaseName));
    }

    @Override
    public LogicalPlan visitCleanAllProfile(CleanAllProfileContext ctx) {
        return new CleanAllProfileCommand();
    }

    @Override
    public Object visitCleanLabel(CleanLabelContext ctx) {
        String label = ctx.label == null ? null : ctx.label.getText();
        IdentifierContext database = ctx.database;
        return new CleanLabelCommand(stripQuotes(database.getText()), label);
    }

    @Override
    public LogicalPlan visitShowWhitelist(ShowWhitelistContext ctx) {
        return new ShowWhiteListCommand();
    }

    @Override
    public LogicalPlan visitShowUserProperties(ShowUserPropertiesContext ctx) {
        String user = ctx.user != null ? stripQuotes(ctx.user.getText()) : null;
        String pattern = null;
        if (ctx.LIKE() != null) {
            pattern = stripQuotes(ctx.STRING_LITERAL().getText());
        }
        return new ShowUserPropertyCommand(user, pattern, false);
    }

    @Override
    public LogicalPlan visitShowAllProperties(ShowAllPropertiesContext ctx) {
        String pattern = null;
        if (ctx.LIKE() != null) {
            pattern = stripQuotes(ctx.STRING_LITERAL().getText());
        }
        return new ShowUserPropertyCommand(null, pattern, true);
    }

    @Override
    public LogicalPlan visitAlterCatalogComment(AlterCatalogCommentContext ctx) {
        String catalogName = stripQuotes(ctx.name.getText());
        String comment = stripQuotes(ctx.comment.getText());
        return new AlterCatalogCommentCommand(catalogName, comment);
    }

    @Override
    public LogicalPlan visitAlterDatabaseRename(AlterDatabaseRenameContext ctx) {
        String dbName = Optional.ofNullable(ctx.name)
                .map(ParserRuleContext::getText)
                .filter(s -> !s.isEmpty())
                .orElseThrow(() -> new ParseException("Database name is empty or cannot be an empty string"));
        String newDbName = Optional.ofNullable(ctx.newName)
                .map(ParserRuleContext::getText)
                .filter(s -> !s.isEmpty())
                .orElseThrow(() -> new ParseException("New Database name is empty or cannot be an empty string"));
        return new AlterDatabaseRenameCommand(dbName, newDbName);
    }

    @Override
    public LogicalPlan visitShowDynamicPartition(ShowDynamicPartitionContext ctx) {
        String dbName = null;
        if (ctx.database != null) {
            List<String> nameParts = visitMultipartIdentifier(ctx.database);
            dbName = nameParts.get(0); // only one entry possible
        }
        return new ShowDynamicPartitionCommand(dbName);
    }

    @Override
    public LogicalPlan visitCreateCatalog(CreateCatalogContext ctx) {
        String catalogName = ctx.catalogName.getText();
        boolean ifNotExists = ctx.IF() != null;
        String resourceName = ctx.resourceName == null ? null : (ctx.resourceName.getText());
        String comment = ctx.STRING_LITERAL() == null ? null : stripQuotes(ctx.STRING_LITERAL().getText());
        Map<String, String> properties = ctx.propertyClause() != null
                                    ? Maps.newHashMap(visitPropertyClause(ctx.propertyClause())) : Maps.newHashMap();

        return new CreateCatalogCommand(catalogName, ifNotExists, resourceName, comment, properties);
    }

    @Override
    public LogicalPlan visitShowStages(ShowStagesContext ctx) {
        return new ShowStagesCommand();
    }

    @Override
    public LogicalPlan visitRecoverDatabase(RecoverDatabaseContext ctx) {
        String dbName = ctx.name.getText();
        long dbId = (ctx.id != null) ? Long.parseLong(ctx.id.getText()) : -1;
        String newDbName = (ctx.alias != null) ? ctx.alias.getText() : null;
        return new RecoverDatabaseCommand(dbName, dbId, newDbName);
    }

    @Override
    public LogicalPlan visitShowWarningErrors(ShowWarningErrorsContext ctx) {
        boolean isWarning = ctx.WARNINGS() != null;

        // Extract the limit value if present
        long limit = 0;
        Optional<LimitClauseContext> limitCtx = Optional.ofNullable(ctx.limitClause());
        if (ctx.limitClause() != null) {
            limit = Long.parseLong(limitCtx.get().limit.getText());
            if (limit < 0) {
                throw new ParseException("Limit requires non-negative number", limitCtx.get());
            }
        }
        return new ShowWarningErrorsCommand(isWarning, limit);
    }

    @Override
    public LogicalPlan visitAlterCatalogProperties(AlterCatalogPropertiesContext ctx) {
        String catalogName = stripQuotes(ctx.name.getText());
        Map<String, String> properties = visitPropertyItemList(ctx.propertyItemList());
        return new AlterCatalogPropertiesCommand(catalogName, properties);
    }

    @Override
    public RecoverTableCommand visitRecoverTable(RecoverTableContext ctx) {
        List<String> dbTblNameParts = visitMultipartIdentifier(ctx.name);
        String newTableName = (ctx.alias != null) ? ctx.alias.getText() : null;
        long tableId = (ctx.id != null) ? Long.parseLong(ctx.id.getText()) : -1;
        return new RecoverTableCommand(new TableNameInfo(dbTblNameParts), tableId, newTableName);
    }

    @Override
    public RecoverPartitionCommand visitRecoverPartition(RecoverPartitionContext ctx) {
        String partitionName = ctx.name.getText();
        String newPartitionName = (ctx.alias != null) ? ctx.alias.getText() : null;
        long partitionId = (ctx.id != null) ? Long.parseLong(ctx.id.getText()) : -1;
        List<String> dbTblNameParts = visitMultipartIdentifier(ctx.tableName);
        return new RecoverPartitionCommand(new TableNameInfo(dbTblNameParts),
                                            partitionName, partitionId, newPartitionName);
    }

    @Override

    public LogicalPlan visitShowBroker(ShowBrokerContext ctx) {
        return new ShowBrokerCommand();
    }

    @Override
    public LogicalPlan visitDropRole(DropRoleContext ctx) {
        String roleName = stripQuotes(ctx.name.getText());
        return new DropRoleCommand(roleName, ctx.EXISTS() != null);
    }

    @Override
    public LogicalPlan visitDropTable(DropTableContext ctx) {
        String ctlName = null;
        String dbName = null;
        String tableName = null;
        List<String> nameParts = visitMultipartIdentifier(ctx.name);
        if (nameParts.size() == 1) {
            tableName = nameParts.get(0);
        } else if (nameParts.size() == 2) {
            dbName = nameParts.get(0);
            tableName = nameParts.get(1);
        } else if (nameParts.size() == 3) {
            ctlName = nameParts.get(0);
            dbName = nameParts.get(1);
            tableName = nameParts.get(2);
        } else {
            throw new AnalysisException("nameParts in create table should be [ctl.][db.]tbl");
        }

        boolean ifExists = ctx.EXISTS() != null;
        boolean forceDrop = ctx.FORCE() != null;
        TableNameInfo tblNameInfo = new TableNameInfo(ctlName, dbName, tableName);
        return new DropTableCommand(ifExists, tblNameInfo, forceDrop);
    }

    @Override
    public LogicalPlan visitDropCatalog(DropCatalogContext ctx) {
        String catalogName = stripQuotes(ctx.name.getText());
        boolean ifExists = ctx.EXISTS() != null;
        return new DropCatalogCommand(catalogName, ifExists);
    }

    @Override
    public LogicalPlan visitCreateEncryptkey(CreateEncryptkeyContext ctx) {
        List<String> nameParts = visitMultipartIdentifier(ctx.multipartIdentifier());
        return new CreateEncryptkeyCommand(new EncryptKeyName(nameParts), ctx.EXISTS() != null,
                                            stripQuotes(ctx.STRING_LITERAL().getText()));
    }

    @Override
    public LogicalPlan visitAlterCatalogRename(AlterCatalogRenameContext ctx) {
        String catalogName = stripQuotes(ctx.name.getText());
        String newName = stripQuotes(ctx.newName.getText());
        return new AlterCatalogRenameCommand(catalogName, newName);
    }

    @Override
    public LogicalPlan visitDropStoragePolicy(DropStoragePolicyContext ctx) {
        String policyName = ctx.name.getText();
        boolean ifExists = ctx.EXISTS() != null;
        return new DropStoragePolicyCommand(policyName, ifExists);
    }

    @Override
    public LogicalPlan visitDropEncryptkey(DropEncryptkeyContext ctx) {
        List<String> nameParts = visitMultipartIdentifier(ctx.name);
        return new DropEncryptkeyCommand(new EncryptKeyName(nameParts), ctx.EXISTS() != null);
    }

    @Override
    public LogicalPlan visitCreateWorkloadGroup(CreateWorkloadGroupContext ctx) {
        String workloadGroupName = stripQuotes(ctx.name.getText());
        String cgName = ctx.computeGroup == null ? "" : stripQuotes(ctx.computeGroup.getText());
        boolean ifNotExists = ctx.EXISTS() != null;
        Map<String, String> properties = ctx.propertyClause() != null
                                    ? Maps.newHashMap(visitPropertyClause(ctx.propertyClause())) : Maps.newHashMap();
        return new CreateWorkloadGroupCommand(cgName, workloadGroupName, ifNotExists, properties);
    }

    @Override
    public LogicalPlan visitShowSyncJob(ShowSyncJobContext ctx) {
        String databaseName = null;
        if (ctx.multipartIdentifier() != null) {
            List<String> databaseParts = visitMultipartIdentifier(ctx.multipartIdentifier());
            databaseName = databaseParts.get(0);
        }
        return new ShowSyncJobCommand(databaseName);
    }

    @Override
    public LogicalPlan visitShowColumns(ShowColumnsContext ctx) {
        boolean isFull = ctx.FULL() != null;
        List<String> nameParts = visitMultipartIdentifier(ctx.tableName);
        String databaseName = ctx.database != null ? ctx.database.getText() : null;
        String likePattern = null;
        Expression expr = null;
        if (ctx.wildWhere() != null) {
            if (ctx.wildWhere().LIKE() != null) {
                likePattern = stripQuotes(ctx.wildWhere().STRING_LITERAL().getText());
            } else {
                expr = (Expression) ctx.wildWhere().expression().accept(this);
            }
        }

        return new ShowColumnsCommand(isFull, new TableNameInfo(nameParts), databaseName, likePattern, expr);
    }

    @Override
    public LogicalPlan visitDropFile(DropFileContext ctx) {
        String dbName = null;
        if (ctx.database != null) {
            dbName = ctx.database.getText();
        }
        Map<String, String> properties = ctx.propertyClause() != null
                                    ? Maps.newHashMap(visitPropertyClause(ctx.propertyClause())) : Maps.newHashMap();
        return new DropFileCommand(stripQuotes(ctx.name.getText()), dbName, properties);
    }

    @Override
    public LogicalPlan visitDropRepository(DropRepositoryContext ctx) {
        return new DropRepositoryCommand(stripQuotes(ctx.name.getText()));
    }

    @Override
    public LogicalPlan visitDropSqlBlockRule(DropSqlBlockRuleContext ctx) {
        return new DropSqlBlockRuleCommand(visitIdentifierSeq(ctx.identifierSeq()), ctx.EXISTS() != null);
    }

    @Override
    public LogicalPlan visitDropUser(DropUserContext ctx) {
        UserIdentity userIdent = visitUserIdentify(ctx.userIdentify());
        return new DropUserCommand(userIdent, ctx.EXISTS() != null);
    }

    @Override
    public LogicalPlan visitDropWorkloadGroup(DropWorkloadGroupContext ctx) {
        String cgName = ctx.computeGroup == null ? "" : stripQuotes(ctx.computeGroup.getText());
        return new DropWorkloadGroupCommand(cgName, ctx.name.getText(), ctx.EXISTS() != null);
    }

    @Override
    public LogicalPlan visitDropWorkloadPolicy(DropWorkloadPolicyContext ctx) {
        return new DropWorkloadPolicyCommand(ctx.name.getText(), ctx.EXISTS() != null);
    }

    @Override
    public LogicalPlan visitShowTableId(ShowTableIdContext ctx) {
        long tableId = -1;
        if (ctx.tableId != null) {
            tableId = Long.parseLong(ctx.tableId.getText());
        }
        return new ShowTableIdCommand(tableId);
    }

    @Override
    public LogicalPlan visitShowProcessList(ShowProcessListContext ctx) {
        return new ShowProcessListCommand(ctx.FULL() != null);
    }

    @Override
    public LogicalPlan visitHelp(HelpContext ctx) {
        String mark = ctx.mark.getText();
        return new HelpCommand(mark);
    }

    @Override
    public LogicalPlan visitSync(SyncContext ctx) {
        return new SyncCommand();
    }

    @Override
    public LogicalPlan visitShowDelete(ShowDeleteContext ctx) {
        String dbName = null;
        if (ctx.database != null) {
            List<String> nameParts = visitMultipartIdentifier(ctx.database);
            dbName = nameParts.get(0); // only one entry possible
        }
        return new ShowDeleteCommand(dbName);
    }

    @Override
    public LogicalPlan visitShowStoragePolicy(ShowStoragePolicyContext ctx) {
        String policyName = null;
        if (ctx.identifierOrText() != null) {
            policyName = stripQuotes(ctx.identifierOrText().getText());
        }
        return new ShowStoragePolicyCommand(policyName, ctx.USING() != null);
    }

    @Override
    public LogicalPlan visitShowPrivileges(ShowPrivilegesContext ctx) {
        return new ShowPrivilegesCommand();
    }

    @Override
    public LogicalPlan visitShowTabletsBelong(ShowTabletsBelongContext ctx) {
        List<Long> tabletIdLists = new ArrayList<>();
        ctx.tabletIds.stream().forEach(tabletToken -> {
            tabletIdLists.add(Long.parseLong(tabletToken.getText()));
        });
        return new ShowTabletsBelongCommand(tabletIdLists);
    }

    @Override
    public LogicalPlan visitShowCollation(ShowCollationContext ctx) {
        String wild = null;
        if (ctx.wildWhere() != null) {
            if (ctx.wildWhere().LIKE() != null) {
                wild = stripQuotes(ctx.wildWhere().STRING_LITERAL().getText());
            } else if (ctx.wildWhere().WHERE() != null) {
                wild = ctx.wildWhere().expression().getText();
            }
        }
        return new ShowCollationCommand(wild);
    }

    @Override
    public LogicalPlan visitAdminCheckTablets(AdminCheckTabletsContext ctx) {
        List<Long> tabletIdLists = new ArrayList<>();
        if (ctx.tabletList() != null) {
            ctx.tabletList().tabletIdList.stream().forEach(tabletToken -> {
                tabletIdLists.add(Long.parseLong(tabletToken.getText()));
            });
        }
        Map<String, String> properties = ctx.properties != null
                ? Maps.newHashMap(visitPropertyClause(ctx.properties))
                : Maps.newHashMap();
        return new AdminCheckTabletsCommand(tabletIdLists, properties);
    }

    @Override
    public LogicalPlan visitShowWarningErrorCount(ShowWarningErrorCountContext ctx) {
        boolean isWarning = ctx.WARNINGS() != null;
        return new ShowWarningErrorCountCommand(isWarning);
    }

    @Override
    public LogicalPlan visitShowStatus(ShowStatusContext ctx) {
        String scope = visitStatementScope(ctx.statementScope()).name();
        return new ShowStatusCommand(scope);
    }

    @Override
    public LogicalPlan visitShowDataSkew(ShowDataSkewContext ctx) {
        TableRefInfo tableRefInfo = visitBaseTableRefContext(ctx.baseTableRef());
        return new ShowDataSkewCommand(tableRefInfo);
    }

    @Override
    public LogicalPlan visitShowData(DorisParser.ShowDataContext ctx) {
        TableNameInfo tableNameInfo = null;
        if (ctx.tableName != null) {
            tableNameInfo = new TableNameInfo(visitMultipartIdentifier(ctx.tableName));
        }
        List<OrderKey> orderKeys = null;
        if (ctx.sortClause() != null) {
            orderKeys = visit(ctx.sortClause().sortItem(), OrderKey.class);
        }
        Map<String, String> properties = ctx.propertyClause() != null
                ? Maps.newHashMap(visitPropertyClause(ctx.propertyClause())) : Maps.newHashMap();
        boolean detailed = ctx.ALL() != null;
        return new ShowDataCommand(tableNameInfo, orderKeys, properties, detailed);
    }

    @Override
    public LogicalPlan visitShowTableCreation(ShowTableCreationContext ctx) {
        String dbName = null;
        String wild = null;
        if (ctx.database != null) {
            List<String> nameParts = visitMultipartIdentifier(ctx.database);
            dbName = nameParts.get(0); // only one entry possible
        }
        if (ctx.STRING_LITERAL() != null) {
            wild = ctx.STRING_LITERAL().getText();
        }
        return new ShowTableCreationCommand(dbName, wild);
    }

    @Override
    public SetType visitStatementScope(StatementScopeContext ctx) {
        SetType statementScope = SetType.DEFAULT;
        if (ctx != null) {
            if (ctx.GLOBAL() != null) {
                statementScope = SetType.GLOBAL;
            } else if (ctx.LOCAL() != null || ctx.SESSION() != null) {
                statementScope = SetType.SESSION;
            }
        }
        return statementScope;
    }

    @Override
    public LogicalPlan visitAdminShowTabletStorageFormat(AdminShowTabletStorageFormatContext ctx) {
        return new ShowTabletStorageFormatCommand(ctx.VERBOSE() != null);
    }

    @Override
    public LogicalPlan visitShowTabletStorageFormat(ShowTabletStorageFormatContext ctx) {
        return new ShowTabletStorageFormatCommand(ctx.VERBOSE() != null);
    }

    @Override
    public LogicalPlan visitShowTabletsFromTable(DorisParser.ShowTabletsFromTableContext ctx) {
        TableNameInfo tableName = new TableNameInfo(visitMultipartIdentifier(ctx.tableName));
        PartitionNamesInfo partitionNamesInfo = null;
        if (ctx.partitionSpec() != null) {
            Pair<Boolean, List<String>> partitionSpec = visitPartitionSpec(ctx.partitionSpec());
            partitionNamesInfo = new PartitionNamesInfo(partitionSpec.first, partitionSpec.second);
        }
        List<OrderKey> orderKeys = null;
        if (ctx.sortClause() != null) {
            orderKeys = visit(ctx.sortClause().sortItem(), OrderKey.class);
        }
        long limit = 0;
        long offset = 0;
        if (ctx.limitClause() != null) {
            limit = ctx.limitClause().limit != null
                    ? Long.parseLong(ctx.limitClause().limit.getText())
                    : 0;
            if (limit < 0) {
                throw new ParseException("Limit requires non-negative number", ctx.limitClause());
            }
            offset = ctx.limitClause().offset != null
                    ? Long.parseLong(ctx.limitClause().offset.getText())
                    : 0;
            if (offset < 0) {
                throw new ParseException("Offset requires non-negative number", ctx.limitClause());
            }
        }
        if (ctx.wildWhere() != null) {
            if (ctx.wildWhere().LIKE() != null) {
                throw new ParseException("Not support like clause");
            } else {
                Expression expr = (Expression) ctx.wildWhere().expression().accept(this);
                return new ShowTabletsFromTableCommand(tableName, partitionNamesInfo, expr, orderKeys, limit, offset);
            }
        }

        return new ShowTabletsFromTableCommand(tableName, partitionNamesInfo, null, orderKeys, limit, offset);
    }

    @Override
    public LogicalPlan visitShowQueryProfile(ShowQueryProfileContext ctx) {
        String queryIdPath = "/";
        if (ctx.queryIdPath != null) {
            queryIdPath = stripQuotes(ctx.queryIdPath.getText());
        }

        long limit = 20;
        if (ctx.limitClause() != null) {
            limit = Long.parseLong(ctx.limitClause().limit.getText());
            if (limit < 0) {
                throw new ParseException("Limit requires non-negative number, got " + String.valueOf(limit));
            }
        }
        return new ShowQueryProfileCommand(queryIdPath, limit);
    }

    @Override
    public LogicalPlan visitShowQueryStats(ShowQueryStatsContext ctx) {
        String dbName = null;
        if (ctx.database != null) {
            dbName = ctx.database.getText();
        }
        TableNameInfo tableNameInfo = null;
        if (ctx.tableName != null) {
            tableNameInfo = new TableNameInfo(visitMultipartIdentifier(ctx.tableName));
        }
        boolean isAll = ctx.ALL() != null;
        boolean isVerbose = ctx.VERBOSE() != null;
        return new ShowQueryStatsCommand(dbName, tableNameInfo, isAll, isVerbose);
    }

    @Override
    public LogicalPlan visitSwitchCatalog(SwitchCatalogContext ctx) {
        if (ctx.catalog != null) {
            return new SwitchCommand(ctx.catalog.getText());
        }
        throw new ParseException("catalog name can not be null");
    }

    @Override
    public LogicalPlan visitUseDatabase(UseDatabaseContext ctx) {
        if (ctx.database == null) {
            throw new ParseException("database name can not be null");
        }
        return ctx.catalog != null ? new UseCommand(ctx.catalog.getText(), ctx.database.getText())
                : new UseCommand(ctx.database.getText());
    }

    @Override
    public LogicalPlan visitTruncateTable(DorisParser.TruncateTableContext ctx) {
        TableNameInfo tableName = new TableNameInfo(visitMultipartIdentifier(ctx.multipartIdentifier()));
        Optional<PartitionNamesInfo> partitionNamesInfo = ctx.specifiedPartition() == null
                ? Optional.empty() : Optional.of(visitSpecifiedPartitionContext(ctx.specifiedPartition()));

        return new TruncateTableCommand(
            tableName,
            partitionNamesInfo,
            ctx.FORCE() != null
        );
    }

    @Override
    public LogicalPlan visitShowConvertLsc(ShowConvertLscContext ctx) {
        if (ctx.database == null) {
            return new ShowConvertLSCCommand(null);
        }
        List<String> parts = visitMultipartIdentifier(ctx.database);
        String databaseName = parts.get(parts.size() - 1);
        if (parts.size() == 2 && !InternalCatalog.INTERNAL_CATALOG_NAME.equalsIgnoreCase(parts.get(0))) {
            throw new ParseException("The execution of this command is restricted to the internal catalog only.");
        } else if (parts.size() > 2) {
            throw new ParseException("Only one dot can be in the name: " + String.join(".", parts));
        }
        return new ShowConvertLSCCommand(databaseName);
    }

    @Override
    public LogicalPlan visitKillQuery(KillQueryContext ctx) {
        String queryId = null;
        int connectionId = -1;
        TerminalNode integerValue = ctx.INTEGER_VALUE();
        if (integerValue != null) {
            connectionId = Integer.valueOf(integerValue.getText());
        } else {
            queryId = stripQuotes(ctx.STRING_LITERAL().getText());
        }
        return new KillQueryCommand(queryId, connectionId);
    }

    @Override
    public LogicalPlan visitKillConnection(DorisParser.KillConnectionContext ctx) {
        int connectionId = Integer.parseInt(ctx.INTEGER_VALUE().getText());
        return new KillConnectionCommand(connectionId);
    }

    @Override
    public Object visitAlterDatabaseSetQuota(AlterDatabaseSetQuotaContext ctx) {
        String databaseName = Optional.ofNullable(ctx.name)
                .map(ParseTree::getText).filter(s -> !s.isEmpty())
                .orElseThrow(() -> new ParseException("database name can not be null"));
        String quota = Optional.ofNullable(ctx.quota)
                .map(ParseTree::getText)
                .orElseGet(() -> Optional.ofNullable(ctx.INTEGER_VALUE())
                        .map(TerminalNode::getText)
                        .orElse(null));
        // Determine the quota type
        QuotaType quotaType;
        if (ctx.DATA() != null) {
            quotaType = QuotaType.DATA;
        } else if (ctx.REPLICA() != null) {
            quotaType = QuotaType.REPLICA;
        } else if (ctx.TRANSACTION() != null) {
            quotaType = QuotaType.TRANSACTION;
        } else {
            quotaType = QuotaType.NONE;
        }
        return new AlterDatabaseSetQuotaCommand(databaseName, quotaType, quota);
    }

    @Override
    public LogicalPlan visitDropDatabase(DropDatabaseContext ctx) {
        boolean ifExists = ctx.EXISTS() != null;
        List<String> databaseNameParts = visitMultipartIdentifier(ctx.name);
        boolean force = ctx.FORCE() != null;
        DropDatabaseInfo databaseInfo = new DropDatabaseInfo(ifExists, databaseNameParts, force);
        return new DropDatabaseCommand(databaseInfo);
    }

    @Override
    public LogicalPlan visitAlterRepository(AlterRepositoryContext ctx) {

        Map<String, String> properties = ctx.propertyClause() != null
                ? Maps.newHashMap(visitPropertyClause(ctx.propertyClause())) : Maps.newHashMap();

        return new AlterRepositoryCommand(ctx.name.getText(), properties);
    }

    @Override
    public LogicalPlan visitShowAnalyze(ShowAnalyzeContext ctx) {
        boolean isAuto = ctx.AUTO() != null;
        List<String> tableName = ctx.tableName == null ? null : visitMultipartIdentifier(ctx.tableName);
        long jobId = ctx.jobId == null ? 0 : Long.parseLong(ctx.jobId.getText());
        String stateKey = ctx.stateKey == null ? null : stripQuotes(ctx.stateKey.getText());
        String stateValue = ctx.stateValue == null ? null : stripQuotes(ctx.stateValue.getText());
        return new ShowAnalyzeCommand(tableName, jobId, stateKey, stateValue, isAuto);
    }

    @Override
    public LogicalPlan visitShowOpenTables(ShowOpenTablesContext ctx) {
        String db = ctx.database != null ? visitMultipartIdentifier(ctx.database).get(0) : null;
        String likePattern = null;
        Expression expr = null;

        if (ctx.wildWhere() != null) {
            if (ctx.wildWhere().LIKE() != null) {
                likePattern = stripQuotes(ctx.wildWhere().STRING_LITERAL().getText());
            } else {
                expr = (Expression) ctx.wildWhere().expression().accept(this);
            }
        }

        return new ShowOpenTablesCommand(db, likePattern, expr);
    }

    @Override
    public LogicalPlan visitDropAllBrokerClause(DropAllBrokerClauseContext ctx) {
        String brokerName = stripQuotes(ctx.name.getText());
        AlterSystemOp alterSystemOp = new DropAllBrokerOp(brokerName);
        return new AlterSystemCommand(alterSystemOp, PlanType.ALTER_SYSTEM_DROP_ALL_BROKER);
    }

    @Override
    public LogicalPlan visitAlterSystem(DorisParser.AlterSystemContext ctx) {
        return plan(ctx.alterSystemClause());
    }

    @Override
    public LogicalPlan visitAddBrokerClause(AddBrokerClauseContext ctx) {
        String brokerName = stripQuotes(ctx.name.getText());
        List<String> hostPorts = ctx.hostPorts.stream()
                .map(e -> stripQuotes(e.getText()))
                .collect(Collectors.toList());
        AlterSystemOp alterSystemOp = new AddBrokerOp(brokerName, hostPorts);
        return new AlterSystemCommand(alterSystemOp, PlanType.ALTER_SYSTEM_ADD_BROKER);
    }

    @Override
    public LogicalPlan visitDropBrokerClause(DropBrokerClauseContext ctx) {
        String brokerName = stripQuotes(ctx.name.getText());
        List<String> hostPorts = ctx.hostPorts.stream()
                .map(e -> stripQuotes(e.getText()))
                .collect(Collectors.toList());
        AlterSystemOp alterSystemOp = new DropBrokerOp(brokerName, hostPorts);
        return new AlterSystemCommand(alterSystemOp, PlanType.ALTER_SYSTEM_DROP_BROKER);
    }

    @Override
    public LogicalPlan visitAddBackendClause(AddBackendClauseContext ctx) {
        List<String> hostPorts = ctx.hostPorts.stream()
                .map(e -> stripQuotes(e.getText()))
                .collect(Collectors.toList());
        Map<String, String> properties = visitPropertyClause(ctx.properties);
        AlterSystemOp alterSystemOp = new AddBackendOp(hostPorts, properties);
        return new AlterSystemCommand(alterSystemOp, PlanType.ALTER_SYSTEM_ADD_BACKEND);
    }

    @Override
    public LogicalPlan visitDropBackendClause(DorisParser.DropBackendClauseContext ctx) {
        List<String> hostPorts = ctx.hostPorts.stream()
                .map(e -> stripQuotes(e.getText()))
                .collect(Collectors.toList());
        boolean force = false;
        if (ctx.DROPP() != null) {
            force = true;
        }
        AlterSystemOp alterSystemOp = new DropBackendOp(hostPorts, force);
        return new AlterSystemCommand(alterSystemOp, PlanType.ALTER_SYSTEM_DROP_BACKEND);
    }

    @Override
    public LogicalPlan visitDecommissionBackendClause(DorisParser.DecommissionBackendClauseContext ctx) {
        List<String> hostPorts = ctx.hostPorts.stream()
                .map(e -> stripQuotes(e.getText()))
                .collect(Collectors.toList());
        AlterSystemOp alterSystemOp = new DecommissionBackendOp(hostPorts);
        return new AlterSystemCommand(alterSystemOp, PlanType.ALTER_SYSTEM_DECOMMISSION_BACKEND);
    }

    @Override
    public LogicalPlan visitAddFollowerClause(DorisParser.AddFollowerClauseContext ctx) {
        String hostPort = stripQuotes(ctx.hostPort.getText());
        AlterSystemOp alterSystemOp = new AddFollowerOp(hostPort);
        return new AlterSystemCommand(alterSystemOp, PlanType.ALTER_SYSTEM_ADD_FOLLOWER);
    }

    @Override
    public LogicalPlan visitDropFollowerClause(DorisParser.DropFollowerClauseContext ctx) {
        String hostPort = stripQuotes(ctx.hostPort.getText());
        AlterSystemOp alterSystemOp = new DropFollowerOp(hostPort);
        return new AlterSystemCommand(alterSystemOp, PlanType.ALTER_SYSTEM_DROP_FOLLOWER);
    }

    @Override
    public LogicalPlan visitAddObserverClause(DorisParser.AddObserverClauseContext ctx) {
        String hostPort = stripQuotes(ctx.hostPort.getText());
        AlterSystemOp alterSystemOp = new AddObserverOp(hostPort);
        return new AlterSystemCommand(alterSystemOp, PlanType.ALTER_SYSTEM_ADD_OBSERVER);
    }

    @Override
    public LogicalPlan visitDropObserverClause(DorisParser.DropObserverClauseContext ctx) {
        String hostPort = stripQuotes(ctx.hostPort.getText());
        AlterSystemOp alterSystemOp = new DropObserverOp(hostPort);
        return new AlterSystemCommand(alterSystemOp, PlanType.ALTER_SYSTEM_DROP_OBSERVER);
    }

    @Override
    public LogicalPlan visitAlterLoadErrorUrlClause(DorisParser.AlterLoadErrorUrlClauseContext ctx) {
        Map<String, String> properties = visitPropertyClause(ctx.properties);
        AlterSystemOp alterSystemOp = new AlterLoadErrorUrlOp(properties);
        return new AlterSystemCommand(alterSystemOp, PlanType.ALTER_SYSTEM_SET_LOAD_ERRORS_HU);
    }

    @Override
    public LogicalPlan visitModifyBackendClause(DorisParser.ModifyBackendClauseContext ctx) {
        List<String> hostPorts = ctx.hostPorts.stream()
                .map(e -> stripQuotes(e.getText()))
                .collect(Collectors.toList());
        Map<String, String> properties = visitPropertyItemList(ctx.propertyItemList());
        AlterSystemOp alterSystemOp = new ModifyBackendOp(hostPorts, properties);
        return new AlterSystemCommand(alterSystemOp, PlanType.ALTER_SYSTEM_MODIFY_BACKEND);
    }

    @Override
    public LogicalPlan visitModifyFrontendOrBackendHostNameClause(
            DorisParser.ModifyFrontendOrBackendHostNameClauseContext ctx) {
        String hostPort = stripQuotes(ctx.hostPort.getText());
        String hostName = stripQuotes(ctx.hostName.getText());
        AlterSystemOp alterSystemOp = null;
        if (ctx.FRONTEND() != null) {
            alterSystemOp = new ModifyFrontendOrBackendHostNameOp(hostPort, hostName, ModifyOpType.Frontend);
        } else if (ctx.BACKEND() != null) {
            alterSystemOp = new ModifyFrontendOrBackendHostNameOp(hostPort, hostName, ModifyOpType.Backend);
        }
        return new AlterSystemCommand(alterSystemOp, PlanType.ALTER_SYSTEM_MODIFY_FRONTEND_OR_BACKEND_HOSTNAME);
    }

    @Override
    public LogicalPlan visitShowQueuedAnalyzeJobs(ShowQueuedAnalyzeJobsContext ctx) {
        List<String> tableName = ctx.tableName == null ? null : visitMultipartIdentifier(ctx.tableName);
        String stateKey = ctx.stateKey == null ? null : stripQuotes(ctx.stateKey.getText());
        String stateValue = ctx.stateValue == null ? null : stripQuotes(ctx.stateValue.getText());
        return new ShowQueuedAnalyzeJobsCommand(tableName, stateKey, stateValue);
    }

    @Override
    public LogicalPlan visitShowIndexStats(DorisParser.ShowIndexStatsContext ctx) {
        TableNameInfo tableName = new TableNameInfo(visitMultipartIdentifier(ctx.tableName));
        String indexId = stripQuotes(ctx.indexId.getText());
        return new ShowIndexStatsCommand(tableName, indexId);
    }

    @Override
    public LogicalPlan visitShowTableStatus(DorisParser.ShowTableStatusContext ctx) {
        String ctlName = null;
        String dbName = null;
        if (ctx.database != null) {
            List<String> nameParts = visitMultipartIdentifier(ctx.database);
            if (nameParts.size() == 1) {
                dbName = nameParts.get(0);
            } else if (nameParts.size() == 2) {
                ctlName = nameParts.get(0);
                dbName = nameParts.get(1);
            } else {
                throw new AnalysisException("nameParts in analyze database should be [ctl.]db");
            }
        }

        if (ctx.wildWhere() != null) {
            if (ctx.wildWhere().LIKE() != null) {
                return new ShowTableStatusCommand(dbName, ctlName,
                    stripQuotes(ctx.wildWhere().STRING_LITERAL().getText()), null);
            } else {
                Expression expr = (Expression) ctx.wildWhere().expression().accept(this);
                return new ShowTableStatusCommand(dbName, ctlName, null, expr);
            }
        }
        return new ShowTableStatusCommand(dbName, ctlName);
    }

    @Override
    public LogicalPlan visitShowTables(DorisParser.ShowTablesContext ctx) {
        String ctlName = null;
        String dbName = null;
        if (ctx.database != null) {
            List<String> nameParts = visitMultipartIdentifier(ctx.database);
            if (nameParts.size() == 1) {
                dbName = nameParts.get(0);
            } else if (nameParts.size() == 2) {
                ctlName = nameParts.get(0);
                dbName = nameParts.get(1);
            } else {
                throw new AnalysisException("nameParts in analyze database should be [ctl.]db");
            }
        }

        boolean isVerbose = ctx.FULL() != null;

        if (ctx.wildWhere() != null) {
            if (ctx.wildWhere().LIKE() != null) {
                return new ShowTableCommand(dbName, ctlName, isVerbose,
                        stripQuotes(ctx.wildWhere().STRING_LITERAL().getText()), null, PlanType.SHOW_TABLES);
            } else {
                return new ShowTableCommand(dbName, ctlName, isVerbose, null,
                        getOriginSql(ctx.wildWhere()), PlanType.SHOW_TABLES);
            }
        }
        return new ShowTableCommand(dbName, ctlName, isVerbose, PlanType.SHOW_TABLES);
    }

    @Override
    public Plan visitUnlockTables(UnlockTablesContext ctx) {
        return new UnlockTablesCommand();
    }

    @Override
    public LogicalPlan visitCreateWorkloadPolicy(CreateWorkloadPolicyContext ctx) {
        String policyName = ctx.name.getText();
        boolean ifNotExists = ctx.IF() != null;

        List<WorkloadConditionMeta> conditions = new ArrayList<>();
        if (ctx.workloadPolicyConditions() != null) {
            for (DorisParser.WorkloadPolicyConditionContext conditionCtx :
                    ctx.workloadPolicyConditions().workloadPolicyCondition()) {
                String metricName = conditionCtx.metricName.getText();
                String operator = conditionCtx.comparisonOperator().getText();
                String value = conditionCtx.number() != null
                        ? conditionCtx.number().getText()
                        : stripQuotes(conditionCtx.STRING_LITERAL().getText());
                try {
                    WorkloadConditionMeta conditionMeta = new WorkloadConditionMeta(metricName, operator, value);
                    conditions.add(conditionMeta);
                } catch (UserException e) {
                    throw new AnalysisException(e.getMessage(), e);
                }
            }
        }

        List<WorkloadActionMeta> actions = new ArrayList<>();
        if (ctx.workloadPolicyActions() != null) {
            for (DorisParser.WorkloadPolicyActionContext actionCtx :
                    ctx.workloadPolicyActions().workloadPolicyAction()) {
                try {
                    if (actionCtx.SET_SESSION_VARIABLE() != null) {
                        actions.add(new WorkloadActionMeta("SET_SESSION_VARIABLE",
                                stripQuotes(actionCtx.STRING_LITERAL().getText())));
                    } else {
                        String identifier = actionCtx.identifier().getText();
                        String value = actionCtx.STRING_LITERAL() != null
                                ? stripQuotes(actionCtx.STRING_LITERAL().getText())
                                : null;
                        actions.add(new WorkloadActionMeta(identifier, value));
                    }
                } catch (UserException e) {
                    throw new AnalysisException(e.getMessage(), e);
                }
            }
        }

        Map<String, String> properties = ctx.propertyClause() != null
                ? Maps.newHashMap(visitPropertyClause(ctx.propertyClause()))
                : Maps.newHashMap();

        return new CreateWorkloadPolicyCommand(ifNotExists, policyName, conditions, actions, properties);
    }

    @Override
    public LogicalPlan visitShowViews(DorisParser.ShowViewsContext ctx) {
        String ctlName = null;
        String dbName = null;
        if (ctx.database != null) {
            List<String> nameParts = visitMultipartIdentifier(ctx.database);
            if (nameParts.size() == 1) {
                dbName = nameParts.get(0);
            } else if (nameParts.size() == 2) {
                ctlName = nameParts.get(0);
                dbName = nameParts.get(1);
            } else {
                throw new AnalysisException("nameParts in analyze database should be [ctl.]db");
            }
        }

        boolean isVerbose = ctx.FULL() != null;

        if (ctx.wildWhere() != null) {
            if (ctx.wildWhere().LIKE() != null) {
                return new ShowTableCommand(dbName, ctlName, isVerbose,
                    stripQuotes(ctx.wildWhere().STRING_LITERAL().getText()), null, PlanType.SHOW_VIEWS);
            } else {
                return new ShowTableCommand(dbName, ctlName, isVerbose, null,
                    getOriginSql(ctx.wildWhere()), PlanType.SHOW_VIEWS);
            }
        }
        return new ShowTableCommand(dbName, ctlName, isVerbose, PlanType.SHOW_VIEWS);
    }

    @Override
    public LogicalPlan visitShowTabletId(DorisParser.ShowTabletIdContext ctx) {
        long tabletId = Long.parseLong(ctx.tabletId.getText());
        return new ShowTabletIdCommand(tabletId);
    }

    @Override
    public LogicalPlan visitShowDatabases(DorisParser.ShowDatabasesContext ctx) {
        String ctlName = null;
        if (ctx.catalog != null) {
            ctlName = ctx.catalog.getText();
        }

        if (ctx.wildWhere() != null) {
            if (ctx.wildWhere().LIKE() != null) {
                return new ShowDatabasesCommand(ctlName,
                        stripQuotes(ctx.wildWhere().STRING_LITERAL().getText()), null);
            } else {
                Expression expr = (Expression) ctx.wildWhere().expression().accept(this);
                return new ShowDatabasesCommand(ctlName, null, expr);
            }
        }
        return new ShowDatabasesCommand(ctlName, null, null);
    }

    @Override
    public LogicalPlan visitDescribeTable(DorisParser.DescribeTableContext ctx) {
        TableNameInfo tableName = new TableNameInfo(visitMultipartIdentifier(ctx.multipartIdentifier()));
        PartitionNamesInfo partitionNames = null;
        boolean isTempPart = false;
        if (ctx.specifiedPartition() != null) {
            isTempPart = ctx.specifiedPartition().TEMPORARY() != null;
            if (ctx.specifiedPartition().identifier() != null) {
                partitionNames = new PartitionNamesInfo(isTempPart,
                        ImmutableList.of(ctx.specifiedPartition().identifier().getText()));
            } else {
                partitionNames = new PartitionNamesInfo(isTempPart,
                        visitIdentifierList(ctx.specifiedPartition().identifierList()));
            }
        }
        return new DescribeCommand(tableName, false, partitionNames);
    }

    @Override
    public LogicalPlan visitAnalyzeTable(DorisParser.AnalyzeTableContext ctx) {
        TableNameInfo tableNameInfo = new TableNameInfo(visitMultipartIdentifier(ctx.name));
        PartitionNamesInfo partitionNamesInfo = null;
        if (ctx.partitionSpec() != null) {
            Pair<Boolean, List<String>> partitionSpec = visitPartitionSpec(ctx.partitionSpec());
            partitionNamesInfo = new PartitionNamesInfo(partitionSpec.first, partitionSpec.second);
        }
        List<String> columnNames = null;
        if (ctx.columns != null) {
            columnNames = visitIdentifierList(ctx.columns);
        }
        Map<String, String> propertiesMap = new HashMap<>();
        // default values
        propertiesMap.put(AnalyzeProperties.PROPERTY_SYNC, "false");
        propertiesMap.put(AnalyzeProperties.PROPERTY_ANALYSIS_TYPE, AnalysisInfo.AnalysisType.FUNDAMENTALS.toString());
        for (DorisParser.AnalyzePropertiesContext aps : ctx.analyzeProperties()) {
            Map<String, String> map = visitAnalyzeProperties(aps);
            propertiesMap.putAll(map);
        }
        propertiesMap.putAll(visitPropertyClause(ctx.propertyClause()));
        AnalyzeProperties properties = new AnalyzeProperties(propertiesMap);
        return new AnalyzeTableCommand(tableNameInfo,
                partitionNamesInfo, columnNames, properties);
    }

    @Override
    public LogicalPlan visitAnalyzeDatabase(DorisParser.AnalyzeDatabaseContext ctx) {
        String ctlName = null;
        String dbName = null;
        List<String> nameParts = visitMultipartIdentifier(ctx.name);
        if (nameParts.size() == 1) {
            dbName = nameParts.get(0);
        } else if (nameParts.size() == 2) {
            ctlName = nameParts.get(0);
            dbName = nameParts.get(1);
        } else {
            throw new AnalysisException("nameParts in analyze database should be [ctl.]db");
        }

        Map<String, String> propertiesMap = new HashMap<>();
        // default values
        propertiesMap.put(AnalyzeProperties.PROPERTY_SYNC, "false");
        propertiesMap.put(AnalyzeProperties.PROPERTY_ANALYSIS_TYPE, AnalysisInfo.AnalysisType.FUNDAMENTALS.toString());
        for (DorisParser.AnalyzePropertiesContext aps : ctx.analyzeProperties()) {
            Map<String, String> map = visitAnalyzeProperties(aps);
            propertiesMap.putAll(map);
        }
        propertiesMap.putAll(visitPropertyClause(ctx.propertyClause()));
        AnalyzeProperties properties = new AnalyzeProperties(propertiesMap);
        return new AnalyzeDatabaseCommand(ctlName, dbName, properties);
    }

    @Override
    public Map<String, String> visitAnalyzeProperties(DorisParser.AnalyzePropertiesContext ctx) {
        Map<String, String> properties = new HashMap<>();
        if (ctx.SYNC() != null) {
            properties.put(AnalyzeProperties.PROPERTY_SYNC, "true");
        } else if (ctx.INCREMENTAL() != null) {
            properties.put(AnalyzeProperties.PROPERTY_INCREMENTAL, "true");
        } else if (ctx.FULL() != null) {
            properties.put(AnalyzeProperties.PROPERTY_FORCE_FULL, "true");
        } else if (ctx.SQL() != null) {
            properties.put(AnalyzeProperties.PROPERTY_EXTERNAL_TABLE_USE_SQL, "true");
        } else if (ctx.HISTOGRAM() != null) {
            properties.put(AnalyzeProperties.PROPERTY_ANALYSIS_TYPE, AnalysisInfo.AnalysisType.HISTOGRAM.toString());
        } else if (ctx.SAMPLE() != null) {
            if (ctx.ROWS() != null) {
                properties.put(AnalyzeProperties.PROPERTY_SAMPLE_ROWS, ctx.INTEGER_VALUE().getText());
            } else if (ctx.PERCENT() != null) {
                properties.put(AnalyzeProperties.PROPERTY_SAMPLE_PERCENT, ctx.INTEGER_VALUE().getText());
            }
        } else if (ctx.BUCKETS() != null) {
            properties.put(AnalyzeProperties.PROPERTY_NUM_BUCKETS, ctx.INTEGER_VALUE().getText());
        } else if (ctx.PERIOD() != null) {
            properties.put(AnalyzeProperties.PROPERTY_PERIOD_SECONDS, ctx.INTEGER_VALUE().getText());
        } else if (ctx.CRON() != null) {
            properties.put(AnalyzeProperties.PROPERTY_PERIOD_CRON, ctx.STRING_LITERAL().getText());
        }
        return properties;
    }

    @Override
    public LogicalPlan visitCreateDatabase(DorisParser.CreateDatabaseContext ctx) {
        Map<String, String> properties = visitPropertyClause(ctx.propertyClause());
        List<String> nameParts = visitMultipartIdentifier(ctx.multipartIdentifier());

        if (nameParts.size() > 2) {
            throw new AnalysisException("create database should be [catalog.]database");
        }

        String databaseName = "";
        String catalogName = "";
        if (nameParts.size() == 2) {
            catalogName = nameParts.get(0);
            databaseName = nameParts.get(1);
        }
        if (nameParts.size() == 1) {
            databaseName = nameParts.get(0);
        }

        return new CreateDatabaseCommand(
            ctx.IF() != null,
                new DbName(catalogName, databaseName),
            Maps.newHashMap(properties));
    }

    @Override
    public LogicalPlan visitCreateRepository(DorisParser.CreateRepositoryContext ctx) {
        String name = stripQuotes(ctx.name.getText());
        String location = stripQuotes(ctx.storageBackend().STRING_LITERAL().getText());

        String storageName = "";
        if (ctx.storageBackend().brokerName != null) {
            storageName = stripQuotes(ctx.storageBackend().brokerName.getText());
        }

        Map<String, String> properties = visitPropertyClause(ctx.storageBackend().properties);

        StorageBackend.StorageType storageType = null;
        if (ctx.storageBackend().BROKER() != null) {
            storageType = StorageBackend.StorageType.BROKER;
        } else if (ctx.storageBackend().S3() != null) {
            storageType = StorageBackend.StorageType.S3;
        } else if (ctx.storageBackend().HDFS() != null) {
            storageType = StorageBackend.StorageType.HDFS;
        } else if (ctx.storageBackend().LOCAL() != null) {
            storageType = StorageBackend.StorageType.LOCAL;
        }

        return new CreateRepositoryCommand(
            ctx.READ() != null,
            name,
                new StorageBackend(storageName, location, storageType, Maps.newHashMap(properties)));
    }

    @Override
    public LogicalPlan visitShowColumnHistogramStats(ShowColumnHistogramStatsContext ctx) {
        TableNameInfo tableNameInfo = new TableNameInfo(visitMultipartIdentifier(ctx.tableName));
        List<String> columnNames = visitIdentifierList(ctx.columnList);
        return new ShowColumnHistogramStatsCommand(tableNameInfo, columnNames);
    }

    @Override
    public LogicalPlan visitDescribeTableAll(DorisParser.DescribeTableAllContext ctx) {
        TableNameInfo tableName = new TableNameInfo(visitMultipartIdentifier(ctx.multipartIdentifier()));
        return new DescribeCommand(tableName, true, null);
    }

    @Override
    public String visitTableAlias(DorisParser.TableAliasContext ctx) {
        if (ctx.identifierList() != null) {
            throw new ParseException("Do not implemented", ctx);
        }
        return ctx.strictIdentifier() != null ? ctx.strictIdentifier().getText() : null;
    }

    @Override
    public LogicalPlan visitDescribeTableValuedFunction(DorisParser.DescribeTableValuedFunctionContext ctx) {
        String tvfName = ctx.tvfName.getText();
        String alias = visitTableAlias(ctx.tableAlias());
        Map<String, String> params = visitPropertyItemList(ctx.properties);

        TableValuedFunctionRef tableValuedFunctionRef = null;
        try {
            tableValuedFunctionRef = new TableValuedFunctionRef(tvfName, alias, params);
        } catch (org.apache.doris.common.AnalysisException e) {
            throw new AnalysisException(e.getDetailMessage());
        }
        return new DescribeCommand(tableValuedFunctionRef);
    }

    @Override
    public LogicalPlan visitCreateStage(DorisParser.CreateStageContext ctx) {
        String stageName = stripQuotes(ctx.name.getText());
        Map<String, String> properties = visitPropertyClause(ctx.properties);

        return new CreateStageCommand(
            ctx.IF() != null,
                stageName,
                properties
        );
    }

    @Override
    public LogicalPlan visitDropStage(DorisParser.DropStageContext ctx) {
        return new DropStageCommand(
            ctx.IF() != null,
            stripQuotes(ctx.name.getText()));
    }

    @Override
    public LogicalPlan visitAlterUser(DorisParser.AlterUserContext ctx) {
        boolean ifExist = ctx.EXISTS() != null;
        UserDesc userDesc = visitGrantUserIdentify(ctx.grantUserIdentify());
        PasswordOptions passwordOptions = visitPasswordOption(ctx.passwordOption());
        String comment = ctx.STRING_LITERAL() != null ? stripQuotes(ctx.STRING_LITERAL().getText()) : null;
        AlterUserInfo alterUserInfo = new AlterUserInfo(ifExist, userDesc, passwordOptions, comment);
        return new AlterUserCommand(alterUserInfo);
    }

    @Override
    public LogicalPlan visitShowTableStats(DorisParser.ShowTableStatsContext ctx) {
        if (ctx.tableId != null) {
            return new ShowTableStatsCommand(Long.parseLong(ctx.tableId.getText()));
        } else {
            TableNameInfo tableNameInfo = new TableNameInfo(visitMultipartIdentifier(ctx.tableName));

            PartitionNamesInfo partitionNamesInfo = null;
            if (ctx.partitionSpec() != null) {
                Pair<Boolean, List<String>> partitionSpec = visitPartitionSpec(ctx.partitionSpec());
                partitionNamesInfo = new PartitionNamesInfo(partitionSpec.first, partitionSpec.second);
            }

            List<String> columnNames = new ArrayList<>();
            if (ctx.columnList != null) {
                columnNames.addAll(visitIdentifierList(ctx.columnList));
            }
            return new ShowTableStatsCommand(tableNameInfo, columnNames, partitionNamesInfo);
        }
    }

    @Override
    public LogicalPlan visitDropStats(DorisParser.DropStatsContext ctx) {
        TableNameInfo tableNameInfo = new TableNameInfo(visitMultipartIdentifier(ctx.tableName));

        Set<String> columnNames = new HashSet<>();
        if (ctx.identifierList() != null) {
            columnNames.addAll(visitIdentifierList(ctx.identifierList()));
        }

        PartitionNamesInfo partitionNamesInfo = null;
        if (ctx.partitionSpec() != null) {
            Pair<Boolean, List<String>> partitionSpec = visitPartitionSpec(ctx.partitionSpec());
            partitionNamesInfo = new PartitionNamesInfo(partitionSpec.first, partitionSpec.second);
        }
        return new DropStatsCommand(tableNameInfo, columnNames, partitionNamesInfo);
    }

    @Override
    public LogicalPlan visitDropCachedStats(DorisParser.DropCachedStatsContext ctx) {
        TableNameInfo tableNameInfo = new TableNameInfo(visitMultipartIdentifier(ctx.tableName));
        return new DropCachedStatsCommand(tableNameInfo);
    }

    @Override
    public LogicalPlan visitDropExpiredStats(DorisParser.DropExpiredStatsContext ctx) {
        return new DropExpiredStatsCommand();
    }

    @Override
    public LogicalPlan visitShowClusters(ShowClustersContext ctx) {
        boolean showComputeGroups = ctx.COMPUTE() != null;
        return new ShowClustersCommand(showComputeGroups);
    }

    @Override
    public LogicalPlan visitAlterTableStats(DorisParser.AlterTableStatsContext ctx) {
        TableNameInfo tableNameInfo = new TableNameInfo(visitMultipartIdentifier(ctx.name));
        PartitionNamesInfo partitionNamesInfo = null;
        if (ctx.partitionSpec() != null) {
            Pair<Boolean, List<String>> partitionSpec = visitPartitionSpec(ctx.partitionSpec());
            partitionNamesInfo = new PartitionNamesInfo(partitionSpec.first, partitionSpec.second);
        }
        Map<String, String> properties = visitPropertyItemList(ctx.propertyItemList());
        return new AlterTableStatsCommand(tableNameInfo, partitionNamesInfo, properties);
    }

    @Override
    public LogicalPlan visitAlterColumnStats(DorisParser.AlterColumnStatsContext ctx) {
        TableNameInfo tableNameInfo = new TableNameInfo(visitMultipartIdentifier(ctx.name));
        PartitionNamesInfo partitionNamesInfo = null;
        if (ctx.partitionSpec() != null) {
            Pair<Boolean, List<String>> partitionSpec = visitPartitionSpec(ctx.partitionSpec());
            partitionNamesInfo = new PartitionNamesInfo(partitionSpec.first, partitionSpec.second);
        }

        String index = ctx.indexName != null ? ctx.indexName.getText() : null;
        String columnName = ctx.columnName.getText();
        Map<String, String> properties = visitPropertyItemList(ctx.propertyItemList());
        return new AlterColumnStatsCommand(tableNameInfo,
            partitionNamesInfo,
            index,
            columnName,
            properties);
    }

    @Override
    public LogicalPlan visitCancelAlterTable(DorisParser.CancelAlterTableContext ctx) {
        TableNameInfo tableNameInfo = new TableNameInfo(visitMultipartIdentifier(ctx.tableName));

        CancelAlterTableCommand.AlterType alterType;
        if (ctx.ROLLUP() != null) {
            alterType = CancelAlterTableCommand.AlterType.ROLLUP;
        } else if (ctx.MATERIALIZED() != null && ctx.VIEW() != null) {
            alterType = CancelAlterTableCommand.AlterType.MV;
        } else if (ctx.COLUMN() != null) {
            alterType = CancelAlterTableCommand.AlterType.COLUMN;
        } else {
            throw new AnalysisException("invalid AlterOpType, it must be one of 'ROLLUP',"
                    + "'MATERIALIZED VIEW' or 'COLUMN'");
        }

        List<Long> jobIs = new ArrayList<>();
        for (Token token : ctx.jobIds) {
            jobIs.add(Long.parseLong(token.getText()));
        }
        return new CancelAlterTableCommand(tableNameInfo, alterType, jobIs);
    }

    @Override
    public LogicalPlan visitAdminSetReplicaStatus(DorisParser.AdminSetReplicaStatusContext ctx) {
        Map<String, String> properties = visitPropertyItemList(ctx.propertyItemList());
        return new AdminSetReplicaStatusCommand(properties);
    }

    @Override
    public LogicalPlan visitAdminRepairTable(DorisParser.AdminRepairTableContext ctx) {
        TableRefInfo tableRefInfo = visitBaseTableRefContext(ctx.baseTableRef());
        return new AdminRepairTableCommand(tableRefInfo);
    }

    @Override
    public LogicalPlan visitAdminCancelRepairTable(DorisParser.AdminCancelRepairTableContext ctx) {
        TableRefInfo tableRefInfo = visitBaseTableRefContext(ctx.baseTableRef());
        return new AdminCancelRepairTableCommand(tableRefInfo);
    }

    @Override
    public LogicalPlan visitAdminCopyTablet(DorisParser.AdminCopyTabletContext ctx) {
        long tabletId = Long.parseLong(ctx.tabletId.getText());
        Map<String, String> properties;
        if (ctx.propertyClause() != null) {
            properties = visitPropertyClause(ctx.propertyClause());
        } else {
            properties = ImmutableMap.of();
        }
        return new AdminCopyTabletCommand(tabletId, properties);
    }

    @Override
    public LogicalPlan visitShowCreateRoutineLoad(DorisParser.ShowCreateRoutineLoadContext ctx) {
        boolean isAll = ctx.ALL() != null;
        List<String> labelParts = visitMultipartIdentifier(ctx.label);
        String jobName;
        String dbName = null;
        if (labelParts.size() == 1) {
            jobName = labelParts.get(0);
        } else if (labelParts.size() == 2) {
            dbName = labelParts.get(0);
            jobName = labelParts.get(1);
        } else {
            throw new ParseException("only support [<db>.]<job_name>", ctx.label);
        }
        LabelNameInfo labelNameInfo = new LabelNameInfo(dbName, jobName);
        return new ShowCreateRoutineLoadCommand(labelNameInfo, isAll);
    }

    @Override
    public LogicalPlan visitPauseRoutineLoad(DorisParser.PauseRoutineLoadContext ctx) {
        List<String> labelParts = visitMultipartIdentifier(ctx.label);
        String jobName;
        String dbName = null;
        if (labelParts.size() == 1) {
            jobName = labelParts.get(0);
        } else if (labelParts.size() == 2) {
            dbName = labelParts.get(0);
            jobName = labelParts.get(1);
        } else {
            throw new ParseException("only support [<db>.]<job_name>", ctx.label);
        }
        LabelNameInfo labelNameInfo = new LabelNameInfo(dbName, jobName);
        return new PauseRoutineLoadCommand(labelNameInfo);
    }

    @Override
    public LogicalPlan visitPauseAllRoutineLoad(DorisParser.PauseAllRoutineLoadContext ctx) {
        return new PauseRoutineLoadCommand();
    }

    @Override
    public LogicalPlan visitResumeRoutineLoad(DorisParser.ResumeRoutineLoadContext ctx) {
        List<String> labelParts = visitMultipartIdentifier(ctx.label);
        String jobName;
        String dbName = null;
        if (labelParts.size() == 1) {
            jobName = labelParts.get(0);
        } else if (labelParts.size() == 2) {
            dbName = labelParts.get(0);
            jobName = labelParts.get(1);
        } else {
            throw new ParseException("only support [<db>.]<job_name>", ctx.label);
        }
        LabelNameInfo labelNameInfo = new LabelNameInfo(dbName, jobName);
        return new ResumeRoutineLoadCommand(labelNameInfo);
    }

    @Override
    public LogicalPlan visitResumeAllRoutineLoad(DorisParser.ResumeAllRoutineLoadContext ctx) {
        return new ResumeRoutineLoadCommand();
    }

    @Override
    public LogicalPlan visitStopRoutineLoad(DorisParser.StopRoutineLoadContext ctx) {
        List<String> labelParts = visitMultipartIdentifier(ctx.label);
        String jobName;
        String dbName = null;
        if (labelParts.size() == 1) {
            jobName = labelParts.get(0);
        } else if (labelParts.size() == 2) {
            dbName = labelParts.get(0);
            jobName = labelParts.get(1);
        } else {
            throw new ParseException("only support [<db>.]<job_name>", ctx.label);
        }
        LabelNameInfo labelNameInfo = new LabelNameInfo(dbName, jobName);
        return new StopRoutineLoadCommand(labelNameInfo);
    }

    public LogicalPlan visitCleanAllQueryStats(DorisParser.CleanAllQueryStatsContext ctx) {
        return new CleanQueryStatsCommand();
    }

    @Override
    public LogicalPlan visitCleanQueryStats(DorisParser.CleanQueryStatsContext ctx) {
        if (ctx.database != null) {
            return new CleanQueryStatsCommand(ctx.identifier().getText());
        } else {
            TableNameInfo tableNameInfo = new TableNameInfo(visitMultipartIdentifier(ctx.table));
            return new CleanQueryStatsCommand(tableNameInfo);
        }
    }

    @Override
    public LogicalPlan visitStopDataSyncJob(DorisParser.StopDataSyncJobContext ctx) {
        List<String> nameParts = visitMultipartIdentifier(ctx.name);
        int size = nameParts.size();
        String jobName = nameParts.get(size - 1);
        String dbName;
        if (size == 1) {
            dbName = null;
        } else if (size == 2) {
            dbName = nameParts.get(0);
        } else {
            throw new ParseException("only support [<db>.]<job_name>", ctx.name);
        }
        SyncJobName syncJobName = new SyncJobName(jobName, dbName);
        return new StopDataSyncJobCommand(syncJobName);
    }

    @Override
    public LogicalPlan visitResumeDataSyncJob(DorisParser.ResumeDataSyncJobContext ctx) {
        List<String> nameParts = visitMultipartIdentifier(ctx.name);
        int size = nameParts.size();
        String jobName = nameParts.get(size - 1);
        String dbName;
        if (size == 1) {
            dbName = null;
        } else if (size == 2) {
            dbName = nameParts.get(0);
        } else {
            throw new ParseException("only support [<db>.]<job_name>", ctx.name);
        }
        SyncJobName syncJobName = new SyncJobName(jobName, dbName);
        return new ResumeDataSyncJobCommand(syncJobName);
    }

    @Override
    public LogicalPlan visitPauseDataSyncJob(DorisParser.PauseDataSyncJobContext ctx) {
        List<String> nameParts = visitMultipartIdentifier(ctx.name);
        int size = nameParts.size();
        String jobName = nameParts.get(size - 1);
        String dbName;
        if (size == 1) {
            dbName = null;
        } else if (size == 2) {
            dbName = nameParts.get(0);
        } else {
            throw new ParseException("only support [<db>.]<job_name>", ctx.name);
        }
        SyncJobName syncJobName = new SyncJobName(jobName, dbName);
        return new PauseDataSyncJobCommand(syncJobName);
    }

    @Override
    public List<ChannelDescription> visitChannelDescriptions(DorisParser.ChannelDescriptionsContext ctx) {
        List<ChannelDescription> channelDescriptions = new ArrayList<>();
        for (DorisParser.ChannelDescriptionContext channelDescriptionContext : ctx.channelDescription()) {
            List<String> soureParts = visitMultipartIdentifier(channelDescriptionContext.source);
            if (soureParts.size() != 2) {
                throw new ParseException("only support mysql_db.src_tbl", channelDescriptionContext.source);
            }
            TableNameInfo srcTableInfo = new TableNameInfo(soureParts);

            List<String> targetParts = visitMultipartIdentifier(channelDescriptionContext.destination);
            if (targetParts.isEmpty()) {
                throw new ParseException("contains at least one target table", channelDescriptionContext.destination);
            }
            TableNameInfo targetTableInfo = new TableNameInfo(targetParts);

            PartitionNamesInfo partitionNamesInfo = null;
            if (channelDescriptionContext.partitionSpec() != null) {
                Pair<Boolean, List<String>> partitionSpec =
                        visitPartitionSpec(channelDescriptionContext.partitionSpec());
                partitionNamesInfo = new PartitionNamesInfo(partitionSpec.first, partitionSpec.second);
            }

            List<String> columns;
            if (channelDescriptionContext.columnList != null) {
                columns = visitIdentifierList(channelDescriptionContext.columnList);
            } else {
                columns = ImmutableList.of();
            }

            ChannelDescription channelDescription = new ChannelDescription(
                    srcTableInfo.getDb(),
                    srcTableInfo.getTbl(),
                    targetTableInfo.getTbl(),
                    partitionNamesInfo != null ? partitionNamesInfo.translateToLegacyPartitionNames() : null,
                    columns
            );
            channelDescriptions.add(channelDescription);
        }
        return channelDescriptions;
    }

    @Override
    public LogicalPlan visitCreateDataSyncJob(DorisParser.CreateDataSyncJobContext ctx) {
        List<ChannelDescription> channelDescriptions = visitChannelDescriptions(ctx.channelDescriptions());
        List<String> labelParts = visitMultipartIdentifier(ctx.label);
        int size = labelParts.size();
        String jobName = labelParts.get(size - 1);
        String dbName;
        if (size == 1) {
            dbName = null;
        } else if (size == 2) {
            dbName = labelParts.get(0);
        } else {
            throw new ParseException("only support [<db>.]<job_name>", ctx.label);
        }

        Map<String, String> propertieItem = visitPropertyItemList(ctx.propertyItemList());
        BinlogDesc binlogDesc = new BinlogDesc(propertieItem);
        Map<String, String> properties = visitPropertyClause(ctx.properties);
        CreateDataSyncJobCommand createDataSyncJobCommand = new CreateDataSyncJobCommand(
                dbName,
                jobName,
                channelDescriptions,
                binlogDesc,
                properties
        );
        return createDataSyncJobCommand;
    }

    public LogicalPlan visitDropResource(DorisParser.DropResourceContext ctx) {
        boolean ifExist = ctx.EXISTS() != null;
        String resouceName = visitIdentifierOrText(ctx.identifierOrText());
        return new DropResourceCommand(ifExist, resouceName);
    }

    @Override
    public LogicalPlan visitDropRowPolicy(DorisParser.DropRowPolicyContext ctx) {
        boolean ifExist = ctx.EXISTS() != null;
        String policyName = ctx.policyName.getText();
        TableNameInfo tableNameInfo = new TableNameInfo(visitMultipartIdentifier(ctx.tableName));
        UserIdentity userIdentity = ctx.userIdentify() != null ? visitUserIdentify(ctx.userIdentify()) : null;
        String roleName = ctx.roleName != null ? ctx.roleName.getText() : null;
        return new DropRowPolicyCommand(ifExist, policyName, tableNameInfo, userIdentity, roleName);
    }

    @Override
    public LogicalPlan visitTransactionBegin(DorisParser.TransactionBeginContext ctx) {
        if (ctx.LABEL() != null) {
            return new TransactionBeginCommand(ctx.identifier().getText());
        } else {
            return new TransactionBeginCommand();
        }
    }

    @Override
    public LogicalPlan visitTranscationCommit(DorisParser.TranscationCommitContext ctx) {
        return new TransactionCommitCommand();
    }

    @Override
    public LogicalPlan visitTransactionRollback(DorisParser.TransactionRollbackContext ctx) {
        return new TransactionRollbackCommand();
    }

    @Override
    public LogicalPlan visitGrantTablePrivilege(DorisParser.GrantTablePrivilegeContext ctx) {
        List<AccessPrivilegeWithCols> accessPrivilegeWithCols = visitPrivilegeList(ctx.privilegeList());

        List<String> parts = visitMultipartIdentifierOrAsterisk(ctx.multipartIdentifierOrAsterisk());
        int size = parts.size();

        if (size < 1) {
            throw new AnalysisException("grant table privilege statement missing parameters");
        }

        TablePattern tablePattern = null;
        if (size == 1) {
            String db = parts.get(size - 1);
            tablePattern = new TablePattern(db, "");
        }

        if (size == 2) {
            String db = parts.get(size - 2);
            String tbl = parts.get(size - 1);
            tablePattern = new TablePattern(db, tbl);
        }

        if (size == 3) {
            String ctl = parts.get(size - 3);
            String db = parts.get(size - 2);
            String tbl = parts.get(size - 1);
            tablePattern = new TablePattern(ctl, db, tbl);
        }

        Optional<UserIdentity> userIdentity = Optional.empty();
        Optional<String> role = Optional.empty();

        if (ctx.ROLE() != null) {
            role = Optional.of(visitIdentifierOrText(ctx.identifierOrText()));
        } else if (ctx.userIdentify() != null) {
            userIdentity = Optional.of(visitUserIdentify(ctx.userIdentify()));
        }

        return new GrantTablePrivilegeCommand(
            accessPrivilegeWithCols,
            tablePattern,
            userIdentity,
            role);
    }

    @Override
    public LogicalPlan visitGrantResourcePrivilege(DorisParser.GrantResourcePrivilegeContext ctx) {
        List<AccessPrivilegeWithCols> accessPrivilegeWithCols = visitPrivilegeList(ctx.privilegeList());
        String name = visitIdentifierOrTextOrAsterisk(ctx.identifierOrTextOrAsterisk());

        Optional<ResourcePattern> resourcePattern = Optional.empty();
        Optional<WorkloadGroupPattern> workloadGroupPattern = Optional.empty();

        if (ctx.CLUSTER() != null || ctx.COMPUTE() != null) {
            resourcePattern = Optional.of(new ResourcePattern(name, ResourceTypeEnum.CLUSTER));
        } else if (ctx.STAGE() != null) {
            resourcePattern = Optional.of(new ResourcePattern(name, ResourceTypeEnum.STAGE));
        } else if (ctx.STORAGE() != null) {
            resourcePattern = Optional.of(new ResourcePattern(name, ResourceTypeEnum.STORAGE_VAULT));
        } else if (ctx.RESOURCE() != null) {
            resourcePattern = Optional.of(new ResourcePattern(name, ResourceTypeEnum.GENERAL));
        } else if (ctx.WORKLOAD() != null) {
            workloadGroupPattern = Optional.of(new WorkloadGroupPattern(name));
        }

        Optional<UserIdentity> userIdentity = Optional.empty();
        Optional<String> role = Optional.empty();

        if (ctx.ROLE() != null) {
            role = Optional.of(visitIdentifierOrText(ctx.identifierOrText()));
        } else if (ctx.userIdentify() != null) {
            userIdentity = Optional.of(visitUserIdentify(ctx.userIdentify()));
        }

        return new GrantResourcePrivilegeCommand(
            accessPrivilegeWithCols,
            resourcePattern,
            workloadGroupPattern,
            role,
            userIdentity);
    }

    @Override
    public LogicalPlan visitGrantRole(DorisParser.GrantRoleContext ctx) {
        UserIdentity userIdentity = visitUserIdentify(ctx.userIdentify());
        List<String> roles = ctx.roles.stream()
                .map(this::visitIdentifierOrText)
                .collect(ImmutableList.toImmutableList());

        if (roles.size() == 0) {
            throw new AnalysisException("grant role statement lack of role");
        }

        return new GrantRoleCommand(userIdentity, roles);
    }

    @Override
    public AccessPrivilegeWithCols visitPrivilege(DorisParser.PrivilegeContext ctx) {
        AccessPrivilegeWithCols accessPrivilegeWithCols;
        if (ctx.ALL() != null) {
            AccessPrivilege accessPrivilege = AccessPrivilege.ALL;
            accessPrivilegeWithCols = new AccessPrivilegeWithCols(accessPrivilege, ImmutableList.of());
        } else {
            String privilegeName = stripQuotes(ctx.name.getText());
            AccessPrivilege accessPrivilege = AccessPrivilege.fromName(privilegeName);
            List<String> columns = ctx.identifierList() == null
                    ? ImmutableList.of() : visitIdentifierList(ctx.identifierList());
            accessPrivilegeWithCols = new AccessPrivilegeWithCols(accessPrivilege, columns);
        }

        return accessPrivilegeWithCols;
    }

    @Override
    public List<AccessPrivilegeWithCols> visitPrivilegeList(DorisParser.PrivilegeListContext ctx) {
        return ctx.privilege().stream()
            .map(this::visitPrivilege)
            .collect(ImmutableList.toImmutableList());
    }

    @Override
    public LogicalPlan visitRevokeRole(DorisParser.RevokeRoleContext ctx) {
        UserIdentity userIdentity = visitUserIdentify(ctx.userIdentify());
        List<String> roles = ctx.roles.stream()
                .map(this::visitIdentifierOrText)
                .collect(ImmutableList.toImmutableList());

        return new RevokeRoleCommand(userIdentity, roles);
    }

    @Override
    public LogicalPlan visitRevokeResourcePrivilege(DorisParser.RevokeResourcePrivilegeContext ctx) {
        List<AccessPrivilegeWithCols> accessPrivilegeWithCols = visitPrivilegeList(ctx.privilegeList());

        String name = visitIdentifierOrTextOrAsterisk(ctx.identifierOrTextOrAsterisk());
        Optional<ResourcePattern> resourcePattern = Optional.empty();
        Optional<WorkloadGroupPattern> workloadGroupPattern = Optional.empty();

        if (ctx.CLUSTER() != null || ctx.COMPUTE() != null) {
            resourcePattern = Optional.of(new ResourcePattern(name, ResourceTypeEnum.CLUSTER));
        } else if (ctx.STAGE() != null) {
            resourcePattern = Optional.of(new ResourcePattern(name, ResourceTypeEnum.STAGE));
        } else if (ctx.STORAGE() != null) {
            resourcePattern = Optional.of(new ResourcePattern(name, ResourceTypeEnum.STORAGE_VAULT));
        } else if (ctx.RESOURCE() != null) {
            resourcePattern = Optional.of(new ResourcePattern(name, ResourceTypeEnum.GENERAL));
        } else if (ctx.WORKLOAD() != null) {
            workloadGroupPattern = Optional.of(new WorkloadGroupPattern(name));
        }

        Optional<UserIdentity> userIdentity = Optional.empty();
        Optional<String> role = Optional.empty();

        if (ctx.ROLE() != null) {
            role = Optional.of(visitIdentifierOrText(ctx.identifierOrText()));
        } else if (ctx.userIdentify() != null) {
            userIdentity = Optional.of(visitUserIdentify(ctx.userIdentify()));
        }

        return new RevokeResourcePrivilegeCommand(
            accessPrivilegeWithCols,
            resourcePattern,
            workloadGroupPattern,
            role,
            userIdentity);
    }

    public LogicalPlan visitDropAnalyzeJob(DorisParser.DropAnalyzeJobContext ctx) {
        long jobId = Long.parseLong(ctx.INTEGER_VALUE().getText());
        return new DropAnalyzeJobCommand(jobId);
    }

    @Override
    public LogicalPlan visitKillAnalyzeJob(DorisParser.KillAnalyzeJobContext ctx) {
        long jobId = Long.parseLong(ctx.jobId.getText());
        return new KillAnalyzeJobCommand(jobId);
    }

    @Override
    public LogicalPlan visitCancelBackup(DorisParser.CancelBackupContext ctx) {
        String databaseName = ctx.database.getText();
        boolean isRestore = false;
        return new CancelBackupCommand(databaseName, isRestore);
    }

    @Override
    public LogicalPlan visitCancelRestore(DorisParser.CancelRestoreContext ctx) {
        String databaseName = ctx.database.getText();
        boolean isRestore = true;
        return new CancelBackupCommand(databaseName, isRestore);
    }

    @Override
    public LogicalPlan visitCancelBuildIndex(DorisParser.CancelBuildIndexContext ctx) {
        TableNameInfo tableNameInfo = new TableNameInfo(visitMultipartIdentifier(ctx.tableName));
        List<Long> jobIs = new ArrayList<>();
        for (Token token : ctx.jobIds) {
            jobIs.add(Long.parseLong(token.getText()));
        }
        return new CancelBuildIndexCommand(tableNameInfo, jobIs);
    }

    @Override
    public PasswordOptions visitPasswordOption(DorisParser.PasswordOptionContext ctx) {
        int historyPolicy = PasswordOptions.UNSET;
        long expirePolicySecond = PasswordOptions.UNSET;
        int reusePolicy = PasswordOptions.UNSET;
        int loginAttempts = PasswordOptions.UNSET;
        long passwordLockSecond = PasswordOptions.UNSET;
        int accountUnlocked = PasswordOptions.UNSET;

        if (ctx.historyDefault != null) {
            historyPolicy = -1;
        } else if (ctx.historyValue != null) {
            historyPolicy = Integer.parseInt(ctx.historyValue.getText());
        }

        if (ctx.expireDefault != null) {
            expirePolicySecond = -1;
        } else if (ctx.expireNever != null) {
            expirePolicySecond = 0;
        } else if (ctx.expireValue != null) {
            long value = Long.parseLong(ctx.expireValue.getText());
            expirePolicySecond = ParserUtils.getSecond(value, ctx.expireTimeUnit.getText());
        }

        if (ctx.reuseValue != null) {
            reusePolicy = Integer.parseInt(ctx.reuseValue.getText());
        }

        if (ctx.attemptsValue != null) {
            loginAttempts = Integer.parseInt(ctx.attemptsValue.getText());
        }

        if (ctx.lockUnbounded != null) {
            passwordLockSecond = -1;
        } else if (ctx.lockValue != null) {
            long value = Long.parseLong(ctx.lockValue.getText());
            passwordLockSecond = ParserUtils.getSecond(value, ctx.lockTimeUint.getText());
        }

        if (ctx.ACCOUNT_LOCK() != null) {
            accountUnlocked = -1;
        } else if (ctx.ACCOUNT_UNLOCK() != null) {
            accountUnlocked = 1;
        }

        return new PasswordOptions(expirePolicySecond,
            historyPolicy,
            reusePolicy,
            loginAttempts,
            passwordLockSecond,
            accountUnlocked);
    }

    @Override
    public LogicalPlan visitCreateUser(CreateUserContext ctx) {
        String comment = visitCommentSpec(ctx.commentSpec());
        PasswordOptions passwordOptions = visitPasswordOption(ctx.passwordOption());
        UserDesc userDesc = (UserDesc) ctx.grantUserIdentify().accept(this);

        String role = null;
        if (ctx.role != null) {
            role = stripQuotes(ctx.role.getText());
        }

        CreateUserInfo userInfo = new CreateUserInfo(ctx.IF() != null,
                userDesc,
                role,
                passwordOptions,
                comment);

        return new CreateUserCommand(userInfo);
    }

    @Override
    public UserDesc visitGrantUserIdentify(DorisParser.GrantUserIdentifyContext ctx) {
        UserIdentity userIdentity = visitUserIdentify(ctx.userIdentify());
        if (ctx.IDENTIFIED() == null) {
            return new UserDesc(userIdentity);
        }
        String password = stripQuotes(ctx.STRING_LITERAL().getText());
        boolean isPlain = ctx.PASSWORD() == null;
        return new UserDesc(userIdentity, new PassVar(password, isPlain));
    }

    @Override
    public LogicalPlan visitCreateResource(DorisParser.CreateResourceContext ctx) {
        String resourceName = visitIdentifierOrText(ctx.name);
        ImmutableMap<String, String> properties = ImmutableMap.copyOf(visitPropertyClause(ctx.properties));

        CreateResourceInfo createResourceInfo = new CreateResourceInfo(
                ctx.EXTERNAL() != null,
                ctx.IF() != null,
                resourceName,
                properties
        );

        return new CreateResourceCommand(createResourceInfo);
    }

    @Override
    public LogicalPlan visitCreateDictionary(CreateDictionaryContext ctx) {
        List<String> nameParts = visitMultipartIdentifier(ctx.name);
        String dbName = null;
        String dictName = null;
        if (nameParts.size() == 1) {
            dictName = nameParts.get(0);
        } else if (nameParts.size() == 2) {
            dbName = nameParts.get(0);
            dictName = nameParts.get(1);
        } else {
            throw new AnalysisException("Dictionary name should be [db.]dictionary_name");
        }

        // the source tableName parts
        String sCatalogName = null;
        String sDbName = null;
        String sTableName = null;
        List<String> sourceNames = visitMultipartIdentifier(ctx.source);
        if (sourceNames.size() == 1) {
            sTableName = sourceNames.get(0);
        } else if (sourceNames.size() == 2) {
            sDbName = sourceNames.get(0);
            sTableName = sourceNames.get(1);
        } else if (sourceNames.size() == 3) {
            sCatalogName = sourceNames.get(0);
            sDbName = sourceNames.get(1);
            sTableName = sourceNames.get(2);
        } else {
            throw new AnalysisException("nameParts in create table should be [ctl.][db.]tbl");
        }

        List<DictionaryColumnDefinition> columns = new ArrayList<>();
        for (DictionaryColumnDefContext colCtx : ctx.dictionaryColumnDefs().dictionaryColumnDef()) {
            String colName = colCtx.colName.getText();
            boolean isKey = colCtx.columnType.getType() == DorisParser.KEY;
            columns.add(new DictionaryColumnDefinition(colName, isKey));
        }

        Map<String, String> properties = ctx.properties != null ? Maps.newHashMap(visitPropertyClause(ctx.properties))
                : Maps.newHashMap();

        LayoutType layoutType;
        try {
            layoutType = LayoutType.of(ctx.layoutType.getText());
        } catch (IllegalArgumentException e) {
            throw new AnalysisException(
                    "Unknown layout type: " + ctx.layoutType.getText() + ". must be IP_TRIE or HASH_MAP");
        }

        return new CreateDictionaryCommand(ctx.EXISTS() != null, // if not exists
                dbName, dictName, sCatalogName, sDbName, sTableName, columns, properties, layoutType);
    }

    @Override
    public LogicalPlan visitDropDictionary(DropDictionaryContext ctx) {
        List<String> nameParts = visitMultipartIdentifier(ctx.name);
        if (nameParts.size() == 0 || nameParts.size() > 2) {
            throw new AnalysisException("Dictionary name should be [db.]dictionary_name");
        }
        String dbName;
        String dictName;
        if (nameParts.size() == 1) { // only dict name
            dbName = null;
            dictName = nameParts.get(0);
        } else {
            dbName = nameParts.get(0);
            dictName = nameParts.get(1);
        }

        return new DropDictionaryCommand(dbName, dictName, ctx.EXISTS() != null);
    }

    @Override
    public Plan visitShowDictionaries(ShowDictionariesContext ctx) {
        String wild = null;
        if (ctx.wildWhere() != null) {
            if (ctx.wildWhere().LIKE() != null) {
                // if like, it's a pattern
                wild = stripQuotes(ctx.wildWhere().STRING_LITERAL().getText());
            } else if (ctx.wildWhere().WHERE() != null) {
                // if where, it's a expression
                wild = ctx.wildWhere().expression().getText();
            }
        }
        try {
            return new ShowDictionariesCommand(wild);
        } catch (org.apache.doris.common.AnalysisException e) {
            throw new ParseException(e.getMessage());
        }
    }

    @Override
    public Plan visitDescribeDictionary(DescribeDictionaryContext ctx) {
        List<String> nameParts = visitMultipartIdentifier(ctx.multipartIdentifier());
        if (nameParts.size() == 0 || nameParts.size() > 2) {
            throw new AnalysisException("Dictionary name should be [db.]dictionary_name");
        }
        String dbName;
        String dictName;
        if (nameParts.size() == 1) { // only dict name
            dbName = null;
            dictName = nameParts.get(0);
        } else {
            dbName = nameParts.get(0);
            dictName = nameParts.get(1);
        }

        return new ExplainDictionaryCommand(dbName, dictName);
    }

    @Override
    public LogicalPlan visitRefreshDictionary(RefreshDictionaryContext ctx) {
        List<String> nameParts = visitMultipartIdentifier(ctx.name);
        if (nameParts.size() == 0 || nameParts.size() > 2) {
            throw new AnalysisException("Dictionary name should be [db.]dictionary_name");
        }
        String dbName;
        String dictName;
        if (nameParts.size() == 1) { // only dict name
            dbName = null;
            dictName = nameParts.get(0);
        } else {
            dbName = nameParts.get(0);
            dictName = nameParts.get(1);
        }

        return new RefreshDictionaryCommand(dbName, dictName);
    }

    @Override
<<<<<<< HEAD
    public LogicalPlan visitCancelDecommisionBackend(DorisParser.CancelDecommisionBackendContext ctx) {
        List<String> parts = new ArrayList<>();
        for (TerminalNode terminalNode : ctx.STRING_LITERAL()) {
            parts.add(terminalNode.getText());
        }
        return new CancelDecommissionBackendCommand(parts);
=======
    public LogicalPlan visitAdminShowReplicaStatus(DorisParser.AdminShowReplicaStatusContext ctx) {
        Expression where = null;
        if (ctx.WHERE() != null) {
            StringLiteral left = new StringLiteral(stripQuotes(ctx.STATUS().toString()));
            StringLiteral right = new StringLiteral(stripQuotes(ctx.STRING_LITERAL().getText()));
            if (ctx.NEQ() != null) {
                where = new Not(new EqualTo(left, right));
            } else {
                where = new EqualTo(left, right);
            }
        }
        TableRefInfo tableRefInfo = visitBaseTableRefContext(ctx.baseTableRef());
        return new ShowReplicaStatusCommand(tableRefInfo, where);
    }

    @Override
    public LogicalPlan visitShowReplicaStatus(DorisParser.ShowReplicaStatusContext ctx) {
        TableRefInfo tableRefInfo = visitBaseTableRefContext(ctx.baseTableRef());
        Expression whereClause = null;
        if (ctx.whereClause() != null) {
            whereClause = getExpression(ctx.whereClause().booleanExpression());
        }
        return new ShowReplicaStatusCommand(tableRefInfo, whereClause);
>>>>>>> 21f9e872
    }

    @Override
    public LogicalPlan visitShowWarmUpJob(DorisParser.ShowWarmUpJobContext ctx) {
        Expression whereClause = null;
        if (ctx.wildWhere() != null) {
            whereClause = getWildWhere(ctx.wildWhere());
        }
        return new ShowWarmUpCommand(whereClause);
    }

    @Override
    public LogicalPlan visitShowWorkloadGroups(DorisParser.ShowWorkloadGroupsContext ctx) {
        String likePattern = null;
        if (ctx.LIKE() != null) {
            likePattern = stripQuotes(ctx.STRING_LITERAL().getText());
        }
        return new ShowWorkloadGroupsCommand(likePattern);
    }

    @Override
    public LogicalPlan visitShowCopy(DorisParser.ShowCopyContext ctx) {
        String dbName = null;
        if (ctx.database != null) {
            dbName = ctx.database.getText();
        }

        Expression whereClause = null;
        if (ctx.whereClause() != null) {
            whereClause = getExpression(ctx.whereClause().booleanExpression());
        }

        List<OrderKey> orderKeys = new ArrayList<>();
        if (ctx.sortClause() != null) {
            orderKeys = visit(ctx.sortClause().sortItem(), OrderKey.class);
        }

        long limit = -1L;
        long offset = 0L;
        if (ctx.limitClause() != null) {
            limit = ctx.limitClause().limit != null
                ? Long.parseLong(ctx.limitClause().limit.getText())
                : 0;
            if (limit < 0) {
                throw new ParseException("Limit requires non-negative number", ctx.limitClause());
            }
            offset = ctx.limitClause().offset != null
                ? Long.parseLong(ctx.limitClause().offset.getText())
                : 0;
            if (offset < 0) {
                throw new ParseException("Offset requires non-negative number", ctx.limitClause());
            }
        }
        return new ShowCopyCommand(dbName, orderKeys, whereClause, limit, offset);
    }
}<|MERGE_RESOLUTION|>--- conflicted
+++ resolved
@@ -7755,14 +7755,15 @@
     }
 
     @Override
-<<<<<<< HEAD
     public LogicalPlan visitCancelDecommisionBackend(DorisParser.CancelDecommisionBackendContext ctx) {
         List<String> parts = new ArrayList<>();
         for (TerminalNode terminalNode : ctx.STRING_LITERAL()) {
             parts.add(terminalNode.getText());
         }
         return new CancelDecommissionBackendCommand(parts);
-=======
+    }
+
+    @Override
     public LogicalPlan visitAdminShowReplicaStatus(DorisParser.AdminShowReplicaStatusContext ctx) {
         Expression where = null;
         if (ctx.WHERE() != null) {
@@ -7786,7 +7787,6 @@
             whereClause = getExpression(ctx.whereClause().booleanExpression());
         }
         return new ShowReplicaStatusCommand(tableRefInfo, whereClause);
->>>>>>> 21f9e872
     }
 
     @Override
