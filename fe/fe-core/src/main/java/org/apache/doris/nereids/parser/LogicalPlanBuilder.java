// Licensed to the Apache Software Foundation (ASF) under one
// or more contributor license agreements.  See the NOTICE file
// distributed with this work for additional information
// regarding copyright ownership.  The ASF licenses this file
// to you under the Apache License, Version 2.0 (the
// "License"); you may not use this file except in compliance
// with the License.  You may obtain a copy of the License at
//
//   http://www.apache.org/licenses/LICENSE-2.0
//
// Unless required by applicable law or agreed to in writing,
// software distributed under the License is distributed on an
// "AS IS" BASIS, WITHOUT WARRANTIES OR CONDITIONS OF ANY
// KIND, either express or implied.  See the License for the
// specific language governing permissions and limitations
// under the License.

package org.apache.doris.nereids.parser;

import org.apache.doris.analysis.ArithmeticExpr.Operator;
import org.apache.doris.analysis.BrokerDesc;
import org.apache.doris.analysis.ColumnNullableType;
import org.apache.doris.analysis.PassVar;
import org.apache.doris.analysis.SetType;
import org.apache.doris.analysis.StorageBackend;
import org.apache.doris.analysis.TableName;
import org.apache.doris.analysis.TableScanParams;
import org.apache.doris.analysis.TableSnapshot;
import org.apache.doris.analysis.UserIdentity;
import org.apache.doris.catalog.AggregateType;
import org.apache.doris.catalog.BuiltinAggregateFunctions;
import org.apache.doris.catalog.Env;
import org.apache.doris.catalog.InfoSchemaDb;
import org.apache.doris.catalog.KeysType;
import org.apache.doris.catalog.ScalarType;
import org.apache.doris.common.Config;
import org.apache.doris.common.FeConstants;
import org.apache.doris.common.Pair;
import org.apache.doris.datasource.InternalCatalog;
import org.apache.doris.job.common.IntervalUnit;
import org.apache.doris.load.loadv2.LoadTask;
import org.apache.doris.mtmv.MTMVPartitionInfo.MTMVPartitionType;
import org.apache.doris.mtmv.MTMVRefreshEnum.BuildMode;
import org.apache.doris.mtmv.MTMVRefreshEnum.RefreshMethod;
import org.apache.doris.mtmv.MTMVRefreshEnum.RefreshTrigger;
import org.apache.doris.mtmv.MTMVRefreshInfo;
import org.apache.doris.mtmv.MTMVRefreshSchedule;
import org.apache.doris.mtmv.MTMVRefreshTriggerInfo;
import org.apache.doris.nereids.DorisParser;
import org.apache.doris.nereids.DorisParser.AddConstraintContext;
import org.apache.doris.nereids.DorisParser.AggClauseContext;
import org.apache.doris.nereids.DorisParser.AggStateDataTypeContext;
import org.apache.doris.nereids.DorisParser.AliasQueryContext;
import org.apache.doris.nereids.DorisParser.AliasedQueryContext;
import org.apache.doris.nereids.DorisParser.AlterMTMVContext;
import org.apache.doris.nereids.DorisParser.AlterRoleContext;
import org.apache.doris.nereids.DorisParser.AlterStorageVaultContext;
import org.apache.doris.nereids.DorisParser.AlterViewContext;
import org.apache.doris.nereids.DorisParser.ArithmeticBinaryContext;
import org.apache.doris.nereids.DorisParser.ArithmeticUnaryContext;
import org.apache.doris.nereids.DorisParser.ArrayLiteralContext;
import org.apache.doris.nereids.DorisParser.ArrayRangeContext;
import org.apache.doris.nereids.DorisParser.ArraySliceContext;
import org.apache.doris.nereids.DorisParser.BitOperationContext;
import org.apache.doris.nereids.DorisParser.BooleanExpressionContext;
import org.apache.doris.nereids.DorisParser.BooleanLiteralContext;
import org.apache.doris.nereids.DorisParser.BracketDistributeTypeContext;
import org.apache.doris.nereids.DorisParser.BracketRelationHintContext;
import org.apache.doris.nereids.DorisParser.BuildModeContext;
import org.apache.doris.nereids.DorisParser.CallProcedureContext;
import org.apache.doris.nereids.DorisParser.CancelMTMVTaskContext;
import org.apache.doris.nereids.DorisParser.CastDataTypeContext;
import org.apache.doris.nereids.DorisParser.CollateContext;
import org.apache.doris.nereids.DorisParser.ColumnDefContext;
import org.apache.doris.nereids.DorisParser.ColumnDefsContext;
import org.apache.doris.nereids.DorisParser.ColumnReferenceContext;
import org.apache.doris.nereids.DorisParser.CommentDistributeTypeContext;
import org.apache.doris.nereids.DorisParser.CommentRelationHintContext;
import org.apache.doris.nereids.DorisParser.ComparisonContext;
import org.apache.doris.nereids.DorisParser.ComplexColTypeContext;
import org.apache.doris.nereids.DorisParser.ComplexColTypeListContext;
import org.apache.doris.nereids.DorisParser.ComplexDataTypeContext;
import org.apache.doris.nereids.DorisParser.ConstantContext;
import org.apache.doris.nereids.DorisParser.CreateMTMVContext;
import org.apache.doris.nereids.DorisParser.CreateProcedureContext;
import org.apache.doris.nereids.DorisParser.CreateRowPolicyContext;
import org.apache.doris.nereids.DorisParser.CreateTableContext;
import org.apache.doris.nereids.DorisParser.CreateTableLikeContext;
import org.apache.doris.nereids.DorisParser.CreateViewContext;
import org.apache.doris.nereids.DorisParser.CteContext;
import org.apache.doris.nereids.DorisParser.DataTypeWithNullableContext;
import org.apache.doris.nereids.DorisParser.DateCeilContext;
import org.apache.doris.nereids.DorisParser.DateFloorContext;
import org.apache.doris.nereids.DorisParser.Date_addContext;
import org.apache.doris.nereids.DorisParser.Date_subContext;
import org.apache.doris.nereids.DorisParser.DecimalLiteralContext;
import org.apache.doris.nereids.DorisParser.DeleteContext;
import org.apache.doris.nereids.DorisParser.DereferenceContext;
import org.apache.doris.nereids.DorisParser.DropCatalogRecycleBinContext;
import org.apache.doris.nereids.DorisParser.DropConstraintContext;
import org.apache.doris.nereids.DorisParser.DropMTMVContext;
import org.apache.doris.nereids.DorisParser.DropProcedureContext;
import org.apache.doris.nereids.DorisParser.DropRoleContext;
import org.apache.doris.nereids.DorisParser.ElementAtContext;
import org.apache.doris.nereids.DorisParser.ExceptContext;
import org.apache.doris.nereids.DorisParser.ExceptOrReplaceContext;
import org.apache.doris.nereids.DorisParser.ExistContext;
import org.apache.doris.nereids.DorisParser.ExplainContext;
import org.apache.doris.nereids.DorisParser.ExportContext;
import org.apache.doris.nereids.DorisParser.FixedPartitionDefContext;
import org.apache.doris.nereids.DorisParser.FromClauseContext;
import org.apache.doris.nereids.DorisParser.GroupingElementContext;
import org.apache.doris.nereids.DorisParser.GroupingSetContext;
import org.apache.doris.nereids.DorisParser.HavingClauseContext;
import org.apache.doris.nereids.DorisParser.HintAssignmentContext;
import org.apache.doris.nereids.DorisParser.HintStatementContext;
import org.apache.doris.nereids.DorisParser.IdentifierContext;
import org.apache.doris.nereids.DorisParser.IdentifierListContext;
import org.apache.doris.nereids.DorisParser.IdentifierSeqContext;
import org.apache.doris.nereids.DorisParser.InPartitionDefContext;
import org.apache.doris.nereids.DorisParser.IndexDefContext;
import org.apache.doris.nereids.DorisParser.IndexDefsContext;
import org.apache.doris.nereids.DorisParser.InlineTableContext;
import org.apache.doris.nereids.DorisParser.InsertTableContext;
import org.apache.doris.nereids.DorisParser.IntegerLiteralContext;
import org.apache.doris.nereids.DorisParser.IntervalContext;
import org.apache.doris.nereids.DorisParser.Is_not_null_predContext;
import org.apache.doris.nereids.DorisParser.IsnullContext;
import org.apache.doris.nereids.DorisParser.JoinCriteriaContext;
import org.apache.doris.nereids.DorisParser.JoinRelationContext;
import org.apache.doris.nereids.DorisParser.LambdaExpressionContext;
import org.apache.doris.nereids.DorisParser.LateralViewContext;
import org.apache.doris.nereids.DorisParser.LessThanPartitionDefContext;
import org.apache.doris.nereids.DorisParser.LimitClauseContext;
import org.apache.doris.nereids.DorisParser.LogicalBinaryContext;
import org.apache.doris.nereids.DorisParser.LogicalNotContext;
import org.apache.doris.nereids.DorisParser.MapLiteralContext;
import org.apache.doris.nereids.DorisParser.MultiStatementsContext;
import org.apache.doris.nereids.DorisParser.MultipartIdentifierContext;
import org.apache.doris.nereids.DorisParser.MvPartitionContext;
import org.apache.doris.nereids.DorisParser.NamedExpressionContext;
import org.apache.doris.nereids.DorisParser.NamedExpressionSeqContext;
import org.apache.doris.nereids.DorisParser.NullLiteralContext;
import org.apache.doris.nereids.DorisParser.OutFileClauseContext;
import org.apache.doris.nereids.DorisParser.ParenthesizedExpressionContext;
import org.apache.doris.nereids.DorisParser.PartitionSpecContext;
import org.apache.doris.nereids.DorisParser.PartitionValueDefContext;
import org.apache.doris.nereids.DorisParser.PartitionValueListContext;
import org.apache.doris.nereids.DorisParser.PartitionsDefContext;
import org.apache.doris.nereids.DorisParser.PauseMTMVContext;
import org.apache.doris.nereids.DorisParser.PlanTypeContext;
import org.apache.doris.nereids.DorisParser.PredicateContext;
import org.apache.doris.nereids.DorisParser.PredicatedContext;
import org.apache.doris.nereids.DorisParser.PrimitiveDataTypeContext;
import org.apache.doris.nereids.DorisParser.PropertyClauseContext;
import org.apache.doris.nereids.DorisParser.PropertyItemContext;
import org.apache.doris.nereids.DorisParser.PropertyItemListContext;
import org.apache.doris.nereids.DorisParser.PropertyKeyContext;
import org.apache.doris.nereids.DorisParser.PropertyValueContext;
import org.apache.doris.nereids.DorisParser.QualifiedNameContext;
import org.apache.doris.nereids.DorisParser.QualifyClauseContext;
import org.apache.doris.nereids.DorisParser.QueryContext;
import org.apache.doris.nereids.DorisParser.QueryOrganizationContext;
import org.apache.doris.nereids.DorisParser.QueryTermContext;
<<<<<<< HEAD
import org.apache.doris.nereids.DorisParser.RecoverDatabaseContext;
import org.apache.doris.nereids.DorisParser.RefreshCatalogContext;
=======
>>>>>>> 70796f80
import org.apache.doris.nereids.DorisParser.RefreshDatabaseContext;
import org.apache.doris.nereids.DorisParser.RefreshMTMVContext;
import org.apache.doris.nereids.DorisParser.RefreshMethodContext;
import org.apache.doris.nereids.DorisParser.RefreshScheduleContext;
import org.apache.doris.nereids.DorisParser.RefreshTriggerContext;
import org.apache.doris.nereids.DorisParser.RegularQuerySpecificationContext;
import org.apache.doris.nereids.DorisParser.RelationContext;
import org.apache.doris.nereids.DorisParser.ReplaceContext;
import org.apache.doris.nereids.DorisParser.ResumeMTMVContext;
import org.apache.doris.nereids.DorisParser.RollupDefContext;
import org.apache.doris.nereids.DorisParser.RollupDefsContext;
import org.apache.doris.nereids.DorisParser.RowConstructorContext;
import org.apache.doris.nereids.DorisParser.RowConstructorItemContext;
import org.apache.doris.nereids.DorisParser.SampleByPercentileContext;
import org.apache.doris.nereids.DorisParser.SampleByRowsContext;
import org.apache.doris.nereids.DorisParser.SampleContext;
import org.apache.doris.nereids.DorisParser.SelectClauseContext;
import org.apache.doris.nereids.DorisParser.SelectColumnClauseContext;
import org.apache.doris.nereids.DorisParser.SelectHintContext;
import org.apache.doris.nereids.DorisParser.SetCharsetContext;
import org.apache.doris.nereids.DorisParser.SetCollateContext;
import org.apache.doris.nereids.DorisParser.SetDefaultStorageVaultContext;
import org.apache.doris.nereids.DorisParser.SetLdapAdminPasswordContext;
import org.apache.doris.nereids.DorisParser.SetNamesContext;
import org.apache.doris.nereids.DorisParser.SetOperationContext;
import org.apache.doris.nereids.DorisParser.SetOptionsContext;
import org.apache.doris.nereids.DorisParser.SetPasswordContext;
import org.apache.doris.nereids.DorisParser.SetSystemVariableContext;
import org.apache.doris.nereids.DorisParser.SetTransactionContext;
import org.apache.doris.nereids.DorisParser.SetUserPropertiesContext;
import org.apache.doris.nereids.DorisParser.SetUserVariableContext;
import org.apache.doris.nereids.DorisParser.SetVariableWithTypeContext;
import org.apache.doris.nereids.DorisParser.ShowAuthorsContext;
import org.apache.doris.nereids.DorisParser.ShowBackendsContext;
import org.apache.doris.nereids.DorisParser.ShowConfigContext;
import org.apache.doris.nereids.DorisParser.ShowConstraintContext;
import org.apache.doris.nereids.DorisParser.ShowCreateMTMVContext;
import org.apache.doris.nereids.DorisParser.ShowCreateMaterializedViewContext;
import org.apache.doris.nereids.DorisParser.ShowCreateProcedureContext;
import org.apache.doris.nereids.DorisParser.ShowFrontendsContext;
import org.apache.doris.nereids.DorisParser.ShowLastInsertContext;
import org.apache.doris.nereids.DorisParser.ShowPartitionIdContext;
import org.apache.doris.nereids.DorisParser.ShowPluginsContext;
import org.apache.doris.nereids.DorisParser.ShowPrivilegesContext;
import org.apache.doris.nereids.DorisParser.ShowProcContext;
import org.apache.doris.nereids.DorisParser.ShowProcedureStatusContext;
import org.apache.doris.nereids.DorisParser.ShowRepositoriesContext;
import org.apache.doris.nereids.DorisParser.ShowRolesContext;
import org.apache.doris.nereids.DorisParser.ShowStorageEnginesContext;
import org.apache.doris.nereids.DorisParser.ShowTableIdContext;
import org.apache.doris.nereids.DorisParser.ShowVariablesContext;
import org.apache.doris.nereids.DorisParser.ShowViewContext;
import org.apache.doris.nereids.DorisParser.SimpleColumnDefContext;
import org.apache.doris.nereids.DorisParser.SimpleColumnDefsContext;
import org.apache.doris.nereids.DorisParser.SingleStatementContext;
import org.apache.doris.nereids.DorisParser.SortClauseContext;
import org.apache.doris.nereids.DorisParser.SortItemContext;
import org.apache.doris.nereids.DorisParser.StarContext;
import org.apache.doris.nereids.DorisParser.StatementDefaultContext;
import org.apache.doris.nereids.DorisParser.StepPartitionDefContext;
import org.apache.doris.nereids.DorisParser.StringLiteralContext;
import org.apache.doris.nereids.DorisParser.StructLiteralContext;
import org.apache.doris.nereids.DorisParser.SubqueryContext;
import org.apache.doris.nereids.DorisParser.SubqueryExpressionContext;
import org.apache.doris.nereids.DorisParser.SupportedUnsetStatementContext;
import org.apache.doris.nereids.DorisParser.SystemVariableContext;
import org.apache.doris.nereids.DorisParser.TableAliasContext;
import org.apache.doris.nereids.DorisParser.TableNameContext;
import org.apache.doris.nereids.DorisParser.TableValuedFunctionContext;
import org.apache.doris.nereids.DorisParser.TimestampaddContext;
import org.apache.doris.nereids.DorisParser.TimestampdiffContext;
import org.apache.doris.nereids.DorisParser.TypeConstructorContext;
import org.apache.doris.nereids.DorisParser.UnitIdentifierContext;
import org.apache.doris.nereids.DorisParser.UnsupportedContext;
import org.apache.doris.nereids.DorisParser.UpdateAssignmentContext;
import org.apache.doris.nereids.DorisParser.UpdateAssignmentSeqContext;
import org.apache.doris.nereids.DorisParser.UpdateContext;
import org.apache.doris.nereids.DorisParser.UserIdentifyContext;
import org.apache.doris.nereids.DorisParser.UserVariableContext;
import org.apache.doris.nereids.DorisParser.WhereClauseContext;
import org.apache.doris.nereids.DorisParser.WindowFrameContext;
import org.apache.doris.nereids.DorisParser.WindowSpecContext;
import org.apache.doris.nereids.DorisParser.WithRemoteStorageSystemContext;
import org.apache.doris.nereids.DorisParserBaseVisitor;
import org.apache.doris.nereids.StatementContext;
import org.apache.doris.nereids.analyzer.UnboundAlias;
import org.apache.doris.nereids.analyzer.UnboundFunction;
import org.apache.doris.nereids.analyzer.UnboundOneRowRelation;
import org.apache.doris.nereids.analyzer.UnboundRelation;
import org.apache.doris.nereids.analyzer.UnboundResultSink;
import org.apache.doris.nereids.analyzer.UnboundSlot;
import org.apache.doris.nereids.analyzer.UnboundStar;
import org.apache.doris.nereids.analyzer.UnboundTVFRelation;
import org.apache.doris.nereids.analyzer.UnboundTableSinkCreator;
import org.apache.doris.nereids.analyzer.UnboundVariable;
import org.apache.doris.nereids.analyzer.UnboundVariable.VariableType;
import org.apache.doris.nereids.exceptions.AnalysisException;
import org.apache.doris.nereids.exceptions.NotSupportedException;
import org.apache.doris.nereids.exceptions.ParseException;
import org.apache.doris.nereids.hint.DistributeHint;
import org.apache.doris.nereids.properties.OrderKey;
import org.apache.doris.nereids.properties.SelectHint;
import org.apache.doris.nereids.properties.SelectHintLeading;
import org.apache.doris.nereids.properties.SelectHintOrdered;
import org.apache.doris.nereids.properties.SelectHintSetVar;
import org.apache.doris.nereids.properties.SelectHintUseCboRule;
import org.apache.doris.nereids.properties.SelectHintUseMv;
import org.apache.doris.nereids.trees.TableSample;
import org.apache.doris.nereids.trees.expressions.Add;
import org.apache.doris.nereids.trees.expressions.And;
import org.apache.doris.nereids.trees.expressions.BitAnd;
import org.apache.doris.nereids.trees.expressions.BitNot;
import org.apache.doris.nereids.trees.expressions.BitOr;
import org.apache.doris.nereids.trees.expressions.BitXor;
import org.apache.doris.nereids.trees.expressions.CaseWhen;
import org.apache.doris.nereids.trees.expressions.Cast;
import org.apache.doris.nereids.trees.expressions.DefaultValueSlot;
import org.apache.doris.nereids.trees.expressions.Divide;
import org.apache.doris.nereids.trees.expressions.EqualTo;
import org.apache.doris.nereids.trees.expressions.Exists;
import org.apache.doris.nereids.trees.expressions.Expression;
import org.apache.doris.nereids.trees.expressions.GreaterThan;
import org.apache.doris.nereids.trees.expressions.GreaterThanEqual;
import org.apache.doris.nereids.trees.expressions.InPredicate;
import org.apache.doris.nereids.trees.expressions.InSubquery;
import org.apache.doris.nereids.trees.expressions.IntegralDivide;
import org.apache.doris.nereids.trees.expressions.IsNull;
import org.apache.doris.nereids.trees.expressions.LessThan;
import org.apache.doris.nereids.trees.expressions.LessThanEqual;
import org.apache.doris.nereids.trees.expressions.Like;
import org.apache.doris.nereids.trees.expressions.ListQuery;
import org.apache.doris.nereids.trees.expressions.MatchAll;
import org.apache.doris.nereids.trees.expressions.MatchAny;
import org.apache.doris.nereids.trees.expressions.MatchPhrase;
import org.apache.doris.nereids.trees.expressions.MatchPhraseEdge;
import org.apache.doris.nereids.trees.expressions.MatchPhrasePrefix;
import org.apache.doris.nereids.trees.expressions.MatchRegexp;
import org.apache.doris.nereids.trees.expressions.Mod;
import org.apache.doris.nereids.trees.expressions.Multiply;
import org.apache.doris.nereids.trees.expressions.NamedExpression;
import org.apache.doris.nereids.trees.expressions.Not;
import org.apache.doris.nereids.trees.expressions.NullSafeEqual;
import org.apache.doris.nereids.trees.expressions.Or;
import org.apache.doris.nereids.trees.expressions.OrderExpression;
import org.apache.doris.nereids.trees.expressions.Placeholder;
import org.apache.doris.nereids.trees.expressions.Properties;
import org.apache.doris.nereids.trees.expressions.Regexp;
import org.apache.doris.nereids.trees.expressions.ScalarSubquery;
import org.apache.doris.nereids.trees.expressions.Slot;
import org.apache.doris.nereids.trees.expressions.StatementScopeIdGenerator;
import org.apache.doris.nereids.trees.expressions.Subtract;
import org.apache.doris.nereids.trees.expressions.TimestampArithmetic;
import org.apache.doris.nereids.trees.expressions.WhenClause;
import org.apache.doris.nereids.trees.expressions.WindowExpression;
import org.apache.doris.nereids.trees.expressions.WindowFrame;
import org.apache.doris.nereids.trees.expressions.functions.Function;
import org.apache.doris.nereids.trees.expressions.functions.agg.Count;
import org.apache.doris.nereids.trees.expressions.functions.scalar.Array;
import org.apache.doris.nereids.trees.expressions.functions.scalar.ArrayRange;
import org.apache.doris.nereids.trees.expressions.functions.scalar.ArrayRangeDayUnit;
import org.apache.doris.nereids.trees.expressions.functions.scalar.ArrayRangeHourUnit;
import org.apache.doris.nereids.trees.expressions.functions.scalar.ArrayRangeMinuteUnit;
import org.apache.doris.nereids.trees.expressions.functions.scalar.ArrayRangeMonthUnit;
import org.apache.doris.nereids.trees.expressions.functions.scalar.ArrayRangeSecondUnit;
import org.apache.doris.nereids.trees.expressions.functions.scalar.ArrayRangeWeekUnit;
import org.apache.doris.nereids.trees.expressions.functions.scalar.ArrayRangeYearUnit;
import org.apache.doris.nereids.trees.expressions.functions.scalar.ArraySlice;
import org.apache.doris.nereids.trees.expressions.functions.scalar.Char;
import org.apache.doris.nereids.trees.expressions.functions.scalar.ConvertTo;
import org.apache.doris.nereids.trees.expressions.functions.scalar.CurrentDate;
import org.apache.doris.nereids.trees.expressions.functions.scalar.CurrentTime;
import org.apache.doris.nereids.trees.expressions.functions.scalar.CurrentUser;
import org.apache.doris.nereids.trees.expressions.functions.scalar.DayCeil;
import org.apache.doris.nereids.trees.expressions.functions.scalar.DayFloor;
import org.apache.doris.nereids.trees.expressions.functions.scalar.DaysAdd;
import org.apache.doris.nereids.trees.expressions.functions.scalar.DaysDiff;
import org.apache.doris.nereids.trees.expressions.functions.scalar.DaysSub;
import org.apache.doris.nereids.trees.expressions.functions.scalar.ElementAt;
import org.apache.doris.nereids.trees.expressions.functions.scalar.EncryptKeyRef;
import org.apache.doris.nereids.trees.expressions.functions.scalar.HourCeil;
import org.apache.doris.nereids.trees.expressions.functions.scalar.HourFloor;
import org.apache.doris.nereids.trees.expressions.functions.scalar.HoursAdd;
import org.apache.doris.nereids.trees.expressions.functions.scalar.HoursDiff;
import org.apache.doris.nereids.trees.expressions.functions.scalar.HoursSub;
import org.apache.doris.nereids.trees.expressions.functions.scalar.Lambda;
import org.apache.doris.nereids.trees.expressions.functions.scalar.MinuteCeil;
import org.apache.doris.nereids.trees.expressions.functions.scalar.MinuteFloor;
import org.apache.doris.nereids.trees.expressions.functions.scalar.MinutesAdd;
import org.apache.doris.nereids.trees.expressions.functions.scalar.MinutesDiff;
import org.apache.doris.nereids.trees.expressions.functions.scalar.MinutesSub;
import org.apache.doris.nereids.trees.expressions.functions.scalar.MonthCeil;
import org.apache.doris.nereids.trees.expressions.functions.scalar.MonthFloor;
import org.apache.doris.nereids.trees.expressions.functions.scalar.MonthsAdd;
import org.apache.doris.nereids.trees.expressions.functions.scalar.MonthsDiff;
import org.apache.doris.nereids.trees.expressions.functions.scalar.MonthsSub;
import org.apache.doris.nereids.trees.expressions.functions.scalar.Now;
import org.apache.doris.nereids.trees.expressions.functions.scalar.SecondCeil;
import org.apache.doris.nereids.trees.expressions.functions.scalar.SecondFloor;
import org.apache.doris.nereids.trees.expressions.functions.scalar.SecondsAdd;
import org.apache.doris.nereids.trees.expressions.functions.scalar.SecondsDiff;
import org.apache.doris.nereids.trees.expressions.functions.scalar.SecondsSub;
import org.apache.doris.nereids.trees.expressions.functions.scalar.SessionUser;
import org.apache.doris.nereids.trees.expressions.functions.scalar.WeekCeil;
import org.apache.doris.nereids.trees.expressions.functions.scalar.WeekFloor;
import org.apache.doris.nereids.trees.expressions.functions.scalar.WeeksAdd;
import org.apache.doris.nereids.trees.expressions.functions.scalar.WeeksDiff;
import org.apache.doris.nereids.trees.expressions.functions.scalar.WeeksSub;
import org.apache.doris.nereids.trees.expressions.functions.scalar.Xor;
import org.apache.doris.nereids.trees.expressions.functions.scalar.YearCeil;
import org.apache.doris.nereids.trees.expressions.functions.scalar.YearFloor;
import org.apache.doris.nereids.trees.expressions.functions.scalar.YearsAdd;
import org.apache.doris.nereids.trees.expressions.functions.scalar.YearsDiff;
import org.apache.doris.nereids.trees.expressions.functions.scalar.YearsSub;
import org.apache.doris.nereids.trees.expressions.literal.ArrayLiteral;
import org.apache.doris.nereids.trees.expressions.literal.BigIntLiteral;
import org.apache.doris.nereids.trees.expressions.literal.BooleanLiteral;
import org.apache.doris.nereids.trees.expressions.literal.DateLiteral;
import org.apache.doris.nereids.trees.expressions.literal.DateTimeLiteral;
import org.apache.doris.nereids.trees.expressions.literal.DateTimeV2Literal;
import org.apache.doris.nereids.trees.expressions.literal.DateV2Literal;
import org.apache.doris.nereids.trees.expressions.literal.DecimalLiteral;
import org.apache.doris.nereids.trees.expressions.literal.DecimalV3Literal;
import org.apache.doris.nereids.trees.expressions.literal.DoubleLiteral;
import org.apache.doris.nereids.trees.expressions.literal.IntegerLiteral;
import org.apache.doris.nereids.trees.expressions.literal.Interval;
import org.apache.doris.nereids.trees.expressions.literal.LargeIntLiteral;
import org.apache.doris.nereids.trees.expressions.literal.Literal;
import org.apache.doris.nereids.trees.expressions.literal.MapLiteral;
import org.apache.doris.nereids.trees.expressions.literal.NullLiteral;
import org.apache.doris.nereids.trees.expressions.literal.SmallIntLiteral;
import org.apache.doris.nereids.trees.expressions.literal.StringLikeLiteral;
import org.apache.doris.nereids.trees.expressions.literal.StringLiteral;
import org.apache.doris.nereids.trees.expressions.literal.StructLiteral;
import org.apache.doris.nereids.trees.expressions.literal.TinyIntLiteral;
import org.apache.doris.nereids.trees.expressions.literal.VarcharLiteral;
import org.apache.doris.nereids.trees.plans.DistributeType;
import org.apache.doris.nereids.trees.plans.JoinType;
import org.apache.doris.nereids.trees.plans.LimitPhase;
import org.apache.doris.nereids.trees.plans.Plan;
import org.apache.doris.nereids.trees.plans.PlanType;
import org.apache.doris.nereids.trees.plans.algebra.Aggregate;
import org.apache.doris.nereids.trees.plans.algebra.SetOperation.Qualifier;
import org.apache.doris.nereids.trees.plans.commands.AddConstraintCommand;
import org.apache.doris.nereids.trees.plans.commands.AlterMTMVCommand;
import org.apache.doris.nereids.trees.plans.commands.AlterRoleCommand;
import org.apache.doris.nereids.trees.plans.commands.AlterStorageVaultCommand;
import org.apache.doris.nereids.trees.plans.commands.AlterViewCommand;
import org.apache.doris.nereids.trees.plans.commands.CallCommand;
import org.apache.doris.nereids.trees.plans.commands.CancelMTMVTaskCommand;
import org.apache.doris.nereids.trees.plans.commands.Command;
import org.apache.doris.nereids.trees.plans.commands.Constraint;
import org.apache.doris.nereids.trees.plans.commands.CreateJobCommand;
import org.apache.doris.nereids.trees.plans.commands.CreateMTMVCommand;
import org.apache.doris.nereids.trees.plans.commands.CreatePolicyCommand;
import org.apache.doris.nereids.trees.plans.commands.CreateProcedureCommand;
import org.apache.doris.nereids.trees.plans.commands.CreateTableCommand;
import org.apache.doris.nereids.trees.plans.commands.CreateTableLikeCommand;
import org.apache.doris.nereids.trees.plans.commands.CreateViewCommand;
import org.apache.doris.nereids.trees.plans.commands.DeleteFromCommand;
import org.apache.doris.nereids.trees.plans.commands.DeleteFromUsingCommand;
import org.apache.doris.nereids.trees.plans.commands.DropCatalogRecycleBinCommand;
import org.apache.doris.nereids.trees.plans.commands.DropCatalogRecycleBinCommand.IdType;
import org.apache.doris.nereids.trees.plans.commands.DropConstraintCommand;
import org.apache.doris.nereids.trees.plans.commands.DropMTMVCommand;
import org.apache.doris.nereids.trees.plans.commands.DropProcedureCommand;
import org.apache.doris.nereids.trees.plans.commands.DropRoleCommand;
import org.apache.doris.nereids.trees.plans.commands.ExplainCommand;
import org.apache.doris.nereids.trees.plans.commands.ExplainCommand.ExplainLevel;
import org.apache.doris.nereids.trees.plans.commands.ExportCommand;
import org.apache.doris.nereids.trees.plans.commands.LoadCommand;
import org.apache.doris.nereids.trees.plans.commands.PauseMTMVCommand;
import org.apache.doris.nereids.trees.plans.commands.RecoverDatabaseCommand;
import org.apache.doris.nereids.trees.plans.commands.RefreshMTMVCommand;
import org.apache.doris.nereids.trees.plans.commands.ReplayCommand;
import org.apache.doris.nereids.trees.plans.commands.ResumeMTMVCommand;
import org.apache.doris.nereids.trees.plans.commands.SetDefaultStorageVaultCommand;
import org.apache.doris.nereids.trees.plans.commands.SetOptionsCommand;
import org.apache.doris.nereids.trees.plans.commands.SetTransactionCommand;
import org.apache.doris.nereids.trees.plans.commands.SetUserPropertiesCommand;
import org.apache.doris.nereids.trees.plans.commands.ShowAuthorsCommand;
import org.apache.doris.nereids.trees.plans.commands.ShowBackendsCommand;
import org.apache.doris.nereids.trees.plans.commands.ShowConfigCommand;
import org.apache.doris.nereids.trees.plans.commands.ShowConstraintsCommand;
import org.apache.doris.nereids.trees.plans.commands.ShowCreateMTMVCommand;
import org.apache.doris.nereids.trees.plans.commands.ShowCreateMaterializedViewCommand;
import org.apache.doris.nereids.trees.plans.commands.ShowCreateProcedureCommand;
import org.apache.doris.nereids.trees.plans.commands.ShowFrontendsCommand;
import org.apache.doris.nereids.trees.plans.commands.ShowLastInsertCommand;
import org.apache.doris.nereids.trees.plans.commands.ShowPartitionIdCommand;
import org.apache.doris.nereids.trees.plans.commands.ShowPluginsCommand;
import org.apache.doris.nereids.trees.plans.commands.ShowPrivilegesCommand;
import org.apache.doris.nereids.trees.plans.commands.ShowProcCommand;
import org.apache.doris.nereids.trees.plans.commands.ShowProcedureStatusCommand;
import org.apache.doris.nereids.trees.plans.commands.ShowRepositoriesCommand;
import org.apache.doris.nereids.trees.plans.commands.ShowRolesCommand;
import org.apache.doris.nereids.trees.plans.commands.ShowStorageEnginesCommand;
import org.apache.doris.nereids.trees.plans.commands.ShowTableIdCommand;
import org.apache.doris.nereids.trees.plans.commands.ShowVariablesCommand;
import org.apache.doris.nereids.trees.plans.commands.ShowViewCommand;
import org.apache.doris.nereids.trees.plans.commands.UnsetDefaultStorageVaultCommand;
import org.apache.doris.nereids.trees.plans.commands.UnsetVariableCommand;
import org.apache.doris.nereids.trees.plans.commands.UnsupportedCommand;
import org.apache.doris.nereids.trees.plans.commands.UpdateCommand;
import org.apache.doris.nereids.trees.plans.commands.info.AlterMTMVInfo;
import org.apache.doris.nereids.trees.plans.commands.info.AlterMTMVPropertyInfo;
import org.apache.doris.nereids.trees.plans.commands.info.AlterMTMVRefreshInfo;
import org.apache.doris.nereids.trees.plans.commands.info.AlterMTMVRenameInfo;
import org.apache.doris.nereids.trees.plans.commands.info.AlterMTMVReplaceInfo;
import org.apache.doris.nereids.trees.plans.commands.info.AlterViewInfo;
import org.apache.doris.nereids.trees.plans.commands.info.BulkLoadDataDesc;
import org.apache.doris.nereids.trees.plans.commands.info.BulkStorageDesc;
import org.apache.doris.nereids.trees.plans.commands.info.CancelMTMVTaskInfo;
import org.apache.doris.nereids.trees.plans.commands.info.ColumnDefinition;
import org.apache.doris.nereids.trees.plans.commands.info.CreateJobInfo;
import org.apache.doris.nereids.trees.plans.commands.info.CreateMTMVInfo;
import org.apache.doris.nereids.trees.plans.commands.info.CreateTableInfo;
import org.apache.doris.nereids.trees.plans.commands.info.CreateTableLikeInfo;
import org.apache.doris.nereids.trees.plans.commands.info.CreateViewInfo;
import org.apache.doris.nereids.trees.plans.commands.info.DMLCommandType;
import org.apache.doris.nereids.trees.plans.commands.info.DefaultValue;
import org.apache.doris.nereids.trees.plans.commands.info.DistributionDescriptor;
import org.apache.doris.nereids.trees.plans.commands.info.DropMTMVInfo;
import org.apache.doris.nereids.trees.plans.commands.info.FixedRangePartition;
import org.apache.doris.nereids.trees.plans.commands.info.FuncNameInfo;
import org.apache.doris.nereids.trees.plans.commands.info.GeneratedColumnDesc;
import org.apache.doris.nereids.trees.plans.commands.info.InPartition;
import org.apache.doris.nereids.trees.plans.commands.info.IndexDefinition;
import org.apache.doris.nereids.trees.plans.commands.info.LessThanPartition;
import org.apache.doris.nereids.trees.plans.commands.info.MTMVPartitionDefinition;
import org.apache.doris.nereids.trees.plans.commands.info.PartitionDefinition;
import org.apache.doris.nereids.trees.plans.commands.info.PartitionDefinition.MaxValue;
import org.apache.doris.nereids.trees.plans.commands.info.PartitionTableInfo;
import org.apache.doris.nereids.trees.plans.commands.info.PauseMTMVInfo;
import org.apache.doris.nereids.trees.plans.commands.info.RefreshMTMVInfo;
import org.apache.doris.nereids.trees.plans.commands.info.ResumeMTMVInfo;
import org.apache.doris.nereids.trees.plans.commands.info.RollupDefinition;
import org.apache.doris.nereids.trees.plans.commands.info.SetCharsetAndCollateVarOp;
import org.apache.doris.nereids.trees.plans.commands.info.SetLdapPassVarOp;
import org.apache.doris.nereids.trees.plans.commands.info.SetNamesVarOp;
import org.apache.doris.nereids.trees.plans.commands.info.SetPassVarOp;
import org.apache.doris.nereids.trees.plans.commands.info.SetSessionVarOp;
import org.apache.doris.nereids.trees.plans.commands.info.SetUserDefinedVarOp;
import org.apache.doris.nereids.trees.plans.commands.info.SetUserPropertyVarOp;
import org.apache.doris.nereids.trees.plans.commands.info.SetVarOp;
import org.apache.doris.nereids.trees.plans.commands.info.ShowCreateMTMVInfo;
import org.apache.doris.nereids.trees.plans.commands.info.SimpleColumnDefinition;
import org.apache.doris.nereids.trees.plans.commands.info.StepPartition;
import org.apache.doris.nereids.trees.plans.commands.info.TableNameInfo;
import org.apache.doris.nereids.trees.plans.commands.insert.BatchInsertIntoTableCommand;
import org.apache.doris.nereids.trees.plans.commands.insert.InsertIntoTableCommand;
import org.apache.doris.nereids.trees.plans.commands.insert.InsertOverwriteTableCommand;
<<<<<<< HEAD
import org.apache.doris.nereids.trees.plans.commands.refresh.RefreshCatalogCommand;
=======
>>>>>>> 70796f80
import org.apache.doris.nereids.trees.plans.commands.refresh.RefreshDatabaseCommand;
import org.apache.doris.nereids.trees.plans.logical.LogicalAggregate;
import org.apache.doris.nereids.trees.plans.logical.LogicalCTE;
import org.apache.doris.nereids.trees.plans.logical.LogicalExcept;
import org.apache.doris.nereids.trees.plans.logical.LogicalFileSink;
import org.apache.doris.nereids.trees.plans.logical.LogicalFilter;
import org.apache.doris.nereids.trees.plans.logical.LogicalGenerate;
import org.apache.doris.nereids.trees.plans.logical.LogicalHaving;
import org.apache.doris.nereids.trees.plans.logical.LogicalInlineTable;
import org.apache.doris.nereids.trees.plans.logical.LogicalIntersect;
import org.apache.doris.nereids.trees.plans.logical.LogicalJoin;
import org.apache.doris.nereids.trees.plans.logical.LogicalLimit;
import org.apache.doris.nereids.trees.plans.logical.LogicalPlan;
import org.apache.doris.nereids.trees.plans.logical.LogicalProject;
import org.apache.doris.nereids.trees.plans.logical.LogicalQualify;
import org.apache.doris.nereids.trees.plans.logical.LogicalRepeat;
import org.apache.doris.nereids.trees.plans.logical.LogicalSelectHint;
import org.apache.doris.nereids.trees.plans.logical.LogicalSink;
import org.apache.doris.nereids.trees.plans.logical.LogicalSort;
import org.apache.doris.nereids.trees.plans.logical.LogicalSubQueryAlias;
import org.apache.doris.nereids.trees.plans.logical.LogicalUnion;
import org.apache.doris.nereids.trees.plans.logical.UsingJoin;
import org.apache.doris.nereids.types.AggStateType;
import org.apache.doris.nereids.types.ArrayType;
import org.apache.doris.nereids.types.BigIntType;
import org.apache.doris.nereids.types.BooleanType;
import org.apache.doris.nereids.types.DataType;
import org.apache.doris.nereids.types.LargeIntType;
import org.apache.doris.nereids.types.MapType;
import org.apache.doris.nereids.types.StructField;
import org.apache.doris.nereids.types.StructType;
import org.apache.doris.nereids.types.VarcharType;
import org.apache.doris.nereids.types.coercion.CharacterType;
import org.apache.doris.nereids.util.ExpressionUtils;
import org.apache.doris.nereids.util.RelationUtil;
import org.apache.doris.nereids.util.Utils;
import org.apache.doris.policy.FilterType;
import org.apache.doris.policy.PolicyTypeEnum;
import org.apache.doris.qe.ConnectContext;
import org.apache.doris.qe.SqlModeHelper;
import org.apache.doris.system.NodeType;

import com.google.common.base.Preconditions;
import com.google.common.collect.ImmutableList;
import com.google.common.collect.ImmutableMap;
import com.google.common.collect.ImmutableMap.Builder;
import com.google.common.collect.Lists;
import com.google.common.collect.Maps;
import com.google.common.collect.Sets;
import org.antlr.v4.runtime.ParserRuleContext;
import org.antlr.v4.runtime.RuleContext;
import org.antlr.v4.runtime.Token;
import org.antlr.v4.runtime.tree.ParseTree;
import org.antlr.v4.runtime.tree.RuleNode;
import org.antlr.v4.runtime.tree.TerminalNode;

import java.math.BigDecimal;
import java.math.BigInteger;
import java.util.ArrayList;
import java.util.Collections;
import java.util.HashMap;
import java.util.List;
import java.util.Locale;
import java.util.Map;
import java.util.Optional;
import java.util.Set;
import java.util.function.Supplier;
import java.util.stream.Collectors;

/**
 * Build a logical plan tree with unbounded nodes.
 */
@SuppressWarnings({"OptionalUsedAsFieldOrParameterType", "OptionalGetWithoutIsPresent"})
public class LogicalPlanBuilder extends DorisParserBaseVisitor<Object> {
    // Sort the parameters with token position to keep the order with original placeholders
    // in prepared statement.Otherwise, the order maybe broken
    private final Map<Token, Placeholder> tokenPosToParameters = Maps.newTreeMap((pos1, pos2) -> {
        int line = pos1.getLine() - pos2.getLine();
        if (line != 0) {
            return line;
        }
        return pos1.getCharPositionInLine() - pos2.getCharPositionInLine();
    });

    private final Map<Integer, ParserRuleContext> selectHintMap;

    public LogicalPlanBuilder(Map<Integer, ParserRuleContext> selectHintMap) {
        this.selectHintMap = selectHintMap;
    }

    @SuppressWarnings("unchecked")
    protected <T> T typedVisit(ParseTree ctx) {
        return (T) ctx.accept(this);
    }

    /**
     * Override the default behavior for all visit methods. This will only return a non-null result
     * when the context has only one child. This is done because there is no generic method to
     * combine the results of the context children. In all other cases null is returned.
     */
    @Override
    public Object visitChildren(RuleNode node) {
        if (node.getChildCount() == 1) {
            return node.getChild(0).accept(this);
        } else {
            return null;
        }
    }

    @Override
    public LogicalPlan visitSingleStatement(SingleStatementContext ctx) {
        return ParserUtils.withOrigin(ctx, () -> (LogicalPlan) visit(ctx.statement()));
    }

    @Override
    public LogicalPlan visitStatementDefault(StatementDefaultContext ctx) {
        LogicalPlan plan = plan(ctx.query());
        if (ctx.outFileClause() != null) {
            plan = withOutFile(plan, ctx.outFileClause());
        } else {
            plan = new UnboundResultSink<>(plan);
        }
        return withExplain(plan, ctx.explain());
    }

    @Override
    public LogicalPlan visitCreateScheduledJob(DorisParser.CreateScheduledJobContext ctx) {
        Optional<String> label = ctx.label == null ? Optional.empty() : Optional.of(ctx.label.getText());
        Optional<String> atTime = ctx.atTime == null ? Optional.empty() : Optional.of(ctx.atTime.getText());
        Optional<Boolean> immediateStartOptional = ctx.CURRENT_TIMESTAMP() == null ? Optional.of(false) :
                Optional.of(true);
        Optional<String> startTime = ctx.startTime == null ? Optional.empty() : Optional.of(ctx.startTime.getText());
        Optional<String> endsTime = ctx.endsTime == null ? Optional.empty() : Optional.of(ctx.endsTime.getText());
        Optional<Long> interval = ctx.timeInterval == null ? Optional.empty() :
                Optional.of(Long.valueOf(ctx.timeInterval.getText()));
        Optional<String> intervalUnit = ctx.timeUnit == null ? Optional.empty() : Optional.of(ctx.timeUnit.getText());
        String comment =
                visitCommentSpec(ctx.commentSpec());
        String executeSql = getOriginSql(ctx.supportedDmlStatement());
        CreateJobInfo createJobInfo = new CreateJobInfo(label, atTime, interval, intervalUnit, startTime,
                endsTime, immediateStartOptional, comment, executeSql);
        return new CreateJobCommand(createJobInfo);
    }

    @Override
    public String visitCommentSpec(DorisParser.CommentSpecContext ctx) {
        String commentSpec = ctx == null ? "''" : ctx.STRING_LITERAL().getText();
        return
                LogicalPlanBuilderAssistant.escapeBackSlash(commentSpec.substring(1, commentSpec.length() - 1));
    }

    @Override
    public LogicalPlan visitInsertTable(InsertTableContext ctx) {
        boolean isOverwrite = ctx.INTO() == null;
        ImmutableList.Builder<String> tableName = ImmutableList.builder();
        if (null != ctx.tableName) {
            List<String> nameParts = visitMultipartIdentifier(ctx.tableName);
            tableName.addAll(nameParts);
        } else if (null != ctx.tableId) {
            // process group commit insert table command send by be
            TableName name = Env.getCurrentEnv().getCurrentCatalog()
                    .getTableNameByTableId(Long.valueOf(ctx.tableId.getText()));
            tableName.add(name.getDb());
            tableName.add(name.getTbl());
        } else {
            throw new ParseException("tableName and tableId cannot both be null");
        }
        Optional<String> labelName = ctx.labelName == null ? Optional.empty() : Optional.of(ctx.labelName.getText());
        List<String> colNames = ctx.cols == null ? ImmutableList.of() : visitIdentifierList(ctx.cols);
        // TODO visit partitionSpecCtx
        LogicalPlan plan = visitQuery(ctx.query());
        // partitionSpec may be NULL. means auto detect partition. only available when IOT
        Pair<Boolean, List<String>> partitionSpec = visitPartitionSpec(ctx.partitionSpec());
        // partitionSpec.second :
        // null - auto detect
        // zero - whole table
        // others - specific partitions
        boolean isAutoDetect = partitionSpec.second == null;
        LogicalSink<?> sink = UnboundTableSinkCreator.createUnboundTableSinkMaybeOverwrite(
                tableName.build(),
                colNames,
                ImmutableList.of(), // hints
                partitionSpec.first, // isTemp
                partitionSpec.second, // partition names
                isAutoDetect,
                isOverwrite,
                ConnectContext.get().getSessionVariable().isEnableUniqueKeyPartialUpdate(),
                ctx.tableId == null ? DMLCommandType.INSERT : DMLCommandType.GROUP_COMMIT,
                plan);
        Optional<LogicalPlan> cte = Optional.empty();
        if (ctx.cte() != null) {
            cte = Optional.ofNullable(withCte(plan, ctx.cte()));
        }
        LogicalPlan command;
        if (isOverwrite) {
            command = new InsertOverwriteTableCommand(sink, labelName, cte);
        } else {
            if (ConnectContext.get() != null && ConnectContext.get().isTxnModel()
                    && sink.child() instanceof LogicalInlineTable) {
                // FIXME: In legacy, the `insert into select 1` is handled as `insert into values`.
                //  In nereids, the original way is throw an AnalysisException and fallback to legacy.
                //  Now handle it as `insert into select`(a separate load job), should fix it as the legacy.
                command = new BatchInsertIntoTableCommand(sink);
            } else {
                command = new InsertIntoTableCommand(sink, labelName, Optional.empty(), cte);
            }
        }
        return withExplain(command, ctx.explain());
    }

    /**
     * return a pair, first will be true if partitions is temp partition, select is a list to present partition list.
     */
    @Override
    public Pair<Boolean, List<String>> visitPartitionSpec(PartitionSpecContext ctx) {
        List<String> partitions = ImmutableList.of();
        boolean temporaryPartition = false;
        if (ctx != null) {
            temporaryPartition = ctx.TEMPORARY() != null;
            if (ctx.ASTERISK() != null) {
                partitions = null;
            } else if (ctx.partition != null) {
                partitions = ImmutableList.of(ctx.partition.getText());
            } else {
                partitions = visitIdentifierList(ctx.partitions);
            }
        }
        return Pair.of(temporaryPartition, partitions);
    }

    @Override
    public Command visitCreateMTMV(CreateMTMVContext ctx) {
        if (ctx.buildMode() == null && ctx.refreshMethod() == null && ctx.refreshTrigger() == null
                && ctx.cols == null && ctx.keys == null
                && ctx.HASH() == null && ctx.RANDOM() == null && ctx.BUCKETS() == null) {
            // TODO support create sync mv
            return new UnsupportedCommand();
        }

        List<String> nameParts = visitMultipartIdentifier(ctx.mvName);
        BuildMode buildMode = visitBuildMode(ctx.buildMode());
        RefreshMethod refreshMethod = visitRefreshMethod(ctx.refreshMethod());
        MTMVRefreshTriggerInfo refreshTriggerInfo = visitRefreshTrigger(ctx.refreshTrigger());
        LogicalPlan logicalPlan = visitQuery(ctx.query());
        String querySql = getOriginSql(ctx.query());

        int bucketNum = FeConstants.default_bucket_num;
        if (ctx.INTEGER_VALUE() != null) {
            bucketNum = Integer.parseInt(ctx.INTEGER_VALUE().getText());
        }
        DistributionDescriptor desc;
        if (ctx.HASH() != null) {
            desc = new DistributionDescriptor(true, ctx.AUTO() != null, bucketNum,
                    visitIdentifierList(ctx.hashKeys));
        } else {
            desc = new DistributionDescriptor(false, ctx.AUTO() != null, bucketNum, null);
        }

        Map<String, String> properties = ctx.propertyClause() != null
                ? Maps.newHashMap(visitPropertyClause(ctx.propertyClause())) : Maps.newHashMap();
        String comment = ctx.STRING_LITERAL() == null ? "" : LogicalPlanBuilderAssistant.escapeBackSlash(
                ctx.STRING_LITERAL().getText().substring(1, ctx.STRING_LITERAL().getText().length() - 1));

        return new CreateMTMVCommand(new CreateMTMVInfo(ctx.EXISTS() != null, new TableNameInfo(nameParts),
                ctx.keys != null ? visitIdentifierList(ctx.keys) : ImmutableList.of(),
                comment,
                desc, properties, logicalPlan, querySql,
                new MTMVRefreshInfo(buildMode, refreshMethod, refreshTriggerInfo),
                ctx.cols == null ? Lists.newArrayList() : visitSimpleColumnDefs(ctx.cols),
                visitMTMVPartitionInfo(ctx.mvPartition())
        ));
    }

    /**
     * get MTMVPartitionDefinition
     *
     * @param ctx MvPartitionContext
     * @return MTMVPartitionDefinition
     */
    public MTMVPartitionDefinition visitMTMVPartitionInfo(MvPartitionContext ctx) {
        MTMVPartitionDefinition mtmvPartitionDefinition = new MTMVPartitionDefinition();
        if (ctx == null) {
            mtmvPartitionDefinition.setPartitionType(MTMVPartitionType.SELF_MANAGE);
        } else if (ctx.partitionKey != null) {
            mtmvPartitionDefinition.setPartitionType(MTMVPartitionType.FOLLOW_BASE_TABLE);
            mtmvPartitionDefinition.setPartitionCol(ctx.partitionKey.getText());
        } else {
            mtmvPartitionDefinition.setPartitionType(MTMVPartitionType.EXPR);
            Expression functionCallExpression = visitFunctionCallExpression(ctx.partitionExpr);
            mtmvPartitionDefinition.setFunctionCallExpression(functionCallExpression);
        }
        return mtmvPartitionDefinition;
    }

    @Override
    public List<SimpleColumnDefinition> visitSimpleColumnDefs(SimpleColumnDefsContext ctx) {
        if (ctx == null) {
            return null;
        }
        return ctx.cols.stream()
                .map(this::visitSimpleColumnDef)
                .collect(ImmutableList.toImmutableList());
    }

    @Override
    public SimpleColumnDefinition visitSimpleColumnDef(SimpleColumnDefContext ctx) {
        String comment = ctx.STRING_LITERAL() == null ? "" : LogicalPlanBuilderAssistant.escapeBackSlash(
                ctx.STRING_LITERAL().getText().substring(1, ctx.STRING_LITERAL().getText().length() - 1));
        return new SimpleColumnDefinition(ctx.colName.getText().toLowerCase(),
                comment);
    }

    /**
     * get originSql
     *
     * @param ctx context
     * @return originSql
     */
    public String getOriginSql(ParserRuleContext ctx) {
        int startIndex = ctx.start.getStartIndex();
        int stopIndex = ctx.stop.getStopIndex();
        org.antlr.v4.runtime.misc.Interval interval = new org.antlr.v4.runtime.misc.Interval(startIndex, stopIndex);
        return ctx.start.getInputStream().getText(interval);
    }

    @Override
    public MTMVRefreshTriggerInfo visitRefreshTrigger(RefreshTriggerContext ctx) {
        if (ctx == null) {
            return new MTMVRefreshTriggerInfo(RefreshTrigger.MANUAL);
        }
        if (ctx.MANUAL() != null) {
            return new MTMVRefreshTriggerInfo(RefreshTrigger.MANUAL);
        }
        if (ctx.COMMIT() != null) {
            return new MTMVRefreshTriggerInfo(RefreshTrigger.COMMIT);
        }
        if (ctx.SCHEDULE() != null) {
            return new MTMVRefreshTriggerInfo(RefreshTrigger.SCHEDULE, visitRefreshSchedule(ctx.refreshSchedule()));
        }
        return new MTMVRefreshTriggerInfo(RefreshTrigger.MANUAL);
    }

    @Override
    public ReplayCommand visitReplay(DorisParser.ReplayContext ctx) {
        if (ctx.replayCommand().replayType().DUMP() != null) {
            LogicalPlan plan = plan(ctx.replayCommand().replayType().query());
            return new ReplayCommand(PlanType.REPLAY_COMMAND, null, plan, ReplayCommand.ReplayType.DUMP);
        } else if (ctx.replayCommand().replayType().PLAY() != null) {
            String tmpPath = ctx.replayCommand().replayType().filePath.getText();
            String path = LogicalPlanBuilderAssistant.escapeBackSlash(tmpPath.substring(1, tmpPath.length() - 1));
            return new ReplayCommand(PlanType.REPLAY_COMMAND, path, null, ReplayCommand.ReplayType.PLAY);
        }
        return null;
    }

    @Override
    public MTMVRefreshSchedule visitRefreshSchedule(RefreshScheduleContext ctx) {
        int interval = Integer.parseInt(ctx.INTEGER_VALUE().getText());
        String startTime = ctx.STARTS() == null ? null
                : ctx.STRING_LITERAL().getText().substring(1, ctx.STRING_LITERAL().getText().length() - 1);
        IntervalUnit unit = visitMvRefreshUnit(ctx.refreshUnit);
        return new MTMVRefreshSchedule(startTime, interval, unit);
    }

    /**
     * get IntervalUnit,only enable_job_schedule_second_for_test is true, can use second
     *
     * @param ctx ctx
     * @return IntervalUnit
     */
    public IntervalUnit visitMvRefreshUnit(IdentifierContext ctx) {
        IntervalUnit intervalUnit = IntervalUnit.fromString(ctx.getText().toUpperCase());
        if (null == intervalUnit) {
            throw new AnalysisException("interval time unit can not be " + ctx.getText());
        }
        if (intervalUnit.equals(IntervalUnit.SECOND)
                && !Config.enable_job_schedule_second_for_test) {
            throw new AnalysisException("interval time unit can not be second");
        }
        return intervalUnit;
    }

    @Override
    public RefreshMethod visitRefreshMethod(RefreshMethodContext ctx) {
        if (ctx == null) {
            return RefreshMethod.AUTO;
        }
        return RefreshMethod.valueOf(ctx.getText().toUpperCase());
    }

    @Override
    public BuildMode visitBuildMode(BuildModeContext ctx) {
        if (ctx == null) {
            return BuildMode.IMMEDIATE;
        }
        if (ctx.DEFERRED() != null) {
            return BuildMode.DEFERRED;
        } else if (ctx.IMMEDIATE() != null) {
            return BuildMode.IMMEDIATE;
        }
        return BuildMode.IMMEDIATE;
    }

    @Override
    public RefreshMTMVCommand visitRefreshMTMV(RefreshMTMVContext ctx) {
        List<String> nameParts = visitMultipartIdentifier(ctx.mvName);
        List<String> partitions = ImmutableList.of();
        if (ctx.partitionSpec() != null) {
            if (ctx.partitionSpec().TEMPORARY() != null) {
                throw new AnalysisException("Not allowed to specify TEMPORARY ");
            }
            if (ctx.partitionSpec().partition != null) {
                partitions = ImmutableList.of(ctx.partitionSpec().partition.getText());
            } else {
                partitions = visitIdentifierList(ctx.partitionSpec().partitions);
            }
        }
        return new RefreshMTMVCommand(new RefreshMTMVInfo(new TableNameInfo(nameParts),
                partitions, ctx.COMPLETE() != null));
    }

    @Override
    public Command visitDropMTMV(DropMTMVContext ctx) {
        if (ctx.tableName != null) {
            // TODO support drop sync mv
            return new UnsupportedCommand();
        }
        List<String> nameParts = visitMultipartIdentifier(ctx.mvName);
        return new DropMTMVCommand(new DropMTMVInfo(new TableNameInfo(nameParts), ctx.EXISTS() != null));
    }

    @Override
    public PauseMTMVCommand visitPauseMTMV(PauseMTMVContext ctx) {
        List<String> nameParts = visitMultipartIdentifier(ctx.mvName);
        return new PauseMTMVCommand(new PauseMTMVInfo(new TableNameInfo(nameParts)));
    }

    @Override
    public ResumeMTMVCommand visitResumeMTMV(ResumeMTMVContext ctx) {
        List<String> nameParts = visitMultipartIdentifier(ctx.mvName);
        return new ResumeMTMVCommand(new ResumeMTMVInfo(new TableNameInfo(nameParts)));
    }

    @Override
    public ShowCreateMTMVCommand visitShowCreateMTMV(ShowCreateMTMVContext ctx) {
        List<String> nameParts = visitMultipartIdentifier(ctx.mvName);
        return new ShowCreateMTMVCommand(new ShowCreateMTMVInfo(new TableNameInfo(nameParts)));
    }

    @Override
    public CancelMTMVTaskCommand visitCancelMTMVTask(CancelMTMVTaskContext ctx) {
        List<String> nameParts = visitMultipartIdentifier(ctx.mvName);
        long taskId = Long.parseLong(ctx.taskId.getText());
        return new CancelMTMVTaskCommand(new CancelMTMVTaskInfo(new TableNameInfo(nameParts), taskId));
    }

    @Override
    public AlterMTMVCommand visitAlterMTMV(AlterMTMVContext ctx) {
        List<String> nameParts = visitMultipartIdentifier(ctx.mvName);
        TableNameInfo mvName = new TableNameInfo(nameParts);
        AlterMTMVInfo alterMTMVInfo = null;
        if (ctx.RENAME() != null) {
            alterMTMVInfo = new AlterMTMVRenameInfo(mvName, ctx.newName.getText());
        } else if (ctx.REFRESH() != null) {
            MTMVRefreshInfo refreshInfo = new MTMVRefreshInfo();
            if (ctx.refreshMethod() != null) {
                refreshInfo.setRefreshMethod(visitRefreshMethod(ctx.refreshMethod()));
            }
            if (ctx.refreshTrigger() != null) {
                refreshInfo.setRefreshTriggerInfo(visitRefreshTrigger(ctx.refreshTrigger()));
            }
            alterMTMVInfo = new AlterMTMVRefreshInfo(mvName, refreshInfo);
        } else if (ctx.SET() != null) {
            alterMTMVInfo = new AlterMTMVPropertyInfo(mvName,
                    Maps.newHashMap(visitPropertyItemList(ctx.fileProperties)));
        } else if (ctx.REPLACE() != null) {
            String newName = ctx.newName.getText();
            Map<String, String> properties = ctx.propertyClause() != null
                    ? Maps.newHashMap(visitPropertyClause(ctx.propertyClause())) : Maps.newHashMap();
            alterMTMVInfo = new AlterMTMVReplaceInfo(mvName, newName, properties);
        }
        return new AlterMTMVCommand(alterMTMVInfo);
    }

    @Override
    public LogicalPlan visitAlterView(AlterViewContext ctx) {
        List<String> nameParts = visitMultipartIdentifier(ctx.name);
        String querySql = getOriginSql(ctx.query());
        AlterViewInfo info = new AlterViewInfo(new TableNameInfo(nameParts), querySql,
                ctx.cols == null ? Lists.newArrayList() : visitSimpleColumnDefs(ctx.cols));
        return new AlterViewCommand(info);
    }

    @Override
    public LogicalPlan visitAlterStorageVault(AlterStorageVaultContext ctx) {
        List<String> nameParts = this.visitMultipartIdentifier(ctx.name);
        String vaultName = nameParts.get(0);
        Map<String, String> properties = this.visitPropertyClause(ctx.properties);
        return new AlterStorageVaultCommand(vaultName, properties);
    }

    @Override
    public LogicalPlan visitShowConstraint(ShowConstraintContext ctx) {
        List<String> parts = visitMultipartIdentifier(ctx.table);
        return new ShowConstraintsCommand(parts);
    }

    @Override
    public LogicalPlan visitAddConstraint(AddConstraintContext ctx) {
        List<String> parts = visitMultipartIdentifier(ctx.table);
        UnboundRelation curTable = new UnboundRelation(StatementScopeIdGenerator.newRelationId(), parts);
        ImmutableList<Slot> slots = visitIdentifierList(ctx.constraint().slots).stream()
                .map(UnboundSlot::new)
                .collect(ImmutableList.toImmutableList());
        Constraint constraint;
        if (ctx.constraint().UNIQUE() != null) {
            constraint = Constraint.newUniqueConstraint(curTable, slots);
        } else if (ctx.constraint().PRIMARY() != null) {
            constraint = Constraint.newPrimaryKeyConstraint(curTable, slots);
        } else if (ctx.constraint().FOREIGN() != null) {
            ImmutableList<Slot> referencedSlots = visitIdentifierList(ctx.constraint().referencedSlots).stream()
                    .map(UnboundSlot::new)
                    .collect(ImmutableList.toImmutableList());
            List<String> nameParts = visitMultipartIdentifier(ctx.constraint().referenceTable);
            LogicalPlan referenceTable = new UnboundRelation(StatementScopeIdGenerator.newRelationId(), nameParts);
            constraint = Constraint.newForeignKeyConstraint(curTable, slots, referenceTable, referencedSlots);
        } else {
            throw new AnalysisException("Unsupported constraint " + ctx.getText());
        }
        return new AddConstraintCommand(ctx.constraintName.getText().toLowerCase(), constraint);
    }

    @Override
    public LogicalPlan visitDropConstraint(DropConstraintContext ctx) {
        List<String> parts = visitMultipartIdentifier(ctx.table);
        UnboundRelation curTable = new UnboundRelation(StatementScopeIdGenerator.newRelationId(), parts);
        return new DropConstraintCommand(ctx.constraintName.getText().toLowerCase(), curTable);
    }

    @Override
    public LogicalPlan visitUpdate(UpdateContext ctx) {
        LogicalPlan query = LogicalPlanBuilderAssistant.withCheckPolicy(new UnboundRelation(
                StatementScopeIdGenerator.newRelationId(), visitMultipartIdentifier(ctx.tableName)));
        query = withTableAlias(query, ctx.tableAlias());
        if (ctx.fromClause() != null) {
            query = withRelations(query, ctx.fromClause().relations().relation());
        }
        query = withFilter(query, Optional.ofNullable(ctx.whereClause()));
        String tableAlias = null;
        if (ctx.tableAlias().strictIdentifier() != null) {
            tableAlias = ctx.tableAlias().getText();
        }
        Optional<LogicalPlan> cte = Optional.empty();
        if (ctx.cte() != null) {
            cte = Optional.ofNullable(withCte(query, ctx.cte()));
        }
        return withExplain(new UpdateCommand(visitMultipartIdentifier(ctx.tableName), tableAlias,
                visitUpdateAssignmentSeq(ctx.updateAssignmentSeq()), query, cte), ctx.explain());
    }

    @Override
    public LogicalPlan visitDelete(DeleteContext ctx) {
        List<String> tableName = visitMultipartIdentifier(ctx.tableName);
        Pair<Boolean, List<String>> partitionSpec = visitPartitionSpec(ctx.partitionSpec());
        // TODO: now dont support delete auto detect partition.
        if (partitionSpec == null) {
            throw new ParseException("Now don't support auto detect partitions in deleting", ctx);
        }
        LogicalPlan query = withTableAlias(LogicalPlanBuilderAssistant.withCheckPolicy(
                new UnboundRelation(StatementScopeIdGenerator.newRelationId(), tableName,
                        partitionSpec.second, partitionSpec.first)), ctx.tableAlias());
        String tableAlias = null;
        if (ctx.tableAlias().strictIdentifier() != null) {
            tableAlias = ctx.tableAlias().getText();
        }

        Command deleteCommand;
        if (ctx.USING() == null && ctx.cte() == null) {
            query = withFilter(query, Optional.ofNullable(ctx.whereClause()));
            deleteCommand = new DeleteFromCommand(tableName, tableAlias, partitionSpec.first,
                    partitionSpec.second, query);
        } else {
            // convert to insert into select
            if (ctx.USING() != null) {
                query = withRelations(query, ctx.relations().relation());
            }
            query = withFilter(query, Optional.ofNullable(ctx.whereClause()));
            Optional<LogicalPlan> cte = Optional.empty();
            if (ctx.cte() != null) {
                cte = Optional.ofNullable(withCte(query, ctx.cte()));
            }
            deleteCommand = new DeleteFromUsingCommand(tableName, tableAlias,
                    partitionSpec.first, partitionSpec.second, query, cte);
        }
        if (ctx.explain() != null) {
            return withExplain(deleteCommand, ctx.explain());
        } else {
            return deleteCommand;
        }
    }

    @Override
    public LogicalPlan visitExport(ExportContext ctx) {
        // TODO: replace old class name like ExportStmt, BrokerDesc, Expr with new nereid class name
        List<String> tableName = visitMultipartIdentifier(ctx.tableName);
        List<String> partitions = ctx.partition == null ? ImmutableList.of() : visitIdentifierList(ctx.partition);

        // handle path string
        String tmpPath = ctx.filePath.getText();
        String path = LogicalPlanBuilderAssistant.escapeBackSlash(tmpPath.substring(1, tmpPath.length() - 1));

        Optional<Expression> expr = Optional.empty();
        if (ctx.whereClause() != null) {
            expr = Optional.of(getExpression(ctx.whereClause().booleanExpression()));
        }

        Map<String, String> filePropertiesMap = ImmutableMap.of();
        if (ctx.propertyClause() != null) {
            filePropertiesMap = visitPropertyClause(ctx.propertyClause());
        }

        Optional<BrokerDesc> brokerDesc = Optional.empty();
        if (ctx.withRemoteStorageSystem() != null) {
            brokerDesc = Optional.ofNullable(visitWithRemoteStorageSystem(ctx.withRemoteStorageSystem()));
        }
        return new ExportCommand(tableName, partitions, expr, path, filePropertiesMap, brokerDesc);
    }

    @Override
    public Map<String, String> visitPropertyClause(PropertyClauseContext ctx) {
        return ctx == null ? ImmutableMap.of() : visitPropertyItemList(ctx.fileProperties);
    }

    @Override
    public Map<String, String> visitPropertyItemList(PropertyItemListContext ctx) {
        if (ctx == null || ctx.properties == null) {
            return ImmutableMap.of();
        }
        Builder<String, String> propertiesMap = ImmutableMap.builder();
        for (PropertyItemContext argument : ctx.properties) {
            String key = parsePropertyKey(argument.key);
            String value = parsePropertyValue(argument.value);
            propertiesMap.put(key, value);
        }
        return propertiesMap.build();
    }

    @Override
    public BrokerDesc visitWithRemoteStorageSystem(WithRemoteStorageSystemContext ctx) {
        BrokerDesc brokerDesc = null;

        Map<String, String> brokerPropertiesMap = visitPropertyItemList(ctx.brokerProperties);

        if (ctx.S3() != null) {
            brokerDesc = new BrokerDesc("S3", StorageBackend.StorageType.S3, brokerPropertiesMap);
        } else if (ctx.HDFS() != null) {
            brokerDesc = new BrokerDesc("HDFS", StorageBackend.StorageType.HDFS, brokerPropertiesMap);
        } else if (ctx.LOCAL() != null) {
            brokerDesc = new BrokerDesc("HDFS", StorageBackend.StorageType.LOCAL, brokerPropertiesMap);
        } else if (ctx.BROKER() != null) {
            brokerDesc = new BrokerDesc(visitIdentifierOrText(ctx.brokerName), brokerPropertiesMap);
        }
        return brokerDesc;
    }

    /**
     * Visit multi-statements.
     */
    @Override
    public List<Pair<LogicalPlan, StatementContext>> visitMultiStatements(MultiStatementsContext ctx) {
        List<Pair<LogicalPlan, StatementContext>> logicalPlans = Lists.newArrayList();
        for (org.apache.doris.nereids.DorisParser.StatementContext statement : ctx.statement()) {
            StatementContext statementContext = new StatementContext();
            ConnectContext connectContext = ConnectContext.get();
            if (connectContext != null) {
                connectContext.setStatementContext(statementContext);
                statementContext.setConnectContext(connectContext);
            }
            logicalPlans.add(Pair.of(
                    ParserUtils.withOrigin(ctx, () -> (LogicalPlan) visit(statement)), statementContext));
            List<Placeholder> params = new ArrayList<>(tokenPosToParameters.values());
            statementContext.setPlaceholders(params);
            tokenPosToParameters.clear();
        }
        return logicalPlans;
    }

    /**
     * Visit load-statements.
     */
    @Override
    public LogicalPlan visitLoad(DorisParser.LoadContext ctx) {

        BulkStorageDesc bulkDesc = null;
        if (ctx.withRemoteStorageSystem() != null) {
            Map<String, String> bulkProperties =
                    new HashMap<>(visitPropertyItemList(ctx.withRemoteStorageSystem().brokerProperties));
            if (ctx.withRemoteStorageSystem().S3() != null) {
                bulkDesc = new BulkStorageDesc("S3", BulkStorageDesc.StorageType.S3, bulkProperties);
            } else if (ctx.withRemoteStorageSystem().HDFS() != null) {
                bulkDesc = new BulkStorageDesc("HDFS", BulkStorageDesc.StorageType.HDFS, bulkProperties);
            } else if (ctx.withRemoteStorageSystem().LOCAL() != null) {
                bulkDesc = new BulkStorageDesc("LOCAL_HDFS", BulkStorageDesc.StorageType.LOCAL, bulkProperties);
            } else if (ctx.withRemoteStorageSystem().BROKER() != null
                    && ctx.withRemoteStorageSystem().identifierOrText().getText() != null) {
                bulkDesc = new BulkStorageDesc(ctx.withRemoteStorageSystem().identifierOrText().getText(),
                        bulkProperties);
            }
        }
        ImmutableList.Builder<BulkLoadDataDesc> dataDescriptions = new ImmutableList.Builder<>();
        List<String> labelParts = visitMultipartIdentifier(ctx.lableName);
        String labelName = null;
        String labelDbName = null;
        if (ConnectContext.get().getDatabase().isEmpty() && labelParts.size() == 1) {
            throw new AnalysisException("Current database is not set.");
        } else if (labelParts.size() == 1) {
            labelName = labelParts.get(0);
        } else if (labelParts.size() == 2) {
            labelDbName = labelParts.get(0);
            labelName = labelParts.get(1);
        } else if (labelParts.size() == 3) {
            labelDbName = labelParts.get(1);
            labelName = labelParts.get(2);
        } else {
            throw new AnalysisException("labelParts in load should be [ctl.][db.]label");
        }

        for (DorisParser.DataDescContext ddc : ctx.dataDescs) {
            List<String> nameParts = Lists.newArrayList();
            if (labelDbName != null) {
                nameParts.add(labelDbName);
            }
            nameParts.add(ddc.targetTableName.getText());
            List<String> tableName = RelationUtil.getQualifierName(ConnectContext.get(), nameParts);
            List<String> colNames = (ddc.columns == null ? ImmutableList.of() : visitIdentifierList(ddc.columns));
            List<String> columnsFromPath = (ddc.columnsFromPath == null ? ImmutableList.of()
                        : visitIdentifierList(ddc.columnsFromPath.identifierList()));
            List<String> partitions = ddc.partition == null ? ImmutableList.of() : visitIdentifierList(ddc.partition);
            // TODO: multi location
            List<String> multiFilePaths = new ArrayList<>();
            for (Token filePath : ddc.filePaths) {
                multiFilePaths.add(filePath.getText().substring(1, filePath.getText().length() - 1));
            }
            List<String> filePaths = ddc.filePath == null ? ImmutableList.of() : multiFilePaths;
            Map<String, Expression> colMappings;
            if (ddc.columnMapping == null) {
                colMappings = ImmutableMap.of();
            } else {
                colMappings = new HashMap<>();
                for (DorisParser.MappingExprContext mappingExpr : ddc.columnMapping.mappingSet) {
                    colMappings.put(mappingExpr.mappingCol.getText(), getExpression(mappingExpr.expression()));
                }
            }

            LoadTask.MergeType mergeType = ddc.mergeType() == null ? LoadTask.MergeType.APPEND
                        : LoadTask.MergeType.valueOf(ddc.mergeType().getText());

            Optional<String> fileFormat = ddc.format == null ? Optional.empty()
                    : Optional.of(visitIdentifierOrText(ddc.format));
            Optional<String> separator = ddc.separator == null ? Optional.empty() : Optional.of(ddc.separator.getText()
                        .substring(1, ddc.separator.getText().length() - 1));
            Optional<String> comma = ddc.comma == null ? Optional.empty() : Optional.of(ddc.comma.getText()
                        .substring(1, ddc.comma.getText().length() - 1));
            Map<String, String> dataProperties = ddc.propertyClause() == null ? new HashMap<>()
                        : visitPropertyClause(ddc.propertyClause());
            dataDescriptions.add(new BulkLoadDataDesc(
                    tableName,
                    partitions,
                    filePaths,
                    colNames,
                    columnsFromPath,
                    colMappings,
                    new BulkLoadDataDesc.FileFormatDesc(separator, comma, fileFormat),
                    false,
                    ddc.preFilter == null ? Optional.empty() : Optional.of(getExpression(ddc.preFilter.expression())),
                    ddc.where == null ? Optional.empty() : Optional.of(getExpression(ddc.where.booleanExpression())),
                    mergeType,
                    ddc.deleteOn == null ? Optional.empty() : Optional.of(getExpression(ddc.deleteOn.expression())),
                    ddc.sequenceColumn == null ? Optional.empty()
                            : Optional.of(ddc.sequenceColumn.identifier().getText()), dataProperties));
        }
        Map<String, String> properties = Collections.emptyMap();
        if (ctx.propertyClause() != null) {
            properties = visitPropertyItemList(ctx.propertyClause().propertyItemList());
        }
        String commentSpec = ctx.commentSpec() == null ? "''" : ctx.commentSpec().STRING_LITERAL().getText();
        String comment =
                LogicalPlanBuilderAssistant.escapeBackSlash(commentSpec.substring(1, commentSpec.length() - 1));
        return new LoadCommand(labelName, dataDescriptions.build(), bulkDesc, properties, comment);
    }

    /* ********************************************************************************************
     * Plan parsing
     * ******************************************************************************************** */

    /**
     * process lateral view, add a {@link org.apache.doris.nereids.trees.plans.logical.LogicalGenerate} on plan.
     */
    protected LogicalPlan withGenerate(LogicalPlan plan, LateralViewContext ctx) {
        if (ctx.LATERAL() == null) {
            return plan;
        }
        String generateName = ctx.tableName.getText();
        // if later view explode map type, we need to add a project to convert map to struct
        String columnName = ctx.columnNames.get(0).getText();
        List<String> expandColumnNames = Lists.newArrayList();
        if (ctx.columnNames.size() > 1) {
            columnName = ConnectContext.get() != null
                    ? ConnectContext.get().getStatementContext().generateColumnName() : "expand_cols";
            expandColumnNames = ctx.columnNames.stream()
                    .map(RuleContext::getText).collect(ImmutableList.toImmutableList());
        }
        String functionName = ctx.functionName.getText();
        List<Expression> arguments = ctx.expression().stream()
                .<Expression>map(this::typedVisit)
                .collect(ImmutableList.toImmutableList());
        Function unboundFunction = new UnboundFunction(functionName, arguments);
        return new LogicalGenerate<>(ImmutableList.of(unboundFunction),
                ImmutableList.of(new UnboundSlot(generateName, columnName)), ImmutableList.of(expandColumnNames), plan);
    }

    /**
     * process CTE and store the results in a logical plan node LogicalCTE
     */
    private LogicalPlan withCte(LogicalPlan plan, CteContext ctx) {
        if (ctx == null) {
            return plan;
        }
        return new LogicalCTE<>((List) visit(ctx.aliasQuery(), LogicalSubQueryAlias.class), plan);
    }

    /**
     * process CTE's alias queries and column aliases
     */
    @Override
    public LogicalSubQueryAlias<Plan> visitAliasQuery(AliasQueryContext ctx) {
        return ParserUtils.withOrigin(ctx, () -> {
            LogicalPlan queryPlan = plan(ctx.query());
            Optional<List<String>> columnNames = optionalVisit(ctx.columnAliases(), () ->
                    ctx.columnAliases().identifier().stream()
                    .map(RuleContext::getText)
                    .collect(ImmutableList.toImmutableList())
            );
            return new LogicalSubQueryAlias<>(ctx.identifier().getText(), columnNames, queryPlan);
        });
    }

    @Override
    public Command visitCreateRowPolicy(CreateRowPolicyContext ctx) {
        FilterType filterType = FilterType.of(ctx.type.getText());
        List<String> nameParts = visitMultipartIdentifier(ctx.table);
        return new CreatePolicyCommand(PolicyTypeEnum.ROW, ctx.name.getText(),
                ctx.EXISTS() != null, nameParts, Optional.of(filterType),
                ctx.user == null ? null : visitUserIdentify(ctx.user),
                ctx.roleName == null ? null : ctx.roleName.getText(),
                Optional.of(getExpression(ctx.booleanExpression())), ImmutableMap.of());
    }

    @Override
    public String visitIdentifierOrText(DorisParser.IdentifierOrTextContext ctx) {
        if (ctx.STRING_LITERAL() != null) {
            return ctx.STRING_LITERAL().getText().substring(1, ctx.STRING_LITERAL().getText().length() - 1);
        } else {
            return ctx.identifier().getText();
        }
    }

    @Override
    public UserIdentity visitUserIdentify(UserIdentifyContext ctx) {
        String user = visitIdentifierOrText(ctx.user);
        String host = null;
        if (ctx.host != null) {
            host = visitIdentifierOrText(ctx.host);
        }
        if (host == null) {
            host = "%";
        }
        boolean isDomain = ctx.LEFT_PAREN() != null;
        return new UserIdentity(user, host, isDomain);
    }

    @Override
    public LogicalPlan visitQuery(QueryContext ctx) {
        return ParserUtils.withOrigin(ctx, () -> {
            // TODO: need to add withQueryResultClauses and withCTE
            LogicalPlan query = plan(ctx.queryTerm());
            query = withCte(query, ctx.cte());
            return withQueryOrganization(query, ctx.queryOrganization());
        });
    }

    @Override
    public LogicalPlan visitSetOperation(SetOperationContext ctx) {
        return ParserUtils.withOrigin(ctx, () -> {

            if (ctx.UNION() != null) {
                Qualifier qualifier = getQualifier(ctx);
                List<QueryTermContext> contexts = Lists.newArrayList(ctx.right);
                QueryTermContext current = ctx.left;
                while (true) {
                    if (current instanceof SetOperationContext
                            && getQualifier((SetOperationContext) current) == qualifier
                            && ((SetOperationContext) current).UNION() != null) {
                        contexts.add(((SetOperationContext) current).right);
                        current = ((SetOperationContext) current).left;
                    } else {
                        contexts.add(current);
                        break;
                    }
                }
                Collections.reverse(contexts);
                List<LogicalPlan> logicalPlans = contexts.stream().map(this::plan).collect(Collectors.toList());
                return reduceToLogicalPlanTree(0, logicalPlans.size() - 1, logicalPlans, qualifier);
            } else {
                LogicalPlan leftQuery = plan(ctx.left);
                LogicalPlan rightQuery = plan(ctx.right);
                Qualifier qualifier = getQualifier(ctx);

                List<Plan> newChildren = ImmutableList.of(leftQuery, rightQuery);
                LogicalPlan plan;
                if (ctx.UNION() != null) {
                    plan = new LogicalUnion(qualifier, newChildren);
                } else if (ctx.EXCEPT() != null || ctx.MINUS() != null) {
                    plan = new LogicalExcept(qualifier, newChildren);
                } else if (ctx.INTERSECT() != null) {
                    plan = new LogicalIntersect(qualifier, newChildren);
                } else {
                    throw new ParseException("not support", ctx);
                }
                return plan;
            }
        });
    }

    private Qualifier getQualifier(SetOperationContext ctx) {
        if (ctx.setQuantifier() == null || ctx.setQuantifier().DISTINCT() != null) {
            return Qualifier.DISTINCT;
        } else {
            return Qualifier.ALL;
        }
    }

    private static LogicalPlan logicalPlanCombiner(LogicalPlan left, LogicalPlan right, Qualifier qualifier) {
        return new LogicalUnion(qualifier, ImmutableList.of(left, right));
    }

    /**
     * construct avl union tree
     */
    public static LogicalPlan reduceToLogicalPlanTree(int low, int high,
            List<LogicalPlan> logicalPlans, Qualifier qualifier) {
        switch (high - low) {
            case 0:
                return logicalPlans.get(low);
            case 1:
                return logicalPlanCombiner(logicalPlans.get(low), logicalPlans.get(high), qualifier);
            default:
                int mid = low + (high - low) / 2;
                return logicalPlanCombiner(
                        reduceToLogicalPlanTree(low, mid, logicalPlans, qualifier),
                        reduceToLogicalPlanTree(mid + 1, high, logicalPlans, qualifier),
                        qualifier
                );
        }
    }

    @Override
    public LogicalPlan visitSubquery(SubqueryContext ctx) {
        return ParserUtils.withOrigin(ctx, () -> plan(ctx.query()));
    }

    @Override
    public LogicalPlan visitRegularQuerySpecification(RegularQuerySpecificationContext ctx) {
        return ParserUtils.withOrigin(ctx, () -> {
            SelectClauseContext selectCtx = ctx.selectClause();
            LogicalPlan selectPlan;
            LogicalPlan relation;
            if (ctx.fromClause() == null) {
                relation = new UnboundOneRowRelation(StatementScopeIdGenerator.newRelationId(),
                        ImmutableList.of(new UnboundAlias(Literal.of(0))));
            } else {
                relation = visitFromClause(ctx.fromClause());
            }
            if (ctx.intoClause() != null && !ConnectContext.get().isRunProcedure()) {
                throw new ParseException("Only procedure supports insert into variables", selectCtx);
            }
            selectPlan = withSelectQuerySpecification(
                    ctx, relation,
                    selectCtx,
                    Optional.ofNullable(ctx.whereClause()),
                    Optional.ofNullable(ctx.aggClause()),
                    Optional.ofNullable(ctx.havingClause()),
                    Optional.ofNullable(ctx.qualifyClause()));
            selectPlan = withQueryOrganization(selectPlan, ctx.queryOrganization());
            if ((selectHintMap == null) || selectHintMap.isEmpty()) {
                return selectPlan;
            }
            List<ParserRuleContext> selectHintContexts = Lists.newArrayList();
            for (Integer key : selectHintMap.keySet()) {
                if (key > selectCtx.getStart().getStopIndex() && key < selectCtx.getStop().getStartIndex()) {
                    selectHintContexts.add(selectHintMap.get(key));
                }
            }
            return withSelectHint(selectPlan, selectHintContexts);
        });
    }

    @Override
    public LogicalPlan visitInlineTable(InlineTableContext ctx) {
        List<List<NamedExpression>> values = ctx.rowConstructor().stream()
                .map(this::visitRowConstructor)
                .collect(ImmutableList.toImmutableList());
        return new LogicalInlineTable(values);
    }

    /**
     * Create an aliased table reference. This is typically used in FROM clauses.
     */
    protected LogicalPlan withTableAlias(LogicalPlan plan, TableAliasContext ctx) {
        if (ctx.strictIdentifier() == null) {
            return plan;
        }
        return ParserUtils.withOrigin(ctx.strictIdentifier(), () -> {
            String alias = ctx.strictIdentifier().getText();
            if (null != ctx.identifierList()) {
                throw new ParseException("Do not implemented", ctx);
                // TODO: multi-colName
            }
            return new LogicalSubQueryAlias<>(alias, plan);
        });
    }

    @Override
    public LogicalPlan visitTableName(TableNameContext ctx) {
        List<String> nameParts = visitMultipartIdentifier(ctx.multipartIdentifier());
        List<String> partitionNames = new ArrayList<>();
        boolean isTempPart = false;
        if (ctx.specifiedPartition() != null) {
            isTempPart = ctx.specifiedPartition().TEMPORARY() != null;
            if (ctx.specifiedPartition().identifier() != null) {
                partitionNames.add(ctx.specifiedPartition().identifier().getText());
            } else {
                partitionNames.addAll(visitIdentifierList(ctx.specifiedPartition().identifierList()));
            }
        }

        Optional<String> indexName = Optional.empty();
        if (ctx.materializedViewName() != null) {
            indexName = Optional.ofNullable(ctx.materializedViewName().indexName.getText());
        }

        List<Long> tabletIdLists = new ArrayList<>();
        if (ctx.tabletList() != null) {
            ctx.tabletList().tabletIdList.stream().forEach(tabletToken -> {
                tabletIdLists.add(Long.parseLong(tabletToken.getText()));
            });
        }

        final List<String> relationHints;
        if (ctx.relationHint() != null) {
            relationHints = typedVisit(ctx.relationHint());
        } else {
            relationHints = ImmutableList.of();
        }

        TableScanParams scanParams = null;
        if (ctx.optScanParams() != null) {
            Map<String, String> map = visitPropertyItemList(ctx.optScanParams().properties);
            scanParams = new TableScanParams(ctx.optScanParams().funcName.getText(), map);
        }

        TableSnapshot tableSnapshot = null;
        if (ctx.tableSnapshot() != null) {
            if (ctx.tableSnapshot().TIME() != null) {
                tableSnapshot = new TableSnapshot(stripQuotes(ctx.tableSnapshot().time.getText()));
            } else {
                tableSnapshot = new TableSnapshot(Long.parseLong(ctx.tableSnapshot().version.getText()));
            }
        }

        TableSample tableSample = ctx.sample() == null ? null : (TableSample) visit(ctx.sample());
        UnboundRelation relation = new UnboundRelation(StatementScopeIdGenerator.newRelationId(),
                nameParts, partitionNames, isTempPart, tabletIdLists, relationHints,
                Optional.ofNullable(tableSample), indexName, scanParams, Optional.ofNullable(tableSnapshot));

        LogicalPlan checkedRelation = LogicalPlanBuilderAssistant.withCheckPolicy(relation);
        LogicalPlan plan = withTableAlias(checkedRelation, ctx.tableAlias());
        for (LateralViewContext lateralViewContext : ctx.lateralView()) {
            plan = withGenerate(plan, lateralViewContext);
        }
        return plan;
    }

    public static String stripQuotes(String str) {
        if ((str.charAt(0) == '\'' && str.charAt(str.length() - 1) == '\'')
                || (str.charAt(0) == '\"' && str.charAt(str.length() - 1) == '\"')) {
            str = str.substring(1, str.length() - 1);
        }
        return str;
    }

    @Override
    public LogicalPlan visitAliasedQuery(AliasedQueryContext ctx) {
        if (ctx.tableAlias().getText().equals("")) {
            throw new ParseException("Every derived table must have its own alias", ctx);
        }
        LogicalPlan plan = withTableAlias(visitQuery(ctx.query()), ctx.tableAlias());
        for (LateralViewContext lateralViewContext : ctx.lateralView()) {
            plan = withGenerate(plan, lateralViewContext);
        }
        return plan;
    }

    @Override
    public LogicalPlan visitTableValuedFunction(TableValuedFunctionContext ctx) {
        return ParserUtils.withOrigin(ctx, () -> {
            String functionName = ctx.tvfName.getText();

            Map<String, String> map = visitPropertyItemList(ctx.properties);
            LogicalPlan relation = new UnboundTVFRelation(StatementScopeIdGenerator.newRelationId(),
                    functionName, new Properties(map));
            return withTableAlias(relation, ctx.tableAlias());
        });
    }

    /**
     * Create a star (i.e. all) expression; this selects all elements (in the specified object).
     * Both un-targeted (global) and targeted aliases are supported.
     */
    @Override
    public Expression visitStar(StarContext ctx) {
        return ParserUtils.withOrigin(ctx, () -> {
            final QualifiedNameContext qualifiedNameContext = ctx.qualifiedName();
            List<String> target;
            if (qualifiedNameContext != null) {
                target = qualifiedNameContext.identifier()
                        .stream()
                        .map(RuleContext::getText)
                        .collect(ImmutableList.toImmutableList());
            } else {
                target = ImmutableList.of();
            }
            List<ExceptOrReplaceContext> exceptOrReplaceList = ctx.exceptOrReplace();
            if (exceptOrReplaceList != null && !exceptOrReplaceList.isEmpty()) {
                List<NamedExpression> finalExpectSlots = ImmutableList.of();
                List<NamedExpression> finalReplacedAlias = ImmutableList.of();
                for (ExceptOrReplaceContext exceptOrReplace : exceptOrReplaceList) {
                    if (exceptOrReplace instanceof ExceptContext) {
                        if (!finalExpectSlots.isEmpty()) {
                            throw new ParseException("only one except clause is supported", ctx);
                        }
                        ExceptContext exceptContext = (ExceptContext) exceptOrReplace;
                        List<NamedExpression> expectSlots = getNamedExpressions(exceptContext.namedExpressionSeq());
                        boolean allSlots = expectSlots.stream().allMatch(UnboundSlot.class::isInstance);
                        if (expectSlots.isEmpty() || !allSlots) {
                            throw new ParseException(
                                    "only column name is supported in except clause", ctx);
                        }
                        finalExpectSlots = expectSlots;
                    } else if (exceptOrReplace instanceof ReplaceContext) {
                        if (!finalReplacedAlias.isEmpty()) {
                            throw new ParseException("only one replace clause is supported", ctx);
                        }
                        ReplaceContext replaceContext = (ReplaceContext) exceptOrReplace;
                        List<NamedExpression> expectAlias = getNamedExpressions(replaceContext.namedExpressionSeq());
                        boolean allAlias = expectAlias.stream()
                                .allMatch(e -> e instanceof UnboundAlias
                                        && ((UnboundAlias) e).getAlias().isPresent());
                        if (expectAlias.isEmpty() || !allAlias) {
                            throw new ParseException(
                                    "only alias is supported in select-replace clause", ctx);
                        }
                        finalReplacedAlias = expectAlias;
                    } else {
                        throw new ParseException("Unsupported except or replace clause: " + exceptOrReplace.getText(),
                                ctx);
                    }
                }
                return new UnboundStar(target, finalExpectSlots, finalReplacedAlias);
            } else {
                return new UnboundStar(target);
            }
        });
    }

    /**
     * Create an aliased expression if an alias is specified. Both single and multi-aliases are
     * supported.
     */
    @Override
    public NamedExpression visitNamedExpression(NamedExpressionContext ctx) {
        return ParserUtils.withOrigin(ctx, () -> {
            Expression expression = getExpression(ctx.expression());
            if (ctx.identifierOrText() == null) {
                if (expression instanceof NamedExpression) {
                    return (NamedExpression) expression;
                } else {
                    return new UnboundAlias(expression);
                }
            }
            String alias = visitIdentifierOrText(ctx.identifierOrText());
            return new UnboundAlias(expression, alias);
        });
    }

    @Override
    public Expression visitSystemVariable(SystemVariableContext ctx) {
        VariableType type = null;
        if (ctx.kind == null) {
            type = VariableType.DEFAULT;
        } else if (ctx.kind.getType() == DorisParser.SESSION) {
            type = VariableType.SESSION;
        } else if (ctx.kind.getType() == DorisParser.GLOBAL) {
            type = VariableType.GLOBAL;
        }
        if (type == null) {
            throw new ParseException("Unsupported system variable: " + ctx.getText(), ctx);
        }
        return new UnboundVariable(ctx.identifier().getText(), type);
    }

    @Override
    public Expression visitUserVariable(UserVariableContext ctx) {
        return new UnboundVariable(ctx.identifierOrText().getText(), VariableType.USER);
    }

    /**
     * Create a comparison expression. This compares two expressions. The following comparison
     * operators are supported:
     * - Equal: '=' or '=='
     * - Null-safe Equal: '<=>'
     * - Not Equal: '<>' or '!='
     * - Less than: '<'
     * - Less then or Equal: '<='
     * - Greater than: '>'
     * - Greater then or Equal: '>='
     */
    @Override
    public Expression visitComparison(ComparisonContext ctx) {
        return ParserUtils.withOrigin(ctx, () -> {
            Expression left = getExpression(ctx.left);
            Expression right = getExpression(ctx.right);
            TerminalNode operator = (TerminalNode) ctx.comparisonOperator().getChild(0);
            switch (operator.getSymbol().getType()) {
                case DorisParser.EQ:
                    return new EqualTo(left, right);
                case DorisParser.NEQ:
                    return new Not(new EqualTo(left, right));
                case DorisParser.LT:
                    return new LessThan(left, right);
                case DorisParser.GT:
                    return new GreaterThan(left, right);
                case DorisParser.LTE:
                    return new LessThanEqual(left, right);
                case DorisParser.GTE:
                    return new GreaterThanEqual(left, right);
                case DorisParser.NSEQ:
                    return new NullSafeEqual(left, right);
                default:
                    throw new ParseException("Unsupported comparison expression: "
                        + operator.getSymbol().getText(), ctx);
            }
        });
    }

    /**
     * Create a not expression.
     * format: NOT Expression
     * for example:
     * not 1
     * not 1=1
     */
    @Override
    public Expression visitLogicalNot(LogicalNotContext ctx) {
        return ParserUtils.withOrigin(ctx, () -> new Not(getExpression(ctx.booleanExpression())));
    }

    @Override
    public Expression visitLogicalBinary(LogicalBinaryContext ctx) {
        return ParserUtils.withOrigin(ctx, () -> {
            // Code block copy from Spark
            // sql/catalyst/src/main/scala/org/apache/spark/sql/catalyst/parser/AstBuilder.scala

            // Collect all similar left hand contexts.
            List<BooleanExpressionContext> contexts = Lists.newArrayList(ctx.right);
            BooleanExpressionContext current = ctx.left;
            while (true) {
                if (current instanceof LogicalBinaryContext
                        && ((LogicalBinaryContext) current).operator.getType() == ctx.operator.getType()) {
                    contexts.add(((LogicalBinaryContext) current).right);
                    current = ((LogicalBinaryContext) current).left;
                } else {
                    contexts.add(current);
                    break;
                }
            }
            // Reverse the contexts to have them in the same sequence as in the SQL statement & turn them
            // into expressions.
            Collections.reverse(contexts);
            List<Expression> expressions = contexts.stream().map(this::getExpression).collect(Collectors.toList());
            // Create a balanced tree.
            return reduceToExpressionTree(0, expressions.size() - 1, expressions, ctx);
        });
    }

    @Override
    public Expression visitLambdaExpression(LambdaExpressionContext ctx) {
        ImmutableList<String> args = ctx.args.stream()
                .map(RuleContext::getText)
                .collect(ImmutableList.toImmutableList());
        Expression body = (Expression) visit(ctx.body);
        return new Lambda(args, body);
    }

    private Expression expressionCombiner(Expression left, Expression right, LogicalBinaryContext ctx) {
        switch (ctx.operator.getType()) {
            case DorisParser.LOGICALAND:
            case DorisParser.AND:
                return new And(left, right);
            case DorisParser.OR:
                return new Or(left, right);
            case DorisParser.XOR:
                return new Xor(left, right);
            default:
                throw new ParseException("Unsupported logical binary type: " + ctx.operator.getText(), ctx);
        }
    }

    private Expression reduceToExpressionTree(int low, int high,
            List<Expression> expressions, LogicalBinaryContext ctx) {
        switch (high - low) {
            case 0:
                return expressions.get(low);
            case 1:
                return expressionCombiner(expressions.get(low), expressions.get(high), ctx);
            default:
                int mid = low + (high - low) / 2;
                return expressionCombiner(
                        reduceToExpressionTree(low, mid, expressions, ctx),
                        reduceToExpressionTree(mid + 1, high, expressions, ctx),
                        ctx
                );
        }
    }

    /**
     * Create a predicated expression. A predicated expression is a normal expression with a
     * predicate attached to it, for example:
     * {{{
     * a + 1 IS NULL
     * }}}
     */
    @Override
    public Expression visitPredicated(PredicatedContext ctx) {
        return ParserUtils.withOrigin(ctx, () -> {
            Expression e = getExpression(ctx.valueExpression());
            return ctx.predicate() == null ? e : withPredicate(e, ctx.predicate());
        });
    }

    @Override
    public Expression visitArithmeticUnary(ArithmeticUnaryContext ctx) {
        return ParserUtils.withOrigin(ctx, () -> {
            Expression e = typedVisit(ctx.valueExpression());
            switch (ctx.operator.getType()) {
                case DorisParser.PLUS:
                    return e;
                case DorisParser.SUBTRACT:
                    IntegerLiteral zero = new IntegerLiteral(0);
                    return new Subtract(zero, e);
                case DorisParser.TILDE:
                    return new BitNot(e);
                default:
                    throw new ParseException("Unsupported arithmetic unary type: " + ctx.operator.getText(), ctx);
            }
        });
    }

    @Override
    public Expression visitBitOperation(BitOperationContext ctx) {
        return ParserUtils.withOrigin(ctx, () -> {
            Expression left = getExpression(ctx.left);
            Expression right = getExpression(ctx.right);
            if (ctx.operator.getType() == DorisParser.BITAND) {
                return new BitAnd(left, right);
            } else if (ctx.operator.getType() == DorisParser.BITOR) {
                return new BitOr(left, right);
            } else if (ctx.operator.getType() == DorisParser.BITXOR) {
                return new BitXor(left, right);
            }
            throw new ParseException(" not supported", ctx);
        });
    }

    @Override
    public Expression visitArithmeticBinary(ArithmeticBinaryContext ctx) {
        return ParserUtils.withOrigin(ctx, () -> {
            Expression left = getExpression(ctx.left);
            Expression right = getExpression(ctx.right);

            int type = ctx.operator.getType();
            if (left instanceof Interval) {
                if (type != DorisParser.PLUS) {
                    throw new ParseException("Only supported: " + Operator.ADD, ctx);
                }
                Interval interval = (Interval) left;
                return new TimestampArithmetic(Operator.ADD, right, interval.value(), interval.timeUnit());
            }

            if (right instanceof Interval) {
                Operator op;
                if (type == DorisParser.PLUS) {
                    op = Operator.ADD;
                } else if (type == DorisParser.SUBTRACT) {
                    op = Operator.SUBTRACT;
                } else {
                    throw new ParseException("Only supported: " + Operator.ADD + " and " + Operator.SUBTRACT, ctx);
                }
                Interval interval = (Interval) right;
                return new TimestampArithmetic(op, left, interval.value(), interval.timeUnit());
            }

            return ParserUtils.withOrigin(ctx, () -> {
                switch (type) {
                    case DorisParser.ASTERISK:
                        return new Multiply(left, right);
                    case DorisParser.SLASH:
                        return new Divide(left, right);
                    case DorisParser.MOD:
                        return new Mod(left, right);
                    case DorisParser.PLUS:
                        return new Add(left, right);
                    case DorisParser.SUBTRACT:
                        return new Subtract(left, right);
                    case DorisParser.DIV:
                        return new IntegralDivide(left, right);
                    case DorisParser.HAT:
                        return new BitXor(left, right);
                    case DorisParser.PIPE:
                        return new BitOr(left, right);
                    case DorisParser.AMPERSAND:
                        return new BitAnd(left, right);
                    default:
                        throw new ParseException(
                                "Unsupported arithmetic binary type: " + ctx.operator.getText(), ctx);
                }
            });
        });
    }

    @Override
    public Expression visitTimestampdiff(TimestampdiffContext ctx) {
        Expression start = (Expression) visit(ctx.startTimestamp);
        Expression end = (Expression) visit(ctx.endTimestamp);
        String unit = ctx.unit.getText();
        if ("YEAR".equalsIgnoreCase(unit)) {
            return new YearsDiff(end, start);
        } else if ("MONTH".equalsIgnoreCase(unit)) {
            return new MonthsDiff(end, start);
        } else if ("WEEK".equalsIgnoreCase(unit)) {
            return new WeeksDiff(end, start);
        } else if ("DAY".equalsIgnoreCase(unit)) {
            return new DaysDiff(end, start);
        } else if ("HOUR".equalsIgnoreCase(unit)) {
            return new HoursDiff(end, start);
        } else if ("MINUTE".equalsIgnoreCase(unit)) {
            return new MinutesDiff(end, start);
        } else if ("SECOND".equalsIgnoreCase(unit)) {
            return new SecondsDiff(end, start);
        }
        throw new ParseException("Unsupported time stamp diff time unit: " + unit
                + ", supported time unit: YEAR/MONTH/WEEK/DAY/HOUR/MINUTE/SECOND", ctx);

    }

    @Override
    public Expression visitTimestampadd(TimestampaddContext ctx) {
        Expression start = (Expression) visit(ctx.startTimestamp);
        Expression end = (Expression) visit(ctx.endTimestamp);
        String unit = ctx.unit.getText();
        if ("YEAR".equalsIgnoreCase(unit)) {
            return new YearsAdd(end, start);
        } else if ("MONTH".equalsIgnoreCase(unit)) {
            return new MonthsAdd(end, start);
        } else if ("WEEK".equalsIgnoreCase(unit)) {
            return new WeeksAdd(end, start);
        } else if ("DAY".equalsIgnoreCase(unit)) {
            return new DaysAdd(end, start);
        } else if ("HOUR".equalsIgnoreCase(unit)) {
            return new HoursAdd(end, start);
        } else if ("MINUTE".equalsIgnoreCase(unit)) {
            return new MinutesAdd(end, start);
        } else if ("SECOND".equalsIgnoreCase(unit)) {
            return new SecondsAdd(end, start);
        }
        throw new ParseException("Unsupported time stamp add time unit: " + unit
                + ", supported time unit: YEAR/MONTH/WEEK/DAY/HOUR/MINUTE/SECOND", ctx);

    }

    @Override
    public Expression visitDate_add(Date_addContext ctx) {
        Expression timeStamp = (Expression) visit(ctx.timestamp);
        Expression amount = (Expression) visit(ctx.unitsAmount);
        if (ctx.unit == null) {
            //use "DAY" as unit by default
            return new DaysAdd(timeStamp, amount);
        }

        if ("Year".equalsIgnoreCase(ctx.unit.getText())) {
            return new YearsAdd(timeStamp, amount);
        } else if ("MONTH".equalsIgnoreCase(ctx.unit.getText())) {
            return new MonthsAdd(timeStamp, amount);
        } else if ("WEEK".equalsIgnoreCase(ctx.unit.getText())) {
            return new WeeksAdd(timeStamp, amount);
        } else if ("DAY".equalsIgnoreCase(ctx.unit.getText())) {
            return new DaysAdd(timeStamp, amount);
        } else if ("Hour".equalsIgnoreCase(ctx.unit.getText())) {
            return new HoursAdd(timeStamp, amount);
        } else if ("Minute".equalsIgnoreCase(ctx.unit.getText())) {
            return new MinutesAdd(timeStamp, amount);
        } else if ("Second".equalsIgnoreCase(ctx.unit.getText())) {
            return new SecondsAdd(timeStamp, amount);
        }
        throw new ParseException("Unsupported time unit: " + ctx.unit
                + ", supported time unit: YEAR/MONTH/DAY/HOUR/MINUTE/SECOND", ctx);
    }

    @Override
    public Expression visitArrayRange(ArrayRangeContext ctx) {
        Expression start = (Expression) visit(ctx.start);
        Expression end = (Expression) visit(ctx.end);
        Expression step = (Expression) visit(ctx.unitsAmount);

        String unit = ctx.unit == null ? null : ctx.unit.getText();
        if (unit != null && !unit.isEmpty()) {
            if ("Year".equalsIgnoreCase(unit)) {
                return new ArrayRangeYearUnit(start, end, step);
            } else if ("Month".equalsIgnoreCase(unit)) {
                return new ArrayRangeMonthUnit(start, end, step);
            } else if ("Week".equalsIgnoreCase(unit)) {
                return new ArrayRangeWeekUnit(start, end, step);
            } else if ("Day".equalsIgnoreCase(unit)) {
                return new ArrayRangeDayUnit(start, end, step);
            } else if ("Hour".equalsIgnoreCase(unit)) {
                return new ArrayRangeHourUnit(start, end, step);
            } else if ("Minute".equalsIgnoreCase(unit)) {
                return new ArrayRangeMinuteUnit(start, end, step);
            } else if ("Second".equalsIgnoreCase(unit)) {
                return new ArrayRangeSecondUnit(start, end, step);
            }
            throw new ParseException("Unsupported time unit: " + ctx.unit
                    + ", supported time unit: YEAR/MONTH/DAY/HOUR/MINUTE/SECOND", ctx);
        } else if (ctx.unitsAmount != null) {
            return new ArrayRange(start, end, step);
        } else if (ctx.end != null) {
            return new ArrayRange(start, end);
        } else {
            return new ArrayRange(start);
        }
    }

    @Override
    public Expression visitDate_sub(Date_subContext ctx) {
        Expression timeStamp = (Expression) visit(ctx.timestamp);
        Expression amount = (Expression) visit(ctx.unitsAmount);
        if (ctx.unit == null) {
            //use "DAY" as unit by default
            return new DaysSub(timeStamp, amount);
        }

        if ("Year".equalsIgnoreCase(ctx.unit.getText())) {
            return new YearsSub(timeStamp, amount);
        } else if ("MONTH".equalsIgnoreCase(ctx.unit.getText())) {
            return new MonthsSub(timeStamp, amount);
        } else if ("WEEK".equalsIgnoreCase(ctx.unit.getText())) {
            return new WeeksSub(timeStamp, amount);
        } else if ("DAY".equalsIgnoreCase(ctx.unit.getText())) {
            return new DaysSub(timeStamp, amount);
        } else if ("Hour".equalsIgnoreCase(ctx.unit.getText())) {
            return new HoursSub(timeStamp, amount);
        } else if ("Minute".equalsIgnoreCase(ctx.unit.getText())) {
            return new MinutesSub(timeStamp, amount);
        } else if ("Second".equalsIgnoreCase(ctx.unit.getText())) {
            return new SecondsSub(timeStamp, amount);
        }
        throw new ParseException("Unsupported time unit: " + ctx.unit
                + ", supported time unit: YEAR/MONTH/DAY/HOUR/MINUTE/SECOND", ctx);
    }

    @Override
    public Expression visitDateFloor(DateFloorContext ctx) {
        Expression timeStamp = (Expression) visit(ctx.timestamp);
        Expression amount = (Expression) visit(ctx.unitsAmount);
        if (ctx.unit == null) {
            // use "SECOND" as unit by default
            return new SecondFloor(timeStamp, amount);
        }
        Expression e = new DateTimeV2Literal(0001L, 01L, 01L, 0L, 0L, 0L, 0L);

        if ("Year".equalsIgnoreCase(ctx.unit.getText())) {
            return new YearFloor(timeStamp, amount, e);
        } else if ("MONTH".equalsIgnoreCase(ctx.unit.getText())) {
            return new MonthFloor(timeStamp, amount, e);
        } else if ("WEEK".equalsIgnoreCase(ctx.unit.getText())) {
            return new WeekFloor(timeStamp, amount, e);
        } else if ("DAY".equalsIgnoreCase(ctx.unit.getText())) {
            return new DayFloor(timeStamp, amount, e);
        } else if ("Hour".equalsIgnoreCase(ctx.unit.getText())) {
            return new HourFloor(timeStamp, amount, e);
        } else if ("Minute".equalsIgnoreCase(ctx.unit.getText())) {
            return new MinuteFloor(timeStamp, amount, e);
        } else if ("Second".equalsIgnoreCase(ctx.unit.getText())) {
            return new SecondFloor(timeStamp, amount, e);
        }
        throw new ParseException("Unsupported time unit: " + ctx.unit
                + ", supported time unit: YEAR/MONTH/WEEK/DAY/HOUR/MINUTE/SECOND", ctx);
    }

    @Override
    public Expression visitDateCeil(DateCeilContext ctx) {
        Expression timeStamp = (Expression) visit(ctx.timestamp);
        Expression amount = (Expression) visit(ctx.unitsAmount);
        if (ctx.unit == null) {
            // use "Second" as unit by default
            return new SecondCeil(timeStamp, amount);
        }
        DateTimeV2Literal e = new DateTimeV2Literal(0001L, 01L, 01L, 0L, 0L, 0L, 0L);

        if ("Year".equalsIgnoreCase(ctx.unit.getText())) {
            return new YearCeil(timeStamp, amount, e);
        } else if ("MONTH".equalsIgnoreCase(ctx.unit.getText())) {
            return new MonthCeil(timeStamp, amount, e);
        } else if ("WEEK".equalsIgnoreCase(ctx.unit.getText())) {
            return new WeekCeil(timeStamp, amount, e);
        } else if ("DAY".equalsIgnoreCase(ctx.unit.getText())) {
            return new DayCeil(timeStamp, amount, e);
        } else if ("Hour".equalsIgnoreCase(ctx.unit.getText())) {
            return new HourCeil(timeStamp, amount, e);
        } else if ("Minute".equalsIgnoreCase(ctx.unit.getText())) {
            return new MinuteCeil(timeStamp, amount, e);
        } else if ("Second".equalsIgnoreCase(ctx.unit.getText())) {
            return new SecondCeil(timeStamp, amount, e);
        }
        throw new ParseException("Unsupported time unit: " + ctx.unit
                + ", supported time unit: YEAR/MONTH/WEEK/DAY/HOUR/MINUTE/SECOND", ctx);
    }

    @Override
    public Expression visitCurrentDate(DorisParser.CurrentDateContext ctx) {
        return new CurrentDate().alias("CURRENT_DATE");
    }

    @Override
    public Expression visitCurrentTime(DorisParser.CurrentTimeContext ctx) {
        return new CurrentTime().alias("CURRENT_TIME");
    }

    @Override
    public Expression visitCurrentTimestamp(DorisParser.CurrentTimestampContext ctx) {
        return new Now().alias("CURRENT_TIMESTAMP");
    }

    @Override
    public Expression visitLocalTime(DorisParser.LocalTimeContext ctx) {
        return new CurrentTime().alias("LOCALTIME");
    }

    @Override
    public Expression visitLocalTimestamp(DorisParser.LocalTimestampContext ctx) {
        return new Now().alias("LOCALTIMESTAMP");
    }

    @Override
    public Expression visitCurrentUser(DorisParser.CurrentUserContext ctx) {
        return new CurrentUser().alias("CURRENT_USER");
    }

    @Override
    public Expression visitSessionUser(DorisParser.SessionUserContext ctx) {
        return new SessionUser().alias("SESSION_USER");
    }

    @Override
    public Expression visitDoublePipes(DorisParser.DoublePipesContext ctx) {
        return ParserUtils.withOrigin(ctx, () -> {
            Expression left = getExpression(ctx.left);
            Expression right = getExpression(ctx.right);
            if (SqlModeHelper.hasPipeAsConcat()) {
                return new UnboundFunction("concat", Lists.newArrayList(left, right));
            } else {
                return new Or(left, right);
            }
        });
    }

    /**
     * Create a value based [[CaseWhen]] expression. This has the following SQL form:
     * {{{
     *   CASE [expression]
     *    WHEN [value] THEN [expression]
     *    ...
     *    ELSE [expression]
     *   END
     * }}}
     */
    @Override
    public Expression visitSimpleCase(DorisParser.SimpleCaseContext context) {
        Expression e = getExpression(context.value);
        List<WhenClause> whenClauses = context.whenClause().stream()
                .map(w -> new WhenClause(new EqualTo(e, getExpression(w.condition)), getExpression(w.result)))
                .collect(ImmutableList.toImmutableList());
        if (context.elseExpression == null) {
            return new CaseWhen(whenClauses);
        }
        return new CaseWhen(whenClauses, getExpression(context.elseExpression));
    }

    /**
     * Create a condition based [[CaseWhen]] expression. This has the following SQL syntax:
     * {{{
     *   CASE
     *    WHEN [predicate] THEN [expression]
     *    ...
     *    ELSE [expression]
     *   END
     * }}}
     *
     * @param context the parse tree
     */
    @Override
    public Expression visitSearchedCase(DorisParser.SearchedCaseContext context) {
        List<WhenClause> whenClauses = context.whenClause().stream()
                .map(w -> new WhenClause(getExpression(w.condition), getExpression(w.result)))
                .collect(ImmutableList.toImmutableList());
        if (context.elseExpression == null) {
            return new CaseWhen(whenClauses);
        }
        return new CaseWhen(whenClauses, getExpression(context.elseExpression));
    }

    @Override
    public Expression visitCast(DorisParser.CastContext ctx) {
        return ParserUtils.withOrigin(ctx, () -> processCast(getExpression(ctx.expression()), ctx.castDataType()));
    }

    @Override
    public UnboundFunction visitExtract(DorisParser.ExtractContext ctx) {
        return ParserUtils.withOrigin(ctx, () -> {
            String functionName = ctx.field.getText();
            return new UnboundFunction(functionName, false,
                    Collections.singletonList(getExpression(ctx.source)));
        });
    }

    @Override
    public Expression visitEncryptKey(DorisParser.EncryptKeyContext ctx) {
        return ParserUtils.withOrigin(ctx, () -> {
            String db = ctx.dbName == null ? "" : ctx.dbName.getText();
            String key = ctx.keyName.getText();
            return new EncryptKeyRef(new StringLiteral(db), new StringLiteral(key));
        });
    }

    @Override
    public Expression visitCharFunction(DorisParser.CharFunctionContext ctx) {
        return ParserUtils.withOrigin(ctx, () -> {
            String charSet = ctx.charSet == null ? "utf8" : ctx.charSet.getText();
            List<Expression> arguments = ImmutableList.<Expression>builder()
                    .add(new StringLiteral(charSet))
                    .addAll(visit(ctx.arguments, Expression.class))
                    .build();
            return new Char(arguments);
        });
    }

    @Override
    public Expression visitConvertCharSet(DorisParser.ConvertCharSetContext ctx) {
        return ParserUtils.withOrigin(ctx,
                () -> new ConvertTo(getExpression(ctx.argument), new StringLiteral(ctx.charSet.getText())));
    }

    @Override
    public Expression visitConvertType(DorisParser.ConvertTypeContext ctx) {
        return ParserUtils.withOrigin(ctx, () -> processCast(getExpression(ctx.argument), ctx.castDataType()));
    }

    @Override
    public DataType visitCastDataType(CastDataTypeContext ctx) {
        return ParserUtils.withOrigin(ctx, () -> {
            if (ctx.dataType() != null) {
                return ((DataType) typedVisit(ctx.dataType())).conversion();
            } else if (ctx.UNSIGNED() != null) {
                return LargeIntType.UNSIGNED;
            } else {
                return BigIntType.SIGNED;
            }
        });
    }

    private Expression processCast(Expression expression, CastDataTypeContext castDataTypeContext) {
        DataType dataType = visitCastDataType(castDataTypeContext);
        Expression cast = new Cast(expression, dataType, true);
        if (dataType.isStringLikeType() && ((CharacterType) dataType).getLen() >= 0) {
            if (dataType.isVarcharType() && ((VarcharType) dataType).isWildcardVarchar()) {
                return cast;
            }
            List<Expression> args = ImmutableList.of(
                    cast,
                    new TinyIntLiteral((byte) 1),
                    Literal.of(((CharacterType) dataType).getLen())
            );
            return new UnboundFunction("substr", args);
        } else {
            return cast;
        }
    }

    @Override
    public Expression visitFunctionCallExpression(DorisParser.FunctionCallExpressionContext ctx) {
        return ParserUtils.withOrigin(ctx, () -> {
            String functionName = ctx.functionIdentifier().functionNameIdentifier().getText();
            boolean isDistinct = ctx.DISTINCT() != null;
            List<Expression> params = Lists.newArrayList();
            params.addAll(visit(ctx.expression(), Expression.class));
            List<OrderKey> orderKeys = visit(ctx.sortItem(), OrderKey.class);
            params.addAll(orderKeys.stream().map(OrderExpression::new).collect(Collectors.toList()));

            List<UnboundStar> unboundStars = ExpressionUtils.collectAll(params, UnboundStar.class::isInstance);
            if (!unboundStars.isEmpty()) {
                if (ctx.functionIdentifier().dbName == null && functionName.equalsIgnoreCase("count")) {
                    if (unboundStars.size() > 1) {
                        throw new ParseException(
                                "'*' can only be used once in conjunction with COUNT: " + functionName, ctx);
                    }
                    if (!unboundStars.get(0).getQualifier().isEmpty()) {
                        throw new ParseException("'*' can not has qualifier: " + unboundStars.size(), ctx);
                    }
                    if (ctx.windowSpec() != null) {
                        if (isDistinct) {
                            throw new ParseException("DISTINCT not allowed in analytic function: " + functionName, ctx);
                        }
                        return withWindowSpec(ctx.windowSpec(), new Count());
                    }
                    return new Count();
                }
                throw new ParseException("'*' can only be used in conjunction with COUNT: " + functionName, ctx);
            } else {
                String dbName = null;
                if (ctx.functionIdentifier().dbName != null) {
                    dbName = ctx.functionIdentifier().dbName.getText();
                }
                UnboundFunction function = new UnboundFunction(dbName, functionName, isDistinct, params);
                if (ctx.windowSpec() != null) {
                    if (isDistinct) {
                        throw new ParseException("DISTINCT not allowed in analytic function: " + functionName, ctx);
                    }
                    return withWindowSpec(ctx.windowSpec(), function);
                }
                return function;
            }
        });
    }

    /**
     * deal with window function definition
     */
    private WindowExpression withWindowSpec(WindowSpecContext ctx, Expression function) {
        List<Expression> partitionKeyList = Lists.newArrayList();
        if (ctx.partitionClause() != null) {
            partitionKeyList = visit(ctx.partitionClause().expression(), Expression.class);
        }

        List<OrderExpression> orderKeyList = Lists.newArrayList();
        if (ctx.sortClause() != null) {
            orderKeyList = visit(ctx.sortClause().sortItem(), OrderKey.class).stream()
                .map(orderKey -> new OrderExpression(orderKey))
                .collect(Collectors.toList());
        }

        if (ctx.windowFrame() != null) {
            return new WindowExpression(function, partitionKeyList, orderKeyList, withWindowFrame(ctx.windowFrame()));
        }
        return new WindowExpression(function, partitionKeyList, orderKeyList);
    }

    /**
     * deal with optional expressions
     */
    private <T, C> Optional<C> optionalVisit(T ctx, Supplier<C> func) {
        return Optional.ofNullable(ctx).map(a -> func.get());
    }

    /**
     * deal with window frame
     */
    private WindowFrame withWindowFrame(WindowFrameContext ctx) {
        WindowFrame.FrameUnitsType frameUnitsType = WindowFrame.FrameUnitsType.valueOf(
                ctx.frameUnits().getText().toUpperCase());
        WindowFrame.FrameBoundary leftBoundary = withFrameBound(ctx.start);
        if (ctx.end != null) {
            WindowFrame.FrameBoundary rightBoundary = withFrameBound(ctx.end);
            return new WindowFrame(frameUnitsType, leftBoundary, rightBoundary);
        }
        return new WindowFrame(frameUnitsType, leftBoundary);
    }

    private WindowFrame.FrameBoundary withFrameBound(DorisParser.FrameBoundaryContext ctx) {
        Optional<Expression> expression = Optional.empty();
        if (ctx.expression() != null) {
            expression = Optional.of(getExpression(ctx.expression()));
            // todo: use isConstant() to resolve Function in expression; currently we only
            //  support literal expression
            if (!expression.get().isLiteral()) {
                throw new ParseException("Unsupported expression in WindowFrame : " + expression, ctx);
            }
        }

        WindowFrame.FrameBoundType frameBoundType = null;
        switch (ctx.boundType.getType()) {
            case DorisParser.PRECEDING:
                if (ctx.UNBOUNDED() != null) {
                    frameBoundType = WindowFrame.FrameBoundType.UNBOUNDED_PRECEDING;
                } else {
                    frameBoundType = WindowFrame.FrameBoundType.PRECEDING;
                }
                break;
            case DorisParser.CURRENT:
                frameBoundType = WindowFrame.FrameBoundType.CURRENT_ROW;
                break;
            case DorisParser.FOLLOWING:
                if (ctx.UNBOUNDED() != null) {
                    frameBoundType = WindowFrame.FrameBoundType.UNBOUNDED_FOLLOWING;
                } else {
                    frameBoundType = WindowFrame.FrameBoundType.FOLLOWING;
                }
                break;
            default:
        }
        return new WindowFrame.FrameBoundary(expression, frameBoundType);
    }

    @Override
    public Expression visitInterval(IntervalContext ctx) {
        return new Interval(getExpression(ctx.value), visitUnitIdentifier(ctx.unit));
    }

    @Override
    public String visitUnitIdentifier(UnitIdentifierContext ctx) {
        return ctx.getText();
    }

    @Override
    public Literal visitTypeConstructor(TypeConstructorContext ctx) {
        String value = ctx.STRING_LITERAL().getText();
        value = value.substring(1, value.length() - 1);
        String type = ctx.type.getText().toUpperCase();
        switch (type) {
            case "DATE":
                return Config.enable_date_conversion ? new DateV2Literal(value) : new DateLiteral(value);
            case "TIMESTAMP":
                return Config.enable_date_conversion ? new DateTimeV2Literal(value) : new DateTimeLiteral(value);
            case "DATEV2":
                return new DateV2Literal(value);
            case "DATEV1":
                return new DateLiteral(value);
            default:
                throw new ParseException("Unsupported data type : " + type, ctx);
        }
    }

    @Override
    public Expression visitDereference(DereferenceContext ctx) {
        return ParserUtils.withOrigin(ctx, () -> {
            Expression e = getExpression(ctx.base);
            if (e instanceof UnboundSlot) {
                UnboundSlot unboundAttribute = (UnboundSlot) e;
                List<String> nameParts = Lists.newArrayList(unboundAttribute.getNameParts());
                nameParts.add(ctx.fieldName.getText());
                UnboundSlot slot = new UnboundSlot(nameParts, Optional.empty());
                return slot;
            } else {
                // todo: base is an expression, may be not a table name.
                throw new ParseException("Unsupported dereference expression: " + ctx.getText(), ctx);
            }
        });
    }

    @Override
    public Expression visitElementAt(ElementAtContext ctx) {
        return new ElementAt(typedVisit(ctx.value), typedVisit(ctx.index));
    }

    @Override
    public Expression visitArraySlice(ArraySliceContext ctx) {
        if (ctx.end != null) {
            return new ArraySlice(typedVisit(ctx.value), typedVisit(ctx.begin), typedVisit(ctx.end));
        } else {
            return new ArraySlice(typedVisit(ctx.value), typedVisit(ctx.begin));
        }
    }

    @Override
    public Expression visitColumnReference(ColumnReferenceContext ctx) {
        // todo: handle quoted and unquoted
        return UnboundSlot.quoted(ctx.getText());
    }

    /**
     * Create a NULL literal expression.
     */
    @Override
    public Literal visitNullLiteral(NullLiteralContext ctx) {
        return new NullLiteral();
    }

    @Override
    public Literal visitBooleanLiteral(BooleanLiteralContext ctx) {
        Boolean b = Boolean.valueOf(ctx.getText());
        return BooleanLiteral.of(b);
    }

    @Override
    public Literal visitIntegerLiteral(IntegerLiteralContext ctx) {
        BigInteger bigInt = new BigInteger(ctx.getText());
        if (BigInteger.valueOf(bigInt.byteValue()).equals(bigInt)) {
            return new TinyIntLiteral(bigInt.byteValue());
        } else if (BigInteger.valueOf(bigInt.shortValue()).equals(bigInt)) {
            return new SmallIntLiteral(bigInt.shortValue());
        } else if (BigInteger.valueOf(bigInt.intValue()).equals(bigInt)) {
            return new IntegerLiteral(bigInt.intValue());
        } else if (BigInteger.valueOf(bigInt.longValue()).equals(bigInt)) {
            return new BigIntLiteral(bigInt.longValueExact());
        } else {
            return new LargeIntLiteral(bigInt);
        }
    }

    @Override
    public Literal visitStringLiteral(StringLiteralContext ctx) {
        String txt = ctx.STRING_LITERAL().getText();
        String s = txt.substring(1, txt.length() - 1);
        if (txt.charAt(0) == '\'') {
            // for single quote string, '' should be converted to '
            s = s.replace("''", "'");
        } else if (txt.charAt(0) == '"') {
            // for double quote string, "" should be converted to "
            s = s.replace("\"\"", "\"");
        }
        if (!SqlModeHelper.hasNoBackSlashEscapes()) {
            s = LogicalPlanBuilderAssistant.escapeBackSlash(s);
        }
        int strLength = Utils.containChinese(s) ? s.length() * StringLikeLiteral.CHINESE_CHAR_BYTE_LENGTH : s.length();
        if (strLength > ScalarType.MAX_VARCHAR_LENGTH) {
            return new StringLiteral(s);
        }
        return new VarcharLiteral(s, strLength);
    }

    @Override
    public Expression visitPlaceholder(DorisParser.PlaceholderContext ctx) {
        Placeholder parameter = new Placeholder(ConnectContext.get().getStatementContext().getNextPlaceholderId());
        tokenPosToParameters.put(ctx.start, parameter);
        return parameter;
    }

    /**
     * cast all items to same types.
     * TODO remove this function after we refactor type coercion.
     */
    private List<Literal> typeCoercionItems(List<Literal> items) {
        Array array = new Array(items.toArray(new Literal[0]));
        if (array.expectedInputTypes().isEmpty()) {
            return ImmutableList.of();
        }
        DataType dataType = array.expectedInputTypes().get(0);
        return items.stream()
                .map(item -> item.checkedCastTo(dataType))
                .map(Literal.class::cast)
                .collect(ImmutableList.toImmutableList());
    }

    @Override
    public ArrayLiteral visitArrayLiteral(ArrayLiteralContext ctx) {
        List<Literal> items = ctx.items.stream().<Literal>map(this::typedVisit).collect(Collectors.toList());
        if (items.isEmpty()) {
            return new ArrayLiteral(items);
        }
        return new ArrayLiteral(typeCoercionItems(items));
    }

    @Override
    public MapLiteral visitMapLiteral(MapLiteralContext ctx) {
        List<Literal> items = ctx.items.stream().<Literal>map(this::typedVisit).collect(Collectors.toList());
        if (items.size() % 2 != 0) {
            throw new ParseException("map can't be odd parameters, need even parameters", ctx);
        }
        List<Literal> keys = Lists.newArrayList();
        List<Literal> values = Lists.newArrayList();
        for (int i = 0; i < items.size(); i++) {
            if (i % 2 == 0) {
                keys.add(items.get(i));
            } else {
                values.add(items.get(i));
            }
        }
        return new MapLiteral(typeCoercionItems(keys), typeCoercionItems(values));
    }

    @Override
    public Object visitStructLiteral(StructLiteralContext ctx) {
        List<Literal> fields = ctx.items.stream().<Literal>map(this::typedVisit).collect(Collectors.toList());
        return new StructLiteral(fields);
    }

    @Override
    public Expression visitParenthesizedExpression(ParenthesizedExpressionContext ctx) {
        return getExpression(ctx.expression());
    }

    @Override
    public List<NamedExpression> visitRowConstructor(RowConstructorContext ctx) {
        return ctx.rowConstructorItem().stream()
                .map(this::visitRowConstructorItem)
                .collect(ImmutableList.toImmutableList());
    }

    @Override
    public NamedExpression visitRowConstructorItem(RowConstructorItemContext ctx) {
        if (ctx.DEFAULT() != null) {
            return new DefaultValueSlot();
        } else {
            return visitNamedExpression(ctx.namedExpression());
        }
    }

    @Override
    public List<Expression> visitNamedExpressionSeq(NamedExpressionSeqContext namedCtx) {
        return visit(namedCtx.namedExpression(), Expression.class);
    }

    @Override
    public LogicalPlan visitRelation(RelationContext ctx) {
        return plan(ctx.relationPrimary());
    }

    @Override
    public LogicalPlan visitFromClause(FromClauseContext ctx) {
        return ParserUtils.withOrigin(ctx, () -> visitRelations(ctx.relations()));
    }

    @Override
    public LogicalPlan visitRelations(DorisParser.RelationsContext ctx) {
        return ParserUtils.withOrigin(ctx, () -> withRelations(null, ctx.relation()));
    }

    @Override
    public LogicalPlan visitRelationList(DorisParser.RelationListContext ctx) {
        return ParserUtils.withOrigin(ctx, () -> withRelations(null, ctx.relations().relation()));
    }

    /* ********************************************************************************************
     * Table Identifier parsing
     * ******************************************************************************************** */

    @Override
    public List<String> visitMultipartIdentifier(MultipartIdentifierContext ctx) {
        return ctx.parts.stream()
            .map(RuleContext::getText)
            .collect(ImmutableList.toImmutableList());
    }

    /**
     * Create a Sequence of Strings for a parenthesis enclosed alias list.
     */
    @Override
    public List<String> visitIdentifierList(IdentifierListContext ctx) {
        return visitIdentifierSeq(ctx.identifierSeq());
    }

    /**
     * Create a Sequence of Strings for an identifier list.
     */
    @Override
    public List<String> visitIdentifierSeq(IdentifierSeqContext ctx) {
        return ctx.ident.stream()
            .map(RuleContext::getText)
            .collect(ImmutableList.toImmutableList());
    }

    @Override
    public EqualTo visitUpdateAssignment(UpdateAssignmentContext ctx) {
        return new EqualTo(new UnboundSlot(visitMultipartIdentifier(ctx.multipartIdentifier()), Optional.empty()),
                getExpression(ctx.expression()));
    }

    @Override
    public List<EqualTo> visitUpdateAssignmentSeq(UpdateAssignmentSeqContext ctx) {
        return ctx.assignments.stream()
                .map(this::visitUpdateAssignment)
                .collect(Collectors.toList());
    }

    /**
     * get OrderKey.
     *
     * @param ctx SortItemContext
     * @return SortItems
     */
    @Override
    public OrderKey visitSortItem(SortItemContext ctx) {
        return ParserUtils.withOrigin(ctx, () -> {
            boolean isAsc = ctx.DESC() == null;
            boolean isNullFirst = ctx.FIRST() != null || (ctx.LAST() == null && isAsc);
            Expression expression = typedVisit(ctx.expression());
            return new OrderKey(expression, isAsc, isNullFirst);
        });
    }

    private <T> List<T> visit(List<? extends ParserRuleContext> contexts, Class<T> clazz) {
        return contexts.stream()
                .map(this::visit)
                .map(clazz::cast)
                .collect(ImmutableList.toImmutableList());
    }

    private LogicalPlan plan(ParserRuleContext tree) {
        return (LogicalPlan) tree.accept(this);
    }

    /* ********************************************************************************************
     * create table parsing
     * ******************************************************************************************** */

    @Override
    public LogicalPlan visitCreateView(CreateViewContext ctx) {
        List<String> nameParts = visitMultipartIdentifier(ctx.name);
        String comment = ctx.STRING_LITERAL() == null ? "" : LogicalPlanBuilderAssistant.escapeBackSlash(
                ctx.STRING_LITERAL().getText().substring(1, ctx.STRING_LITERAL().getText().length() - 1));
        String querySql = getOriginSql(ctx.query());
        if (ctx.REPLACE() != null && ctx.EXISTS() != null) {
            throw new AnalysisException("[OR REPLACE] and [IF NOT EXISTS] cannot used at the same time");
        }
        CreateViewInfo info = new CreateViewInfo(ctx.EXISTS() != null, ctx.REPLACE() != null,
                new TableNameInfo(nameParts),
                comment, querySql,
                ctx.cols == null ? Lists.newArrayList() : visitSimpleColumnDefs(ctx.cols));
        return new CreateViewCommand(info);
    }

    @Override
    public LogicalPlan visitCreateTable(CreateTableContext ctx) {
        String ctlName = null;
        String dbName = null;
        String tableName = null;
        List<String> nameParts = visitMultipartIdentifier(ctx.name);
        // TODO: support catalog
        if (nameParts.size() == 1) {
            tableName = nameParts.get(0);
        } else if (nameParts.size() == 2) {
            dbName = nameParts.get(0);
            tableName = nameParts.get(1);
        } else if (nameParts.size() == 3) {
            ctlName = nameParts.get(0);
            dbName = nameParts.get(1);
            tableName = nameParts.get(2);
        } else {
            throw new AnalysisException("nameParts in create table should be [ctl.][db.]tbl");
        }
        KeysType keysType = null;
        if (ctx.DUPLICATE() != null) {
            keysType = KeysType.DUP_KEYS;
        } else if (ctx.AGGREGATE() != null) {
            keysType = KeysType.AGG_KEYS;
        } else if (ctx.UNIQUE() != null) {
            keysType = KeysType.UNIQUE_KEYS;
        }
        // when engineName is null, get engineName from current catalog later
        String engineName = ctx.engine != null ? ctx.engine.getText().toLowerCase() : null;
        int bucketNum = FeConstants.default_bucket_num;
        if (ctx.INTEGER_VALUE() != null) {
            bucketNum = Integer.parseInt(ctx.INTEGER_VALUE().getText());
        }
        String comment = ctx.STRING_LITERAL() == null ? "" : LogicalPlanBuilderAssistant.escapeBackSlash(
                ctx.STRING_LITERAL().getText().substring(1, ctx.STRING_LITERAL().getText().length() - 1));
        DistributionDescriptor desc = null;
        if (ctx.HASH() != null) {
            desc = new DistributionDescriptor(true, ctx.autoBucket != null, bucketNum,
                    visitIdentifierList(ctx.hashKeys));
        } else if (ctx.RANDOM() != null) {
            desc = new DistributionDescriptor(false, ctx.autoBucket != null, bucketNum, null);
        }
        Map<String, String> properties = ctx.properties != null
                // NOTICE: we should not generate immutable map here, because it will be modified when analyzing.
                ? Maps.newHashMap(visitPropertyClause(ctx.properties))
                : Maps.newHashMap();
        Map<String, String> extProperties = ctx.extProperties != null
                // NOTICE: we should not generate immutable map here, because it will be modified when analyzing.
                ? Maps.newHashMap(visitPropertyClause(ctx.extProperties))
                : Maps.newHashMap();

        // solve partition by
        PartitionTableInfo partitionInfo;
        if (ctx.partition != null) {
            partitionInfo = (PartitionTableInfo) ctx.partitionTable().accept(this);
        } else {
            partitionInfo = PartitionTableInfo.EMPTY;
        }

        if (ctx.columnDefs() != null) {
            if (ctx.AS() != null) {
                throw new AnalysisException("Should not define the entire column in CTAS");
            }
            return new CreateTableCommand(Optional.empty(), new CreateTableInfo(
                    ctx.EXISTS() != null,
                    ctx.EXTERNAL() != null,
                    ctlName,
                    dbName,
                    tableName,
                    visitColumnDefs(ctx.columnDefs()),
                    ctx.indexDefs() != null ? visitIndexDefs(ctx.indexDefs()) : ImmutableList.of(),
                    engineName,
                    keysType,
                    ctx.keys != null ? visitIdentifierList(ctx.keys) : ImmutableList.of(),
                    comment,
                    partitionInfo,
                    desc,
                    ctx.rollupDefs() != null ? visitRollupDefs(ctx.rollupDefs()) : ImmutableList.of(),
                    properties,
                    extProperties,
                    ctx.clusterKeys != null ? visitIdentifierList(ctx.clusterKeys) : ImmutableList.of()));
        } else if (ctx.AS() != null) {
            return new CreateTableCommand(Optional.of(visitQuery(ctx.query())), new CreateTableInfo(
                    ctx.EXISTS() != null,
                    ctx.EXTERNAL() != null,
                    ctlName,
                    dbName,
                    tableName,
                    ctx.ctasCols != null ? visitIdentifierList(ctx.ctasCols) : null,
                    engineName,
                    keysType,
                    ctx.keys != null ? visitIdentifierList(ctx.keys) : ImmutableList.of(),
                    comment,
                    partitionInfo,
                    desc,
                    ctx.rollupDefs() != null ? visitRollupDefs(ctx.rollupDefs()) : ImmutableList.of(),
                    properties,
                    extProperties,
                    ctx.clusterKeys != null ? visitIdentifierList(ctx.clusterKeys) : ImmutableList.of()));
        } else {
            throw new AnalysisException("Should contain at least one column in a table");
        }
    }

    @Override
    public PartitionTableInfo visitPartitionTable(DorisParser.PartitionTableContext ctx) {
        boolean isAutoPartition = ctx.autoPartition != null;
        ImmutableList<Expression> partitionList = ctx.partitionList.identityOrFunction().stream()
                .map(partition -> {
                    IdentifierContext identifier = partition.identifier();
                    if (identifier != null) {
                        return UnboundSlot.quoted(identifier.getText());
                    } else {
                        return visitFunctionCallExpression(partition.functionCallExpression());
                    }
                })
                .collect(ImmutableList.toImmutableList());
        return new PartitionTableInfo(
            isAutoPartition,
            ctx.RANGE() != null ? "RANGE" : "LIST",
            ctx.partitions != null ? visitPartitionsDef(ctx.partitions) : null,
            partitionList);
    }

    @Override
    public List<ColumnDefinition> visitColumnDefs(ColumnDefsContext ctx) {
        return ctx.cols.stream().map(this::visitColumnDef).collect(Collectors.toList());
    }

    @Override
    public ColumnDefinition visitColumnDef(ColumnDefContext ctx) {
        String colName = ctx.colName.getText();
        DataType colType = ctx.type instanceof PrimitiveDataTypeContext
                ? visitPrimitiveDataType(((PrimitiveDataTypeContext) ctx.type))
                : ctx.type instanceof ComplexDataTypeContext
                        ? visitComplexDataType((ComplexDataTypeContext) ctx.type)
                        : visitAggStateDataType((AggStateDataTypeContext) ctx.type);
        colType = colType.conversion();
        boolean isKey = ctx.KEY() != null;
        ColumnNullableType nullableType = ColumnNullableType.DEFAULT;
        if (ctx.NOT() != null) {
            nullableType = ColumnNullableType.NOT_NULLABLE;
        } else if (ctx.nullable != null) {
            nullableType = ColumnNullableType.NULLABLE;
        }
        String aggTypeString = ctx.aggType != null ? ctx.aggType.getText() : null;
        Optional<DefaultValue> defaultValue = Optional.empty();
        Optional<DefaultValue> onUpdateDefaultValue = Optional.empty();
        if (ctx.DEFAULT() != null) {
            if (ctx.INTEGER_VALUE() != null) {
                defaultValue = Optional.of(new DefaultValue(ctx.INTEGER_VALUE().getText()));
            } else if (ctx.DECIMAL_VALUE() != null) {
                defaultValue = Optional.of(new DefaultValue(ctx.DECIMAL_VALUE().getText()));
            } else if (ctx.stringValue != null) {
                defaultValue = Optional.of(new DefaultValue(toStringValue(ctx.stringValue.getText())));
            } else if (ctx.nullValue != null) {
                defaultValue = Optional.of(DefaultValue.NULL_DEFAULT_VALUE);
            } else if (ctx.defaultTimestamp != null) {
                if (ctx.defaultValuePrecision == null) {
                    defaultValue = Optional.of(DefaultValue.CURRENT_TIMESTAMP_DEFAULT_VALUE);
                } else {
                    defaultValue = Optional.of(DefaultValue
                            .currentTimeStampDefaultValueWithPrecision(
                                    Long.valueOf(ctx.defaultValuePrecision.getText())));
                }
            } else if (ctx.CURRENT_DATE() != null) {
                defaultValue = Optional.of(DefaultValue.CURRENT_DATE_DEFAULT_VALUE);
            } else if (ctx.PI() != null) {
                defaultValue = Optional.of(DefaultValue.PI_DEFAULT_VALUE);
            } else if (ctx.E() != null) {
                defaultValue = Optional.of(DefaultValue.E_NUM_DEFAULT_VALUE);
            } else if (ctx.BITMAP_EMPTY() != null) {
                defaultValue = Optional.of(DefaultValue.BITMAP_EMPTY_DEFAULT_VALUE);
            }
        }
        if (ctx.UPDATE() != null) {
            if (ctx.onUpdateValuePrecision == null) {
                onUpdateDefaultValue = Optional.of(DefaultValue.CURRENT_TIMESTAMP_DEFAULT_VALUE);
            } else {
                onUpdateDefaultValue = Optional.of(DefaultValue
                        .currentTimeStampDefaultValueWithPrecision(
                                Long.valueOf(ctx.onUpdateValuePrecision.getText())));
            }
        }
        AggregateType aggType = null;
        if (aggTypeString != null) {
            try {
                aggType = AggregateType.valueOf(aggTypeString.toUpperCase());
            } catch (Exception e) {
                throw new AnalysisException(String.format("Aggregate type %s is unsupported", aggTypeString),
                        e.getCause());
            }
        }
        //comment should remove '\' and '(") at the beginning and end
        String comment = ctx.comment != null ? ctx.comment.getText().substring(1, ctx.comment.getText().length() - 1)
                .replace("\\", "") : "";
        long autoIncInitValue = -1;
        if (ctx.AUTO_INCREMENT() != null) {
            if (ctx.autoIncInitValue != null) {
                // AUTO_INCREMENT(Value) Value >= 0.
                autoIncInitValue = Long.valueOf(ctx.autoIncInitValue.getText());
                if (autoIncInitValue < 0) {
                    throw new AnalysisException("AUTO_INCREMENT start value can not be negative.");
                }
            } else {
                // AUTO_INCREMENT default 1.
                autoIncInitValue = Long.valueOf(1);
            }
        }
        Optional<GeneratedColumnDesc> desc = ctx.generatedExpr != null
                ? Optional.of(new GeneratedColumnDesc(ctx.generatedExpr.getText(), getExpression(ctx.generatedExpr)))
                : Optional.empty();
        return new ColumnDefinition(colName, colType, isKey, aggType, nullableType, autoIncInitValue, defaultValue,
                onUpdateDefaultValue, comment, desc);
    }

    @Override
    public List<IndexDefinition> visitIndexDefs(IndexDefsContext ctx) {
        return ctx.indexes.stream().map(this::visitIndexDef).collect(Collectors.toList());
    }

    @Override
    public IndexDefinition visitIndexDef(IndexDefContext ctx) {
        String indexName = ctx.indexName.getText();
        List<String> indexCols = visitIdentifierList(ctx.cols);
        Map<String, String> properties = visitPropertyItemList(ctx.properties);
        String indexType = ctx.indexType != null ? ctx.indexType.getText().toUpperCase() : null;
        //comment should remove '\' and '(") at the beginning and end
        String comment = ctx.comment == null ? "" : LogicalPlanBuilderAssistant.escapeBackSlash(
                        ctx.comment.getText().substring(1, ctx.STRING_LITERAL().getText().length() - 1));
        // change BITMAP index to INVERTED index
        if (Config.enable_create_bitmap_index_as_inverted_index
                && "BITMAP".equalsIgnoreCase(indexType)) {
            indexType = "INVERTED";
        }
        return new IndexDefinition(indexName, indexCols, indexType, properties, comment);
    }

    @Override
    public List<PartitionDefinition> visitPartitionsDef(PartitionsDefContext ctx) {
        return ctx.partitions.stream()
                .map(p -> ((PartitionDefinition) visit(p))).collect(Collectors.toList());
    }

    @Override
    public PartitionDefinition visitPartitionDef(DorisParser.PartitionDefContext ctx) {
        PartitionDefinition partitionDefinition = (PartitionDefinition) visit(ctx.getChild(0));
        if (ctx.partitionProperties != null) {
            partitionDefinition.withProperties(visitPropertyItemList(ctx.partitionProperties));
        }
        return partitionDefinition;
    }

    @Override
    public PartitionDefinition visitLessThanPartitionDef(LessThanPartitionDefContext ctx) {
        String partitionName = ctx.partitionName.getText();
        if (ctx.MAXVALUE() == null) {
            List<Expression> lessThanValues = visitPartitionValueList(ctx.partitionValueList());
            return new LessThanPartition(ctx.EXISTS() != null, partitionName, lessThanValues);
        } else {
            return new LessThanPartition(ctx.EXISTS() != null, partitionName,
                    ImmutableList.of(MaxValue.INSTANCE));
        }
    }

    @Override
    public PartitionDefinition visitFixedPartitionDef(FixedPartitionDefContext ctx) {
        String partitionName = ctx.partitionName.getText();
        List<Expression> lowerBounds = visitPartitionValueList(ctx.lower);
        List<Expression> upperBounds = visitPartitionValueList(ctx.upper);
        return new FixedRangePartition(ctx.EXISTS() != null, partitionName, lowerBounds, upperBounds);
    }

    @Override
    public PartitionDefinition visitStepPartitionDef(StepPartitionDefContext ctx) {
        List<Expression> fromExpression = visitPartitionValueList(ctx.from);
        List<Expression> toExpression = visitPartitionValueList(ctx.to);
        return new StepPartition(false, null, fromExpression, toExpression,
                Long.parseLong(ctx.unitsAmount.getText()), ctx.unit != null ? ctx.unit.getText() : null);
    }

    @Override
    public PartitionDefinition visitInPartitionDef(InPartitionDefContext ctx) {
        List<List<Expression>> values;
        if (ctx.constants == null) {
            values = ctx.partitionValueLists.stream().map(this::visitPartitionValueList)
                    .collect(Collectors.toList());
        } else {
            values = visitPartitionValueList(ctx.constants).stream().map(ImmutableList::of)
                    .collect(Collectors.toList());
        }
        return new InPartition(ctx.EXISTS() != null, ctx.partitionName.getText(), values);
    }

    @Override
    public List<Expression> visitPartitionValueList(PartitionValueListContext ctx) {
        return ctx.values.stream()
                .map(this::visitPartitionValueDef)
                .collect(Collectors.toList());
    }

    @Override
    public Expression visitPartitionValueDef(PartitionValueDefContext ctx) {
        if (ctx.INTEGER_VALUE() != null) {
            return Literal.of(ctx.INTEGER_VALUE().getText());
        } else if (ctx.STRING_LITERAL() != null) {
            return Literal.of(toStringValue(ctx.STRING_LITERAL().getText()));
        } else if (ctx.MAXVALUE() != null) {
            return MaxValue.INSTANCE;
        } else if (ctx.NULL() != null) {
            return Literal.of(null);
        }
        throw new AnalysisException("Unsupported partition value: " + ctx.getText());
    }

    @Override
    public List<RollupDefinition> visitRollupDefs(RollupDefsContext ctx) {
        return ctx.rollups.stream().map(this::visitRollupDef).collect(Collectors.toList());
    }

    @Override
    public RollupDefinition visitRollupDef(RollupDefContext ctx) {
        String rollupName = ctx.rollupName.getText();
        List<String> rollupCols = visitIdentifierList(ctx.rollupCols);
        List<String> dupKeys = ctx.dupKeys == null ? ImmutableList.of() : visitIdentifierList(ctx.dupKeys);
        Map<String, String> properties = ctx.properties == null ? Maps.newHashMap()
                : visitPropertyClause(ctx.properties);
        return new RollupDefinition(rollupName, rollupCols, dupKeys, properties);
    }

    private String toStringValue(String literal) {
        return literal.substring(1, literal.length() - 1);
    }

    /* ********************************************************************************************
     * Expression parsing
     * ******************************************************************************************** */

    /**
     * Create an expression from the given context. This method just passes the context on to the
     * visitor and only takes care of typing (We assume that the visitor returns an Expression here).
     */
    private Expression getExpression(ParserRuleContext ctx) {
        return typedVisit(ctx);
    }

    private LogicalPlan withExplain(LogicalPlan inputPlan, ExplainContext ctx) {
        if (ctx == null) {
            return inputPlan;
        }
        return ParserUtils.withOrigin(ctx, () -> {
            ExplainLevel explainLevel = ExplainLevel.NORMAL;

            if (ctx.planType() != null) {
                if (ctx.level == null || !ctx.level.getText().equalsIgnoreCase("plan")) {
                    throw new ParseException("Only explain plan can use plan type: " + ctx.planType().getText(), ctx);
                }
            }

            boolean showPlanProcess = false;
            if (ctx.level != null) {
                if (!ctx.level.getText().equalsIgnoreCase("plan")) {
                    explainLevel = ExplainLevel.valueOf(ctx.level.getText().toUpperCase(Locale.ROOT));
                } else {
                    explainLevel = parseExplainPlanType(ctx.planType());

                    if (ctx.PROCESS() != null) {
                        showPlanProcess = true;
                    }
                }
            }
            return new ExplainCommand(explainLevel, inputPlan, showPlanProcess);
        });
    }

    private LogicalPlan withOutFile(LogicalPlan plan, OutFileClauseContext ctx) {
        if (ctx == null) {
            return plan;
        }
        String format = "csv";
        if (ctx.format != null) {
            format = ctx.format.getText();
        }

        Map<String, String> properties = ImmutableMap.of();
        if (ctx.propertyClause() != null) {
            properties = visitPropertyClause(ctx.propertyClause());
        }
        Literal filePath = (Literal) visit(ctx.filePath);
        return new LogicalFileSink<>(filePath.getStringValue(), format, properties, ImmutableList.of(), plan);
    }

    private LogicalPlan withQueryOrganization(LogicalPlan inputPlan, QueryOrganizationContext ctx) {
        if (ctx == null) {
            return inputPlan;
        }
        Optional<SortClauseContext> sortClauseContext = Optional.ofNullable(ctx.sortClause());
        Optional<LimitClauseContext> limitClauseContext = Optional.ofNullable(ctx.limitClause());
        LogicalPlan sort = withSort(inputPlan, sortClauseContext);
        return withLimit(sort, limitClauseContext);
    }

    private LogicalPlan withSort(LogicalPlan input, Optional<SortClauseContext> sortCtx) {
        return input.optionalMap(sortCtx, () -> {
            List<OrderKey> orderKeys = visit(sortCtx.get().sortItem(), OrderKey.class);
            return new LogicalSort<>(orderKeys, input);
        });
    }

    private LogicalPlan withLimit(LogicalPlan input, Optional<LimitClauseContext> limitCtx) {
        return input.optionalMap(limitCtx, () -> {
            long limit = Long.parseLong(limitCtx.get().limit.getText());
            if (limit < 0) {
                throw new ParseException("Limit requires non-negative number", limitCtx.get());
            }
            long offset = 0;
            Token offsetToken = limitCtx.get().offset;
            if (offsetToken != null) {
                offset = Long.parseLong(offsetToken.getText());
            }
            return new LogicalLimit<>(limit, offset, LimitPhase.ORIGIN, input);
        });
    }

    private UnboundOneRowRelation withOneRowRelation(SelectColumnClauseContext selectCtx) {
        return ParserUtils.withOrigin(selectCtx, () -> {
            // fromClause does not exists.
            List<NamedExpression> projects = getNamedExpressions(selectCtx.namedExpressionSeq());
            return new UnboundOneRowRelation(StatementScopeIdGenerator.newRelationId(), projects);
        });
    }

    /**
     * Add a regular (SELECT) query specification to a logical plan. The query specification
     * is the core of the logical plan, this is where sourcing (FROM clause), projection (SELECT),
     * aggregation (GROUP BY ... HAVING ...) and filtering (WHERE) takes place.
     *
     * <p>Note that query hints are ignored (both by the parser and the builder).
     */
    protected LogicalPlan withSelectQuerySpecification(
            ParserRuleContext ctx,
            LogicalPlan inputRelation,
            SelectClauseContext selectClause,
            Optional<WhereClauseContext> whereClause,
            Optional<AggClauseContext> aggClause,
            Optional<HavingClauseContext> havingClause,
            Optional<QualifyClauseContext> qualifyClause) {
        return ParserUtils.withOrigin(ctx, () -> {
            // from -> where -> group by -> having -> select
            LogicalPlan filter = withFilter(inputRelation, whereClause);
            SelectColumnClauseContext selectColumnCtx = selectClause.selectColumnClause();
            LogicalPlan aggregate = withAggregate(filter, selectColumnCtx, aggClause);
            boolean isDistinct = (selectClause.DISTINCT() != null);
            LogicalPlan selectPlan;
            if (!(aggregate instanceof Aggregate) && havingClause.isPresent()) {
                // create a project node for pattern match of ProjectToGlobalAggregate rule
                // then ProjectToGlobalAggregate rule can insert agg node as LogicalHaving node's child
                List<NamedExpression> projects = getNamedExpressions(selectColumnCtx.namedExpressionSeq());
                LogicalPlan project = new LogicalProject<>(projects, isDistinct, aggregate);
                selectPlan = new LogicalHaving<>(ExpressionUtils.extractConjunctionToSet(
                        getExpression((havingClause.get().booleanExpression()))), project);
            } else {
                LogicalPlan having = withHaving(aggregate, havingClause);
                selectPlan = withProjection(having, selectColumnCtx, aggClause, isDistinct);
            }
            // support qualify clause
            if (qualifyClause.isPresent()) {
                Expression qualifyExpr = getExpression(qualifyClause.get().booleanExpression());
                selectPlan = new LogicalQualify<>(Sets.newHashSet(qualifyExpr), selectPlan);
            }
            return selectPlan;
        });
    }

    /**
     * Join one more [[LogicalPlan]]s to the current logical plan.
     */
    private LogicalPlan withJoinRelations(LogicalPlan input, RelationContext ctx) {
        LogicalPlan last = input;
        for (JoinRelationContext join : ctx.joinRelation()) {
            JoinType joinType;
            if (join.joinType().CROSS() != null) {
                joinType = JoinType.CROSS_JOIN;
            } else if (join.joinType().FULL() != null) {
                joinType = JoinType.FULL_OUTER_JOIN;
            } else if (join.joinType().SEMI() != null) {
                if (join.joinType().LEFT() != null) {
                    joinType = JoinType.LEFT_SEMI_JOIN;
                } else {
                    joinType = JoinType.RIGHT_SEMI_JOIN;
                }
            } else if (join.joinType().ANTI() != null) {
                if (join.joinType().LEFT() != null) {
                    joinType = JoinType.LEFT_ANTI_JOIN;
                } else {
                    joinType = JoinType.RIGHT_ANTI_JOIN;
                }
            } else if (join.joinType().LEFT() != null) {
                joinType = JoinType.LEFT_OUTER_JOIN;
            } else if (join.joinType().RIGHT() != null) {
                joinType = JoinType.RIGHT_OUTER_JOIN;
            } else if (join.joinType().INNER() != null) {
                joinType = JoinType.INNER_JOIN;
            } else if (join.joinCriteria() != null) {
                joinType = JoinType.INNER_JOIN;
            } else {
                joinType = JoinType.CROSS_JOIN;
            }
            DistributeType distributeType = Optional.ofNullable(join.distributeType()).map(hintCtx -> {
                String hint = typedVisit(join.distributeType());
                if (DistributeType.JoinDistributeType.SHUFFLE.toString().equalsIgnoreCase(hint)) {
                    return DistributeType.SHUFFLE_RIGHT;
                } else if (DistributeType.JoinDistributeType.BROADCAST.toString().equalsIgnoreCase(hint)) {
                    return DistributeType.BROADCAST_RIGHT;
                } else {
                    throw new ParseException("Invalid join hint: " + hint, hintCtx);
                }
            }).orElse(DistributeType.NONE);
            DistributeHint distributeHint = new DistributeHint(distributeType);
            // TODO: natural join, lateral join, union join
            JoinCriteriaContext joinCriteria = join.joinCriteria();
            Optional<Expression> condition = Optional.empty();
            List<Expression> ids = null;
            if (joinCriteria != null) {
                if (join.joinType().CROSS() != null) {
                    throw new ParseException("Cross join can't be used with ON clause", joinCriteria);
                }
                if (joinCriteria.booleanExpression() != null) {
                    condition = Optional.ofNullable(getExpression(joinCriteria.booleanExpression()));
                } else if (joinCriteria.USING() != null) {
                    ids = visitIdentifierList(joinCriteria.identifierList())
                            .stream().map(UnboundSlot::quoted)
                            .collect(ImmutableList.toImmutableList());
                }
            } else {
                // keep same with original planner, allow cross/inner join
                if (!joinType.isInnerOrCrossJoin()) {
                    throw new ParseException("on mustn't be empty except for cross/inner join", join);
                }
            }
            if (ids == null) {
                last = new LogicalJoin<>(joinType, ExpressionUtils.EMPTY_CONDITION,
                        condition.map(ExpressionUtils::extractConjunction)
                                .orElse(ExpressionUtils.EMPTY_CONDITION),
                        distributeHint,
                        Optional.empty(),
                        last,
                        plan(join.relationPrimary()), null);
            } else {
                last = new UsingJoin<>(joinType, last,
                        plan(join.relationPrimary()), ImmutableList.of(), ids, distributeHint);

            }
            if (distributeHint.distributeType != DistributeType.NONE
                    && ConnectContext.get().getStatementContext() != null
                    && !ConnectContext.get().getStatementContext().getHints().contains(distributeHint)) {
                ConnectContext.get().getStatementContext().addHint(distributeHint);
            }
        }
        return last;
    }

    private LogicalPlan withSelectHint(LogicalPlan logicalPlan, List<ParserRuleContext> hintContexts) {
        if (hintContexts.isEmpty()) {
            return logicalPlan;
        }
        ImmutableList.Builder<SelectHint> hints = ImmutableList.builder();
        for (ParserRuleContext hintContext : hintContexts) {
            SelectHintContext selectHintContext = (SelectHintContext) hintContext;
            for (HintStatementContext hintStatement : selectHintContext.hintStatements) {
                String hintName = hintStatement.hintName.getText().toLowerCase(Locale.ROOT);
                switch (hintName) {
                    case "set_var":
                        Map<String, Optional<String>> parameters = Maps.newLinkedHashMap();
                        for (HintAssignmentContext kv : hintStatement.parameters) {
                            if (kv.key != null) {
                                String parameterName = visitIdentifierOrText(kv.key);
                                Optional<String> value = Optional.empty();
                                if (kv.constantValue != null) {
                                    Literal literal = (Literal) visit(kv.constantValue);
                                    value = Optional.ofNullable(literal.toLegacyLiteral().getStringValue());
                                } else if (kv.identifierValue != null) {
                                    // maybe we should throw exception when the identifierValue is quoted identifier
                                    value = Optional.ofNullable(kv.identifierValue.getText());
                                }
                                parameters.put(parameterName, value);
                            }
                        }
                        SelectHintSetVar setVar = new SelectHintSetVar(hintName, parameters);
                        setVar.setVarOnceInSql(ConnectContext.get().getStatementContext());
                        hints.add(setVar);
                        break;
                    case "leading":
                        List<String> leadingParameters = new ArrayList<>();
                        for (HintAssignmentContext kv : hintStatement.parameters) {
                            if (kv.key != null) {
                                String parameterName = visitIdentifierOrText(kv.key);
                                leadingParameters.add(parameterName);
                            }
                        }
                        hints.add(new SelectHintLeading(hintName, leadingParameters));
                        break;
                    case "ordered":
                        hints.add(new SelectHintOrdered(hintName));
                        break;
                    case "use_cbo_rule":
                        List<String> useRuleParameters = new ArrayList<>();
                        for (HintAssignmentContext kv : hintStatement.parameters) {
                            if (kv.key != null) {
                                String parameterName = visitIdentifierOrText(kv.key);
                                useRuleParameters.add(parameterName);
                            }
                        }
                        hints.add(new SelectHintUseCboRule(hintName, useRuleParameters, false));
                        break;
                    case "no_use_cbo_rule":
                        List<String> noUseRuleParameters = new ArrayList<>();
                        for (HintAssignmentContext kv : hintStatement.parameters) {
                            String parameterName = visitIdentifierOrText(kv.key);
                            if (kv.key != null) {
                                noUseRuleParameters.add(parameterName);
                            }
                        }
                        hints.add(new SelectHintUseCboRule(hintName, noUseRuleParameters, true));
                        break;
                    case "use_mv":
                        List<String> useIndexParameters = new ArrayList<String>();
                        for (HintAssignmentContext kv : hintStatement.parameters) {
                            String parameterName = visitIdentifierOrText(kv.key);
                            if (kv.key != null) {
                                useIndexParameters.add(parameterName);
                            }
                        }
                        hints.add(new SelectHintUseMv(hintName, useIndexParameters, true));
                        break;
                    case "no_use_mv":
                        List<String> noUseIndexParameters = new ArrayList<String>();
                        for (HintAssignmentContext kv : hintStatement.parameters) {
                            String parameterName = visitIdentifierOrText(kv.key);
                            if (kv.key != null) {
                                noUseIndexParameters.add(parameterName);
                            }
                        }
                        hints.add(new SelectHintUseMv(hintName, noUseIndexParameters, false));
                        break;
                    default:
                        break;
                }
            }
        }
        return new LogicalSelectHint<>(hints.build(), logicalPlan);
    }

    @Override
    public String visitBracketDistributeType(BracketDistributeTypeContext ctx) {
        return ctx.identifier().getText();
    }

    @Override
    public String visitCommentDistributeType(CommentDistributeTypeContext ctx) {
        return ctx.identifier().getText();
    }

    @Override
    public List<String> visitBracketRelationHint(BracketRelationHintContext ctx) {
        return ctx.identifier().stream()
                .map(RuleContext::getText)
                .collect(ImmutableList.toImmutableList());
    }

    @Override
    public Object visitCommentRelationHint(CommentRelationHintContext ctx) {
        return ctx.identifier().stream()
                .map(RuleContext::getText)
                .collect(ImmutableList.toImmutableList());
    }

    protected LogicalPlan withProjection(LogicalPlan input, SelectColumnClauseContext selectCtx,
                                         Optional<AggClauseContext> aggCtx, boolean isDistinct) {
        return ParserUtils.withOrigin(selectCtx, () -> {
            if (aggCtx.isPresent()) {
                if (isDistinct) {
                    return new LogicalProject<>(ImmutableList.of(new UnboundStar(ImmutableList.of())),
                            isDistinct, input);
                } else {
                    return input;
                }
            } else {
                List<NamedExpression> projects = getNamedExpressions(selectCtx.namedExpressionSeq());
                if (input instanceof UnboundOneRowRelation) {
                    if (projects.stream().anyMatch(project -> project instanceof UnboundStar)) {
                        throw new ParseException("SELECT * must have a FROM clause");
                    }
                }
                return new LogicalProject<>(projects, isDistinct, input);
            }
        });
    }

    private LogicalPlan withRelations(LogicalPlan inputPlan, List<RelationContext> relations) {
        if (relations == null) {
            return inputPlan;
        }
        LogicalPlan left = inputPlan;
        for (RelationContext relation : relations) {
            // build left deep join tree
            LogicalPlan right = withJoinRelations(visitRelation(relation), relation);
            left = (left == null) ? right :
                    new LogicalJoin<>(
                            JoinType.CROSS_JOIN,
                            ExpressionUtils.EMPTY_CONDITION,
                            ExpressionUtils.EMPTY_CONDITION,
                            new DistributeHint(DistributeType.NONE),
                            Optional.empty(),
                            left,
                            right, null);
            // TODO: pivot and lateral view
        }
        return left;
    }

    private LogicalPlan withFilter(LogicalPlan input, Optional<WhereClauseContext> whereCtx) {
        return input.optionalMap(whereCtx, () ->
            new LogicalFilter<>(ExpressionUtils.extractConjunctionToSet(
                    getExpression(whereCtx.get().booleanExpression())), input));
    }

    private LogicalPlan withAggregate(LogicalPlan input, SelectColumnClauseContext selectCtx,
                                      Optional<AggClauseContext> aggCtx) {
        return input.optionalMap(aggCtx, () -> {
            GroupingElementContext groupingElementContext = aggCtx.get().groupingElement();
            List<NamedExpression> namedExpressions = getNamedExpressions(selectCtx.namedExpressionSeq());
            if (groupingElementContext.GROUPING() != null) {
                ImmutableList.Builder<List<Expression>> groupingSets = ImmutableList.builder();
                for (GroupingSetContext groupingSetContext : groupingElementContext.groupingSet()) {
                    groupingSets.add(visit(groupingSetContext.expression(), Expression.class));
                }
                return new LogicalRepeat<>(groupingSets.build(), namedExpressions, input);
            } else if (groupingElementContext.CUBE() != null) {
                List<Expression> cubeExpressions = visit(groupingElementContext.expression(), Expression.class);
                List<List<Expression>> groupingSets = ExpressionUtils.cubeToGroupingSets(cubeExpressions);
                return new LogicalRepeat<>(groupingSets, namedExpressions, input);
            } else if (groupingElementContext.ROLLUP() != null) {
                List<Expression> rollupExpressions = visit(groupingElementContext.expression(), Expression.class);
                List<List<Expression>> groupingSets = ExpressionUtils.rollupToGroupingSets(rollupExpressions);
                return new LogicalRepeat<>(groupingSets, namedExpressions, input);
            } else {
                List<Expression> groupByExpressions = visit(groupingElementContext.expression(), Expression.class);
                return new LogicalAggregate<>(groupByExpressions, namedExpressions, input);
            }
        });
    }

    private LogicalPlan withHaving(LogicalPlan input, Optional<HavingClauseContext> havingCtx) {
        return input.optionalMap(havingCtx, () -> {
            if (!(input instanceof Aggregate)) {
                throw new ParseException("Having clause should be applied against an aggregation.", havingCtx.get());
            }
            return new LogicalHaving<>(ExpressionUtils.extractConjunctionToSet(
                    getExpression((havingCtx.get().booleanExpression()))), input);
        });
    }

    /**
     * match predicate type and generate different predicates.
     *
     * @param ctx PredicateContext
     * @param valueExpression valueExpression
     * @return Expression
     */
    private Expression withPredicate(Expression valueExpression, PredicateContext ctx) {
        return ParserUtils.withOrigin(ctx, () -> {
            Expression outExpression;
            switch (ctx.kind.getType()) {
                case DorisParser.BETWEEN:
                    outExpression = new And(
                            new GreaterThanEqual(valueExpression, getExpression(ctx.lower)),
                            new LessThanEqual(valueExpression, getExpression(ctx.upper))
                    );
                    break;
                case DorisParser.LIKE:
                    outExpression = new Like(
                        valueExpression,
                        getExpression(ctx.pattern)
                    );
                    break;
                case DorisParser.RLIKE:
                case DorisParser.REGEXP:
                    outExpression = new Regexp(
                        valueExpression,
                        getExpression(ctx.pattern)
                    );
                    break;
                case DorisParser.IN:
                    if (ctx.query() == null) {
                        outExpression = new InPredicate(
                                valueExpression,
                                withInList(ctx)
                        );
                    } else {
                        outExpression = new InSubquery(
                                valueExpression,
                                new ListQuery(typedVisit(ctx.query())),
                                ctx.NOT() != null
                        );
                    }
                    break;
                case DorisParser.NULL:
                    outExpression = new IsNull(valueExpression);
                    break;
                case DorisParser.TRUE:
                    outExpression = new Cast(valueExpression,
                            BooleanType.INSTANCE, true);
                    break;
                case DorisParser.FALSE:
                    outExpression = new Not(new Cast(valueExpression,
                            BooleanType.INSTANCE, true));
                    break;
                case DorisParser.MATCH:
                case DorisParser.MATCH_ANY:
                    outExpression = new MatchAny(
                        valueExpression,
                        getExpression(ctx.pattern)
                    );
                    break;
                case DorisParser.MATCH_ALL:
                    outExpression = new MatchAll(
                        valueExpression,
                        getExpression(ctx.pattern)
                    );
                    break;
                case DorisParser.MATCH_PHRASE:
                    outExpression = new MatchPhrase(
                        valueExpression,
                        getExpression(ctx.pattern)
                    );
                    break;
                case DorisParser.MATCH_PHRASE_PREFIX:
                    outExpression = new MatchPhrasePrefix(
                        valueExpression,
                        getExpression(ctx.pattern)
                    );
                    break;
                case DorisParser.MATCH_REGEXP:
                    outExpression = new MatchRegexp(
                        valueExpression,
                        getExpression(ctx.pattern)
                    );
                    break;
                case DorisParser.MATCH_PHRASE_EDGE:
                    outExpression = new MatchPhraseEdge(
                        valueExpression,
                        getExpression(ctx.pattern)
                    );
                    break;
                default:
                    throw new ParseException("Unsupported predicate type: " + ctx.kind.getText(), ctx);
            }
            return ctx.NOT() != null ? new Not(outExpression) : outExpression;
        });
    }

    private List<NamedExpression> getNamedExpressions(NamedExpressionSeqContext namedCtx) {
        return ParserUtils.withOrigin(namedCtx, () -> visit(namedCtx.namedExpression(), NamedExpression.class));
    }

    @Override
    public Expression visitSubqueryExpression(SubqueryExpressionContext subqueryExprCtx) {
        return ParserUtils.withOrigin(subqueryExprCtx, () -> new ScalarSubquery(typedVisit(subqueryExprCtx.query())));
    }

    @Override
    public Expression visitExist(ExistContext context) {
        return ParserUtils.withOrigin(context, () -> new Exists(typedVisit(context.query()), false));
    }

    @Override
    public Expression visitIsnull(IsnullContext context) {
        return ParserUtils.withOrigin(context, () -> new IsNull(typedVisit(context.valueExpression())));
    }

    @Override
    public Expression visitIs_not_null_pred(Is_not_null_predContext context) {
        return ParserUtils.withOrigin(context, () -> new Not(new IsNull(typedVisit(context.valueExpression()))));
    }

    public List<Expression> withInList(PredicateContext ctx) {
        return ctx.expression().stream().map(this::getExpression).collect(ImmutableList.toImmutableList());
    }

    @Override
    public Literal visitDecimalLiteral(DecimalLiteralContext ctx) {
        try {
            if (Config.enable_decimal_conversion) {
                return new DecimalV3Literal(new BigDecimal(ctx.getText()));
            } else {
                return new DecimalLiteral(new BigDecimal(ctx.getText()));
            }
        } catch (Exception e) {
            return new DoubleLiteral(Double.parseDouble(ctx.getText()));
        }
    }

    private String parsePropertyKey(PropertyKeyContext item) {
        if (item.constant() != null) {
            return parseConstant(item.constant());
        }
        return item.getText();
    }

    private String parsePropertyValue(PropertyValueContext item) {
        if (item.constant() != null) {
            return parseConstant(item.constant());
        }
        return item.getText();
    }

    private ExplainLevel parseExplainPlanType(PlanTypeContext planTypeContext) {
        if (planTypeContext == null || planTypeContext.ALL() != null) {
            return ExplainLevel.ALL_PLAN;
        }
        if (planTypeContext.PHYSICAL() != null || planTypeContext.OPTIMIZED() != null) {
            return ExplainLevel.OPTIMIZED_PLAN;
        }
        if (planTypeContext.REWRITTEN() != null || planTypeContext.LOGICAL() != null) {
            return ExplainLevel.REWRITTEN_PLAN;
        }
        if (planTypeContext.ANALYZED() != null) {
            return ExplainLevel.ANALYZED_PLAN;
        }
        if (planTypeContext.PARSED() != null) {
            return ExplainLevel.PARSED_PLAN;
        }
        if (planTypeContext.SHAPE() != null) {
            return ExplainLevel.SHAPE_PLAN;
        }
        if (planTypeContext.MEMO() != null) {
            return ExplainLevel.MEMO_PLAN;
        }
        if (planTypeContext.DISTRIBUTED() != null) {
            return ExplainLevel.DISTRIBUTED_PLAN;
        }
        return ExplainLevel.ALL_PLAN;
    }

    @Override
    public Pair<DataType, Boolean> visitDataTypeWithNullable(DataTypeWithNullableContext ctx) {
        return ParserUtils.withOrigin(ctx, () -> Pair.of(typedVisit(ctx.dataType()), ctx.NOT() == null));
    }

    @Override
    public DataType visitAggStateDataType(AggStateDataTypeContext ctx) {
        return ParserUtils.withOrigin(ctx, () -> {
            List<Pair<DataType, Boolean>> dataTypeWithNullables = ctx.dataTypes.stream()
                    .map(this::visitDataTypeWithNullable)
                    .collect(Collectors.toList());
            List<DataType> dataTypes = dataTypeWithNullables.stream()
                    .map(dt -> dt.first)
                    .collect(ImmutableList.toImmutableList());
            List<Boolean> nullables = dataTypeWithNullables.stream()
                    .map(dt -> dt.second)
                    .collect(ImmutableList.toImmutableList());
            String functionName = ctx.functionNameIdentifier().getText();
            if (!BuiltinAggregateFunctions.INSTANCE.aggFuncNames.contains(functionName)) {
                // TODO use function binder to check function exists
                throw new ParseException("Can not found function '" + functionName + "'", ctx);
            }
            return new AggStateType(functionName, dataTypes, nullables);
        });
    }

    @Override
    public DataType visitPrimitiveDataType(PrimitiveDataTypeContext ctx) {
        return ParserUtils.withOrigin(ctx, () -> {
            String dataType = ctx.primitiveColType().type.getText().toLowerCase(Locale.ROOT);
            if (dataType.equalsIgnoreCase("all")) {
                throw new NotSupportedException("Disable to create table with `ALL` type columns");
            }
            List<String> l = Lists.newArrayList(dataType);
            ctx.INTEGER_VALUE().stream().map(ParseTree::getText).forEach(l::add);
            return DataType.convertPrimitiveFromStrings(l);
        });
    }

    @Override
    public DataType visitComplexDataType(ComplexDataTypeContext ctx) {
        return ParserUtils.withOrigin(ctx, () -> {
            switch (ctx.complex.getType()) {
                case DorisParser.ARRAY:
                    return ArrayType.of(typedVisit(ctx.dataType(0)), true);
                case DorisParser.MAP:
                    return MapType.of(typedVisit(ctx.dataType(0)), typedVisit(ctx.dataType(1)));
                case DorisParser.STRUCT:
                    return new StructType(visitComplexColTypeList(ctx.complexColTypeList()));
                default:
                    throw new AnalysisException("do not support " + ctx.complex.getText() + " type for Nereids");
            }
        });
    }

    @Override
    public List<StructField> visitComplexColTypeList(ComplexColTypeListContext ctx) {
        return ctx.complexColType().stream().map(this::visitComplexColType).collect(ImmutableList.toImmutableList());
    }

    @Override
    public StructField visitComplexColType(ComplexColTypeContext ctx) {
        String comment;
        if (ctx.commentSpec() != null) {
            comment = ctx.commentSpec().STRING_LITERAL().getText();
            comment = LogicalPlanBuilderAssistant.escapeBackSlash(comment.substring(1, comment.length() - 1));
        } else {
            comment = "";
        }
        return new StructField(ctx.identifier().getText(), typedVisit(ctx.dataType()), true, comment);
    }

    private String parseConstant(ConstantContext context) {
        Object constant = visit(context);
        if (constant instanceof Literal && ((Literal) constant).isStringLikeLiteral()) {
            return ((Literal) constant).getStringValue();
        }
        return context.getText();
    }

    @Override
    public Object visitCollate(CollateContext ctx) {
        return visit(ctx.primaryExpression());
    }

    @Override
    public Object visitSample(SampleContext ctx) {
        long seek = ctx.seed == null ? -1L : Long.parseLong(ctx.seed.getText());
        DorisParser.SampleMethodContext sampleContext = ctx.sampleMethod();
        if (sampleContext instanceof SampleByPercentileContext) {
            SampleByPercentileContext sampleByPercentileContext = (SampleByPercentileContext) sampleContext;
            long percent = Long.parseLong(sampleByPercentileContext.INTEGER_VALUE().getText());
            return new TableSample(percent, true, seek);
        }
        SampleByRowsContext sampleByRowsContext = (SampleByRowsContext) sampleContext;
        long rows = Long.parseLong(sampleByRowsContext.INTEGER_VALUE().getText());
        return new TableSample(rows, false, seek);
    }

    @Override
    public Object visitCallProcedure(CallProcedureContext ctx) {
        List<String> nameParts = visitMultipartIdentifier(ctx.name);
        FuncNameInfo procedureName = new FuncNameInfo(nameParts);
        List<Expression> arguments = ctx.expression().stream()
                .<Expression>map(this::typedVisit)
                .collect(ImmutableList.toImmutableList());
        UnboundFunction unboundFunction = new UnboundFunction(procedureName.getDbName(), procedureName.getName(),
                true, arguments);
        return new CallCommand(unboundFunction, getOriginSql(ctx));
    }

    @Override
    public LogicalPlan visitCreateProcedure(CreateProcedureContext ctx) {
        List<String> nameParts = visitMultipartIdentifier(ctx.name);
        FuncNameInfo procedureName = new FuncNameInfo(nameParts);
        return ParserUtils.withOrigin(ctx, () -> {
            LogicalPlan createProcedurePlan;
            createProcedurePlan = new CreateProcedureCommand(procedureName, getOriginSql(ctx),
                    ctx.REPLACE() != null);
            return createProcedurePlan;
        });
    }

    @Override
    public LogicalPlan visitDropProcedure(DropProcedureContext ctx) {
        List<String> nameParts = visitMultipartIdentifier(ctx.name);
        FuncNameInfo procedureName = new FuncNameInfo(nameParts);
        return ParserUtils.withOrigin(ctx, () -> new DropProcedureCommand(procedureName, getOriginSql(ctx)));
    }

    @Override
    public LogicalPlan visitShowProcedureStatus(ShowProcedureStatusContext ctx) {
        Set<Expression> whereExpr = Collections.emptySet();
        if (ctx.whereClause() != null) {
            whereExpr = ExpressionUtils.extractConjunctionToSet(
                    getExpression(ctx.whereClause().booleanExpression()));
        }

        if (ctx.valueExpression() != null) {
            // parser allows only LIKE or WhereClause.
            // Mysql grammar: SHOW PROCEDURE STATUS [LIKE 'pattern' | WHERE expr]
            whereExpr = Sets.newHashSet(new Like(new UnboundSlot("ProcedureName"), getExpression(ctx.pattern)));
        }

        final Set<Expression> whereExprConst = whereExpr;
        return ParserUtils.withOrigin(ctx, () -> new ShowProcedureStatusCommand(whereExprConst));
    }

    @Override
    public LogicalPlan visitShowCreateProcedure(ShowCreateProcedureContext ctx) {
        List<String> nameParts = visitMultipartIdentifier(ctx.name);
        FuncNameInfo procedureName = new FuncNameInfo(nameParts);
        return ParserUtils.withOrigin(ctx, () -> new ShowCreateProcedureCommand(procedureName));
    }

    @Override
    public LogicalPlan visitDropCatalogRecycleBin(DropCatalogRecycleBinContext ctx) {
        String idTypeStr = ctx.idType.getText().substring(1, ctx.idType.getText().length() - 1);
        IdType idType = IdType.fromString(idTypeStr);
        long id = Long.parseLong(ctx.id.getText());

        return ParserUtils.withOrigin(ctx, () -> new DropCatalogRecycleBinCommand(idType, id));
    }

    @Override
    public Object visitUnsupported(UnsupportedContext ctx) {
        return UnsupportedCommand.INSTANCE;
    }

    @Override
    public LogicalPlan visitSupportedUnsetStatement(SupportedUnsetStatementContext ctx) {
        if (ctx.DEFAULT() != null && ctx.STORAGE() != null && ctx.VAULT() != null) {
            return new UnsetDefaultStorageVaultCommand();
        }
        SetType type = SetType.DEFAULT;
        if (ctx.GLOBAL() != null) {
            type = SetType.GLOBAL;
        } else if (ctx.LOCAL() != null || ctx.SESSION() != null) {
            type = SetType.SESSION;
        }
        if (ctx.ALL() != null) {
            return new UnsetVariableCommand(type, true);
        } else if (ctx.identifier() != null) {
            return new UnsetVariableCommand(type, ctx.identifier().getText());
        }
        throw new AnalysisException("Should add 'ALL' or variable name");
    }

    @Override
    public LogicalPlan visitCreateTableLike(CreateTableLikeContext ctx) {
        List<String> nameParts = visitMultipartIdentifier(ctx.name);
        List<String> existedTableNameParts = visitMultipartIdentifier(ctx.existedTable);
        ArrayList<String> rollupNames = Lists.newArrayList();
        boolean withAllRollUp = false;
        if (ctx.WITH() != null && ctx.rollupNames != null) {
            rollupNames = new ArrayList<>(visitIdentifierList(ctx.rollupNames));
        } else if (ctx.WITH() != null && ctx.rollupNames == null) {
            withAllRollUp = true;
        }
        CreateTableLikeInfo info = new CreateTableLikeInfo(ctx.EXISTS() != null,
                new TableNameInfo(nameParts), new TableNameInfo(existedTableNameParts),
                rollupNames, withAllRollUp);
        return new CreateTableLikeCommand(info);
    }

    @Override
    public LogicalPlan visitShowAuthors(ShowAuthorsContext ctx) {
        return new ShowAuthorsCommand();
    }

    @Override
    public LogicalPlan visitShowConfig(ShowConfigContext ctx) {
        ShowConfigCommand command;
        if (ctx.type.getText().equalsIgnoreCase(NodeType.FRONTEND.name())) {
            command = new ShowConfigCommand(NodeType.FRONTEND);
        } else {
            command = new ShowConfigCommand(NodeType.BACKEND);
        }
        if (ctx.LIKE() != null && ctx.pattern != null) {
            Like like = new Like(new UnboundSlot("ProcedureName"), getExpression(ctx.pattern));
            String pattern = ((Literal) like.child(1)).getStringValue();
            command.setPattern(pattern);
        }
        if (ctx.FROM() != null && ctx.backendId != null) {
            long backendId = Long.parseLong(ctx.backendId.getText());
            command.setBackendId(backendId);
        }
        return command;
    }

    @Override
    public SetOptionsCommand visitSetOptions(SetOptionsContext ctx) {
        List<SetVarOp> setVarOpList = new ArrayList<>(1);
        for (Object child : ctx.children) {
            if (child instanceof RuleNode) {
                setVarOpList.add(typedVisit((RuleNode) child));
            }
        }
        return new SetOptionsCommand(setVarOpList);
    }

    @Override
    public SetVarOp visitSetSystemVariable(SetSystemVariableContext ctx) {
        SetType type = SetType.DEFAULT;
        if (ctx.GLOBAL() != null) {
            type = SetType.GLOBAL;
        } else if (ctx.LOCAL() != null || ctx.SESSION() != null) {
            type = SetType.SESSION;
        }
        String name = stripQuotes(ctx.identifier().getText());
        Expression expression = ctx.expression() != null ? typedVisit(ctx.expression()) : null;
        return new SetSessionVarOp(type, name, expression);
    }

    @Override
    public SetVarOp visitSetVariableWithType(SetVariableWithTypeContext ctx) {
        SetType type = SetType.DEFAULT;
        if (ctx.GLOBAL() != null) {
            type = SetType.GLOBAL;
        } else if (ctx.LOCAL() != null || ctx.SESSION() != null) {
            type = SetType.SESSION;
        }
        String name = stripQuotes(ctx.identifier().getText());
        Expression expression = ctx.expression() != null ? typedVisit(ctx.expression()) : null;
        return new SetSessionVarOp(type, name, expression);
    }

    @Override
    public SetVarOp visitSetPassword(SetPasswordContext ctx) {
        String user;
        String host;
        boolean isDomain;
        String passwordText;
        UserIdentity userIdentity = null;
        if (ctx.userIdentify() != null) {
            user = stripQuotes(ctx.userIdentify().user.getText());
            host = ctx.userIdentify().host != null ? stripQuotes(ctx.userIdentify().host.getText()) : "%";
            isDomain = ctx.userIdentify().ATSIGN() != null;
            userIdentity = new UserIdentity(user, host, isDomain);
        }
        passwordText = stripQuotes(ctx.STRING_LITERAL().getText());
        return new SetPassVarOp(userIdentity, new PassVar(passwordText, ctx.isPlain != null));
    }

    @Override
    public SetVarOp visitSetNames(SetNamesContext ctx) {
        return new SetNamesVarOp();
    }

    @Override
    public SetVarOp visitSetCharset(SetCharsetContext ctx) {
        String charset = ctx.charsetName != null ? stripQuotes(ctx.charsetName.getText()) : null;
        return new SetCharsetAndCollateVarOp(charset);
    }

    @Override
    public SetVarOp visitSetCollate(SetCollateContext ctx) {
        String charset = ctx.charsetName != null ? stripQuotes(ctx.charsetName.getText()) : null;
        String collate = ctx.collateName != null ? stripQuotes(ctx.collateName.getText()) : null;
        return new SetCharsetAndCollateVarOp(charset, collate);
    }

    @Override
    public SetVarOp visitSetLdapAdminPassword(SetLdapAdminPasswordContext ctx) {
        String passwordText = stripQuotes(ctx.STRING_LITERAL().getText());
        boolean isPlain = ctx.PASSWORD() != null;
        return new SetLdapPassVarOp(new PassVar(passwordText, isPlain));
    }

    @Override
    public SetVarOp visitSetUserVariable(SetUserVariableContext ctx) {
        String name = stripQuotes(ctx.identifier().getText());
        Expression expression = typedVisit(ctx.expression());
        return new SetUserDefinedVarOp(name, expression);
    }

    @Override
    public SetTransactionCommand visitSetTransaction(SetTransactionContext ctx) {
        return new SetTransactionCommand();
    }

    @Override
    public SetUserPropertiesCommand visitSetUserProperties(SetUserPropertiesContext ctx) {
        String user = ctx.user != null ? stripQuotes(ctx.user.getText()) : null;
        Map<String, String> userPropertiesMap = visitPropertyItemList(ctx.propertyItemList());
        List<SetUserPropertyVarOp> setUserPropertyVarOpList = new ArrayList<>(userPropertiesMap.size());
        for (Map.Entry<String, String> entry : userPropertiesMap.entrySet()) {
            setUserPropertyVarOpList.add(new SetUserPropertyVarOp(user, entry.getKey(), entry.getValue()));
        }
        return new SetUserPropertiesCommand(user, setUserPropertyVarOpList);
    }

    @Override
    public SetDefaultStorageVaultCommand visitSetDefaultStorageVault(SetDefaultStorageVaultContext ctx) {
        return new SetDefaultStorageVaultCommand(stripQuotes(ctx.identifier().getText()));
    }

    @Override
    public Object visitRefreshCatalog(RefreshCatalogContext ctx) {
        if (ctx.name != null) {
            String catalogName = ctx.name.getText();
            Map<String, String> properties = ctx.propertyClause() != null
                    ? Maps.newHashMap(visitPropertyClause(ctx.propertyClause())) : Maps.newHashMap();
            return new RefreshCatalogCommand(catalogName, properties);
        }
        throw new AnalysisException("catalog name can not be null");
    }

    @Override
    public RefreshDatabaseCommand visitRefreshDatabase(RefreshDatabaseContext ctx) {
        Map<String, String> properties = visitPropertyClause(ctx.propertyClause()) == null ? Maps.newHashMap()
                : visitPropertyClause(ctx.propertyClause());
        List<String> parts = visitMultipartIdentifier(ctx.name);
        int size = parts.size();
        Preconditions.checkArgument(size > 0, "database name can't be empty");
        String dbName = parts.get(size - 1);

        if (size == 1) {
            return new RefreshDatabaseCommand(dbName, properties);
        } else if (parts.size() == 2) {  // [ctl,db] or [db]
            return new RefreshDatabaseCommand(parts.get(0), dbName, properties);
        }
        throw new IllegalArgumentException("Only one dot can be in the name:{}" + ctx.name);
    }

    public LogicalPlan visitShowLastInsert(ShowLastInsertContext ctx) {
        return new ShowLastInsertCommand();
    }

    @Override
    public LogicalPlan visitShowPartitionId(ShowPartitionIdContext ctx) {
        long partitionId = -1;
        if (ctx.partitionId != null) {
            partitionId = Long.parseLong(ctx.partitionId.getText());
        }
        return new ShowPartitionIdCommand(partitionId);
    }

    @Override
    public LogicalPlan visitShowVariables(ShowVariablesContext ctx) {
        SetType type = SetType.DEFAULT;
        if (ctx.GLOBAL() != null) {
            type = SetType.GLOBAL;
        } else if (ctx.LOCAL() != null || ctx.SESSION() != null) {
            type = SetType.SESSION;
        }
        if (ctx.wildWhere() != null) {
            if (ctx.wildWhere().LIKE() != null) {
                return new ShowVariablesCommand(type, stripQuotes(ctx.wildWhere().STRING_LITERAL().getText()));
            } else {
                StringBuilder sb = new StringBuilder();
                sb.append("SELECT `VARIABLE_NAME` AS `Variable_name`, `VARIABLE_VALUE` AS `Value` FROM ");
                sb.append("`").append(InternalCatalog.INTERNAL_CATALOG_NAME).append("`");
                sb.append(".");
                sb.append("`").append(InfoSchemaDb.DATABASE_NAME).append("`");
                sb.append(".");
                if (type == SetType.GLOBAL) {
                    sb.append("`global_variables` ");
                } else {
                    sb.append("`session_variables` ");
                }
                sb.append(getOriginSql(ctx.wildWhere()));
                return new NereidsParser().parseSingle(sb.toString());
            }
        } else {
            return new ShowVariablesCommand(type, null);
        }
    }

    @Override
    public ShowViewCommand visitShowView(ShowViewContext ctx) {
        List<String> tableNameParts = visitMultipartIdentifier(ctx.tableName);
        String databaseName = null;
        if (ctx.database != null) {
            databaseName = stripQuotes(ctx.database.getText());
        }
        return new ShowViewCommand(databaseName, new TableNameInfo(tableNameParts));
    }

    @Override
<<<<<<< HEAD
    public LogicalPlan visitShowBackends(ShowBackendsContext ctx) {
        return new ShowBackendsCommand();
    }

    public LogicalPlan visitShowPlugins(ShowPluginsContext ctx) {
        return new ShowPluginsCommand();
    }

    @Override
    public LogicalPlan visitShowRepositories(ShowRepositoriesContext ctx) {
        return new ShowRepositoriesCommand();
    }

    @Override
    public LogicalPlan visitShowRoles(ShowRolesContext ctx) {
        return new ShowRolesCommand();
    }

    @Override
    public LogicalPlan visitShowProc(ShowProcContext ctx) {
        String path = stripQuotes(ctx.path.getText());
        return new ShowProcCommand(path);
    }

    @Override
    public LogicalPlan visitShowStorageEngines(ShowStorageEnginesContext ctx) {
        return new ShowStorageEnginesCommand();
    }

    @Override
    public LogicalPlan visitShowCreateMaterializedView(ShowCreateMaterializedViewContext ctx) {
        List<String> nameParts = visitMultipartIdentifier(ctx.tableName);
        return new ShowCreateMaterializedViewCommand(stripQuotes(ctx.mvName.getText()), new TableNameInfo(nameParts));
    }

    @Override
    public LogicalPlan visitAlterRole(AlterRoleContext ctx) {
        String comment = visitCommentSpec(ctx.commentSpec());
        return new AlterRoleCommand(ctx.role.getText(), comment);
    }

    public LogicalPlan visitShowFrontends(ShowFrontendsContext ctx) {
        String detail = (ctx.name != null) ? ctx.name.getText() : null;
        return new ShowFrontendsCommand(detail);
    }

    @Override
    public LogicalPlan visitRecoverDatabase(RecoverDatabaseContext ctx) {
        String dbName = ctx.name.getText();
        long dbId = (ctx.id != null) ? Long.parseLong(ctx.id.getText()) : -1;
        String newDbName = (ctx.alias != null) ? ctx.alias.getText() : null;
        return new RecoverDatabaseCommand(dbName, dbId, newDbName);
    }

    @Override
    public LogicalPlan visitDropRole(DropRoleContext ctx) {
        return new DropRoleCommand(ctx.name.getText(), ctx.EXISTS() != null);
    }

    @Override
    public LogicalPlan visitShowTableId(ShowTableIdContext ctx) {
        long tableId = -1;
        if (ctx.tableId != null) {
            tableId = Long.parseLong(ctx.tableId.getText());
        }
        return new ShowTableIdCommand(tableId);
    }

    @Override
    public LogicalPlan visitShowPrivileges(ShowPrivilegesContext ctx) {
        return new ShowPrivilegesCommand();
=======
    public RefreshDatabaseCommand visitRefreshDatabase(RefreshDatabaseContext ctx) {
        Map<String, String> properties = visitPropertyClause(ctx.propertyClause()) == null ? Maps.newHashMap()
                : visitPropertyClause(ctx.propertyClause());
        List<String> parts = visitMultipartIdentifier(ctx.name);
        int size = parts.size();
        Preconditions.checkArgument(size > 0, "database name can't be empty");
        String dbName = parts.get(size - 1);

        if (size == 1) {
            return new RefreshDatabaseCommand(dbName, properties);
        } else if (parts.size() == 2) {  // [ctl,db] or [db]
            return new RefreshDatabaseCommand(parts.get(0), dbName, properties);
        }
        throw new IllegalArgumentException("Only one dot can be in the name: " + String.join(".", parts));

>>>>>>> 70796f80
    }
}<|MERGE_RESOLUTION|>--- conflicted
+++ resolved
@@ -162,11 +162,8 @@
 import org.apache.doris.nereids.DorisParser.QueryContext;
 import org.apache.doris.nereids.DorisParser.QueryOrganizationContext;
 import org.apache.doris.nereids.DorisParser.QueryTermContext;
-<<<<<<< HEAD
 import org.apache.doris.nereids.DorisParser.RecoverDatabaseContext;
 import org.apache.doris.nereids.DorisParser.RefreshCatalogContext;
-=======
->>>>>>> 70796f80
 import org.apache.doris.nereids.DorisParser.RefreshDatabaseContext;
 import org.apache.doris.nereids.DorisParser.RefreshMTMVContext;
 import org.apache.doris.nereids.DorisParser.RefreshMethodContext;
@@ -518,10 +515,7 @@
 import org.apache.doris.nereids.trees.plans.commands.insert.BatchInsertIntoTableCommand;
 import org.apache.doris.nereids.trees.plans.commands.insert.InsertIntoTableCommand;
 import org.apache.doris.nereids.trees.plans.commands.insert.InsertOverwriteTableCommand;
-<<<<<<< HEAD
 import org.apache.doris.nereids.trees.plans.commands.refresh.RefreshCatalogCommand;
-=======
->>>>>>> 70796f80
 import org.apache.doris.nereids.trees.plans.commands.refresh.RefreshDatabaseCommand;
 import org.apache.doris.nereids.trees.plans.logical.LogicalAggregate;
 import org.apache.doris.nereids.trees.plans.logical.LogicalCTE;
@@ -3547,10 +3541,16 @@
             Expression outExpression;
             switch (ctx.kind.getType()) {
                 case DorisParser.BETWEEN:
-                    outExpression = new And(
-                            new GreaterThanEqual(valueExpression, getExpression(ctx.lower)),
-                            new LessThanEqual(valueExpression, getExpression(ctx.upper))
-                    );
+                    Expression lower = getExpression(ctx.lower);
+                    Expression upper = getExpression(ctx.upper);
+                    if (lower.equals(upper)) {
+                        outExpression = new EqualTo(valueExpression, lower);
+                    } else {
+                        outExpression = new And(
+                                new GreaterThanEqual(valueExpression, getExpression(ctx.lower)),
+                                new LessThanEqual(valueExpression, getExpression(ctx.upper))
+                        );
+                    }
                     break;
                 case DorisParser.LIKE:
                     outExpression = new Like(
@@ -4137,7 +4137,6 @@
     }
 
     @Override
-<<<<<<< HEAD
     public LogicalPlan visitShowBackends(ShowBackendsContext ctx) {
         return new ShowBackendsCommand();
     }
@@ -4209,22 +4208,5 @@
     @Override
     public LogicalPlan visitShowPrivileges(ShowPrivilegesContext ctx) {
         return new ShowPrivilegesCommand();
-=======
-    public RefreshDatabaseCommand visitRefreshDatabase(RefreshDatabaseContext ctx) {
-        Map<String, String> properties = visitPropertyClause(ctx.propertyClause()) == null ? Maps.newHashMap()
-                : visitPropertyClause(ctx.propertyClause());
-        List<String> parts = visitMultipartIdentifier(ctx.name);
-        int size = parts.size();
-        Preconditions.checkArgument(size > 0, "database name can't be empty");
-        String dbName = parts.get(size - 1);
-
-        if (size == 1) {
-            return new RefreshDatabaseCommand(dbName, properties);
-        } else if (parts.size() == 2) {  // [ctl,db] or [db]
-            return new RefreshDatabaseCommand(parts.get(0), dbName, properties);
-        }
-        throw new IllegalArgumentException("Only one dot can be in the name: " + String.join(".", parts));
-
->>>>>>> 70796f80
     }
 }