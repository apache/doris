// Licensed to the Apache Software Foundation (ASF) under one
// or more contributor license agreements.  See the NOTICE file
// distributed with this work for additional information
// regarding copyright ownership.  The ASF licenses this file
// to you under the Apache License, Version 2.0 (the
// "License"); you may not use this file except in compliance
// with the License.  You may obtain a copy of the License at
//
//   http://www.apache.org/licenses/LICENSE-2.0
//
// Unless required by applicable law or agreed to in writing,
// software distributed under the License is distributed on an
// "AS IS" BASIS, WITHOUT WARRANTIES OR CONDITIONS OF ANY
// KIND, either express or implied.  See the License for the
// specific language governing permissions and limitations
// under the License.

package org.apache.doris.nereids.parser;

import org.apache.doris.alter.QuotaType;
import org.apache.doris.analysis.AnalyzeProperties;
import org.apache.doris.analysis.ArithmeticExpr.Operator;
import org.apache.doris.analysis.BrokerDesc;
import org.apache.doris.analysis.ColumnNullableType;
import org.apache.doris.analysis.ColumnPosition;
import org.apache.doris.analysis.DbName;
import org.apache.doris.analysis.EncryptKeyName;
import org.apache.doris.analysis.FunctionName;
import org.apache.doris.analysis.PassVar;
import org.apache.doris.analysis.SetType;
import org.apache.doris.analysis.StorageBackend;
import org.apache.doris.analysis.TableName;
import org.apache.doris.analysis.TableScanParams;
import org.apache.doris.analysis.TableSnapshot;
import org.apache.doris.analysis.TableValuedFunctionRef;
import org.apache.doris.analysis.UserIdentity;
import org.apache.doris.catalog.AggregateType;
import org.apache.doris.catalog.BuiltinAggregateFunctions;
import org.apache.doris.catalog.Env;
import org.apache.doris.catalog.InfoSchemaDb;
import org.apache.doris.catalog.KeysType;
import org.apache.doris.catalog.ScalarType;
import org.apache.doris.common.Config;
import org.apache.doris.common.FeConstants;
import org.apache.doris.common.Pair;
import org.apache.doris.datasource.InternalCatalog;
import org.apache.doris.job.common.IntervalUnit;
import org.apache.doris.load.loadv2.LoadTask;
import org.apache.doris.mtmv.MTMVPartitionInfo.MTMVPartitionType;
import org.apache.doris.mtmv.MTMVRefreshEnum.BuildMode;
import org.apache.doris.mtmv.MTMVRefreshEnum.RefreshMethod;
import org.apache.doris.mtmv.MTMVRefreshEnum.RefreshTrigger;
import org.apache.doris.mtmv.MTMVRefreshInfo;
import org.apache.doris.mtmv.MTMVRefreshSchedule;
import org.apache.doris.mtmv.MTMVRefreshTriggerInfo;
import org.apache.doris.nereids.DorisParser;
import org.apache.doris.nereids.DorisParser.AddBackendClauseContext;
import org.apache.doris.nereids.DorisParser.AddBrokerClauseContext;
import org.apache.doris.nereids.DorisParser.AddColumnClauseContext;
import org.apache.doris.nereids.DorisParser.AddColumnsClauseContext;
import org.apache.doris.nereids.DorisParser.AddConstraintContext;
import org.apache.doris.nereids.DorisParser.AddIndexClauseContext;
import org.apache.doris.nereids.DorisParser.AddPartitionClauseContext;
import org.apache.doris.nereids.DorisParser.AddRollupClauseContext;
import org.apache.doris.nereids.DorisParser.AdminCancelRebalanceDiskContext;
import org.apache.doris.nereids.DorisParser.AdminCheckTabletsContext;
import org.apache.doris.nereids.DorisParser.AdminCompactTableContext;
import org.apache.doris.nereids.DorisParser.AdminDiagnoseTabletContext;
import org.apache.doris.nereids.DorisParser.AdminRebalanceDiskContext;
import org.apache.doris.nereids.DorisParser.AdminSetTableStatusContext;
import org.apache.doris.nereids.DorisParser.AdminShowReplicaDistributionContext;
import org.apache.doris.nereids.DorisParser.AdminShowReplicaStatusContext;
import org.apache.doris.nereids.DorisParser.AdminShowTabletStorageFormatContext;
import org.apache.doris.nereids.DorisParser.AggClauseContext;
import org.apache.doris.nereids.DorisParser.AggStateDataTypeContext;
import org.apache.doris.nereids.DorisParser.AliasQueryContext;
import org.apache.doris.nereids.DorisParser.AliasedQueryContext;
import org.apache.doris.nereids.DorisParser.AlterCatalogCommentContext;
import org.apache.doris.nereids.DorisParser.AlterCatalogPropertiesContext;
import org.apache.doris.nereids.DorisParser.AlterCatalogRenameContext;
import org.apache.doris.nereids.DorisParser.AlterDatabaseRenameContext;
import org.apache.doris.nereids.DorisParser.AlterDatabaseSetQuotaContext;
import org.apache.doris.nereids.DorisParser.AlterMTMVContext;
import org.apache.doris.nereids.DorisParser.AlterMultiPartitionClauseContext;
import org.apache.doris.nereids.DorisParser.AlterRepositoryContext;
import org.apache.doris.nereids.DorisParser.AlterRoleContext;
import org.apache.doris.nereids.DorisParser.AlterSqlBlockRuleContext;
import org.apache.doris.nereids.DorisParser.AlterStorageVaultContext;
import org.apache.doris.nereids.DorisParser.AlterSystemRenameComputeGroupContext;
import org.apache.doris.nereids.DorisParser.AlterTableAddRollupContext;
import org.apache.doris.nereids.DorisParser.AlterTableClauseContext;
import org.apache.doris.nereids.DorisParser.AlterTableContext;
import org.apache.doris.nereids.DorisParser.AlterTableDropRollupContext;
import org.apache.doris.nereids.DorisParser.AlterViewContext;
import org.apache.doris.nereids.DorisParser.AlterWorkloadGroupContext;
import org.apache.doris.nereids.DorisParser.AlterWorkloadPolicyContext;
import org.apache.doris.nereids.DorisParser.ArithmeticBinaryContext;
import org.apache.doris.nereids.DorisParser.ArithmeticUnaryContext;
import org.apache.doris.nereids.DorisParser.ArrayLiteralContext;
import org.apache.doris.nereids.DorisParser.ArraySliceContext;
import org.apache.doris.nereids.DorisParser.BaseTableRefContext;
import org.apache.doris.nereids.DorisParser.BooleanExpressionContext;
import org.apache.doris.nereids.DorisParser.BooleanLiteralContext;
import org.apache.doris.nereids.DorisParser.BracketDistributeTypeContext;
import org.apache.doris.nereids.DorisParser.BracketRelationHintContext;
import org.apache.doris.nereids.DorisParser.BuildIndexContext;
import org.apache.doris.nereids.DorisParser.BuildModeContext;
import org.apache.doris.nereids.DorisParser.CallProcedureContext;
import org.apache.doris.nereids.DorisParser.CancelMTMVTaskContext;
import org.apache.doris.nereids.DorisParser.CastDataTypeContext;
import org.apache.doris.nereids.DorisParser.CleanAllProfileContext;
import org.apache.doris.nereids.DorisParser.CleanLabelContext;
import org.apache.doris.nereids.DorisParser.CollateContext;
import org.apache.doris.nereids.DorisParser.ColumnDefContext;
import org.apache.doris.nereids.DorisParser.ColumnDefsContext;
import org.apache.doris.nereids.DorisParser.ColumnReferenceContext;
import org.apache.doris.nereids.DorisParser.CommentDistributeTypeContext;
import org.apache.doris.nereids.DorisParser.CommentRelationHintContext;
import org.apache.doris.nereids.DorisParser.ComparisonContext;
import org.apache.doris.nereids.DorisParser.ComplexColTypeContext;
import org.apache.doris.nereids.DorisParser.ComplexColTypeListContext;
import org.apache.doris.nereids.DorisParser.ComplexDataTypeContext;
import org.apache.doris.nereids.DorisParser.ConstantContext;
import org.apache.doris.nereids.DorisParser.CreateAliasFunctionContext;
import org.apache.doris.nereids.DorisParser.CreateCatalogContext;
import org.apache.doris.nereids.DorisParser.CreateEncryptkeyContext;
import org.apache.doris.nereids.DorisParser.CreateFileContext;
import org.apache.doris.nereids.DorisParser.CreateIndexContext;
import org.apache.doris.nereids.DorisParser.CreateMTMVContext;
import org.apache.doris.nereids.DorisParser.CreateProcedureContext;
import org.apache.doris.nereids.DorisParser.CreateRoleContext;
import org.apache.doris.nereids.DorisParser.CreateRoutineLoadContext;
import org.apache.doris.nereids.DorisParser.CreateRowPolicyContext;
import org.apache.doris.nereids.DorisParser.CreateSqlBlockRuleContext;
import org.apache.doris.nereids.DorisParser.CreateStoragePolicyContext;
import org.apache.doris.nereids.DorisParser.CreateTableContext;
import org.apache.doris.nereids.DorisParser.CreateTableLikeContext;
import org.apache.doris.nereids.DorisParser.CreateUserDefineFunctionContext;
import org.apache.doris.nereids.DorisParser.CreateViewContext;
import org.apache.doris.nereids.DorisParser.CreateWorkloadGroupContext;
import org.apache.doris.nereids.DorisParser.CteContext;
import org.apache.doris.nereids.DorisParser.DataTypeListContext;
import org.apache.doris.nereids.DorisParser.DataTypeWithNullableContext;
import org.apache.doris.nereids.DorisParser.DecimalLiteralContext;
import org.apache.doris.nereids.DorisParser.DeleteContext;
import org.apache.doris.nereids.DorisParser.DereferenceContext;
import org.apache.doris.nereids.DorisParser.DropAllBrokerClauseContext;
import org.apache.doris.nereids.DorisParser.DropBrokerClauseContext;
import org.apache.doris.nereids.DorisParser.DropCatalogContext;
import org.apache.doris.nereids.DorisParser.DropCatalogRecycleBinContext;
import org.apache.doris.nereids.DorisParser.DropColumnClauseContext;
import org.apache.doris.nereids.DorisParser.DropConstraintContext;
import org.apache.doris.nereids.DorisParser.DropDatabaseContext;
import org.apache.doris.nereids.DorisParser.DropEncryptkeyContext;
import org.apache.doris.nereids.DorisParser.DropFileContext;
import org.apache.doris.nereids.DorisParser.DropFunctionContext;
import org.apache.doris.nereids.DorisParser.DropIndexClauseContext;
import org.apache.doris.nereids.DorisParser.DropIndexContext;
import org.apache.doris.nereids.DorisParser.DropMTMVContext;
import org.apache.doris.nereids.DorisParser.DropPartitionClauseContext;
import org.apache.doris.nereids.DorisParser.DropProcedureContext;
import org.apache.doris.nereids.DorisParser.DropRepositoryContext;
import org.apache.doris.nereids.DorisParser.DropRoleContext;
import org.apache.doris.nereids.DorisParser.DropRollupClauseContext;
import org.apache.doris.nereids.DorisParser.DropSqlBlockRuleContext;
import org.apache.doris.nereids.DorisParser.DropStoragePolicyContext;
import org.apache.doris.nereids.DorisParser.DropTableContext;
import org.apache.doris.nereids.DorisParser.DropUserContext;
import org.apache.doris.nereids.DorisParser.DropWorkloadGroupContext;
import org.apache.doris.nereids.DorisParser.DropWorkloadPolicyContext;
import org.apache.doris.nereids.DorisParser.ElementAtContext;
import org.apache.doris.nereids.DorisParser.EnableFeatureClauseContext;
import org.apache.doris.nereids.DorisParser.ExceptContext;
import org.apache.doris.nereids.DorisParser.ExceptOrReplaceContext;
import org.apache.doris.nereids.DorisParser.ExistContext;
import org.apache.doris.nereids.DorisParser.ExplainContext;
import org.apache.doris.nereids.DorisParser.ExportContext;
import org.apache.doris.nereids.DorisParser.FixedPartitionDefContext;
import org.apache.doris.nereids.DorisParser.FromClauseContext;
import org.apache.doris.nereids.DorisParser.FunctionArgumentsContext;
import org.apache.doris.nereids.DorisParser.FunctionIdentifierContext;
import org.apache.doris.nereids.DorisParser.GroupingElementContext;
import org.apache.doris.nereids.DorisParser.GroupingSetContext;
import org.apache.doris.nereids.DorisParser.HavingClauseContext;
import org.apache.doris.nereids.DorisParser.HelpContext;
import org.apache.doris.nereids.DorisParser.HintAssignmentContext;
import org.apache.doris.nereids.DorisParser.HintStatementContext;
import org.apache.doris.nereids.DorisParser.IdentifierContext;
import org.apache.doris.nereids.DorisParser.IdentifierListContext;
import org.apache.doris.nereids.DorisParser.IdentifierSeqContext;
import org.apache.doris.nereids.DorisParser.ImportColumnsContext;
import org.apache.doris.nereids.DorisParser.ImportDeleteOnContext;
import org.apache.doris.nereids.DorisParser.ImportPartitionsContext;
import org.apache.doris.nereids.DorisParser.ImportPrecedingFilterContext;
import org.apache.doris.nereids.DorisParser.ImportSequenceContext;
import org.apache.doris.nereids.DorisParser.ImportWhereContext;
import org.apache.doris.nereids.DorisParser.InPartitionDefContext;
import org.apache.doris.nereids.DorisParser.IndexDefContext;
import org.apache.doris.nereids.DorisParser.IndexDefsContext;
import org.apache.doris.nereids.DorisParser.InlineTableContext;
import org.apache.doris.nereids.DorisParser.InsertTableContext;
import org.apache.doris.nereids.DorisParser.IntegerLiteralContext;
import org.apache.doris.nereids.DorisParser.IntervalContext;
import org.apache.doris.nereids.DorisParser.Is_not_null_predContext;
import org.apache.doris.nereids.DorisParser.IsnullContext;
import org.apache.doris.nereids.DorisParser.JoinCriteriaContext;
import org.apache.doris.nereids.DorisParser.JoinRelationContext;
import org.apache.doris.nereids.DorisParser.LambdaExpressionContext;
import org.apache.doris.nereids.DorisParser.LateralViewContext;
import org.apache.doris.nereids.DorisParser.LessThanPartitionDefContext;
import org.apache.doris.nereids.DorisParser.LimitClauseContext;
import org.apache.doris.nereids.DorisParser.LoadPropertyContext;
import org.apache.doris.nereids.DorisParser.LogicalBinaryContext;
import org.apache.doris.nereids.DorisParser.LogicalNotContext;
import org.apache.doris.nereids.DorisParser.MapLiteralContext;
import org.apache.doris.nereids.DorisParser.ModifyColumnClauseContext;
import org.apache.doris.nereids.DorisParser.ModifyColumnCommentClauseContext;
import org.apache.doris.nereids.DorisParser.ModifyDistributionClauseContext;
import org.apache.doris.nereids.DorisParser.ModifyEngineClauseContext;
import org.apache.doris.nereids.DorisParser.ModifyPartitionClauseContext;
import org.apache.doris.nereids.DorisParser.ModifyTableCommentClauseContext;
import org.apache.doris.nereids.DorisParser.MultiStatementsContext;
import org.apache.doris.nereids.DorisParser.MultipartIdentifierContext;
import org.apache.doris.nereids.DorisParser.MvPartitionContext;
import org.apache.doris.nereids.DorisParser.NamedExpressionContext;
import org.apache.doris.nereids.DorisParser.NamedExpressionSeqContext;
import org.apache.doris.nereids.DorisParser.NullLiteralContext;
import org.apache.doris.nereids.DorisParser.OptScanParamsContext;
import org.apache.doris.nereids.DorisParser.OutFileClauseContext;
import org.apache.doris.nereids.DorisParser.ParenthesizedExpressionContext;
import org.apache.doris.nereids.DorisParser.PartitionSpecContext;
import org.apache.doris.nereids.DorisParser.PartitionValueDefContext;
import org.apache.doris.nereids.DorisParser.PartitionValueListContext;
import org.apache.doris.nereids.DorisParser.PartitionsDefContext;
import org.apache.doris.nereids.DorisParser.PauseMTMVContext;
import org.apache.doris.nereids.DorisParser.PlanTypeContext;
import org.apache.doris.nereids.DorisParser.PredicateContext;
import org.apache.doris.nereids.DorisParser.PredicatedContext;
import org.apache.doris.nereids.DorisParser.PrimitiveDataTypeContext;
import org.apache.doris.nereids.DorisParser.PropertyClauseContext;
import org.apache.doris.nereids.DorisParser.PropertyItemContext;
import org.apache.doris.nereids.DorisParser.PropertyItemListContext;
import org.apache.doris.nereids.DorisParser.PropertyKeyContext;
import org.apache.doris.nereids.DorisParser.PropertyValueContext;
import org.apache.doris.nereids.DorisParser.QualifiedNameContext;
import org.apache.doris.nereids.DorisParser.QualifyClauseContext;
import org.apache.doris.nereids.DorisParser.QueryContext;
import org.apache.doris.nereids.DorisParser.QueryOrganizationContext;
import org.apache.doris.nereids.DorisParser.QueryTermContext;
import org.apache.doris.nereids.DorisParser.RecoverDatabaseContext;
import org.apache.doris.nereids.DorisParser.RecoverPartitionContext;
import org.apache.doris.nereids.DorisParser.RecoverTableContext;
import org.apache.doris.nereids.DorisParser.RefreshCatalogContext;
import org.apache.doris.nereids.DorisParser.RefreshDatabaseContext;
import org.apache.doris.nereids.DorisParser.RefreshMTMVContext;
import org.apache.doris.nereids.DorisParser.RefreshMethodContext;
import org.apache.doris.nereids.DorisParser.RefreshScheduleContext;
import org.apache.doris.nereids.DorisParser.RefreshTableContext;
import org.apache.doris.nereids.DorisParser.RefreshTriggerContext;
import org.apache.doris.nereids.DorisParser.RegularQuerySpecificationContext;
import org.apache.doris.nereids.DorisParser.RelationContext;
import org.apache.doris.nereids.DorisParser.RelationHintContext;
import org.apache.doris.nereids.DorisParser.RenameClauseContext;
import org.apache.doris.nereids.DorisParser.RenameColumnClauseContext;
import org.apache.doris.nereids.DorisParser.RenamePartitionClauseContext;
import org.apache.doris.nereids.DorisParser.RenameRollupClauseContext;
import org.apache.doris.nereids.DorisParser.ReorderColumnsClauseContext;
import org.apache.doris.nereids.DorisParser.ReplaceContext;
import org.apache.doris.nereids.DorisParser.ReplacePartitionClauseContext;
import org.apache.doris.nereids.DorisParser.ReplaceTableClauseContext;
import org.apache.doris.nereids.DorisParser.ResumeMTMVContext;
import org.apache.doris.nereids.DorisParser.RollupDefContext;
import org.apache.doris.nereids.DorisParser.RollupDefsContext;
import org.apache.doris.nereids.DorisParser.RowConstructorContext;
import org.apache.doris.nereids.DorisParser.RowConstructorItemContext;
import org.apache.doris.nereids.DorisParser.SampleByPercentileContext;
import org.apache.doris.nereids.DorisParser.SampleByRowsContext;
import org.apache.doris.nereids.DorisParser.SampleContext;
import org.apache.doris.nereids.DorisParser.SelectClauseContext;
import org.apache.doris.nereids.DorisParser.SelectColumnClauseContext;
import org.apache.doris.nereids.DorisParser.SelectHintContext;
import org.apache.doris.nereids.DorisParser.SeparatorContext;
import org.apache.doris.nereids.DorisParser.SetCharsetContext;
import org.apache.doris.nereids.DorisParser.SetCollateContext;
import org.apache.doris.nereids.DorisParser.SetDefaultStorageVaultContext;
import org.apache.doris.nereids.DorisParser.SetLdapAdminPasswordContext;
import org.apache.doris.nereids.DorisParser.SetNamesContext;
import org.apache.doris.nereids.DorisParser.SetOperationContext;
import org.apache.doris.nereids.DorisParser.SetOptionsContext;
import org.apache.doris.nereids.DorisParser.SetPasswordContext;
import org.apache.doris.nereids.DorisParser.SetSystemVariableContext;
import org.apache.doris.nereids.DorisParser.SetTransactionContext;
import org.apache.doris.nereids.DorisParser.SetUserPropertiesContext;
import org.apache.doris.nereids.DorisParser.SetUserVariableContext;
import org.apache.doris.nereids.DorisParser.SetVariableWithTypeContext;
import org.apache.doris.nereids.DorisParser.ShowAllPropertiesContext;
import org.apache.doris.nereids.DorisParser.ShowAnalyzeContext;
import org.apache.doris.nereids.DorisParser.ShowAuthorsContext;
import org.apache.doris.nereids.DorisParser.ShowBackendsContext;
import org.apache.doris.nereids.DorisParser.ShowBackupContext;
import org.apache.doris.nereids.DorisParser.ShowBrokerContext;
import org.apache.doris.nereids.DorisParser.ShowCharsetContext;
import org.apache.doris.nereids.DorisParser.ShowCollationContext;
import org.apache.doris.nereids.DorisParser.ShowColumnHistogramStatsContext;
import org.apache.doris.nereids.DorisParser.ShowConfigContext;
import org.apache.doris.nereids.DorisParser.ShowConstraintContext;
import org.apache.doris.nereids.DorisParser.ShowConvertLscContext;
import org.apache.doris.nereids.DorisParser.ShowCreateCatalogContext;
import org.apache.doris.nereids.DorisParser.ShowCreateDatabaseContext;
import org.apache.doris.nereids.DorisParser.ShowCreateMTMVContext;
import org.apache.doris.nereids.DorisParser.ShowCreateMaterializedViewContext;
import org.apache.doris.nereids.DorisParser.ShowCreateProcedureContext;
import org.apache.doris.nereids.DorisParser.ShowCreateRepositoryContext;
import org.apache.doris.nereids.DorisParser.ShowCreateTableContext;
import org.apache.doris.nereids.DorisParser.ShowCreateViewContext;
import org.apache.doris.nereids.DorisParser.ShowDataSkewContext;
import org.apache.doris.nereids.DorisParser.ShowDataTypesContext;
import org.apache.doris.nereids.DorisParser.ShowDatabaseIdContext;
import org.apache.doris.nereids.DorisParser.ShowDeleteContext;
import org.apache.doris.nereids.DorisParser.ShowDiagnoseTabletContext;
import org.apache.doris.nereids.DorisParser.ShowDynamicPartitionContext;
import org.apache.doris.nereids.DorisParser.ShowEncryptKeysContext;
import org.apache.doris.nereids.DorisParser.ShowEventsContext;
import org.apache.doris.nereids.DorisParser.ShowFrontendsContext;
import org.apache.doris.nereids.DorisParser.ShowGrantsContext;
import org.apache.doris.nereids.DorisParser.ShowGrantsForUserContext;
import org.apache.doris.nereids.DorisParser.ShowLastInsertContext;
import org.apache.doris.nereids.DorisParser.ShowLoadProfileContext;
import org.apache.doris.nereids.DorisParser.ShowPartitionIdContext;
import org.apache.doris.nereids.DorisParser.ShowPluginsContext;
import org.apache.doris.nereids.DorisParser.ShowPrivilegesContext;
import org.apache.doris.nereids.DorisParser.ShowProcContext;
import org.apache.doris.nereids.DorisParser.ShowProcedureStatusContext;
import org.apache.doris.nereids.DorisParser.ShowProcessListContext;
import org.apache.doris.nereids.DorisParser.ShowQueryProfileContext;
import org.apache.doris.nereids.DorisParser.ShowQueuedAnalyzeJobsContext;
import org.apache.doris.nereids.DorisParser.ShowReplicaDistributionContext;
import org.apache.doris.nereids.DorisParser.ShowRepositoriesContext;
import org.apache.doris.nereids.DorisParser.ShowRestoreContext;
import org.apache.doris.nereids.DorisParser.ShowRolesContext;
import org.apache.doris.nereids.DorisParser.ShowSmallFilesContext;
import org.apache.doris.nereids.DorisParser.ShowSnapshotContext;
import org.apache.doris.nereids.DorisParser.ShowSqlBlockRuleContext;
import org.apache.doris.nereids.DorisParser.ShowStagesContext;
import org.apache.doris.nereids.DorisParser.ShowStatusContext;
import org.apache.doris.nereids.DorisParser.ShowStorageEnginesContext;
import org.apache.doris.nereids.DorisParser.ShowStoragePolicyContext;
import org.apache.doris.nereids.DorisParser.ShowSyncJobContext;
import org.apache.doris.nereids.DorisParser.ShowTableCreationContext;
import org.apache.doris.nereids.DorisParser.ShowTableIdContext;
import org.apache.doris.nereids.DorisParser.ShowTabletStorageFormatContext;
import org.apache.doris.nereids.DorisParser.ShowTabletsBelongContext;
import org.apache.doris.nereids.DorisParser.ShowTrashContext;
import org.apache.doris.nereids.DorisParser.ShowTriggersContext;
import org.apache.doris.nereids.DorisParser.ShowUserPropertiesContext;
import org.apache.doris.nereids.DorisParser.ShowVariablesContext;
import org.apache.doris.nereids.DorisParser.ShowViewContext;
import org.apache.doris.nereids.DorisParser.ShowWarningErrorCountContext;
import org.apache.doris.nereids.DorisParser.ShowWarningErrorsContext;
import org.apache.doris.nereids.DorisParser.ShowWhitelistContext;
import org.apache.doris.nereids.DorisParser.SimpleColumnDefContext;
import org.apache.doris.nereids.DorisParser.SimpleColumnDefsContext;
import org.apache.doris.nereids.DorisParser.SingleStatementContext;
import org.apache.doris.nereids.DorisParser.SortClauseContext;
import org.apache.doris.nereids.DorisParser.SortItemContext;
import org.apache.doris.nereids.DorisParser.SpecifiedPartitionContext;
import org.apache.doris.nereids.DorisParser.StarContext;
import org.apache.doris.nereids.DorisParser.StatementDefaultContext;
import org.apache.doris.nereids.DorisParser.StatementScopeContext;
import org.apache.doris.nereids.DorisParser.StepPartitionDefContext;
import org.apache.doris.nereids.DorisParser.StringLiteralContext;
import org.apache.doris.nereids.DorisParser.StructLiteralContext;
import org.apache.doris.nereids.DorisParser.SubqueryContext;
import org.apache.doris.nereids.DorisParser.SubqueryExpressionContext;
import org.apache.doris.nereids.DorisParser.SupportedUnsetStatementContext;
import org.apache.doris.nereids.DorisParser.SwitchCatalogContext;
import org.apache.doris.nereids.DorisParser.SyncContext;
import org.apache.doris.nereids.DorisParser.SystemVariableContext;
import org.apache.doris.nereids.DorisParser.TableAliasContext;
import org.apache.doris.nereids.DorisParser.TableNameContext;
import org.apache.doris.nereids.DorisParser.TableSnapshotContext;
import org.apache.doris.nereids.DorisParser.TableValuedFunctionContext;
import org.apache.doris.nereids.DorisParser.TabletListContext;
import org.apache.doris.nereids.DorisParser.TypeConstructorContext;
import org.apache.doris.nereids.DorisParser.UnitIdentifierContext;
import org.apache.doris.nereids.DorisParser.UnsupportedContext;
import org.apache.doris.nereids.DorisParser.UpdateAssignmentContext;
import org.apache.doris.nereids.DorisParser.UpdateAssignmentSeqContext;
import org.apache.doris.nereids.DorisParser.UpdateContext;
import org.apache.doris.nereids.DorisParser.UseDatabaseContext;
import org.apache.doris.nereids.DorisParser.UserIdentifyContext;
import org.apache.doris.nereids.DorisParser.UserVariableContext;
import org.apache.doris.nereids.DorisParser.WhereClauseContext;
import org.apache.doris.nereids.DorisParser.WindowFrameContext;
import org.apache.doris.nereids.DorisParser.WindowSpecContext;
import org.apache.doris.nereids.DorisParser.WithRemoteStorageSystemContext;
import org.apache.doris.nereids.DorisParserBaseVisitor;
import org.apache.doris.nereids.StatementContext;
import org.apache.doris.nereids.analyzer.UnboundAlias;
import org.apache.doris.nereids.analyzer.UnboundFunction;
import org.apache.doris.nereids.analyzer.UnboundInlineTable;
import org.apache.doris.nereids.analyzer.UnboundRelation;
import org.apache.doris.nereids.analyzer.UnboundResultSink;
import org.apache.doris.nereids.analyzer.UnboundSlot;
import org.apache.doris.nereids.analyzer.UnboundStar;
import org.apache.doris.nereids.analyzer.UnboundTVFRelation;
import org.apache.doris.nereids.analyzer.UnboundTableSinkCreator;
import org.apache.doris.nereids.analyzer.UnboundVariable;
import org.apache.doris.nereids.analyzer.UnboundVariable.VariableType;
import org.apache.doris.nereids.exceptions.AnalysisException;
import org.apache.doris.nereids.exceptions.NotSupportedException;
import org.apache.doris.nereids.exceptions.ParseException;
import org.apache.doris.nereids.hint.DistributeHint;
import org.apache.doris.nereids.properties.OrderKey;
import org.apache.doris.nereids.properties.SelectHint;
import org.apache.doris.nereids.properties.SelectHintLeading;
import org.apache.doris.nereids.properties.SelectHintOrdered;
import org.apache.doris.nereids.properties.SelectHintSetVar;
import org.apache.doris.nereids.properties.SelectHintUseCboRule;
import org.apache.doris.nereids.properties.SelectHintUseMv;
import org.apache.doris.nereids.trees.TableSample;
import org.apache.doris.nereids.trees.expressions.Add;
import org.apache.doris.nereids.trees.expressions.Alias;
import org.apache.doris.nereids.trees.expressions.And;
import org.apache.doris.nereids.trees.expressions.BitAnd;
import org.apache.doris.nereids.trees.expressions.BitNot;
import org.apache.doris.nereids.trees.expressions.BitOr;
import org.apache.doris.nereids.trees.expressions.BitXor;
import org.apache.doris.nereids.trees.expressions.CaseWhen;
import org.apache.doris.nereids.trees.expressions.Cast;
import org.apache.doris.nereids.trees.expressions.DefaultValueSlot;
import org.apache.doris.nereids.trees.expressions.Divide;
import org.apache.doris.nereids.trees.expressions.EqualTo;
import org.apache.doris.nereids.trees.expressions.Exists;
import org.apache.doris.nereids.trees.expressions.Expression;
import org.apache.doris.nereids.trees.expressions.GreaterThan;
import org.apache.doris.nereids.trees.expressions.GreaterThanEqual;
import org.apache.doris.nereids.trees.expressions.InPredicate;
import org.apache.doris.nereids.trees.expressions.InSubquery;
import org.apache.doris.nereids.trees.expressions.IntegralDivide;
import org.apache.doris.nereids.trees.expressions.IsNull;
import org.apache.doris.nereids.trees.expressions.LessThan;
import org.apache.doris.nereids.trees.expressions.LessThanEqual;
import org.apache.doris.nereids.trees.expressions.Like;
import org.apache.doris.nereids.trees.expressions.ListQuery;
import org.apache.doris.nereids.trees.expressions.MatchAll;
import org.apache.doris.nereids.trees.expressions.MatchAny;
import org.apache.doris.nereids.trees.expressions.MatchPhrase;
import org.apache.doris.nereids.trees.expressions.MatchPhraseEdge;
import org.apache.doris.nereids.trees.expressions.MatchPhrasePrefix;
import org.apache.doris.nereids.trees.expressions.MatchRegexp;
import org.apache.doris.nereids.trees.expressions.Mod;
import org.apache.doris.nereids.trees.expressions.Multiply;
import org.apache.doris.nereids.trees.expressions.NamedExpression;
import org.apache.doris.nereids.trees.expressions.Not;
import org.apache.doris.nereids.trees.expressions.NullSafeEqual;
import org.apache.doris.nereids.trees.expressions.Or;
import org.apache.doris.nereids.trees.expressions.OrderExpression;
import org.apache.doris.nereids.trees.expressions.Placeholder;
import org.apache.doris.nereids.trees.expressions.Properties;
import org.apache.doris.nereids.trees.expressions.Regexp;
import org.apache.doris.nereids.trees.expressions.ScalarSubquery;
import org.apache.doris.nereids.trees.expressions.Slot;
import org.apache.doris.nereids.trees.expressions.StatementScopeIdGenerator;
import org.apache.doris.nereids.trees.expressions.Subtract;
import org.apache.doris.nereids.trees.expressions.TimestampArithmetic;
import org.apache.doris.nereids.trees.expressions.WhenClause;
import org.apache.doris.nereids.trees.expressions.WindowExpression;
import org.apache.doris.nereids.trees.expressions.WindowFrame;
import org.apache.doris.nereids.trees.expressions.functions.Function;
import org.apache.doris.nereids.trees.expressions.functions.agg.Count;
import org.apache.doris.nereids.trees.expressions.functions.scalar.Array;
import org.apache.doris.nereids.trees.expressions.functions.scalar.ArraySlice;
import org.apache.doris.nereids.trees.expressions.functions.scalar.Char;
import org.apache.doris.nereids.trees.expressions.functions.scalar.ConvertTo;
import org.apache.doris.nereids.trees.expressions.functions.scalar.CurrentDate;
import org.apache.doris.nereids.trees.expressions.functions.scalar.CurrentTime;
import org.apache.doris.nereids.trees.expressions.functions.scalar.CurrentUser;
import org.apache.doris.nereids.trees.expressions.functions.scalar.ElementAt;
import org.apache.doris.nereids.trees.expressions.functions.scalar.EncryptKeyRef;
import org.apache.doris.nereids.trees.expressions.functions.scalar.Lambda;
import org.apache.doris.nereids.trees.expressions.functions.scalar.Now;
import org.apache.doris.nereids.trees.expressions.functions.scalar.SessionUser;
import org.apache.doris.nereids.trees.expressions.functions.scalar.Xor;
import org.apache.doris.nereids.trees.expressions.literal.ArrayLiteral;
import org.apache.doris.nereids.trees.expressions.literal.BigIntLiteral;
import org.apache.doris.nereids.trees.expressions.literal.BooleanLiteral;
import org.apache.doris.nereids.trees.expressions.literal.DateLiteral;
import org.apache.doris.nereids.trees.expressions.literal.DateTimeLiteral;
import org.apache.doris.nereids.trees.expressions.literal.DateTimeV2Literal;
import org.apache.doris.nereids.trees.expressions.literal.DateV2Literal;
import org.apache.doris.nereids.trees.expressions.literal.DecimalLiteral;
import org.apache.doris.nereids.trees.expressions.literal.DecimalV3Literal;
import org.apache.doris.nereids.trees.expressions.literal.DoubleLiteral;
import org.apache.doris.nereids.trees.expressions.literal.IntegerLiteral;
import org.apache.doris.nereids.trees.expressions.literal.Interval;
import org.apache.doris.nereids.trees.expressions.literal.LargeIntLiteral;
import org.apache.doris.nereids.trees.expressions.literal.Literal;
import org.apache.doris.nereids.trees.expressions.literal.MapLiteral;
import org.apache.doris.nereids.trees.expressions.literal.NullLiteral;
import org.apache.doris.nereids.trees.expressions.literal.SmallIntLiteral;
import org.apache.doris.nereids.trees.expressions.literal.StringLikeLiteral;
import org.apache.doris.nereids.trees.expressions.literal.StringLiteral;
import org.apache.doris.nereids.trees.expressions.literal.StructLiteral;
import org.apache.doris.nereids.trees.expressions.literal.TinyIntLiteral;
import org.apache.doris.nereids.trees.expressions.literal.VarcharLiteral;
import org.apache.doris.nereids.trees.plans.DistributeType;
import org.apache.doris.nereids.trees.plans.JoinType;
import org.apache.doris.nereids.trees.plans.LimitPhase;
import org.apache.doris.nereids.trees.plans.Plan;
import org.apache.doris.nereids.trees.plans.PlanType;
import org.apache.doris.nereids.trees.plans.algebra.Aggregate;
import org.apache.doris.nereids.trees.plans.algebra.InlineTable;
import org.apache.doris.nereids.trees.plans.algebra.OneRowRelation;
import org.apache.doris.nereids.trees.plans.algebra.SetOperation.Qualifier;
import org.apache.doris.nereids.trees.plans.commands.AddConstraintCommand;
import org.apache.doris.nereids.trees.plans.commands.AdminCancelRebalanceDiskCommand;
import org.apache.doris.nereids.trees.plans.commands.AdminCheckTabletsCommand;
import org.apache.doris.nereids.trees.plans.commands.AdminCleanTrashCommand;
import org.apache.doris.nereids.trees.plans.commands.AdminCompactTableCommand;
import org.apache.doris.nereids.trees.plans.commands.AdminCopyTabletCommand;
import org.apache.doris.nereids.trees.plans.commands.AdminRebalanceDiskCommand;
import org.apache.doris.nereids.trees.plans.commands.AdminSetTableStatusCommand;
import org.apache.doris.nereids.trees.plans.commands.AdminShowReplicaStatusCommand;
import org.apache.doris.nereids.trees.plans.commands.AlterCatalogCommentCommand;
import org.apache.doris.nereids.trees.plans.commands.AlterCatalogPropertiesCommand;
import org.apache.doris.nereids.trees.plans.commands.AlterCatalogRenameCommand;
import org.apache.doris.nereids.trees.plans.commands.AlterColumnStatsCommand;
import org.apache.doris.nereids.trees.plans.commands.AlterMTMVCommand;
import org.apache.doris.nereids.trees.plans.commands.AlterRoleCommand;
import org.apache.doris.nereids.trees.plans.commands.AlterSqlBlockRuleCommand;
import org.apache.doris.nereids.trees.plans.commands.AlterStorageVaultCommand;
import org.apache.doris.nereids.trees.plans.commands.AlterSystemCommand;
import org.apache.doris.nereids.trees.plans.commands.AlterSystemRenameComputeGroupCommand;
import org.apache.doris.nereids.trees.plans.commands.AlterTableCommand;
import org.apache.doris.nereids.trees.plans.commands.AlterTableStatsCommand;
import org.apache.doris.nereids.trees.plans.commands.AlterViewCommand;
import org.apache.doris.nereids.trees.plans.commands.AlterWorkloadGroupCommand;
import org.apache.doris.nereids.trees.plans.commands.AlterWorkloadPolicyCommand;
import org.apache.doris.nereids.trees.plans.commands.AnalyzeDatabaseCommand;
import org.apache.doris.nereids.trees.plans.commands.AnalyzeTableCommand;
import org.apache.doris.nereids.trees.plans.commands.CallCommand;
import org.apache.doris.nereids.trees.plans.commands.CancelExportCommand;
import org.apache.doris.nereids.trees.plans.commands.CancelJobTaskCommand;
import org.apache.doris.nereids.trees.plans.commands.CancelLoadCommand;
import org.apache.doris.nereids.trees.plans.commands.CancelMTMVTaskCommand;
import org.apache.doris.nereids.trees.plans.commands.CancelWarmUpJobCommand;
import org.apache.doris.nereids.trees.plans.commands.CleanAllProfileCommand;
import org.apache.doris.nereids.trees.plans.commands.Command;
import org.apache.doris.nereids.trees.plans.commands.Constraint;
import org.apache.doris.nereids.trees.plans.commands.CreateCatalogCommand;
import org.apache.doris.nereids.trees.plans.commands.CreateEncryptkeyCommand;
import org.apache.doris.nereids.trees.plans.commands.CreateFileCommand;
import org.apache.doris.nereids.trees.plans.commands.CreateFunctionCommand;
import org.apache.doris.nereids.trees.plans.commands.CreateJobCommand;
import org.apache.doris.nereids.trees.plans.commands.CreateMTMVCommand;
import org.apache.doris.nereids.trees.plans.commands.CreateMaterializedViewCommand;
import org.apache.doris.nereids.trees.plans.commands.CreatePolicyCommand;
import org.apache.doris.nereids.trees.plans.commands.CreateProcedureCommand;
import org.apache.doris.nereids.trees.plans.commands.CreateRoleCommand;
import org.apache.doris.nereids.trees.plans.commands.CreateSqlBlockRuleCommand;
import org.apache.doris.nereids.trees.plans.commands.CreateTableCommand;
import org.apache.doris.nereids.trees.plans.commands.CreateTableLikeCommand;
import org.apache.doris.nereids.trees.plans.commands.CreateViewCommand;
import org.apache.doris.nereids.trees.plans.commands.CreateWorkloadGroupCommand;
import org.apache.doris.nereids.trees.plans.commands.DeleteFromCommand;
import org.apache.doris.nereids.trees.plans.commands.DeleteFromUsingCommand;
import org.apache.doris.nereids.trees.plans.commands.DescribeCommand;
import org.apache.doris.nereids.trees.plans.commands.DropAnalyzeJobCommand;
import org.apache.doris.nereids.trees.plans.commands.DropCachedStatsCommand;
import org.apache.doris.nereids.trees.plans.commands.DropCatalogCommand;
import org.apache.doris.nereids.trees.plans.commands.DropCatalogRecycleBinCommand;
import org.apache.doris.nereids.trees.plans.commands.DropCatalogRecycleBinCommand.IdType;
import org.apache.doris.nereids.trees.plans.commands.DropConstraintCommand;
import org.apache.doris.nereids.trees.plans.commands.DropDatabaseCommand;
import org.apache.doris.nereids.trees.plans.commands.DropEncryptkeyCommand;
import org.apache.doris.nereids.trees.plans.commands.DropExpiredStatsCommand;
import org.apache.doris.nereids.trees.plans.commands.DropFileCommand;
import org.apache.doris.nereids.trees.plans.commands.DropFunctionCommand;
import org.apache.doris.nereids.trees.plans.commands.DropJobCommand;
import org.apache.doris.nereids.trees.plans.commands.DropMTMVCommand;
import org.apache.doris.nereids.trees.plans.commands.DropProcedureCommand;
import org.apache.doris.nereids.trees.plans.commands.DropRepositoryCommand;
import org.apache.doris.nereids.trees.plans.commands.DropRoleCommand;
import org.apache.doris.nereids.trees.plans.commands.DropSqlBlockRuleCommand;
import org.apache.doris.nereids.trees.plans.commands.DropStatsCommand;
import org.apache.doris.nereids.trees.plans.commands.DropStoragePolicyCommand;
import org.apache.doris.nereids.trees.plans.commands.DropTableCommand;
import org.apache.doris.nereids.trees.plans.commands.DropUserCommand;
import org.apache.doris.nereids.trees.plans.commands.DropWorkloadGroupCommand;
import org.apache.doris.nereids.trees.plans.commands.DropWorkloadPolicyCommand;
import org.apache.doris.nereids.trees.plans.commands.ExplainCommand;
import org.apache.doris.nereids.trees.plans.commands.ExplainCommand.ExplainLevel;
import org.apache.doris.nereids.trees.plans.commands.ExportCommand;
import org.apache.doris.nereids.trees.plans.commands.HelpCommand;
import org.apache.doris.nereids.trees.plans.commands.KillAnalyzeJobCommand;
import org.apache.doris.nereids.trees.plans.commands.LoadCommand;
import org.apache.doris.nereids.trees.plans.commands.PauseJobCommand;
import org.apache.doris.nereids.trees.plans.commands.PauseMTMVCommand;
import org.apache.doris.nereids.trees.plans.commands.RecoverDatabaseCommand;
import org.apache.doris.nereids.trees.plans.commands.RecoverPartitionCommand;
import org.apache.doris.nereids.trees.plans.commands.RecoverTableCommand;
import org.apache.doris.nereids.trees.plans.commands.RefreshMTMVCommand;
import org.apache.doris.nereids.trees.plans.commands.ReplayCommand;
import org.apache.doris.nereids.trees.plans.commands.ResumeJobCommand;
import org.apache.doris.nereids.trees.plans.commands.ResumeMTMVCommand;
import org.apache.doris.nereids.trees.plans.commands.SetDefaultStorageVaultCommand;
import org.apache.doris.nereids.trees.plans.commands.SetOptionsCommand;
import org.apache.doris.nereids.trees.plans.commands.SetTransactionCommand;
import org.apache.doris.nereids.trees.plans.commands.SetUserPropertiesCommand;
import org.apache.doris.nereids.trees.plans.commands.ShowAnalyzeCommand;
import org.apache.doris.nereids.trees.plans.commands.ShowAuthorsCommand;
import org.apache.doris.nereids.trees.plans.commands.ShowBackendsCommand;
import org.apache.doris.nereids.trees.plans.commands.ShowBackupCommand;
import org.apache.doris.nereids.trees.plans.commands.ShowBrokerCommand;
import org.apache.doris.nereids.trees.plans.commands.ShowCatalogCommand;
import org.apache.doris.nereids.trees.plans.commands.ShowCharsetCommand;
import org.apache.doris.nereids.trees.plans.commands.ShowCollationCommand;
import org.apache.doris.nereids.trees.plans.commands.ShowColumnHistogramStatsCommand;
import org.apache.doris.nereids.trees.plans.commands.ShowConfigCommand;
import org.apache.doris.nereids.trees.plans.commands.ShowConstraintsCommand;
import org.apache.doris.nereids.trees.plans.commands.ShowConvertLSCCommand;
import org.apache.doris.nereids.trees.plans.commands.ShowCreateCatalogCommand;
import org.apache.doris.nereids.trees.plans.commands.ShowCreateDatabaseCommand;
import org.apache.doris.nereids.trees.plans.commands.ShowCreateMTMVCommand;
import org.apache.doris.nereids.trees.plans.commands.ShowCreateMaterializedViewCommand;
import org.apache.doris.nereids.trees.plans.commands.ShowCreateProcedureCommand;
import org.apache.doris.nereids.trees.plans.commands.ShowCreateRepositoryCommand;
import org.apache.doris.nereids.trees.plans.commands.ShowCreateTableCommand;
import org.apache.doris.nereids.trees.plans.commands.ShowCreateViewCommand;
import org.apache.doris.nereids.trees.plans.commands.ShowDataCommand;
import org.apache.doris.nereids.trees.plans.commands.ShowDataSkewCommand;
import org.apache.doris.nereids.trees.plans.commands.ShowDataTypesCommand;
import org.apache.doris.nereids.trees.plans.commands.ShowDatabaseIdCommand;
import org.apache.doris.nereids.trees.plans.commands.ShowDatabasesCommand;
import org.apache.doris.nereids.trees.plans.commands.ShowDeleteCommand;
import org.apache.doris.nereids.trees.plans.commands.ShowDiagnoseTabletCommand;
import org.apache.doris.nereids.trees.plans.commands.ShowDynamicPartitionCommand;
import org.apache.doris.nereids.trees.plans.commands.ShowEncryptKeysCommand;
import org.apache.doris.nereids.trees.plans.commands.ShowEventsCommand;
import org.apache.doris.nereids.trees.plans.commands.ShowFrontendsCommand;
import org.apache.doris.nereids.trees.plans.commands.ShowGrantsCommand;
import org.apache.doris.nereids.trees.plans.commands.ShowIndexStatsCommand;
import org.apache.doris.nereids.trees.plans.commands.ShowLastInsertCommand;
import org.apache.doris.nereids.trees.plans.commands.ShowLoadProfileCommand;
import org.apache.doris.nereids.trees.plans.commands.ShowPartitionIdCommand;
import org.apache.doris.nereids.trees.plans.commands.ShowPluginsCommand;
import org.apache.doris.nereids.trees.plans.commands.ShowPrivilegesCommand;
import org.apache.doris.nereids.trees.plans.commands.ShowProcCommand;
import org.apache.doris.nereids.trees.plans.commands.ShowProcedureStatusCommand;
import org.apache.doris.nereids.trees.plans.commands.ShowProcessListCommand;
import org.apache.doris.nereids.trees.plans.commands.ShowQueryProfileCommand;
import org.apache.doris.nereids.trees.plans.commands.ShowQueuedAnalyzeJobsCommand;
import org.apache.doris.nereids.trees.plans.commands.ShowReplicaDistributionCommand;
import org.apache.doris.nereids.trees.plans.commands.ShowRepositoriesCommand;
import org.apache.doris.nereids.trees.plans.commands.ShowRestoreCommand;
import org.apache.doris.nereids.trees.plans.commands.ShowRolesCommand;
import org.apache.doris.nereids.trees.plans.commands.ShowSmallFilesCommand;
import org.apache.doris.nereids.trees.plans.commands.ShowSnapshotCommand;
import org.apache.doris.nereids.trees.plans.commands.ShowSqlBlockRuleCommand;
import org.apache.doris.nereids.trees.plans.commands.ShowStagesCommand;
import org.apache.doris.nereids.trees.plans.commands.ShowStatusCommand;
import org.apache.doris.nereids.trees.plans.commands.ShowStorageEnginesCommand;
import org.apache.doris.nereids.trees.plans.commands.ShowStoragePolicyCommand;
import org.apache.doris.nereids.trees.plans.commands.ShowSyncJobCommand;
import org.apache.doris.nereids.trees.plans.commands.ShowTableCommand;
import org.apache.doris.nereids.trees.plans.commands.ShowTableCreationCommand;
import org.apache.doris.nereids.trees.plans.commands.ShowTableIdCommand;
import org.apache.doris.nereids.trees.plans.commands.ShowTableStatsCommand;
import org.apache.doris.nereids.trees.plans.commands.ShowTableStatusCommand;
import org.apache.doris.nereids.trees.plans.commands.ShowTabletIdCommand;
import org.apache.doris.nereids.trees.plans.commands.ShowTabletStorageFormatCommand;
import org.apache.doris.nereids.trees.plans.commands.ShowTabletsBelongCommand;
import org.apache.doris.nereids.trees.plans.commands.ShowTabletsFromTableCommand;
import org.apache.doris.nereids.trees.plans.commands.ShowTrashCommand;
import org.apache.doris.nereids.trees.plans.commands.ShowTriggersCommand;
import org.apache.doris.nereids.trees.plans.commands.ShowUserPropertyCommand;
import org.apache.doris.nereids.trees.plans.commands.ShowVariablesCommand;
import org.apache.doris.nereids.trees.plans.commands.ShowViewCommand;
import org.apache.doris.nereids.trees.plans.commands.ShowWarningErrorCountCommand;
import org.apache.doris.nereids.trees.plans.commands.ShowWarningErrorsCommand;
import org.apache.doris.nereids.trees.plans.commands.ShowWhiteListCommand;
import org.apache.doris.nereids.trees.plans.commands.SyncCommand;
import org.apache.doris.nereids.trees.plans.commands.UnsetDefaultStorageVaultCommand;
import org.apache.doris.nereids.trees.plans.commands.UnsetVariableCommand;
import org.apache.doris.nereids.trees.plans.commands.UnsupportedCommand;
import org.apache.doris.nereids.trees.plans.commands.UpdateCommand;
import org.apache.doris.nereids.trees.plans.commands.alter.AlterDatabaseRenameCommand;
import org.apache.doris.nereids.trees.plans.commands.alter.AlterDatabaseSetQuotaCommand;
import org.apache.doris.nereids.trees.plans.commands.alter.AlterRepositoryCommand;
import org.apache.doris.nereids.trees.plans.commands.clean.CleanLabelCommand;
import org.apache.doris.nereids.trees.plans.commands.info.AddBackendOp;
import org.apache.doris.nereids.trees.plans.commands.info.AddBrokerOp;
import org.apache.doris.nereids.trees.plans.commands.info.AddColumnOp;
import org.apache.doris.nereids.trees.plans.commands.info.AddColumnsOp;
import org.apache.doris.nereids.trees.plans.commands.info.AddFollowerOp;
import org.apache.doris.nereids.trees.plans.commands.info.AddObserverOp;
import org.apache.doris.nereids.trees.plans.commands.info.AddPartitionOp;
import org.apache.doris.nereids.trees.plans.commands.info.AddRollupOp;
import org.apache.doris.nereids.trees.plans.commands.info.AlterLoadErrorUrlOp;
import org.apache.doris.nereids.trees.plans.commands.info.AlterMTMVInfo;
import org.apache.doris.nereids.trees.plans.commands.info.AlterMTMVPropertyInfo;
import org.apache.doris.nereids.trees.plans.commands.info.AlterMTMVRefreshInfo;
import org.apache.doris.nereids.trees.plans.commands.info.AlterMTMVRenameInfo;
import org.apache.doris.nereids.trees.plans.commands.info.AlterMTMVReplaceInfo;
import org.apache.doris.nereids.trees.plans.commands.info.AlterMultiPartitionOp;
import org.apache.doris.nereids.trees.plans.commands.info.AlterSystemOp;
import org.apache.doris.nereids.trees.plans.commands.info.AlterTableOp;
import org.apache.doris.nereids.trees.plans.commands.info.AlterViewInfo;
import org.apache.doris.nereids.trees.plans.commands.info.BuildIndexOp;
import org.apache.doris.nereids.trees.plans.commands.info.BulkLoadDataDesc;
import org.apache.doris.nereids.trees.plans.commands.info.BulkStorageDesc;
import org.apache.doris.nereids.trees.plans.commands.info.CancelMTMVTaskInfo;
import org.apache.doris.nereids.trees.plans.commands.info.ColumnDefinition;
import org.apache.doris.nereids.trees.plans.commands.info.CreateIndexOp;
import org.apache.doris.nereids.trees.plans.commands.info.CreateJobInfo;
import org.apache.doris.nereids.trees.plans.commands.info.CreateMTMVInfo;
import org.apache.doris.nereids.trees.plans.commands.info.CreateRoutineLoadInfo;
import org.apache.doris.nereids.trees.plans.commands.info.CreateTableInfo;
import org.apache.doris.nereids.trees.plans.commands.info.CreateTableLikeInfo;
import org.apache.doris.nereids.trees.plans.commands.info.CreateViewInfo;
import org.apache.doris.nereids.trees.plans.commands.info.DMLCommandType;
import org.apache.doris.nereids.trees.plans.commands.info.DecommissionBackendOp;
import org.apache.doris.nereids.trees.plans.commands.info.DefaultValue;
import org.apache.doris.nereids.trees.plans.commands.info.DistributionDescriptor;
import org.apache.doris.nereids.trees.plans.commands.info.DropAllBrokerOp;
import org.apache.doris.nereids.trees.plans.commands.info.DropBackendOp;
import org.apache.doris.nereids.trees.plans.commands.info.DropBrokerOp;
import org.apache.doris.nereids.trees.plans.commands.info.DropColumnOp;
import org.apache.doris.nereids.trees.plans.commands.info.DropDatabaseInfo;
import org.apache.doris.nereids.trees.plans.commands.info.DropFollowerOp;
import org.apache.doris.nereids.trees.plans.commands.info.DropIndexOp;
import org.apache.doris.nereids.trees.plans.commands.info.DropMTMVInfo;
import org.apache.doris.nereids.trees.plans.commands.info.DropObserverOp;
import org.apache.doris.nereids.trees.plans.commands.info.DropPartitionFromIndexOp;
import org.apache.doris.nereids.trees.plans.commands.info.DropPartitionOp;
import org.apache.doris.nereids.trees.plans.commands.info.DropRollupOp;
import org.apache.doris.nereids.trees.plans.commands.info.EnableFeatureOp;
import org.apache.doris.nereids.trees.plans.commands.info.FixedRangePartition;
import org.apache.doris.nereids.trees.plans.commands.info.FuncNameInfo;
import org.apache.doris.nereids.trees.plans.commands.info.FunctionArgTypesInfo;
import org.apache.doris.nereids.trees.plans.commands.info.GeneratedColumnDesc;
import org.apache.doris.nereids.trees.plans.commands.info.InPartition;
import org.apache.doris.nereids.trees.plans.commands.info.IndexDefinition;
import org.apache.doris.nereids.trees.plans.commands.info.LabelNameInfo;
import org.apache.doris.nereids.trees.plans.commands.info.LessThanPartition;
import org.apache.doris.nereids.trees.plans.commands.info.MTMVPartitionDefinition;
import org.apache.doris.nereids.trees.plans.commands.info.ModifyBackendOp;
import org.apache.doris.nereids.trees.plans.commands.info.ModifyColumnCommentOp;
import org.apache.doris.nereids.trees.plans.commands.info.ModifyColumnOp;
import org.apache.doris.nereids.trees.plans.commands.info.ModifyDistributionOp;
import org.apache.doris.nereids.trees.plans.commands.info.ModifyEngineOp;
import org.apache.doris.nereids.trees.plans.commands.info.ModifyFrontendOrBackendHostNameOp;
import org.apache.doris.nereids.trees.plans.commands.info.ModifyFrontendOrBackendHostNameOp.ModifyOpType;
import org.apache.doris.nereids.trees.plans.commands.info.ModifyPartitionOp;
import org.apache.doris.nereids.trees.plans.commands.info.ModifyTableCommentOp;
import org.apache.doris.nereids.trees.plans.commands.info.ModifyTablePropertiesOp;
import org.apache.doris.nereids.trees.plans.commands.info.PartitionDefinition;
import org.apache.doris.nereids.trees.plans.commands.info.PartitionDefinition.MaxValue;
import org.apache.doris.nereids.trees.plans.commands.info.PartitionNamesInfo;
import org.apache.doris.nereids.trees.plans.commands.info.PartitionTableInfo;
import org.apache.doris.nereids.trees.plans.commands.info.PauseMTMVInfo;
import org.apache.doris.nereids.trees.plans.commands.info.RefreshMTMVInfo;
import org.apache.doris.nereids.trees.plans.commands.info.RenameColumnOp;
import org.apache.doris.nereids.trees.plans.commands.info.RenamePartitionOp;
import org.apache.doris.nereids.trees.plans.commands.info.RenameRollupOp;
import org.apache.doris.nereids.trees.plans.commands.info.RenameTableOp;
import org.apache.doris.nereids.trees.plans.commands.info.ReorderColumnsOp;
import org.apache.doris.nereids.trees.plans.commands.info.ReplacePartitionOp;
import org.apache.doris.nereids.trees.plans.commands.info.ReplaceTableOp;
import org.apache.doris.nereids.trees.plans.commands.info.ResumeMTMVInfo;
import org.apache.doris.nereids.trees.plans.commands.info.RollupDefinition;
import org.apache.doris.nereids.trees.plans.commands.info.SetCharsetAndCollateVarOp;
import org.apache.doris.nereids.trees.plans.commands.info.SetLdapPassVarOp;
import org.apache.doris.nereids.trees.plans.commands.info.SetNamesVarOp;
import org.apache.doris.nereids.trees.plans.commands.info.SetPassVarOp;
import org.apache.doris.nereids.trees.plans.commands.info.SetSessionVarOp;
import org.apache.doris.nereids.trees.plans.commands.info.SetUserDefinedVarOp;
import org.apache.doris.nereids.trees.plans.commands.info.SetUserPropertyVarOp;
import org.apache.doris.nereids.trees.plans.commands.info.SetVarOp;
import org.apache.doris.nereids.trees.plans.commands.info.ShowCreateMTMVInfo;
import org.apache.doris.nereids.trees.plans.commands.info.SimpleColumnDefinition;
import org.apache.doris.nereids.trees.plans.commands.info.StepPartition;
import org.apache.doris.nereids.trees.plans.commands.info.TableNameInfo;
import org.apache.doris.nereids.trees.plans.commands.info.TableRefInfo;
import org.apache.doris.nereids.trees.plans.commands.insert.BatchInsertIntoTableCommand;
import org.apache.doris.nereids.trees.plans.commands.insert.InsertIntoTableCommand;
import org.apache.doris.nereids.trees.plans.commands.insert.InsertOverwriteTableCommand;
import org.apache.doris.nereids.trees.plans.commands.load.CreateRoutineLoadCommand;
import org.apache.doris.nereids.trees.plans.commands.load.LoadColumnClause;
import org.apache.doris.nereids.trees.plans.commands.load.LoadColumnDesc;
import org.apache.doris.nereids.trees.plans.commands.load.LoadDeleteOnClause;
import org.apache.doris.nereids.trees.plans.commands.load.LoadPartitionNames;
import org.apache.doris.nereids.trees.plans.commands.load.LoadProperty;
import org.apache.doris.nereids.trees.plans.commands.load.LoadSeparator;
import org.apache.doris.nereids.trees.plans.commands.load.LoadSequenceClause;
import org.apache.doris.nereids.trees.plans.commands.load.LoadWhereClause;
import org.apache.doris.nereids.trees.plans.commands.refresh.RefreshCatalogCommand;
import org.apache.doris.nereids.trees.plans.commands.refresh.RefreshDatabaseCommand;
import org.apache.doris.nereids.trees.plans.commands.refresh.RefreshTableCommand;
import org.apache.doris.nereids.trees.plans.commands.use.SwitchCommand;
import org.apache.doris.nereids.trees.plans.commands.use.UseCommand;
import org.apache.doris.nereids.trees.plans.logical.LogicalAggregate;
import org.apache.doris.nereids.trees.plans.logical.LogicalCTE;
import org.apache.doris.nereids.trees.plans.logical.LogicalExcept;
import org.apache.doris.nereids.trees.plans.logical.LogicalFileSink;
import org.apache.doris.nereids.trees.plans.logical.LogicalFilter;
import org.apache.doris.nereids.trees.plans.logical.LogicalGenerate;
import org.apache.doris.nereids.trees.plans.logical.LogicalHaving;
import org.apache.doris.nereids.trees.plans.logical.LogicalIntersect;
import org.apache.doris.nereids.trees.plans.logical.LogicalJoin;
import org.apache.doris.nereids.trees.plans.logical.LogicalLimit;
import org.apache.doris.nereids.trees.plans.logical.LogicalOneRowRelation;
import org.apache.doris.nereids.trees.plans.logical.LogicalPlan;
import org.apache.doris.nereids.trees.plans.logical.LogicalProject;
import org.apache.doris.nereids.trees.plans.logical.LogicalQualify;
import org.apache.doris.nereids.trees.plans.logical.LogicalRepeat;
import org.apache.doris.nereids.trees.plans.logical.LogicalSelectHint;
import org.apache.doris.nereids.trees.plans.logical.LogicalSink;
import org.apache.doris.nereids.trees.plans.logical.LogicalSort;
import org.apache.doris.nereids.trees.plans.logical.LogicalSubQueryAlias;
import org.apache.doris.nereids.trees.plans.logical.LogicalUnion;
import org.apache.doris.nereids.trees.plans.logical.LogicalUsingJoin;
import org.apache.doris.nereids.types.AggStateType;
import org.apache.doris.nereids.types.ArrayType;
import org.apache.doris.nereids.types.BigIntType;
import org.apache.doris.nereids.types.BooleanType;
import org.apache.doris.nereids.types.DataType;
import org.apache.doris.nereids.types.LargeIntType;
import org.apache.doris.nereids.types.MapType;
import org.apache.doris.nereids.types.StructField;
import org.apache.doris.nereids.types.StructType;
import org.apache.doris.nereids.types.VarcharType;
import org.apache.doris.nereids.types.coercion.CharacterType;
import org.apache.doris.nereids.util.ExpressionUtils;
import org.apache.doris.nereids.util.RelationUtil;
import org.apache.doris.nereids.util.Utils;
import org.apache.doris.policy.FilterType;
import org.apache.doris.policy.PolicyTypeEnum;
import org.apache.doris.qe.ConnectContext;
import org.apache.doris.qe.SqlModeHelper;
import org.apache.doris.statistics.AnalysisInfo;
import org.apache.doris.system.NodeType;

import com.google.common.collect.ImmutableList;
import com.google.common.collect.ImmutableMap;
import com.google.common.collect.ImmutableMap.Builder;
import com.google.common.collect.Lists;
import com.google.common.collect.Maps;
import com.google.common.collect.Sets;
import org.antlr.v4.runtime.ParserRuleContext;
import org.antlr.v4.runtime.RuleContext;
import org.antlr.v4.runtime.Token;
import org.antlr.v4.runtime.tree.ParseTree;
import org.antlr.v4.runtime.tree.RuleNode;
import org.antlr.v4.runtime.tree.TerminalNode;

import java.math.BigDecimal;
import java.math.BigInteger;
import java.util.ArrayList;
import java.util.Collections;
import java.util.HashMap;
import java.util.HashSet;
import java.util.List;
import java.util.Locale;
import java.util.Map;
import java.util.Optional;
import java.util.Set;
import java.util.function.Supplier;
import java.util.stream.Collectors;

/**
 * Build a logical plan tree with unbounded nodes.
 */
@SuppressWarnings({"OptionalUsedAsFieldOrParameterType", "OptionalGetWithoutIsPresent"})
public class LogicalPlanBuilder extends DorisParserBaseVisitor<Object> {
    private static String JOB_NAME = "jobName";
    private static String TASK_ID = "taskId";
    // Sort the parameters with token position to keep the order with original placeholders
    // in prepared statement.Otherwise, the order maybe broken
    private final Map<Token, Placeholder> tokenPosToParameters = Maps.newTreeMap((pos1, pos2) -> {
        int line = pos1.getLine() - pos2.getLine();
        if (line != 0) {
            return line;
        }
        return pos1.getCharPositionInLine() - pos2.getCharPositionInLine();
    });

    private final Map<Integer, ParserRuleContext> selectHintMap;

    public LogicalPlanBuilder(Map<Integer, ParserRuleContext> selectHintMap) {
        this.selectHintMap = selectHintMap;
    }

    @SuppressWarnings("unchecked")
    protected <T> T typedVisit(ParseTree ctx) {
        return (T) ctx.accept(this);
    }

    /**
     * Override the default behavior for all visit methods. This will only return a non-null result
     * when the context has only one child. This is done because there is no generic method to
     * combine the results of the context children. In all other cases null is returned.
     */
    @Override
    public Object visitChildren(RuleNode node) {
        if (node.getChildCount() == 1) {
            return node.getChild(0).accept(this);
        } else {
            return null;
        }
    }

    @Override
    public LogicalPlan visitSingleStatement(SingleStatementContext ctx) {
        return ParserUtils.withOrigin(ctx, () -> (LogicalPlan) visit(ctx.statement()));
    }

    @Override
    public LogicalPlan visitStatementDefault(StatementDefaultContext ctx) {
        LogicalPlan plan = plan(ctx.query());
        if (ctx.outFileClause() != null) {
            plan = withOutFile(plan, ctx.outFileClause());
        } else {
            plan = new UnboundResultSink<>(plan);
        }
        return withExplain(plan, ctx.explain());
    }

    @Override
    public LogicalPlan visitCreateScheduledJob(DorisParser.CreateScheduledJobContext ctx) {
        Optional<String> label = ctx.label == null ? Optional.empty() : Optional.of(ctx.label.getText());
        Optional<String> atTime = ctx.atTime == null ? Optional.empty() : Optional.of(ctx.atTime.getText());
        Optional<Boolean> immediateStartOptional = ctx.CURRENT_TIMESTAMP() == null ? Optional.of(false) :
                Optional.of(true);
        Optional<String> startTime = ctx.startTime == null ? Optional.empty() : Optional.of(ctx.startTime.getText());
        Optional<String> endsTime = ctx.endsTime == null ? Optional.empty() : Optional.of(ctx.endsTime.getText());
        Optional<Long> interval = ctx.timeInterval == null ? Optional.empty() :
                Optional.of(Long.valueOf(ctx.timeInterval.getText()));
        Optional<String> intervalUnit = ctx.timeUnit == null ? Optional.empty() : Optional.of(ctx.timeUnit.getText());
        String comment =
                visitCommentSpec(ctx.commentSpec());
        String executeSql = getOriginSql(ctx.supportedDmlStatement());
        CreateJobInfo createJobInfo = new CreateJobInfo(label, atTime, interval, intervalUnit, startTime,
                endsTime, immediateStartOptional, comment, executeSql);
        return new CreateJobCommand(createJobInfo);
    }

    private void checkJobNameKey(String key, String keyFormat, DorisParser.SupportedJobStatementContext parseContext) {
        if (key.isEmpty() || !key.equalsIgnoreCase(keyFormat)) {
            throw new ParseException(keyFormat + " should be: '" + keyFormat + "'", parseContext);
        }
    }

    @Override
    public LogicalPlan visitPauseJob(DorisParser.PauseJobContext ctx) {
        checkJobNameKey(stripQuotes(ctx.jobNameKey.getText()), JOB_NAME, ctx);
        return new PauseJobCommand(stripQuotes(ctx.jobNameValue.getText()));
    }

    @Override
    public LogicalPlan visitDropJob(DorisParser.DropJobContext ctx) {
        checkJobNameKey(stripQuotes(ctx.jobNameKey.getText()), JOB_NAME, ctx);
        boolean ifExists = ctx.EXISTS() != null;
        return new DropJobCommand(stripQuotes(ctx.jobNameValue.getText()), ifExists);
    }

    @Override
    public LogicalPlan visitResumeJob(DorisParser.ResumeJobContext ctx) {
        checkJobNameKey(stripQuotes(ctx.jobNameKey.getText()), JOB_NAME, ctx);
        return new ResumeJobCommand(stripQuotes(ctx.jobNameValue.getText()));
    }

    @Override
    public LogicalPlan visitCancelJobTask(DorisParser.CancelJobTaskContext ctx) {
        checkJobNameKey(stripQuotes(ctx.jobNameKey.getText()), JOB_NAME, ctx);
        checkJobNameKey(stripQuotes(ctx.taskIdKey.getText()), TASK_ID, ctx);
        String jobName = stripQuotes(ctx.jobNameValue.getText());
        Long taskId = Long.valueOf(ctx.taskIdValue.getText());
        return new CancelJobTaskCommand(jobName, taskId);
    }

    @Override
    public String visitCommentSpec(DorisParser.CommentSpecContext ctx) {
        String commentSpec = ctx == null ? "''" : ctx.STRING_LITERAL().getText();
        return
                LogicalPlanBuilderAssistant.escapeBackSlash(commentSpec.substring(1, commentSpec.length() - 1));
    }

    @Override
    public LogicalPlan visitInsertTable(InsertTableContext ctx) {
        boolean isOverwrite = ctx.INTO() == null;
        ImmutableList.Builder<String> tableName = ImmutableList.builder();
        if (null != ctx.tableName) {
            List<String> nameParts = visitMultipartIdentifier(ctx.tableName);
            tableName.addAll(nameParts);
        } else if (null != ctx.tableId) {
            // process group commit insert table command send by be
            TableName name = Env.getCurrentEnv().getCurrentCatalog()
                    .getTableNameByTableId(Long.valueOf(ctx.tableId.getText()));
            tableName.add(name.getDb());
            tableName.add(name.getTbl());
            ConnectContext.get().setDatabase(name.getDb());
        } else {
            throw new ParseException("tableName and tableId cannot both be null");
        }
        Optional<String> labelName = (ctx.labelName == null) ? Optional.empty() : Optional.of(ctx.labelName.getText());
        List<String> colNames = ctx.cols == null ? ImmutableList.of() : visitIdentifierList(ctx.cols);
        // TODO visit partitionSpecCtx
        LogicalPlan plan = visitQuery(ctx.query());
        // partitionSpec may be NULL. means auto detect partition. only available when IOT
        Pair<Boolean, List<String>> partitionSpec = visitPartitionSpec(ctx.partitionSpec());
        // partitionSpec.second :
        // null - auto detect
        // zero - whole table
        // others - specific partitions
        boolean isAutoDetect = partitionSpec.second == null;
        LogicalSink<?> sink = UnboundTableSinkCreator.createUnboundTableSinkMaybeOverwrite(
                tableName.build(),
                colNames,
                ImmutableList.of(), // hints
                partitionSpec.first, // isTemp
                partitionSpec.second, // partition names
                isAutoDetect,
                isOverwrite,
                ConnectContext.get().getSessionVariable().isEnableUniqueKeyPartialUpdate(),
                ctx.tableId == null ? DMLCommandType.INSERT : DMLCommandType.GROUP_COMMIT,
                plan);
        Optional<LogicalPlan> cte = Optional.empty();
        if (ctx.cte() != null) {
            cte = Optional.ofNullable(withCte(plan, ctx.cte()));
        }
        LogicalPlan command;
        if (isOverwrite) {
            command = new InsertOverwriteTableCommand(sink, labelName, cte);
        } else {
            if (ConnectContext.get() != null && ConnectContext.get().isTxnModel()
                    && sink.child() instanceof InlineTable
                    && sink.child().getExpressions().stream().allMatch(Expression::isConstant)) {
                // FIXME: In legacy, the `insert into select 1` is handled as `insert into values`.
                //  In nereids, the original way is throw an AnalysisException and fallback to legacy.
                //  Now handle it as `insert into select`(a separate load job), should fix it as the legacy.
                command = new BatchInsertIntoTableCommand(sink);
            } else {
                command = new InsertIntoTableCommand(sink, labelName, Optional.empty(), cte);
            }
        }
        return withExplain(command, ctx.explain());
    }

    /**
     * return a pair, first will be true if partitions is temp partition, select is a list to present partition list.
     */
    @Override
    public Pair<Boolean, List<String>> visitPartitionSpec(PartitionSpecContext ctx) {
        List<String> partitions = ImmutableList.of();
        boolean temporaryPartition = false;
        if (ctx != null) {
            temporaryPartition = ctx.TEMPORARY() != null;
            if (ctx.ASTERISK() != null) {
                partitions = null;
            } else if (ctx.partition != null) {
                partitions = ImmutableList.of(ctx.partition.getText());
            } else {
                partitions = visitIdentifierList(ctx.partitions);
            }
        }
        return Pair.of(temporaryPartition, partitions);
    }

    @Override
    public Command visitCreateMTMV(CreateMTMVContext ctx) {
        if (ctx.buildMode() == null && ctx.refreshMethod() == null && ctx.refreshTrigger() == null
                && ctx.cols == null && ctx.keys == null
                && ctx.HASH() == null && ctx.RANDOM() == null && ctx.BUCKETS() == null) {
            return visitCreateSyncMvCommand(ctx);
        }

        List<String> nameParts = visitMultipartIdentifier(ctx.mvName);
        BuildMode buildMode = visitBuildMode(ctx.buildMode());
        RefreshMethod refreshMethod = visitRefreshMethod(ctx.refreshMethod());
        MTMVRefreshTriggerInfo refreshTriggerInfo = visitRefreshTrigger(ctx.refreshTrigger());
        LogicalPlan logicalPlan = visitQuery(ctx.query());
        String querySql = getOriginSql(ctx.query());

        int bucketNum = FeConstants.default_bucket_num;
        if (ctx.INTEGER_VALUE() != null) {
            bucketNum = Integer.parseInt(ctx.INTEGER_VALUE().getText());
        }
        DistributionDescriptor desc;
        if (ctx.HASH() != null) {
            desc = new DistributionDescriptor(true, ctx.AUTO() != null, bucketNum,
                    visitIdentifierList(ctx.hashKeys));
        } else {
            desc = new DistributionDescriptor(false, ctx.AUTO() != null, bucketNum, null);
        }

        Map<String, String> properties = ctx.propertyClause() != null
                ? Maps.newHashMap(visitPropertyClause(ctx.propertyClause())) : Maps.newHashMap();
        String comment = ctx.STRING_LITERAL() == null ? "" : LogicalPlanBuilderAssistant.escapeBackSlash(
                ctx.STRING_LITERAL().getText().substring(1, ctx.STRING_LITERAL().getText().length() - 1));

        return new CreateMTMVCommand(new CreateMTMVInfo(ctx.EXISTS() != null, new TableNameInfo(nameParts),
                ctx.keys != null ? visitIdentifierList(ctx.keys) : ImmutableList.of(),
                comment,
                desc, properties, logicalPlan, querySql,
                new MTMVRefreshInfo(buildMode, refreshMethod, refreshTriggerInfo),
                ctx.cols == null ? Lists.newArrayList() : visitSimpleColumnDefs(ctx.cols),
                visitMTMVPartitionInfo(ctx.mvPartition())
        ));
    }

    private Command visitCreateSyncMvCommand(CreateMTMVContext ctx) {
        List<String> nameParts = visitMultipartIdentifier(ctx.mvName);
        LogicalPlan logicalPlan = new UnboundResultSink<>(visitQuery(ctx.query()));
        Map<String, String> properties = ctx.propertyClause() != null
                ? Maps.newHashMap(visitPropertyClause(ctx.propertyClause())) : Maps.newHashMap();
        return new CreateMaterializedViewCommand(new TableNameInfo(nameParts), logicalPlan, properties);
    }

    /**
     * get MTMVPartitionDefinition
     *
     * @param ctx MvPartitionContext
     * @return MTMVPartitionDefinition
     */
    public MTMVPartitionDefinition visitMTMVPartitionInfo(MvPartitionContext ctx) {
        MTMVPartitionDefinition mtmvPartitionDefinition = new MTMVPartitionDefinition();
        if (ctx == null) {
            mtmvPartitionDefinition.setPartitionType(MTMVPartitionType.SELF_MANAGE);
        } else if (ctx.partitionKey != null) {
            mtmvPartitionDefinition.setPartitionType(MTMVPartitionType.FOLLOW_BASE_TABLE);
            mtmvPartitionDefinition.setPartitionCol(ctx.partitionKey.getText());
        } else {
            mtmvPartitionDefinition.setPartitionType(MTMVPartitionType.EXPR);
            Expression functionCallExpression = visitFunctionCallExpression(ctx.partitionExpr);
            mtmvPartitionDefinition.setFunctionCallExpression(functionCallExpression);
        }
        return mtmvPartitionDefinition;
    }

    @Override
    public List<SimpleColumnDefinition> visitSimpleColumnDefs(SimpleColumnDefsContext ctx) {
        if (ctx == null) {
            return null;
        }
        return ctx.cols.stream()
                .map(this::visitSimpleColumnDef)
                .collect(ImmutableList.toImmutableList());
    }

    @Override
    public SimpleColumnDefinition visitSimpleColumnDef(SimpleColumnDefContext ctx) {
        String comment = ctx.STRING_LITERAL() == null ? "" : LogicalPlanBuilderAssistant.escapeBackSlash(
                ctx.STRING_LITERAL().getText().substring(1, ctx.STRING_LITERAL().getText().length() - 1));
        return new SimpleColumnDefinition(ctx.colName.getText(), comment);
    }

    /**
     * get originSql
     *
     * @param ctx context
     * @return originSql
     */
    public String getOriginSql(ParserRuleContext ctx) {
        int startIndex = ctx.start.getStartIndex();
        int stopIndex = ctx.stop.getStopIndex();
        org.antlr.v4.runtime.misc.Interval interval = new org.antlr.v4.runtime.misc.Interval(startIndex, stopIndex);
        return ctx.start.getInputStream().getText(interval);
    }

    @Override
    public MTMVRefreshTriggerInfo visitRefreshTrigger(RefreshTriggerContext ctx) {
        if (ctx == null) {
            return new MTMVRefreshTriggerInfo(RefreshTrigger.MANUAL);
        }
        if (ctx.MANUAL() != null) {
            return new MTMVRefreshTriggerInfo(RefreshTrigger.MANUAL);
        }
        if (ctx.COMMIT() != null) {
            return new MTMVRefreshTriggerInfo(RefreshTrigger.COMMIT);
        }
        if (ctx.SCHEDULE() != null) {
            return new MTMVRefreshTriggerInfo(RefreshTrigger.SCHEDULE, visitRefreshSchedule(ctx.refreshSchedule()));
        }
        return new MTMVRefreshTriggerInfo(RefreshTrigger.MANUAL);
    }

    @Override
    public ReplayCommand visitReplay(DorisParser.ReplayContext ctx) {
        if (ctx.replayCommand().replayType().DUMP() != null) {
            LogicalPlan plan = plan(ctx.replayCommand().replayType().query());
            return new ReplayCommand(PlanType.REPLAY_COMMAND, null, plan, ReplayCommand.ReplayType.DUMP);
        } else if (ctx.replayCommand().replayType().PLAY() != null) {
            String tmpPath = ctx.replayCommand().replayType().filePath.getText();
            String path = LogicalPlanBuilderAssistant.escapeBackSlash(tmpPath.substring(1, tmpPath.length() - 1));
            return new ReplayCommand(PlanType.REPLAY_COMMAND, path, null, ReplayCommand.ReplayType.PLAY);
        }
        return null;
    }

    @Override
    public MTMVRefreshSchedule visitRefreshSchedule(RefreshScheduleContext ctx) {
        int interval = Integer.parseInt(ctx.INTEGER_VALUE().getText());
        String startTime = ctx.STARTS() == null ? null
                : ctx.STRING_LITERAL().getText().substring(1, ctx.STRING_LITERAL().getText().length() - 1);
        IntervalUnit unit = visitMvRefreshUnit(ctx.refreshUnit);
        return new MTMVRefreshSchedule(startTime, interval, unit);
    }

    /**
     * get IntervalUnit,only enable_job_schedule_second_for_test is true, can use second
     *
     * @param ctx ctx
     * @return IntervalUnit
     */
    public IntervalUnit visitMvRefreshUnit(IdentifierContext ctx) {
        IntervalUnit intervalUnit = IntervalUnit.fromString(ctx.getText().toUpperCase());
        if (null == intervalUnit) {
            throw new AnalysisException("interval time unit can not be " + ctx.getText());
        }
        if (intervalUnit.equals(IntervalUnit.SECOND)
                && !Config.enable_job_schedule_second_for_test) {
            throw new AnalysisException("interval time unit can not be second");
        }
        return intervalUnit;
    }

    @Override
    public RefreshMethod visitRefreshMethod(RefreshMethodContext ctx) {
        if (ctx == null) {
            return RefreshMethod.AUTO;
        }
        return RefreshMethod.valueOf(ctx.getText().toUpperCase());
    }

    @Override
    public BuildMode visitBuildMode(BuildModeContext ctx) {
        if (ctx == null) {
            return BuildMode.IMMEDIATE;
        }
        if (ctx.DEFERRED() != null) {
            return BuildMode.DEFERRED;
        } else if (ctx.IMMEDIATE() != null) {
            return BuildMode.IMMEDIATE;
        }
        return BuildMode.IMMEDIATE;
    }

    @Override
    public RefreshMTMVCommand visitRefreshMTMV(RefreshMTMVContext ctx) {
        List<String> nameParts = visitMultipartIdentifier(ctx.mvName);
        List<String> partitions = ImmutableList.of();
        if (ctx.partitionSpec() != null) {
            if (ctx.partitionSpec().TEMPORARY() != null) {
                throw new AnalysisException("Not allowed to specify TEMPORARY ");
            }
            if (ctx.partitionSpec().partition != null) {
                partitions = ImmutableList.of(ctx.partitionSpec().partition.getText());
            } else {
                partitions = visitIdentifierList(ctx.partitionSpec().partitions);
            }
        }
        return new RefreshMTMVCommand(new RefreshMTMVInfo(new TableNameInfo(nameParts),
                partitions, ctx.COMPLETE() != null));
    }

    @Override
    public Command visitDropMTMV(DropMTMVContext ctx) {
        if (ctx.tableName != null) {
            // TODO support drop sync mv
            return new UnsupportedCommand();
        }
        List<String> nameParts = visitMultipartIdentifier(ctx.mvName);
        return new DropMTMVCommand(new DropMTMVInfo(new TableNameInfo(nameParts), ctx.EXISTS() != null));
    }

    @Override
    public PauseMTMVCommand visitPauseMTMV(PauseMTMVContext ctx) {
        List<String> nameParts = visitMultipartIdentifier(ctx.mvName);
        return new PauseMTMVCommand(new PauseMTMVInfo(new TableNameInfo(nameParts)));
    }

    @Override
    public ResumeMTMVCommand visitResumeMTMV(ResumeMTMVContext ctx) {
        List<String> nameParts = visitMultipartIdentifier(ctx.mvName);
        return new ResumeMTMVCommand(new ResumeMTMVInfo(new TableNameInfo(nameParts)));
    }

    @Override
    public ShowCreateMTMVCommand visitShowCreateMTMV(ShowCreateMTMVContext ctx) {
        List<String> nameParts = visitMultipartIdentifier(ctx.mvName);
        return new ShowCreateMTMVCommand(new ShowCreateMTMVInfo(new TableNameInfo(nameParts)));
    }

    @Override
    public CancelExportCommand visitCancelExport(DorisParser.CancelExportContext ctx) {
        String databaseName = null;
        if (ctx.database != null) {
            databaseName = stripQuotes(ctx.database.getText());
        }
        Expression wildWhere = null;
        if (ctx.wildWhere() != null) {
            wildWhere = getWildWhere(ctx.wildWhere());
        }
        return new CancelExportCommand(databaseName, wildWhere);
    }

    @Override
    public CancelLoadCommand visitCancelLoad(DorisParser.CancelLoadContext ctx) {
        String databaseName = null;
        if (ctx.database != null) {
            databaseName = stripQuotes(ctx.database.getText());
        }
        Expression wildWhere = null;
        if (ctx.wildWhere() != null) {
            wildWhere = getWildWhere(ctx.wildWhere());
        }
        return new CancelLoadCommand(databaseName, wildWhere);
    }

    @Override
    public CancelWarmUpJobCommand visitCancelWarmUpJob(DorisParser.CancelWarmUpJobContext ctx) {
        Expression wildWhere = null;
        if (ctx.wildWhere() != null) {
            wildWhere = getWildWhere(ctx.wildWhere());
        }
        return new CancelWarmUpJobCommand(wildWhere);
    }

    @Override
    public CancelMTMVTaskCommand visitCancelMTMVTask(CancelMTMVTaskContext ctx) {
        List<String> nameParts = visitMultipartIdentifier(ctx.mvName);
        long taskId = Long.parseLong(ctx.taskId.getText());
        return new CancelMTMVTaskCommand(new CancelMTMVTaskInfo(new TableNameInfo(nameParts), taskId));
    }

    @Override
    public AdminCompactTableCommand visitAdminCompactTable(AdminCompactTableContext ctx) {
        TableRefInfo tableRefInfo = visitBaseTableRefContext(ctx.baseTableRef());
        EqualTo equalTo = null;
        if (ctx.WHERE() != null) {
            StringLiteral left = new StringLiteral(stripQuotes(ctx.TYPE().getText()));
            StringLiteral right = new StringLiteral(stripQuotes(ctx.STRING_LITERAL().getText()));
            equalTo = new EqualTo(left, right);
        }
        return new AdminCompactTableCommand(tableRefInfo, equalTo);
    }

    @Override
    public AlterMTMVCommand visitAlterMTMV(AlterMTMVContext ctx) {
        List<String> nameParts = visitMultipartIdentifier(ctx.mvName);
        TableNameInfo mvName = new TableNameInfo(nameParts);
        AlterMTMVInfo alterMTMVInfo = null;
        if (ctx.RENAME() != null) {
            alterMTMVInfo = new AlterMTMVRenameInfo(mvName, ctx.newName.getText());
        } else if (ctx.REFRESH() != null) {
            MTMVRefreshInfo refreshInfo = new MTMVRefreshInfo();
            if (ctx.refreshMethod() != null) {
                refreshInfo.setRefreshMethod(visitRefreshMethod(ctx.refreshMethod()));
            }
            if (ctx.refreshTrigger() != null) {
                refreshInfo.setRefreshTriggerInfo(visitRefreshTrigger(ctx.refreshTrigger()));
            }
            alterMTMVInfo = new AlterMTMVRefreshInfo(mvName, refreshInfo);
        } else if (ctx.SET() != null) {
            alterMTMVInfo = new AlterMTMVPropertyInfo(mvName,
                    Maps.newHashMap(visitPropertyItemList(ctx.fileProperties)));
        } else if (ctx.REPLACE() != null) {
            String newName = ctx.newName.getText();
            Map<String, String> properties = ctx.propertyClause() != null
                    ? Maps.newHashMap(visitPropertyClause(ctx.propertyClause())) : Maps.newHashMap();
            alterMTMVInfo = new AlterMTMVReplaceInfo(mvName, newName, properties);
        }
        return new AlterMTMVCommand(alterMTMVInfo);
    }

    @Override
    public LogicalPlan visitAlterView(AlterViewContext ctx) {
        List<String> nameParts = visitMultipartIdentifier(ctx.name);
        String comment = ctx.commentSpec() == null ? null : visitCommentSpec(ctx.commentSpec());
        AlterViewInfo info;
        if (comment != null) {
            info = new AlterViewInfo(new TableNameInfo(nameParts), comment);
        } else {
            String querySql = getOriginSql(ctx.query());
            info = new AlterViewInfo(new TableNameInfo(nameParts), querySql,
                    ctx.cols == null ? Lists.newArrayList() : visitSimpleColumnDefs(ctx.cols));
        }
        return new AlterViewCommand(info);
    }

    @Override
    public LogicalPlan visitAlterStorageVault(AlterStorageVaultContext ctx) {
        List<String> nameParts = this.visitMultipartIdentifier(ctx.name);
        String vaultName = nameParts.get(0);
        Map<String, String> properties = this.visitPropertyClause(ctx.properties);
        return new AlterStorageVaultCommand(vaultName, properties);
    }

    @Override
    public LogicalPlan visitAlterSystemRenameComputeGroup(AlterSystemRenameComputeGroupContext ctx) {
        return new AlterSystemRenameComputeGroupCommand(ctx.name.getText(), ctx.newName.getText());
    }

    @Override
    public LogicalPlan visitShowConstraint(ShowConstraintContext ctx) {
        List<String> parts = visitMultipartIdentifier(ctx.table);
        return new ShowConstraintsCommand(parts);
    }

    @Override
    public LogicalPlan visitAddConstraint(AddConstraintContext ctx) {
        List<String> parts = visitMultipartIdentifier(ctx.table);
        UnboundRelation curTable = new UnboundRelation(StatementScopeIdGenerator.newRelationId(), parts);
        ImmutableList<Slot> slots = visitIdentifierList(ctx.constraint().slots).stream()
                .map(UnboundSlot::new)
                .collect(ImmutableList.toImmutableList());
        Constraint constraint;
        if (ctx.constraint().UNIQUE() != null) {
            constraint = Constraint.newUniqueConstraint(curTable, slots);
        } else if (ctx.constraint().PRIMARY() != null) {
            constraint = Constraint.newPrimaryKeyConstraint(curTable, slots);
        } else if (ctx.constraint().FOREIGN() != null) {
            ImmutableList<Slot> referencedSlots = visitIdentifierList(ctx.constraint().referencedSlots).stream()
                    .map(UnboundSlot::new)
                    .collect(ImmutableList.toImmutableList());
            List<String> nameParts = visitMultipartIdentifier(ctx.constraint().referenceTable);
            LogicalPlan referenceTable = new UnboundRelation(StatementScopeIdGenerator.newRelationId(), nameParts);
            constraint = Constraint.newForeignKeyConstraint(curTable, slots, referenceTable, referencedSlots);
        } else {
            throw new AnalysisException("Unsupported constraint " + ctx.getText());
        }
        return new AddConstraintCommand(ctx.constraintName.getText().toLowerCase(), constraint);
    }

    @Override
    public LogicalPlan visitDropConstraint(DropConstraintContext ctx) {
        List<String> parts = visitMultipartIdentifier(ctx.table);
        UnboundRelation curTable = new UnboundRelation(StatementScopeIdGenerator.newRelationId(), parts);
        return new DropConstraintCommand(ctx.constraintName.getText().toLowerCase(), curTable);
    }

    @Override
    public LogicalPlan visitUpdate(UpdateContext ctx) {
        LogicalPlan query = LogicalPlanBuilderAssistant.withCheckPolicy(new UnboundRelation(
                StatementScopeIdGenerator.newRelationId(), visitMultipartIdentifier(ctx.tableName)));
        query = withTableAlias(query, ctx.tableAlias());
        if (ctx.fromClause() != null) {
            query = withRelations(query, ctx.fromClause().relations().relation());
        }
        query = withFilter(query, Optional.ofNullable(ctx.whereClause()));
        String tableAlias = null;
        if (ctx.tableAlias().strictIdentifier() != null) {
            tableAlias = ctx.tableAlias().getText();
        }
        Optional<LogicalPlan> cte = Optional.empty();
        if (ctx.cte() != null) {
            cte = Optional.ofNullable(withCte(query, ctx.cte()));
        }
        return withExplain(new UpdateCommand(visitMultipartIdentifier(ctx.tableName), tableAlias,
                visitUpdateAssignmentSeq(ctx.updateAssignmentSeq()), query, cte), ctx.explain());
    }

    @Override
    public LogicalPlan visitDelete(DeleteContext ctx) {
        List<String> tableName = visitMultipartIdentifier(ctx.tableName);
        Pair<Boolean, List<String>> partitionSpec = visitPartitionSpec(ctx.partitionSpec());
        // TODO: now dont support delete auto detect partition.
        if (partitionSpec == null) {
            throw new ParseException("Now don't support auto detect partitions in deleting", ctx);
        }
        LogicalPlan query = withTableAlias(LogicalPlanBuilderAssistant.withCheckPolicy(
                new UnboundRelation(StatementScopeIdGenerator.newRelationId(), tableName,
                        partitionSpec.second, partitionSpec.first)), ctx.tableAlias());
        String tableAlias = null;
        if (ctx.tableAlias().strictIdentifier() != null) {
            tableAlias = ctx.tableAlias().getText();
        }

        Command deleteCommand;
        if (ctx.USING() == null && ctx.cte() == null) {
            query = withFilter(query, Optional.ofNullable(ctx.whereClause()));
            deleteCommand = new DeleteFromCommand(tableName, tableAlias, partitionSpec.first,
                    partitionSpec.second, query);
        } else {
            // convert to insert into select
            if (ctx.USING() != null) {
                query = withRelations(query, ctx.relations().relation());
            }
            query = withFilter(query, Optional.ofNullable(ctx.whereClause()));
            Optional<LogicalPlan> cte = Optional.empty();
            if (ctx.cte() != null) {
                cte = Optional.ofNullable(withCte(query, ctx.cte()));
            }
            deleteCommand = new DeleteFromUsingCommand(tableName, tableAlias,
                    partitionSpec.first, partitionSpec.second, query, cte);
        }
        if (ctx.explain() != null) {
            return withExplain(deleteCommand, ctx.explain());
        } else {
            return deleteCommand;
        }
    }

    @Override
    public LogicalPlan visitExport(ExportContext ctx) {
        // TODO: replace old class name like ExportStmt, BrokerDesc, Expr with new nereid class name
        List<String> tableName = visitMultipartIdentifier(ctx.tableName);
        List<String> partitions = ctx.partition == null ? ImmutableList.of() : visitIdentifierList(ctx.partition);

        // handle path string
        String tmpPath = ctx.filePath.getText();
        String path = LogicalPlanBuilderAssistant.escapeBackSlash(tmpPath.substring(1, tmpPath.length() - 1));

        Optional<Expression> expr = Optional.empty();
        if (ctx.whereClause() != null) {
            expr = Optional.of(getExpression(ctx.whereClause().booleanExpression()));
        }

        Map<String, String> filePropertiesMap = ImmutableMap.of();
        if (ctx.propertyClause() != null) {
            filePropertiesMap = visitPropertyClause(ctx.propertyClause());
        }

        Optional<BrokerDesc> brokerDesc = Optional.empty();
        if (ctx.withRemoteStorageSystem() != null) {
            brokerDesc = Optional.ofNullable(visitWithRemoteStorageSystem(ctx.withRemoteStorageSystem()));
        }
        return new ExportCommand(tableName, partitions, expr, path, filePropertiesMap, brokerDesc);
    }

    @Override
    public Map<String, String> visitPropertyClause(PropertyClauseContext ctx) {
        return ctx == null ? ImmutableMap.of() : visitPropertyItemList(ctx.fileProperties);
    }

    @Override
    public Map<String, String> visitPropertyItemList(PropertyItemListContext ctx) {
        if (ctx == null || ctx.properties == null) {
            return ImmutableMap.of();
        }
        Builder<String, String> propertiesMap = ImmutableMap.builder();
        for (PropertyItemContext argument : ctx.properties) {
            String key = parsePropertyKey(argument.key);
            String value = parsePropertyValue(argument.value);
            propertiesMap.put(key, value);
        }
        return propertiesMap.build();
    }

    @Override
    public BrokerDesc visitWithRemoteStorageSystem(WithRemoteStorageSystemContext ctx) {
        BrokerDesc brokerDesc = null;

        Map<String, String> brokerPropertiesMap = visitPropertyItemList(ctx.brokerProperties);

        if (ctx.S3() != null) {
            brokerDesc = new BrokerDesc("S3", StorageBackend.StorageType.S3, brokerPropertiesMap);
        } else if (ctx.HDFS() != null) {
            brokerDesc = new BrokerDesc("HDFS", StorageBackend.StorageType.HDFS, brokerPropertiesMap);
        } else if (ctx.LOCAL() != null) {
            brokerDesc = new BrokerDesc("HDFS", StorageBackend.StorageType.LOCAL, brokerPropertiesMap);
        } else if (ctx.BROKER() != null) {
            brokerDesc = new BrokerDesc(visitIdentifierOrText(ctx.brokerName), brokerPropertiesMap);
        }
        return brokerDesc;
    }

    /**
     * Visit multi-statements.
     */
    @Override
    public List<Pair<LogicalPlan, StatementContext>> visitMultiStatements(MultiStatementsContext ctx) {
        List<Pair<LogicalPlan, StatementContext>> logicalPlans = Lists.newArrayList();
        for (DorisParser.StatementContext statement : ctx.statement()) {
            StatementContext statementContext = new StatementContext();
            ConnectContext connectContext = ConnectContext.get();
            if (connectContext != null) {
                connectContext.setStatementContext(statementContext);
                statementContext.setConnectContext(connectContext);
            }
            logicalPlans.add(Pair.of(
                    ParserUtils.withOrigin(ctx, () -> (LogicalPlan) visit(statement)), statementContext));
            List<Placeholder> params = new ArrayList<>(tokenPosToParameters.values());
            statementContext.setPlaceholders(params);
            tokenPosToParameters.clear();
        }
        return logicalPlans;
    }

    /**
     * Visit load-statements.
     */
    @Override
    public LogicalPlan visitLoad(DorisParser.LoadContext ctx) {

        BulkStorageDesc bulkDesc = null;
        if (ctx.withRemoteStorageSystem() != null) {
            Map<String, String> bulkProperties =
                    new HashMap<>(visitPropertyItemList(ctx.withRemoteStorageSystem().brokerProperties));
            if (ctx.withRemoteStorageSystem().S3() != null) {
                bulkDesc = new BulkStorageDesc("S3", BulkStorageDesc.StorageType.S3, bulkProperties);
            } else if (ctx.withRemoteStorageSystem().HDFS() != null) {
                bulkDesc = new BulkStorageDesc("HDFS", BulkStorageDesc.StorageType.HDFS, bulkProperties);
            } else if (ctx.withRemoteStorageSystem().LOCAL() != null) {
                bulkDesc = new BulkStorageDesc("LOCAL_HDFS", BulkStorageDesc.StorageType.LOCAL, bulkProperties);
            } else if (ctx.withRemoteStorageSystem().BROKER() != null
                    && ctx.withRemoteStorageSystem().identifierOrText().getText() != null) {
                bulkDesc = new BulkStorageDesc(ctx.withRemoteStorageSystem().identifierOrText().getText(),
                        bulkProperties);
            }
        }
        ImmutableList.Builder<BulkLoadDataDesc> dataDescriptions = new ImmutableList.Builder<>();
        List<String> labelParts = visitMultipartIdentifier(ctx.lableName);
        String labelName = null;
        String labelDbName = null;
        if (ConnectContext.get().getDatabase().isEmpty() && labelParts.size() == 1) {
            throw new AnalysisException("Current database is not set.");
        } else if (labelParts.size() == 1) {
            labelName = labelParts.get(0);
        } else if (labelParts.size() == 2) {
            labelDbName = labelParts.get(0);
            labelName = labelParts.get(1);
        } else if (labelParts.size() == 3) {
            labelDbName = labelParts.get(1);
            labelName = labelParts.get(2);
        } else {
            throw new AnalysisException("labelParts in load should be [ctl.][db.]label");
        }

        for (DorisParser.DataDescContext ddc : ctx.dataDescs) {
            List<String> nameParts = Lists.newArrayList();
            if (labelDbName != null) {
                nameParts.add(labelDbName);
            }
            nameParts.add(ddc.targetTableName.getText());
            List<String> tableName = RelationUtil.getQualifierName(ConnectContext.get(), nameParts);
            List<String> colNames = (ddc.columns == null ? ImmutableList.of() : visitIdentifierList(ddc.columns));
            List<String> columnsFromPath = (ddc.columnsFromPath == null ? ImmutableList.of()
                        : visitIdentifierList(ddc.columnsFromPath.identifierList()));
            List<String> partitions = ddc.partition == null ? ImmutableList.of() : visitIdentifierList(ddc.partition);
            // TODO: multi location
            List<String> multiFilePaths = new ArrayList<>();
            for (Token filePath : ddc.filePaths) {
                multiFilePaths.add(filePath.getText().substring(1, filePath.getText().length() - 1));
            }
            List<String> filePaths = ddc.filePath == null ? ImmutableList.of() : multiFilePaths;
            Map<String, Expression> colMappings;
            if (ddc.columnMapping == null) {
                colMappings = ImmutableMap.of();
            } else {
                colMappings = new HashMap<>();
                for (DorisParser.MappingExprContext mappingExpr : ddc.columnMapping.mappingSet) {
                    colMappings.put(mappingExpr.mappingCol.getText(), getExpression(mappingExpr.expression()));
                }
            }

            LoadTask.MergeType mergeType = ddc.mergeType() == null ? LoadTask.MergeType.APPEND
                        : LoadTask.MergeType.valueOf(ddc.mergeType().getText());

            Optional<String> fileFormat = ddc.format == null ? Optional.empty()
                    : Optional.of(visitIdentifierOrText(ddc.format));
            Optional<String> separator = ddc.separator == null ? Optional.empty() : Optional.of(ddc.separator.getText()
                        .substring(1, ddc.separator.getText().length() - 1));
            Optional<String> comma = ddc.comma == null ? Optional.empty() : Optional.of(ddc.comma.getText()
                        .substring(1, ddc.comma.getText().length() - 1));
            Map<String, String> dataProperties = ddc.propertyClause() == null ? new HashMap<>()
                        : visitPropertyClause(ddc.propertyClause());
            dataDescriptions.add(new BulkLoadDataDesc(
                    tableName,
                    partitions,
                    filePaths,
                    colNames,
                    columnsFromPath,
                    colMappings,
                    new BulkLoadDataDesc.FileFormatDesc(separator, comma, fileFormat),
                    false,
                    ddc.preFilter == null ? Optional.empty() : Optional.of(getExpression(ddc.preFilter.expression())),
                    ddc.where == null ? Optional.empty() : Optional.of(getExpression(ddc.where.booleanExpression())),
                    mergeType,
                    ddc.deleteOn == null ? Optional.empty() : Optional.of(getExpression(ddc.deleteOn.expression())),
                    ddc.sequenceColumn == null ? Optional.empty()
                            : Optional.of(ddc.sequenceColumn.identifier().getText()), dataProperties));
        }
        Map<String, String> properties = Collections.emptyMap();
        if (ctx.propertyClause() != null) {
            properties = visitPropertyItemList(ctx.propertyClause().propertyItemList());
        }
        String commentSpec = ctx.commentSpec() == null ? "''" : ctx.commentSpec().STRING_LITERAL().getText();
        String comment =
                LogicalPlanBuilderAssistant.escapeBackSlash(commentSpec.substring(1, commentSpec.length() - 1));
        return new LoadCommand(labelName, dataDescriptions.build(), bulkDesc, properties, comment);
    }

    /* ********************************************************************************************
     * Plan parsing
     * ******************************************************************************************** */

    /**
     * process lateral view, add a {@link LogicalGenerate} on plan.
     */
    protected LogicalPlan withGenerate(LogicalPlan plan, LateralViewContext ctx) {
        if (ctx.LATERAL() == null) {
            return plan;
        }
        String generateName = ctx.tableName.getText();
        // if later view explode map type, we need to add a project to convert map to struct
        String columnName = ctx.columnNames.get(0).getText();
        List<String> expandColumnNames = Lists.newArrayList();
        if (ctx.columnNames.size() > 1) {
            columnName = ConnectContext.get() != null
                    ? ConnectContext.get().getStatementContext().generateColumnName() : "expand_cols";
            expandColumnNames = ctx.columnNames.stream()
                    .map(RuleContext::getText).collect(ImmutableList.toImmutableList());
        }
        String functionName = ctx.functionName.getText();
        List<Expression> arguments = ctx.expression().stream()
                .<Expression>map(this::typedVisit)
                .collect(ImmutableList.toImmutableList());
        Function unboundFunction = new UnboundFunction(functionName, arguments);
        return new LogicalGenerate<>(ImmutableList.of(unboundFunction),
                ImmutableList.of(new UnboundSlot(generateName, columnName)), ImmutableList.of(expandColumnNames), plan);
    }

    /**
     * process CTE and store the results in a logical plan node LogicalCTE
     */
    private LogicalPlan withCte(LogicalPlan plan, CteContext ctx) {
        if (ctx == null) {
            return plan;
        }
        return new LogicalCTE<>((List) visit(ctx.aliasQuery(), LogicalSubQueryAlias.class), plan);
    }

    /**
     * process CTE's alias queries and column aliases
     */
    @Override
    public LogicalSubQueryAlias<Plan> visitAliasQuery(AliasQueryContext ctx) {
        return ParserUtils.withOrigin(ctx, () -> {
            LogicalPlan queryPlan = plan(ctx.query());
            Optional<List<String>> columnNames = optionalVisit(ctx.columnAliases(), () ->
                    ctx.columnAliases().identifier().stream()
                    .map(RuleContext::getText)
                    .collect(ImmutableList.toImmutableList())
            );
            return new LogicalSubQueryAlias<>(ctx.identifier().getText(), columnNames, queryPlan);
        });
    }

    /**
     * process LoadProperty in routine load
     */
    public LoadProperty visitLoadProperty(LoadPropertyContext ctx) {
        LoadProperty loadProperty = null;
        if (ctx instanceof SeparatorContext) {
            String separator = stripQuotes(((SeparatorContext) ctx).STRING_LITERAL().getText());
            loadProperty = new LoadSeparator(separator);
        } else if (ctx instanceof ImportColumnsContext) {
            List<LoadColumnDesc> descList = new ArrayList<>();
            for (DorisParser.ImportColumnDescContext loadColumnDescCtx : ((ImportColumnsContext) ctx)
                    .importColumnsStatement().importColumnDesc()) {
                LoadColumnDesc desc;
                if (loadColumnDescCtx.booleanExpression() != null) {
                    desc = new LoadColumnDesc(loadColumnDescCtx.name.getText(),
                        getExpression(loadColumnDescCtx.booleanExpression()));
                } else {
                    desc = new LoadColumnDesc(loadColumnDescCtx.name.getText());
                }
                descList.add(desc);
            }
            loadProperty = new LoadColumnClause(descList);
        } else if (ctx instanceof ImportDeleteOnContext) {
            loadProperty = new LoadDeleteOnClause(getExpression(((ImportDeleteOnContext) ctx)
                    .importDeleteOnStatement().booleanExpression()));
        } else if (ctx instanceof ImportPartitionsContext) {
            Pair<Boolean, List<String>> partitionSpec = visitPartitionSpec(
                    ((ImportPartitionsContext) ctx).partitionSpec());
            loadProperty = new LoadPartitionNames(partitionSpec.first, partitionSpec.second);
        } else if (ctx instanceof ImportPrecedingFilterContext) {
            loadProperty = new LoadWhereClause(getExpression(((ImportPrecedingFilterContext) ctx)
                    .importPrecedingFilterStatement().booleanExpression()), true);
        } else if (ctx instanceof ImportSequenceContext) {
            loadProperty = new LoadSequenceClause(((ImportSequenceContext) ctx)
                    .importSequenceStatement().identifier().getText());
        } else if (ctx instanceof ImportWhereContext) {
            loadProperty = new LoadWhereClause(getExpression(((ImportWhereContext) ctx)
                    .importWhereStatement().booleanExpression()), false);
        }
        return loadProperty;
    }

    @Override
    public LogicalPlan visitCreateRoutineLoad(CreateRoutineLoadContext ctx) {
        List<String> labelParts = visitMultipartIdentifier(ctx.label);
        String labelName = null;
        String labelDbName = null;
        if (ConnectContext.get().getDatabase().isEmpty() && labelParts.size() == 1) {
            throw new AnalysisException("Current database is not set.");
        } else if (labelParts.size() == 1) {
            labelName = labelParts.get(0);
        } else if (labelParts.size() == 2) {
            labelDbName = labelParts.get(0);
            labelName = labelParts.get(1);
        } else if (labelParts.size() == 3) {
            labelDbName = labelParts.get(1);
            labelName = labelParts.get(2);
        } else {
            throw new AnalysisException("labelParts in load should be [ctl.][db.]label");
        }
        LabelNameInfo jobLabelInfo = new LabelNameInfo(labelDbName, labelName);
        String tableName = null;
        if (ctx.table != null) {
            tableName = ctx.table.getText();
        }
        Map<String, String> properties = ctx.propertyClause() != null
                // NOTICE: we should not generate immutable map here, because it will be modified when analyzing.
                ? Maps.newHashMap(visitPropertyClause(ctx.propertyClause()))
                : Maps.newHashMap();
        String type = ctx.type.getText();
        Map<String, String> customProperties = ctx.customProperties != null
                // NOTICE: we should not generate immutable map here, because it will be modified when analyzing.
                ? Maps.newHashMap(visitPropertyItemList(ctx.customProperties))
                : Maps.newHashMap();
        LoadTask.MergeType mergeType = LoadTask.MergeType.APPEND;
        if (ctx.WITH() != null) {
            if (ctx.DELETE() != null) {
                mergeType = LoadTask.MergeType.DELETE;
            } else if (ctx.MERGE() != null) {
                mergeType = LoadTask.MergeType.MERGE;
            }
        }
        String comment = visitCommentSpec(ctx.commentSpec());
        Map<String, LoadProperty> loadPropertyMap = new HashMap<>();
        for (DorisParser.LoadPropertyContext oneLoadPropertyCOntext : ctx.loadProperty()) {
            LoadProperty loadProperty = visitLoadProperty(oneLoadPropertyCOntext);
            if (loadProperty == null) {
                throw new AnalysisException("invalid clause of routine load");
            }
            if (loadPropertyMap.get(loadProperty.getClass().getName()) != null) {
                throw new AnalysisException("repeat setting of clause load property: "
                    + loadProperty.getClass().getName());
            } else {
                loadPropertyMap.put(loadProperty.getClass().getName(), loadProperty);
            }
        }
        CreateRoutineLoadInfo createRoutineLoadInfo = new CreateRoutineLoadInfo(jobLabelInfo, tableName,
                loadPropertyMap, properties, type, customProperties, mergeType, comment);
        return new CreateRoutineLoadCommand(createRoutineLoadInfo);

    }

    @Override
    public Command visitCreateRowPolicy(CreateRowPolicyContext ctx) {
        FilterType filterType = FilterType.of(ctx.type.getText());
        List<String> nameParts = visitMultipartIdentifier(ctx.table);
        return new CreatePolicyCommand(PolicyTypeEnum.ROW, ctx.name.getText(),
                ctx.EXISTS() != null, new TableNameInfo(nameParts), Optional.of(filterType),
                ctx.user == null ? null : visitUserIdentify(ctx.user),
                ctx.roleName == null ? null : ctx.roleName.getText(),
                Optional.of(getExpression(ctx.booleanExpression())), ImmutableMap.of());
    }

    @Override
    public Command visitCreateStoragePolicy(CreateStoragePolicyContext ctx) {
        Map<String, String> properties = ctx.properties != null
                ? Maps.newHashMap(visitPropertyClause(ctx.properties))
                : Maps.newHashMap();
        return new CreatePolicyCommand(PolicyTypeEnum.STORAGE, ctx.name.getText(),
                ctx.EXISTS() != null, null, Optional.empty(),
                null, null, Optional.empty(), properties);
    }

    @Override
    public String visitIdentifierOrText(DorisParser.IdentifierOrTextContext ctx) {
        if (ctx.STRING_LITERAL() != null) {
            return ctx.STRING_LITERAL().getText().substring(1, ctx.STRING_LITERAL().getText().length() - 1);
        } else {
            return ctx.identifier().getText();
        }
    }

    @Override
    public UserIdentity visitUserIdentify(UserIdentifyContext ctx) {
        String user = visitIdentifierOrText(ctx.user);
        String host = null;
        if (ctx.host != null) {
            host = visitIdentifierOrText(ctx.host);
        }
        if (host == null) {
            host = "%";
        }
        boolean isDomain = ctx.LEFT_PAREN() != null;
        return new UserIdentity(user, host, isDomain);
    }

    @Override
    public LogicalPlan visitQuery(QueryContext ctx) {
        return ParserUtils.withOrigin(ctx, () -> {
            // TODO: need to add withQueryResultClauses and withCTE
            LogicalPlan query = plan(ctx.queryTerm());
            query = withCte(query, ctx.cte());
            return withQueryOrganization(query, ctx.queryOrganization());
        });
    }

    @Override
    public LogicalPlan visitSetOperation(SetOperationContext ctx) {
        return ParserUtils.withOrigin(ctx, () -> {

            if (ctx.UNION() != null) {
                Qualifier qualifier = getQualifier(ctx);
                List<QueryTermContext> contexts = Lists.newArrayList(ctx.right);
                QueryTermContext current = ctx.left;
                while (true) {
                    if (current instanceof SetOperationContext
                            && getQualifier((SetOperationContext) current) == qualifier
                            && ((SetOperationContext) current).UNION() != null) {
                        contexts.add(((SetOperationContext) current).right);
                        current = ((SetOperationContext) current).left;
                    } else {
                        contexts.add(current);
                        break;
                    }
                }
                Collections.reverse(contexts);
                List<LogicalPlan> logicalPlans = contexts.stream().map(this::plan).collect(Collectors.toList());
                return reduceToLogicalPlanTree(0, logicalPlans.size() - 1, logicalPlans, qualifier);
            } else {
                LogicalPlan leftQuery = plan(ctx.left);
                LogicalPlan rightQuery = plan(ctx.right);
                Qualifier qualifier = getQualifier(ctx);

                List<Plan> newChildren = ImmutableList.of(leftQuery, rightQuery);
                LogicalPlan plan;
                if (ctx.UNION() != null) {
                    plan = new LogicalUnion(qualifier, newChildren);
                } else if (ctx.EXCEPT() != null || ctx.MINUS() != null) {
                    plan = new LogicalExcept(qualifier, newChildren);
                } else if (ctx.INTERSECT() != null) {
                    plan = new LogicalIntersect(qualifier, newChildren);
                } else {
                    throw new ParseException("not support", ctx);
                }
                return plan;
            }
        });
    }

    private Qualifier getQualifier(SetOperationContext ctx) {
        if (ctx.setQuantifier() == null || ctx.setQuantifier().DISTINCT() != null) {
            return Qualifier.DISTINCT;
        } else {
            return Qualifier.ALL;
        }
    }

    private static LogicalPlan logicalPlanCombiner(LogicalPlan left, LogicalPlan right, Qualifier qualifier) {
        return new LogicalUnion(qualifier, ImmutableList.of(left, right));
    }

    /**
     * construct avl union tree
     */
    public static LogicalPlan reduceToLogicalPlanTree(int low, int high,
            List<LogicalPlan> logicalPlans, Qualifier qualifier) {
        switch (high - low) {
            case 0:
                return logicalPlans.get(low);
            case 1:
                return logicalPlanCombiner(logicalPlans.get(low), logicalPlans.get(high), qualifier);
            default:
                int mid = low + (high - low) / 2;
                return logicalPlanCombiner(
                        reduceToLogicalPlanTree(low, mid, logicalPlans, qualifier),
                        reduceToLogicalPlanTree(mid + 1, high, logicalPlans, qualifier),
                        qualifier
                );
        }
    }

    @Override
    public LogicalPlan visitSubquery(SubqueryContext ctx) {
        return ParserUtils.withOrigin(ctx, () -> plan(ctx.query()));
    }

    @Override
    public LogicalPlan visitRegularQuerySpecification(RegularQuerySpecificationContext ctx) {
        return ParserUtils.withOrigin(ctx, () -> {
            SelectClauseContext selectCtx = ctx.selectClause();
            LogicalPlan selectPlan;
            LogicalPlan relation;
            if (ctx.fromClause() == null) {
                relation = new LogicalOneRowRelation(StatementScopeIdGenerator.newRelationId(),
                        ImmutableList.of(new Alias(Literal.of(0))));
            } else {
                relation = visitFromClause(ctx.fromClause());
            }
            if (ctx.intoClause() != null && !ConnectContext.get().isRunProcedure()) {
                throw new ParseException("Only procedure supports insert into variables", selectCtx);
            }
            selectPlan = withSelectQuerySpecification(
                    ctx, relation,
                    selectCtx,
                    Optional.ofNullable(ctx.whereClause()),
                    Optional.ofNullable(ctx.aggClause()),
                    Optional.ofNullable(ctx.havingClause()),
                    Optional.ofNullable(ctx.qualifyClause()));
            selectPlan = withQueryOrganization(selectPlan, ctx.queryOrganization());
            if ((selectHintMap == null) || selectHintMap.isEmpty()) {
                return selectPlan;
            }
            List<ParserRuleContext> selectHintContexts = Lists.newArrayList();
            for (Integer key : selectHintMap.keySet()) {
                if (key > selectCtx.getStart().getStopIndex() && key < selectCtx.getStop().getStartIndex()) {
                    selectHintContexts.add(selectHintMap.get(key));
                }
            }
            return withSelectHint(selectPlan, selectHintContexts);
        });
    }

    @Override
    public LogicalPlan visitInlineTable(InlineTableContext ctx) {
        List<RowConstructorContext> rowConstructorContexts = ctx.rowConstructor();
        ImmutableList.Builder<List<NamedExpression>> rows
                = ImmutableList.builderWithExpectedSize(rowConstructorContexts.size());
        for (RowConstructorContext rowConstructorContext : rowConstructorContexts) {
            rows.add(visitRowConstructor(rowConstructorContext));
        }
        return new UnboundInlineTable(rows.build());
    }

    /**
     * Create an aliased table reference. This is typically used in FROM clauses.
     */
    protected LogicalPlan withTableAlias(LogicalPlan plan, TableAliasContext ctx) {
        if (ctx.strictIdentifier() == null) {
            return plan;
        }
        return ParserUtils.withOrigin(ctx.strictIdentifier(), () -> {
            String alias = ctx.strictIdentifier().getText();
            if (null != ctx.identifierList()) {
                throw new ParseException("Do not implemented", ctx);
                // TODO: multi-colName
            }
            return new LogicalSubQueryAlias<>(alias, plan);
        });
    }

    @Override
    public LogicalPlan visitTableName(TableNameContext ctx) {
        List<String> nameParts = visitMultipartIdentifier(ctx.multipartIdentifier());
        List<String> partitionNames = new ArrayList<>();
        boolean isTempPart = false;
        if (ctx.specifiedPartition() != null) {
            isTempPart = ctx.specifiedPartition().TEMPORARY() != null;
            if (ctx.specifiedPartition().identifier() != null) {
                partitionNames.add(ctx.specifiedPartition().identifier().getText());
            } else {
                partitionNames.addAll(visitIdentifierList(ctx.specifiedPartition().identifierList()));
            }
        }

        Optional<String> indexName = Optional.empty();
        if (ctx.materializedViewName() != null) {
            indexName = Optional.ofNullable(ctx.materializedViewName().indexName.getText());
        }

        List<Long> tabletIdLists = new ArrayList<>();
        if (ctx.tabletList() != null) {
            ctx.tabletList().tabletIdList.stream().forEach(tabletToken -> {
                tabletIdLists.add(Long.parseLong(tabletToken.getText()));
            });
        }

        final List<String> relationHints;
        if (ctx.relationHint() != null) {
            relationHints = typedVisit(ctx.relationHint());
        } else {
            relationHints = ImmutableList.of();
        }

        TableScanParams scanParams = null;
        if (ctx.optScanParams() != null) {
            Map<String, String> map = visitPropertyItemList(ctx.optScanParams().properties);
            scanParams = new TableScanParams(ctx.optScanParams().funcName.getText(), map);
        }

        TableSnapshot tableSnapshot = null;
        if (ctx.tableSnapshot() != null) {
            if (ctx.tableSnapshot().TIME() != null) {
                tableSnapshot = new TableSnapshot(stripQuotes(ctx.tableSnapshot().time.getText()));
            } else {
                tableSnapshot = new TableSnapshot(Long.parseLong(ctx.tableSnapshot().version.getText()));
            }
        }

        TableSample tableSample = ctx.sample() == null ? null : (TableSample) visit(ctx.sample());
        UnboundRelation relation = new UnboundRelation(StatementScopeIdGenerator.newRelationId(),
                nameParts, partitionNames, isTempPart, tabletIdLists, relationHints,
                Optional.ofNullable(tableSample), indexName, scanParams, Optional.ofNullable(tableSnapshot));

        LogicalPlan checkedRelation = LogicalPlanBuilderAssistant.withCheckPolicy(relation);
        LogicalPlan plan = withTableAlias(checkedRelation, ctx.tableAlias());
        for (LateralViewContext lateralViewContext : ctx.lateralView()) {
            plan = withGenerate(plan, lateralViewContext);
        }
        return plan;
    }

    public static String stripQuotes(String str) {
        if ((str.charAt(0) == '\'' && str.charAt(str.length() - 1) == '\'')
                || (str.charAt(0) == '\"' && str.charAt(str.length() - 1) == '\"')) {
            str = str.substring(1, str.length() - 1);
        }
        return str;
    }

    @Override
    public LogicalPlan visitShowEncryptKeys(ShowEncryptKeysContext ctx) {
        String dbName = null;
        if (ctx.database != null) {
            List<String> nameParts = visitMultipartIdentifier(ctx.database);
            dbName = nameParts.get(0); // only one entry possible
        }

        String likeString = null;
        if (ctx.LIKE() != null) {
            likeString = stripQuotes(ctx.STRING_LITERAL().getText());
        }
        return new ShowEncryptKeysCommand(dbName, likeString);
    }

    @Override
    public LogicalPlan visitAliasedQuery(AliasedQueryContext ctx) {
        if (ctx.tableAlias().getText().equals("")) {
            throw new ParseException("Every derived table must have its own alias", ctx);
        }
        LogicalPlan plan = withTableAlias(visitQuery(ctx.query()), ctx.tableAlias());
        for (LateralViewContext lateralViewContext : ctx.lateralView()) {
            plan = withGenerate(plan, lateralViewContext);
        }
        return plan;
    }

    @Override
    public LogicalPlan visitTableValuedFunction(TableValuedFunctionContext ctx) {
        return ParserUtils.withOrigin(ctx, () -> {
            String functionName = ctx.tvfName.getText();

            Map<String, String> map = visitPropertyItemList(ctx.properties);
            LogicalPlan relation = new UnboundTVFRelation(StatementScopeIdGenerator.newRelationId(),
                    functionName, new Properties(map));
            return withTableAlias(relation, ctx.tableAlias());
        });
    }

    /**
     * Create a star (i.e. all) expression; this selects all elements (in the specified object).
     * Both un-targeted (global) and targeted aliases are supported.
     */
    @Override
    public Expression visitStar(StarContext ctx) {
        return ParserUtils.withOrigin(ctx, () -> {
            final QualifiedNameContext qualifiedNameContext = ctx.qualifiedName();
            List<String> target;
            if (qualifiedNameContext != null) {
                target = qualifiedNameContext.identifier()
                        .stream()
                        .map(RuleContext::getText)
                        .collect(ImmutableList.toImmutableList());
            } else {
                target = ImmutableList.of();
            }
            List<ExceptOrReplaceContext> exceptOrReplaceList = ctx.exceptOrReplace();
            if (exceptOrReplaceList != null && !exceptOrReplaceList.isEmpty()) {
                List<NamedExpression> finalExpectSlots = ImmutableList.of();
                List<NamedExpression> finalReplacedAlias = ImmutableList.of();
                for (ExceptOrReplaceContext exceptOrReplace : exceptOrReplaceList) {
                    if (exceptOrReplace instanceof ExceptContext) {
                        if (!finalExpectSlots.isEmpty()) {
                            throw new ParseException("only one except clause is supported", ctx);
                        }
                        ExceptContext exceptContext = (ExceptContext) exceptOrReplace;
                        List<NamedExpression> expectSlots = getNamedExpressions(exceptContext.namedExpressionSeq());
                        boolean allSlots = expectSlots.stream().allMatch(UnboundSlot.class::isInstance);
                        if (expectSlots.isEmpty() || !allSlots) {
                            throw new ParseException(
                                    "only column name is supported in except clause", ctx);
                        }
                        finalExpectSlots = expectSlots;
                    } else if (exceptOrReplace instanceof ReplaceContext) {
                        if (!finalReplacedAlias.isEmpty()) {
                            throw new ParseException("only one replace clause is supported", ctx);
                        }
                        ReplaceContext replaceContext = (ReplaceContext) exceptOrReplace;
                        List<NamedExpression> expectAlias = Lists.newArrayList();
                        NamedExpressionSeqContext namedExpressions = replaceContext.namedExpressionSeq();
                        for (NamedExpressionContext namedExpressionContext : namedExpressions.namedExpression()) {
                            if (namedExpressionContext.identifierOrText() == null) {
                                throw new ParseException("only alias is supported in select-replace clause", ctx);
                            }
                            expectAlias.add((NamedExpression) namedExpressionContext.accept(this));
                        }
                        if (expectAlias.isEmpty()) {
                            throw new ParseException("only alias is supported in select-replace clause", ctx);
                        }
                        finalReplacedAlias = expectAlias;
                    } else {
                        throw new ParseException(
                                "Unsupported except or replace clause: " + exceptOrReplace.getText(), ctx
                        );
                    }
                }
                return new UnboundStar(target, finalExpectSlots, finalReplacedAlias);
            } else {
                return new UnboundStar(target);
            }
        });
    }

    /**
     * Create an aliased expression if an alias is specified. Both single and multi-aliases are
     * supported.
     */
    @Override
    public NamedExpression visitNamedExpression(NamedExpressionContext ctx) {
        return ParserUtils.withOrigin(ctx, () -> {
            Expression expression = getExpression(ctx.expression());
            if (ctx.identifierOrText() == null) {
                if (expression instanceof NamedExpression) {
                    return (NamedExpression) expression;
                } else {
                    int start = ctx.expression().start.getStartIndex();
                    int stop = ctx.expression().stop.getStopIndex();
                    String alias = ctx.start.getInputStream()
                            .getText(new org.antlr.v4.runtime.misc.Interval(start, stop));
                    if (expression instanceof Literal) {
                        return new Alias(expression, alias, true);
                    } else {
                        return new UnboundAlias(expression, alias, true);
                    }
                }
            }
            String alias = visitIdentifierOrText(ctx.identifierOrText());
            if (expression instanceof Literal) {
                return new Alias(expression, alias);
            }
            return new UnboundAlias(expression, alias);
        });
    }

    @Override
    public Expression visitSystemVariable(SystemVariableContext ctx) {
        VariableType type = null;
        if (ctx.kind == null) {
            type = VariableType.DEFAULT;
        } else if (ctx.kind.getType() == DorisParser.SESSION) {
            type = VariableType.SESSION;
        } else if (ctx.kind.getType() == DorisParser.GLOBAL) {
            type = VariableType.GLOBAL;
        }
        if (type == null) {
            throw new ParseException("Unsupported system variable: " + ctx.getText(), ctx);
        }
        return new UnboundVariable(ctx.identifier().getText(), type);
    }

    @Override
    public Expression visitUserVariable(UserVariableContext ctx) {
        return new UnboundVariable(ctx.identifierOrText().getText(), VariableType.USER);
    }

    /**
     * Create a comparison expression. This compares two expressions. The following comparison
     * operators are supported:
     * - Equal: '=' or '=='
     * - Null-safe Equal: '<=>'
     * - Not Equal: '<>' or '!='
     * - Less than: '<'
     * - Less then or Equal: '<='
     * - Greater than: '>'
     * - Greater then or Equal: '>='
     */
    @Override
    public Expression visitComparison(ComparisonContext ctx) {
        return ParserUtils.withOrigin(ctx, () -> {
            Expression left = getExpression(ctx.left);
            Expression right = getExpression(ctx.right);
            TerminalNode operator = (TerminalNode) ctx.comparisonOperator().getChild(0);
            switch (operator.getSymbol().getType()) {
                case DorisParser.EQ:
                    return new EqualTo(left, right);
                case DorisParser.NEQ:
                    return new Not(new EqualTo(left, right));
                case DorisParser.LT:
                    return new LessThan(left, right);
                case DorisParser.GT:
                    return new GreaterThan(left, right);
                case DorisParser.LTE:
                    return new LessThanEqual(left, right);
                case DorisParser.GTE:
                    return new GreaterThanEqual(left, right);
                case DorisParser.NSEQ:
                    return new NullSafeEqual(left, right);
                default:
                    throw new ParseException("Unsupported comparison expression: "
                        + operator.getSymbol().getText(), ctx);
            }
        });
    }

    /**
     * Create a not expression.
     * format: NOT Expression
     * for example:
     * not 1
     * not 1=1
     */
    @Override
    public Expression visitLogicalNot(LogicalNotContext ctx) {
        return ParserUtils.withOrigin(ctx, () -> new Not(getExpression(ctx.booleanExpression())));
    }

    @Override
    public Expression visitLogicalBinary(LogicalBinaryContext ctx) {
        return ParserUtils.withOrigin(ctx, () -> {
            // Code block copy from Spark
            // sql/catalyst/src/main/scala/org/apache/spark/sql/catalyst/parser/AstBuilder.scala

            // Collect all similar left hand contexts.
            List<BooleanExpressionContext> contexts = Lists.newArrayList(ctx.right);
            BooleanExpressionContext current = ctx.left;
            while (true) {
                if (current instanceof LogicalBinaryContext
                        && ((LogicalBinaryContext) current).operator.getType() == ctx.operator.getType()) {
                    contexts.add(((LogicalBinaryContext) current).right);
                    current = ((LogicalBinaryContext) current).left;
                } else {
                    contexts.add(current);
                    break;
                }
            }
            // Reverse the contexts to have them in the same sequence as in the SQL statement & turn them
            // into expressions.
            Collections.reverse(contexts);
            List<Expression> expressions = contexts.stream().map(this::getExpression).collect(Collectors.toList());
            if (ctx.operator.getType() == DorisParser.AND) {
                return new And(expressions);
            } else if (ctx.operator.getType() == DorisParser.OR) {
                return new Or(expressions);
            } else {
                // Create a balanced tree.
                return reduceToExpressionTree(0, expressions.size() - 1, expressions, ctx);
            }
        });
    }

    @Override
    public Expression visitLambdaExpression(LambdaExpressionContext ctx) {
        ImmutableList<String> args = ctx.args.stream()
                .map(RuleContext::getText)
                .collect(ImmutableList.toImmutableList());
        Expression body = (Expression) visit(ctx.body);
        return new Lambda(args, body);
    }

    private Expression expressionCombiner(Expression left, Expression right, LogicalBinaryContext ctx) {
        switch (ctx.operator.getType()) {
            case DorisParser.LOGICALAND:
            case DorisParser.AND:
                return new And(left, right);
            case DorisParser.OR:
                return new Or(left, right);
            case DorisParser.XOR:
                return new Xor(left, right);
            default:
                throw new ParseException("Unsupported logical binary type: " + ctx.operator.getText(), ctx);
        }
    }

    private Expression reduceToExpressionTree(int low, int high,
            List<Expression> expressions, LogicalBinaryContext ctx) {
        switch (high - low) {
            case 0:
                return expressions.get(low);
            case 1:
                return expressionCombiner(expressions.get(low), expressions.get(high), ctx);
            default:
                int mid = low + (high - low) / 2;
                return expressionCombiner(
                        reduceToExpressionTree(low, mid, expressions, ctx),
                        reduceToExpressionTree(mid + 1, high, expressions, ctx),
                        ctx
                );
        }
    }

    /**
     * Create a predicated expression. A predicated expression is a normal expression with a
     * predicate attached to it, for example:
     * {{{
     * a + 1 IS NULL
     * }}}
     */
    @Override
    public Expression visitPredicated(PredicatedContext ctx) {
        return ParserUtils.withOrigin(ctx, () -> {
            Expression e = getExpression(ctx.valueExpression());
            return ctx.predicate() == null ? e : withPredicate(e, ctx.predicate());
        });
    }

    @Override
    public Expression visitArithmeticUnary(ArithmeticUnaryContext ctx) {
        return ParserUtils.withOrigin(ctx, () -> {
            Expression e = typedVisit(ctx.valueExpression());
            switch (ctx.operator.getType()) {
                case DorisParser.PLUS:
                    return e;
                case DorisParser.SUBTRACT:
                    IntegerLiteral zero = new IntegerLiteral(0);
                    return new Subtract(zero, e);
                case DorisParser.TILDE:
                    return new BitNot(e);
                default:
                    throw new ParseException("Unsupported arithmetic unary type: " + ctx.operator.getText(), ctx);
            }
        });
    }

    @Override
    public Expression visitArithmeticBinary(ArithmeticBinaryContext ctx) {
        return ParserUtils.withOrigin(ctx, () -> {
            Expression left = getExpression(ctx.left);
            Expression right = getExpression(ctx.right);

            int type = ctx.operator.getType();
            if (left instanceof Interval) {
                if (type != DorisParser.PLUS) {
                    throw new ParseException("Only supported: " + Operator.ADD, ctx);
                }
                Interval interval = (Interval) left;
                return new TimestampArithmetic(Operator.ADD, right, interval.value(), interval.timeUnit());
            }

            if (right instanceof Interval) {
                Operator op;
                if (type == DorisParser.PLUS) {
                    op = Operator.ADD;
                } else if (type == DorisParser.SUBTRACT) {
                    op = Operator.SUBTRACT;
                } else {
                    throw new ParseException("Only supported: " + Operator.ADD + " and " + Operator.SUBTRACT, ctx);
                }
                Interval interval = (Interval) right;
                return new TimestampArithmetic(op, left, interval.value(), interval.timeUnit());
            }

            return ParserUtils.withOrigin(ctx, () -> {
                switch (type) {
                    case DorisParser.ASTERISK:
                        return new Multiply(left, right);
                    case DorisParser.SLASH:
                        return new Divide(left, right);
                    case DorisParser.MOD:
                        return new Mod(left, right);
                    case DorisParser.PLUS:
                        return new Add(left, right);
                    case DorisParser.SUBTRACT:
                        return new Subtract(left, right);
                    case DorisParser.DIV:
                        return new IntegralDivide(left, right);
                    case DorisParser.HAT:
                        return new BitXor(left, right);
                    case DorisParser.PIPE:
                        return new BitOr(left, right);
                    case DorisParser.AMPERSAND:
                        return new BitAnd(left, right);
                    default:
                        throw new ParseException(
                                "Unsupported arithmetic binary type: " + ctx.operator.getText(), ctx);
                }
            });
        });
    }

    @Override
    public Expression visitCurrentDate(DorisParser.CurrentDateContext ctx) {
        return new CurrentDate();
    }

    @Override
    public Expression visitCurrentTime(DorisParser.CurrentTimeContext ctx) {
        return new CurrentTime();
    }

    @Override
    public Expression visitCurrentTimestamp(DorisParser.CurrentTimestampContext ctx) {
        return new Now();
    }

    @Override
    public Expression visitLocalTime(DorisParser.LocalTimeContext ctx) {
        return new CurrentTime();
    }

    @Override
    public Expression visitLocalTimestamp(DorisParser.LocalTimestampContext ctx) {
        return new Now();
    }

    @Override
    public Expression visitCurrentUser(DorisParser.CurrentUserContext ctx) {
        return new CurrentUser();
    }

    @Override
    public Expression visitSessionUser(DorisParser.SessionUserContext ctx) {
        return new SessionUser();
    }

    @Override
    public Expression visitDoublePipes(DorisParser.DoublePipesContext ctx) {
        return ParserUtils.withOrigin(ctx, () -> {
            Expression left = getExpression(ctx.left);
            Expression right = getExpression(ctx.right);
            if (SqlModeHelper.hasPipeAsConcat()) {
                return new UnboundFunction("concat", Lists.newArrayList(left, right));
            } else {
                return new Or(left, right);
            }
        });
    }

    /**
     * Create a value based [[CaseWhen]] expression. This has the following SQL form:
     * {{{
     *   CASE [expression]
     *    WHEN [value] THEN [expression]
     *    ...
     *    ELSE [expression]
     *   END
     * }}}
     */
    @Override
    public Expression visitSimpleCase(DorisParser.SimpleCaseContext context) {
        Expression e = getExpression(context.value);
        List<WhenClause> whenClauses = context.whenClause().stream()
                .map(w -> new WhenClause(new EqualTo(e, getExpression(w.condition)), getExpression(w.result)))
                .collect(ImmutableList.toImmutableList());
        if (context.elseExpression == null) {
            return new CaseWhen(whenClauses);
        }
        return new CaseWhen(whenClauses, getExpression(context.elseExpression));
    }

    /**
     * Create a condition based [[CaseWhen]] expression. This has the following SQL syntax:
     * {{{
     *   CASE
     *    WHEN [predicate] THEN [expression]
     *    ...
     *    ELSE [expression]
     *   END
     * }}}
     *
     * @param context the parse tree
     */
    @Override
    public Expression visitSearchedCase(DorisParser.SearchedCaseContext context) {
        List<WhenClause> whenClauses = context.whenClause().stream()
                .map(w -> new WhenClause(getExpression(w.condition), getExpression(w.result)))
                .collect(ImmutableList.toImmutableList());
        if (context.elseExpression == null) {
            return new CaseWhen(whenClauses);
        }
        return new CaseWhen(whenClauses, getExpression(context.elseExpression));
    }

    @Override
    public Expression visitCast(DorisParser.CastContext ctx) {
        return ParserUtils.withOrigin(ctx, () -> processCast(getExpression(ctx.expression()), ctx.castDataType()));
    }

    @Override
    public UnboundFunction visitExtract(DorisParser.ExtractContext ctx) {
        return ParserUtils.withOrigin(ctx, () -> {
            String functionName = ctx.field.getText();
            return new UnboundFunction(functionName, false,
                    Collections.singletonList(getExpression(ctx.source)));
        });
    }

    @Override
    public Expression visitEncryptKey(DorisParser.EncryptKeyContext ctx) {
        return ParserUtils.withOrigin(ctx, () -> {
            String db = ctx.dbName == null ? "" : ctx.dbName.getText();
            String key = ctx.keyName.getText();
            return new EncryptKeyRef(new StringLiteral(db), new StringLiteral(key));
        });
    }

    @Override
    public Expression visitCharFunction(DorisParser.CharFunctionContext ctx) {
        return ParserUtils.withOrigin(ctx, () -> {
            String charSet = ctx.charSet == null ? "utf8" : ctx.charSet.getText();
            List<Expression> arguments = ImmutableList.<Expression>builder()
                    .add(new StringLiteral(charSet))
                    .addAll(visit(ctx.arguments, Expression.class))
                    .build();
            return new Char(arguments);
        });
    }

    @Override
    public Expression visitConvertCharSet(DorisParser.ConvertCharSetContext ctx) {
        return ParserUtils.withOrigin(ctx,
                () -> new ConvertTo(getExpression(ctx.argument), new StringLiteral(ctx.charSet.getText())));
    }

    @Override
    public Expression visitConvertType(DorisParser.ConvertTypeContext ctx) {
        return ParserUtils.withOrigin(ctx, () -> processCast(getExpression(ctx.argument), ctx.castDataType()));
    }

    @Override
    public DataType visitCastDataType(CastDataTypeContext ctx) {
        return ParserUtils.withOrigin(ctx, () -> {
            if (ctx.dataType() != null) {
                return ((DataType) typedVisit(ctx.dataType())).conversion();
            } else if (ctx.UNSIGNED() != null) {
                return LargeIntType.UNSIGNED;
            } else {
                return BigIntType.SIGNED;
            }
        });
    }

    private Expression processCast(Expression expression, CastDataTypeContext castDataTypeContext) {
        DataType dataType = visitCastDataType(castDataTypeContext);
        Expression cast = new Cast(expression, dataType, true);
        if (dataType.isStringLikeType() && ((CharacterType) dataType).getLen() >= 0) {
            if (dataType.isVarcharType() && ((VarcharType) dataType).isWildcardVarchar()) {
                return cast;
            }
            List<Expression> args = ImmutableList.of(
                    cast,
                    new TinyIntLiteral((byte) 1),
                    Literal.of(((CharacterType) dataType).getLen())
            );
            return new UnboundFunction("substr", args);
        } else {
            return cast;
        }
    }

    @Override
    public Expression visitFunctionCallExpression(DorisParser.FunctionCallExpressionContext ctx) {
        return ParserUtils.withOrigin(ctx, () -> {
            String functionName = ctx.functionIdentifier().functionNameIdentifier().getText();
            boolean isDistinct = ctx.DISTINCT() != null;
            List<Expression> params = Lists.newArrayList();
            params.addAll(visit(ctx.expression(), Expression.class));
            List<OrderKey> orderKeys = visit(ctx.sortItem(), OrderKey.class);
            params.addAll(orderKeys.stream().map(OrderExpression::new).collect(Collectors.toList()));

            List<UnboundStar> unboundStars = ExpressionUtils.collectAll(params, UnboundStar.class::isInstance);
            if (!unboundStars.isEmpty()) {
                if (ctx.functionIdentifier().dbName == null && functionName.equalsIgnoreCase("count")) {
                    if (unboundStars.size() > 1) {
                        throw new ParseException(
                                "'*' can only be used once in conjunction with COUNT: " + functionName, ctx);
                    }
                    if (!unboundStars.get(0).getQualifier().isEmpty()) {
                        throw new ParseException("'*' can not has qualifier: " + unboundStars.size(), ctx);
                    }
                    if (ctx.windowSpec() != null) {
                        if (isDistinct) {
                            throw new ParseException("DISTINCT not allowed in analytic function: " + functionName, ctx);
                        }
                        return withWindowSpec(ctx.windowSpec(), new Count());
                    }
                    return new Count();
                }
                throw new ParseException("'*' can only be used in conjunction with COUNT: " + functionName, ctx);
            } else {
                String dbName = null;
                if (ctx.functionIdentifier().dbName != null) {
                    dbName = ctx.functionIdentifier().dbName.getText();
                }
                UnboundFunction function = new UnboundFunction(dbName, functionName, isDistinct, params);
                if (ctx.windowSpec() != null) {
                    if (isDistinct) {
                        throw new ParseException("DISTINCT not allowed in analytic function: " + functionName, ctx);
                    }
                    return withWindowSpec(ctx.windowSpec(), function);
                }
                return function;
            }
        });
    }

    /**
     * deal with window function definition
     */
    private WindowExpression withWindowSpec(WindowSpecContext ctx, Expression function) {
        List<Expression> partitionKeyList = Lists.newArrayList();
        if (ctx.partitionClause() != null) {
            partitionKeyList = visit(ctx.partitionClause().expression(), Expression.class);
        }

        List<OrderExpression> orderKeyList = Lists.newArrayList();
        if (ctx.sortClause() != null) {
            orderKeyList = visit(ctx.sortClause().sortItem(), OrderKey.class).stream()
                .map(orderKey -> new OrderExpression(orderKey))
                .collect(Collectors.toList());
        }

        if (ctx.windowFrame() != null) {
            return new WindowExpression(function, partitionKeyList, orderKeyList, withWindowFrame(ctx.windowFrame()));
        }
        return new WindowExpression(function, partitionKeyList, orderKeyList);
    }

    /**
     * deal with optional expressions
     */
    private <T, C> Optional<C> optionalVisit(T ctx, Supplier<C> func) {
        return Optional.ofNullable(ctx).map(a -> func.get());
    }

    /**
     * deal with window frame
     */
    private WindowFrame withWindowFrame(WindowFrameContext ctx) {
        WindowFrame.FrameUnitsType frameUnitsType = WindowFrame.FrameUnitsType.valueOf(
                ctx.frameUnits().getText().toUpperCase());
        WindowFrame.FrameBoundary leftBoundary = withFrameBound(ctx.start);
        if (ctx.end != null) {
            WindowFrame.FrameBoundary rightBoundary = withFrameBound(ctx.end);
            return new WindowFrame(frameUnitsType, leftBoundary, rightBoundary);
        }
        return new WindowFrame(frameUnitsType, leftBoundary);
    }

    private WindowFrame.FrameBoundary withFrameBound(DorisParser.FrameBoundaryContext ctx) {
        Optional<Expression> expression = Optional.empty();
        if (ctx.expression() != null) {
            expression = Optional.of(getExpression(ctx.expression()));
            // todo: use isConstant() to resolve Function in expression; currently we only
            //  support literal expression
            if (!expression.get().isLiteral()) {
                throw new ParseException("Unsupported expression in WindowFrame : " + expression, ctx);
            }
        }

        WindowFrame.FrameBoundType frameBoundType = null;
        switch (ctx.boundType.getType()) {
            case DorisParser.PRECEDING:
                if (ctx.UNBOUNDED() != null) {
                    frameBoundType = WindowFrame.FrameBoundType.UNBOUNDED_PRECEDING;
                } else {
                    frameBoundType = WindowFrame.FrameBoundType.PRECEDING;
                }
                break;
            case DorisParser.CURRENT:
                frameBoundType = WindowFrame.FrameBoundType.CURRENT_ROW;
                break;
            case DorisParser.FOLLOWING:
                if (ctx.UNBOUNDED() != null) {
                    frameBoundType = WindowFrame.FrameBoundType.UNBOUNDED_FOLLOWING;
                } else {
                    frameBoundType = WindowFrame.FrameBoundType.FOLLOWING;
                }
                break;
            default:
        }
        return new WindowFrame.FrameBoundary(expression, frameBoundType);
    }

    @Override
    public Expression visitInterval(IntervalContext ctx) {
        return new Interval(getExpression(ctx.value), visitUnitIdentifier(ctx.unit));
    }

    @Override
    public String visitUnitIdentifier(UnitIdentifierContext ctx) {
        return ctx.getText();
    }

    @Override
    public Literal visitTypeConstructor(TypeConstructorContext ctx) {
        String value = ctx.STRING_LITERAL().getText();
        value = value.substring(1, value.length() - 1);
        String type = ctx.type.getText().toUpperCase();
        switch (type) {
            case "DATE":
                return Config.enable_date_conversion ? new DateV2Literal(value) : new DateLiteral(value);
            case "TIMESTAMP":
                return Config.enable_date_conversion ? new DateTimeV2Literal(value) : new DateTimeLiteral(value);
            case "DATEV2":
                return new DateV2Literal(value);
            case "DATEV1":
                return new DateLiteral(value);
            default:
                throw new ParseException("Unsupported data type : " + type, ctx);
        }
    }

    @Override
    public Expression visitDereference(DereferenceContext ctx) {
        return ParserUtils.withOrigin(ctx, () -> {
            Expression e = getExpression(ctx.base);
            if (e instanceof UnboundSlot) {
                UnboundSlot unboundAttribute = (UnboundSlot) e;
                List<String> nameParts = Lists.newArrayList(unboundAttribute.getNameParts());
                nameParts.add(ctx.fieldName.getText());
                UnboundSlot slot = new UnboundSlot(nameParts, Optional.empty());
                return slot;
            } else {
                // todo: base is an expression, may be not a table name.
                throw new ParseException("Unsupported dereference expression: " + ctx.getText(), ctx);
            }
        });
    }

    @Override
    public Expression visitElementAt(ElementAtContext ctx) {
        return new ElementAt(typedVisit(ctx.value), typedVisit(ctx.index));
    }

    @Override
    public Expression visitArraySlice(ArraySliceContext ctx) {
        if (ctx.end != null) {
            return new ArraySlice(typedVisit(ctx.value), typedVisit(ctx.begin), typedVisit(ctx.end));
        } else {
            return new ArraySlice(typedVisit(ctx.value), typedVisit(ctx.begin));
        }
    }

    @Override
    public Expression visitColumnReference(ColumnReferenceContext ctx) {
        // todo: handle quoted and unquoted
        return UnboundSlot.quoted(ctx.getText());
    }

    /**
     * Create a NULL literal expression.
     */
    @Override
    public Literal visitNullLiteral(NullLiteralContext ctx) {
        return new NullLiteral();
    }

    @Override
    public Literal visitBooleanLiteral(BooleanLiteralContext ctx) {
        Boolean b = Boolean.valueOf(ctx.getText());
        return BooleanLiteral.of(b);
    }

    @Override
    public Literal visitIntegerLiteral(IntegerLiteralContext ctx) {
        BigInteger bigInt = new BigInteger(ctx.getText());
        if (BigInteger.valueOf(bigInt.byteValue()).equals(bigInt)) {
            return new TinyIntLiteral(bigInt.byteValue());
        } else if (BigInteger.valueOf(bigInt.shortValue()).equals(bigInt)) {
            return new SmallIntLiteral(bigInt.shortValue());
        } else if (BigInteger.valueOf(bigInt.intValue()).equals(bigInt)) {
            return new IntegerLiteral(bigInt.intValue());
        } else if (BigInteger.valueOf(bigInt.longValue()).equals(bigInt)) {
            return new BigIntLiteral(bigInt.longValueExact());
        } else {
            return new LargeIntLiteral(bigInt);
        }
    }

    @Override
    public Literal visitStringLiteral(StringLiteralContext ctx) {
        String txt = ctx.STRING_LITERAL().getText();
        String s = txt.substring(1, txt.length() - 1);
        if (txt.charAt(0) == '\'') {
            // for single quote string, '' should be converted to '
            s = s.replace("''", "'");
        } else if (txt.charAt(0) == '"') {
            // for double quote string, "" should be converted to "
            s = s.replace("\"\"", "\"");
        }
        if (!SqlModeHelper.hasNoBackSlashEscapes()) {
            s = LogicalPlanBuilderAssistant.escapeBackSlash(s);
        }
        int strLength = Utils.containChinese(s) ? s.length() * StringLikeLiteral.CHINESE_CHAR_BYTE_LENGTH : s.length();
        if (strLength > ScalarType.MAX_VARCHAR_LENGTH) {
            return new StringLiteral(s);
        }
        return new VarcharLiteral(s, strLength);
    }

    @Override
    public Expression visitPlaceholder(DorisParser.PlaceholderContext ctx) {
        Placeholder parameter = new Placeholder(ConnectContext.get().getStatementContext().getNextPlaceholderId());
        tokenPosToParameters.put(ctx.start, parameter);
        return parameter;
    }

    /**
     * cast all items to same types.
     * TODO remove this function after we refactor type coercion.
     */
    private List<Literal> typeCoercionItems(List<Literal> items) {
        Array array = new Array(items.toArray(new Literal[0]));
        if (array.expectedInputTypes().isEmpty()) {
            return ImmutableList.of();
        }
        DataType dataType = array.expectedInputTypes().get(0);
        return items.stream()
                .map(item -> item.checkedCastTo(dataType))
                .map(Literal.class::cast)
                .collect(ImmutableList.toImmutableList());
    }

    @Override
    public ArrayLiteral visitArrayLiteral(ArrayLiteralContext ctx) {
        List<Literal> items = ctx.items.stream().<Literal>map(this::typedVisit).collect(Collectors.toList());
        if (items.isEmpty()) {
            return new ArrayLiteral(items);
        }
        return new ArrayLiteral(typeCoercionItems(items));
    }

    @Override
    public MapLiteral visitMapLiteral(MapLiteralContext ctx) {
        List<Literal> items = ctx.items.stream().<Literal>map(this::typedVisit).collect(Collectors.toList());
        if (items.size() % 2 != 0) {
            throw new ParseException("map can't be odd parameters, need even parameters", ctx);
        }
        List<Literal> keys = Lists.newArrayList();
        List<Literal> values = Lists.newArrayList();
        for (int i = 0; i < items.size(); i++) {
            if (i % 2 == 0) {
                keys.add(items.get(i));
            } else {
                values.add(items.get(i));
            }
        }
        return new MapLiteral(typeCoercionItems(keys), typeCoercionItems(values));
    }

    @Override
    public Object visitStructLiteral(StructLiteralContext ctx) {
        List<Literal> fields = ctx.items.stream().<Literal>map(this::typedVisit).collect(Collectors.toList());
        return new StructLiteral(fields);
    }

    @Override
    public Expression visitParenthesizedExpression(ParenthesizedExpressionContext ctx) {
        return getExpression(ctx.expression());
    }

    @Override
    public List<NamedExpression> visitRowConstructor(RowConstructorContext ctx) {
        List<RowConstructorItemContext> rowConstructorItemContexts = ctx.rowConstructorItem();
        ImmutableList.Builder<NamedExpression> columns
                = ImmutableList.builderWithExpectedSize(rowConstructorItemContexts.size());
        for (RowConstructorItemContext rowConstructorItemContext : rowConstructorItemContexts) {
            columns.add(visitRowConstructorItem(rowConstructorItemContext));
        }
        return columns.build();
    }

    @Override
    public NamedExpression visitRowConstructorItem(RowConstructorItemContext ctx) {
        ConstantContext constant = ctx.constant();
        if (constant != null) {
            return new Alias((Expression) constant.accept(this));
        } else if (ctx.DEFAULT() != null) {
            return new DefaultValueSlot();
        } else {
            return visitNamedExpression(ctx.namedExpression());
        }
    }

    @Override
    public List<Expression> visitNamedExpressionSeq(NamedExpressionSeqContext namedCtx) {
        return visit(namedCtx.namedExpression(), Expression.class);
    }

    @Override
    public LogicalPlan visitRelation(RelationContext ctx) {
        return plan(ctx.relationPrimary());
    }

    @Override
    public LogicalPlan visitFromClause(FromClauseContext ctx) {
        return ParserUtils.withOrigin(ctx, () -> visitRelations(ctx.relations()));
    }

    @Override
    public LogicalPlan visitRelations(DorisParser.RelationsContext ctx) {
        return ParserUtils.withOrigin(ctx, () -> withRelations(null, ctx.relation()));
    }

    @Override
    public LogicalPlan visitRelationList(DorisParser.RelationListContext ctx) {
        return ParserUtils.withOrigin(ctx, () -> withRelations(null, ctx.relations().relation()));
    }

    /* ********************************************************************************************
     * Table Identifier parsing
     * ******************************************************************************************** */

    @Override
    public List<String> visitMultipartIdentifier(MultipartIdentifierContext ctx) {
        return ctx.parts.stream()
            .map(RuleContext::getText)
            .collect(ImmutableList.toImmutableList());
    }

    /**
     * Create a Sequence of Strings for a parenthesis enclosed alias list.
     */
    @Override
    public List<String> visitIdentifierList(IdentifierListContext ctx) {
        return visitIdentifierSeq(ctx.identifierSeq());
    }

    /**
     * Create a Sequence of Strings for an identifier list.
     */
    @Override
    public List<String> visitIdentifierSeq(IdentifierSeqContext ctx) {
        return ctx.ident.stream()
            .map(RuleContext::getText)
            .collect(ImmutableList.toImmutableList());
    }

    @Override
    public EqualTo visitUpdateAssignment(UpdateAssignmentContext ctx) {
        return new EqualTo(new UnboundSlot(visitMultipartIdentifier(ctx.multipartIdentifier()), Optional.empty()),
                getExpression(ctx.expression()));
    }

    @Override
    public List<EqualTo> visitUpdateAssignmentSeq(UpdateAssignmentSeqContext ctx) {
        return ctx.assignments.stream()
                .map(this::visitUpdateAssignment)
                .collect(Collectors.toList());
    }

    /**
     * get OrderKey.
     *
     * @param ctx SortItemContext
     * @return SortItems
     */
    @Override
    public OrderKey visitSortItem(SortItemContext ctx) {
        return ParserUtils.withOrigin(ctx, () -> {
            boolean isAsc = ctx.DESC() == null;
            boolean isNullFirst = ctx.FIRST() != null || (ctx.LAST() == null && isAsc);
            Expression expression = typedVisit(ctx.expression());
            return new OrderKey(expression, isAsc, isNullFirst);
        });
    }

    private <T> List<T> visit(List<? extends ParserRuleContext> contexts, Class<T> clazz) {
        return contexts.stream()
                .map(this::visit)
                .map(clazz::cast)
                .collect(ImmutableList.toImmutableList());
    }

    private LogicalPlan plan(ParserRuleContext tree) {
        return (LogicalPlan) tree.accept(this);
    }

    /* ********************************************************************************************
     * create table parsing
     * ******************************************************************************************** */

    @Override
    public LogicalPlan visitCreateView(CreateViewContext ctx) {
        List<String> nameParts = visitMultipartIdentifier(ctx.name);
        String comment = ctx.STRING_LITERAL() == null ? "" : LogicalPlanBuilderAssistant.escapeBackSlash(
                ctx.STRING_LITERAL().getText().substring(1, ctx.STRING_LITERAL().getText().length() - 1));
        String querySql = getOriginSql(ctx.query());
        if (ctx.REPLACE() != null && ctx.EXISTS() != null) {
            throw new AnalysisException("[OR REPLACE] and [IF NOT EXISTS] cannot used at the same time");
        }
        CreateViewInfo info = new CreateViewInfo(ctx.EXISTS() != null, ctx.REPLACE() != null,
                new TableNameInfo(nameParts),
                comment, querySql,
                ctx.cols == null ? Lists.newArrayList() : visitSimpleColumnDefs(ctx.cols));
        return new CreateViewCommand(info);
    }

    @Override
    public LogicalPlan visitCreateTable(CreateTableContext ctx) {
        String ctlName = null;
        String dbName = null;
        String tableName = null;
        List<String> nameParts = visitMultipartIdentifier(ctx.name);
        // TODO: support catalog
        if (nameParts.size() == 1) {
            // dbName should be set
            dbName = ConnectContext.get().getDatabase();
            tableName = nameParts.get(0);
        } else if (nameParts.size() == 2) {
            dbName = nameParts.get(0);
            tableName = nameParts.get(1);
        } else if (nameParts.size() == 3) {
            ctlName = nameParts.get(0);
            dbName = nameParts.get(1);
            tableName = nameParts.get(2);
        } else {
            throw new AnalysisException("nameParts in create table should be [ctl.][db.]tbl");
        }
        KeysType keysType = null;
        if (ctx.DUPLICATE() != null) {
            keysType = KeysType.DUP_KEYS;
        } else if (ctx.AGGREGATE() != null) {
            keysType = KeysType.AGG_KEYS;
        } else if (ctx.UNIQUE() != null) {
            keysType = KeysType.UNIQUE_KEYS;
        }
        // when engineName is null, get engineName from current catalog later
        String engineName = ctx.engine != null ? ctx.engine.getText().toLowerCase() : null;
        int bucketNum = FeConstants.default_bucket_num;
        if (ctx.INTEGER_VALUE() != null) {
            bucketNum = Integer.parseInt(ctx.INTEGER_VALUE().getText());
        }
        String comment = ctx.STRING_LITERAL() == null ? "" : LogicalPlanBuilderAssistant.escapeBackSlash(
                ctx.STRING_LITERAL().getText().substring(1, ctx.STRING_LITERAL().getText().length() - 1));
        DistributionDescriptor desc = null;
        if (ctx.HASH() != null) {
            desc = new DistributionDescriptor(true, ctx.autoBucket != null, bucketNum,
                    visitIdentifierList(ctx.hashKeys));
        } else if (ctx.RANDOM() != null) {
            desc = new DistributionDescriptor(false, ctx.autoBucket != null, bucketNum, null);
        }
        Map<String, String> properties = ctx.properties != null
                // NOTICE: we should not generate immutable map here, because it will be modified when analyzing.
                ? Maps.newHashMap(visitPropertyClause(ctx.properties))
                : Maps.newHashMap();
        Map<String, String> extProperties = ctx.extProperties != null
                // NOTICE: we should not generate immutable map here, because it will be modified when analyzing.
                ? Maps.newHashMap(visitPropertyClause(ctx.extProperties))
                : Maps.newHashMap();

        // solve partition by
        PartitionTableInfo partitionInfo;
        if (ctx.partition != null) {
            partitionInfo = (PartitionTableInfo) ctx.partitionTable().accept(this);
        } else {
            partitionInfo = PartitionTableInfo.EMPTY;
        }

        if (ctx.columnDefs() != null) {
            if (ctx.AS() != null) {
                throw new AnalysisException("Should not define the entire column in CTAS");
            }
            return new CreateTableCommand(Optional.empty(), new CreateTableInfo(
                    ctx.EXISTS() != null,
                    ctx.EXTERNAL() != null,
                    ctx.TEMPORARY() != null,
                    ctlName,
                    dbName,
                    tableName,
                    visitColumnDefs(ctx.columnDefs()),
                    ctx.indexDefs() != null ? visitIndexDefs(ctx.indexDefs()) : ImmutableList.of(),
                    engineName,
                    keysType,
                    ctx.keys != null ? visitIdentifierList(ctx.keys) : ImmutableList.of(),
                    comment,
                    partitionInfo,
                    desc,
                    ctx.rollupDefs() != null ? visitRollupDefs(ctx.rollupDefs()) : ImmutableList.of(),
                    properties,
                    extProperties,
                    ctx.clusterKeys != null ? visitIdentifierList(ctx.clusterKeys) : ImmutableList.of()));
        } else if (ctx.AS() != null) {
            return new CreateTableCommand(Optional.of(visitQuery(ctx.query())), new CreateTableInfo(
                    ctx.EXISTS() != null,
                    ctx.EXTERNAL() != null,
                    ctx.TEMPORARY() != null,
                    ctlName,
                    dbName,
                    tableName,
                    ctx.ctasCols != null ? visitIdentifierList(ctx.ctasCols) : null,
                    engineName,
                    keysType,
                    ctx.keys != null ? visitIdentifierList(ctx.keys) : ImmutableList.of(),
                    comment,
                    partitionInfo,
                    desc,
                    ctx.rollupDefs() != null ? visitRollupDefs(ctx.rollupDefs()) : ImmutableList.of(),
                    properties,
                    extProperties,
                    ctx.clusterKeys != null ? visitIdentifierList(ctx.clusterKeys) : ImmutableList.of()));
        } else {
            throw new AnalysisException("Should contain at least one column in a table");
        }
    }

    @Override
    public PartitionTableInfo visitPartitionTable(DorisParser.PartitionTableContext ctx) {
        boolean isAutoPartition = ctx.autoPartition != null;
        ImmutableList<Expression> partitionList = ctx.partitionList.identityOrFunction().stream()
                .map(partition -> {
                    IdentifierContext identifier = partition.identifier();
                    if (identifier != null) {
                        return UnboundSlot.quoted(identifier.getText());
                    } else {
                        return visitFunctionCallExpression(partition.functionCallExpression());
                    }
                })
                .collect(ImmutableList.toImmutableList());
        return new PartitionTableInfo(
            isAutoPartition,
            ctx.RANGE() != null ? "RANGE" : "LIST",
            ctx.partitions != null ? visitPartitionsDef(ctx.partitions) : null,
            partitionList);
    }

    @Override
    public List<ColumnDefinition> visitColumnDefs(ColumnDefsContext ctx) {
        return ctx.cols.stream().map(this::visitColumnDef).collect(Collectors.toList());
    }

    @Override
    public ColumnDefinition visitColumnDef(ColumnDefContext ctx) {
        String colName = ctx.colName.getText();
        DataType colType = ctx.type instanceof PrimitiveDataTypeContext
                ? visitPrimitiveDataType(((PrimitiveDataTypeContext) ctx.type))
                : ctx.type instanceof ComplexDataTypeContext
                        ? visitComplexDataType((ComplexDataTypeContext) ctx.type)
                        : visitAggStateDataType((AggStateDataTypeContext) ctx.type);
        colType = colType.conversion();
        boolean isKey = ctx.KEY() != null;
        ColumnNullableType nullableType = ColumnNullableType.DEFAULT;
        if (ctx.NOT() != null) {
            nullableType = ColumnNullableType.NOT_NULLABLE;
        } else if (ctx.nullable != null) {
            nullableType = ColumnNullableType.NULLABLE;
        }
        String aggTypeString = ctx.aggType != null ? ctx.aggType.getText() : null;
        Optional<DefaultValue> defaultValue = Optional.empty();
        Optional<DefaultValue> onUpdateDefaultValue = Optional.empty();
        if (ctx.DEFAULT() != null) {
            if (ctx.INTEGER_VALUE() != null) {
                if (ctx.SUBTRACT() == null) {
                    defaultValue = Optional.of(new DefaultValue(ctx.INTEGER_VALUE().getText()));
                } else {
                    defaultValue = Optional.of(new DefaultValue("-" + ctx.INTEGER_VALUE().getText()));
                }
            } else if (ctx.DECIMAL_VALUE() != null) {
                if (ctx.SUBTRACT() == null) {
                    defaultValue = Optional.of(new DefaultValue(ctx.DECIMAL_VALUE().getText()));
                } else {
                    defaultValue = Optional.of(new DefaultValue("-" + ctx.DECIMAL_VALUE().getText()));
                }
            } else if (ctx.stringValue != null) {
                defaultValue = Optional.of(new DefaultValue(toStringValue(ctx.stringValue.getText())));
            } else if (ctx.nullValue != null) {
                defaultValue = Optional.of(DefaultValue.NULL_DEFAULT_VALUE);
            } else if (ctx.defaultTimestamp != null) {
                if (ctx.defaultValuePrecision == null) {
                    defaultValue = Optional.of(DefaultValue.CURRENT_TIMESTAMP_DEFAULT_VALUE);
                } else {
                    defaultValue = Optional.of(DefaultValue
                            .currentTimeStampDefaultValueWithPrecision(
                                    Long.valueOf(ctx.defaultValuePrecision.getText())));
                }
            } else if (ctx.CURRENT_DATE() != null) {
                defaultValue = Optional.of(DefaultValue.CURRENT_DATE_DEFAULT_VALUE);
            } else if (ctx.PI() != null) {
                defaultValue = Optional.of(DefaultValue.PI_DEFAULT_VALUE);
            } else if (ctx.E() != null) {
                defaultValue = Optional.of(DefaultValue.E_NUM_DEFAULT_VALUE);
            } else if (ctx.BITMAP_EMPTY() != null) {
                defaultValue = Optional.of(DefaultValue.BITMAP_EMPTY_DEFAULT_VALUE);
            }
        }
        if (ctx.UPDATE() != null) {
            if (ctx.onUpdateValuePrecision == null) {
                onUpdateDefaultValue = Optional.of(DefaultValue.CURRENT_TIMESTAMP_DEFAULT_VALUE);
            } else {
                onUpdateDefaultValue = Optional.of(DefaultValue
                        .currentTimeStampDefaultValueWithPrecision(
                                Long.valueOf(ctx.onUpdateValuePrecision.getText())));
            }
        }
        AggregateType aggType = null;
        if (aggTypeString != null) {
            try {
                aggType = AggregateType.valueOf(aggTypeString.toUpperCase());
            } catch (Exception e) {
                throw new AnalysisException(String.format("Aggregate type %s is unsupported", aggTypeString),
                        e.getCause());
            }
        }
        //comment should remove '\' and '(") at the beginning and end
        String comment = ctx.comment != null ? ctx.comment.getText().substring(1, ctx.comment.getText().length() - 1)
                .replace("\\", "") : "";
        long autoIncInitValue = -1;
        if (ctx.AUTO_INCREMENT() != null) {
            if (ctx.autoIncInitValue != null) {
                // AUTO_INCREMENT(Value) Value >= 0.
                autoIncInitValue = Long.valueOf(ctx.autoIncInitValue.getText());
                if (autoIncInitValue < 0) {
                    throw new AnalysisException("AUTO_INCREMENT start value can not be negative.");
                }
            } else {
                // AUTO_INCREMENT default 1.
                autoIncInitValue = Long.valueOf(1);
            }
        }
        Optional<GeneratedColumnDesc> desc = ctx.generatedExpr != null
                ? Optional.of(new GeneratedColumnDesc(ctx.generatedExpr.getText(), getExpression(ctx.generatedExpr)))
                : Optional.empty();
        return new ColumnDefinition(colName, colType, isKey, aggType, nullableType, autoIncInitValue, defaultValue,
                onUpdateDefaultValue, comment, desc);
    }

    @Override
    public List<IndexDefinition> visitIndexDefs(IndexDefsContext ctx) {
        return ctx.indexes.stream().map(this::visitIndexDef).collect(Collectors.toList());
    }

    @Override
    public IndexDefinition visitIndexDef(IndexDefContext ctx) {
        String indexName = ctx.indexName.getText();
        boolean ifNotExists = ctx.ifNotExists != null;
        List<String> indexCols = visitIdentifierList(ctx.cols);
        Map<String, String> properties = visitPropertyItemList(ctx.properties);
        String indexType = ctx.indexType != null ? ctx.indexType.getText().toUpperCase() : null;
        //comment should remove '\' and '(") at the beginning and end
        String comment = ctx.comment == null ? "" : LogicalPlanBuilderAssistant.escapeBackSlash(
                        ctx.comment.getText().substring(1, ctx.STRING_LITERAL().getText().length() - 1));
        // change BITMAP index to INVERTED index
        if (Config.enable_create_bitmap_index_as_inverted_index
                && "BITMAP".equalsIgnoreCase(indexType)) {
            indexType = "INVERTED";
        }
        return new IndexDefinition(indexName, ifNotExists, indexCols, indexType, properties, comment);
    }

    @Override
    public List<PartitionDefinition> visitPartitionsDef(PartitionsDefContext ctx) {
        return ctx.partitions.stream()
                .map(p -> ((PartitionDefinition) visit(p))).collect(Collectors.toList());
    }

    @Override
    public PartitionDefinition visitPartitionDef(DorisParser.PartitionDefContext ctx) {
        PartitionDefinition partitionDefinition = (PartitionDefinition) visit(ctx.getChild(0));
        if (ctx.partitionProperties != null) {
            partitionDefinition.withProperties(visitPropertyItemList(ctx.partitionProperties));
        }
        return partitionDefinition;
    }

    @Override
    public PartitionDefinition visitLessThanPartitionDef(LessThanPartitionDefContext ctx) {
        String partitionName = ctx.partitionName.getText();
        if (ctx.MAXVALUE() == null) {
            List<Expression> lessThanValues = visitPartitionValueList(ctx.partitionValueList());
            return new LessThanPartition(ctx.EXISTS() != null, partitionName, lessThanValues);
        } else {
            return new LessThanPartition(ctx.EXISTS() != null, partitionName,
                    ImmutableList.of(MaxValue.INSTANCE));
        }
    }

    @Override
    public PartitionDefinition visitFixedPartitionDef(FixedPartitionDefContext ctx) {
        String partitionName = ctx.partitionName.getText();
        List<Expression> lowerBounds = visitPartitionValueList(ctx.lower);
        List<Expression> upperBounds = visitPartitionValueList(ctx.upper);
        return new FixedRangePartition(ctx.EXISTS() != null, partitionName, lowerBounds, upperBounds);
    }

    @Override
    public PartitionDefinition visitStepPartitionDef(StepPartitionDefContext ctx) {
        List<Expression> fromExpression = visitPartitionValueList(ctx.from);
        List<Expression> toExpression = visitPartitionValueList(ctx.to);
        return new StepPartition(false, null, fromExpression, toExpression,
                Long.parseLong(ctx.unitsAmount.getText()), ctx.unit != null ? ctx.unit.getText() : null);
    }

    @Override
    public PartitionDefinition visitInPartitionDef(InPartitionDefContext ctx) {
        List<List<Expression>> values;
        if (ctx.constants == null) {
            values = ctx.partitionValueLists.stream().map(this::visitPartitionValueList)
                    .collect(Collectors.toList());
        } else {
            values = visitPartitionValueList(ctx.constants).stream().map(ImmutableList::of)
                    .collect(Collectors.toList());
        }
        return new InPartition(ctx.EXISTS() != null, ctx.partitionName.getText(), values);
    }

    @Override
    public List<Expression> visitPartitionValueList(PartitionValueListContext ctx) {
        return ctx.values.stream()
                .map(this::visitPartitionValueDef)
                .collect(Collectors.toList());
    }

    @Override
    public Expression visitPartitionValueDef(PartitionValueDefContext ctx) {
        if (ctx.INTEGER_VALUE() != null) {
            if (ctx.SUBTRACT() != null) {
                return Literal.of("-" + ctx.INTEGER_VALUE().getText());
            }
            return Literal.of(ctx.INTEGER_VALUE().getText());
        } else if (ctx.STRING_LITERAL() != null) {
            return Literal.of(toStringValue(ctx.STRING_LITERAL().getText()));
        } else if (ctx.MAXVALUE() != null) {
            return MaxValue.INSTANCE;
        } else if (ctx.NULL() != null) {
            return Literal.of(null);
        }
        throw new AnalysisException("Unsupported partition value: " + ctx.getText());
    }

    @Override
    public List<RollupDefinition> visitRollupDefs(RollupDefsContext ctx) {
        return ctx.rollups.stream().map(this::visitRollupDef).collect(Collectors.toList());
    }

    @Override
    public RollupDefinition visitRollupDef(RollupDefContext ctx) {
        String rollupName = ctx.rollupName.getText();
        List<String> rollupCols = visitIdentifierList(ctx.rollupCols);
        List<String> dupKeys = ctx.dupKeys == null ? ImmutableList.of() : visitIdentifierList(ctx.dupKeys);
        Map<String, String> properties = ctx.properties == null ? Maps.newHashMap()
                : visitPropertyClause(ctx.properties);
        return new RollupDefinition(rollupName, rollupCols, dupKeys, properties);
    }

    private String toStringValue(String literal) {
        return literal.substring(1, literal.length() - 1);
    }

    /* ********************************************************************************************
     * Expression parsing
     * ******************************************************************************************** */

    /**
     * Create an expression from the given context. This method just passes the context on to the
     * visitor and only takes care of typing (We assume that the visitor returns an Expression here).
     */
    private Expression getExpression(ParserRuleContext ctx) {
        return typedVisit(ctx);
    }

    private LogicalPlan withExplain(LogicalPlan inputPlan, ExplainContext ctx) {
        if (ctx == null) {
            return inputPlan;
        }
        return ParserUtils.withOrigin(ctx, () -> {
            ExplainLevel explainLevel = ExplainLevel.NORMAL;

            if (ctx.planType() != null) {
                if (ctx.level == null || !ctx.level.getText().equalsIgnoreCase("plan")) {
                    throw new ParseException("Only explain plan can use plan type: " + ctx.planType().getText(), ctx);
                }
            }

            boolean showPlanProcess = false;
            if (ctx.level != null) {
                if (!ctx.level.getText().equalsIgnoreCase("plan")) {
                    explainLevel = ExplainLevel.valueOf(ctx.level.getText().toUpperCase(Locale.ROOT));
                } else {
                    explainLevel = parseExplainPlanType(ctx.planType());

                    if (ctx.PROCESS() != null) {
                        showPlanProcess = true;
                    }
                }
            }
            return new ExplainCommand(explainLevel, inputPlan, showPlanProcess);
        });
    }

    private LogicalPlan withOutFile(LogicalPlan plan, OutFileClauseContext ctx) {
        if (ctx == null) {
            return plan;
        }
        String format = "csv";
        if (ctx.format != null) {
            format = ctx.format.getText();
        }

        Map<String, String> properties = ImmutableMap.of();
        if (ctx.propertyClause() != null) {
            properties = visitPropertyClause(ctx.propertyClause());
        }
        Literal filePath = (Literal) visit(ctx.filePath);
        return new LogicalFileSink<>(filePath.getStringValue(), format, properties, ImmutableList.of(), plan);
    }

    private LogicalPlan withQueryOrganization(LogicalPlan inputPlan, QueryOrganizationContext ctx) {
        if (ctx == null) {
            return inputPlan;
        }
        Optional<SortClauseContext> sortClauseContext = Optional.ofNullable(ctx.sortClause());
        Optional<LimitClauseContext> limitClauseContext = Optional.ofNullable(ctx.limitClause());
        LogicalPlan sort = withSort(inputPlan, sortClauseContext);
        return withLimit(sort, limitClauseContext);
    }

    private LogicalPlan withSort(LogicalPlan input, Optional<SortClauseContext> sortCtx) {
        return input.optionalMap(sortCtx, () -> {
            List<OrderKey> orderKeys = visit(sortCtx.get().sortItem(), OrderKey.class);
            return new LogicalSort<>(orderKeys, input);
        });
    }

    private LogicalPlan withLimit(LogicalPlan input, Optional<LimitClauseContext> limitCtx) {
        return input.optionalMap(limitCtx, () -> {
            long limit = Long.parseLong(limitCtx.get().limit.getText());
            if (limit < 0) {
                throw new ParseException("Limit requires non-negative number", limitCtx.get());
            }
            long offset = 0;
            Token offsetToken = limitCtx.get().offset;
            if (offsetToken != null) {
                offset = Long.parseLong(offsetToken.getText());
            }
            return new LogicalLimit<>(limit, offset, LimitPhase.ORIGIN, input);
        });
    }

    /**
     * Add a regular (SELECT) query specification to a logical plan. The query specification
     * is the core of the logical plan, this is where sourcing (FROM clause), projection (SELECT),
     * aggregation (GROUP BY ... HAVING ...) and filtering (WHERE) takes place.
     *
     * <p>Note that query hints are ignored (both by the parser and the builder).
     */
    protected LogicalPlan withSelectQuerySpecification(
            ParserRuleContext ctx,
            LogicalPlan inputRelation,
            SelectClauseContext selectClause,
            Optional<WhereClauseContext> whereClause,
            Optional<AggClauseContext> aggClause,
            Optional<HavingClauseContext> havingClause,
            Optional<QualifyClauseContext> qualifyClause) {
        return ParserUtils.withOrigin(ctx, () -> {
            // from -> where -> group by -> having -> select
            LogicalPlan filter = withFilter(inputRelation, whereClause);
            SelectColumnClauseContext selectColumnCtx = selectClause.selectColumnClause();
            LogicalPlan aggregate = withAggregate(filter, selectColumnCtx, aggClause);
            boolean isDistinct = (selectClause.DISTINCT() != null);
            LogicalPlan selectPlan;
            if (!(aggregate instanceof Aggregate) && havingClause.isPresent()) {
                // create a project node for pattern match of ProjectToGlobalAggregate rule
                // then ProjectToGlobalAggregate rule can insert agg node as LogicalHaving node's child
                List<NamedExpression> projects = getNamedExpressions(selectColumnCtx.namedExpressionSeq());
                LogicalPlan project = new LogicalProject<>(projects, isDistinct, aggregate);
                selectPlan = new LogicalHaving<>(ExpressionUtils.extractConjunctionToSet(
                        getExpression((havingClause.get().booleanExpression()))), project);
            } else {
                LogicalPlan having = withHaving(aggregate, havingClause);
                selectPlan = withProjection(having, selectColumnCtx, aggClause, isDistinct);
            }
            // support qualify clause
            if (qualifyClause.isPresent()) {
                Expression qualifyExpr = getExpression(qualifyClause.get().booleanExpression());
                selectPlan = new LogicalQualify<>(Sets.newHashSet(qualifyExpr), selectPlan);
            }
            return selectPlan;
        });
    }

    /**
     * Join one more [[LogicalPlan]]s to the current logical plan.
     */
    private LogicalPlan withJoinRelations(LogicalPlan input, RelationContext ctx) {
        LogicalPlan last = input;
        for (JoinRelationContext join : ctx.joinRelation()) {
            JoinType joinType;
            if (join.joinType().CROSS() != null) {
                joinType = JoinType.CROSS_JOIN;
            } else if (join.joinType().FULL() != null) {
                joinType = JoinType.FULL_OUTER_JOIN;
            } else if (join.joinType().SEMI() != null) {
                if (join.joinType().LEFT() != null) {
                    joinType = JoinType.LEFT_SEMI_JOIN;
                } else {
                    joinType = JoinType.RIGHT_SEMI_JOIN;
                }
            } else if (join.joinType().ANTI() != null) {
                if (join.joinType().LEFT() != null) {
                    joinType = JoinType.LEFT_ANTI_JOIN;
                } else {
                    joinType = JoinType.RIGHT_ANTI_JOIN;
                }
            } else if (join.joinType().LEFT() != null) {
                joinType = JoinType.LEFT_OUTER_JOIN;
            } else if (join.joinType().RIGHT() != null) {
                joinType = JoinType.RIGHT_OUTER_JOIN;
            } else if (join.joinType().INNER() != null) {
                joinType = JoinType.INNER_JOIN;
            } else if (join.joinCriteria() != null) {
                joinType = JoinType.INNER_JOIN;
            } else {
                joinType = JoinType.CROSS_JOIN;
            }
            DistributeType distributeType = Optional.ofNullable(join.distributeType()).map(hintCtx -> {
                String hint = typedVisit(join.distributeType());
                if (DistributeType.JoinDistributeType.SHUFFLE.toString().equalsIgnoreCase(hint)) {
                    return DistributeType.SHUFFLE_RIGHT;
                } else if (DistributeType.JoinDistributeType.BROADCAST.toString().equalsIgnoreCase(hint)) {
                    return DistributeType.BROADCAST_RIGHT;
                } else {
                    throw new ParseException("Invalid join hint: " + hint, hintCtx);
                }
            }).orElse(DistributeType.NONE);
            DistributeHint distributeHint = new DistributeHint(distributeType);
            // TODO: natural join, lateral join, union join
            JoinCriteriaContext joinCriteria = join.joinCriteria();
            Optional<Expression> condition = Optional.empty();
            List<Expression> ids = null;
            if (joinCriteria != null) {
                if (join.joinType().CROSS() != null) {
                    throw new ParseException("Cross join can't be used with ON clause", joinCriteria);
                }
                if (joinCriteria.booleanExpression() != null) {
                    condition = Optional.ofNullable(getExpression(joinCriteria.booleanExpression()));
                } else if (joinCriteria.USING() != null) {
                    ids = visitIdentifierList(joinCriteria.identifierList())
                            .stream().map(UnboundSlot::quoted)
                            .collect(ImmutableList.toImmutableList());
                }
            } else {
                // keep same with original planner, allow cross/inner join
                if (!joinType.isInnerOrCrossJoin()) {
                    throw new ParseException("on mustn't be empty except for cross/inner join", join);
                }
            }
            if (ids == null) {
                last = new LogicalJoin<>(joinType, ExpressionUtils.EMPTY_CONDITION,
                        condition.map(ExpressionUtils::extractConjunction)
                                .orElse(ExpressionUtils.EMPTY_CONDITION),
                        distributeHint,
                        Optional.empty(),
                        last,
                        plan(join.relationPrimary()), null);
            } else {
                last = new LogicalUsingJoin<>(joinType, last, plan(join.relationPrimary()), ids, distributeHint);

            }
            if (distributeHint.distributeType != DistributeType.NONE
                    && ConnectContext.get().getStatementContext() != null
                    && !ConnectContext.get().getStatementContext().getHints().contains(distributeHint)) {
                ConnectContext.get().getStatementContext().addHint(distributeHint);
            }
        }
        return last;
    }

    private List<List<String>> getTableList(List<MultipartIdentifierContext> ctx) {
        List<List<String>> tableList = new ArrayList<>();
        for (MultipartIdentifierContext tableCtx : ctx) {
            tableList.add(visitMultipartIdentifier(tableCtx));
        }
        return tableList;
    }

    private LogicalPlan withSelectHint(LogicalPlan logicalPlan, List<ParserRuleContext> hintContexts) {
        if (hintContexts.isEmpty()) {
            return logicalPlan;
        }
        ImmutableList.Builder<SelectHint> hints = ImmutableList.builder();
        for (ParserRuleContext hintContext : hintContexts) {
            SelectHintContext selectHintContext = (SelectHintContext) hintContext;
            for (HintStatementContext hintStatement : selectHintContext.hintStatements) {
                if (hintStatement.USE_MV() != null) {
                    hints.add(new SelectHintUseMv("USE_MV", getTableList(hintStatement.tableList), true));
                    continue;
                } else if (hintStatement.NO_USE_MV() != null) {
                    hints.add(new SelectHintUseMv("NO_USE_MV", getTableList(hintStatement.tableList), false));
                    continue;
                }
                String hintName = hintStatement.hintName.getText().toLowerCase(Locale.ROOT);
                switch (hintName) {
                    case "set_var":
                        Map<String, Optional<String>> parameters = Maps.newLinkedHashMap();
                        for (HintAssignmentContext kv : hintStatement.parameters) {
                            if (kv.key != null) {
                                String parameterName = visitIdentifierOrText(kv.key);
                                Optional<String> value = Optional.empty();
                                if (kv.constantValue != null) {
                                    Literal literal = (Literal) visit(kv.constantValue);
                                    value = Optional.ofNullable(literal.toLegacyLiteral().getStringValue());
                                } else if (kv.identifierValue != null) {
                                    // maybe we should throw exception when the identifierValue is quoted identifier
                                    value = Optional.ofNullable(kv.identifierValue.getText());
                                }
                                parameters.put(parameterName, value);
                            }
                        }
                        SelectHintSetVar setVar = new SelectHintSetVar(hintName, parameters);
                        setVar.setVarOnceInSql(ConnectContext.get().getStatementContext());
                        hints.add(setVar);
                        break;
                    case "leading":
                        List<String> leadingParameters = new ArrayList<>();
                        for (HintAssignmentContext kv : hintStatement.parameters) {
                            if (kv.key != null) {
                                String parameterName = visitIdentifierOrText(kv.key);
                                leadingParameters.add(parameterName);
                            }
                        }
                        hints.add(new SelectHintLeading(hintName, leadingParameters));
                        break;
                    case "ordered":
                        hints.add(new SelectHintOrdered(hintName));
                        break;
                    case "use_cbo_rule":
                        List<String> useRuleParameters = new ArrayList<>();
                        for (HintAssignmentContext kv : hintStatement.parameters) {
                            if (kv.key != null) {
                                String parameterName = visitIdentifierOrText(kv.key);
                                useRuleParameters.add(parameterName);
                            }
                        }
                        hints.add(new SelectHintUseCboRule(hintName, useRuleParameters, false));
                        break;
                    case "no_use_cbo_rule":
                        List<String> noUseRuleParameters = new ArrayList<>();
                        for (HintAssignmentContext kv : hintStatement.parameters) {
                            String parameterName = visitIdentifierOrText(kv.key);
                            if (kv.key != null) {
                                noUseRuleParameters.add(parameterName);
                            }
                        }
                        hints.add(new SelectHintUseCboRule(hintName, noUseRuleParameters, true));
                        break;
                    default:
                        break;
                }
            }
        }
        return new LogicalSelectHint<>(hints.build(), logicalPlan);
    }

    @Override
    public String visitBracketDistributeType(BracketDistributeTypeContext ctx) {
        return ctx.identifier().getText();
    }

    @Override
    public String visitCommentDistributeType(CommentDistributeTypeContext ctx) {
        return ctx.identifier().getText();
    }

    @Override
    public List<String> visitBracketRelationHint(BracketRelationHintContext ctx) {
        return ctx.identifier().stream()
                .map(RuleContext::getText)
                .collect(ImmutableList.toImmutableList());
    }

    @Override
    public Object visitCommentRelationHint(CommentRelationHintContext ctx) {
        return ctx.identifier().stream()
                .map(RuleContext::getText)
                .collect(ImmutableList.toImmutableList());
    }

    protected LogicalPlan withProjection(LogicalPlan input, SelectColumnClauseContext selectCtx,
                                         Optional<AggClauseContext> aggCtx, boolean isDistinct) {
        return ParserUtils.withOrigin(selectCtx, () -> {
            if (aggCtx.isPresent()) {
                if (isDistinct) {
                    return new LogicalProject<>(ImmutableList.of(new UnboundStar(ImmutableList.of())),
                            isDistinct, input);
                } else {
                    return input;
                }
            } else {
                List<NamedExpression> projects = getNamedExpressions(selectCtx.namedExpressionSeq());
                if (input instanceof OneRowRelation) {
                    if (projects.stream().anyMatch(project -> project instanceof UnboundStar)) {
                        throw new ParseException("SELECT * must have a FROM clause");
                    }
                }
                return new LogicalProject<>(projects, isDistinct, input);
            }
        });
    }

    private LogicalPlan withRelations(LogicalPlan inputPlan, List<RelationContext> relations) {
        if (relations == null) {
            return inputPlan;
        }
        LogicalPlan left = inputPlan;
        for (RelationContext relation : relations) {
            // build left deep join tree
            LogicalPlan right = withJoinRelations(visitRelation(relation), relation);
            left = (left == null) ? right :
                    new LogicalJoin<>(
                            JoinType.CROSS_JOIN,
                            ExpressionUtils.EMPTY_CONDITION,
                            ExpressionUtils.EMPTY_CONDITION,
                            new DistributeHint(DistributeType.NONE),
                            Optional.empty(),
                            left,
                            right, null);
            // TODO: pivot and lateral view
        }
        return left;
    }

    private LogicalPlan withFilter(LogicalPlan input, Optional<WhereClauseContext> whereCtx) {
        return input.optionalMap(whereCtx, () ->
            new LogicalFilter<>(ExpressionUtils.extractConjunctionToSet(
                    getExpression(whereCtx.get().booleanExpression())), input));
    }

    private LogicalPlan withAggregate(LogicalPlan input, SelectColumnClauseContext selectCtx,
                                      Optional<AggClauseContext> aggCtx) {
        return input.optionalMap(aggCtx, () -> {
            GroupingElementContext groupingElementContext = aggCtx.get().groupingElement();
            List<NamedExpression> namedExpressions = getNamedExpressions(selectCtx.namedExpressionSeq());
            if (groupingElementContext.GROUPING() != null) {
                ImmutableList.Builder<List<Expression>> groupingSets = ImmutableList.builder();
                for (GroupingSetContext groupingSetContext : groupingElementContext.groupingSet()) {
                    groupingSets.add(visit(groupingSetContext.expression(), Expression.class));
                }
                return new LogicalRepeat<>(groupingSets.build(), namedExpressions, input);
            } else if (groupingElementContext.CUBE() != null) {
                List<Expression> cubeExpressions = visit(groupingElementContext.expression(), Expression.class);
                List<List<Expression>> groupingSets = ExpressionUtils.cubeToGroupingSets(cubeExpressions);
                return new LogicalRepeat<>(groupingSets, namedExpressions, input);
            } else if (groupingElementContext.ROLLUP() != null) {
                List<Expression> rollupExpressions = visit(groupingElementContext.expression(), Expression.class);
                List<List<Expression>> groupingSets = ExpressionUtils.rollupToGroupingSets(rollupExpressions);
                return new LogicalRepeat<>(groupingSets, namedExpressions, input);
            } else {
                List<Expression> groupByExpressions = visit(groupingElementContext.expression(), Expression.class);
                return new LogicalAggregate<>(groupByExpressions, namedExpressions, input);
            }
        });
    }

    private LogicalPlan withHaving(LogicalPlan input, Optional<HavingClauseContext> havingCtx) {
        return input.optionalMap(havingCtx, () -> {
            if (!(input instanceof Aggregate)) {
                throw new ParseException("Having clause should be applied against an aggregation.", havingCtx.get());
            }
            return new LogicalHaving<>(ExpressionUtils.extractConjunctionToSet(
                    getExpression((havingCtx.get().booleanExpression()))), input);
        });
    }

    /**
     * match predicate type and generate different predicates.
     *
     * @param ctx PredicateContext
     * @param valueExpression valueExpression
     * @return Expression
     */
    private Expression withPredicate(Expression valueExpression, PredicateContext ctx) {
        return ParserUtils.withOrigin(ctx, () -> {
            Expression outExpression;
            switch (ctx.kind.getType()) {
                case DorisParser.BETWEEN:
                    Expression lower = getExpression(ctx.lower);
                    Expression upper = getExpression(ctx.upper);
                    if (lower.equals(upper)) {
                        outExpression = new EqualTo(valueExpression, lower);
                    } else {
                        outExpression = new And(
                                new GreaterThanEqual(valueExpression, getExpression(ctx.lower)),
                                new LessThanEqual(valueExpression, getExpression(ctx.upper))
                        );
                    }
                    break;
                case DorisParser.LIKE:
                    outExpression = new Like(
                        valueExpression,
                        getExpression(ctx.pattern)
                    );
                    break;
                case DorisParser.RLIKE:
                case DorisParser.REGEXP:
                    outExpression = new Regexp(
                        valueExpression,
                        getExpression(ctx.pattern)
                    );
                    break;
                case DorisParser.IN:
                    if (ctx.query() == null) {
                        outExpression = new InPredicate(
                                valueExpression,
                                withInList(ctx)
                        );
                    } else {
                        outExpression = new InSubquery(
                                valueExpression,
                                new ListQuery(typedVisit(ctx.query())),
                                ctx.NOT() != null
                        );
                    }
                    break;
                case DorisParser.NULL:
                    outExpression = new IsNull(valueExpression);
                    break;
                case DorisParser.TRUE:
                    outExpression = new Cast(valueExpression,
                            BooleanType.INSTANCE, true);
                    break;
                case DorisParser.FALSE:
                    outExpression = new Not(new Cast(valueExpression,
                            BooleanType.INSTANCE, true));
                    break;
                case DorisParser.MATCH:
                case DorisParser.MATCH_ANY:
                    outExpression = new MatchAny(
                        valueExpression,
                        getExpression(ctx.pattern)
                    );
                    break;
                case DorisParser.MATCH_ALL:
                    outExpression = new MatchAll(
                        valueExpression,
                        getExpression(ctx.pattern)
                    );
                    break;
                case DorisParser.MATCH_PHRASE:
                    outExpression = new MatchPhrase(
                        valueExpression,
                        getExpression(ctx.pattern)
                    );
                    break;
                case DorisParser.MATCH_PHRASE_PREFIX:
                    outExpression = new MatchPhrasePrefix(
                        valueExpression,
                        getExpression(ctx.pattern)
                    );
                    break;
                case DorisParser.MATCH_REGEXP:
                    outExpression = new MatchRegexp(
                        valueExpression,
                        getExpression(ctx.pattern)
                    );
                    break;
                case DorisParser.MATCH_PHRASE_EDGE:
                    outExpression = new MatchPhraseEdge(
                        valueExpression,
                        getExpression(ctx.pattern)
                    );
                    break;
                default:
                    throw new ParseException("Unsupported predicate type: " + ctx.kind.getText(), ctx);
            }
            return ctx.NOT() != null ? new Not(outExpression) : outExpression;
        });
    }

    private List<NamedExpression> getNamedExpressions(NamedExpressionSeqContext namedCtx) {
        return ParserUtils.withOrigin(namedCtx, () -> visit(namedCtx.namedExpression(), NamedExpression.class));
    }

    @Override
    public Expression visitSubqueryExpression(SubqueryExpressionContext subqueryExprCtx) {
        return ParserUtils.withOrigin(subqueryExprCtx, () -> new ScalarSubquery(typedVisit(subqueryExprCtx.query())));
    }

    @Override
    public Expression visitExist(ExistContext context) {
        return ParserUtils.withOrigin(context, () -> new Exists(typedVisit(context.query()), false));
    }

    @Override
    public Expression visitIsnull(IsnullContext context) {
        return ParserUtils.withOrigin(context, () -> new IsNull(typedVisit(context.valueExpression())));
    }

    @Override
    public Expression visitIs_not_null_pred(Is_not_null_predContext context) {
        return ParserUtils.withOrigin(context, () -> new Not(new IsNull(typedVisit(context.valueExpression()))));
    }

    public List<Expression> withInList(PredicateContext ctx) {
        return ctx.expression().stream().map(this::getExpression).collect(ImmutableList.toImmutableList());
    }

    @Override
    public Literal visitDecimalLiteral(DecimalLiteralContext ctx) {
        try {
            if (Config.enable_decimal_conversion) {
                return new DecimalV3Literal(new BigDecimal(ctx.getText()));
            } else {
                return new DecimalLiteral(new BigDecimal(ctx.getText()));
            }
        } catch (Exception e) {
            return new DoubleLiteral(Double.parseDouble(ctx.getText()));
        }
    }

    private String parsePropertyKey(PropertyKeyContext item) {
        if (item.constant() != null) {
            return parseConstant(item.constant()).trim();
        }
        return item.getText().trim();
    }

    private String parsePropertyValue(PropertyValueContext item) {
        if (item.constant() != null) {
            return parseConstant(item.constant());
        }
        return item.getText();
    }

    private ExplainLevel parseExplainPlanType(PlanTypeContext planTypeContext) {
        if (planTypeContext == null || planTypeContext.ALL() != null) {
            return ExplainLevel.ALL_PLAN;
        }
        if (planTypeContext.PHYSICAL() != null || planTypeContext.OPTIMIZED() != null) {
            return ExplainLevel.OPTIMIZED_PLAN;
        }
        if (planTypeContext.REWRITTEN() != null || planTypeContext.LOGICAL() != null) {
            return ExplainLevel.REWRITTEN_PLAN;
        }
        if (planTypeContext.ANALYZED() != null) {
            return ExplainLevel.ANALYZED_PLAN;
        }
        if (planTypeContext.PARSED() != null) {
            return ExplainLevel.PARSED_PLAN;
        }
        if (planTypeContext.SHAPE() != null) {
            return ExplainLevel.SHAPE_PLAN;
        }
        if (planTypeContext.MEMO() != null) {
            return ExplainLevel.MEMO_PLAN;
        }
        if (planTypeContext.DISTRIBUTED() != null) {
            return ExplainLevel.DISTRIBUTED_PLAN;
        }
        return ExplainLevel.ALL_PLAN;
    }

    @Override
    public Pair<DataType, Boolean> visitDataTypeWithNullable(DataTypeWithNullableContext ctx) {
        return ParserUtils.withOrigin(ctx, () -> Pair.of(typedVisit(ctx.dataType()), ctx.NOT() == null));
    }

    @Override
    public DataType visitAggStateDataType(AggStateDataTypeContext ctx) {
        return ParserUtils.withOrigin(ctx, () -> {
            List<Pair<DataType, Boolean>> dataTypeWithNullables = ctx.dataTypes.stream()
                    .map(this::visitDataTypeWithNullable)
                    .collect(Collectors.toList());
            List<DataType> dataTypes = dataTypeWithNullables.stream()
                    .map(dt -> dt.first)
                    .collect(ImmutableList.toImmutableList());
            List<Boolean> nullables = dataTypeWithNullables.stream()
                    .map(dt -> dt.second)
                    .collect(ImmutableList.toImmutableList());
            String functionName = ctx.functionNameIdentifier().getText();
            if (!BuiltinAggregateFunctions.INSTANCE.aggFuncNames.contains(functionName)) {
                // TODO use function binder to check function exists
                throw new ParseException("Can not found function '" + functionName + "'", ctx);
            }
            return new AggStateType(functionName, dataTypes, nullables);
        });
    }

    @Override
    public DataType visitPrimitiveDataType(PrimitiveDataTypeContext ctx) {
        return ParserUtils.withOrigin(ctx, () -> {
            String dataType = ctx.primitiveColType().type.getText().toLowerCase(Locale.ROOT);
            if (dataType.equalsIgnoreCase("all")) {
                throw new NotSupportedException("Disable to create table with `ALL` type columns");
            }
            List<String> l = Lists.newArrayList(dataType);
            ctx.INTEGER_VALUE().stream().map(ParseTree::getText).forEach(l::add);
            return DataType.convertPrimitiveFromStrings(l);
        });
    }

    @Override
    public DataType visitComplexDataType(ComplexDataTypeContext ctx) {
        return ParserUtils.withOrigin(ctx, () -> {
            switch (ctx.complex.getType()) {
                case DorisParser.ARRAY:
                    return ArrayType.of(typedVisit(ctx.dataType(0)), true);
                case DorisParser.MAP:
                    return MapType.of(typedVisit(ctx.dataType(0)), typedVisit(ctx.dataType(1)));
                case DorisParser.STRUCT:
                    return new StructType(visitComplexColTypeList(ctx.complexColTypeList()));
                default:
                    throw new AnalysisException("do not support " + ctx.complex.getText() + " type for Nereids");
            }
        });
    }

    @Override
    public List<StructField> visitComplexColTypeList(ComplexColTypeListContext ctx) {
        return ctx.complexColType().stream().map(this::visitComplexColType).collect(ImmutableList.toImmutableList());
    }

    @Override
    public StructField visitComplexColType(ComplexColTypeContext ctx) {
        String comment;
        if (ctx.commentSpec() != null) {
            comment = ctx.commentSpec().STRING_LITERAL().getText();
            comment = LogicalPlanBuilderAssistant.escapeBackSlash(comment.substring(1, comment.length() - 1));
        } else {
            comment = "";
        }
        return new StructField(ctx.identifier().getText(), typedVisit(ctx.dataType()), true, comment);
    }

    private String parseConstant(ConstantContext context) {
        Object constant = visit(context);
        if (constant instanceof Literal && ((Literal) constant).isStringLikeLiteral()) {
            return ((Literal) constant).getStringValue();
        }
        return context.getText();
    }

    @Override
    public Object visitCollate(CollateContext ctx) {
        return visit(ctx.primaryExpression());
    }

    @Override
    public Object visitSample(SampleContext ctx) {
        long seek = ctx.seed == null ? -1L : Long.parseLong(ctx.seed.getText());
        DorisParser.SampleMethodContext sampleContext = ctx.sampleMethod();
        if (sampleContext instanceof SampleByPercentileContext) {
            SampleByPercentileContext sampleByPercentileContext = (SampleByPercentileContext) sampleContext;
            long percent = Long.parseLong(sampleByPercentileContext.INTEGER_VALUE().getText());
            return new TableSample(percent, true, seek);
        }
        SampleByRowsContext sampleByRowsContext = (SampleByRowsContext) sampleContext;
        long rows = Long.parseLong(sampleByRowsContext.INTEGER_VALUE().getText());
        return new TableSample(rows, false, seek);
    }

    @Override
    public Object visitCallProcedure(CallProcedureContext ctx) {
        List<String> nameParts = visitMultipartIdentifier(ctx.name);
        FuncNameInfo procedureName = new FuncNameInfo(nameParts);
        List<Expression> arguments = ctx.expression().stream()
                .<Expression>map(this::typedVisit)
                .collect(ImmutableList.toImmutableList());
        UnboundFunction unboundFunction = new UnboundFunction(procedureName.getDbName(), procedureName.getName(),
                true, arguments);
        return new CallCommand(unboundFunction, getOriginSql(ctx));
    }

    @Override
    public LogicalPlan visitCreateProcedure(CreateProcedureContext ctx) {
        List<String> nameParts = visitMultipartIdentifier(ctx.name);
        FuncNameInfo procedureName = new FuncNameInfo(nameParts);
        return ParserUtils.withOrigin(ctx, () -> {
            LogicalPlan createProcedurePlan;
            createProcedurePlan = new CreateProcedureCommand(procedureName, getOriginSql(ctx),
                    ctx.REPLACE() != null);
            return createProcedurePlan;
        });
    }

    @Override
    public LogicalPlan visitDropProcedure(DropProcedureContext ctx) {
        List<String> nameParts = visitMultipartIdentifier(ctx.name);
        FuncNameInfo procedureName = new FuncNameInfo(nameParts);
        return ParserUtils.withOrigin(ctx, () -> new DropProcedureCommand(procedureName, getOriginSql(ctx)));
    }

    @Override
    public LogicalPlan visitShowProcedureStatus(ShowProcedureStatusContext ctx) {
        Set<Expression> whereExpr = Collections.emptySet();
        if (ctx.whereClause() != null) {
            whereExpr = ExpressionUtils.extractConjunctionToSet(
                    getExpression(ctx.whereClause().booleanExpression()));
        }

        if (ctx.valueExpression() != null) {
            // parser allows only LIKE or WhereClause.
            // Mysql grammar: SHOW PROCEDURE STATUS [LIKE 'pattern' | WHERE expr]
            whereExpr = Sets.newHashSet(new Like(new UnboundSlot("ProcedureName"), getExpression(ctx.pattern)));
        }

        final Set<Expression> whereExprConst = whereExpr;
        return ParserUtils.withOrigin(ctx, () -> new ShowProcedureStatusCommand(whereExprConst));
    }

    @Override
    public LogicalPlan visitShowCreateProcedure(ShowCreateProcedureContext ctx) {
        List<String> nameParts = visitMultipartIdentifier(ctx.name);
        FuncNameInfo procedureName = new FuncNameInfo(nameParts);
        return ParserUtils.withOrigin(ctx, () -> new ShowCreateProcedureCommand(procedureName));
    }

    @Override
    public LogicalPlan visitCreateSqlBlockRule(CreateSqlBlockRuleContext ctx) {
        Map<String, String> properties = ctx.propertyClause() != null
                        ? Maps.newHashMap(visitPropertyClause(ctx.propertyClause())) : Maps.newHashMap();
        return new CreateSqlBlockRuleCommand(stripQuotes(ctx.name.getText()), ctx.EXISTS() != null, properties);
    }

    @Override
    public LogicalPlan visitAlterSqlBlockRule(AlterSqlBlockRuleContext ctx) {
        Map<String, String> properties = ctx.propertyClause() != null
                        ? Maps.newHashMap(visitPropertyClause(ctx.propertyClause())) : Maps.newHashMap();
        return new AlterSqlBlockRuleCommand(stripQuotes(ctx.name.getText()), properties);
    }

    @Override
    public LogicalPlan visitDropCatalogRecycleBin(DropCatalogRecycleBinContext ctx) {
        String idTypeStr = ctx.idType.getText().substring(1, ctx.idType.getText().length() - 1);
        IdType idType = IdType.fromString(idTypeStr);
        long id = Long.parseLong(ctx.id.getText());

        return ParserUtils.withOrigin(ctx, () -> new DropCatalogRecycleBinCommand(idType, id));
    }

    @Override
    public Object visitUnsupported(UnsupportedContext ctx) {
        return UnsupportedCommand.INSTANCE;
    }

    @Override
    public LogicalPlan visitSupportedUnsetStatement(SupportedUnsetStatementContext ctx) {
        if (ctx.DEFAULT() != null && ctx.STORAGE() != null && ctx.VAULT() != null) {
            return new UnsetDefaultStorageVaultCommand();
        }
        SetType statementScope = visitStatementScope(ctx.statementScope());
        if (ctx.ALL() != null) {
            return new UnsetVariableCommand(statementScope, true);
        } else if (ctx.identifier() != null) {
            return new UnsetVariableCommand(statementScope, ctx.identifier().getText());
        }
        throw new AnalysisException("Should add 'ALL' or variable name");
    }

    @Override
    public LogicalPlan visitCreateTableLike(CreateTableLikeContext ctx) {
        List<String> nameParts = visitMultipartIdentifier(ctx.name);
        List<String> existedTableNameParts = visitMultipartIdentifier(ctx.existedTable);
        ArrayList<String> rollupNames = Lists.newArrayList();
        boolean withAllRollUp = false;
        if (ctx.WITH() != null && ctx.rollupNames != null) {
            rollupNames = new ArrayList<>(visitIdentifierList(ctx.rollupNames));
        } else if (ctx.WITH() != null && ctx.rollupNames == null) {
            withAllRollUp = true;
        }
        CreateTableLikeInfo info = new CreateTableLikeInfo(ctx.EXISTS() != null,
                ctx.TEMPORARY() != null,
                new TableNameInfo(nameParts), new TableNameInfo(existedTableNameParts),
                rollupNames, withAllRollUp);
        return new CreateTableLikeCommand(info);
    }

    @Override
    public Command visitCreateUserDefineFunction(CreateUserDefineFunctionContext ctx) {
        SetType statementScope = visitStatementScope(ctx.statementScope());
        boolean ifNotExists = ctx.EXISTS() != null;
        boolean isAggFunction = ctx.AGGREGATE() != null;
        boolean isTableFunction = ctx.TABLES() != null;
        FunctionName function = visitFunctionIdentifier(ctx.functionIdentifier());
        FunctionArgTypesInfo functionArgTypesInfo;
        if (ctx.functionArguments() != null) {
            functionArgTypesInfo = visitFunctionArguments(ctx.functionArguments());
        } else {
            functionArgTypesInfo = new FunctionArgTypesInfo(new ArrayList<>(), false);
        }
        DataType returnType = typedVisit(ctx.returnType);
        returnType = returnType.conversion();
        DataType intermediateType = ctx.intermediateType != null ? typedVisit(ctx.intermediateType) : null;
        if (intermediateType != null) {
            intermediateType = intermediateType.conversion();
        }
        Map<String, String> properties = ctx.propertyClause() != null
                ? Maps.newHashMap(visitPropertyClause(ctx.propertyClause()))
                : Maps.newHashMap();
        return new CreateFunctionCommand(statementScope, ifNotExists, isAggFunction, false, isTableFunction,
                function, functionArgTypesInfo, returnType, intermediateType,
                null, null, properties);
    }

    @Override
    public Command visitCreateAliasFunction(CreateAliasFunctionContext ctx) {
        SetType statementScope = visitStatementScope(ctx.statementScope());
        boolean ifNotExists = ctx.EXISTS() != null;
        FunctionName function = visitFunctionIdentifier(ctx.functionIdentifier());
        FunctionArgTypesInfo functionArgTypesInfo;
        if (ctx.functionArguments() != null) {
            functionArgTypesInfo = visitFunctionArguments(ctx.functionArguments());
        } else {
            functionArgTypesInfo = new FunctionArgTypesInfo(new ArrayList<>(), false);
        }
        List<String> parameters = ctx.parameters != null ? visitIdentifierSeq(ctx.parameters) : new ArrayList<>();
        Expression originFunction = getExpression(ctx.expression());
        return new CreateFunctionCommand(statementScope, ifNotExists, false, true, false,
                function, functionArgTypesInfo, VarcharType.MAX_VARCHAR_TYPE, null,
                parameters, originFunction, null);
    }

    @Override
    public Command visitDropFunction(DropFunctionContext ctx) {
        SetType statementScope = visitStatementScope(ctx.statementScope());
        boolean ifExists = ctx.EXISTS() != null;
        FunctionName function = visitFunctionIdentifier(ctx.functionIdentifier());
        FunctionArgTypesInfo functionArgTypesInfo;
        if (ctx.functionArguments() != null) {
            functionArgTypesInfo = visitFunctionArguments(ctx.functionArguments());
        } else {
            functionArgTypesInfo = new FunctionArgTypesInfo(new ArrayList<>(), false);
        }
        return new DropFunctionCommand(statementScope, ifExists, function, functionArgTypesInfo);
    }

    @Override
    public FunctionArgTypesInfo visitFunctionArguments(FunctionArgumentsContext ctx) {
        boolean isVariadic = ctx.DOTDOTDOT() != null;
        List<DataType> argTypeDefs;
        if (ctx.dataTypeList() != null) {
            argTypeDefs = visitDataTypeList(ctx.dataTypeList());
        } else {
            argTypeDefs = new ArrayList<>();
        }
        return new FunctionArgTypesInfo(argTypeDefs, isVariadic);
    }

    @Override
    public FunctionName visitFunctionIdentifier(FunctionIdentifierContext ctx) {
        String functionName = ctx.functionNameIdentifier().getText();
        String dbName = ctx.dbName != null ? ctx.dbName.getText() : null;
        return new FunctionName(dbName, functionName);
    }

    @Override
    public List<DataType> visitDataTypeList(DataTypeListContext ctx) {
        List<DataType> dataTypeList = new ArrayList<>(ctx.getChildCount());
        for (DorisParser.DataTypeContext dataTypeContext : ctx.dataType()) {
            DataType dataType = typedVisit(dataTypeContext);
            dataTypeList.add(dataType.conversion());
        }
        return dataTypeList;
    }

    @Override
    public LogicalPlan visitShowAuthors(ShowAuthorsContext ctx) {
        return new ShowAuthorsCommand();
    }

    @Override
    public LogicalPlan visitShowEvents(ShowEventsContext ctx) {
        return new ShowEventsCommand();
    }

    @Override
    public LogicalPlan visitShowConfig(ShowConfigContext ctx) {
        ShowConfigCommand command;
        if (ctx.type.getText().equalsIgnoreCase(NodeType.FRONTEND.name())) {
            command = new ShowConfigCommand(NodeType.FRONTEND);
        } else {
            command = new ShowConfigCommand(NodeType.BACKEND);
        }
        if (ctx.LIKE() != null && ctx.pattern != null) {
            Like like = new Like(new UnboundSlot("ProcedureName"), getExpression(ctx.pattern));
            String pattern = ((Literal) like.child(1)).getStringValue();
            command.setPattern(pattern);
        }
        if (ctx.FROM() != null && ctx.backendId != null) {
            long backendId = Long.parseLong(ctx.backendId.getText());
            command.setBackendId(backendId);
        }
        return command;
    }

    @Override
    public SetOptionsCommand visitSetOptions(SetOptionsContext ctx) {
        List<SetVarOp> setVarOpList = new ArrayList<>(1);
        for (Object child : ctx.children) {
            if (child instanceof RuleNode) {
                setVarOpList.add(typedVisit((RuleNode) child));
            }
        }
        return new SetOptionsCommand(setVarOpList);
    }

    @Override
    public SetVarOp visitSetSystemVariable(SetSystemVariableContext ctx) {
        SetType statementScope = visitStatementScope(ctx.statementScope());
        String name = stripQuotes(ctx.identifier().getText());
        Expression expression = ctx.expression() != null ? typedVisit(ctx.expression()) : null;
        return new SetSessionVarOp(statementScope, name, expression);
    }

    @Override
    public SetVarOp visitSetVariableWithType(SetVariableWithTypeContext ctx) {
        SetType statementScope = visitStatementScope(ctx.statementScope());
        String name = stripQuotes(ctx.identifier().getText());
        Expression expression = ctx.expression() != null ? typedVisit(ctx.expression()) : null;
        return new SetSessionVarOp(statementScope, name, expression);
    }

    @Override
    public SetVarOp visitSetPassword(SetPasswordContext ctx) {
        String user;
        String host;
        boolean isDomain;
        String passwordText;
        UserIdentity userIdentity = null;
        if (ctx.userIdentify() != null) {
            user = stripQuotes(ctx.userIdentify().user.getText());
            host = ctx.userIdentify().host != null ? stripQuotes(ctx.userIdentify().host.getText()) : "%";
            isDomain = ctx.userIdentify().ATSIGN() != null;
            userIdentity = new UserIdentity(user, host, isDomain);
        }
        passwordText = stripQuotes(ctx.STRING_LITERAL().getText());
        return new SetPassVarOp(userIdentity, new PassVar(passwordText, ctx.isPlain != null));
    }

    @Override
    public SetVarOp visitSetNames(SetNamesContext ctx) {
        return new SetNamesVarOp();
    }

    @Override
    public SetVarOp visitSetCharset(SetCharsetContext ctx) {
        String charset = ctx.charsetName != null ? stripQuotes(ctx.charsetName.getText()) : null;
        return new SetCharsetAndCollateVarOp(charset);
    }

    @Override
    public SetVarOp visitSetCollate(SetCollateContext ctx) {
        String charset = ctx.charsetName != null ? stripQuotes(ctx.charsetName.getText()) : null;
        String collate = ctx.collateName != null ? stripQuotes(ctx.collateName.getText()) : null;
        return new SetCharsetAndCollateVarOp(charset, collate);
    }

    @Override
    public SetVarOp visitSetLdapAdminPassword(SetLdapAdminPasswordContext ctx) {
        String passwordText = stripQuotes(ctx.STRING_LITERAL().getText());
        boolean isPlain = ctx.PASSWORD() != null;
        return new SetLdapPassVarOp(new PassVar(passwordText, isPlain));
    }

    @Override
    public SetVarOp visitSetUserVariable(SetUserVariableContext ctx) {
        String name = stripQuotes(ctx.identifier().getText());
        Expression expression = typedVisit(ctx.expression());
        return new SetUserDefinedVarOp(name, expression);
    }

    @Override
    public SetTransactionCommand visitSetTransaction(SetTransactionContext ctx) {
        return new SetTransactionCommand();
    }

    @Override
    public SetUserPropertiesCommand visitSetUserProperties(SetUserPropertiesContext ctx) {
        String user = ctx.user != null ? stripQuotes(ctx.user.getText()) : null;
        Map<String, String> userPropertiesMap = visitPropertyItemList(ctx.propertyItemList());
        List<SetUserPropertyVarOp> setUserPropertyVarOpList = new ArrayList<>(userPropertiesMap.size());
        for (Map.Entry<String, String> entry : userPropertiesMap.entrySet()) {
            setUserPropertyVarOpList.add(new SetUserPropertyVarOp(user, entry.getKey(), entry.getValue()));
        }
        return new SetUserPropertiesCommand(user, setUserPropertyVarOpList);
    }

    @Override
    public SetDefaultStorageVaultCommand visitSetDefaultStorageVault(SetDefaultStorageVaultContext ctx) {
        return new SetDefaultStorageVaultCommand(stripQuotes(ctx.identifier().getText()));
    }

    @Override
    public Object visitRefreshCatalog(RefreshCatalogContext ctx) {
        if (ctx.name != null) {
            String catalogName = ctx.name.getText();
            Map<String, String> properties = ctx.propertyClause() != null
                    ? Maps.newHashMap(visitPropertyClause(ctx.propertyClause())) : Maps.newHashMap();
            return new RefreshCatalogCommand(catalogName, properties);
        }
        throw new AnalysisException("catalog name can not be null");
    }

    @Override
    public RefreshDatabaseCommand visitRefreshDatabase(RefreshDatabaseContext ctx) {
        Map<String, String> properties = visitPropertyClause(ctx.propertyClause()) == null ? Maps.newHashMap()
                : visitPropertyClause(ctx.propertyClause());
        List<String> parts = visitMultipartIdentifier(ctx.name);
        int size = parts.size();
        if (size == 0) {
            throw new ParseException("database name can't be empty");
        }
        String dbName = parts.get(size - 1);

        // [db].
        if (size == 1) {
            return new RefreshDatabaseCommand(dbName, properties);
        } else if (parts.size() == 2) {  // [ctl,db].
            return new RefreshDatabaseCommand(parts.get(0), dbName, properties);
        }
        throw new ParseException("Only one dot can be in the name: " + String.join(".", parts));
    }

    @Override
    public Object visitRefreshTable(RefreshTableContext ctx) {
        List<String> parts = visitMultipartIdentifier(ctx.name);
        int size = parts.size();
        if (size == 0) {
            throw new ParseException("table name can't be empty");
        } else if (size <= 3) {
            return new RefreshTableCommand(new TableNameInfo(parts));
        }
        throw new ParseException("Only one or two dot can be in the name: " + String.join(".", parts));
    }

    @Override
    public LogicalPlan visitShowCreateRepository(ShowCreateRepositoryContext ctx) {
        return new ShowCreateRepositoryCommand(ctx.identifier().getText());
    }

    public LogicalPlan visitShowLastInsert(ShowLastInsertContext ctx) {
        return new ShowLastInsertCommand();
    }

    @Override
    public LogicalPlan visitShowLoadProfile(ShowLoadProfileContext ctx) {
        String loadIdPath = "/"; // default load id path
        if (ctx.loadIdPath != null) {
            loadIdPath = stripQuotes(ctx.loadIdPath.getText());
        }

        long limit = 20;
        if (ctx.limitClause() != null) {
            limit = Long.parseLong(ctx.limitClause().limit.getText());
            if (limit < 0) {
                throw new ParseException("Limit requires non-negative number, got " + String.valueOf(limit));
            }
        }
        return new ShowLoadProfileCommand(loadIdPath, limit);
    }

    @Override
    public LogicalPlan visitShowDataTypes(ShowDataTypesContext ctx) {
        return new ShowDataTypesCommand();
    }

    @Override
    public LogicalPlan visitShowGrants(ShowGrantsContext ctx) {
        boolean all = (ctx.ALL() != null) ? true : false;
        return new ShowGrantsCommand(null, all);
    }

    @Override
    public LogicalPlan visitShowGrantsForUser(ShowGrantsForUserContext ctx) {
        UserIdentity userIdent = visitUserIdentify(ctx.userIdentify());
        return new ShowGrantsCommand(userIdent, false);
    }

    @Override
    public LogicalPlan visitShowPartitionId(ShowPartitionIdContext ctx) {
        long partitionId = -1;
        if (ctx.partitionId != null) {
            partitionId = Long.parseLong(ctx.partitionId.getText());
        }
        return new ShowPartitionIdCommand(partitionId);
    }

    @Override
    public AlterTableCommand visitAlterTable(AlterTableContext ctx) {
        TableNameInfo tableNameInfo = new TableNameInfo(visitMultipartIdentifier(ctx.tableName));
        List<AlterTableOp> alterTableOps = new ArrayList<>();
        for (Object child : ctx.children) {
            if (child instanceof AlterTableClauseContext) {
                alterTableOps.add(typedVisit((AlterTableClauseContext) child));
            }
        }
        return new AlterTableCommand(tableNameInfo, alterTableOps);
    }

    @Override
    public AlterTableCommand visitAlterTableAddRollup(AlterTableAddRollupContext ctx) {
        TableNameInfo tableNameInfo = new TableNameInfo(visitMultipartIdentifier(ctx.tableName));
        List<AlterTableOp> alterTableOps = new ArrayList<>();
        for (Object child : ctx.children) {
            if (child instanceof AddRollupClauseContext) {
                alterTableOps.add(typedVisit((AddRollupClauseContext) child));
            }
        }
        return new AlterTableCommand(tableNameInfo, alterTableOps);
    }

    @Override
    public AlterTableCommand visitAlterTableDropRollup(AlterTableDropRollupContext ctx) {
        TableNameInfo tableNameInfo = new TableNameInfo(visitMultipartIdentifier(ctx.tableName));
        List<AlterTableOp> alterTableOps = new ArrayList<>();
        for (Object child : ctx.children) {
            if (child instanceof DropRollupClauseContext) {
                alterTableOps.add(typedVisit((DropRollupClauseContext) child));
            }
        }
        return new AlterTableCommand(tableNameInfo, alterTableOps);
    }

    @Override
    public AlterTableCommand visitAlterTableProperties(DorisParser.AlterTablePropertiesContext ctx) {
        TableNameInfo tableNameInfo = new TableNameInfo(visitMultipartIdentifier(ctx.name));
        List<AlterTableOp> alterTableOps = new ArrayList<>();
        Map<String, String> properties = ctx.propertyItemList() != null
                ? Maps.newHashMap(visitPropertyItemList(ctx.propertyItemList()))
                : Maps.newHashMap();
        alterTableOps.add(new ModifyTablePropertiesOp(properties));
        return new AlterTableCommand(tableNameInfo, alterTableOps);
    }

    @Override
    public AlterTableOp visitAddColumnClause(AddColumnClauseContext ctx) {
        ColumnDefinition columnDefinition = visitColumnDef(ctx.columnDef());
        ColumnPosition columnPosition = null;
        if (ctx.columnPosition() != null) {
            if (ctx.columnPosition().FIRST() != null) {
                columnPosition = ColumnPosition.FIRST;
            } else {
                columnPosition = new ColumnPosition(ctx.columnPosition().position.getText());
            }
        }
        String rollupName = ctx.toRollup() != null ? ctx.toRollup().rollup.getText() : null;
        Map<String, String> properties = ctx.properties != null
                ? Maps.newHashMap(visitPropertyClause(ctx.properties))
                : Maps.newHashMap();
        return new AddColumnOp(columnDefinition, columnPosition, rollupName, properties);
    }

    @Override
    public AlterTableOp visitAddColumnsClause(AddColumnsClauseContext ctx) {
        List<ColumnDefinition> columnDefinitions = visitColumnDefs(ctx.columnDefs());
        String rollupName = ctx.toRollup() != null ? ctx.toRollup().rollup.getText() : null;
        Map<String, String> properties = ctx.properties != null
                ? Maps.newHashMap(visitPropertyClause(ctx.properties))
                : Maps.newHashMap();
        return new AddColumnsOp(columnDefinitions, rollupName, properties);
    }

    @Override
    public AlterTableOp visitDropColumnClause(DropColumnClauseContext ctx) {
        String columnName = ctx.name.getText();
        String rollupName = ctx.fromRollup() != null ? ctx.fromRollup().rollup.getText() : null;
        Map<String, String> properties = ctx.properties != null
                ? Maps.newHashMap(visitPropertyClause(ctx.properties))
                : Maps.newHashMap();
        return new DropColumnOp(columnName, rollupName, properties);
    }

    @Override
    public AlterTableOp visitModifyColumnClause(ModifyColumnClauseContext ctx) {
        ColumnDefinition columnDefinition = visitColumnDef(ctx.columnDef());
        ColumnPosition columnPosition = null;
        if (ctx.columnPosition() != null) {
            if (ctx.columnPosition().FIRST() != null) {
                columnPosition = ColumnPosition.FIRST;
            } else {
                columnPosition = new ColumnPosition(ctx.columnPosition().position.getText());
            }
        }
        String rollupName = ctx.fromRollup() != null ? ctx.fromRollup().rollup.getText() : null;
        Map<String, String> properties = ctx.properties != null
                ? Maps.newHashMap(visitPropertyClause(ctx.properties))
                : Maps.newHashMap();
        return new ModifyColumnOp(columnDefinition, columnPosition, rollupName, properties);
    }

    @Override
    public AlterTableOp visitReorderColumnsClause(ReorderColumnsClauseContext ctx) {
        List<String> columnsByPos = visitIdentifierList(ctx.identifierList());
        String rollupName = ctx.fromRollup() != null ? ctx.fromRollup().rollup.getText() : null;
        Map<String, String> properties = ctx.properties != null
                ? Maps.newHashMap(visitPropertyClause(ctx.properties))
                : Maps.newHashMap();
        return new ReorderColumnsOp(columnsByPos, rollupName, properties);
    }

    @Override
    public AlterTableOp visitAddPartitionClause(AddPartitionClauseContext ctx) {
        boolean isTempPartition = ctx.TEMPORARY() != null;
        PartitionDefinition partitionDefinition = visitPartitionDef(ctx.partitionDef());
        DistributionDescriptor desc = null;
        int bucketNum = FeConstants.default_bucket_num;
        if (ctx.INTEGER_VALUE() != null) {
            bucketNum = Integer.parseInt(ctx.INTEGER_VALUE().getText());
        }
        if (ctx.HASH() != null) {
            desc = new DistributionDescriptor(true, ctx.autoBucket != null, bucketNum,
                    visitIdentifierList(ctx.hashKeys));
        } else if (ctx.RANDOM() != null) {
            desc = new DistributionDescriptor(false, ctx.autoBucket != null, bucketNum, null);
        }
        Map<String, String> properties = ctx.properties != null
                ? Maps.newHashMap(visitPropertyClause(ctx.properties))
                : Maps.newHashMap();
        return new AddPartitionOp(partitionDefinition, desc, properties, isTempPartition);
    }

    @Override
    public AlterTableOp visitDropPartitionClause(DropPartitionClauseContext ctx) {
        boolean isTempPartition = ctx.TEMPORARY() != null;
        boolean ifExists = ctx.IF() != null;
        boolean forceDrop = ctx.FORCE() != null;
        String partitionName = ctx.partitionName.getText();
        return ctx.indexName != null
                ? new DropPartitionFromIndexOp(ifExists, partitionName, isTempPartition, forceDrop,
                        ctx.indexName.getText())
                : new DropPartitionOp(ifExists, partitionName, isTempPartition, forceDrop);
    }

    @Override
    public AlterTableOp visitModifyPartitionClause(ModifyPartitionClauseContext ctx) {
        boolean isTempPartition = ctx.TEMPORARY() != null;
        Map<String, String> properties = visitPropertyItemList(ctx.partitionProperties);
        if (ctx.ASTERISK() != null) {
            return ModifyPartitionOp.createStarClause(properties, isTempPartition);
        } else {
            List<String> partitions;
            if (ctx.partitionNames != null) {
                partitions = visitIdentifierList(ctx.partitionNames);
            } else {
                partitions = new ArrayList<>();
                partitions.add(ctx.partitionName.getText());
            }
            return new ModifyPartitionOp(partitions, properties, isTempPartition);
        }
    }

    @Override
    public AlterTableOp visitReplacePartitionClause(ReplacePartitionClauseContext ctx) {
        boolean forceReplace = ctx.FORCE() != null;
        PartitionNamesInfo partitionNames = null;
        PartitionNamesInfo tempPartitionNames = null;
        if (ctx.partitions != null) {
            Pair<Boolean, List<String>> partitionSpec = visitPartitionSpec(ctx.partitions);
            partitionNames = new PartitionNamesInfo(partitionSpec.first, partitionSpec.second);
        }
        if (ctx.tempPartitions != null) {
            Pair<Boolean, List<String>> partitionSpec = visitPartitionSpec(ctx.tempPartitions);
            tempPartitionNames = new PartitionNamesInfo(partitionSpec.first, partitionSpec.second);
        }

        Map<String, String> properties = ctx.properties != null ? new HashMap<>(visitPropertyClause(ctx.properties))
                : Maps.newHashMap();
        return new ReplacePartitionOp(partitionNames, tempPartitionNames, forceReplace, properties);
    }

    @Override
    public AlterTableOp visitReplaceTableClause(ReplaceTableClauseContext ctx) {
        String tableName = ctx.name.getText();
        Map<String, String> properties = ctx.properties != null
                ? Maps.newHashMap(visitPropertyClause(ctx.properties))
                : Maps.newHashMap();
        return new ReplaceTableOp(tableName, properties, ctx.FORCE() != null);
    }

    @Override
    public AlterTableOp visitRenameClause(RenameClauseContext ctx) {
        return new RenameTableOp(ctx.newName.getText());
    }

    @Override
    public AlterTableOp visitRenameRollupClause(RenameRollupClauseContext ctx) {
        return new RenameRollupOp(ctx.name.getText(), ctx.newName.getText());
    }

    @Override
    public AlterTableOp visitRenamePartitionClause(RenamePartitionClauseContext ctx) {
        return new RenamePartitionOp(ctx.name.getText(), ctx.newName.getText());
    }

    @Override
    public AlterTableOp visitRenameColumnClause(RenameColumnClauseContext ctx) {
        return new RenameColumnOp(ctx.name.getText(), ctx.newName.getText());
    }

    @Override
    public AlterTableOp visitAddIndexClause(AddIndexClauseContext ctx) {
        IndexDefinition indexDefinition = visitIndexDef(ctx.indexDef());
        return new CreateIndexOp(null, indexDefinition, true);
    }

    @Override
    public Command visitCreateIndex(CreateIndexContext ctx) {
        String indexName = ctx.name.getText();
        boolean ifNotExists = ctx.EXISTS() != null;
        TableNameInfo tableNameInfo = new TableNameInfo(visitMultipartIdentifier(ctx.tableName));
        List<String> indexCols = visitIdentifierList(ctx.identifierList());
        Map<String, String> properties = ctx.properties != null
                ? Maps.newHashMap(visitPropertyClause(ctx.properties))
                : Maps.newHashMap();
        String indexType = null;
        if (ctx.BITMAP() != null) {
            indexType = "BITMAP";
        } else if (ctx.NGRAM_BF() != null) {
            indexType = "NGRAM_BF";
        } else if (ctx.INVERTED() != null) {
            indexType = "INVERTED";
        }
        String comment = ctx.STRING_LITERAL() == null ? "" : stripQuotes(ctx.STRING_LITERAL().getText());
        // change BITMAP index to INVERTED index
        if (Config.enable_create_bitmap_index_as_inverted_index
                && "BITMAP".equalsIgnoreCase(indexType)) {
            indexType = "INVERTED";
        }
        IndexDefinition indexDefinition = new IndexDefinition(indexName, ifNotExists, indexCols, indexType,
                properties, comment);
        List<AlterTableOp> alterTableOps = Lists.newArrayList(new CreateIndexOp(tableNameInfo,
                indexDefinition, false));
        return new AlterTableCommand(tableNameInfo, alterTableOps);
    }

    @Override
    public Command visitBuildIndex(BuildIndexContext ctx) {
        String name = ctx.name.getText();
        TableNameInfo tableName = new TableNameInfo(visitMultipartIdentifier(ctx.tableName));
        PartitionNamesInfo partitionNamesInfo = null;
        if (ctx.partitionSpec() != null) {
            Pair<Boolean, List<String>> partitionSpec = visitPartitionSpec(ctx.partitionSpec());
            partitionNamesInfo = new PartitionNamesInfo(partitionSpec.first, partitionSpec.second);
        }
        IndexDefinition indexDefinition = new IndexDefinition(name, partitionNamesInfo);
        List<AlterTableOp> alterTableOps = Lists.newArrayList(new BuildIndexOp(tableName, indexDefinition, false));
        return new AlterTableCommand(tableName, alterTableOps);
    }

    @Override
    public Command visitDropIndex(DropIndexContext ctx) {
        String name = ctx.name.getText();
        TableNameInfo tableName = new TableNameInfo(visitMultipartIdentifier(ctx.tableName));
        List<AlterTableOp> alterTableOps = Lists
                .newArrayList(new DropIndexOp(name, ctx.EXISTS() != null, tableName, false));
        return new AlterTableCommand(tableName, alterTableOps);
    }

    @Override
    public AlterTableOp visitDropIndexClause(DropIndexClauseContext ctx) {
        return new DropIndexOp(ctx.name.getText(), ctx.EXISTS() != null, null, true);
    }

    @Override
    public AlterTableOp visitEnableFeatureClause(EnableFeatureClauseContext ctx) {
        String featureName = stripQuotes(ctx.STRING_LITERAL().getText());
        Map<String, String> properties = ctx.properties != null
                ? Maps.newHashMap(visitPropertyClause(ctx.properties))
                : Maps.newHashMap();
        return new EnableFeatureOp(featureName, properties);
    }

    @Override
    public AlterTableOp visitModifyDistributionClause(ModifyDistributionClauseContext ctx) {
        int bucketNum = FeConstants.default_bucket_num;
        if (ctx.INTEGER_VALUE() != null) {
            bucketNum = Integer.parseInt(ctx.INTEGER_VALUE().getText());
        }
        DistributionDescriptor desc;
        if (ctx.HASH() != null) {
            desc = new DistributionDescriptor(true, ctx.AUTO() != null, bucketNum,
                    visitIdentifierList(ctx.hashKeys));
        } else if (ctx.RANDOM() != null) {
            desc = new DistributionDescriptor(false, ctx.AUTO() != null, bucketNum, null);
        } else {
            throw new ParseException("distribution can't be empty", ctx);
        }
        return new ModifyDistributionOp(desc);
    }

    @Override
    public AlterTableOp visitModifyTableCommentClause(ModifyTableCommentClauseContext ctx) {
        return new ModifyTableCommentOp(stripQuotes(ctx.STRING_LITERAL().getText()));
    }

    @Override
    public AlterTableOp visitModifyColumnCommentClause(ModifyColumnCommentClauseContext ctx) {
        String columnName = ctx.name.getText();
        String comment = stripQuotes(ctx.STRING_LITERAL().getText());
        return new ModifyColumnCommentOp(columnName, comment);
    }

    @Override
    public AlterTableOp visitModifyEngineClause(ModifyEngineClauseContext ctx) {
        String engineName = ctx.name.getText();
        Map<String, String> properties = ctx.properties != null
                ? Maps.newHashMap(visitPropertyClause(ctx.properties))
                : Maps.newHashMap();
        return new ModifyEngineOp(engineName, properties);
    }

    @Override
    public AlterTableOp visitAlterMultiPartitionClause(AlterMultiPartitionClauseContext ctx) {
        boolean isTempPartition = ctx.TEMPORARY() != null;
        List<Expression> from = visitPartitionValueList(ctx.from);
        List<Expression> to = visitPartitionValueList(ctx.to);
        int num = Integer.parseInt(ctx.INTEGER_VALUE().getText());
        String unitString = ctx.unit != null ? ctx.unit.getText() : null;
        Map<String, String> properties = ctx.properties != null
                ? Maps.newHashMap(visitPropertyClause(ctx.properties))
                : Maps.newHashMap();
        return new AlterMultiPartitionOp(from, to, num, unitString, properties, isTempPartition);
    }

    @Override
    public AlterTableOp visitAddRollupClause(DorisParser.AddRollupClauseContext ctx) {
        String rollupName = ctx.rollupName.getText();
        List<String> columnNames = visitIdentifierList(ctx.columns);
        List<String> dupKeys = ctx.dupKeys != null ? visitIdentifierList(ctx.dupKeys) : null;
        String baseRollupName = ctx.fromRollup() != null ? ctx.fromRollup().rollup.getText() : null;
        Map<String, String> properties = ctx.properties != null
                ? Maps.newHashMap(visitPropertyClause(ctx.properties))
                : Maps.newHashMap();
        return new AddRollupOp(rollupName, columnNames, dupKeys, baseRollupName, properties);
    }

    @Override
    public AlterTableOp visitDropRollupClause(DorisParser.DropRollupClauseContext ctx) {
        String rollupName = ctx.rollupName.getText();
        Map<String, String> properties = ctx.properties != null
                ? Maps.newHashMap(visitPropertyClause(ctx.properties))
                : Maps.newHashMap();
        return new DropRollupOp(rollupName, properties);
    }

    @Override
    public LogicalPlan visitShowVariables(ShowVariablesContext ctx) {
        SetType statementScope = visitStatementScope(ctx.statementScope());
        if (ctx.wildWhere() != null) {
            if (ctx.wildWhere().LIKE() != null) {
                return new ShowVariablesCommand(statementScope,
                        stripQuotes(ctx.wildWhere().STRING_LITERAL().getText()));
            } else {
                StringBuilder sb = new StringBuilder();
                sb.append("SELECT `VARIABLE_NAME` AS `Variable_name`, `VARIABLE_VALUE` AS `Value` FROM ");
                sb.append("`").append(InternalCatalog.INTERNAL_CATALOG_NAME).append("`");
                sb.append(".");
                sb.append("`").append(InfoSchemaDb.DATABASE_NAME).append("`");
                sb.append(".");
                if (statementScope == SetType.GLOBAL) {
                    sb.append("`global_variables` ");
                } else {
                    sb.append("`session_variables` ");
                }
                sb.append(getOriginSql(ctx.wildWhere()));
                return new NereidsParser().parseSingle(sb.toString());
            }
        } else {
            return new ShowVariablesCommand(statementScope, null);
        }
    }

    private Expression getWildWhere(DorisParser.WildWhereContext ctx) {
        if (ctx.LIKE() != null) {
            String pattern = stripQuotes(ctx.STRING_LITERAL().getText());
            return new Like(new UnboundSlot("ProcedureName"), new StringLiteral(pattern));
        } else if (ctx.WHERE() != null) {
            return getExpression(ctx.expression());
        } else {
            throw new AnalysisException("Wild where should contain like or where " + ctx.getText());
        }
    }

    @Override
    public ShowViewCommand visitShowView(ShowViewContext ctx) {
        List<String> tableNameParts = visitMultipartIdentifier(ctx.tableName);
        String databaseName = null;
        if (ctx.database != null) {
            databaseName = stripQuotes(ctx.database.getText());
        }
        return new ShowViewCommand(databaseName, new TableNameInfo(tableNameParts));
    }

    @Override
    public LogicalPlan visitShowBackends(ShowBackendsContext ctx) {
        return new ShowBackendsCommand();
    }

    @Override
    public LogicalPlan visitShowBackup(ShowBackupContext ctx) {
        String dbName = null;
        Expression wildWhere = null;
        if (ctx.database != null) {
            dbName = ctx.database.getText();
        }
        if (ctx.wildWhere() != null) {
            wildWhere = getWildWhere(ctx.wildWhere());
        }
        return new ShowBackupCommand(dbName, wildWhere);
    }

    @Override
    public LogicalPlan visitShowPlugins(ShowPluginsContext ctx) {
        return new ShowPluginsCommand();
    }

    @Override
    public LogicalPlan visitShowSmallFiles(ShowSmallFilesContext ctx) {
        String dbName = null;
        if (ctx.database != null) {
            List<String> nameParts = visitMultipartIdentifier(ctx.database);
            dbName = nameParts.get(0); // only one entry possible
        }
        return new ShowSmallFilesCommand(dbName);
    }

    @Override
    public LogicalPlan visitShowSnapshot(ShowSnapshotContext ctx) {
        String repoName = null;
        Expression wildWhere = null;
        if (ctx.wildWhere() != null) {
            wildWhere = getWildWhere(ctx.wildWhere());
        }
        if (ctx.repo != null) {
            repoName = ctx.repo.getText();
        }
        return new ShowSnapshotCommand(repoName, wildWhere);
    }

    @Override
    public LogicalPlan visitShowSqlBlockRule(ShowSqlBlockRuleContext ctx) {
        String ruleName = null;
        if (ctx.ruleName != null) {
            ruleName = ctx.ruleName.getText();
        }
        return new ShowSqlBlockRuleCommand(ruleName);
    }

    @Override
    public LogicalPlan visitShowTriggers(ShowTriggersContext ctx) {
        return new ShowTriggersCommand();
    }

    @Override
    public LogicalPlan visitShowTrash(ShowTrashContext ctx) {
        if (ctx.ON() != null) {
            String backend = stripQuotes(ctx.STRING_LITERAL().getText());
            new ShowTrashCommand(backend);
        } else {
            return new ShowTrashCommand();
        }
        return new ShowTrashCommand();
    }

    @Override
    public LogicalPlan visitAdminCleanTrash(DorisParser.AdminCleanTrashContext ctx) {
        if (ctx.ON() != null) {
            List<String> backendsQuery = Lists.newArrayList();
            ctx.backends.forEach(backend -> backendsQuery.add(stripQuotes(backend.getText())));
            return new AdminCleanTrashCommand(backendsQuery);
        }
        return new AdminCleanTrashCommand();
    }

    @Override
    public LogicalPlan visitAdminShowReplicaStatus(AdminShowReplicaStatusContext ctx) {
        Expression where = null;
        if (ctx.WHERE() != null) {
            StringLiteral left = new StringLiteral(stripQuotes(ctx.STATUS().toString()));
            StringLiteral right = new StringLiteral(stripQuotes(ctx.STRING_LITERAL().getText()));
            if (ctx.NEQ() != null) {
                where = new Not(new EqualTo(left, right));
            } else {
                where = new EqualTo(left, right);
            }
        }
        TableRefInfo tableRefInfo = visitBaseTableRefContext(ctx.baseTableRef());
        return new AdminShowReplicaStatusCommand(tableRefInfo, where);
    }

    @Override
    public LogicalPlan visitShowRepositories(ShowRepositoriesContext ctx) {
        return new ShowRepositoriesCommand();
    }

    @Override
    public LogicalPlan visitShowRestore(ShowRestoreContext ctx) {
        String dbName = null;
        Expression wildWhere = null;
        if (ctx.database != null) {
            dbName = ctx.database.getText();
        }
        if (ctx.wildWhere() != null) {
            wildWhere = getWildWhere(ctx.wildWhere());
        }
        return new ShowRestoreCommand(dbName, wildWhere, ctx.BRIEF() != null);
    }

    @Override
    public LogicalPlan visitShowRoles(ShowRolesContext ctx) {
        return new ShowRolesCommand();
    }

    @Override
    public LogicalPlan visitShowProc(ShowProcContext ctx) {
        String path = stripQuotes(ctx.path.getText());
        return new ShowProcCommand(path);
    }

    private TableScanParams visitOptScanParamsContex(OptScanParamsContext ctx) {
        if (ctx != null) {
            Map<String, String> map = visitPropertyItemList(ctx.properties);
            return new TableScanParams(ctx.funcName.getText(), map);
        }
        return null;
    }

    private TableSnapshot visitTableSnapshotContext(TableSnapshotContext ctx) {
        if (ctx != null) {
            if (ctx.TIME() != null) {
                return new TableSnapshot(stripQuotes(ctx.time.getText()));
            } else {
                return new TableSnapshot(Long.parseLong(ctx.version.getText()));
            }
        }
        return null;
    }

    private List<String> visitRelationHintContext(RelationHintContext ctx) {
        final List<String> relationHints;
        if (ctx != null) {
            relationHints = typedVisit(ctx);
        } else {
            relationHints = ImmutableList.of();
        }
        return relationHints;
    }

    private PartitionNamesInfo visitSpecifiedPartitionContext(SpecifiedPartitionContext ctx) {
        if (ctx != null) {
            List<String> partitions = new ArrayList<>();
            boolean isTempPart = ctx.TEMPORARY() != null;
            if (ctx.identifier() != null) {
                partitions.add(ctx.identifier().getText());
            } else {
                partitions.addAll(visitIdentifierList(ctx.identifierList()));
            }
            return new PartitionNamesInfo(isTempPart, partitions);
        }
        return null;
    }

    private List<Long> visitTabletListContext(TabletListContext ctx) {
        List<Long> tabletIdList = new ArrayList<>();
        if (ctx != null && ctx.tabletIdList != null) {
            ctx.tabletIdList.stream().forEach(tabletToken -> {
                tabletIdList.add(Long.parseLong(tabletToken.getText()));
            });
        }
        return tabletIdList;
    }

    private TableRefInfo visitBaseTableRefContext(BaseTableRefContext ctx) {
        List<String> nameParts = visitMultipartIdentifier(ctx.multipartIdentifier());
        TableScanParams scanParams = visitOptScanParamsContex(ctx.optScanParams());
        TableSnapshot tableSnapShot = visitTableSnapshotContext(ctx.tableSnapshot());
        PartitionNamesInfo partitionNameInfo = visitSpecifiedPartitionContext(ctx.specifiedPartition());
        List<Long> tabletIdList = visitTabletListContext(ctx.tabletList());

        String tableAlias = null;
        if (ctx.tableAlias().strictIdentifier() != null) {
            tableAlias = ctx.tableAlias().getText();
        }
        TableSample tableSample = ctx.sample() == null ? null : (TableSample) visit(ctx.sample());
        List<String> hints = visitRelationHintContext(ctx.relationHint());
        return new TableRefInfo(new TableNameInfo(nameParts), scanParams, tableSnapShot, partitionNameInfo,
                                    tabletIdList, tableAlias, tableSample, hints);
    }

    @Override
    public LogicalPlan visitShowReplicaDistribution(ShowReplicaDistributionContext ctx) {
        TableRefInfo tableRefInfo = visitBaseTableRefContext(ctx.baseTableRef());
        return new ShowReplicaDistributionCommand(tableRefInfo);
    }

    @Override
    public LogicalPlan visitAdminShowReplicaDistribution(AdminShowReplicaDistributionContext ctx) {
        TableRefInfo tableRefInfo = visitBaseTableRefContext(ctx.baseTableRef());
        return new ShowReplicaDistributionCommand(tableRefInfo);
    }

    @Override
    public LogicalPlan visitShowCreateCatalog(ShowCreateCatalogContext ctx) {
        return new ShowCreateCatalogCommand(ctx.identifier().getText());
    }

    @Override
    public LogicalPlan visitShowCatalog(DorisParser.ShowCatalogContext ctx) {
        return new ShowCatalogCommand(ctx.identifier().getText(), null);
    }

    @Override
    public LogicalPlan visitShowCatalogs(DorisParser.ShowCatalogsContext ctx) {
        String wild = null;
        if (ctx.wildWhere() != null) {
            if (ctx.wildWhere().LIKE() != null) {
                wild = stripQuotes(ctx.wildWhere().STRING_LITERAL().getText());
            } else if (ctx.wildWhere().WHERE() != null) {
                wild = ctx.wildWhere().expression().getText();
            }
        }
        return new ShowCatalogCommand(null, wild);
    }

    @Override
    public LogicalPlan visitShowStorageEngines(ShowStorageEnginesContext ctx) {
        return new ShowStorageEnginesCommand();
    }

    @Override
    public LogicalPlan visitAdminRebalanceDisk(AdminRebalanceDiskContext ctx) {
        if (ctx.ON() != null) {
            List<String> backendList = Lists.newArrayList();
            ctx.backends.forEach(backend -> backendList.add(stripQuotes(backend.getText())));
            return new AdminRebalanceDiskCommand(backendList);
        }
        return new AdminRebalanceDiskCommand();
    }

    @Override
    public LogicalPlan visitAdminCancelRebalanceDisk(AdminCancelRebalanceDiskContext ctx) {
        if (ctx.ON() != null) {
            List<String> backendList = Lists.newArrayList();
            ctx.backends.forEach(backend -> backendList.add(stripQuotes(backend.getText())));
            return new AdminCancelRebalanceDiskCommand(backendList);
        }
        return new AdminCancelRebalanceDiskCommand();
    }

    @Override
    public LogicalPlan visitShowDiagnoseTablet(ShowDiagnoseTabletContext ctx) {
        long tabletId = Long.parseLong(ctx.INTEGER_VALUE().getText());
        return new ShowDiagnoseTabletCommand(tabletId);
    }

    @Override
    public LogicalPlan visitAdminDiagnoseTablet(AdminDiagnoseTabletContext ctx) {
        long tabletId = Long.parseLong(ctx.INTEGER_VALUE().getText());
        return new ShowDiagnoseTabletCommand(tabletId);
    }

    @Override
    public LogicalPlan visitShowCreateTable(ShowCreateTableContext ctx) {
        List<String> nameParts = visitMultipartIdentifier(ctx.name);
        return new ShowCreateTableCommand(new TableNameInfo(nameParts), ctx.BRIEF() != null);
    }

    @Override
    public LogicalPlan visitShowCreateView(ShowCreateViewContext ctx) {
        List<String> nameParts = visitMultipartIdentifier(ctx.name);
        return new ShowCreateViewCommand(new TableNameInfo(nameParts));
    }

    @Override
    public LogicalPlan visitShowCreateMaterializedView(ShowCreateMaterializedViewContext ctx) {
        List<String> nameParts = visitMultipartIdentifier(ctx.tableName);
        return new ShowCreateMaterializedViewCommand(stripQuotes(ctx.mvName.getText()), new TableNameInfo(nameParts));
    }

    @Override
    public LogicalPlan visitAlterWorkloadGroup(AlterWorkloadGroupContext ctx) {
        Map<String, String> properties = ctx.propertyClause() != null
                        ? Maps.newHashMap(visitPropertyClause(ctx.propertyClause())) : Maps.newHashMap();
        return new AlterWorkloadGroupCommand(ctx.name.getText(), properties);
    }

    @Override
    public LogicalPlan visitAlterWorkloadPolicy(AlterWorkloadPolicyContext ctx) {
        Map<String, String> properties = ctx.propertyClause() != null
                        ? Maps.newHashMap(visitPropertyClause(ctx.propertyClause())) : Maps.newHashMap();
        return new AlterWorkloadPolicyCommand(ctx.name.getText(), properties);
    }

    @Override
    public LogicalPlan visitAlterRole(AlterRoleContext ctx) {
        String comment = visitCommentSpec(ctx.commentSpec());
        return new AlterRoleCommand(ctx.role.getText(), comment);
    }

    @Override
    public LogicalPlan visitShowDatabaseId(ShowDatabaseIdContext ctx) {
        long dbId = (ctx.databaseId != null) ? Long.parseLong(ctx.databaseId.getText()) : -1;
        return new ShowDatabaseIdCommand(dbId);
    }

    public LogicalPlan visitCreateRole(CreateRoleContext ctx) {
        String roleName = stripQuotes(ctx.name.getText());
        String comment = ctx.STRING_LITERAL() == null ? "" : LogicalPlanBuilderAssistant.escapeBackSlash(
                ctx.STRING_LITERAL().getText().substring(1, ctx.STRING_LITERAL().getText().length() - 1));
        return new CreateRoleCommand(ctx.EXISTS() != null, roleName, comment);
    }

    @Override
    public LogicalPlan visitCreateFile(CreateFileContext ctx) {
        String dbName = null;
        if (ctx.database != null) {
            dbName = ctx.database.getText();
        }
        Map<String, String> properties = ctx.propertyClause() != null
                                    ? Maps.newHashMap(visitPropertyClause(ctx.propertyClause())) : Maps.newHashMap();
        return new CreateFileCommand(stripQuotes(ctx.name.getText()), dbName, properties);
    }

    @Override
    public LogicalPlan visitShowCharset(ShowCharsetContext ctx) {
        return new ShowCharsetCommand();
    }

    @Override
    public LogicalPlan visitAdminSetTableStatus(AdminSetTableStatusContext ctx) {
        List<String> dbTblNameParts = visitMultipartIdentifier(ctx.name);
        Map<String, String> properties = ctx.propertyClause() != null
                        ? Maps.newHashMap(visitPropertyClause(ctx.propertyClause())) : Maps.newHashMap();
        return new AdminSetTableStatusCommand(new TableNameInfo(dbTblNameParts), properties);
    }

    @Override
    public LogicalPlan visitShowFrontends(ShowFrontendsContext ctx) {
        String detail = (ctx.name != null) ? ctx.name.getText() : null;
        return new ShowFrontendsCommand(detail);
    }

    @Override
    public LogicalPlan visitShowCreateDatabase(ShowCreateDatabaseContext ctx) {
        List<String> nameParts = visitMultipartIdentifier(ctx.name);
        String databaseName = "";
        String catalogName = "";
        if (nameParts.size() == 2) {
            // The identifier is in the form "internalcatalog.databasename"
            catalogName = nameParts.get(0);
            databaseName = nameParts.get(1);
        } else if (nameParts.size() == 1) {
            // The identifier is in the form "databasename"
            databaseName = nameParts.get(0);
        }

        return new ShowCreateDatabaseCommand(new DbName(catalogName, databaseName));
    }

    @Override
    public LogicalPlan visitCleanAllProfile(CleanAllProfileContext ctx) {
        return new CleanAllProfileCommand();
    }

    @Override
    public Object visitCleanLabel(CleanLabelContext ctx) {
        String label = ctx.label == null ? null : ctx.label.getText();
        IdentifierContext database = ctx.database;
        return new CleanLabelCommand(stripQuotes(database.getText()), label);
    }

    @Override
    public LogicalPlan visitShowWhitelist(ShowWhitelistContext ctx) {
        return new ShowWhiteListCommand();
    }

    @Override
    public LogicalPlan visitShowUserProperties(ShowUserPropertiesContext ctx) {
        String user = ctx.user != null ? stripQuotes(ctx.user.getText()) : null;
        String pattern = null;
        if (ctx.LIKE() != null) {
            pattern = stripQuotes(ctx.STRING_LITERAL().getText());
        }
        return new ShowUserPropertyCommand(user, pattern, false);
    }

    @Override
    public LogicalPlan visitShowAllProperties(ShowAllPropertiesContext ctx) {
        String pattern = null;
        if (ctx.LIKE() != null) {
            pattern = stripQuotes(ctx.STRING_LITERAL().getText());
        }
        return new ShowUserPropertyCommand(null, pattern, true);
    }

    @Override
    public LogicalPlan visitAlterCatalogComment(AlterCatalogCommentContext ctx) {
        String catalogName = stripQuotes(ctx.name.getText());
        String comment = stripQuotes(ctx.comment.getText());
        return new AlterCatalogCommentCommand(catalogName, comment);
    }

    @Override
    public LogicalPlan visitAlterDatabaseRename(AlterDatabaseRenameContext ctx) {
        String dbName = Optional.ofNullable(ctx.name)
                .map(ParserRuleContext::getText)
                .filter(s -> !s.isEmpty())
                .orElseThrow(() -> new ParseException("Database name is empty or cannot be an empty string"));
        String newDbName = Optional.ofNullable(ctx.newName)
                .map(ParserRuleContext::getText)
                .filter(s -> !s.isEmpty())
                .orElseThrow(() -> new ParseException("New Database name is empty or cannot be an empty string"));
        return new AlterDatabaseRenameCommand(dbName, newDbName);
    }

    @Override
    public LogicalPlan visitShowDynamicPartition(ShowDynamicPartitionContext ctx) {
        String dbName = null;
        if (ctx.database != null) {
            List<String> nameParts = visitMultipartIdentifier(ctx.database);
            dbName = nameParts.get(0); // only one entry possible
        }
        return new ShowDynamicPartitionCommand(dbName);
    }

    @Override
    public LogicalPlan visitCreateCatalog(CreateCatalogContext ctx) {
        String catalogName = ctx.catalogName.getText();
        boolean ifNotExists = ctx.IF() != null;
        String resourceName = ctx.resourceName == null ? null : (ctx.resourceName.getText());
        String comment = ctx.STRING_LITERAL() == null ? null : stripQuotes(ctx.STRING_LITERAL().getText());
        Map<String, String> properties = ctx.propertyClause() != null
                                    ? Maps.newHashMap(visitPropertyClause(ctx.propertyClause())) : Maps.newHashMap();

        return new CreateCatalogCommand(catalogName, ifNotExists, resourceName, comment, properties);
    }

    @Override
    public LogicalPlan visitShowStages(ShowStagesContext ctx) {
        return new ShowStagesCommand();
    }

    @Override
    public LogicalPlan visitRecoverDatabase(RecoverDatabaseContext ctx) {
        String dbName = ctx.name.getText();
        long dbId = (ctx.id != null) ? Long.parseLong(ctx.id.getText()) : -1;
        String newDbName = (ctx.alias != null) ? ctx.alias.getText() : null;
        return new RecoverDatabaseCommand(dbName, dbId, newDbName);
    }

    @Override
    public LogicalPlan visitShowWarningErrors(ShowWarningErrorsContext ctx) {
        boolean isWarning = ctx.WARNINGS() != null;

        // Extract the limit value if present
        long limit = 0;
        Optional<LimitClauseContext> limitCtx = Optional.ofNullable(ctx.limitClause());
        if (ctx.limitClause() != null) {
            limit = Long.parseLong(limitCtx.get().limit.getText());
            if (limit < 0) {
                throw new ParseException("Limit requires non-negative number", limitCtx.get());
            }
        }
        return new ShowWarningErrorsCommand(isWarning, limit);
    }

    @Override
    public LogicalPlan visitAlterCatalogProperties(AlterCatalogPropertiesContext ctx) {
        String catalogName = stripQuotes(ctx.name.getText());
        Map<String, String> properties = visitPropertyItemList(ctx.propertyItemList());
        return new AlterCatalogPropertiesCommand(catalogName, properties);
    }

    @Override
    public RecoverTableCommand visitRecoverTable(RecoverTableContext ctx) {
        List<String> dbTblNameParts = visitMultipartIdentifier(ctx.name);
        String newTableName = (ctx.alias != null) ? ctx.alias.getText() : null;
        long tableId = (ctx.id != null) ? Long.parseLong(ctx.id.getText()) : -1;
        return new RecoverTableCommand(new TableNameInfo(dbTblNameParts), tableId, newTableName);
    }

    @Override
    public RecoverPartitionCommand visitRecoverPartition(RecoverPartitionContext ctx) {
        String partitionName = ctx.name.getText();
        String newPartitionName = (ctx.alias != null) ? ctx.alias.getText() : null;
        long partitionId = (ctx.id != null) ? Long.parseLong(ctx.id.getText()) : -1;
        List<String> dbTblNameParts = visitMultipartIdentifier(ctx.tableName);
        return new RecoverPartitionCommand(new TableNameInfo(dbTblNameParts),
                                            partitionName, partitionId, newPartitionName);
    }

    @Override

    public LogicalPlan visitShowBroker(ShowBrokerContext ctx) {
        return new ShowBrokerCommand();
    }

    @Override
    public LogicalPlan visitDropRole(DropRoleContext ctx) {
        String roleName = stripQuotes(ctx.name.getText());
        return new DropRoleCommand(roleName, ctx.EXISTS() != null);
    }

    @Override
    public LogicalPlan visitDropTable(DropTableContext ctx) {
        String ctlName = null;
        String dbName = null;
        String tableName = null;
        List<String> nameParts = visitMultipartIdentifier(ctx.name);
        if (nameParts.size() == 1) {
            tableName = nameParts.get(0);
        } else if (nameParts.size() == 2) {
            dbName = nameParts.get(0);
            tableName = nameParts.get(1);
        } else if (nameParts.size() == 3) {
            ctlName = nameParts.get(0);
            dbName = nameParts.get(1);
            tableName = nameParts.get(2);
        } else {
            throw new AnalysisException("nameParts in create table should be [ctl.][db.]tbl");
        }

        boolean ifExists = ctx.EXISTS() != null;
        boolean forceDrop = ctx.FORCE() != null;
        TableNameInfo tblNameInfo = new TableNameInfo(ctlName, dbName, tableName);
        return new DropTableCommand(ifExists, tblNameInfo, forceDrop);
    }

    @Override
    public LogicalPlan visitDropCatalog(DropCatalogContext ctx) {
        String catalogName = stripQuotes(ctx.name.getText());
        boolean ifExists = ctx.EXISTS() != null;
        return new DropCatalogCommand(catalogName, ifExists);
    }

    @Override
    public LogicalPlan visitCreateEncryptkey(CreateEncryptkeyContext ctx) {
        List<String> nameParts = visitMultipartIdentifier(ctx.multipartIdentifier());
        return new CreateEncryptkeyCommand(new EncryptKeyName(nameParts), ctx.EXISTS() != null,
                                            stripQuotes(ctx.STRING_LITERAL().getText()));
    }

    @Override
    public LogicalPlan visitAlterCatalogRename(AlterCatalogRenameContext ctx) {
        String catalogName = stripQuotes(ctx.name.getText());
        String newName = stripQuotes(ctx.newName.getText());
        return new AlterCatalogRenameCommand(catalogName, newName);
    }

    @Override
    public LogicalPlan visitDropStoragePolicy(DropStoragePolicyContext ctx) {
        String policyName = ctx.name.getText();
        boolean ifExists = ctx.EXISTS() != null;
        return new DropStoragePolicyCommand(policyName, ifExists);
    }

    @Override
    public LogicalPlan visitDropEncryptkey(DropEncryptkeyContext ctx) {
        List<String> nameParts = visitMultipartIdentifier(ctx.name);
        return new DropEncryptkeyCommand(new EncryptKeyName(nameParts), ctx.EXISTS() != null);
    }

    @Override
    public LogicalPlan visitCreateWorkloadGroup(CreateWorkloadGroupContext ctx) {
        String workloadGroupName = stripQuotes(ctx.name.getText());
        boolean ifNotExists = ctx.EXISTS() != null;
        Map<String, String> properties = ctx.propertyClause() != null
                                    ? Maps.newHashMap(visitPropertyClause(ctx.propertyClause())) : Maps.newHashMap();
        return new CreateWorkloadGroupCommand(workloadGroupName, ifNotExists, properties);
    }

    @Override
    public LogicalPlan visitShowSyncJob(ShowSyncJobContext ctx) {
        String databaseName = null;
        if (ctx.multipartIdentifier() != null) {
            List<String> databaseParts = visitMultipartIdentifier(ctx.multipartIdentifier());
            databaseName = databaseParts.get(0);
        }
        return new ShowSyncJobCommand(databaseName);
    }

    @Override
    public LogicalPlan visitDropFile(DropFileContext ctx) {
        String dbName = null;
        if (ctx.database != null) {
            dbName = ctx.database.getText();
        }
        Map<String, String> properties = ctx.propertyClause() != null
                                    ? Maps.newHashMap(visitPropertyClause(ctx.propertyClause())) : Maps.newHashMap();
        return new DropFileCommand(stripQuotes(ctx.name.getText()), dbName, properties);
    }

    @Override
    public LogicalPlan visitDropRepository(DropRepositoryContext ctx) {
        return new DropRepositoryCommand(stripQuotes(ctx.name.getText()));
    }

    @Override
    public LogicalPlan visitDropSqlBlockRule(DropSqlBlockRuleContext ctx) {
        return new DropSqlBlockRuleCommand(visitIdentifierSeq(ctx.identifierSeq()), ctx.EXISTS() != null);
    }

    @Override
    public LogicalPlan visitDropUser(DropUserContext ctx) {
        UserIdentity userIdent = visitUserIdentify(ctx.userIdentify());
        return new DropUserCommand(userIdent, ctx.EXISTS() != null);
    }

    @Override
    public LogicalPlan visitDropWorkloadGroup(DropWorkloadGroupContext ctx) {
        return new DropWorkloadGroupCommand(ctx.name.getText(), ctx.EXISTS() != null);
    }

    @Override
    public LogicalPlan visitDropWorkloadPolicy(DropWorkloadPolicyContext ctx) {
        return new DropWorkloadPolicyCommand(ctx.name.getText(), ctx.EXISTS() != null);
    }

    @Override
    public LogicalPlan visitShowTableId(ShowTableIdContext ctx) {
        long tableId = -1;
        if (ctx.tableId != null) {
            tableId = Long.parseLong(ctx.tableId.getText());
        }
        return new ShowTableIdCommand(tableId);
    }

    @Override
    public LogicalPlan visitShowProcessList(ShowProcessListContext ctx) {
        return new ShowProcessListCommand(ctx.FULL() != null);
    }

    @Override
    public LogicalPlan visitHelp(HelpContext ctx) {
        String mark = ctx.mark.getText();
        return new HelpCommand(mark);
    }

    @Override
    public LogicalPlan visitSync(SyncContext ctx) {
        return new SyncCommand();
    }

    @Override
    public LogicalPlan visitShowDelete(ShowDeleteContext ctx) {
        String dbName = null;
        if (ctx.database != null) {
            List<String> nameParts = visitMultipartIdentifier(ctx.database);
            dbName = nameParts.get(0); // only one entry possible
        }
        return new ShowDeleteCommand(dbName);
    }

    @Override
    public LogicalPlan visitShowStoragePolicy(ShowStoragePolicyContext ctx) {
        String policyName = null;
        if (ctx.identifierOrText() != null) {
            policyName = stripQuotes(ctx.identifierOrText().getText());
        }
        return new ShowStoragePolicyCommand(policyName, ctx.USING() != null);
    }

    @Override
    public LogicalPlan visitShowPrivileges(ShowPrivilegesContext ctx) {
        return new ShowPrivilegesCommand();
    }

    @Override
    public LogicalPlan visitShowTabletsBelong(ShowTabletsBelongContext ctx) {
        List<Long> tabletIdLists = new ArrayList<>();
        ctx.tabletIds.stream().forEach(tabletToken -> {
            tabletIdLists.add(Long.parseLong(tabletToken.getText()));
        });
        return new ShowTabletsBelongCommand(tabletIdLists);
    }

    @Override
    public LogicalPlan visitShowCollation(ShowCollationContext ctx) {
        String wild = null;
        if (ctx.wildWhere() != null) {
            if (ctx.wildWhere().LIKE() != null) {
                wild = stripQuotes(ctx.wildWhere().STRING_LITERAL().getText());
            } else if (ctx.wildWhere().WHERE() != null) {
                wild = ctx.wildWhere().expression().getText();
            }
        }
        return new ShowCollationCommand(wild);
    }

    @Override
    public LogicalPlan visitAdminCheckTablets(AdminCheckTabletsContext ctx) {
        List<Long> tabletIdLists = new ArrayList<>();
        if (ctx.tabletList() != null) {
            ctx.tabletList().tabletIdList.stream().forEach(tabletToken -> {
                tabletIdLists.add(Long.parseLong(tabletToken.getText()));
            });
        }
        Map<String, String> properties = ctx.properties != null
                ? Maps.newHashMap(visitPropertyClause(ctx.properties))
                : Maps.newHashMap();
        return new AdminCheckTabletsCommand(tabletIdLists, properties);
    }

    @Override
    public LogicalPlan visitShowWarningErrorCount(ShowWarningErrorCountContext ctx) {
        boolean isWarning = ctx.WARNINGS() != null;
        return new ShowWarningErrorCountCommand(isWarning);
    }

    @Override
    public LogicalPlan visitShowStatus(ShowStatusContext ctx) {
        String scope = visitStatementScope(ctx.statementScope()).name();
        return new ShowStatusCommand(scope);
    }

    @Override
    public LogicalPlan visitShowDataSkew(ShowDataSkewContext ctx) {
        TableRefInfo tableRefInfo = visitBaseTableRefContext(ctx.baseTableRef());
        return new ShowDataSkewCommand(tableRefInfo);
    }

    @Override
    public LogicalPlan visitShowData(DorisParser.ShowDataContext ctx) {
        TableNameInfo tableNameInfo = null;
        if (ctx.tableName != null) {
            tableNameInfo = new TableNameInfo(visitMultipartIdentifier(ctx.tableName));
        }
        List<OrderKey> orderKeys = null;
        if (ctx.sortClause() != null) {
            orderKeys = visit(ctx.sortClause().sortItem(), OrderKey.class);
        }
        Map<String, String> properties = ctx.propertyClause() != null
                ? Maps.newHashMap(visitPropertyClause(ctx.propertyClause())) : Maps.newHashMap();
        boolean detailed = ctx.ALL() != null;
        return new ShowDataCommand(tableNameInfo, orderKeys, properties, detailed);
    }

    @Override
    public LogicalPlan visitShowTableCreation(ShowTableCreationContext ctx) {
        String dbName = null;
        String wild = null;
        if (ctx.database != null) {
            List<String> nameParts = visitMultipartIdentifier(ctx.database);
            dbName = nameParts.get(0); // only one entry possible
        }
        if (ctx.STRING_LITERAL() != null) {
            wild = ctx.STRING_LITERAL().getText();
        }
        return new ShowTableCreationCommand(dbName, wild);
    }

    @Override
    public SetType visitStatementScope(StatementScopeContext ctx) {
        SetType statementScope = SetType.DEFAULT;
        if (ctx != null) {
            if (ctx.GLOBAL() != null) {
                statementScope = SetType.GLOBAL;
            } else if (ctx.LOCAL() != null || ctx.SESSION() != null) {
                statementScope = SetType.SESSION;
            }
        }
        return statementScope;
    }

    @Override
    public LogicalPlan visitAdminShowTabletStorageFormat(AdminShowTabletStorageFormatContext ctx) {
        return new ShowTabletStorageFormatCommand(ctx.VERBOSE() != null);
    }

    @Override
    public LogicalPlan visitShowTabletStorageFormat(ShowTabletStorageFormatContext ctx) {
        return new ShowTabletStorageFormatCommand(ctx.VERBOSE() != null);
    }

    @Override
    public LogicalPlan visitShowTabletsFromTable(DorisParser.ShowTabletsFromTableContext ctx) {
        TableNameInfo tableName = new TableNameInfo(visitMultipartIdentifier(ctx.tableName));
        PartitionNamesInfo partitionNamesInfo = null;
        if (ctx.partitionSpec() != null) {
            Pair<Boolean, List<String>> partitionSpec = visitPartitionSpec(ctx.partitionSpec());
            partitionNamesInfo = new PartitionNamesInfo(partitionSpec.first, partitionSpec.second);
        }
        List<OrderKey> orderKeys = null;
        if (ctx.sortClause() != null) {
            orderKeys = visit(ctx.sortClause().sortItem(), OrderKey.class);
        }
        long limit = 0;
        long offset = 0;
        if (ctx.limitClause() != null) {
            limit = ctx.limitClause().limit != null
                    ? Long.parseLong(ctx.limitClause().limit.getText())
                    : 0;
            if (limit < 0) {
                throw new ParseException("Limit requires non-negative number", ctx.limitClause());
            }
            offset = ctx.limitClause().offset != null
                    ? Long.parseLong(ctx.limitClause().offset.getText())
                    : 0;
            if (offset < 0) {
                throw new ParseException("Offset requires non-negative number", ctx.limitClause());
            }
        }
        if (ctx.wildWhere() != null) {
            if (ctx.wildWhere().LIKE() != null) {
                throw new ParseException("Not support like clause");
            } else {
                Expression expr = (Expression) ctx.wildWhere().expression().accept(this);
                return new ShowTabletsFromTableCommand(tableName, partitionNamesInfo, expr, orderKeys, limit, offset);
            }
        }

        return new ShowTabletsFromTableCommand(tableName, partitionNamesInfo, null, orderKeys, limit, offset);
    }

    @Override
    public LogicalPlan visitShowQueryProfile(ShowQueryProfileContext ctx) {
        String queryIdPath = "/";
        if (ctx.queryIdPath != null) {
            queryIdPath = stripQuotes(ctx.queryIdPath.getText());
        }

        long limit = 20;
        if (ctx.limitClause() != null) {
            limit = Long.parseLong(ctx.limitClause().limit.getText());
            if (limit < 0) {
                throw new ParseException("Limit requires non-negative number, got " + String.valueOf(limit));
            }
        }
        return new ShowQueryProfileCommand(queryIdPath, limit);
    }

    @Override
    public LogicalPlan visitSwitchCatalog(SwitchCatalogContext ctx) {
        if (ctx.catalog != null) {
            return new SwitchCommand(ctx.catalog.getText());
        }
        throw new ParseException("catalog name can not be null");
    }

    @Override
    public LogicalPlan visitUseDatabase(UseDatabaseContext ctx) {
        if (ctx.database == null) {
            throw new ParseException("database name can not be null");
        }
        return ctx.catalog != null ? new UseCommand(ctx.catalog.getText(), ctx.database.getText())
                : new UseCommand(ctx.database.getText());
    }

    @Override
    public LogicalPlan visitShowConvertLsc(ShowConvertLscContext ctx) {
        if (ctx.database == null) {
            return new ShowConvertLSCCommand(null);
        }
        List<String> parts = visitMultipartIdentifier(ctx.database);
        String databaseName = parts.get(parts.size() - 1);
        if (parts.size() == 2 && !InternalCatalog.INTERNAL_CATALOG_NAME.equalsIgnoreCase(parts.get(0))) {
            throw new ParseException("The execution of this command is restricted to the internal catalog only.");
        } else if (parts.size() > 2) {
            throw new ParseException("Only one dot can be in the name: " + String.join(".", parts));
        }
        return new ShowConvertLSCCommand(databaseName);
    }

    @Override
    public Object visitAlterDatabaseSetQuota(AlterDatabaseSetQuotaContext ctx) {
        String databaseName = Optional.ofNullable(ctx.name)
                .map(ParseTree::getText).filter(s -> !s.isEmpty())
                .orElseThrow(() -> new ParseException("database name can not be null"));
        String quota = Optional.ofNullable(ctx.quota)
                .map(ParseTree::getText)
                .orElseGet(() -> Optional.ofNullable(ctx.INTEGER_VALUE())
                        .map(TerminalNode::getText)
                        .orElse(null));
        // Determine the quota type
        QuotaType quotaType;
        if (ctx.DATA() != null) {
            quotaType = QuotaType.DATA;
        } else if (ctx.REPLICA() != null) {
            quotaType = QuotaType.REPLICA;
        } else if (ctx.TRANSACTION() != null) {
            quotaType = QuotaType.TRANSACTION;
        } else {
            quotaType = QuotaType.NONE;
        }
        return new AlterDatabaseSetQuotaCommand(databaseName, quotaType, quota);
    }

    @Override
    public LogicalPlan visitDropDatabase(DropDatabaseContext ctx) {
        boolean ifExists = ctx.EXISTS() != null;
        List<String> databaseNameParts = visitMultipartIdentifier(ctx.name);
        boolean force = ctx.FORCE() != null;
        DropDatabaseInfo databaseInfo = new DropDatabaseInfo(ifExists, databaseNameParts, force);
        return new DropDatabaseCommand(databaseInfo);
    }

    @Override
    public LogicalPlan visitAlterRepository(AlterRepositoryContext ctx) {

        Map<String, String> properties = ctx.propertyClause() != null
                ? Maps.newHashMap(visitPropertyClause(ctx.propertyClause())) : Maps.newHashMap();

        return new AlterRepositoryCommand(ctx.name.getText(), properties);
    }

    @Override
    public LogicalPlan visitShowAnalyze(ShowAnalyzeContext ctx) {
        boolean isAuto = ctx.AUTO() != null;
        List<String> tableName = ctx.tableName == null ? null : visitMultipartIdentifier(ctx.tableName);
        long jobId = ctx.jobId == null ? 0 : Long.parseLong(ctx.jobId.getText());
        String stateKey = ctx.stateKey == null ? null : stripQuotes(ctx.stateKey.getText());
        String stateValue = ctx.stateValue == null ? null : stripQuotes(ctx.stateValue.getText());
        return new ShowAnalyzeCommand(tableName, jobId, stateKey, stateValue, isAuto);
    }

    @Override
    public LogicalPlan visitDropAllBrokerClause(DropAllBrokerClauseContext ctx) {
        String brokerName = stripQuotes(ctx.name.getText());
        AlterSystemOp alterSystemOp = new DropAllBrokerOp(brokerName);
        return new AlterSystemCommand(alterSystemOp, PlanType.ALTER_SYSTEM_DROP_ALL_BROKER);
    }

    @Override
    public LogicalPlan visitAlterSystem(DorisParser.AlterSystemContext ctx) {
        return plan(ctx.alterSystemClause());
    }

    @Override
    public LogicalPlan visitAddBrokerClause(AddBrokerClauseContext ctx) {
        String brokerName = stripQuotes(ctx.name.getText());
        List<String> hostPorts = ctx.hostPorts.stream()
                .map(e -> stripQuotes(e.getText()))
                .collect(Collectors.toList());
        AlterSystemOp alterSystemOp = new AddBrokerOp(brokerName, hostPorts);
        return new AlterSystemCommand(alterSystemOp, PlanType.ALTER_SYSTEM_ADD_BROKER);
    }

    @Override
    public LogicalPlan visitDropBrokerClause(DropBrokerClauseContext ctx) {
        String brokerName = stripQuotes(ctx.name.getText());
        List<String> hostPorts = ctx.hostPorts.stream()
                .map(e -> stripQuotes(e.getText()))
                .collect(Collectors.toList());
        AlterSystemOp alterSystemOp = new DropBrokerOp(brokerName, hostPorts);
        return new AlterSystemCommand(alterSystemOp, PlanType.ALTER_SYSTEM_DROP_BROKER);
    }

    @Override
    public LogicalPlan visitAddBackendClause(AddBackendClauseContext ctx) {
        List<String> hostPorts = ctx.hostPorts.stream()
                .map(e -> stripQuotes(e.getText()))
                .collect(Collectors.toList());
        Map<String, String> properties = visitPropertyClause(ctx.properties);
        AlterSystemOp alterSystemOp = new AddBackendOp(hostPorts, properties);
        return new AlterSystemCommand(alterSystemOp, PlanType.ALTER_SYSTEM_ADD_BACKEND);
    }

    @Override
    public LogicalPlan visitDropBackendClause(DorisParser.DropBackendClauseContext ctx) {
        List<String> hostPorts = ctx.hostPorts.stream()
                .map(e -> stripQuotes(e.getText()))
                .collect(Collectors.toList());
        boolean force = false;
        if (ctx.DROPP() != null) {
            force = true;
        }
        AlterSystemOp alterSystemOp = new DropBackendOp(hostPorts, force);
        return new AlterSystemCommand(alterSystemOp, PlanType.ALTER_SYSTEM_DROP_BACKEND);
    }

    @Override
    public LogicalPlan visitDecommissionBackendClause(DorisParser.DecommissionBackendClauseContext ctx) {
        List<String> hostPorts = ctx.hostPorts.stream()
                .map(e -> stripQuotes(e.getText()))
                .collect(Collectors.toList());
        AlterSystemOp alterSystemOp = new DecommissionBackendOp(hostPorts);
        return new AlterSystemCommand(alterSystemOp, PlanType.ALTER_SYSTEM_DECOMMISSION_BACKEND);
    }

    @Override
    public LogicalPlan visitAddFollowerClause(DorisParser.AddFollowerClauseContext ctx) {
        String hostPort = stripQuotes(ctx.hostPort.getText());
        AlterSystemOp alterSystemOp = new AddFollowerOp(hostPort);
        return new AlterSystemCommand(alterSystemOp, PlanType.ALTER_SYSTEM_ADD_FOLLOWER);
    }

    @Override
    public LogicalPlan visitDropFollowerClause(DorisParser.DropFollowerClauseContext ctx) {
        String hostPort = stripQuotes(ctx.hostPort.getText());
        AlterSystemOp alterSystemOp = new DropFollowerOp(hostPort);
        return new AlterSystemCommand(alterSystemOp, PlanType.ALTER_SYSTEM_DROP_FOLLOWER);
    }

    @Override
    public LogicalPlan visitAddObserverClause(DorisParser.AddObserverClauseContext ctx) {
        String hostPort = stripQuotes(ctx.hostPort.getText());
        AlterSystemOp alterSystemOp = new AddObserverOp(hostPort);
        return new AlterSystemCommand(alterSystemOp, PlanType.ALTER_SYSTEM_ADD_OBSERVER);
    }

    @Override
    public LogicalPlan visitDropObserverClause(DorisParser.DropObserverClauseContext ctx) {
        String hostPort = stripQuotes(ctx.hostPort.getText());
        AlterSystemOp alterSystemOp = new DropObserverOp(hostPort);
        return new AlterSystemCommand(alterSystemOp, PlanType.ALTER_SYSTEM_DROP_OBSERVER);
    }

    @Override
    public LogicalPlan visitAlterLoadErrorUrlClause(DorisParser.AlterLoadErrorUrlClauseContext ctx) {
        Map<String, String> properties = visitPropertyClause(ctx.properties);
        AlterSystemOp alterSystemOp = new AlterLoadErrorUrlOp(properties);
        return new AlterSystemCommand(alterSystemOp, PlanType.ALTER_SYSTEM_SET_LOAD_ERRORS_HU);
    }

    @Override
    public LogicalPlan visitModifyBackendClause(DorisParser.ModifyBackendClauseContext ctx) {
        List<String> hostPorts = ctx.hostPorts.stream()
                .map(e -> stripQuotes(e.getText()))
                .collect(Collectors.toList());
        Map<String, String> properties = visitPropertyItemList(ctx.propertyItemList());
        AlterSystemOp alterSystemOp = new ModifyBackendOp(hostPorts, properties);
        return new AlterSystemCommand(alterSystemOp, PlanType.ALTER_SYSTEM_MODIFY_BACKEND);
    }

    @Override
    public LogicalPlan visitModifyFrontendOrBackendHostNameClause(
            DorisParser.ModifyFrontendOrBackendHostNameClauseContext ctx) {
        String hostPort = stripQuotes(ctx.hostPort.getText());
        String hostName = stripQuotes(ctx.hostName.getText());
        AlterSystemOp alterSystemOp = null;
        if (ctx.FRONTEND() != null) {
            alterSystemOp = new ModifyFrontendOrBackendHostNameOp(hostPort, hostName, ModifyOpType.Frontend);
        } else if (ctx.BACKEND() != null) {
            alterSystemOp = new ModifyFrontendOrBackendHostNameOp(hostPort, hostName, ModifyOpType.Backend);
        }
        return new AlterSystemCommand(alterSystemOp, PlanType.ALTER_SYSTEM_MODIFY_FRONTEND_OR_BACKEND_HOSTNAME);
    }

    @Override
    public LogicalPlan visitShowQueuedAnalyzeJobs(ShowQueuedAnalyzeJobsContext ctx) {
        List<String> tableName = ctx.tableName == null ? null : visitMultipartIdentifier(ctx.tableName);
        String stateKey = ctx.stateKey == null ? null : stripQuotes(ctx.stateKey.getText());
        String stateValue = ctx.stateValue == null ? null : stripQuotes(ctx.stateValue.getText());
        return new ShowQueuedAnalyzeJobsCommand(tableName, stateKey, stateValue);
    }

    @Override
    public LogicalPlan visitShowIndexStats(DorisParser.ShowIndexStatsContext ctx) {
        TableNameInfo tableName = new TableNameInfo(visitMultipartIdentifier(ctx.tableName));
        String indexId = stripQuotes(ctx.indexId.getText());
        return new ShowIndexStatsCommand(tableName, indexId);
    }

    @Override
    public LogicalPlan visitShowTableStatus(DorisParser.ShowTableStatusContext ctx) {
        String ctlName = null;
        String dbName = null;
        if (ctx.database != null) {
            List<String> nameParts = visitMultipartIdentifier(ctx.database);
            if (nameParts.size() == 1) {
                dbName = nameParts.get(0);
            } else if (nameParts.size() == 2) {
                ctlName = nameParts.get(0);
                dbName = nameParts.get(1);
            } else {
                throw new AnalysisException("nameParts in analyze database should be [ctl.]db");
            }
        }

        if (ctx.wildWhere() != null) {
            if (ctx.wildWhere().LIKE() != null) {
                return new ShowTableStatusCommand(dbName, ctlName,
                    stripQuotes(ctx.wildWhere().STRING_LITERAL().getText()), null);
            } else {
                Expression expr = (Expression) ctx.wildWhere().expression().accept(this);
                return new ShowTableStatusCommand(dbName, ctlName, null, expr);
            }
        }
        return new ShowTableStatusCommand(dbName, ctlName);
    }

    @Override
    public LogicalPlan visitShowTables(DorisParser.ShowTablesContext ctx) {
        String ctlName = null;
        String dbName = null;
        if (ctx.database != null) {
            List<String> nameParts = visitMultipartIdentifier(ctx.database);
            if (nameParts.size() == 1) {
                dbName = nameParts.get(0);
            } else if (nameParts.size() == 2) {
                ctlName = nameParts.get(0);
                dbName = nameParts.get(1);
            } else {
                throw new AnalysisException("nameParts in analyze database should be [ctl.]db");
            }
        }

        boolean isVerbose = ctx.FULL() != null;

        if (ctx.wildWhere() != null) {
            if (ctx.wildWhere().LIKE() != null) {
                return new ShowTableCommand(dbName, ctlName, isVerbose,
                        stripQuotes(ctx.wildWhere().STRING_LITERAL().getText()), null, PlanType.SHOW_TABLES);
            } else {
                return new ShowTableCommand(dbName, ctlName, isVerbose, null,
                        getOriginSql(ctx.wildWhere()), PlanType.SHOW_TABLES);
            }
        }
        return new ShowTableCommand(dbName, ctlName, isVerbose, PlanType.SHOW_TABLES);
    }

    @Override
    public LogicalPlan visitShowViews(DorisParser.ShowViewsContext ctx) {
        String ctlName = null;
        String dbName = null;
        if (ctx.database != null) {
            List<String> nameParts = visitMultipartIdentifier(ctx.database);
            if (nameParts.size() == 1) {
                dbName = nameParts.get(0);
            } else if (nameParts.size() == 2) {
                ctlName = nameParts.get(0);
                dbName = nameParts.get(1);
            } else {
                throw new AnalysisException("nameParts in analyze database should be [ctl.]db");
            }
        }

        boolean isVerbose = ctx.FULL() != null;

        if (ctx.wildWhere() != null) {
            if (ctx.wildWhere().LIKE() != null) {
                return new ShowTableCommand(dbName, ctlName, isVerbose,
                    stripQuotes(ctx.wildWhere().STRING_LITERAL().getText()), null, PlanType.SHOW_VIEWS);
            } else {
                return new ShowTableCommand(dbName, ctlName, isVerbose, null,
                    getOriginSql(ctx.wildWhere()), PlanType.SHOW_VIEWS);
            }
        }
        return new ShowTableCommand(dbName, ctlName, isVerbose, PlanType.SHOW_VIEWS);
    }

    @Override
    public LogicalPlan visitShowTabletId(DorisParser.ShowTabletIdContext ctx) {
        long tabletId = Long.parseLong(ctx.tabletId.getText());
        return new ShowTabletIdCommand(tabletId);
    }

    @Override
    public LogicalPlan visitShowDatabases(DorisParser.ShowDatabasesContext ctx) {
        String ctlName = null;
        if (ctx.catalog != null) {
            ctlName = ctx.catalog.getText();
        }

        if (ctx.wildWhere() != null) {
            if (ctx.wildWhere().LIKE() != null) {
                return new ShowDatabasesCommand(ctlName,
                        stripQuotes(ctx.wildWhere().STRING_LITERAL().getText()), null);
            } else {
                Expression expr = (Expression) ctx.wildWhere().expression().accept(this);
                return new ShowDatabasesCommand(ctlName, null, expr);
            }
        }
        return new ShowDatabasesCommand(ctlName, null, null);
    }

    @Override
    public LogicalPlan visitDescribeTable(DorisParser.DescribeTableContext ctx) {
        TableNameInfo tableName = new TableNameInfo(visitMultipartIdentifier(ctx.multipartIdentifier()));
        PartitionNamesInfo partitionNames = null;
        boolean isTempPart = false;
        if (ctx.specifiedPartition() != null) {
            isTempPart = ctx.specifiedPartition().TEMPORARY() != null;
            if (ctx.specifiedPartition().identifier() != null) {
                partitionNames = new PartitionNamesInfo(isTempPart,
                        ImmutableList.of(ctx.specifiedPartition().identifier().getText()));
            } else {
                partitionNames = new PartitionNamesInfo(isTempPart,
                        visitIdentifierList(ctx.specifiedPartition().identifierList()));
            }
        }
        return new DescribeCommand(tableName, false, partitionNames);
    }

    @Override
    public LogicalPlan visitAnalyzeTable(DorisParser.AnalyzeTableContext ctx) {
        TableNameInfo tableNameInfo = new TableNameInfo(visitMultipartIdentifier(ctx.name));
        PartitionNamesInfo partitionNamesInfo = null;
        if (ctx.partitionSpec() != null) {
            Pair<Boolean, List<String>> partitionSpec = visitPartitionSpec(ctx.partitionSpec());
            partitionNamesInfo = new PartitionNamesInfo(partitionSpec.first, partitionSpec.second);
        }
        List<String> columnNames = null;
        if (ctx.columns != null) {
            columnNames = visitIdentifierList(ctx.columns);
        }
        Map<String, String> propertiesMap = new HashMap<>();
        // default values
        propertiesMap.put(AnalyzeProperties.PROPERTY_SYNC, "false");
        propertiesMap.put(AnalyzeProperties.PROPERTY_ANALYSIS_TYPE, AnalysisInfo.AnalysisType.FUNDAMENTALS.toString());
        for (DorisParser.AnalyzePropertiesContext aps : ctx.analyzeProperties()) {
            Map<String, String> map = visitAnalyzeProperties(aps);
            propertiesMap.putAll(map);
        }
        propertiesMap.putAll(visitPropertyClause(ctx.propertyClause()));
        AnalyzeProperties properties = new AnalyzeProperties(propertiesMap);
        return new AnalyzeTableCommand(tableNameInfo,
                partitionNamesInfo, columnNames, properties);
    }

    @Override
    public LogicalPlan visitAnalyzeDatabase(DorisParser.AnalyzeDatabaseContext ctx) {
        String ctlName = null;
        String dbName = null;
        List<String> nameParts = visitMultipartIdentifier(ctx.name);
        if (nameParts.size() == 1) {
            dbName = nameParts.get(0);
        } else if (nameParts.size() == 2) {
            ctlName = nameParts.get(0);
            dbName = nameParts.get(1);
        } else {
            throw new AnalysisException("nameParts in analyze database should be [ctl.]db");
        }

        Map<String, String> propertiesMap = new HashMap<>();
        // default values
        propertiesMap.put(AnalyzeProperties.PROPERTY_SYNC, "false");
        propertiesMap.put(AnalyzeProperties.PROPERTY_ANALYSIS_TYPE, AnalysisInfo.AnalysisType.FUNDAMENTALS.toString());
        for (DorisParser.AnalyzePropertiesContext aps : ctx.analyzeProperties()) {
            Map<String, String> map = visitAnalyzeProperties(aps);
            propertiesMap.putAll(map);
        }
        propertiesMap.putAll(visitPropertyClause(ctx.propertyClause()));
        AnalyzeProperties properties = new AnalyzeProperties(propertiesMap);
        return new AnalyzeDatabaseCommand(ctlName, dbName, properties);
    }

    @Override
    public Map<String, String> visitAnalyzeProperties(DorisParser.AnalyzePropertiesContext ctx) {
        Map<String, String> properties = new HashMap<>();
        if (ctx.SYNC() != null) {
            properties.put(AnalyzeProperties.PROPERTY_SYNC, "true");
        } else if (ctx.INCREMENTAL() != null) {
            properties.put(AnalyzeProperties.PROPERTY_INCREMENTAL, "true");
        } else if (ctx.FULL() != null) {
            properties.put(AnalyzeProperties.PROPERTY_FORCE_FULL, "true");
        } else if (ctx.SQL() != null) {
            properties.put(AnalyzeProperties.PROPERTY_EXTERNAL_TABLE_USE_SQL, "true");
        } else if (ctx.HISTOGRAM() != null) {
            properties.put(AnalyzeProperties.PROPERTY_ANALYSIS_TYPE, AnalysisInfo.AnalysisType.HISTOGRAM.toString());
        } else if (ctx.SAMPLE() != null) {
            if (ctx.ROWS() != null) {
                properties.put(AnalyzeProperties.PROPERTY_SAMPLE_ROWS, ctx.INTEGER_VALUE().getText());
            } else if (ctx.PERCENT() != null) {
                properties.put(AnalyzeProperties.PROPERTY_SAMPLE_PERCENT, ctx.INTEGER_VALUE().getText());
            }
        } else if (ctx.BUCKETS() != null) {
            properties.put(AnalyzeProperties.PROPERTY_NUM_BUCKETS, ctx.INTEGER_VALUE().getText());
        } else if (ctx.PERIOD() != null) {
            properties.put(AnalyzeProperties.PROPERTY_PERIOD_SECONDS, ctx.INTEGER_VALUE().getText());
        } else if (ctx.CRON() != null) {
            properties.put(AnalyzeProperties.PROPERTY_PERIOD_CRON, ctx.STRING_LITERAL().getText());
        }
        return properties;
    }

    @Override
    public LogicalPlan visitShowColumnHistogramStats(ShowColumnHistogramStatsContext ctx) {
        TableNameInfo tableNameInfo = new TableNameInfo(visitMultipartIdentifier(ctx.tableName));
        List<String> columnNames = visitIdentifierList(ctx.columnList);
        return new ShowColumnHistogramStatsCommand(tableNameInfo, columnNames);
    }

    @Override
    public LogicalPlan visitDescribeTableAll(DorisParser.DescribeTableAllContext ctx) {
        TableNameInfo tableName = new TableNameInfo(visitMultipartIdentifier(ctx.multipartIdentifier()));
        return new DescribeCommand(tableName, true, null);
    }

    @Override
    public String visitTableAlias(DorisParser.TableAliasContext ctx) {
        if (ctx.identifierList() != null) {
            throw new ParseException("Do not implemented", ctx);
        }
        return ctx.strictIdentifier() != null ? ctx.strictIdentifier().getText() : null;
    }

    @Override
    public LogicalPlan visitDescribeTableValuedFunction(DorisParser.DescribeTableValuedFunctionContext ctx) {
        String tvfName = ctx.tvfName.getText();
        String alias = visitTableAlias(ctx.tableAlias());
        Map<String, String> params = visitPropertyItemList(ctx.properties);

        TableValuedFunctionRef tableValuedFunctionRef = null;
        try {
            tableValuedFunctionRef = new TableValuedFunctionRef(tvfName, alias, params);
        } catch (org.apache.doris.common.AnalysisException e) {
            throw new AnalysisException(e.getDetailMessage());
        }
        return new DescribeCommand(tableValuedFunctionRef);
    }

    @Override
    public LogicalPlan visitShowTableStats(DorisParser.ShowTableStatsContext ctx) {
        if (ctx.tableId != null) {
            return new ShowTableStatsCommand(Long.parseLong(ctx.tableId.getText()));
        } else {
            TableNameInfo tableNameInfo = new TableNameInfo(visitMultipartIdentifier(ctx.tableName));

            PartitionNamesInfo partitionNamesInfo = null;
            if (ctx.partitionSpec() != null) {
                Pair<Boolean, List<String>> partitionSpec = visitPartitionSpec(ctx.partitionSpec());
                partitionNamesInfo = new PartitionNamesInfo(partitionSpec.first, partitionSpec.second);
            }

            List<String> columnNames = new ArrayList<>();
            if (ctx.columnList != null) {
                columnNames.addAll(visitIdentifierList(ctx.columnList));
            }
            return new ShowTableStatsCommand(tableNameInfo, columnNames, partitionNamesInfo);
        }
    }

    @Override
    public LogicalPlan visitDropStats(DorisParser.DropStatsContext ctx) {
        TableNameInfo tableNameInfo = new TableNameInfo(visitMultipartIdentifier(ctx.tableName));

        Set<String> columnNames = new HashSet<>();
        if (ctx.identifierList() != null) {
            columnNames.addAll(visitIdentifierList(ctx.identifierList()));
        }

        PartitionNamesInfo partitionNamesInfo = null;
        if (ctx.partitionSpec() != null) {
            Pair<Boolean, List<String>> partitionSpec = visitPartitionSpec(ctx.partitionSpec());
            partitionNamesInfo = new PartitionNamesInfo(partitionSpec.first, partitionSpec.second);
        }
        return new DropStatsCommand(tableNameInfo, columnNames, partitionNamesInfo);
    }

    @Override
    public LogicalPlan visitDropCachedStats(DorisParser.DropCachedStatsContext ctx) {
        TableNameInfo tableNameInfo = new TableNameInfo(visitMultipartIdentifier(ctx.tableName));
        return new DropCachedStatsCommand(tableNameInfo);
    }

    @Override
    public LogicalPlan visitDropExpiredStats(DorisParser.DropExpiredStatsContext ctx) {
        return new DropExpiredStatsCommand();
    }

    @Override
    public LogicalPlan visitAlterTableStats(DorisParser.AlterTableStatsContext ctx) {
        TableNameInfo tableNameInfo = new TableNameInfo(visitMultipartIdentifier(ctx.name));
        PartitionNamesInfo partitionNamesInfo = null;
        if (ctx.partitionSpec() != null) {
            Pair<Boolean, List<String>> partitionSpec = visitPartitionSpec(ctx.partitionSpec());
            partitionNamesInfo = new PartitionNamesInfo(partitionSpec.first, partitionSpec.second);
        }
        Map<String, String> properties = visitPropertyItemList(ctx.propertyItemList());
        return new AlterTableStatsCommand(tableNameInfo, partitionNamesInfo, properties);
    }

    @Override
    public LogicalPlan visitAlterColumnStats(DorisParser.AlterColumnStatsContext ctx) {
        TableNameInfo tableNameInfo = new TableNameInfo(visitMultipartIdentifier(ctx.name));
        PartitionNamesInfo partitionNamesInfo = null;
        if (ctx.partitionSpec() != null) {
            Pair<Boolean, List<String>> partitionSpec = visitPartitionSpec(ctx.partitionSpec());
            partitionNamesInfo = new PartitionNamesInfo(partitionSpec.first, partitionSpec.second);
        }

        String index = ctx.indexName != null ? ctx.indexName.getText() : null;
        String columnName = ctx.columnName.getText();
        Map<String, String> properties = visitPropertyItemList(ctx.propertyItemList());
        return new AlterColumnStatsCommand(tableNameInfo,
            partitionNamesInfo,
            index,
            columnName,
            properties);
    }

    @Override
<<<<<<< HEAD
    public LogicalPlan visitAdminCopyTablet(DorisParser.AdminCopyTabletContext ctx) {
        long tabletId = Long.parseLong(ctx.tabletId.getText());
        Map<String, String> properties;
        if (ctx.propertyClause() != null) {
            properties = visitPropertyClause(ctx.propertyClause());
        } else {
            properties = ImmutableMap.of();
        }
        return new AdminCopyTabletCommand(tabletId, properties);
=======
    public LogicalPlan visitDropAnalyzeJob(DorisParser.DropAnalyzeJobContext ctx) {
        long jobId = Long.parseLong(ctx.INTEGER_VALUE().getText());
        return new DropAnalyzeJobCommand(jobId);
    }

    @Override
    public LogicalPlan visitKillAnalyzeJob(DorisParser.KillAnalyzeJobContext ctx) {
        long jobId = Long.parseLong(ctx.jobId.getText());
        return new KillAnalyzeJobCommand(jobId);
>>>>>>> 211b491c
    }
}
<|MERGE_RESOLUTION|>--- conflicted
+++ resolved
@@ -6370,7 +6370,6 @@
     }
 
     @Override
-<<<<<<< HEAD
     public LogicalPlan visitAdminCopyTablet(DorisParser.AdminCopyTabletContext ctx) {
         long tabletId = Long.parseLong(ctx.tabletId.getText());
         Map<String, String> properties;
@@ -6380,7 +6379,8 @@
             properties = ImmutableMap.of();
         }
         return new AdminCopyTabletCommand(tabletId, properties);
-=======
+    }
+
     public LogicalPlan visitDropAnalyzeJob(DorisParser.DropAnalyzeJobContext ctx) {
         long jobId = Long.parseLong(ctx.INTEGER_VALUE().getText());
         return new DropAnalyzeJobCommand(jobId);
@@ -6390,6 +6390,5 @@
     public LogicalPlan visitKillAnalyzeJob(DorisParser.KillAnalyzeJobContext ctx) {
         long jobId = Long.parseLong(ctx.jobId.getText());
         return new KillAnalyzeJobCommand(jobId);
->>>>>>> 211b491c
     }
 }
