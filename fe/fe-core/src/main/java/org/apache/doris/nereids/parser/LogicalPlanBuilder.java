// Licensed to the Apache Software Foundation (ASF) under one
// or more contributor license agreements.  See the NOTICE file
// distributed with this work for additional information
// regarding copyright ownership.  The ASF licenses this file
// to you under the Apache License, Version 2.0 (the
// "License"); you may not use this file except in compliance
// with the License.  You may obtain a copy of the License at
//
//   http://www.apache.org/licenses/LICENSE-2.0
//
// Unless required by applicable law or agreed to in writing,
// software distributed under the License is distributed on an
// "AS IS" BASIS, WITHOUT WARRANTIES OR CONDITIONS OF ANY
// KIND, either express or implied.  See the License for the
// specific language governing permissions and limitations
// under the License.

package org.apache.doris.nereids.parser;

import org.apache.doris.alter.QuotaType;
import org.apache.doris.analysis.ArithmeticExpr.Operator;
import org.apache.doris.analysis.BrokerDesc;
import org.apache.doris.analysis.ColumnNullableType;
import org.apache.doris.analysis.ColumnPosition;
import org.apache.doris.analysis.DbName;
import org.apache.doris.analysis.EncryptKeyName;
import org.apache.doris.analysis.PassVar;
import org.apache.doris.analysis.SetType;
import org.apache.doris.analysis.StorageBackend;
import org.apache.doris.analysis.TableName;
import org.apache.doris.analysis.TableScanParams;
import org.apache.doris.analysis.TableSnapshot;
import org.apache.doris.analysis.UserIdentity;
import org.apache.doris.catalog.AggregateType;
import org.apache.doris.catalog.BuiltinAggregateFunctions;
import org.apache.doris.catalog.Env;
import org.apache.doris.catalog.InfoSchemaDb;
import org.apache.doris.catalog.KeysType;
import org.apache.doris.catalog.ScalarType;
import org.apache.doris.common.Config;
import org.apache.doris.common.FeConstants;
import org.apache.doris.common.Pair;
import org.apache.doris.datasource.InternalCatalog;
import org.apache.doris.dictionary.LayoutType;
import org.apache.doris.job.common.IntervalUnit;
import org.apache.doris.load.loadv2.LoadTask;
import org.apache.doris.mtmv.MTMVPartitionInfo.MTMVPartitionType;
import org.apache.doris.mtmv.MTMVRefreshEnum.BuildMode;
import org.apache.doris.mtmv.MTMVRefreshEnum.RefreshMethod;
import org.apache.doris.mtmv.MTMVRefreshEnum.RefreshTrigger;
import org.apache.doris.mtmv.MTMVRefreshInfo;
import org.apache.doris.mtmv.MTMVRefreshSchedule;
import org.apache.doris.mtmv.MTMVRefreshTriggerInfo;
import org.apache.doris.nereids.DorisParser;
import org.apache.doris.nereids.DorisParser.AddColumnClauseContext;
import org.apache.doris.nereids.DorisParser.AddColumnsClauseContext;
import org.apache.doris.nereids.DorisParser.AddConstraintContext;
import org.apache.doris.nereids.DorisParser.AddIndexClauseContext;
import org.apache.doris.nereids.DorisParser.AddPartitionClauseContext;
import org.apache.doris.nereids.DorisParser.AddRollupClauseContext;
import org.apache.doris.nereids.DorisParser.AdminCancelRebalanceDiskContext;
import org.apache.doris.nereids.DorisParser.AdminCheckTabletsContext;
import org.apache.doris.nereids.DorisParser.AdminCompactTableContext;
import org.apache.doris.nereids.DorisParser.AdminDiagnoseTabletContext;
import org.apache.doris.nereids.DorisParser.AdminRebalanceDiskContext;
import org.apache.doris.nereids.DorisParser.AdminSetTableStatusContext;
import org.apache.doris.nereids.DorisParser.AdminShowReplicaDistributionContext;
import org.apache.doris.nereids.DorisParser.AdminShowReplicaStatusContext;
import org.apache.doris.nereids.DorisParser.AdminShowTabletStorageFormatContext;
import org.apache.doris.nereids.DorisParser.AggClauseContext;
import org.apache.doris.nereids.DorisParser.AggStateDataTypeContext;
import org.apache.doris.nereids.DorisParser.AliasQueryContext;
import org.apache.doris.nereids.DorisParser.AliasedQueryContext;
import org.apache.doris.nereids.DorisParser.AlterCatalogCommentContext;
import org.apache.doris.nereids.DorisParser.AlterCatalogRenameContext;
import org.apache.doris.nereids.DorisParser.AlterDatabaseRenameContext;
import org.apache.doris.nereids.DorisParser.AlterDatabaseSetQuotaContext;
import org.apache.doris.nereids.DorisParser.AlterMTMVContext;
import org.apache.doris.nereids.DorisParser.AlterMultiPartitionClauseContext;
import org.apache.doris.nereids.DorisParser.AlterRepositoryContext;
import org.apache.doris.nereids.DorisParser.AlterRoleContext;
import org.apache.doris.nereids.DorisParser.AlterSqlBlockRuleContext;
import org.apache.doris.nereids.DorisParser.AlterStorageVaultContext;
import org.apache.doris.nereids.DorisParser.AlterSystemRenameComputeGroupContext;
import org.apache.doris.nereids.DorisParser.AlterTableAddRollupContext;
import org.apache.doris.nereids.DorisParser.AlterTableClauseContext;
import org.apache.doris.nereids.DorisParser.AlterTableContext;
import org.apache.doris.nereids.DorisParser.AlterTableDropRollupContext;
import org.apache.doris.nereids.DorisParser.AlterViewContext;
import org.apache.doris.nereids.DorisParser.AlterWorkloadGroupContext;
import org.apache.doris.nereids.DorisParser.AlterWorkloadPolicyContext;
import org.apache.doris.nereids.DorisParser.ArithmeticBinaryContext;
import org.apache.doris.nereids.DorisParser.ArithmeticUnaryContext;
import org.apache.doris.nereids.DorisParser.ArrayLiteralContext;
import org.apache.doris.nereids.DorisParser.ArraySliceContext;
import org.apache.doris.nereids.DorisParser.BaseTableRefContext;
import org.apache.doris.nereids.DorisParser.BooleanExpressionContext;
import org.apache.doris.nereids.DorisParser.BooleanLiteralContext;
import org.apache.doris.nereids.DorisParser.BracketDistributeTypeContext;
import org.apache.doris.nereids.DorisParser.BracketRelationHintContext;
import org.apache.doris.nereids.DorisParser.BuildModeContext;
import org.apache.doris.nereids.DorisParser.CallProcedureContext;
import org.apache.doris.nereids.DorisParser.CancelMTMVTaskContext;
import org.apache.doris.nereids.DorisParser.CastDataTypeContext;
import org.apache.doris.nereids.DorisParser.CleanAllProfileContext;
import org.apache.doris.nereids.DorisParser.CleanLabelContext;
import org.apache.doris.nereids.DorisParser.CollateContext;
import org.apache.doris.nereids.DorisParser.ColumnDefContext;
import org.apache.doris.nereids.DorisParser.ColumnDefsContext;
import org.apache.doris.nereids.DorisParser.ColumnReferenceContext;
import org.apache.doris.nereids.DorisParser.CommentDistributeTypeContext;
import org.apache.doris.nereids.DorisParser.CommentRelationHintContext;
import org.apache.doris.nereids.DorisParser.ComparisonContext;
import org.apache.doris.nereids.DorisParser.ComplexColTypeContext;
import org.apache.doris.nereids.DorisParser.ComplexColTypeListContext;
import org.apache.doris.nereids.DorisParser.ComplexDataTypeContext;
import org.apache.doris.nereids.DorisParser.ConstantContext;
import org.apache.doris.nereids.DorisParser.CreateCatalogContext;
import org.apache.doris.nereids.DorisParser.CreateDictionaryContext;
import org.apache.doris.nereids.DorisParser.CreateEncryptkeyContext;
import org.apache.doris.nereids.DorisParser.CreateFileContext;
import org.apache.doris.nereids.DorisParser.CreateMTMVContext;
import org.apache.doris.nereids.DorisParser.CreateProcedureContext;
import org.apache.doris.nereids.DorisParser.CreateRoleContext;
import org.apache.doris.nereids.DorisParser.CreateRoutineLoadContext;
import org.apache.doris.nereids.DorisParser.CreateRowPolicyContext;
import org.apache.doris.nereids.DorisParser.CreateSqlBlockRuleContext;
import org.apache.doris.nereids.DorisParser.CreateTableContext;
import org.apache.doris.nereids.DorisParser.CreateTableLikeContext;
import org.apache.doris.nereids.DorisParser.CreateViewContext;
import org.apache.doris.nereids.DorisParser.CreateWorkloadGroupContext;
import org.apache.doris.nereids.DorisParser.CteContext;
import org.apache.doris.nereids.DorisParser.DataTypeWithNullableContext;
import org.apache.doris.nereids.DorisParser.DecimalLiteralContext;
import org.apache.doris.nereids.DorisParser.DeleteContext;
import org.apache.doris.nereids.DorisParser.DereferenceContext;
import org.apache.doris.nereids.DorisParser.DescribeDictionaryContext;
import org.apache.doris.nereids.DorisParser.DictionaryColumnDefContext;
import org.apache.doris.nereids.DorisParser.DropCatalogContext;
import org.apache.doris.nereids.DorisParser.DropCatalogRecycleBinContext;
import org.apache.doris.nereids.DorisParser.DropColumnClauseContext;
import org.apache.doris.nereids.DorisParser.DropConstraintContext;
import org.apache.doris.nereids.DorisParser.DropDatabaseContext;
import org.apache.doris.nereids.DorisParser.DropDictionaryContext;
import org.apache.doris.nereids.DorisParser.DropEncryptkeyContext;
import org.apache.doris.nereids.DorisParser.DropFileContext;
import org.apache.doris.nereids.DorisParser.DropIndexClauseContext;
import org.apache.doris.nereids.DorisParser.DropMTMVContext;
import org.apache.doris.nereids.DorisParser.DropPartitionClauseContext;
import org.apache.doris.nereids.DorisParser.DropProcedureContext;
import org.apache.doris.nereids.DorisParser.DropRepositoryContext;
import org.apache.doris.nereids.DorisParser.DropRoleContext;
import org.apache.doris.nereids.DorisParser.DropRollupClauseContext;
import org.apache.doris.nereids.DorisParser.DropSqlBlockRuleContext;
import org.apache.doris.nereids.DorisParser.DropStoragePolicyContext;
import org.apache.doris.nereids.DorisParser.DropUserContext;
import org.apache.doris.nereids.DorisParser.DropWorkloadGroupContext;
import org.apache.doris.nereids.DorisParser.DropWorkloadPolicyContext;
import org.apache.doris.nereids.DorisParser.ElementAtContext;
import org.apache.doris.nereids.DorisParser.EnableFeatureClauseContext;
import org.apache.doris.nereids.DorisParser.ExceptContext;
import org.apache.doris.nereids.DorisParser.ExceptOrReplaceContext;
import org.apache.doris.nereids.DorisParser.ExistContext;
import org.apache.doris.nereids.DorisParser.ExplainContext;
import org.apache.doris.nereids.DorisParser.ExportContext;
import org.apache.doris.nereids.DorisParser.FixedPartitionDefContext;
import org.apache.doris.nereids.DorisParser.FromClauseContext;
import org.apache.doris.nereids.DorisParser.GroupingElementContext;
import org.apache.doris.nereids.DorisParser.GroupingSetContext;
import org.apache.doris.nereids.DorisParser.HavingClauseContext;
import org.apache.doris.nereids.DorisParser.HelpContext;
import org.apache.doris.nereids.DorisParser.HintAssignmentContext;
import org.apache.doris.nereids.DorisParser.HintStatementContext;
import org.apache.doris.nereids.DorisParser.IdentifierContext;
import org.apache.doris.nereids.DorisParser.IdentifierListContext;
import org.apache.doris.nereids.DorisParser.IdentifierSeqContext;
import org.apache.doris.nereids.DorisParser.ImportColumnsContext;
import org.apache.doris.nereids.DorisParser.ImportDeleteOnContext;
import org.apache.doris.nereids.DorisParser.ImportPartitionsContext;
import org.apache.doris.nereids.DorisParser.ImportPrecedingFilterContext;
import org.apache.doris.nereids.DorisParser.ImportSequenceContext;
import org.apache.doris.nereids.DorisParser.ImportWhereContext;
import org.apache.doris.nereids.DorisParser.InPartitionDefContext;
import org.apache.doris.nereids.DorisParser.IndexDefContext;
import org.apache.doris.nereids.DorisParser.IndexDefsContext;
import org.apache.doris.nereids.DorisParser.InlineTableContext;
import org.apache.doris.nereids.DorisParser.InsertTableContext;
import org.apache.doris.nereids.DorisParser.IntegerLiteralContext;
import org.apache.doris.nereids.DorisParser.IntervalContext;
import org.apache.doris.nereids.DorisParser.Is_not_null_predContext;
import org.apache.doris.nereids.DorisParser.IsnullContext;
import org.apache.doris.nereids.DorisParser.JoinCriteriaContext;
import org.apache.doris.nereids.DorisParser.JoinRelationContext;
import org.apache.doris.nereids.DorisParser.LambdaExpressionContext;
import org.apache.doris.nereids.DorisParser.LateralViewContext;
import org.apache.doris.nereids.DorisParser.LessThanPartitionDefContext;
import org.apache.doris.nereids.DorisParser.LimitClauseContext;
import org.apache.doris.nereids.DorisParser.LoadPropertyContext;
import org.apache.doris.nereids.DorisParser.LogicalBinaryContext;
import org.apache.doris.nereids.DorisParser.LogicalNotContext;
import org.apache.doris.nereids.DorisParser.MapLiteralContext;
import org.apache.doris.nereids.DorisParser.ModifyColumnClauseContext;
import org.apache.doris.nereids.DorisParser.ModifyColumnCommentClauseContext;
import org.apache.doris.nereids.DorisParser.ModifyDistributionClauseContext;
import org.apache.doris.nereids.DorisParser.ModifyEngineClauseContext;
import org.apache.doris.nereids.DorisParser.ModifyPartitionClauseContext;
import org.apache.doris.nereids.DorisParser.ModifyTableCommentClauseContext;
import org.apache.doris.nereids.DorisParser.MultiStatementsContext;
import org.apache.doris.nereids.DorisParser.MultipartIdentifierContext;
import org.apache.doris.nereids.DorisParser.MvPartitionContext;
import org.apache.doris.nereids.DorisParser.NamedExpressionContext;
import org.apache.doris.nereids.DorisParser.NamedExpressionSeqContext;
import org.apache.doris.nereids.DorisParser.NullLiteralContext;
import org.apache.doris.nereids.DorisParser.OptScanParamsContext;
import org.apache.doris.nereids.DorisParser.OutFileClauseContext;
import org.apache.doris.nereids.DorisParser.ParenthesizedExpressionContext;
import org.apache.doris.nereids.DorisParser.PartitionSpecContext;
import org.apache.doris.nereids.DorisParser.PartitionValueDefContext;
import org.apache.doris.nereids.DorisParser.PartitionValueListContext;
import org.apache.doris.nereids.DorisParser.PartitionsDefContext;
import org.apache.doris.nereids.DorisParser.PauseMTMVContext;
import org.apache.doris.nereids.DorisParser.PlanTypeContext;
import org.apache.doris.nereids.DorisParser.PredicateContext;
import org.apache.doris.nereids.DorisParser.PredicatedContext;
import org.apache.doris.nereids.DorisParser.PrimitiveDataTypeContext;
import org.apache.doris.nereids.DorisParser.PropertyClauseContext;
import org.apache.doris.nereids.DorisParser.PropertyItemContext;
import org.apache.doris.nereids.DorisParser.PropertyItemListContext;
import org.apache.doris.nereids.DorisParser.PropertyKeyContext;
import org.apache.doris.nereids.DorisParser.PropertyValueContext;
import org.apache.doris.nereids.DorisParser.QualifiedNameContext;
import org.apache.doris.nereids.DorisParser.QualifyClauseContext;
import org.apache.doris.nereids.DorisParser.QueryContext;
import org.apache.doris.nereids.DorisParser.QueryOrganizationContext;
import org.apache.doris.nereids.DorisParser.QueryTermContext;
import org.apache.doris.nereids.DorisParser.RecoverDatabaseContext;
import org.apache.doris.nereids.DorisParser.RecoverPartitionContext;
import org.apache.doris.nereids.DorisParser.RecoverTableContext;
import org.apache.doris.nereids.DorisParser.RefreshCatalogContext;
import org.apache.doris.nereids.DorisParser.RefreshDatabaseContext;
import org.apache.doris.nereids.DorisParser.RefreshDictionaryContext;
import org.apache.doris.nereids.DorisParser.RefreshMTMVContext;
import org.apache.doris.nereids.DorisParser.RefreshMethodContext;
import org.apache.doris.nereids.DorisParser.RefreshScheduleContext;
import org.apache.doris.nereids.DorisParser.RefreshTableContext;
import org.apache.doris.nereids.DorisParser.RefreshTriggerContext;
import org.apache.doris.nereids.DorisParser.RegularQuerySpecificationContext;
import org.apache.doris.nereids.DorisParser.RelationContext;
import org.apache.doris.nereids.DorisParser.RelationHintContext;
import org.apache.doris.nereids.DorisParser.RenameClauseContext;
import org.apache.doris.nereids.DorisParser.RenameColumnClauseContext;
import org.apache.doris.nereids.DorisParser.RenamePartitionClauseContext;
import org.apache.doris.nereids.DorisParser.RenameRollupClauseContext;
import org.apache.doris.nereids.DorisParser.ReorderColumnsClauseContext;
import org.apache.doris.nereids.DorisParser.ReplaceContext;
import org.apache.doris.nereids.DorisParser.ReplacePartitionClauseContext;
import org.apache.doris.nereids.DorisParser.ReplaceTableClauseContext;
import org.apache.doris.nereids.DorisParser.ResumeMTMVContext;
import org.apache.doris.nereids.DorisParser.RollupDefContext;
import org.apache.doris.nereids.DorisParser.RollupDefsContext;
import org.apache.doris.nereids.DorisParser.RowConstructorContext;
import org.apache.doris.nereids.DorisParser.RowConstructorItemContext;
import org.apache.doris.nereids.DorisParser.SampleByPercentileContext;
import org.apache.doris.nereids.DorisParser.SampleByRowsContext;
import org.apache.doris.nereids.DorisParser.SampleContext;
import org.apache.doris.nereids.DorisParser.SelectClauseContext;
import org.apache.doris.nereids.DorisParser.SelectColumnClauseContext;
import org.apache.doris.nereids.DorisParser.SelectHintContext;
import org.apache.doris.nereids.DorisParser.SeparatorContext;
import org.apache.doris.nereids.DorisParser.SetCharsetContext;
import org.apache.doris.nereids.DorisParser.SetCollateContext;
import org.apache.doris.nereids.DorisParser.SetDefaultStorageVaultContext;
import org.apache.doris.nereids.DorisParser.SetLdapAdminPasswordContext;
import org.apache.doris.nereids.DorisParser.SetNamesContext;
import org.apache.doris.nereids.DorisParser.SetOperationContext;
import org.apache.doris.nereids.DorisParser.SetOptionsContext;
import org.apache.doris.nereids.DorisParser.SetPasswordContext;
import org.apache.doris.nereids.DorisParser.SetSystemVariableContext;
import org.apache.doris.nereids.DorisParser.SetTransactionContext;
import org.apache.doris.nereids.DorisParser.SetUserPropertiesContext;
import org.apache.doris.nereids.DorisParser.SetUserVariableContext;
import org.apache.doris.nereids.DorisParser.SetVariableWithTypeContext;
import org.apache.doris.nereids.DorisParser.ShowAllPropertiesContext;
import org.apache.doris.nereids.DorisParser.ShowAnalyzeContext;
import org.apache.doris.nereids.DorisParser.ShowAuthorsContext;
import org.apache.doris.nereids.DorisParser.ShowBackendsContext;
import org.apache.doris.nereids.DorisParser.ShowBrokerContext;
import org.apache.doris.nereids.DorisParser.ShowCharsetContext;
import org.apache.doris.nereids.DorisParser.ShowCollationContext;
import org.apache.doris.nereids.DorisParser.ShowConfigContext;
import org.apache.doris.nereids.DorisParser.ShowConstraintContext;
import org.apache.doris.nereids.DorisParser.ShowConvertLscContext;
import org.apache.doris.nereids.DorisParser.ShowCreateCatalogContext;
import org.apache.doris.nereids.DorisParser.ShowCreateDatabaseContext;
import org.apache.doris.nereids.DorisParser.ShowCreateMTMVContext;
import org.apache.doris.nereids.DorisParser.ShowCreateMaterializedViewContext;
import org.apache.doris.nereids.DorisParser.ShowCreateProcedureContext;
import org.apache.doris.nereids.DorisParser.ShowCreateRepositoryContext;
import org.apache.doris.nereids.DorisParser.ShowCreateTableContext;
import org.apache.doris.nereids.DorisParser.ShowCreateViewContext;
import org.apache.doris.nereids.DorisParser.ShowDataSkewContext;
import org.apache.doris.nereids.DorisParser.ShowDataTypesContext;
import org.apache.doris.nereids.DorisParser.ShowDatabaseIdContext;
import org.apache.doris.nereids.DorisParser.ShowDeleteContext;
import org.apache.doris.nereids.DorisParser.ShowDiagnoseTabletContext;
import org.apache.doris.nereids.DorisParser.ShowDictionariesContext;
import org.apache.doris.nereids.DorisParser.ShowDynamicPartitionContext;
import org.apache.doris.nereids.DorisParser.ShowEncryptKeysContext;
import org.apache.doris.nereids.DorisParser.ShowEventsContext;
import org.apache.doris.nereids.DorisParser.ShowFrontendsContext;
import org.apache.doris.nereids.DorisParser.ShowGrantsContext;
import org.apache.doris.nereids.DorisParser.ShowGrantsForUserContext;
import org.apache.doris.nereids.DorisParser.ShowLastInsertContext;
import org.apache.doris.nereids.DorisParser.ShowLoadProfileContext;
import org.apache.doris.nereids.DorisParser.ShowPartitionIdContext;
import org.apache.doris.nereids.DorisParser.ShowPluginsContext;
import org.apache.doris.nereids.DorisParser.ShowPrivilegesContext;
import org.apache.doris.nereids.DorisParser.ShowProcContext;
import org.apache.doris.nereids.DorisParser.ShowProcedureStatusContext;
import org.apache.doris.nereids.DorisParser.ShowProcessListContext;
import org.apache.doris.nereids.DorisParser.ShowQueryProfileContext;
import org.apache.doris.nereids.DorisParser.ShowReplicaDistributionContext;
import org.apache.doris.nereids.DorisParser.ShowRepositoriesContext;
import org.apache.doris.nereids.DorisParser.ShowRolesContext;
import org.apache.doris.nereids.DorisParser.ShowSmallFilesContext;
import org.apache.doris.nereids.DorisParser.ShowSqlBlockRuleContext;
import org.apache.doris.nereids.DorisParser.ShowStagesContext;
import org.apache.doris.nereids.DorisParser.ShowStatusContext;
import org.apache.doris.nereids.DorisParser.ShowStorageEnginesContext;
import org.apache.doris.nereids.DorisParser.ShowSyncJobContext;
import org.apache.doris.nereids.DorisParser.ShowTableCreationContext;
import org.apache.doris.nereids.DorisParser.ShowTableIdContext;
import org.apache.doris.nereids.DorisParser.ShowTabletStorageFormatContext;
import org.apache.doris.nereids.DorisParser.ShowTabletsBelongContext;
import org.apache.doris.nereids.DorisParser.ShowTrashContext;
import org.apache.doris.nereids.DorisParser.ShowTriggersContext;
import org.apache.doris.nereids.DorisParser.ShowUserPropertiesContext;
import org.apache.doris.nereids.DorisParser.ShowVariablesContext;
import org.apache.doris.nereids.DorisParser.ShowViewContext;
import org.apache.doris.nereids.DorisParser.ShowWarningErrorCountContext;
import org.apache.doris.nereids.DorisParser.ShowWarningErrorsContext;
import org.apache.doris.nereids.DorisParser.ShowWhitelistContext;
import org.apache.doris.nereids.DorisParser.SimpleColumnDefContext;
import org.apache.doris.nereids.DorisParser.SimpleColumnDefsContext;
import org.apache.doris.nereids.DorisParser.SingleStatementContext;
import org.apache.doris.nereids.DorisParser.SortClauseContext;
import org.apache.doris.nereids.DorisParser.SortItemContext;
import org.apache.doris.nereids.DorisParser.SpecifiedPartitionContext;
import org.apache.doris.nereids.DorisParser.StarContext;
import org.apache.doris.nereids.DorisParser.StatementDefaultContext;
import org.apache.doris.nereids.DorisParser.StepPartitionDefContext;
import org.apache.doris.nereids.DorisParser.StringLiteralContext;
import org.apache.doris.nereids.DorisParser.StructLiteralContext;
import org.apache.doris.nereids.DorisParser.SubqueryContext;
import org.apache.doris.nereids.DorisParser.SubqueryExpressionContext;
import org.apache.doris.nereids.DorisParser.SupportedUnsetStatementContext;
import org.apache.doris.nereids.DorisParser.SwitchCatalogContext;
import org.apache.doris.nereids.DorisParser.SyncContext;
import org.apache.doris.nereids.DorisParser.SystemVariableContext;
import org.apache.doris.nereids.DorisParser.TableAliasContext;
import org.apache.doris.nereids.DorisParser.TableNameContext;
import org.apache.doris.nereids.DorisParser.TableSnapshotContext;
import org.apache.doris.nereids.DorisParser.TableValuedFunctionContext;
import org.apache.doris.nereids.DorisParser.TabletListContext;
import org.apache.doris.nereids.DorisParser.TypeConstructorContext;
import org.apache.doris.nereids.DorisParser.UnitIdentifierContext;
import org.apache.doris.nereids.DorisParser.UnsupportedContext;
import org.apache.doris.nereids.DorisParser.UpdateAssignmentContext;
import org.apache.doris.nereids.DorisParser.UpdateAssignmentSeqContext;
import org.apache.doris.nereids.DorisParser.UpdateContext;
import org.apache.doris.nereids.DorisParser.UseDatabaseContext;
import org.apache.doris.nereids.DorisParser.UserIdentifyContext;
import org.apache.doris.nereids.DorisParser.UserVariableContext;
import org.apache.doris.nereids.DorisParser.WhereClauseContext;
import org.apache.doris.nereids.DorisParser.WindowFrameContext;
import org.apache.doris.nereids.DorisParser.WindowSpecContext;
import org.apache.doris.nereids.DorisParser.WithRemoteStorageSystemContext;
import org.apache.doris.nereids.DorisParserBaseVisitor;
import org.apache.doris.nereids.StatementContext;
import org.apache.doris.nereids.analyzer.UnboundAlias;
import org.apache.doris.nereids.analyzer.UnboundFunction;
import org.apache.doris.nereids.analyzer.UnboundInlineTable;
import org.apache.doris.nereids.analyzer.UnboundRelation;
import org.apache.doris.nereids.analyzer.UnboundResultSink;
import org.apache.doris.nereids.analyzer.UnboundSlot;
import org.apache.doris.nereids.analyzer.UnboundStar;
import org.apache.doris.nereids.analyzer.UnboundTVFRelation;
import org.apache.doris.nereids.analyzer.UnboundTableSinkCreator;
import org.apache.doris.nereids.analyzer.UnboundVariable;
import org.apache.doris.nereids.analyzer.UnboundVariable.VariableType;
import org.apache.doris.nereids.exceptions.AnalysisException;
import org.apache.doris.nereids.exceptions.NotSupportedException;
import org.apache.doris.nereids.exceptions.ParseException;
import org.apache.doris.nereids.hint.DistributeHint;
import org.apache.doris.nereids.properties.OrderKey;
import org.apache.doris.nereids.properties.SelectHint;
import org.apache.doris.nereids.properties.SelectHintLeading;
import org.apache.doris.nereids.properties.SelectHintOrdered;
import org.apache.doris.nereids.properties.SelectHintSetVar;
import org.apache.doris.nereids.properties.SelectHintUseCboRule;
import org.apache.doris.nereids.properties.SelectHintUseMv;
import org.apache.doris.nereids.trees.TableSample;
import org.apache.doris.nereids.trees.expressions.Add;
import org.apache.doris.nereids.trees.expressions.Alias;
import org.apache.doris.nereids.trees.expressions.And;
import org.apache.doris.nereids.trees.expressions.BitAnd;
import org.apache.doris.nereids.trees.expressions.BitNot;
import org.apache.doris.nereids.trees.expressions.BitOr;
import org.apache.doris.nereids.trees.expressions.BitXor;
import org.apache.doris.nereids.trees.expressions.CaseWhen;
import org.apache.doris.nereids.trees.expressions.Cast;
import org.apache.doris.nereids.trees.expressions.DefaultValueSlot;
import org.apache.doris.nereids.trees.expressions.Divide;
import org.apache.doris.nereids.trees.expressions.EqualTo;
import org.apache.doris.nereids.trees.expressions.Exists;
import org.apache.doris.nereids.trees.expressions.Expression;
import org.apache.doris.nereids.trees.expressions.GreaterThan;
import org.apache.doris.nereids.trees.expressions.GreaterThanEqual;
import org.apache.doris.nereids.trees.expressions.InPredicate;
import org.apache.doris.nereids.trees.expressions.InSubquery;
import org.apache.doris.nereids.trees.expressions.IntegralDivide;
import org.apache.doris.nereids.trees.expressions.IsNull;
import org.apache.doris.nereids.trees.expressions.LessThan;
import org.apache.doris.nereids.trees.expressions.LessThanEqual;
import org.apache.doris.nereids.trees.expressions.Like;
import org.apache.doris.nereids.trees.expressions.ListQuery;
import org.apache.doris.nereids.trees.expressions.MatchAll;
import org.apache.doris.nereids.trees.expressions.MatchAny;
import org.apache.doris.nereids.trees.expressions.MatchPhrase;
import org.apache.doris.nereids.trees.expressions.MatchPhraseEdge;
import org.apache.doris.nereids.trees.expressions.MatchPhrasePrefix;
import org.apache.doris.nereids.trees.expressions.MatchRegexp;
import org.apache.doris.nereids.trees.expressions.Mod;
import org.apache.doris.nereids.trees.expressions.Multiply;
import org.apache.doris.nereids.trees.expressions.NamedExpression;
import org.apache.doris.nereids.trees.expressions.Not;
import org.apache.doris.nereids.trees.expressions.NullSafeEqual;
import org.apache.doris.nereids.trees.expressions.Or;
import org.apache.doris.nereids.trees.expressions.OrderExpression;
import org.apache.doris.nereids.trees.expressions.Placeholder;
import org.apache.doris.nereids.trees.expressions.Properties;
import org.apache.doris.nereids.trees.expressions.Regexp;
import org.apache.doris.nereids.trees.expressions.ScalarSubquery;
import org.apache.doris.nereids.trees.expressions.Slot;
import org.apache.doris.nereids.trees.expressions.StatementScopeIdGenerator;
import org.apache.doris.nereids.trees.expressions.Subtract;
import org.apache.doris.nereids.trees.expressions.TimestampArithmetic;
import org.apache.doris.nereids.trees.expressions.WhenClause;
import org.apache.doris.nereids.trees.expressions.WindowExpression;
import org.apache.doris.nereids.trees.expressions.WindowFrame;
import org.apache.doris.nereids.trees.expressions.functions.Function;
import org.apache.doris.nereids.trees.expressions.functions.agg.Count;
import org.apache.doris.nereids.trees.expressions.functions.scalar.Array;
import org.apache.doris.nereids.trees.expressions.functions.scalar.ArraySlice;
import org.apache.doris.nereids.trees.expressions.functions.scalar.Char;
import org.apache.doris.nereids.trees.expressions.functions.scalar.ConvertTo;
import org.apache.doris.nereids.trees.expressions.functions.scalar.CurrentDate;
import org.apache.doris.nereids.trees.expressions.functions.scalar.CurrentTime;
import org.apache.doris.nereids.trees.expressions.functions.scalar.CurrentUser;
import org.apache.doris.nereids.trees.expressions.functions.scalar.ElementAt;
import org.apache.doris.nereids.trees.expressions.functions.scalar.EncryptKeyRef;
import org.apache.doris.nereids.trees.expressions.functions.scalar.Lambda;
import org.apache.doris.nereids.trees.expressions.functions.scalar.Now;
import org.apache.doris.nereids.trees.expressions.functions.scalar.SessionUser;
import org.apache.doris.nereids.trees.expressions.functions.scalar.Xor;
import org.apache.doris.nereids.trees.expressions.literal.ArrayLiteral;
import org.apache.doris.nereids.trees.expressions.literal.BigIntLiteral;
import org.apache.doris.nereids.trees.expressions.literal.BooleanLiteral;
import org.apache.doris.nereids.trees.expressions.literal.DateLiteral;
import org.apache.doris.nereids.trees.expressions.literal.DateTimeLiteral;
import org.apache.doris.nereids.trees.expressions.literal.DateTimeV2Literal;
import org.apache.doris.nereids.trees.expressions.literal.DateV2Literal;
import org.apache.doris.nereids.trees.expressions.literal.DecimalLiteral;
import org.apache.doris.nereids.trees.expressions.literal.DecimalV3Literal;
import org.apache.doris.nereids.trees.expressions.literal.DoubleLiteral;
import org.apache.doris.nereids.trees.expressions.literal.IntegerLiteral;
import org.apache.doris.nereids.trees.expressions.literal.Interval;
import org.apache.doris.nereids.trees.expressions.literal.LargeIntLiteral;
import org.apache.doris.nereids.trees.expressions.literal.Literal;
import org.apache.doris.nereids.trees.expressions.literal.MapLiteral;
import org.apache.doris.nereids.trees.expressions.literal.NullLiteral;
import org.apache.doris.nereids.trees.expressions.literal.SmallIntLiteral;
import org.apache.doris.nereids.trees.expressions.literal.StringLikeLiteral;
import org.apache.doris.nereids.trees.expressions.literal.StringLiteral;
import org.apache.doris.nereids.trees.expressions.literal.StructLiteral;
import org.apache.doris.nereids.trees.expressions.literal.TinyIntLiteral;
import org.apache.doris.nereids.trees.expressions.literal.VarcharLiteral;
import org.apache.doris.nereids.trees.plans.DistributeType;
import org.apache.doris.nereids.trees.plans.JoinType;
import org.apache.doris.nereids.trees.plans.LimitPhase;
import org.apache.doris.nereids.trees.plans.Plan;
import org.apache.doris.nereids.trees.plans.PlanType;
import org.apache.doris.nereids.trees.plans.algebra.Aggregate;
import org.apache.doris.nereids.trees.plans.algebra.InlineTable;
import org.apache.doris.nereids.trees.plans.algebra.OneRowRelation;
import org.apache.doris.nereids.trees.plans.algebra.SetOperation.Qualifier;
import org.apache.doris.nereids.trees.plans.commands.AddConstraintCommand;
import org.apache.doris.nereids.trees.plans.commands.AdminCancelRebalanceDiskCommand;
import org.apache.doris.nereids.trees.plans.commands.AdminCheckTabletsCommand;
import org.apache.doris.nereids.trees.plans.commands.AdminCleanTrashCommand;
import org.apache.doris.nereids.trees.plans.commands.AdminCompactTableCommand;
import org.apache.doris.nereids.trees.plans.commands.AdminRebalanceDiskCommand;
import org.apache.doris.nereids.trees.plans.commands.AdminSetTableStatusCommand;
import org.apache.doris.nereids.trees.plans.commands.AdminShowReplicaStatusCommand;
import org.apache.doris.nereids.trees.plans.commands.AlterCatalogCommentCommand;
import org.apache.doris.nereids.trees.plans.commands.AlterCatalogRenameCommand;
import org.apache.doris.nereids.trees.plans.commands.AlterMTMVCommand;
import org.apache.doris.nereids.trees.plans.commands.AlterRoleCommand;
import org.apache.doris.nereids.trees.plans.commands.AlterSqlBlockRuleCommand;
import org.apache.doris.nereids.trees.plans.commands.AlterStorageVaultCommand;
import org.apache.doris.nereids.trees.plans.commands.AlterSystemRenameComputeGroupCommand;
import org.apache.doris.nereids.trees.plans.commands.AlterTableCommand;
import org.apache.doris.nereids.trees.plans.commands.AlterViewCommand;
import org.apache.doris.nereids.trees.plans.commands.AlterWorkloadGroupCommand;
import org.apache.doris.nereids.trees.plans.commands.AlterWorkloadPolicyCommand;
import org.apache.doris.nereids.trees.plans.commands.CallCommand;
import org.apache.doris.nereids.trees.plans.commands.CancelExportCommand;
import org.apache.doris.nereids.trees.plans.commands.CancelJobTaskCommand;
import org.apache.doris.nereids.trees.plans.commands.CancelLoadCommand;
import org.apache.doris.nereids.trees.plans.commands.CancelMTMVTaskCommand;
import org.apache.doris.nereids.trees.plans.commands.CancelWarmUpJobCommand;
import org.apache.doris.nereids.trees.plans.commands.CleanAllProfileCommand;
import org.apache.doris.nereids.trees.plans.commands.Command;
import org.apache.doris.nereids.trees.plans.commands.Constraint;
import org.apache.doris.nereids.trees.plans.commands.CreateCatalogCommand;
import org.apache.doris.nereids.trees.plans.commands.CreateDictionaryCommand;
import org.apache.doris.nereids.trees.plans.commands.CreateEncryptkeyCommand;
import org.apache.doris.nereids.trees.plans.commands.CreateFileCommand;
import org.apache.doris.nereids.trees.plans.commands.CreateJobCommand;
import org.apache.doris.nereids.trees.plans.commands.CreateMTMVCommand;
import org.apache.doris.nereids.trees.plans.commands.CreateMaterializedViewCommand;
import org.apache.doris.nereids.trees.plans.commands.CreatePolicyCommand;
import org.apache.doris.nereids.trees.plans.commands.CreateProcedureCommand;
import org.apache.doris.nereids.trees.plans.commands.CreateRoleCommand;
import org.apache.doris.nereids.trees.plans.commands.CreateSqlBlockRuleCommand;
import org.apache.doris.nereids.trees.plans.commands.CreateTableCommand;
import org.apache.doris.nereids.trees.plans.commands.CreateTableLikeCommand;
import org.apache.doris.nereids.trees.plans.commands.CreateViewCommand;
import org.apache.doris.nereids.trees.plans.commands.CreateWorkloadGroupCommand;
import org.apache.doris.nereids.trees.plans.commands.DeleteFromCommand;
import org.apache.doris.nereids.trees.plans.commands.DeleteFromUsingCommand;
import org.apache.doris.nereids.trees.plans.commands.DropCatalogCommand;
import org.apache.doris.nereids.trees.plans.commands.DropCatalogRecycleBinCommand;
import org.apache.doris.nereids.trees.plans.commands.DropCatalogRecycleBinCommand.IdType;
import org.apache.doris.nereids.trees.plans.commands.DropConstraintCommand;
import org.apache.doris.nereids.trees.plans.commands.DropDatabaseCommand;
import org.apache.doris.nereids.trees.plans.commands.DropDictionaryCommand;
import org.apache.doris.nereids.trees.plans.commands.DropEncryptkeyCommand;
import org.apache.doris.nereids.trees.plans.commands.DropFileCommand;
import org.apache.doris.nereids.trees.plans.commands.DropJobCommand;
import org.apache.doris.nereids.trees.plans.commands.DropMTMVCommand;
import org.apache.doris.nereids.trees.plans.commands.DropProcedureCommand;
import org.apache.doris.nereids.trees.plans.commands.DropRepositoryCommand;
import org.apache.doris.nereids.trees.plans.commands.DropRoleCommand;
import org.apache.doris.nereids.trees.plans.commands.DropSqlBlockRuleCommand;
import org.apache.doris.nereids.trees.plans.commands.DropStoragePolicyCommand;
import org.apache.doris.nereids.trees.plans.commands.DropUserCommand;
import org.apache.doris.nereids.trees.plans.commands.DropWorkloadGroupCommand;
import org.apache.doris.nereids.trees.plans.commands.DropWorkloadPolicyCommand;
import org.apache.doris.nereids.trees.plans.commands.ExplainCommand;
import org.apache.doris.nereids.trees.plans.commands.ExplainCommand.ExplainLevel;
import org.apache.doris.nereids.trees.plans.commands.ExplainDictionaryCommand;
import org.apache.doris.nereids.trees.plans.commands.ExportCommand;
import org.apache.doris.nereids.trees.plans.commands.HelpCommand;
import org.apache.doris.nereids.trees.plans.commands.LoadCommand;
import org.apache.doris.nereids.trees.plans.commands.PauseJobCommand;
import org.apache.doris.nereids.trees.plans.commands.PauseMTMVCommand;
import org.apache.doris.nereids.trees.plans.commands.RecoverDatabaseCommand;
import org.apache.doris.nereids.trees.plans.commands.RecoverPartitionCommand;
import org.apache.doris.nereids.trees.plans.commands.RecoverTableCommand;
import org.apache.doris.nereids.trees.plans.commands.RefreshMTMVCommand;
import org.apache.doris.nereids.trees.plans.commands.ReplayCommand;
import org.apache.doris.nereids.trees.plans.commands.ResumeJobCommand;
import org.apache.doris.nereids.trees.plans.commands.ResumeMTMVCommand;
import org.apache.doris.nereids.trees.plans.commands.SetDefaultStorageVaultCommand;
import org.apache.doris.nereids.trees.plans.commands.SetOptionsCommand;
import org.apache.doris.nereids.trees.plans.commands.SetTransactionCommand;
import org.apache.doris.nereids.trees.plans.commands.SetUserPropertiesCommand;
import org.apache.doris.nereids.trees.plans.commands.ShowAnalyzeCommand;
import org.apache.doris.nereids.trees.plans.commands.ShowAuthorsCommand;
import org.apache.doris.nereids.trees.plans.commands.ShowBackendsCommand;
import org.apache.doris.nereids.trees.plans.commands.ShowBrokerCommand;
import org.apache.doris.nereids.trees.plans.commands.ShowCatalogCommand;
import org.apache.doris.nereids.trees.plans.commands.ShowCharsetCommand;
import org.apache.doris.nereids.trees.plans.commands.ShowCollationCommand;
import org.apache.doris.nereids.trees.plans.commands.ShowConfigCommand;
import org.apache.doris.nereids.trees.plans.commands.ShowConstraintsCommand;
import org.apache.doris.nereids.trees.plans.commands.ShowConvertLSCCommand;
import org.apache.doris.nereids.trees.plans.commands.ShowCreateCatalogCommand;
import org.apache.doris.nereids.trees.plans.commands.ShowCreateDatabaseCommand;
import org.apache.doris.nereids.trees.plans.commands.ShowCreateMTMVCommand;
import org.apache.doris.nereids.trees.plans.commands.ShowCreateMaterializedViewCommand;
import org.apache.doris.nereids.trees.plans.commands.ShowCreateProcedureCommand;
import org.apache.doris.nereids.trees.plans.commands.ShowCreateRepositoryCommand;
import org.apache.doris.nereids.trees.plans.commands.ShowCreateTableCommand;
import org.apache.doris.nereids.trees.plans.commands.ShowCreateViewCommand;
import org.apache.doris.nereids.trees.plans.commands.ShowDataSkewCommand;
import org.apache.doris.nereids.trees.plans.commands.ShowDataTypesCommand;
import org.apache.doris.nereids.trees.plans.commands.ShowDatabaseIdCommand;
import org.apache.doris.nereids.trees.plans.commands.ShowDeleteCommand;
import org.apache.doris.nereids.trees.plans.commands.ShowDiagnoseTabletCommand;
import org.apache.doris.nereids.trees.plans.commands.ShowDictionariesCommand;
import org.apache.doris.nereids.trees.plans.commands.ShowDynamicPartitionCommand;
import org.apache.doris.nereids.trees.plans.commands.ShowEncryptKeysCommand;
import org.apache.doris.nereids.trees.plans.commands.ShowEventsCommand;
import org.apache.doris.nereids.trees.plans.commands.ShowFrontendsCommand;
import org.apache.doris.nereids.trees.plans.commands.ShowGrantsCommand;
import org.apache.doris.nereids.trees.plans.commands.ShowLastInsertCommand;
import org.apache.doris.nereids.trees.plans.commands.ShowLoadProfileCommand;
import org.apache.doris.nereids.trees.plans.commands.ShowPartitionIdCommand;
import org.apache.doris.nereids.trees.plans.commands.ShowPluginsCommand;
import org.apache.doris.nereids.trees.plans.commands.ShowPrivilegesCommand;
import org.apache.doris.nereids.trees.plans.commands.ShowProcCommand;
import org.apache.doris.nereids.trees.plans.commands.ShowProcedureStatusCommand;
import org.apache.doris.nereids.trees.plans.commands.ShowProcessListCommand;
import org.apache.doris.nereids.trees.plans.commands.ShowQueryProfileCommand;
import org.apache.doris.nereids.trees.plans.commands.ShowReplicaDistributionCommand;
import org.apache.doris.nereids.trees.plans.commands.ShowRepositoriesCommand;
import org.apache.doris.nereids.trees.plans.commands.ShowRolesCommand;
import org.apache.doris.nereids.trees.plans.commands.ShowSmallFilesCommand;
import org.apache.doris.nereids.trees.plans.commands.ShowSqlBlockRuleCommand;
import org.apache.doris.nereids.trees.plans.commands.ShowStagesCommand;
import org.apache.doris.nereids.trees.plans.commands.ShowStatusCommand;
import org.apache.doris.nereids.trees.plans.commands.ShowStorageEnginesCommand;
import org.apache.doris.nereids.trees.plans.commands.ShowSyncJobCommand;
import org.apache.doris.nereids.trees.plans.commands.ShowTableCreationCommand;
import org.apache.doris.nereids.trees.plans.commands.ShowTableIdCommand;
import org.apache.doris.nereids.trees.plans.commands.ShowTabletStorageFormatCommand;
import org.apache.doris.nereids.trees.plans.commands.ShowTabletsBelongCommand;
import org.apache.doris.nereids.trees.plans.commands.ShowTrashCommand;
import org.apache.doris.nereids.trees.plans.commands.ShowTriggersCommand;
import org.apache.doris.nereids.trees.plans.commands.ShowUserPropertyCommand;
import org.apache.doris.nereids.trees.plans.commands.ShowVariablesCommand;
import org.apache.doris.nereids.trees.plans.commands.ShowViewCommand;
import org.apache.doris.nereids.trees.plans.commands.ShowWarningErrorCountCommand;
import org.apache.doris.nereids.trees.plans.commands.ShowWarningErrorsCommand;
import org.apache.doris.nereids.trees.plans.commands.ShowWhiteListCommand;
import org.apache.doris.nereids.trees.plans.commands.SyncCommand;
import org.apache.doris.nereids.trees.plans.commands.UnsetDefaultStorageVaultCommand;
import org.apache.doris.nereids.trees.plans.commands.UnsetVariableCommand;
import org.apache.doris.nereids.trees.plans.commands.UnsupportedCommand;
import org.apache.doris.nereids.trees.plans.commands.UpdateCommand;
import org.apache.doris.nereids.trees.plans.commands.alter.AlterDatabaseRenameCommand;
import org.apache.doris.nereids.trees.plans.commands.alter.AlterDatabaseSetQuotaCommand;
import org.apache.doris.nereids.trees.plans.commands.alter.AlterRepositoryCommand;
import org.apache.doris.nereids.trees.plans.commands.clean.CleanLabelCommand;
import org.apache.doris.nereids.trees.plans.commands.info.AddColumnOp;
import org.apache.doris.nereids.trees.plans.commands.info.AddColumnsOp;
import org.apache.doris.nereids.trees.plans.commands.info.AddPartitionOp;
import org.apache.doris.nereids.trees.plans.commands.info.AddRollupOp;
import org.apache.doris.nereids.trees.plans.commands.info.AlterMTMVInfo;
import org.apache.doris.nereids.trees.plans.commands.info.AlterMTMVPropertyInfo;
import org.apache.doris.nereids.trees.plans.commands.info.AlterMTMVRefreshInfo;
import org.apache.doris.nereids.trees.plans.commands.info.AlterMTMVRenameInfo;
import org.apache.doris.nereids.trees.plans.commands.info.AlterMTMVReplaceInfo;
import org.apache.doris.nereids.trees.plans.commands.info.AlterMultiPartitionOp;
import org.apache.doris.nereids.trees.plans.commands.info.AlterTableOp;
import org.apache.doris.nereids.trees.plans.commands.info.AlterViewInfo;
import org.apache.doris.nereids.trees.plans.commands.info.BulkLoadDataDesc;
import org.apache.doris.nereids.trees.plans.commands.info.BulkStorageDesc;
import org.apache.doris.nereids.trees.plans.commands.info.CancelMTMVTaskInfo;
import org.apache.doris.nereids.trees.plans.commands.info.ColumnDefinition;
import org.apache.doris.nereids.trees.plans.commands.info.CreateIndexOp;
import org.apache.doris.nereids.trees.plans.commands.info.CreateJobInfo;
import org.apache.doris.nereids.trees.plans.commands.info.CreateMTMVInfo;
import org.apache.doris.nereids.trees.plans.commands.info.CreateRoutineLoadInfo;
import org.apache.doris.nereids.trees.plans.commands.info.CreateTableInfo;
import org.apache.doris.nereids.trees.plans.commands.info.CreateTableLikeInfo;
import org.apache.doris.nereids.trees.plans.commands.info.CreateViewInfo;
import org.apache.doris.nereids.trees.plans.commands.info.DMLCommandType;
import org.apache.doris.nereids.trees.plans.commands.info.DefaultValue;
import org.apache.doris.nereids.trees.plans.commands.info.DictionaryColumnDefinition;
import org.apache.doris.nereids.trees.plans.commands.info.DistributionDescriptor;
import org.apache.doris.nereids.trees.plans.commands.info.DropColumnOp;
import org.apache.doris.nereids.trees.plans.commands.info.DropDatabaseInfo;
import org.apache.doris.nereids.trees.plans.commands.info.DropIndexOp;
import org.apache.doris.nereids.trees.plans.commands.info.DropMTMVInfo;
import org.apache.doris.nereids.trees.plans.commands.info.DropPartitionFromIndexOp;
import org.apache.doris.nereids.trees.plans.commands.info.DropPartitionOp;
import org.apache.doris.nereids.trees.plans.commands.info.DropRollupOp;
import org.apache.doris.nereids.trees.plans.commands.info.EnableFeatureOp;
import org.apache.doris.nereids.trees.plans.commands.info.FixedRangePartition;
import org.apache.doris.nereids.trees.plans.commands.info.FuncNameInfo;
import org.apache.doris.nereids.trees.plans.commands.info.GeneratedColumnDesc;
import org.apache.doris.nereids.trees.plans.commands.info.InPartition;
import org.apache.doris.nereids.trees.plans.commands.info.IndexDefinition;
import org.apache.doris.nereids.trees.plans.commands.info.LabelNameInfo;
import org.apache.doris.nereids.trees.plans.commands.info.LessThanPartition;
import org.apache.doris.nereids.trees.plans.commands.info.MTMVPartitionDefinition;
import org.apache.doris.nereids.trees.plans.commands.info.ModifyColumnCommentOp;
import org.apache.doris.nereids.trees.plans.commands.info.ModifyColumnOp;
import org.apache.doris.nereids.trees.plans.commands.info.ModifyDistributionOp;
import org.apache.doris.nereids.trees.plans.commands.info.ModifyEngineOp;
import org.apache.doris.nereids.trees.plans.commands.info.ModifyPartitionOp;
import org.apache.doris.nereids.trees.plans.commands.info.ModifyTableCommentOp;
import org.apache.doris.nereids.trees.plans.commands.info.ModifyTablePropertiesOp;
import org.apache.doris.nereids.trees.plans.commands.info.PartitionDefinition;
import org.apache.doris.nereids.trees.plans.commands.info.PartitionDefinition.MaxValue;
import org.apache.doris.nereids.trees.plans.commands.info.PartitionNamesInfo;
import org.apache.doris.nereids.trees.plans.commands.info.PartitionTableInfo;
import org.apache.doris.nereids.trees.plans.commands.info.PauseMTMVInfo;
import org.apache.doris.nereids.trees.plans.commands.info.RefreshMTMVInfo;
import org.apache.doris.nereids.trees.plans.commands.info.RenameColumnOp;
import org.apache.doris.nereids.trees.plans.commands.info.RenamePartitionOp;
import org.apache.doris.nereids.trees.plans.commands.info.RenameRollupOp;
import org.apache.doris.nereids.trees.plans.commands.info.RenameTableOp;
import org.apache.doris.nereids.trees.plans.commands.info.ReorderColumnsOp;
import org.apache.doris.nereids.trees.plans.commands.info.ReplacePartitionOp;
import org.apache.doris.nereids.trees.plans.commands.info.ReplaceTableOp;
import org.apache.doris.nereids.trees.plans.commands.info.ResumeMTMVInfo;
import org.apache.doris.nereids.trees.plans.commands.info.RollupDefinition;
import org.apache.doris.nereids.trees.plans.commands.info.SetCharsetAndCollateVarOp;
import org.apache.doris.nereids.trees.plans.commands.info.SetLdapPassVarOp;
import org.apache.doris.nereids.trees.plans.commands.info.SetNamesVarOp;
import org.apache.doris.nereids.trees.plans.commands.info.SetPassVarOp;
import org.apache.doris.nereids.trees.plans.commands.info.SetSessionVarOp;
import org.apache.doris.nereids.trees.plans.commands.info.SetUserDefinedVarOp;
import org.apache.doris.nereids.trees.plans.commands.info.SetUserPropertyVarOp;
import org.apache.doris.nereids.trees.plans.commands.info.SetVarOp;
import org.apache.doris.nereids.trees.plans.commands.info.ShowCreateMTMVInfo;
import org.apache.doris.nereids.trees.plans.commands.info.SimpleColumnDefinition;
import org.apache.doris.nereids.trees.plans.commands.info.StepPartition;
import org.apache.doris.nereids.trees.plans.commands.info.TableNameInfo;
import org.apache.doris.nereids.trees.plans.commands.info.TableRefInfo;
import org.apache.doris.nereids.trees.plans.commands.insert.BatchInsertIntoTableCommand;
import org.apache.doris.nereids.trees.plans.commands.insert.InsertIntoTableCommand;
import org.apache.doris.nereids.trees.plans.commands.insert.InsertOverwriteTableCommand;
import org.apache.doris.nereids.trees.plans.commands.load.CreateRoutineLoadCommand;
import org.apache.doris.nereids.trees.plans.commands.load.LoadColumnClause;
import org.apache.doris.nereids.trees.plans.commands.load.LoadColumnDesc;
import org.apache.doris.nereids.trees.plans.commands.load.LoadDeleteOnClause;
import org.apache.doris.nereids.trees.plans.commands.load.LoadPartitionNames;
import org.apache.doris.nereids.trees.plans.commands.load.LoadProperty;
import org.apache.doris.nereids.trees.plans.commands.load.LoadSeparator;
import org.apache.doris.nereids.trees.plans.commands.load.LoadSequenceClause;
import org.apache.doris.nereids.trees.plans.commands.load.LoadWhereClause;
import org.apache.doris.nereids.trees.plans.commands.refresh.RefreshCatalogCommand;
import org.apache.doris.nereids.trees.plans.commands.refresh.RefreshDatabaseCommand;
import org.apache.doris.nereids.trees.plans.commands.refresh.RefreshDictionaryCommand;
import org.apache.doris.nereids.trees.plans.commands.refresh.RefreshTableCommand;
import org.apache.doris.nereids.trees.plans.commands.use.SwitchCommand;
import org.apache.doris.nereids.trees.plans.commands.use.UseCommand;
import org.apache.doris.nereids.trees.plans.logical.LogicalAggregate;
import org.apache.doris.nereids.trees.plans.logical.LogicalCTE;
import org.apache.doris.nereids.trees.plans.logical.LogicalExcept;
import org.apache.doris.nereids.trees.plans.logical.LogicalFileSink;
import org.apache.doris.nereids.trees.plans.logical.LogicalFilter;
import org.apache.doris.nereids.trees.plans.logical.LogicalGenerate;
import org.apache.doris.nereids.trees.plans.logical.LogicalHaving;
import org.apache.doris.nereids.trees.plans.logical.LogicalIntersect;
import org.apache.doris.nereids.trees.plans.logical.LogicalJoin;
import org.apache.doris.nereids.trees.plans.logical.LogicalLimit;
import org.apache.doris.nereids.trees.plans.logical.LogicalOneRowRelation;
import org.apache.doris.nereids.trees.plans.logical.LogicalPlan;
import org.apache.doris.nereids.trees.plans.logical.LogicalProject;
import org.apache.doris.nereids.trees.plans.logical.LogicalQualify;
import org.apache.doris.nereids.trees.plans.logical.LogicalRepeat;
import org.apache.doris.nereids.trees.plans.logical.LogicalSelectHint;
import org.apache.doris.nereids.trees.plans.logical.LogicalSink;
import org.apache.doris.nereids.trees.plans.logical.LogicalSort;
import org.apache.doris.nereids.trees.plans.logical.LogicalSubQueryAlias;
import org.apache.doris.nereids.trees.plans.logical.LogicalUnion;
import org.apache.doris.nereids.trees.plans.logical.UsingJoin;
import org.apache.doris.nereids.types.AggStateType;
import org.apache.doris.nereids.types.ArrayType;
import org.apache.doris.nereids.types.BigIntType;
import org.apache.doris.nereids.types.BooleanType;
import org.apache.doris.nereids.types.DataType;
import org.apache.doris.nereids.types.LargeIntType;
import org.apache.doris.nereids.types.MapType;
import org.apache.doris.nereids.types.StructField;
import org.apache.doris.nereids.types.StructType;
import org.apache.doris.nereids.types.VarcharType;
import org.apache.doris.nereids.types.coercion.CharacterType;
import org.apache.doris.nereids.util.ExpressionUtils;
import org.apache.doris.nereids.util.RelationUtil;
import org.apache.doris.nereids.util.Utils;
import org.apache.doris.policy.FilterType;
import org.apache.doris.policy.PolicyTypeEnum;
import org.apache.doris.qe.ConnectContext;
import org.apache.doris.qe.SqlModeHelper;
import org.apache.doris.system.NodeType;

import com.google.common.collect.ImmutableList;
import com.google.common.collect.ImmutableMap;
import com.google.common.collect.ImmutableMap.Builder;
import com.google.common.collect.Lists;
import com.google.common.collect.Maps;
import com.google.common.collect.Sets;
import org.antlr.v4.runtime.ParserRuleContext;
import org.antlr.v4.runtime.RuleContext;
import org.antlr.v4.runtime.Token;
import org.antlr.v4.runtime.tree.ParseTree;
import org.antlr.v4.runtime.tree.RuleNode;
import org.antlr.v4.runtime.tree.TerminalNode;

import java.math.BigDecimal;
import java.math.BigInteger;
import java.util.ArrayList;
import java.util.Collections;
import java.util.HashMap;
import java.util.List;
import java.util.Locale;
import java.util.Map;
import java.util.Optional;
import java.util.Set;
import java.util.function.Supplier;
import java.util.stream.Collectors;

/**
 * Build a logical plan tree with unbounded nodes.
 */
@SuppressWarnings({"OptionalUsedAsFieldOrParameterType", "OptionalGetWithoutIsPresent"})
public class LogicalPlanBuilder extends DorisParserBaseVisitor<Object> {
    // Sort the parameters with token position to keep the order with original placeholders
    // in prepared statement.Otherwise, the order maybe broken
    private final Map<Token, Placeholder> tokenPosToParameters = Maps.newTreeMap((pos1, pos2) -> {
        int line = pos1.getLine() - pos2.getLine();
        if (line != 0) {
            return line;
        }
        return pos1.getCharPositionInLine() - pos2.getCharPositionInLine();
    });

    private final Map<Integer, ParserRuleContext> selectHintMap;

    public LogicalPlanBuilder(Map<Integer, ParserRuleContext> selectHintMap) {
        this.selectHintMap = selectHintMap;
    }

    @SuppressWarnings("unchecked")
    protected <T> T typedVisit(ParseTree ctx) {
        return (T) ctx.accept(this);
    }

    /**
     * Override the default behavior for all visit methods. This will only return a non-null result
     * when the context has only one child. This is done because there is no generic method to
     * combine the results of the context children. In all other cases null is returned.
     */
    @Override
    public Object visitChildren(RuleNode node) {
        if (node.getChildCount() == 1) {
            return node.getChild(0).accept(this);
        } else {
            return null;
        }
    }

    @Override
    public LogicalPlan visitSingleStatement(SingleStatementContext ctx) {
        return ParserUtils.withOrigin(ctx, () -> (LogicalPlan) visit(ctx.statement()));
    }

    @Override
    public LogicalPlan visitStatementDefault(StatementDefaultContext ctx) {
        LogicalPlan plan = plan(ctx.query());
        if (ctx.outFileClause() != null) {
            plan = withOutFile(plan, ctx.outFileClause());
        } else {
            plan = new UnboundResultSink<>(plan);
        }
        return withExplain(plan, ctx.explain());
    }

    @Override
    public LogicalPlan visitCreateScheduledJob(DorisParser.CreateScheduledJobContext ctx) {
        Optional<String> label = ctx.label == null ? Optional.empty() : Optional.of(ctx.label.getText());
        Optional<String> atTime = ctx.atTime == null ? Optional.empty() : Optional.of(ctx.atTime.getText());
        Optional<Boolean> immediateStartOptional = ctx.CURRENT_TIMESTAMP() == null ? Optional.of(false) :
                Optional.of(true);
        Optional<String> startTime = ctx.startTime == null ? Optional.empty() : Optional.of(ctx.startTime.getText());
        Optional<String> endsTime = ctx.endsTime == null ? Optional.empty() : Optional.of(ctx.endsTime.getText());
        Optional<Long> interval = ctx.timeInterval == null ? Optional.empty() :
                Optional.of(Long.valueOf(ctx.timeInterval.getText()));
        Optional<String> intervalUnit = ctx.timeUnit == null ? Optional.empty() : Optional.of(ctx.timeUnit.getText());
        String comment =
                visitCommentSpec(ctx.commentSpec());
        String executeSql = getOriginSql(ctx.supportedDmlStatement());
        CreateJobInfo createJobInfo = new CreateJobInfo(label, atTime, interval, intervalUnit, startTime,
                endsTime, immediateStartOptional, comment, executeSql);
        return new CreateJobCommand(createJobInfo);
    }

    @Override
    public LogicalPlan visitPauseJob(DorisParser.PauseJobContext ctx) {
        Expression wildWhere = null;
        if (ctx.wildWhere() != null) {
            wildWhere = getWildWhere(ctx.wildWhere());
        }
        return new PauseJobCommand(wildWhere);
    }

    @Override
    public LogicalPlan visitDropJob(DorisParser.DropJobContext ctx) {
        Expression wildWhere = null;
        if (ctx.wildWhere() != null) {
            wildWhere = getWildWhere(ctx.wildWhere());
        }
        boolean ifExists = ctx.EXISTS() != null;
        return new DropJobCommand(wildWhere, ifExists);
    }

    @Override
    public LogicalPlan visitResumeJob(DorisParser.ResumeJobContext ctx) {
        Expression wildWhere = null;
        if (ctx.wildWhere() != null) {
            wildWhere = getWildWhere(ctx.wildWhere());
        }
        return new ResumeJobCommand(wildWhere);
    }

    @Override
    public LogicalPlan visitCancelJobTask(DorisParser.CancelJobTaskContext ctx) {
        Expression wildWhere = null;
        if (ctx.wildWhere() != null) {
            wildWhere = getWildWhere(ctx.wildWhere());
        }
        return new CancelJobTaskCommand(wildWhere);
    }

    @Override
    public String visitCommentSpec(DorisParser.CommentSpecContext ctx) {
        String commentSpec = ctx == null ? "''" : ctx.STRING_LITERAL().getText();
        return
                LogicalPlanBuilderAssistant.escapeBackSlash(commentSpec.substring(1, commentSpec.length() - 1));
    }

    /**
     * This function may be used in some task like InsertTask, RefreshDictionary, etc. the target could be many type of
     * tables.
     */
    @Override
    public LogicalPlan visitInsertTable(InsertTableContext ctx) {
        boolean isOverwrite = ctx.INTO() == null;
        ImmutableList.Builder<String> tableName = ImmutableList.builder();
        if (null != ctx.tableName) {
            List<String> nameParts = visitMultipartIdentifier(ctx.tableName);
            tableName.addAll(nameParts);
        } else if (null != ctx.tableId) {
            // process group commit insert table command send by be
            TableName name = Env.getCurrentEnv().getCurrentCatalog()
                    .getTableNameByTableId(Long.valueOf(ctx.tableId.getText()));
            tableName.add(name.getDb());
            tableName.add(name.getTbl());
        } else {
            throw new ParseException("tableName and tableId cannot both be null");
        }
        Optional<String> labelName = (ctx.labelName == null) ? Optional.empty() : Optional.of(ctx.labelName.getText());
        List<String> colNames = ctx.cols == null ? ImmutableList.of() : visitIdentifierList(ctx.cols);
        // TODO visit partitionSpecCtx
        LogicalPlan plan = visitQuery(ctx.query());
        // partitionSpec may be NULL. means auto detect partition. only available when IOT
        Pair<Boolean, List<String>> partitionSpec = visitPartitionSpec(ctx.partitionSpec());
        // partitionSpec.second :
        // null - auto detect
        // zero - whole table
        // others - specific partitions
        boolean isAutoDetect = partitionSpec.second == null;
        LogicalSink<?> sink = UnboundTableSinkCreator.createUnboundTableSinkMaybeOverwrite(
                tableName.build(),
                colNames,
                ImmutableList.of(), // hints
                partitionSpec.first, // isTemp
                partitionSpec.second, // partition names
                isAutoDetect,
                isOverwrite,
                ConnectContext.get().getSessionVariable().isEnableUniqueKeyPartialUpdate(),
                ctx.tableId == null ? DMLCommandType.INSERT : DMLCommandType.GROUP_COMMIT,
                plan);
        Optional<LogicalPlan> cte = Optional.empty();
        if (ctx.cte() != null) {
            cte = Optional.ofNullable(withCte(plan, ctx.cte()));
        }
        LogicalPlan command;
        if (isOverwrite) {
            command = new InsertOverwriteTableCommand(sink, labelName, cte);
        } else {
            if (ConnectContext.get() != null && ConnectContext.get().isTxnModel()
                    && sink.child() instanceof InlineTable
                    && sink.child().getExpressions().stream().allMatch(Expression::isConstant)) {
                // FIXME: In legacy, the `insert into select 1` is handled as `insert into values`.
                //  In nereids, the original way is throw an AnalysisException and fallback to legacy.
                //  Now handle it as `insert into select`(a separate load job), should fix it as the legacy.
                command = new BatchInsertIntoTableCommand(sink);
            } else {
                command = new InsertIntoTableCommand(sink, labelName, Optional.empty(), cte);
            }
        }
        return withExplain(command, ctx.explain());
    }

    /**
     * return a pair, first will be true if partitions is temp partition, select is a list to present partition list.
     */
    @Override
    public Pair<Boolean, List<String>> visitPartitionSpec(PartitionSpecContext ctx) {
        List<String> partitions = ImmutableList.of();
        boolean temporaryPartition = false;
        if (ctx != null) {
            temporaryPartition = ctx.TEMPORARY() != null;
            if (ctx.ASTERISK() != null) {
                partitions = null;
            } else if (ctx.partition != null) {
                partitions = ImmutableList.of(ctx.partition.getText());
            } else {
                partitions = visitIdentifierList(ctx.partitions);
            }
        }
        return Pair.of(temporaryPartition, partitions);
    }

    @Override
    public Command visitCreateMTMV(CreateMTMVContext ctx) {
        if (ctx.buildMode() == null && ctx.refreshMethod() == null && ctx.refreshTrigger() == null
                && ctx.cols == null && ctx.keys == null
                && ctx.HASH() == null && ctx.RANDOM() == null && ctx.BUCKETS() == null) {
            return visitCreateSyncMvCommand(ctx);
        }

        List<String> nameParts = visitMultipartIdentifier(ctx.mvName);
        BuildMode buildMode = visitBuildMode(ctx.buildMode());
        RefreshMethod refreshMethod = visitRefreshMethod(ctx.refreshMethod());
        MTMVRefreshTriggerInfo refreshTriggerInfo = visitRefreshTrigger(ctx.refreshTrigger());
        LogicalPlan logicalPlan = visitQuery(ctx.query());
        String querySql = getOriginSql(ctx.query());

        int bucketNum = FeConstants.default_bucket_num;
        if (ctx.INTEGER_VALUE() != null) {
            bucketNum = Integer.parseInt(ctx.INTEGER_VALUE().getText());
        }
        DistributionDescriptor desc;
        if (ctx.HASH() != null) {
            desc = new DistributionDescriptor(true, ctx.AUTO() != null, bucketNum,
                    visitIdentifierList(ctx.hashKeys));
        } else {
            desc = new DistributionDescriptor(false, ctx.AUTO() != null, bucketNum, null);
        }

        Map<String, String> properties = ctx.propertyClause() != null
                ? Maps.newHashMap(visitPropertyClause(ctx.propertyClause())) : Maps.newHashMap();
        String comment = ctx.STRING_LITERAL() == null ? "" : LogicalPlanBuilderAssistant.escapeBackSlash(
                ctx.STRING_LITERAL().getText().substring(1, ctx.STRING_LITERAL().getText().length() - 1));

        return new CreateMTMVCommand(new CreateMTMVInfo(ctx.EXISTS() != null, new TableNameInfo(nameParts),
                ctx.keys != null ? visitIdentifierList(ctx.keys) : ImmutableList.of(),
                comment,
                desc, properties, logicalPlan, querySql,
                new MTMVRefreshInfo(buildMode, refreshMethod, refreshTriggerInfo),
                ctx.cols == null ? Lists.newArrayList() : visitSimpleColumnDefs(ctx.cols),
                visitMTMVPartitionInfo(ctx.mvPartition())
        ));
    }

    private Command visitCreateSyncMvCommand(CreateMTMVContext ctx) {
        List<String> nameParts = visitMultipartIdentifier(ctx.mvName);
        LogicalPlan logicalPlan = new UnboundResultSink<>(visitQuery(ctx.query()));
        Map<String, String> properties = ctx.propertyClause() != null
                ? Maps.newHashMap(visitPropertyClause(ctx.propertyClause())) : Maps.newHashMap();
        return new CreateMaterializedViewCommand(new TableNameInfo(nameParts), logicalPlan, properties);
    }

    /**
     * get MTMVPartitionDefinition
     *
     * @param ctx MvPartitionContext
     * @return MTMVPartitionDefinition
     */
    public MTMVPartitionDefinition visitMTMVPartitionInfo(MvPartitionContext ctx) {
        MTMVPartitionDefinition mtmvPartitionDefinition = new MTMVPartitionDefinition();
        if (ctx == null) {
            mtmvPartitionDefinition.setPartitionType(MTMVPartitionType.SELF_MANAGE);
        } else if (ctx.partitionKey != null) {
            mtmvPartitionDefinition.setPartitionType(MTMVPartitionType.FOLLOW_BASE_TABLE);
            mtmvPartitionDefinition.setPartitionCol(ctx.partitionKey.getText());
        } else {
            mtmvPartitionDefinition.setPartitionType(MTMVPartitionType.EXPR);
            Expression functionCallExpression = visitFunctionCallExpression(ctx.partitionExpr);
            mtmvPartitionDefinition.setFunctionCallExpression(functionCallExpression);
        }
        return mtmvPartitionDefinition;
    }

    @Override
    public List<SimpleColumnDefinition> visitSimpleColumnDefs(SimpleColumnDefsContext ctx) {
        if (ctx == null) {
            return null;
        }
        return ctx.cols.stream()
                .map(this::visitSimpleColumnDef)
                .collect(ImmutableList.toImmutableList());
    }

    @Override
    public SimpleColumnDefinition visitSimpleColumnDef(SimpleColumnDefContext ctx) {
        String comment = ctx.STRING_LITERAL() == null ? "" : LogicalPlanBuilderAssistant.escapeBackSlash(
                ctx.STRING_LITERAL().getText().substring(1, ctx.STRING_LITERAL().getText().length() - 1));
        return new SimpleColumnDefinition(ctx.colName.getText().toLowerCase(),
                comment);
    }

    /**
     * get originSql
     *
     * @param ctx context
     * @return originSql
     */
    public String getOriginSql(ParserRuleContext ctx) {
        int startIndex = ctx.start.getStartIndex();
        int stopIndex = ctx.stop.getStopIndex();
        org.antlr.v4.runtime.misc.Interval interval = new org.antlr.v4.runtime.misc.Interval(startIndex, stopIndex);
        return ctx.start.getInputStream().getText(interval);
    }

    @Override
    public MTMVRefreshTriggerInfo visitRefreshTrigger(RefreshTriggerContext ctx) {
        if (ctx == null) {
            return new MTMVRefreshTriggerInfo(RefreshTrigger.MANUAL);
        }
        if (ctx.MANUAL() != null) {
            return new MTMVRefreshTriggerInfo(RefreshTrigger.MANUAL);
        }
        if (ctx.COMMIT() != null) {
            return new MTMVRefreshTriggerInfo(RefreshTrigger.COMMIT);
        }
        if (ctx.SCHEDULE() != null) {
            return new MTMVRefreshTriggerInfo(RefreshTrigger.SCHEDULE, visitRefreshSchedule(ctx.refreshSchedule()));
        }
        return new MTMVRefreshTriggerInfo(RefreshTrigger.MANUAL);
    }

    @Override
    public ReplayCommand visitReplay(DorisParser.ReplayContext ctx) {
        if (ctx.replayCommand().replayType().DUMP() != null) {
            LogicalPlan plan = plan(ctx.replayCommand().replayType().query());
            return new ReplayCommand(PlanType.REPLAY_COMMAND, null, plan, ReplayCommand.ReplayType.DUMP);
        } else if (ctx.replayCommand().replayType().PLAY() != null) {
            String tmpPath = ctx.replayCommand().replayType().filePath.getText();
            String path = LogicalPlanBuilderAssistant.escapeBackSlash(tmpPath.substring(1, tmpPath.length() - 1));
            return new ReplayCommand(PlanType.REPLAY_COMMAND, path, null, ReplayCommand.ReplayType.PLAY);
        }
        return null;
    }

    @Override
    public MTMVRefreshSchedule visitRefreshSchedule(RefreshScheduleContext ctx) {
        int interval = Integer.parseInt(ctx.INTEGER_VALUE().getText());
        String startTime = ctx.STARTS() == null ? null
                : ctx.STRING_LITERAL().getText().substring(1, ctx.STRING_LITERAL().getText().length() - 1);
        IntervalUnit unit = visitMvRefreshUnit(ctx.refreshUnit);
        return new MTMVRefreshSchedule(startTime, interval, unit);
    }

    /**
     * get IntervalUnit,only enable_job_schedule_second_for_test is true, can use second
     *
     * @param ctx ctx
     * @return IntervalUnit
     */
    public IntervalUnit visitMvRefreshUnit(IdentifierContext ctx) {
        IntervalUnit intervalUnit = IntervalUnit.fromString(ctx.getText().toUpperCase());
        if (null == intervalUnit) {
            throw new AnalysisException("interval time unit can not be " + ctx.getText());
        }
        if (intervalUnit.equals(IntervalUnit.SECOND)
                && !Config.enable_job_schedule_second_for_test) {
            throw new AnalysisException("interval time unit can not be second");
        }
        return intervalUnit;
    }

    @Override
    public RefreshMethod visitRefreshMethod(RefreshMethodContext ctx) {
        if (ctx == null) {
            return RefreshMethod.AUTO;
        }
        return RefreshMethod.valueOf(ctx.getText().toUpperCase());
    }

    @Override
    public BuildMode visitBuildMode(BuildModeContext ctx) {
        if (ctx == null) {
            return BuildMode.IMMEDIATE;
        }
        if (ctx.DEFERRED() != null) {
            return BuildMode.DEFERRED;
        } else if (ctx.IMMEDIATE() != null) {
            return BuildMode.IMMEDIATE;
        }
        return BuildMode.IMMEDIATE;
    }

    @Override
    public RefreshMTMVCommand visitRefreshMTMV(RefreshMTMVContext ctx) {
        List<String> nameParts = visitMultipartIdentifier(ctx.mvName);
        List<String> partitions = ImmutableList.of();
        if (ctx.partitionSpec() != null) {
            if (ctx.partitionSpec().TEMPORARY() != null) {
                throw new AnalysisException("Not allowed to specify TEMPORARY ");
            }
            if (ctx.partitionSpec().partition != null) {
                partitions = ImmutableList.of(ctx.partitionSpec().partition.getText());
            } else {
                partitions = visitIdentifierList(ctx.partitionSpec().partitions);
            }
        }
        return new RefreshMTMVCommand(new RefreshMTMVInfo(new TableNameInfo(nameParts),
                partitions, ctx.COMPLETE() != null));
    }

    @Override
    public Command visitDropMTMV(DropMTMVContext ctx) {
        if (ctx.tableName != null) {
            // TODO support drop sync mv
            return new UnsupportedCommand();
        }
        List<String> nameParts = visitMultipartIdentifier(ctx.mvName);
        return new DropMTMVCommand(new DropMTMVInfo(new TableNameInfo(nameParts), ctx.EXISTS() != null));
    }

    @Override
    public PauseMTMVCommand visitPauseMTMV(PauseMTMVContext ctx) {
        List<String> nameParts = visitMultipartIdentifier(ctx.mvName);
        return new PauseMTMVCommand(new PauseMTMVInfo(new TableNameInfo(nameParts)));
    }

    @Override
    public ResumeMTMVCommand visitResumeMTMV(ResumeMTMVContext ctx) {
        List<String> nameParts = visitMultipartIdentifier(ctx.mvName);
        return new ResumeMTMVCommand(new ResumeMTMVInfo(new TableNameInfo(nameParts)));
    }

    @Override
    public ShowCreateMTMVCommand visitShowCreateMTMV(ShowCreateMTMVContext ctx) {
        List<String> nameParts = visitMultipartIdentifier(ctx.mvName);
        return new ShowCreateMTMVCommand(new ShowCreateMTMVInfo(new TableNameInfo(nameParts)));
    }

    @Override
    public CancelExportCommand visitCancelExport(DorisParser.CancelExportContext ctx) {
        String databaseName = null;
        if (ctx.database != null) {
            databaseName = stripQuotes(ctx.database.getText());
        }
        Expression wildWhere = null;
        if (ctx.wildWhere() != null) {
            wildWhere = getWildWhere(ctx.wildWhere());
        }
        return new CancelExportCommand(databaseName, wildWhere);
    }

    @Override
    public CancelLoadCommand visitCancelLoad(DorisParser.CancelLoadContext ctx) {
        String databaseName = null;
        if (ctx.database != null) {
            databaseName = stripQuotes(ctx.database.getText());
        }
        Expression wildWhere = null;
        if (ctx.wildWhere() != null) {
            wildWhere = getWildWhere(ctx.wildWhere());
        }
        return new CancelLoadCommand(databaseName, wildWhere);
    }

    @Override
    public CancelWarmUpJobCommand visitCancelWarmUpJob(DorisParser.CancelWarmUpJobContext ctx) {
        Expression wildWhere = null;
        if (ctx.wildWhere() != null) {
            wildWhere = getWildWhere(ctx.wildWhere());
        }
        return new CancelWarmUpJobCommand(wildWhere);
    }

    @Override
    public CancelMTMVTaskCommand visitCancelMTMVTask(CancelMTMVTaskContext ctx) {
        List<String> nameParts = visitMultipartIdentifier(ctx.mvName);
        long taskId = Long.parseLong(ctx.taskId.getText());
        return new CancelMTMVTaskCommand(new CancelMTMVTaskInfo(new TableNameInfo(nameParts), taskId));
    }

    @Override
    public AdminCompactTableCommand visitAdminCompactTable(AdminCompactTableContext ctx) {
        TableRefInfo tableRefInfo = visitBaseTableRefContext(ctx.baseTableRef());
        EqualTo equalTo = null;
        if (ctx.WHERE() != null) {
            StringLiteral left = new StringLiteral(stripQuotes(ctx.TYPE().getText()));
            StringLiteral right = new StringLiteral(stripQuotes(ctx.STRING_LITERAL().getText()));
            equalTo = new EqualTo(left, right);
        }
        return new AdminCompactTableCommand(tableRefInfo, equalTo);
    }

    @Override
    public AlterMTMVCommand visitAlterMTMV(AlterMTMVContext ctx) {
        List<String> nameParts = visitMultipartIdentifier(ctx.mvName);
        TableNameInfo mvName = new TableNameInfo(nameParts);
        AlterMTMVInfo alterMTMVInfo = null;
        if (ctx.RENAME() != null) {
            alterMTMVInfo = new AlterMTMVRenameInfo(mvName, ctx.newName.getText());
        } else if (ctx.REFRESH() != null) {
            MTMVRefreshInfo refreshInfo = new MTMVRefreshInfo();
            if (ctx.refreshMethod() != null) {
                refreshInfo.setRefreshMethod(visitRefreshMethod(ctx.refreshMethod()));
            }
            if (ctx.refreshTrigger() != null) {
                refreshInfo.setRefreshTriggerInfo(visitRefreshTrigger(ctx.refreshTrigger()));
            }
            alterMTMVInfo = new AlterMTMVRefreshInfo(mvName, refreshInfo);
        } else if (ctx.SET() != null) {
            alterMTMVInfo = new AlterMTMVPropertyInfo(mvName,
                    Maps.newHashMap(visitPropertyItemList(ctx.fileProperties)));
        } else if (ctx.REPLACE() != null) {
            String newName = ctx.newName.getText();
            Map<String, String> properties = ctx.propertyClause() != null
                    ? Maps.newHashMap(visitPropertyClause(ctx.propertyClause())) : Maps.newHashMap();
            alterMTMVInfo = new AlterMTMVReplaceInfo(mvName, newName, properties);
        }
        return new AlterMTMVCommand(alterMTMVInfo);
    }

    @Override
    public LogicalPlan visitAlterView(AlterViewContext ctx) {
        List<String> nameParts = visitMultipartIdentifier(ctx.name);
        String comment = ctx.commentSpec() == null ? null : visitCommentSpec(ctx.commentSpec());
        AlterViewInfo info;
        if (comment != null) {
            info = new AlterViewInfo(new TableNameInfo(nameParts), comment);
        } else {
            String querySql = getOriginSql(ctx.query());
            info = new AlterViewInfo(new TableNameInfo(nameParts), querySql,
                    ctx.cols == null ? Lists.newArrayList() : visitSimpleColumnDefs(ctx.cols));
        }
        return new AlterViewCommand(info);
    }

    @Override
    public LogicalPlan visitAlterStorageVault(AlterStorageVaultContext ctx) {
        List<String> nameParts = this.visitMultipartIdentifier(ctx.name);
        String vaultName = nameParts.get(0);
        Map<String, String> properties = this.visitPropertyClause(ctx.properties);
        return new AlterStorageVaultCommand(vaultName, properties);
    }

    @Override
    public LogicalPlan visitAlterSystemRenameComputeGroup(AlterSystemRenameComputeGroupContext ctx) {
        return new AlterSystemRenameComputeGroupCommand(ctx.name.getText(), ctx.newName.getText());
    }

    @Override
    public LogicalPlan visitShowConstraint(ShowConstraintContext ctx) {
        List<String> parts = visitMultipartIdentifier(ctx.table);
        return new ShowConstraintsCommand(parts);
    }

    @Override
    public LogicalPlan visitAddConstraint(AddConstraintContext ctx) {
        List<String> parts = visitMultipartIdentifier(ctx.table);
        UnboundRelation curTable = new UnboundRelation(StatementScopeIdGenerator.newRelationId(), parts);
        ImmutableList<Slot> slots = visitIdentifierList(ctx.constraint().slots).stream()
                .map(UnboundSlot::new)
                .collect(ImmutableList.toImmutableList());
        Constraint constraint;
        if (ctx.constraint().UNIQUE() != null) {
            constraint = Constraint.newUniqueConstraint(curTable, slots);
        } else if (ctx.constraint().PRIMARY() != null) {
            constraint = Constraint.newPrimaryKeyConstraint(curTable, slots);
        } else if (ctx.constraint().FOREIGN() != null) {
            ImmutableList<Slot> referencedSlots = visitIdentifierList(ctx.constraint().referencedSlots).stream()
                    .map(UnboundSlot::new)
                    .collect(ImmutableList.toImmutableList());
            List<String> nameParts = visitMultipartIdentifier(ctx.constraint().referenceTable);
            LogicalPlan referenceTable = new UnboundRelation(StatementScopeIdGenerator.newRelationId(), nameParts);
            constraint = Constraint.newForeignKeyConstraint(curTable, slots, referenceTable, referencedSlots);
        } else {
            throw new AnalysisException("Unsupported constraint " + ctx.getText());
        }
        return new AddConstraintCommand(ctx.constraintName.getText().toLowerCase(), constraint);
    }

    @Override
    public LogicalPlan visitDropConstraint(DropConstraintContext ctx) {
        List<String> parts = visitMultipartIdentifier(ctx.table);
        UnboundRelation curTable = new UnboundRelation(StatementScopeIdGenerator.newRelationId(), parts);
        return new DropConstraintCommand(ctx.constraintName.getText().toLowerCase(), curTable);
    }

    @Override
    public LogicalPlan visitUpdate(UpdateContext ctx) {
        LogicalPlan query = LogicalPlanBuilderAssistant.withCheckPolicy(new UnboundRelation(
                StatementScopeIdGenerator.newRelationId(), visitMultipartIdentifier(ctx.tableName)));
        query = withTableAlias(query, ctx.tableAlias());
        if (ctx.fromClause() != null) {
            query = withRelations(query, ctx.fromClause().relations().relation());
        }
        query = withFilter(query, Optional.ofNullable(ctx.whereClause()));
        String tableAlias = null;
        if (ctx.tableAlias().strictIdentifier() != null) {
            tableAlias = ctx.tableAlias().getText();
        }
        Optional<LogicalPlan> cte = Optional.empty();
        if (ctx.cte() != null) {
            cte = Optional.ofNullable(withCte(query, ctx.cte()));
        }
        return withExplain(new UpdateCommand(visitMultipartIdentifier(ctx.tableName), tableAlias,
                visitUpdateAssignmentSeq(ctx.updateAssignmentSeq()), query, cte), ctx.explain());
    }

    @Override
    public LogicalPlan visitDelete(DeleteContext ctx) {
        List<String> tableName = visitMultipartIdentifier(ctx.tableName);
        Pair<Boolean, List<String>> partitionSpec = visitPartitionSpec(ctx.partitionSpec());
        // TODO: now dont support delete auto detect partition.
        if (partitionSpec == null) {
            throw new ParseException("Now don't support auto detect partitions in deleting", ctx);
        }
        LogicalPlan query = withTableAlias(LogicalPlanBuilderAssistant.withCheckPolicy(
                new UnboundRelation(StatementScopeIdGenerator.newRelationId(), tableName,
                        partitionSpec.second, partitionSpec.first)), ctx.tableAlias());
        String tableAlias = null;
        if (ctx.tableAlias().strictIdentifier() != null) {
            tableAlias = ctx.tableAlias().getText();
        }

        Command deleteCommand;
        if (ctx.USING() == null && ctx.cte() == null) {
            query = withFilter(query, Optional.ofNullable(ctx.whereClause()));
            deleteCommand = new DeleteFromCommand(tableName, tableAlias, partitionSpec.first,
                    partitionSpec.second, query);
        } else {
            // convert to insert into select
            if (ctx.USING() != null) {
                query = withRelations(query, ctx.relations().relation());
            }
            query = withFilter(query, Optional.ofNullable(ctx.whereClause()));
            Optional<LogicalPlan> cte = Optional.empty();
            if (ctx.cte() != null) {
                cte = Optional.ofNullable(withCte(query, ctx.cte()));
            }
            deleteCommand = new DeleteFromUsingCommand(tableName, tableAlias,
                    partitionSpec.first, partitionSpec.second, query, cte);
        }
        if (ctx.explain() != null) {
            return withExplain(deleteCommand, ctx.explain());
        } else {
            return deleteCommand;
        }
    }

    @Override
    public LogicalPlan visitExport(ExportContext ctx) {
        // TODO: replace old class name like ExportStmt, BrokerDesc, Expr with new nereid class name
        List<String> tableName = visitMultipartIdentifier(ctx.tableName);
        List<String> partitions = ctx.partition == null ? ImmutableList.of() : visitIdentifierList(ctx.partition);

        // handle path string
        String tmpPath = ctx.filePath.getText();
        String path = LogicalPlanBuilderAssistant.escapeBackSlash(tmpPath.substring(1, tmpPath.length() - 1));

        Optional<Expression> expr = Optional.empty();
        if (ctx.whereClause() != null) {
            expr = Optional.of(getExpression(ctx.whereClause().booleanExpression()));
        }

        Map<String, String> filePropertiesMap = ImmutableMap.of();
        if (ctx.propertyClause() != null) {
            filePropertiesMap = visitPropertyClause(ctx.propertyClause());
        }

        Optional<BrokerDesc> brokerDesc = Optional.empty();
        if (ctx.withRemoteStorageSystem() != null) {
            brokerDesc = Optional.ofNullable(visitWithRemoteStorageSystem(ctx.withRemoteStorageSystem()));
        }
        return new ExportCommand(tableName, partitions, expr, path, filePropertiesMap, brokerDesc);
    }

    @Override
    public Map<String, String> visitPropertyClause(PropertyClauseContext ctx) {
        return ctx == null ? ImmutableMap.of() : visitPropertyItemList(ctx.fileProperties);
    }

    @Override
    public Map<String, String> visitPropertyItemList(PropertyItemListContext ctx) {
        if (ctx == null || ctx.properties == null) {
            return ImmutableMap.of();
        }
        Builder<String, String> propertiesMap = ImmutableMap.builder();
        for (PropertyItemContext argument : ctx.properties) {
            String key = parsePropertyKey(argument.key);
            String value = parsePropertyValue(argument.value);
            propertiesMap.put(key, value);
        }
        return propertiesMap.build();
    }

    @Override
    public BrokerDesc visitWithRemoteStorageSystem(WithRemoteStorageSystemContext ctx) {
        BrokerDesc brokerDesc = null;

        Map<String, String> brokerPropertiesMap = visitPropertyItemList(ctx.brokerProperties);

        if (ctx.S3() != null) {
            brokerDesc = new BrokerDesc("S3", StorageBackend.StorageType.S3, brokerPropertiesMap);
        } else if (ctx.HDFS() != null) {
            brokerDesc = new BrokerDesc("HDFS", StorageBackend.StorageType.HDFS, brokerPropertiesMap);
        } else if (ctx.LOCAL() != null) {
            brokerDesc = new BrokerDesc("HDFS", StorageBackend.StorageType.LOCAL, brokerPropertiesMap);
        } else if (ctx.BROKER() != null) {
            brokerDesc = new BrokerDesc(visitIdentifierOrText(ctx.brokerName), brokerPropertiesMap);
        }
        return brokerDesc;
    }

    /**
     * Visit multi-statements.
     */
    @Override
    public List<Pair<LogicalPlan, StatementContext>> visitMultiStatements(MultiStatementsContext ctx) {
        List<Pair<LogicalPlan, StatementContext>> logicalPlans = Lists.newArrayList();
        for (DorisParser.StatementContext statement : ctx.statement()) {
            StatementContext statementContext = new StatementContext();
            ConnectContext connectContext = ConnectContext.get();
            if (connectContext != null) {
                connectContext.setStatementContext(statementContext);
                statementContext.setConnectContext(connectContext);
            }
            logicalPlans.add(Pair.of(
                    ParserUtils.withOrigin(ctx, () -> (LogicalPlan) visit(statement)), statementContext));
            List<Placeholder> params = new ArrayList<>(tokenPosToParameters.values());
            statementContext.setPlaceholders(params);
            tokenPosToParameters.clear();
        }
        return logicalPlans;
    }

    /**
     * Visit load-statements.
     */
    @Override
    public LogicalPlan visitLoad(DorisParser.LoadContext ctx) {

        BulkStorageDesc bulkDesc = null;
        if (ctx.withRemoteStorageSystem() != null) {
            Map<String, String> bulkProperties =
                    new HashMap<>(visitPropertyItemList(ctx.withRemoteStorageSystem().brokerProperties));
            if (ctx.withRemoteStorageSystem().S3() != null) {
                bulkDesc = new BulkStorageDesc("S3", BulkStorageDesc.StorageType.S3, bulkProperties);
            } else if (ctx.withRemoteStorageSystem().HDFS() != null) {
                bulkDesc = new BulkStorageDesc("HDFS", BulkStorageDesc.StorageType.HDFS, bulkProperties);
            } else if (ctx.withRemoteStorageSystem().LOCAL() != null) {
                bulkDesc = new BulkStorageDesc("LOCAL_HDFS", BulkStorageDesc.StorageType.LOCAL, bulkProperties);
            } else if (ctx.withRemoteStorageSystem().BROKER() != null
                    && ctx.withRemoteStorageSystem().identifierOrText().getText() != null) {
                bulkDesc = new BulkStorageDesc(ctx.withRemoteStorageSystem().identifierOrText().getText(),
                        bulkProperties);
            }
        }
        ImmutableList.Builder<BulkLoadDataDesc> dataDescriptions = new ImmutableList.Builder<>();
        List<String> labelParts = visitMultipartIdentifier(ctx.lableName);
        String labelName = null;
        String labelDbName = null;
        if (ConnectContext.get().getDatabase().isEmpty() && labelParts.size() == 1) {
            throw new AnalysisException("Current database is not set.");
        } else if (labelParts.size() == 1) {
            labelName = labelParts.get(0);
        } else if (labelParts.size() == 2) {
            labelDbName = labelParts.get(0);
            labelName = labelParts.get(1);
        } else if (labelParts.size() == 3) {
            labelDbName = labelParts.get(1);
            labelName = labelParts.get(2);
        } else {
            throw new AnalysisException("labelParts in load should be [ctl.][db.]label");
        }

        for (DorisParser.DataDescContext ddc : ctx.dataDescs) {
            List<String> nameParts = Lists.newArrayList();
            if (labelDbName != null) {
                nameParts.add(labelDbName);
            }
            nameParts.add(ddc.targetTableName.getText());
            List<String> tableName = RelationUtil.getQualifierName(ConnectContext.get(), nameParts);
            List<String> colNames = (ddc.columns == null ? ImmutableList.of() : visitIdentifierList(ddc.columns));
            List<String> columnsFromPath = (ddc.columnsFromPath == null ? ImmutableList.of()
                        : visitIdentifierList(ddc.columnsFromPath.identifierList()));
            List<String> partitions = ddc.partition == null ? ImmutableList.of() : visitIdentifierList(ddc.partition);
            // TODO: multi location
            List<String> multiFilePaths = new ArrayList<>();
            for (Token filePath : ddc.filePaths) {
                multiFilePaths.add(filePath.getText().substring(1, filePath.getText().length() - 1));
            }
            List<String> filePaths = ddc.filePath == null ? ImmutableList.of() : multiFilePaths;
            Map<String, Expression> colMappings;
            if (ddc.columnMapping == null) {
                colMappings = ImmutableMap.of();
            } else {
                colMappings = new HashMap<>();
                for (DorisParser.MappingExprContext mappingExpr : ddc.columnMapping.mappingSet) {
                    colMappings.put(mappingExpr.mappingCol.getText(), getExpression(mappingExpr.expression()));
                }
            }

            LoadTask.MergeType mergeType = ddc.mergeType() == null ? LoadTask.MergeType.APPEND
                        : LoadTask.MergeType.valueOf(ddc.mergeType().getText());

            Optional<String> fileFormat = ddc.format == null ? Optional.empty()
                    : Optional.of(visitIdentifierOrText(ddc.format));
            Optional<String> separator = ddc.separator == null ? Optional.empty() : Optional.of(ddc.separator.getText()
                        .substring(1, ddc.separator.getText().length() - 1));
            Optional<String> comma = ddc.comma == null ? Optional.empty() : Optional.of(ddc.comma.getText()
                        .substring(1, ddc.comma.getText().length() - 1));
            Map<String, String> dataProperties = ddc.propertyClause() == null ? new HashMap<>()
                        : visitPropertyClause(ddc.propertyClause());
            dataDescriptions.add(new BulkLoadDataDesc(
                    tableName,
                    partitions,
                    filePaths,
                    colNames,
                    columnsFromPath,
                    colMappings,
                    new BulkLoadDataDesc.FileFormatDesc(separator, comma, fileFormat),
                    false,
                    ddc.preFilter == null ? Optional.empty() : Optional.of(getExpression(ddc.preFilter.expression())),
                    ddc.where == null ? Optional.empty() : Optional.of(getExpression(ddc.where.booleanExpression())),
                    mergeType,
                    ddc.deleteOn == null ? Optional.empty() : Optional.of(getExpression(ddc.deleteOn.expression())),
                    ddc.sequenceColumn == null ? Optional.empty()
                            : Optional.of(ddc.sequenceColumn.identifier().getText()), dataProperties));
        }
        Map<String, String> properties = Collections.emptyMap();
        if (ctx.propertyClause() != null) {
            properties = visitPropertyItemList(ctx.propertyClause().propertyItemList());
        }
        String commentSpec = ctx.commentSpec() == null ? "''" : ctx.commentSpec().STRING_LITERAL().getText();
        String comment =
                LogicalPlanBuilderAssistant.escapeBackSlash(commentSpec.substring(1, commentSpec.length() - 1));
        return new LoadCommand(labelName, dataDescriptions.build(), bulkDesc, properties, comment);
    }

    /* ********************************************************************************************
     * Plan parsing
     * ******************************************************************************************** */

    /**
     * process lateral view, add a {@link LogicalGenerate} on plan.
     */
    protected LogicalPlan withGenerate(LogicalPlan plan, LateralViewContext ctx) {
        if (ctx.LATERAL() == null) {
            return plan;
        }
        String generateName = ctx.tableName.getText();
        // if later view explode map type, we need to add a project to convert map to struct
        String columnName = ctx.columnNames.get(0).getText();
        List<String> expandColumnNames = Lists.newArrayList();
        if (ctx.columnNames.size() > 1) {
            columnName = ConnectContext.get() != null
                    ? ConnectContext.get().getStatementContext().generateColumnName() : "expand_cols";
            expandColumnNames = ctx.columnNames.stream()
                    .map(RuleContext::getText).collect(ImmutableList.toImmutableList());
        }
        String functionName = ctx.functionName.getText();
        List<Expression> arguments = ctx.expression().stream()
                .<Expression>map(this::typedVisit)
                .collect(ImmutableList.toImmutableList());
        Function unboundFunction = new UnboundFunction(functionName, arguments);
        return new LogicalGenerate<>(ImmutableList.of(unboundFunction),
                ImmutableList.of(new UnboundSlot(generateName, columnName)), ImmutableList.of(expandColumnNames), plan);
    }

    /**
     * process CTE and store the results in a logical plan node LogicalCTE
     */
    private LogicalPlan withCte(LogicalPlan plan, CteContext ctx) {
        if (ctx == null) {
            return plan;
        }
        return new LogicalCTE<>((List) visit(ctx.aliasQuery(), LogicalSubQueryAlias.class), plan);
    }

    /**
     * process CTE's alias queries and column aliases
     */
    @Override
    public LogicalSubQueryAlias<Plan> visitAliasQuery(AliasQueryContext ctx) {
        return ParserUtils.withOrigin(ctx, () -> {
            LogicalPlan queryPlan = plan(ctx.query());
            Optional<List<String>> columnNames = optionalVisit(ctx.columnAliases(), () ->
                    ctx.columnAliases().identifier().stream()
                    .map(RuleContext::getText)
                    .collect(ImmutableList.toImmutableList())
            );
            return new LogicalSubQueryAlias<>(ctx.identifier().getText(), columnNames, queryPlan);
        });
    }

    /**
     * process LoadProperty in routine load
     */
    public LoadProperty visitLoadProperty(LoadPropertyContext ctx) {
        LoadProperty loadProperty = null;
        if (ctx instanceof SeparatorContext) {
            String separator = stripQuotes(((SeparatorContext) ctx).STRING_LITERAL().getText());
            loadProperty = new LoadSeparator(separator);
        } else if (ctx instanceof ImportColumnsContext) {
            List<LoadColumnDesc> descList = new ArrayList<>();
            for (DorisParser.ImportColumnDescContext loadColumnDescCtx : ((ImportColumnsContext) ctx)
                    .importColumnsStatement().importColumnDesc()) {
                LoadColumnDesc desc;
                if (loadColumnDescCtx.booleanExpression() != null) {
                    desc = new LoadColumnDesc(loadColumnDescCtx.name.getText(),
                        getExpression(loadColumnDescCtx.booleanExpression()));
                } else {
                    desc = new LoadColumnDesc(loadColumnDescCtx.name.getText());
                }
                descList.add(desc);
            }
            loadProperty = new LoadColumnClause(descList);
        } else if (ctx instanceof ImportDeleteOnContext) {
            loadProperty = new LoadDeleteOnClause(getExpression(((ImportDeleteOnContext) ctx)
                    .importDeleteOnStatement().booleanExpression()));
        } else if (ctx instanceof ImportPartitionsContext) {
            Pair<Boolean, List<String>> partitionSpec = visitPartitionSpec(
                    ((ImportPartitionsContext) ctx).partitionSpec());
            loadProperty = new LoadPartitionNames(partitionSpec.first, partitionSpec.second);
        } else if (ctx instanceof ImportPrecedingFilterContext) {
            loadProperty = new LoadWhereClause(getExpression(((ImportPrecedingFilterContext) ctx)
                    .importPrecedingFilterStatement().booleanExpression()), true);
        } else if (ctx instanceof ImportSequenceContext) {
            loadProperty = new LoadSequenceClause(((ImportSequenceContext) ctx)
                    .importSequenceStatement().identifier().getText());
        } else if (ctx instanceof ImportWhereContext) {
            loadProperty = new LoadWhereClause(getExpression(((ImportWhereContext) ctx)
                    .importWhereStatement().booleanExpression()), false);
        }
        return loadProperty;
    }

    @Override
    public LogicalPlan visitCreateRoutineLoad(CreateRoutineLoadContext ctx) {
        List<String> labelParts = visitMultipartIdentifier(ctx.label);
        String labelName = null;
        String labelDbName = null;
        if (ConnectContext.get().getDatabase().isEmpty() && labelParts.size() == 1) {
            throw new AnalysisException("Current database is not set.");
        } else if (labelParts.size() == 1) {
            labelName = labelParts.get(0);
        } else if (labelParts.size() == 2) {
            labelDbName = labelParts.get(0);
            labelName = labelParts.get(1);
        } else if (labelParts.size() == 3) {
            labelDbName = labelParts.get(1);
            labelName = labelParts.get(2);
        } else {
            throw new AnalysisException("labelParts in load should be [ctl.][db.]label");
        }
        LabelNameInfo jobLabelInfo = new LabelNameInfo(labelDbName, labelName);
        String tableName = null;
        if (ctx.table != null) {
            tableName = ctx.table.getText();
        }
        Map<String, String> properties = ctx.propertyClause() != null
                // NOTICE: we should not generate immutable map here, because it will be modified when analyzing.
                ? Maps.newHashMap(visitPropertyClause(ctx.propertyClause()))
                : Maps.newHashMap();
        String type = ctx.type.getText();
        Map<String, String> customProperties = ctx.customProperties != null
                // NOTICE: we should not generate immutable map here, because it will be modified when analyzing.
                ? Maps.newHashMap(visitPropertyItemList(ctx.customProperties))
                : Maps.newHashMap();
        LoadTask.MergeType mergeType = LoadTask.MergeType.APPEND;
        if (ctx.WITH() != null) {
            if (ctx.DELETE() != null) {
                mergeType = LoadTask.MergeType.DELETE;
            } else if (ctx.MERGE() != null) {
                mergeType = LoadTask.MergeType.MERGE;
            }
        }
        String comment = visitCommentSpec(ctx.commentSpec());
        Map<String, LoadProperty> loadPropertyMap = new HashMap<>();
        for (DorisParser.LoadPropertyContext oneLoadPropertyCOntext : ctx.loadProperty()) {
            LoadProperty loadProperty = visitLoadProperty(oneLoadPropertyCOntext);
            if (loadProperty == null) {
                throw new AnalysisException("invalid clause of routine load");
            }
            if (loadPropertyMap.get(loadProperty.getClass().getName()) != null) {
                throw new AnalysisException("repeat setting of clause load property: "
                    + loadProperty.getClass().getName());
            } else {
                loadPropertyMap.put(loadProperty.getClass().getName(), loadProperty);
            }
        }
        CreateRoutineLoadInfo createRoutineLoadInfo = new CreateRoutineLoadInfo(jobLabelInfo, tableName,
                loadPropertyMap, properties, type, customProperties, mergeType, comment);
        return new CreateRoutineLoadCommand(createRoutineLoadInfo);

    }

    @Override
    public Command visitCreateRowPolicy(CreateRowPolicyContext ctx) {
        FilterType filterType = FilterType.of(ctx.type.getText());
        List<String> nameParts = visitMultipartIdentifier(ctx.table);
        return new CreatePolicyCommand(PolicyTypeEnum.ROW, ctx.name.getText(),
                ctx.EXISTS() != null, nameParts, Optional.of(filterType),
                ctx.user == null ? null : visitUserIdentify(ctx.user),
                ctx.roleName == null ? null : ctx.roleName.getText(),
                Optional.of(getExpression(ctx.booleanExpression())), ImmutableMap.of());
    }

    @Override
    public String visitIdentifierOrText(DorisParser.IdentifierOrTextContext ctx) {
        if (ctx.STRING_LITERAL() != null) {
            return ctx.STRING_LITERAL().getText().substring(1, ctx.STRING_LITERAL().getText().length() - 1);
        } else {
            return ctx.identifier().getText();
        }
    }

    @Override
    public UserIdentity visitUserIdentify(UserIdentifyContext ctx) {
        String user = visitIdentifierOrText(ctx.user);
        String host = null;
        if (ctx.host != null) {
            host = visitIdentifierOrText(ctx.host);
        }
        if (host == null) {
            host = "%";
        }
        boolean isDomain = ctx.LEFT_PAREN() != null;
        return new UserIdentity(user, host, isDomain);
    }

    @Override
    public LogicalPlan visitQuery(QueryContext ctx) {
        return ParserUtils.withOrigin(ctx, () -> {
            // TODO: need to add withQueryResultClauses and withCTE
            LogicalPlan query = plan(ctx.queryTerm());
            query = withCte(query, ctx.cte());
            return withQueryOrganization(query, ctx.queryOrganization());
        });
    }

    @Override
    public LogicalPlan visitSetOperation(SetOperationContext ctx) {
        return ParserUtils.withOrigin(ctx, () -> {

            if (ctx.UNION() != null) {
                Qualifier qualifier = getQualifier(ctx);
                List<QueryTermContext> contexts = Lists.newArrayList(ctx.right);
                QueryTermContext current = ctx.left;
                while (true) {
                    if (current instanceof SetOperationContext
                            && getQualifier((SetOperationContext) current) == qualifier
                            && ((SetOperationContext) current).UNION() != null) {
                        contexts.add(((SetOperationContext) current).right);
                        current = ((SetOperationContext) current).left;
                    } else {
                        contexts.add(current);
                        break;
                    }
                }
                Collections.reverse(contexts);
                List<LogicalPlan> logicalPlans = contexts.stream().map(this::plan).collect(Collectors.toList());
                return reduceToLogicalPlanTree(0, logicalPlans.size() - 1, logicalPlans, qualifier);
            } else {
                LogicalPlan leftQuery = plan(ctx.left);
                LogicalPlan rightQuery = plan(ctx.right);
                Qualifier qualifier = getQualifier(ctx);

                List<Plan> newChildren = ImmutableList.of(leftQuery, rightQuery);
                LogicalPlan plan;
                if (ctx.UNION() != null) {
                    plan = new LogicalUnion(qualifier, newChildren);
                } else if (ctx.EXCEPT() != null || ctx.MINUS() != null) {
                    plan = new LogicalExcept(qualifier, newChildren);
                } else if (ctx.INTERSECT() != null) {
                    plan = new LogicalIntersect(qualifier, newChildren);
                } else {
                    throw new ParseException("not support", ctx);
                }
                return plan;
            }
        });
    }

    private Qualifier getQualifier(SetOperationContext ctx) {
        if (ctx.setQuantifier() == null || ctx.setQuantifier().DISTINCT() != null) {
            return Qualifier.DISTINCT;
        } else {
            return Qualifier.ALL;
        }
    }

    private static LogicalPlan logicalPlanCombiner(LogicalPlan left, LogicalPlan right, Qualifier qualifier) {
        return new LogicalUnion(qualifier, ImmutableList.of(left, right));
    }

    /**
     * construct avl union tree
     */
    public static LogicalPlan reduceToLogicalPlanTree(int low, int high,
            List<LogicalPlan> logicalPlans, Qualifier qualifier) {
        switch (high - low) {
            case 0:
                return logicalPlans.get(low);
            case 1:
                return logicalPlanCombiner(logicalPlans.get(low), logicalPlans.get(high), qualifier);
            default:
                int mid = low + (high - low) / 2;
                return logicalPlanCombiner(
                        reduceToLogicalPlanTree(low, mid, logicalPlans, qualifier),
                        reduceToLogicalPlanTree(mid + 1, high, logicalPlans, qualifier),
                        qualifier
                );
        }
    }

    @Override
    public LogicalPlan visitSubquery(SubqueryContext ctx) {
        return ParserUtils.withOrigin(ctx, () -> plan(ctx.query()));
    }

    @Override
    public LogicalPlan visitRegularQuerySpecification(RegularQuerySpecificationContext ctx) {
        return ParserUtils.withOrigin(ctx, () -> {
            SelectClauseContext selectCtx = ctx.selectClause();
            LogicalPlan selectPlan;
            LogicalPlan relation;
            if (ctx.fromClause() == null) {
                relation = new LogicalOneRowRelation(StatementScopeIdGenerator.newRelationId(),
                        ImmutableList.of(new Alias(Literal.of(0))));
            } else {
                relation = visitFromClause(ctx.fromClause());
            }
            if (ctx.intoClause() != null && !ConnectContext.get().isRunProcedure()) {
                throw new ParseException("Only procedure supports insert into variables", selectCtx);
            }
            selectPlan = withSelectQuerySpecification(
                    ctx, relation,
                    selectCtx,
                    Optional.ofNullable(ctx.whereClause()),
                    Optional.ofNullable(ctx.aggClause()),
                    Optional.ofNullable(ctx.havingClause()),
                    Optional.ofNullable(ctx.qualifyClause()));
            selectPlan = withQueryOrganization(selectPlan, ctx.queryOrganization());
            if ((selectHintMap == null) || selectHintMap.isEmpty()) {
                return selectPlan;
            }
            List<ParserRuleContext> selectHintContexts = Lists.newArrayList();
            for (Integer key : selectHintMap.keySet()) {
                if (key > selectCtx.getStart().getStopIndex() && key < selectCtx.getStop().getStartIndex()) {
                    selectHintContexts.add(selectHintMap.get(key));
                }
            }
            return withSelectHint(selectPlan, selectHintContexts);
        });
    }

    @Override
    public LogicalPlan visitInlineTable(InlineTableContext ctx) {
        List<RowConstructorContext> rowConstructorContexts = ctx.rowConstructor();
        ImmutableList.Builder<List<NamedExpression>> rows
                = ImmutableList.builderWithExpectedSize(rowConstructorContexts.size());
        for (RowConstructorContext rowConstructorContext : rowConstructorContexts) {
            rows.add(visitRowConstructor(rowConstructorContext));
        }
        return new UnboundInlineTable(rows.build());
    }

    /**
     * Create an aliased table reference. This is typically used in FROM clauses.
     */
    protected LogicalPlan withTableAlias(LogicalPlan plan, TableAliasContext ctx) {
        if (ctx.strictIdentifier() == null) {
            return plan;
        }
        return ParserUtils.withOrigin(ctx.strictIdentifier(), () -> {
            String alias = ctx.strictIdentifier().getText();
            if (null != ctx.identifierList()) {
                throw new ParseException("Do not implemented", ctx);
                // TODO: multi-colName
            }
            return new LogicalSubQueryAlias<>(alias, plan);
        });
    }

    @Override
    public LogicalPlan visitTableName(TableNameContext ctx) {
        List<String> nameParts = visitMultipartIdentifier(ctx.multipartIdentifier());
        List<String> partitionNames = new ArrayList<>();
        boolean isTempPart = false;
        if (ctx.specifiedPartition() != null) {
            isTempPart = ctx.specifiedPartition().TEMPORARY() != null;
            if (ctx.specifiedPartition().identifier() != null) {
                partitionNames.add(ctx.specifiedPartition().identifier().getText());
            } else {
                partitionNames.addAll(visitIdentifierList(ctx.specifiedPartition().identifierList()));
            }
        }

        Optional<String> indexName = Optional.empty();
        if (ctx.materializedViewName() != null) {
            indexName = Optional.ofNullable(ctx.materializedViewName().indexName.getText());
        }

        List<Long> tabletIdLists = new ArrayList<>();
        if (ctx.tabletList() != null) {
            ctx.tabletList().tabletIdList.stream().forEach(tabletToken -> {
                tabletIdLists.add(Long.parseLong(tabletToken.getText()));
            });
        }

        final List<String> relationHints;
        if (ctx.relationHint() != null) {
            relationHints = typedVisit(ctx.relationHint());
        } else {
            relationHints = ImmutableList.of();
        }

        TableScanParams scanParams = null;
        if (ctx.optScanParams() != null) {
            Map<String, String> map = visitPropertyItemList(ctx.optScanParams().properties);
            scanParams = new TableScanParams(ctx.optScanParams().funcName.getText(), map);
        }

        TableSnapshot tableSnapshot = null;
        if (ctx.tableSnapshot() != null) {
            if (ctx.tableSnapshot().TIME() != null) {
                tableSnapshot = new TableSnapshot(stripQuotes(ctx.tableSnapshot().time.getText()));
            } else {
                tableSnapshot = new TableSnapshot(Long.parseLong(ctx.tableSnapshot().version.getText()));
            }
        }

        TableSample tableSample = ctx.sample() == null ? null : (TableSample) visit(ctx.sample());
        UnboundRelation relation = new UnboundRelation(StatementScopeIdGenerator.newRelationId(),
                nameParts, partitionNames, isTempPart, tabletIdLists, relationHints,
                Optional.ofNullable(tableSample), indexName, scanParams, Optional.ofNullable(tableSnapshot));

        LogicalPlan checkedRelation = LogicalPlanBuilderAssistant.withCheckPolicy(relation);
        LogicalPlan plan = withTableAlias(checkedRelation, ctx.tableAlias());
        for (LateralViewContext lateralViewContext : ctx.lateralView()) {
            plan = withGenerate(plan, lateralViewContext);
        }
        return plan;
    }

    public static String stripQuotes(String str) {
        if ((str.charAt(0) == '\'' && str.charAt(str.length() - 1) == '\'')
                || (str.charAt(0) == '\"' && str.charAt(str.length() - 1) == '\"')) {
            str = str.substring(1, str.length() - 1);
        }
        return str;
    }

    @Override
    public LogicalPlan visitShowEncryptKeys(ShowEncryptKeysContext ctx) {
        String dbName = null;
        if (ctx.database != null) {
            List<String> nameParts = visitMultipartIdentifier(ctx.database);
            dbName = nameParts.get(0); // only one entry possible
        }

        String likeString = null;
        if (ctx.LIKE() != null) {
            likeString = stripQuotes(ctx.STRING_LITERAL().getText());
        }
        return new ShowEncryptKeysCommand(dbName, likeString);
    }

    @Override
    public LogicalPlan visitAliasedQuery(AliasedQueryContext ctx) {
        if (ctx.tableAlias().getText().equals("")) {
            throw new ParseException("Every derived table must have its own alias", ctx);
        }
        LogicalPlan plan = withTableAlias(visitQuery(ctx.query()), ctx.tableAlias());
        for (LateralViewContext lateralViewContext : ctx.lateralView()) {
            plan = withGenerate(plan, lateralViewContext);
        }
        return plan;
    }

    @Override
    public LogicalPlan visitTableValuedFunction(TableValuedFunctionContext ctx) {
        return ParserUtils.withOrigin(ctx, () -> {
            String functionName = ctx.tvfName.getText();

            Map<String, String> map = visitPropertyItemList(ctx.properties);
            LogicalPlan relation = new UnboundTVFRelation(StatementScopeIdGenerator.newRelationId(),
                    functionName, new Properties(map));
            return withTableAlias(relation, ctx.tableAlias());
        });
    }

    /**
     * Create a star (i.e. all) expression; this selects all elements (in the specified object).
     * Both un-targeted (global) and targeted aliases are supported.
     */
    @Override
    public Expression visitStar(StarContext ctx) {
        return ParserUtils.withOrigin(ctx, () -> {
            final QualifiedNameContext qualifiedNameContext = ctx.qualifiedName();
            List<String> target;
            if (qualifiedNameContext != null) {
                target = qualifiedNameContext.identifier()
                        .stream()
                        .map(RuleContext::getText)
                        .collect(ImmutableList.toImmutableList());
            } else {
                target = ImmutableList.of();
            }
            List<ExceptOrReplaceContext> exceptOrReplaceList = ctx.exceptOrReplace();
            if (exceptOrReplaceList != null && !exceptOrReplaceList.isEmpty()) {
                List<NamedExpression> finalExpectSlots = ImmutableList.of();
                List<NamedExpression> finalReplacedAlias = ImmutableList.of();
                for (ExceptOrReplaceContext exceptOrReplace : exceptOrReplaceList) {
                    if (exceptOrReplace instanceof ExceptContext) {
                        if (!finalExpectSlots.isEmpty()) {
                            throw new ParseException("only one except clause is supported", ctx);
                        }
                        ExceptContext exceptContext = (ExceptContext) exceptOrReplace;
                        List<NamedExpression> expectSlots = getNamedExpressions(exceptContext.namedExpressionSeq());
                        boolean allSlots = expectSlots.stream().allMatch(UnboundSlot.class::isInstance);
                        if (expectSlots.isEmpty() || !allSlots) {
                            throw new ParseException(
                                    "only column name is supported in except clause", ctx);
                        }
                        finalExpectSlots = expectSlots;
                    } else if (exceptOrReplace instanceof ReplaceContext) {
                        if (!finalReplacedAlias.isEmpty()) {
                            throw new ParseException("only one replace clause is supported", ctx);
                        }
                        ReplaceContext replaceContext = (ReplaceContext) exceptOrReplace;
                        List<NamedExpression> expectAlias = Lists.newArrayList();
                        NamedExpressionSeqContext namedExpressions = replaceContext.namedExpressionSeq();
                        for (NamedExpressionContext namedExpressionContext : namedExpressions.namedExpression()) {
                            if (namedExpressionContext.identifierOrText() == null) {
                                throw new ParseException("only alias is supported in select-replace clause", ctx);
                            }
                            expectAlias.add((NamedExpression) namedExpressionContext.accept(this));
                        }
                        if (expectAlias.isEmpty()) {
                            throw new ParseException("only alias is supported in select-replace clause", ctx);
                        }
                        finalReplacedAlias = expectAlias;
                    } else {
                        throw new ParseException(
                                "Unsupported except or replace clause: " + exceptOrReplace.getText(), ctx
                        );
                    }
                }
                return new UnboundStar(target, finalExpectSlots, finalReplacedAlias);
            } else {
                return new UnboundStar(target);
            }
        });
    }

    /**
     * Create an aliased expression if an alias is specified. Both single and multi-aliases are
     * supported.
     */
    @Override
    public NamedExpression visitNamedExpression(NamedExpressionContext ctx) {
        return ParserUtils.withOrigin(ctx, () -> {
            Expression expression = getExpression(ctx.expression());
            if (ctx.identifierOrText() == null) {
                if (expression instanceof NamedExpression) {
                    return (NamedExpression) expression;
                } else {
                    int start = ctx.expression().start.getStartIndex();
                    int stop = ctx.expression().stop.getStopIndex();
                    String alias = ctx.start.getInputStream()
                            .getText(new org.antlr.v4.runtime.misc.Interval(start, stop));
                    if (expression instanceof Literal) {
                        return new Alias(expression, alias, true);
                    } else {
                        return new UnboundAlias(expression, alias, true);
                    }
                }
            }
            String alias = visitIdentifierOrText(ctx.identifierOrText());
            if (expression instanceof Literal) {
                return new Alias(expression, alias);
            }
            return new UnboundAlias(expression, alias);
        });
    }

    @Override
    public Expression visitSystemVariable(SystemVariableContext ctx) {
        VariableType type = null;
        if (ctx.kind == null) {
            type = VariableType.DEFAULT;
        } else if (ctx.kind.getType() == DorisParser.SESSION) {
            type = VariableType.SESSION;
        } else if (ctx.kind.getType() == DorisParser.GLOBAL) {
            type = VariableType.GLOBAL;
        }
        if (type == null) {
            throw new ParseException("Unsupported system variable: " + ctx.getText(), ctx);
        }
        return new UnboundVariable(ctx.identifier().getText(), type);
    }

    @Override
    public Expression visitUserVariable(UserVariableContext ctx) {
        return new UnboundVariable(ctx.identifierOrText().getText(), VariableType.USER);
    }

    /**
     * Create a comparison expression. This compares two expressions. The following comparison
     * operators are supported:
     * - Equal: '=' or '=='
     * - Null-safe Equal: '<=>'
     * - Not Equal: '<>' or '!='
     * - Less than: '<'
     * - Less then or Equal: '<='
     * - Greater than: '>'
     * - Greater then or Equal: '>='
     */
    @Override
    public Expression visitComparison(ComparisonContext ctx) {
        return ParserUtils.withOrigin(ctx, () -> {
            Expression left = getExpression(ctx.left);
            Expression right = getExpression(ctx.right);
            TerminalNode operator = (TerminalNode) ctx.comparisonOperator().getChild(0);
            switch (operator.getSymbol().getType()) {
                case DorisParser.EQ:
                    return new EqualTo(left, right);
                case DorisParser.NEQ:
                    return new Not(new EqualTo(left, right));
                case DorisParser.LT:
                    return new LessThan(left, right);
                case DorisParser.GT:
                    return new GreaterThan(left, right);
                case DorisParser.LTE:
                    return new LessThanEqual(left, right);
                case DorisParser.GTE:
                    return new GreaterThanEqual(left, right);
                case DorisParser.NSEQ:
                    return new NullSafeEqual(left, right);
                default:
                    throw new ParseException("Unsupported comparison expression: "
                        + operator.getSymbol().getText(), ctx);
            }
        });
    }

    /**
     * Create a not expression.
     * format: NOT Expression
     * for example:
     * not 1
     * not 1=1
     */
    @Override
    public Expression visitLogicalNot(LogicalNotContext ctx) {
        return ParserUtils.withOrigin(ctx, () -> new Not(getExpression(ctx.booleanExpression())));
    }

    @Override
    public Expression visitLogicalBinary(LogicalBinaryContext ctx) {
        return ParserUtils.withOrigin(ctx, () -> {
            // Code block copy from Spark
            // sql/catalyst/src/main/scala/org/apache/spark/sql/catalyst/parser/AstBuilder.scala

            // Collect all similar left hand contexts.
            List<BooleanExpressionContext> contexts = Lists.newArrayList(ctx.right);
            BooleanExpressionContext current = ctx.left;
            while (true) {
                if (current instanceof LogicalBinaryContext
                        && ((LogicalBinaryContext) current).operator.getType() == ctx.operator.getType()) {
                    contexts.add(((LogicalBinaryContext) current).right);
                    current = ((LogicalBinaryContext) current).left;
                } else {
                    contexts.add(current);
                    break;
                }
            }
            // Reverse the contexts to have them in the same sequence as in the SQL statement & turn them
            // into expressions.
            Collections.reverse(contexts);
            List<Expression> expressions = contexts.stream().map(this::getExpression).collect(Collectors.toList());
            if (ctx.operator.getType() == DorisParser.AND) {
                return new And(expressions);
            } else if (ctx.operator.getType() == DorisParser.OR) {
                return new Or(expressions);
            } else {
                // Create a balanced tree.
                return reduceToExpressionTree(0, expressions.size() - 1, expressions, ctx);
            }
        });
    }

    @Override
    public Expression visitLambdaExpression(LambdaExpressionContext ctx) {
        ImmutableList<String> args = ctx.args.stream()
                .map(RuleContext::getText)
                .collect(ImmutableList.toImmutableList());
        Expression body = (Expression) visit(ctx.body);
        return new Lambda(args, body);
    }

    private Expression expressionCombiner(Expression left, Expression right, LogicalBinaryContext ctx) {
        switch (ctx.operator.getType()) {
            case DorisParser.LOGICALAND:
            case DorisParser.AND:
                return new And(left, right);
            case DorisParser.OR:
                return new Or(left, right);
            case DorisParser.XOR:
                return new Xor(left, right);
            default:
                throw new ParseException("Unsupported logical binary type: " + ctx.operator.getText(), ctx);
        }
    }

    private Expression reduceToExpressionTree(int low, int high,
            List<Expression> expressions, LogicalBinaryContext ctx) {
        switch (high - low) {
            case 0:
                return expressions.get(low);
            case 1:
                return expressionCombiner(expressions.get(low), expressions.get(high), ctx);
            default:
                int mid = low + (high - low) / 2;
                return expressionCombiner(
                        reduceToExpressionTree(low, mid, expressions, ctx),
                        reduceToExpressionTree(mid + 1, high, expressions, ctx),
                        ctx
                );
        }
    }

    /**
     * Create a predicated expression. A predicated expression is a normal expression with a
     * predicate attached to it, for example:
     * {{{
     * a + 1 IS NULL
     * }}}
     */
    @Override
    public Expression visitPredicated(PredicatedContext ctx) {
        return ParserUtils.withOrigin(ctx, () -> {
            Expression e = getExpression(ctx.valueExpression());
            return ctx.predicate() == null ? e : withPredicate(e, ctx.predicate());
        });
    }

    @Override
    public Expression visitArithmeticUnary(ArithmeticUnaryContext ctx) {
        return ParserUtils.withOrigin(ctx, () -> {
            Expression e = typedVisit(ctx.valueExpression());
            switch (ctx.operator.getType()) {
                case DorisParser.PLUS:
                    return e;
                case DorisParser.SUBTRACT:
                    IntegerLiteral zero = new IntegerLiteral(0);
                    return new Subtract(zero, e);
                case DorisParser.TILDE:
                    return new BitNot(e);
                default:
                    throw new ParseException("Unsupported arithmetic unary type: " + ctx.operator.getText(), ctx);
            }
        });
    }

    @Override
    public Expression visitArithmeticBinary(ArithmeticBinaryContext ctx) {
        return ParserUtils.withOrigin(ctx, () -> {
            Expression left = getExpression(ctx.left);
            Expression right = getExpression(ctx.right);

            int type = ctx.operator.getType();
            if (left instanceof Interval) {
                if (type != DorisParser.PLUS) {
                    throw new ParseException("Only supported: " + Operator.ADD, ctx);
                }
                Interval interval = (Interval) left;
                return new TimestampArithmetic(Operator.ADD, right, interval.value(), interval.timeUnit());
            }

            if (right instanceof Interval) {
                Operator op;
                if (type == DorisParser.PLUS) {
                    op = Operator.ADD;
                } else if (type == DorisParser.SUBTRACT) {
                    op = Operator.SUBTRACT;
                } else {
                    throw new ParseException("Only supported: " + Operator.ADD + " and " + Operator.SUBTRACT, ctx);
                }
                Interval interval = (Interval) right;
                return new TimestampArithmetic(op, left, interval.value(), interval.timeUnit());
            }

            return ParserUtils.withOrigin(ctx, () -> {
                switch (type) {
                    case DorisParser.ASTERISK:
                        return new Multiply(left, right);
                    case DorisParser.SLASH:
                        return new Divide(left, right);
                    case DorisParser.MOD:
                        return new Mod(left, right);
                    case DorisParser.PLUS:
                        return new Add(left, right);
                    case DorisParser.SUBTRACT:
                        return new Subtract(left, right);
                    case DorisParser.DIV:
                        return new IntegralDivide(left, right);
                    case DorisParser.HAT:
                        return new BitXor(left, right);
                    case DorisParser.PIPE:
                        return new BitOr(left, right);
                    case DorisParser.AMPERSAND:
                        return new BitAnd(left, right);
                    default:
                        throw new ParseException(
                                "Unsupported arithmetic binary type: " + ctx.operator.getText(), ctx);
                }
            });
        });
    }

    @Override
    public Expression visitCurrentDate(DorisParser.CurrentDateContext ctx) {
        return new CurrentDate();
    }

    @Override
    public Expression visitCurrentTime(DorisParser.CurrentTimeContext ctx) {
        return new CurrentTime();
    }

    @Override
    public Expression visitCurrentTimestamp(DorisParser.CurrentTimestampContext ctx) {
        return new Now();
    }

    @Override
    public Expression visitLocalTime(DorisParser.LocalTimeContext ctx) {
        return new CurrentTime();
    }

    @Override
    public Expression visitLocalTimestamp(DorisParser.LocalTimestampContext ctx) {
        return new Now();
    }

    @Override
    public Expression visitCurrentUser(DorisParser.CurrentUserContext ctx) {
        return new CurrentUser();
    }

    @Override
    public Expression visitSessionUser(DorisParser.SessionUserContext ctx) {
        return new SessionUser();
    }

    @Override
    public Expression visitDoublePipes(DorisParser.DoublePipesContext ctx) {
        return ParserUtils.withOrigin(ctx, () -> {
            Expression left = getExpression(ctx.left);
            Expression right = getExpression(ctx.right);
            if (SqlModeHelper.hasPipeAsConcat()) {
                return new UnboundFunction("concat", Lists.newArrayList(left, right));
            } else {
                return new Or(left, right);
            }
        });
    }

    /**
     * Create a value based [[CaseWhen]] expression. This has the following SQL form:
     * {{{
     *   CASE [expression]
     *    WHEN [value] THEN [expression]
     *    ...
     *    ELSE [expression]
     *   END
     * }}}
     */
    @Override
    public Expression visitSimpleCase(DorisParser.SimpleCaseContext context) {
        Expression e = getExpression(context.value);
        List<WhenClause> whenClauses = context.whenClause().stream()
                .map(w -> new WhenClause(new EqualTo(e, getExpression(w.condition)), getExpression(w.result)))
                .collect(ImmutableList.toImmutableList());
        if (context.elseExpression == null) {
            return new CaseWhen(whenClauses);
        }
        return new CaseWhen(whenClauses, getExpression(context.elseExpression));
    }

    /**
     * Create a condition based [[CaseWhen]] expression. This has the following SQL syntax:
     * {{{
     *   CASE
     *    WHEN [predicate] THEN [expression]
     *    ...
     *    ELSE [expression]
     *   END
     * }}}
     *
     * @param context the parse tree
     */
    @Override
    public Expression visitSearchedCase(DorisParser.SearchedCaseContext context) {
        List<WhenClause> whenClauses = context.whenClause().stream()
                .map(w -> new WhenClause(getExpression(w.condition), getExpression(w.result)))
                .collect(ImmutableList.toImmutableList());
        if (context.elseExpression == null) {
            return new CaseWhen(whenClauses);
        }
        return new CaseWhen(whenClauses, getExpression(context.elseExpression));
    }

    @Override
    public Expression visitCast(DorisParser.CastContext ctx) {
        return ParserUtils.withOrigin(ctx, () -> processCast(getExpression(ctx.expression()), ctx.castDataType()));
    }

    @Override
    public UnboundFunction visitExtract(DorisParser.ExtractContext ctx) {
        return ParserUtils.withOrigin(ctx, () -> {
            String functionName = ctx.field.getText();
            return new UnboundFunction(functionName, false,
                    Collections.singletonList(getExpression(ctx.source)));
        });
    }

    @Override
    public Expression visitEncryptKey(DorisParser.EncryptKeyContext ctx) {
        return ParserUtils.withOrigin(ctx, () -> {
            String db = ctx.dbName == null ? "" : ctx.dbName.getText();
            String key = ctx.keyName.getText();
            return new EncryptKeyRef(new StringLiteral(db), new StringLiteral(key));
        });
    }

    @Override
    public Expression visitCharFunction(DorisParser.CharFunctionContext ctx) {
        return ParserUtils.withOrigin(ctx, () -> {
            String charSet = ctx.charSet == null ? "utf8" : ctx.charSet.getText();
            List<Expression> arguments = ImmutableList.<Expression>builder()
                    .add(new StringLiteral(charSet))
                    .addAll(visit(ctx.arguments, Expression.class))
                    .build();
            return new Char(arguments);
        });
    }

    @Override
    public Expression visitConvertCharSet(DorisParser.ConvertCharSetContext ctx) {
        return ParserUtils.withOrigin(ctx,
                () -> new ConvertTo(getExpression(ctx.argument), new StringLiteral(ctx.charSet.getText())));
    }

    @Override
    public Expression visitConvertType(DorisParser.ConvertTypeContext ctx) {
        return ParserUtils.withOrigin(ctx, () -> processCast(getExpression(ctx.argument), ctx.castDataType()));
    }

    @Override
    public DataType visitCastDataType(CastDataTypeContext ctx) {
        return ParserUtils.withOrigin(ctx, () -> {
            if (ctx.dataType() != null) {
                return ((DataType) typedVisit(ctx.dataType())).conversion();
            } else if (ctx.UNSIGNED() != null) {
                return LargeIntType.UNSIGNED;
            } else {
                return BigIntType.SIGNED;
            }
        });
    }

    private Expression processCast(Expression expression, CastDataTypeContext castDataTypeContext) {
        DataType dataType = visitCastDataType(castDataTypeContext);
        Expression cast = new Cast(expression, dataType, true);
        if (dataType.isStringLikeType() && ((CharacterType) dataType).getLen() >= 0) {
            if (dataType.isVarcharType() && ((VarcharType) dataType).isWildcardVarchar()) {
                return cast;
            }
            List<Expression> args = ImmutableList.of(
                    cast,
                    new TinyIntLiteral((byte) 1),
                    Literal.of(((CharacterType) dataType).getLen())
            );
            return new UnboundFunction("substr", args);
        } else {
            return cast;
        }
    }

    @Override
    public Expression visitFunctionCallExpression(DorisParser.FunctionCallExpressionContext ctx) {
        return ParserUtils.withOrigin(ctx, () -> {
            String functionName = ctx.functionIdentifier().functionNameIdentifier().getText();
            boolean isDistinct = ctx.DISTINCT() != null;
            List<Expression> params = Lists.newArrayList();
            params.addAll(visit(ctx.expression(), Expression.class));
            List<OrderKey> orderKeys = visit(ctx.sortItem(), OrderKey.class);
            params.addAll(orderKeys.stream().map(OrderExpression::new).collect(Collectors.toList()));

            List<UnboundStar> unboundStars = ExpressionUtils.collectAll(params, UnboundStar.class::isInstance);
            if (!unboundStars.isEmpty()) {
                if (ctx.functionIdentifier().dbName == null && functionName.equalsIgnoreCase("count")) {
                    if (unboundStars.size() > 1) {
                        throw new ParseException(
                                "'*' can only be used once in conjunction with COUNT: " + functionName, ctx);
                    }
                    if (!unboundStars.get(0).getQualifier().isEmpty()) {
                        throw new ParseException("'*' can not has qualifier: " + unboundStars.size(), ctx);
                    }
                    if (ctx.windowSpec() != null) {
                        if (isDistinct) {
                            throw new ParseException("DISTINCT not allowed in analytic function: " + functionName, ctx);
                        }
                        return withWindowSpec(ctx.windowSpec(), new Count());
                    }
                    return new Count();
                }
                throw new ParseException("'*' can only be used in conjunction with COUNT: " + functionName, ctx);
            } else {
                String dbName = null;
                if (ctx.functionIdentifier().dbName != null) {
                    dbName = ctx.functionIdentifier().dbName.getText();
                }
                UnboundFunction function = new UnboundFunction(dbName, functionName, isDistinct, params);
                if (ctx.windowSpec() != null) {
                    if (isDistinct) {
                        throw new ParseException("DISTINCT not allowed in analytic function: " + functionName, ctx);
                    }
                    return withWindowSpec(ctx.windowSpec(), function);
                }
                return function;
            }
        });
    }

    /**
     * deal with window function definition
     */
    private WindowExpression withWindowSpec(WindowSpecContext ctx, Expression function) {
        List<Expression> partitionKeyList = Lists.newArrayList();
        if (ctx.partitionClause() != null) {
            partitionKeyList = visit(ctx.partitionClause().expression(), Expression.class);
        }

        List<OrderExpression> orderKeyList = Lists.newArrayList();
        if (ctx.sortClause() != null) {
            orderKeyList = visit(ctx.sortClause().sortItem(), OrderKey.class).stream()
                .map(orderKey -> new OrderExpression(orderKey))
                .collect(Collectors.toList());
        }

        if (ctx.windowFrame() != null) {
            return new WindowExpression(function, partitionKeyList, orderKeyList, withWindowFrame(ctx.windowFrame()));
        }
        return new WindowExpression(function, partitionKeyList, orderKeyList);
    }

    /**
     * deal with optional expressions
     */
    private <T, C> Optional<C> optionalVisit(T ctx, Supplier<C> func) {
        return Optional.ofNullable(ctx).map(a -> func.get());
    }

    /**
     * deal with window frame
     */
    private WindowFrame withWindowFrame(WindowFrameContext ctx) {
        WindowFrame.FrameUnitsType frameUnitsType = WindowFrame.FrameUnitsType.valueOf(
                ctx.frameUnits().getText().toUpperCase());
        WindowFrame.FrameBoundary leftBoundary = withFrameBound(ctx.start);
        if (ctx.end != null) {
            WindowFrame.FrameBoundary rightBoundary = withFrameBound(ctx.end);
            return new WindowFrame(frameUnitsType, leftBoundary, rightBoundary);
        }
        return new WindowFrame(frameUnitsType, leftBoundary);
    }

    private WindowFrame.FrameBoundary withFrameBound(DorisParser.FrameBoundaryContext ctx) {
        Optional<Expression> expression = Optional.empty();
        if (ctx.expression() != null) {
            expression = Optional.of(getExpression(ctx.expression()));
            // todo: use isConstant() to resolve Function in expression; currently we only
            //  support literal expression
            if (!expression.get().isLiteral()) {
                throw new ParseException("Unsupported expression in WindowFrame : " + expression, ctx);
            }
        }

        WindowFrame.FrameBoundType frameBoundType = null;
        switch (ctx.boundType.getType()) {
            case DorisParser.PRECEDING:
                if (ctx.UNBOUNDED() != null) {
                    frameBoundType = WindowFrame.FrameBoundType.UNBOUNDED_PRECEDING;
                } else {
                    frameBoundType = WindowFrame.FrameBoundType.PRECEDING;
                }
                break;
            case DorisParser.CURRENT:
                frameBoundType = WindowFrame.FrameBoundType.CURRENT_ROW;
                break;
            case DorisParser.FOLLOWING:
                if (ctx.UNBOUNDED() != null) {
                    frameBoundType = WindowFrame.FrameBoundType.UNBOUNDED_FOLLOWING;
                } else {
                    frameBoundType = WindowFrame.FrameBoundType.FOLLOWING;
                }
                break;
            default:
        }
        return new WindowFrame.FrameBoundary(expression, frameBoundType);
    }

    @Override
    public Expression visitInterval(IntervalContext ctx) {
        return new Interval(getExpression(ctx.value), visitUnitIdentifier(ctx.unit));
    }

    @Override
    public String visitUnitIdentifier(UnitIdentifierContext ctx) {
        return ctx.getText();
    }

    @Override
    public Literal visitTypeConstructor(TypeConstructorContext ctx) {
        String value = ctx.STRING_LITERAL().getText();
        value = value.substring(1, value.length() - 1);
        String type = ctx.type.getText().toUpperCase();
        switch (type) {
            case "DATE":
                return Config.enable_date_conversion ? new DateV2Literal(value) : new DateLiteral(value);
            case "TIMESTAMP":
                return Config.enable_date_conversion ? new DateTimeV2Literal(value) : new DateTimeLiteral(value);
            case "DATEV2":
                return new DateV2Literal(value);
            case "DATEV1":
                return new DateLiteral(value);
            default:
                throw new ParseException("Unsupported data type : " + type, ctx);
        }
    }

    @Override
    public Expression visitDereference(DereferenceContext ctx) {
        return ParserUtils.withOrigin(ctx, () -> {
            Expression e = getExpression(ctx.base);
            if (e instanceof UnboundSlot) {
                UnboundSlot unboundAttribute = (UnboundSlot) e;
                List<String> nameParts = Lists.newArrayList(unboundAttribute.getNameParts());
                nameParts.add(ctx.fieldName.getText());
                UnboundSlot slot = new UnboundSlot(nameParts, Optional.empty());
                return slot;
            } else {
                // todo: base is an expression, may be not a table name.
                throw new ParseException("Unsupported dereference expression: " + ctx.getText(), ctx);
            }
        });
    }

    @Override
    public Expression visitElementAt(ElementAtContext ctx) {
        return new ElementAt(typedVisit(ctx.value), typedVisit(ctx.index));
    }

    @Override
    public Expression visitArraySlice(ArraySliceContext ctx) {
        if (ctx.end != null) {
            return new ArraySlice(typedVisit(ctx.value), typedVisit(ctx.begin), typedVisit(ctx.end));
        } else {
            return new ArraySlice(typedVisit(ctx.value), typedVisit(ctx.begin));
        }
    }

    @Override
    public Expression visitColumnReference(ColumnReferenceContext ctx) {
        // todo: handle quoted and unquoted
        return UnboundSlot.quoted(ctx.getText());
    }

    /**
     * Create a NULL literal expression.
     */
    @Override
    public Literal visitNullLiteral(NullLiteralContext ctx) {
        return new NullLiteral();
    }

    @Override
    public Literal visitBooleanLiteral(BooleanLiteralContext ctx) {
        Boolean b = Boolean.valueOf(ctx.getText());
        return BooleanLiteral.of(b);
    }

    @Override
    public Literal visitIntegerLiteral(IntegerLiteralContext ctx) {
        BigInteger bigInt = new BigInteger(ctx.getText());
        if (BigInteger.valueOf(bigInt.byteValue()).equals(bigInt)) {
            return new TinyIntLiteral(bigInt.byteValue());
        } else if (BigInteger.valueOf(bigInt.shortValue()).equals(bigInt)) {
            return new SmallIntLiteral(bigInt.shortValue());
        } else if (BigInteger.valueOf(bigInt.intValue()).equals(bigInt)) {
            return new IntegerLiteral(bigInt.intValue());
        } else if (BigInteger.valueOf(bigInt.longValue()).equals(bigInt)) {
            return new BigIntLiteral(bigInt.longValueExact());
        } else {
            return new LargeIntLiteral(bigInt);
        }
    }

    @Override
    public Literal visitStringLiteral(StringLiteralContext ctx) {
        String txt = ctx.STRING_LITERAL().getText();
        String s = txt.substring(1, txt.length() - 1);
        if (txt.charAt(0) == '\'') {
            // for single quote string, '' should be converted to '
            s = s.replace("''", "'");
        } else if (txt.charAt(0) == '"') {
            // for double quote string, "" should be converted to "
            s = s.replace("\"\"", "\"");
        }
        if (!SqlModeHelper.hasNoBackSlashEscapes()) {
            s = LogicalPlanBuilderAssistant.escapeBackSlash(s);
        }
        int strLength = Utils.containChinese(s) ? s.length() * StringLikeLiteral.CHINESE_CHAR_BYTE_LENGTH : s.length();
        if (strLength > ScalarType.MAX_VARCHAR_LENGTH) {
            return new StringLiteral(s);
        }
        return new VarcharLiteral(s, strLength);
    }

    @Override
    public Expression visitPlaceholder(DorisParser.PlaceholderContext ctx) {
        Placeholder parameter = new Placeholder(ConnectContext.get().getStatementContext().getNextPlaceholderId());
        tokenPosToParameters.put(ctx.start, parameter);
        return parameter;
    }

    /**
     * cast all items to same types.
     * TODO remove this function after we refactor type coercion.
     */
    private List<Literal> typeCoercionItems(List<Literal> items) {
        Array array = new Array(items.toArray(new Literal[0]));
        if (array.expectedInputTypes().isEmpty()) {
            return ImmutableList.of();
        }
        DataType dataType = array.expectedInputTypes().get(0);
        return items.stream()
                .map(item -> item.checkedCastTo(dataType))
                .map(Literal.class::cast)
                .collect(ImmutableList.toImmutableList());
    }

    @Override
    public ArrayLiteral visitArrayLiteral(ArrayLiteralContext ctx) {
        List<Literal> items = ctx.items.stream().<Literal>map(this::typedVisit).collect(Collectors.toList());
        if (items.isEmpty()) {
            return new ArrayLiteral(items);
        }
        return new ArrayLiteral(typeCoercionItems(items));
    }

    @Override
    public MapLiteral visitMapLiteral(MapLiteralContext ctx) {
        List<Literal> items = ctx.items.stream().<Literal>map(this::typedVisit).collect(Collectors.toList());
        if (items.size() % 2 != 0) {
            throw new ParseException("map can't be odd parameters, need even parameters", ctx);
        }
        List<Literal> keys = Lists.newArrayList();
        List<Literal> values = Lists.newArrayList();
        for (int i = 0; i < items.size(); i++) {
            if (i % 2 == 0) {
                keys.add(items.get(i));
            } else {
                values.add(items.get(i));
            }
        }
        return new MapLiteral(typeCoercionItems(keys), typeCoercionItems(values));
    }

    @Override
    public Object visitStructLiteral(StructLiteralContext ctx) {
        List<Literal> fields = ctx.items.stream().<Literal>map(this::typedVisit).collect(Collectors.toList());
        return new StructLiteral(fields);
    }

    @Override
    public Expression visitParenthesizedExpression(ParenthesizedExpressionContext ctx) {
        return getExpression(ctx.expression());
    }

    @Override
    public List<NamedExpression> visitRowConstructor(RowConstructorContext ctx) {
        List<RowConstructorItemContext> rowConstructorItemContexts = ctx.rowConstructorItem();
        ImmutableList.Builder<NamedExpression> columns
                = ImmutableList.builderWithExpectedSize(rowConstructorItemContexts.size());
        for (RowConstructorItemContext rowConstructorItemContext : rowConstructorItemContexts) {
            columns.add(visitRowConstructorItem(rowConstructorItemContext));
        }
        return columns.build();
    }

    @Override
    public NamedExpression visitRowConstructorItem(RowConstructorItemContext ctx) {
        ConstantContext constant = ctx.constant();
        if (constant != null) {
            return new Alias((Expression) constant.accept(this));
        } else if (ctx.DEFAULT() != null) {
            return new DefaultValueSlot();
        } else {
            return visitNamedExpression(ctx.namedExpression());
        }
    }

    @Override
    public List<Expression> visitNamedExpressionSeq(NamedExpressionSeqContext namedCtx) {
        return visit(namedCtx.namedExpression(), Expression.class);
    }

    @Override
    public LogicalPlan visitRelation(RelationContext ctx) {
        return plan(ctx.relationPrimary());
    }

    @Override
    public LogicalPlan visitFromClause(FromClauseContext ctx) {
        return ParserUtils.withOrigin(ctx, () -> visitRelations(ctx.relations()));
    }

    @Override
    public LogicalPlan visitRelations(DorisParser.RelationsContext ctx) {
        return ParserUtils.withOrigin(ctx, () -> withRelations(null, ctx.relation()));
    }

    @Override
    public LogicalPlan visitRelationList(DorisParser.RelationListContext ctx) {
        return ParserUtils.withOrigin(ctx, () -> withRelations(null, ctx.relations().relation()));
    }

    /* ********************************************************************************************
     * Table Identifier parsing
     * ******************************************************************************************** */

    @Override
    public List<String> visitMultipartIdentifier(MultipartIdentifierContext ctx) {
        return ctx.parts.stream()
            .map(RuleContext::getText)
            .collect(ImmutableList.toImmutableList());
    }

    /**
     * Create a Sequence of Strings for a parenthesis enclosed alias list.
     */
    @Override
    public List<String> visitIdentifierList(IdentifierListContext ctx) {
        return visitIdentifierSeq(ctx.identifierSeq());
    }

    /**
     * Create a Sequence of Strings for an identifier list.
     */
    @Override
    public List<String> visitIdentifierSeq(IdentifierSeqContext ctx) {
        return ctx.ident.stream()
            .map(RuleContext::getText)
            .collect(ImmutableList.toImmutableList());
    }

    @Override
    public EqualTo visitUpdateAssignment(UpdateAssignmentContext ctx) {
        return new EqualTo(new UnboundSlot(visitMultipartIdentifier(ctx.multipartIdentifier()), Optional.empty()),
                getExpression(ctx.expression()));
    }

    @Override
    public List<EqualTo> visitUpdateAssignmentSeq(UpdateAssignmentSeqContext ctx) {
        return ctx.assignments.stream()
                .map(this::visitUpdateAssignment)
                .collect(Collectors.toList());
    }

    /**
     * get OrderKey.
     *
     * @param ctx SortItemContext
     * @return SortItems
     */
    @Override
    public OrderKey visitSortItem(SortItemContext ctx) {
        return ParserUtils.withOrigin(ctx, () -> {
            boolean isAsc = ctx.DESC() == null;
            boolean isNullFirst = ctx.FIRST() != null || (ctx.LAST() == null && isAsc);
            Expression expression = typedVisit(ctx.expression());
            return new OrderKey(expression, isAsc, isNullFirst);
        });
    }

    private <T> List<T> visit(List<? extends ParserRuleContext> contexts, Class<T> clazz) {
        return contexts.stream()
                .map(this::visit)
                .map(clazz::cast)
                .collect(ImmutableList.toImmutableList());
    }

    private LogicalPlan plan(ParserRuleContext tree) {
        return (LogicalPlan) tree.accept(this);
    }

    /* ********************************************************************************************
     * create table parsing
     * ******************************************************************************************** */

    @Override
    public LogicalPlan visitCreateView(CreateViewContext ctx) {
        List<String> nameParts = visitMultipartIdentifier(ctx.name);
        String comment = ctx.STRING_LITERAL() == null ? "" : LogicalPlanBuilderAssistant.escapeBackSlash(
                ctx.STRING_LITERAL().getText().substring(1, ctx.STRING_LITERAL().getText().length() - 1));
        String querySql = getOriginSql(ctx.query());
        if (ctx.REPLACE() != null && ctx.EXISTS() != null) {
            throw new AnalysisException("[OR REPLACE] and [IF NOT EXISTS] cannot used at the same time");
        }
        CreateViewInfo info = new CreateViewInfo(ctx.EXISTS() != null, ctx.REPLACE() != null,
                new TableNameInfo(nameParts),
                comment, querySql,
                ctx.cols == null ? Lists.newArrayList() : visitSimpleColumnDefs(ctx.cols));
        return new CreateViewCommand(info);
    }

    @Override
    public LogicalPlan visitCreateTable(CreateTableContext ctx) {
        String ctlName = null;
        String dbName = null;
        String tableName = null;
        List<String> nameParts = visitMultipartIdentifier(ctx.name);
        // TODO: support catalog
        if (nameParts.size() == 1) {
            tableName = nameParts.get(0);
        } else if (nameParts.size() == 2) {
            dbName = nameParts.get(0);
            tableName = nameParts.get(1);
        } else if (nameParts.size() == 3) {
            ctlName = nameParts.get(0);
            dbName = nameParts.get(1);
            tableName = nameParts.get(2);
        } else {
            throw new AnalysisException("nameParts in create table should be [ctl.][db.]tbl");
        }
        KeysType keysType = null;
        if (ctx.DUPLICATE() != null) {
            keysType = KeysType.DUP_KEYS;
        } else if (ctx.AGGREGATE() != null) {
            keysType = KeysType.AGG_KEYS;
        } else if (ctx.UNIQUE() != null) {
            keysType = KeysType.UNIQUE_KEYS;
        }
        // when engineName is null, get engineName from current catalog later
        String engineName = ctx.engine != null ? ctx.engine.getText().toLowerCase() : null;
        int bucketNum = FeConstants.default_bucket_num;
        if (ctx.INTEGER_VALUE() != null) {
            bucketNum = Integer.parseInt(ctx.INTEGER_VALUE().getText());
        }
        String comment = ctx.STRING_LITERAL() == null ? "" : LogicalPlanBuilderAssistant.escapeBackSlash(
                ctx.STRING_LITERAL().getText().substring(1, ctx.STRING_LITERAL().getText().length() - 1));
        DistributionDescriptor desc = null;
        if (ctx.HASH() != null) {
            desc = new DistributionDescriptor(true, ctx.autoBucket != null, bucketNum,
                    visitIdentifierList(ctx.hashKeys));
        } else if (ctx.RANDOM() != null) {
            desc = new DistributionDescriptor(false, ctx.autoBucket != null, bucketNum, null);
        }
        Map<String, String> properties = ctx.properties != null
                // NOTICE: we should not generate immutable map here, because it will be modified when analyzing.
                ? Maps.newHashMap(visitPropertyClause(ctx.properties))
                : Maps.newHashMap();
        Map<String, String> extProperties = ctx.extProperties != null
                // NOTICE: we should not generate immutable map here, because it will be modified when analyzing.
                ? Maps.newHashMap(visitPropertyClause(ctx.extProperties))
                : Maps.newHashMap();

        // solve partition by
        PartitionTableInfo partitionInfo;
        if (ctx.partition != null) {
            partitionInfo = (PartitionTableInfo) ctx.partitionTable().accept(this);
        } else {
            partitionInfo = PartitionTableInfo.EMPTY;
        }

        if (ctx.columnDefs() != null) {
            if (ctx.AS() != null) {
                throw new AnalysisException("Should not define the entire column in CTAS");
            }
            return new CreateTableCommand(Optional.empty(), new CreateTableInfo(
                    ctx.EXISTS() != null,
                    ctx.EXTERNAL() != null,
                    ctlName,
                    dbName,
                    tableName,
                    visitColumnDefs(ctx.columnDefs()),
                    ctx.indexDefs() != null ? visitIndexDefs(ctx.indexDefs()) : ImmutableList.of(),
                    engineName,
                    keysType,
                    ctx.keys != null ? visitIdentifierList(ctx.keys) : ImmutableList.of(),
                    comment,
                    partitionInfo,
                    desc,
                    ctx.rollupDefs() != null ? visitRollupDefs(ctx.rollupDefs()) : ImmutableList.of(),
                    properties,
                    extProperties,
                    ctx.clusterKeys != null ? visitIdentifierList(ctx.clusterKeys) : ImmutableList.of()));
        } else if (ctx.AS() != null) {
            return new CreateTableCommand(Optional.of(visitQuery(ctx.query())), new CreateTableInfo(
                    ctx.EXISTS() != null,
                    ctx.EXTERNAL() != null,
                    ctlName,
                    dbName,
                    tableName,
                    ctx.ctasCols != null ? visitIdentifierList(ctx.ctasCols) : null,
                    engineName,
                    keysType,
                    ctx.keys != null ? visitIdentifierList(ctx.keys) : ImmutableList.of(),
                    comment,
                    partitionInfo,
                    desc,
                    ctx.rollupDefs() != null ? visitRollupDefs(ctx.rollupDefs()) : ImmutableList.of(),
                    properties,
                    extProperties,
                    ctx.clusterKeys != null ? visitIdentifierList(ctx.clusterKeys) : ImmutableList.of()));
        } else {
            throw new AnalysisException("Should contain at least one column in a table");
        }
    }

    @Override
    public PartitionTableInfo visitPartitionTable(DorisParser.PartitionTableContext ctx) {
        boolean isAutoPartition = ctx.autoPartition != null;
        ImmutableList<Expression> partitionList = ctx.partitionList.identityOrFunction().stream()
                .map(partition -> {
                    IdentifierContext identifier = partition.identifier();
                    if (identifier != null) {
                        return UnboundSlot.quoted(identifier.getText());
                    } else {
                        return visitFunctionCallExpression(partition.functionCallExpression());
                    }
                })
                .collect(ImmutableList.toImmutableList());
        return new PartitionTableInfo(
            isAutoPartition,
            ctx.RANGE() != null ? "RANGE" : "LIST",
            ctx.partitions != null ? visitPartitionsDef(ctx.partitions) : null,
            partitionList);
    }

    @Override
    public List<ColumnDefinition> visitColumnDefs(ColumnDefsContext ctx) {
        return ctx.cols.stream().map(this::visitColumnDef).collect(Collectors.toList());
    }

    @Override
    public ColumnDefinition visitColumnDef(ColumnDefContext ctx) {
        String colName = ctx.colName.getText();
        DataType colType = ctx.type instanceof PrimitiveDataTypeContext
                ? visitPrimitiveDataType(((PrimitiveDataTypeContext) ctx.type))
                : ctx.type instanceof ComplexDataTypeContext
                        ? visitComplexDataType((ComplexDataTypeContext) ctx.type)
                        : visitAggStateDataType((AggStateDataTypeContext) ctx.type);
        colType = colType.conversion();
        boolean isKey = ctx.KEY() != null;
        ColumnNullableType nullableType = ColumnNullableType.DEFAULT;
        if (ctx.NOT() != null) {
            nullableType = ColumnNullableType.NOT_NULLABLE;
        } else if (ctx.nullable != null) {
            nullableType = ColumnNullableType.NULLABLE;
        }
        String aggTypeString = ctx.aggType != null ? ctx.aggType.getText() : null;
        Optional<DefaultValue> defaultValue = Optional.empty();
        Optional<DefaultValue> onUpdateDefaultValue = Optional.empty();
        if (ctx.DEFAULT() != null) {
            if (ctx.INTEGER_VALUE() != null) {
                defaultValue = Optional.of(new DefaultValue(ctx.INTEGER_VALUE().getText()));
            } else if (ctx.DECIMAL_VALUE() != null) {
                defaultValue = Optional.of(new DefaultValue(ctx.DECIMAL_VALUE().getText()));
            } else if (ctx.stringValue != null) {
                defaultValue = Optional.of(new DefaultValue(toStringValue(ctx.stringValue.getText())));
            } else if (ctx.nullValue != null) {
                defaultValue = Optional.of(DefaultValue.NULL_DEFAULT_VALUE);
            } else if (ctx.defaultTimestamp != null) {
                if (ctx.defaultValuePrecision == null) {
                    defaultValue = Optional.of(DefaultValue.CURRENT_TIMESTAMP_DEFAULT_VALUE);
                } else {
                    defaultValue = Optional.of(DefaultValue
                            .currentTimeStampDefaultValueWithPrecision(
                                    Long.valueOf(ctx.defaultValuePrecision.getText())));
                }
            } else if (ctx.CURRENT_DATE() != null) {
                defaultValue = Optional.of(DefaultValue.CURRENT_DATE_DEFAULT_VALUE);
            } else if (ctx.PI() != null) {
                defaultValue = Optional.of(DefaultValue.PI_DEFAULT_VALUE);
            } else if (ctx.E() != null) {
                defaultValue = Optional.of(DefaultValue.E_NUM_DEFAULT_VALUE);
            } else if (ctx.BITMAP_EMPTY() != null) {
                defaultValue = Optional.of(DefaultValue.BITMAP_EMPTY_DEFAULT_VALUE);
            }
        }
        if (ctx.UPDATE() != null) {
            if (ctx.onUpdateValuePrecision == null) {
                onUpdateDefaultValue = Optional.of(DefaultValue.CURRENT_TIMESTAMP_DEFAULT_VALUE);
            } else {
                onUpdateDefaultValue = Optional.of(DefaultValue
                        .currentTimeStampDefaultValueWithPrecision(
                                Long.valueOf(ctx.onUpdateValuePrecision.getText())));
            }
        }
        AggregateType aggType = null;
        if (aggTypeString != null) {
            try {
                aggType = AggregateType.valueOf(aggTypeString.toUpperCase());
            } catch (Exception e) {
                throw new AnalysisException(String.format("Aggregate type %s is unsupported", aggTypeString),
                        e.getCause());
            }
        }
        //comment should remove '\' and '(") at the beginning and end
        String comment = ctx.comment != null ? ctx.comment.getText().substring(1, ctx.comment.getText().length() - 1)
                .replace("\\", "") : "";
        long autoIncInitValue = -1;
        if (ctx.AUTO_INCREMENT() != null) {
            if (ctx.autoIncInitValue != null) {
                // AUTO_INCREMENT(Value) Value >= 0.
                autoIncInitValue = Long.valueOf(ctx.autoIncInitValue.getText());
                if (autoIncInitValue < 0) {
                    throw new AnalysisException("AUTO_INCREMENT start value can not be negative.");
                }
            } else {
                // AUTO_INCREMENT default 1.
                autoIncInitValue = Long.valueOf(1);
            }
        }
        Optional<GeneratedColumnDesc> desc = ctx.generatedExpr != null
                ? Optional.of(new GeneratedColumnDesc(ctx.generatedExpr.getText(), getExpression(ctx.generatedExpr)))
                : Optional.empty();
        return new ColumnDefinition(colName, colType, isKey, aggType, nullableType, autoIncInitValue, defaultValue,
                onUpdateDefaultValue, comment, desc);
    }

    @Override
    public List<IndexDefinition> visitIndexDefs(IndexDefsContext ctx) {
        return ctx.indexes.stream().map(this::visitIndexDef).collect(Collectors.toList());
    }

    @Override
    public IndexDefinition visitIndexDef(IndexDefContext ctx) {
        String indexName = ctx.indexName.getText();
        boolean ifNotExists = ctx.ifNotExists != null;
        List<String> indexCols = visitIdentifierList(ctx.cols);
        Map<String, String> properties = visitPropertyItemList(ctx.properties);
        String indexType = ctx.indexType != null ? ctx.indexType.getText().toUpperCase() : null;
        //comment should remove '\' and '(") at the beginning and end
        String comment = ctx.comment == null ? "" : LogicalPlanBuilderAssistant.escapeBackSlash(
                        ctx.comment.getText().substring(1, ctx.STRING_LITERAL().getText().length() - 1));
        // change BITMAP index to INVERTED index
        if (Config.enable_create_bitmap_index_as_inverted_index
                && "BITMAP".equalsIgnoreCase(indexType)) {
            indexType = "INVERTED";
        }
        return new IndexDefinition(indexName, ifNotExists, indexCols, indexType, properties, comment);
    }

    @Override
    public List<PartitionDefinition> visitPartitionsDef(PartitionsDefContext ctx) {
        return ctx.partitions.stream()
                .map(p -> ((PartitionDefinition) visit(p))).collect(Collectors.toList());
    }

    @Override
    public PartitionDefinition visitPartitionDef(DorisParser.PartitionDefContext ctx) {
        PartitionDefinition partitionDefinition = (PartitionDefinition) visit(ctx.getChild(0));
        if (ctx.partitionProperties != null) {
            partitionDefinition.withProperties(visitPropertyItemList(ctx.partitionProperties));
        }
        return partitionDefinition;
    }

    @Override
    public PartitionDefinition visitLessThanPartitionDef(LessThanPartitionDefContext ctx) {
        String partitionName = ctx.partitionName.getText();
        if (ctx.MAXVALUE() == null) {
            List<Expression> lessThanValues = visitPartitionValueList(ctx.partitionValueList());
            return new LessThanPartition(ctx.EXISTS() != null, partitionName, lessThanValues);
        } else {
            return new LessThanPartition(ctx.EXISTS() != null, partitionName,
                    ImmutableList.of(MaxValue.INSTANCE));
        }
    }

    @Override
    public PartitionDefinition visitFixedPartitionDef(FixedPartitionDefContext ctx) {
        String partitionName = ctx.partitionName.getText();
        List<Expression> lowerBounds = visitPartitionValueList(ctx.lower);
        List<Expression> upperBounds = visitPartitionValueList(ctx.upper);
        return new FixedRangePartition(ctx.EXISTS() != null, partitionName, lowerBounds, upperBounds);
    }

    @Override
    public PartitionDefinition visitStepPartitionDef(StepPartitionDefContext ctx) {
        List<Expression> fromExpression = visitPartitionValueList(ctx.from);
        List<Expression> toExpression = visitPartitionValueList(ctx.to);
        return new StepPartition(false, null, fromExpression, toExpression,
                Long.parseLong(ctx.unitsAmount.getText()), ctx.unit != null ? ctx.unit.getText() : null);
    }

    @Override
    public PartitionDefinition visitInPartitionDef(InPartitionDefContext ctx) {
        List<List<Expression>> values;
        if (ctx.constants == null) {
            values = ctx.partitionValueLists.stream().map(this::visitPartitionValueList)
                    .collect(Collectors.toList());
        } else {
            values = visitPartitionValueList(ctx.constants).stream().map(ImmutableList::of)
                    .collect(Collectors.toList());
        }
        return new InPartition(ctx.EXISTS() != null, ctx.partitionName.getText(), values);
    }

    @Override
    public List<Expression> visitPartitionValueList(PartitionValueListContext ctx) {
        return ctx.values.stream()
                .map(this::visitPartitionValueDef)
                .collect(Collectors.toList());
    }

    @Override
    public Expression visitPartitionValueDef(PartitionValueDefContext ctx) {
        if (ctx.INTEGER_VALUE() != null) {
            return Literal.of(ctx.INTEGER_VALUE().getText());
        } else if (ctx.STRING_LITERAL() != null) {
            return Literal.of(toStringValue(ctx.STRING_LITERAL().getText()));
        } else if (ctx.MAXVALUE() != null) {
            return MaxValue.INSTANCE;
        } else if (ctx.NULL() != null) {
            return Literal.of(null);
        }
        throw new AnalysisException("Unsupported partition value: " + ctx.getText());
    }

    @Override
    public List<RollupDefinition> visitRollupDefs(RollupDefsContext ctx) {
        return ctx.rollups.stream().map(this::visitRollupDef).collect(Collectors.toList());
    }

    @Override
    public RollupDefinition visitRollupDef(RollupDefContext ctx) {
        String rollupName = ctx.rollupName.getText();
        List<String> rollupCols = visitIdentifierList(ctx.rollupCols);
        List<String> dupKeys = ctx.dupKeys == null ? ImmutableList.of() : visitIdentifierList(ctx.dupKeys);
        Map<String, String> properties = ctx.properties == null ? Maps.newHashMap()
                : visitPropertyClause(ctx.properties);
        return new RollupDefinition(rollupName, rollupCols, dupKeys, properties);
    }

    private String toStringValue(String literal) {
        return literal.substring(1, literal.length() - 1);
    }

    /* ********************************************************************************************
     * Expression parsing
     * ******************************************************************************************** */

    /**
     * Create an expression from the given context. This method just passes the context on to the
     * visitor and only takes care of typing (We assume that the visitor returns an Expression here).
     */
    private Expression getExpression(ParserRuleContext ctx) {
        return typedVisit(ctx);
    }

    private LogicalPlan withExplain(LogicalPlan inputPlan, ExplainContext ctx) {
        if (ctx == null) {
            return inputPlan;
        }
        return ParserUtils.withOrigin(ctx, () -> {
            ExplainLevel explainLevel = ExplainLevel.NORMAL;

            if (ctx.planType() != null) {
                if (ctx.level == null || !ctx.level.getText().equalsIgnoreCase("plan")) {
                    throw new ParseException("Only explain plan can use plan type: " + ctx.planType().getText(), ctx);
                }
            }

            boolean showPlanProcess = false;
            if (ctx.level != null) {
                if (!ctx.level.getText().equalsIgnoreCase("plan")) {
                    explainLevel = ExplainLevel.valueOf(ctx.level.getText().toUpperCase(Locale.ROOT));
                } else {
                    explainLevel = parseExplainPlanType(ctx.planType());

                    if (ctx.PROCESS() != null) {
                        showPlanProcess = true;
                    }
                }
            }
            return new ExplainCommand(explainLevel, inputPlan, showPlanProcess);
        });
    }

    private LogicalPlan withOutFile(LogicalPlan plan, OutFileClauseContext ctx) {
        if (ctx == null) {
            return plan;
        }
        String format = "csv";
        if (ctx.format != null) {
            format = ctx.format.getText();
        }

        Map<String, String> properties = ImmutableMap.of();
        if (ctx.propertyClause() != null) {
            properties = visitPropertyClause(ctx.propertyClause());
        }
        Literal filePath = (Literal) visit(ctx.filePath);
        return new LogicalFileSink<>(filePath.getStringValue(), format, properties, ImmutableList.of(), plan);
    }

    private LogicalPlan withQueryOrganization(LogicalPlan inputPlan, QueryOrganizationContext ctx) {
        if (ctx == null) {
            return inputPlan;
        }
        Optional<SortClauseContext> sortClauseContext = Optional.ofNullable(ctx.sortClause());
        Optional<LimitClauseContext> limitClauseContext = Optional.ofNullable(ctx.limitClause());
        LogicalPlan sort = withSort(inputPlan, sortClauseContext);
        return withLimit(sort, limitClauseContext);
    }

    private LogicalPlan withSort(LogicalPlan input, Optional<SortClauseContext> sortCtx) {
        return input.optionalMap(sortCtx, () -> {
            List<OrderKey> orderKeys = visit(sortCtx.get().sortItem(), OrderKey.class);
            return new LogicalSort<>(orderKeys, input);
        });
    }

    private LogicalPlan withLimit(LogicalPlan input, Optional<LimitClauseContext> limitCtx) {
        return input.optionalMap(limitCtx, () -> {
            long limit = Long.parseLong(limitCtx.get().limit.getText());
            if (limit < 0) {
                throw new ParseException("Limit requires non-negative number", limitCtx.get());
            }
            long offset = 0;
            Token offsetToken = limitCtx.get().offset;
            if (offsetToken != null) {
                offset = Long.parseLong(offsetToken.getText());
            }
            return new LogicalLimit<>(limit, offset, LimitPhase.ORIGIN, input);
        });
    }

    /**
     * Add a regular (SELECT) query specification to a logical plan. The query specification
     * is the core of the logical plan, this is where sourcing (FROM clause), projection (SELECT),
     * aggregation (GROUP BY ... HAVING ...) and filtering (WHERE) takes place.
     *
     * <p>Note that query hints are ignored (both by the parser and the builder).
     */
    protected LogicalPlan withSelectQuerySpecification(
            ParserRuleContext ctx,
            LogicalPlan inputRelation,
            SelectClauseContext selectClause,
            Optional<WhereClauseContext> whereClause,
            Optional<AggClauseContext> aggClause,
            Optional<HavingClauseContext> havingClause,
            Optional<QualifyClauseContext> qualifyClause) {
        return ParserUtils.withOrigin(ctx, () -> {
            // from -> where -> group by -> having -> select
            LogicalPlan filter = withFilter(inputRelation, whereClause);
            SelectColumnClauseContext selectColumnCtx = selectClause.selectColumnClause();
            LogicalPlan aggregate = withAggregate(filter, selectColumnCtx, aggClause);
            boolean isDistinct = (selectClause.DISTINCT() != null);
            LogicalPlan selectPlan;
            if (!(aggregate instanceof Aggregate) && havingClause.isPresent()) {
                // create a project node for pattern match of ProjectToGlobalAggregate rule
                // then ProjectToGlobalAggregate rule can insert agg node as LogicalHaving node's child
                List<NamedExpression> projects = getNamedExpressions(selectColumnCtx.namedExpressionSeq());
                LogicalPlan project = new LogicalProject<>(projects, isDistinct, aggregate);
                selectPlan = new LogicalHaving<>(ExpressionUtils.extractConjunctionToSet(
                        getExpression((havingClause.get().booleanExpression()))), project);
            } else {
                LogicalPlan having = withHaving(aggregate, havingClause);
                selectPlan = withProjection(having, selectColumnCtx, aggClause, isDistinct);
            }
            // support qualify clause
            if (qualifyClause.isPresent()) {
                Expression qualifyExpr = getExpression(qualifyClause.get().booleanExpression());
                selectPlan = new LogicalQualify<>(Sets.newHashSet(qualifyExpr), selectPlan);
            }
            return selectPlan;
        });
    }

    /**
     * Join one more [[LogicalPlan]]s to the current logical plan.
     */
    private LogicalPlan withJoinRelations(LogicalPlan input, RelationContext ctx) {
        LogicalPlan last = input;
        for (JoinRelationContext join : ctx.joinRelation()) {
            JoinType joinType;
            if (join.joinType().CROSS() != null) {
                joinType = JoinType.CROSS_JOIN;
            } else if (join.joinType().FULL() != null) {
                joinType = JoinType.FULL_OUTER_JOIN;
            } else if (join.joinType().SEMI() != null) {
                if (join.joinType().LEFT() != null) {
                    joinType = JoinType.LEFT_SEMI_JOIN;
                } else {
                    joinType = JoinType.RIGHT_SEMI_JOIN;
                }
            } else if (join.joinType().ANTI() != null) {
                if (join.joinType().LEFT() != null) {
                    joinType = JoinType.LEFT_ANTI_JOIN;
                } else {
                    joinType = JoinType.RIGHT_ANTI_JOIN;
                }
            } else if (join.joinType().LEFT() != null) {
                joinType = JoinType.LEFT_OUTER_JOIN;
            } else if (join.joinType().RIGHT() != null) {
                joinType = JoinType.RIGHT_OUTER_JOIN;
            } else if (join.joinType().INNER() != null) {
                joinType = JoinType.INNER_JOIN;
            } else if (join.joinCriteria() != null) {
                joinType = JoinType.INNER_JOIN;
            } else {
                joinType = JoinType.CROSS_JOIN;
            }
            DistributeType distributeType = Optional.ofNullable(join.distributeType()).map(hintCtx -> {
                String hint = typedVisit(join.distributeType());
                if (DistributeType.JoinDistributeType.SHUFFLE.toString().equalsIgnoreCase(hint)) {
                    return DistributeType.SHUFFLE_RIGHT;
                } else if (DistributeType.JoinDistributeType.BROADCAST.toString().equalsIgnoreCase(hint)) {
                    return DistributeType.BROADCAST_RIGHT;
                } else {
                    throw new ParseException("Invalid join hint: " + hint, hintCtx);
                }
            }).orElse(DistributeType.NONE);
            DistributeHint distributeHint = new DistributeHint(distributeType);
            // TODO: natural join, lateral join, union join
            JoinCriteriaContext joinCriteria = join.joinCriteria();
            Optional<Expression> condition = Optional.empty();
            List<Expression> ids = null;
            if (joinCriteria != null) {
                if (join.joinType().CROSS() != null) {
                    throw new ParseException("Cross join can't be used with ON clause", joinCriteria);
                }
                if (joinCriteria.booleanExpression() != null) {
                    condition = Optional.ofNullable(getExpression(joinCriteria.booleanExpression()));
                } else if (joinCriteria.USING() != null) {
                    ids = visitIdentifierList(joinCriteria.identifierList())
                            .stream().map(UnboundSlot::quoted)
                            .collect(ImmutableList.toImmutableList());
                }
            } else {
                // keep same with original planner, allow cross/inner join
                if (!joinType.isInnerOrCrossJoin()) {
                    throw new ParseException("on mustn't be empty except for cross/inner join", join);
                }
            }
            if (ids == null) {
                last = new LogicalJoin<>(joinType, ExpressionUtils.EMPTY_CONDITION,
                        condition.map(ExpressionUtils::extractConjunction)
                                .orElse(ExpressionUtils.EMPTY_CONDITION),
                        distributeHint,
                        Optional.empty(),
                        last,
                        plan(join.relationPrimary()), null);
            } else {
                last = new UsingJoin<>(joinType, last,
                        plan(join.relationPrimary()), ImmutableList.of(), ids, distributeHint);

            }
            if (distributeHint.distributeType != DistributeType.NONE
                    && ConnectContext.get().getStatementContext() != null
                    && !ConnectContext.get().getStatementContext().getHints().contains(distributeHint)) {
                ConnectContext.get().getStatementContext().addHint(distributeHint);
            }
        }
        return last;
    }

    private List<List<String>> getTableList(List<MultipartIdentifierContext> ctx) {
        List<List<String>> tableList = new ArrayList<>();
        for (MultipartIdentifierContext tableCtx : ctx) {
            tableList.add(visitMultipartIdentifier(tableCtx));
        }
        return tableList;
    }

    private LogicalPlan withSelectHint(LogicalPlan logicalPlan, List<ParserRuleContext> hintContexts) {
        if (hintContexts.isEmpty()) {
            return logicalPlan;
        }
        ImmutableList.Builder<SelectHint> hints = ImmutableList.builder();
        for (ParserRuleContext hintContext : hintContexts) {
            SelectHintContext selectHintContext = (SelectHintContext) hintContext;
            for (HintStatementContext hintStatement : selectHintContext.hintStatements) {
                if (hintStatement.USE_MV() != null) {
                    hints.add(new SelectHintUseMv("USE_MV", getTableList(hintStatement.tableList), true));
                    continue;
                } else if (hintStatement.NO_USE_MV() != null) {
                    hints.add(new SelectHintUseMv("NO_USE_MV", getTableList(hintStatement.tableList), false));
                    continue;
                }
                String hintName = hintStatement.hintName.getText().toLowerCase(Locale.ROOT);
                switch (hintName) {
                    case "set_var":
                        Map<String, Optional<String>> parameters = Maps.newLinkedHashMap();
                        for (HintAssignmentContext kv : hintStatement.parameters) {
                            if (kv.key != null) {
                                String parameterName = visitIdentifierOrText(kv.key);
                                Optional<String> value = Optional.empty();
                                if (kv.constantValue != null) {
                                    Literal literal = (Literal) visit(kv.constantValue);
                                    value = Optional.ofNullable(literal.toLegacyLiteral().getStringValue());
                                } else if (kv.identifierValue != null) {
                                    // maybe we should throw exception when the identifierValue is quoted identifier
                                    value = Optional.ofNullable(kv.identifierValue.getText());
                                }
                                parameters.put(parameterName, value);
                            }
                        }
                        SelectHintSetVar setVar = new SelectHintSetVar(hintName, parameters);
                        setVar.setVarOnceInSql(ConnectContext.get().getStatementContext());
                        hints.add(setVar);
                        break;
                    case "leading":
                        List<String> leadingParameters = new ArrayList<>();
                        for (HintAssignmentContext kv : hintStatement.parameters) {
                            if (kv.key != null) {
                                String parameterName = visitIdentifierOrText(kv.key);
                                leadingParameters.add(parameterName);
                            }
                        }
                        hints.add(new SelectHintLeading(hintName, leadingParameters));
                        break;
                    case "ordered":
                        hints.add(new SelectHintOrdered(hintName));
                        break;
                    case "use_cbo_rule":
                        List<String> useRuleParameters = new ArrayList<>();
                        for (HintAssignmentContext kv : hintStatement.parameters) {
                            if (kv.key != null) {
                                String parameterName = visitIdentifierOrText(kv.key);
                                useRuleParameters.add(parameterName);
                            }
                        }
                        hints.add(new SelectHintUseCboRule(hintName, useRuleParameters, false));
                        break;
                    case "no_use_cbo_rule":
                        List<String> noUseRuleParameters = new ArrayList<>();
                        for (HintAssignmentContext kv : hintStatement.parameters) {
                            String parameterName = visitIdentifierOrText(kv.key);
                            if (kv.key != null) {
                                noUseRuleParameters.add(parameterName);
                            }
                        }
                        hints.add(new SelectHintUseCboRule(hintName, noUseRuleParameters, true));
                        break;
                    default:
                        break;
                }
            }
        }
        return new LogicalSelectHint<>(hints.build(), logicalPlan);
    }

    @Override
    public String visitBracketDistributeType(BracketDistributeTypeContext ctx) {
        return ctx.identifier().getText();
    }

    @Override
    public String visitCommentDistributeType(CommentDistributeTypeContext ctx) {
        return ctx.identifier().getText();
    }

    @Override
    public List<String> visitBracketRelationHint(BracketRelationHintContext ctx) {
        return ctx.identifier().stream()
                .map(RuleContext::getText)
                .collect(ImmutableList.toImmutableList());
    }

    @Override
    public Object visitCommentRelationHint(CommentRelationHintContext ctx) {
        return ctx.identifier().stream()
                .map(RuleContext::getText)
                .collect(ImmutableList.toImmutableList());
    }

    protected LogicalPlan withProjection(LogicalPlan input, SelectColumnClauseContext selectCtx,
                                         Optional<AggClauseContext> aggCtx, boolean isDistinct) {
        return ParserUtils.withOrigin(selectCtx, () -> {
            if (aggCtx.isPresent()) {
                if (isDistinct) {
                    return new LogicalProject<>(ImmutableList.of(new UnboundStar(ImmutableList.of())),
                            isDistinct, input);
                } else {
                    return input;
                }
            } else {
                List<NamedExpression> projects = getNamedExpressions(selectCtx.namedExpressionSeq());
                if (input instanceof OneRowRelation) {
                    if (projects.stream().anyMatch(project -> project instanceof UnboundStar)) {
                        throw new ParseException("SELECT * must have a FROM clause");
                    }
                }
                return new LogicalProject<>(projects, isDistinct, input);
            }
        });
    }

    private LogicalPlan withRelations(LogicalPlan inputPlan, List<RelationContext> relations) {
        if (relations == null) {
            return inputPlan;
        }
        LogicalPlan left = inputPlan;
        for (RelationContext relation : relations) {
            // build left deep join tree
            LogicalPlan right = withJoinRelations(visitRelation(relation), relation);
            left = (left == null) ? right :
                    new LogicalJoin<>(
                            JoinType.CROSS_JOIN,
                            ExpressionUtils.EMPTY_CONDITION,
                            ExpressionUtils.EMPTY_CONDITION,
                            new DistributeHint(DistributeType.NONE),
                            Optional.empty(),
                            left,
                            right, null);
            // TODO: pivot and lateral view
        }
        return left;
    }

    private LogicalPlan withFilter(LogicalPlan input, Optional<WhereClauseContext> whereCtx) {
        return input.optionalMap(whereCtx, () ->
            new LogicalFilter<>(ExpressionUtils.extractConjunctionToSet(
                    getExpression(whereCtx.get().booleanExpression())), input));
    }

    private LogicalPlan withAggregate(LogicalPlan input, SelectColumnClauseContext selectCtx,
                                      Optional<AggClauseContext> aggCtx) {
        return input.optionalMap(aggCtx, () -> {
            GroupingElementContext groupingElementContext = aggCtx.get().groupingElement();
            List<NamedExpression> namedExpressions = getNamedExpressions(selectCtx.namedExpressionSeq());
            if (groupingElementContext.GROUPING() != null) {
                ImmutableList.Builder<List<Expression>> groupingSets = ImmutableList.builder();
                for (GroupingSetContext groupingSetContext : groupingElementContext.groupingSet()) {
                    groupingSets.add(visit(groupingSetContext.expression(), Expression.class));
                }
                return new LogicalRepeat<>(groupingSets.build(), namedExpressions, input);
            } else if (groupingElementContext.CUBE() != null) {
                List<Expression> cubeExpressions = visit(groupingElementContext.expression(), Expression.class);
                List<List<Expression>> groupingSets = ExpressionUtils.cubeToGroupingSets(cubeExpressions);
                return new LogicalRepeat<>(groupingSets, namedExpressions, input);
            } else if (groupingElementContext.ROLLUP() != null) {
                List<Expression> rollupExpressions = visit(groupingElementContext.expression(), Expression.class);
                List<List<Expression>> groupingSets = ExpressionUtils.rollupToGroupingSets(rollupExpressions);
                return new LogicalRepeat<>(groupingSets, namedExpressions, input);
            } else {
                List<Expression> groupByExpressions = visit(groupingElementContext.expression(), Expression.class);
                return new LogicalAggregate<>(groupByExpressions, namedExpressions, input);
            }
        });
    }

    private LogicalPlan withHaving(LogicalPlan input, Optional<HavingClauseContext> havingCtx) {
        return input.optionalMap(havingCtx, () -> {
            if (!(input instanceof Aggregate)) {
                throw new ParseException("Having clause should be applied against an aggregation.", havingCtx.get());
            }
            return new LogicalHaving<>(ExpressionUtils.extractConjunctionToSet(
                    getExpression((havingCtx.get().booleanExpression()))), input);
        });
    }

    /**
     * match predicate type and generate different predicates.
     *
     * @param ctx PredicateContext
     * @param valueExpression valueExpression
     * @return Expression
     */
    private Expression withPredicate(Expression valueExpression, PredicateContext ctx) {
        return ParserUtils.withOrigin(ctx, () -> {
            Expression outExpression;
            switch (ctx.kind.getType()) {
                case DorisParser.BETWEEN:
                    Expression lower = getExpression(ctx.lower);
                    Expression upper = getExpression(ctx.upper);
                    if (lower.equals(upper)) {
                        outExpression = new EqualTo(valueExpression, lower);
                    } else {
                        outExpression = new And(
                                new GreaterThanEqual(valueExpression, getExpression(ctx.lower)),
                                new LessThanEqual(valueExpression, getExpression(ctx.upper))
                        );
                    }
                    break;
                case DorisParser.LIKE:
                    outExpression = new Like(
                        valueExpression,
                        getExpression(ctx.pattern)
                    );
                    break;
                case DorisParser.RLIKE:
                case DorisParser.REGEXP:
                    outExpression = new Regexp(
                        valueExpression,
                        getExpression(ctx.pattern)
                    );
                    break;
                case DorisParser.IN:
                    if (ctx.query() == null) {
                        outExpression = new InPredicate(
                                valueExpression,
                                withInList(ctx)
                        );
                    } else {
                        outExpression = new InSubquery(
                                valueExpression,
                                new ListQuery(typedVisit(ctx.query())),
                                ctx.NOT() != null
                        );
                    }
                    break;
                case DorisParser.NULL:
                    outExpression = new IsNull(valueExpression);
                    break;
                case DorisParser.TRUE:
                    outExpression = new Cast(valueExpression,
                            BooleanType.INSTANCE, true);
                    break;
                case DorisParser.FALSE:
                    outExpression = new Not(new Cast(valueExpression,
                            BooleanType.INSTANCE, true));
                    break;
                case DorisParser.MATCH:
                case DorisParser.MATCH_ANY:
                    outExpression = new MatchAny(
                        valueExpression,
                        getExpression(ctx.pattern)
                    );
                    break;
                case DorisParser.MATCH_ALL:
                    outExpression = new MatchAll(
                        valueExpression,
                        getExpression(ctx.pattern)
                    );
                    break;
                case DorisParser.MATCH_PHRASE:
                    outExpression = new MatchPhrase(
                        valueExpression,
                        getExpression(ctx.pattern)
                    );
                    break;
                case DorisParser.MATCH_PHRASE_PREFIX:
                    outExpression = new MatchPhrasePrefix(
                        valueExpression,
                        getExpression(ctx.pattern)
                    );
                    break;
                case DorisParser.MATCH_REGEXP:
                    outExpression = new MatchRegexp(
                        valueExpression,
                        getExpression(ctx.pattern)
                    );
                    break;
                case DorisParser.MATCH_PHRASE_EDGE:
                    outExpression = new MatchPhraseEdge(
                        valueExpression,
                        getExpression(ctx.pattern)
                    );
                    break;
                default:
                    throw new ParseException("Unsupported predicate type: " + ctx.kind.getText(), ctx);
            }
            return ctx.NOT() != null ? new Not(outExpression) : outExpression;
        });
    }

    private List<NamedExpression> getNamedExpressions(NamedExpressionSeqContext namedCtx) {
        return ParserUtils.withOrigin(namedCtx, () -> visit(namedCtx.namedExpression(), NamedExpression.class));
    }

    @Override
    public Expression visitSubqueryExpression(SubqueryExpressionContext subqueryExprCtx) {
        return ParserUtils.withOrigin(subqueryExprCtx, () -> new ScalarSubquery(typedVisit(subqueryExprCtx.query())));
    }

    @Override
    public Expression visitExist(ExistContext context) {
        return ParserUtils.withOrigin(context, () -> new Exists(typedVisit(context.query()), false));
    }

    @Override
    public Expression visitIsnull(IsnullContext context) {
        return ParserUtils.withOrigin(context, () -> new IsNull(typedVisit(context.valueExpression())));
    }

    @Override
    public Expression visitIs_not_null_pred(Is_not_null_predContext context) {
        return ParserUtils.withOrigin(context, () -> new Not(new IsNull(typedVisit(context.valueExpression()))));
    }

    public List<Expression> withInList(PredicateContext ctx) {
        return ctx.expression().stream().map(this::getExpression).collect(ImmutableList.toImmutableList());
    }

    @Override
    public Literal visitDecimalLiteral(DecimalLiteralContext ctx) {
        try {
            if (Config.enable_decimal_conversion) {
                return new DecimalV3Literal(new BigDecimal(ctx.getText()));
            } else {
                return new DecimalLiteral(new BigDecimal(ctx.getText()));
            }
        } catch (Exception e) {
            return new DoubleLiteral(Double.parseDouble(ctx.getText()));
        }
    }

    private String parsePropertyKey(PropertyKeyContext item) {
        if (item.constant() != null) {
            return parseConstant(item.constant());
        }
        return item.getText();
    }

    private String parsePropertyValue(PropertyValueContext item) {
        if (item.constant() != null) {
            return parseConstant(item.constant());
        }
        return item.getText();
    }

    private ExplainLevel parseExplainPlanType(PlanTypeContext planTypeContext) {
        if (planTypeContext == null || planTypeContext.ALL() != null) {
            return ExplainLevel.ALL_PLAN;
        }
        if (planTypeContext.PHYSICAL() != null || planTypeContext.OPTIMIZED() != null) {
            return ExplainLevel.OPTIMIZED_PLAN;
        }
        if (planTypeContext.REWRITTEN() != null || planTypeContext.LOGICAL() != null) {
            return ExplainLevel.REWRITTEN_PLAN;
        }
        if (planTypeContext.ANALYZED() != null) {
            return ExplainLevel.ANALYZED_PLAN;
        }
        if (planTypeContext.PARSED() != null) {
            return ExplainLevel.PARSED_PLAN;
        }
        if (planTypeContext.SHAPE() != null) {
            return ExplainLevel.SHAPE_PLAN;
        }
        if (planTypeContext.MEMO() != null) {
            return ExplainLevel.MEMO_PLAN;
        }
        if (planTypeContext.DISTRIBUTED() != null) {
            return ExplainLevel.DISTRIBUTED_PLAN;
        }
        return ExplainLevel.ALL_PLAN;
    }

    @Override
    public Pair<DataType, Boolean> visitDataTypeWithNullable(DataTypeWithNullableContext ctx) {
        return ParserUtils.withOrigin(ctx, () -> Pair.of(typedVisit(ctx.dataType()), ctx.NOT() == null));
    }

    @Override
    public DataType visitAggStateDataType(AggStateDataTypeContext ctx) {
        return ParserUtils.withOrigin(ctx, () -> {
            List<Pair<DataType, Boolean>> dataTypeWithNullables = ctx.dataTypes.stream()
                    .map(this::visitDataTypeWithNullable)
                    .collect(Collectors.toList());
            List<DataType> dataTypes = dataTypeWithNullables.stream()
                    .map(dt -> dt.first)
                    .collect(ImmutableList.toImmutableList());
            List<Boolean> nullables = dataTypeWithNullables.stream()
                    .map(dt -> dt.second)
                    .collect(ImmutableList.toImmutableList());
            String functionName = ctx.functionNameIdentifier().getText();
            if (!BuiltinAggregateFunctions.INSTANCE.aggFuncNames.contains(functionName)) {
                // TODO use function binder to check function exists
                throw new ParseException("Can not found function '" + functionName + "'", ctx);
            }
            return new AggStateType(functionName, dataTypes, nullables);
        });
    }

    @Override
    public DataType visitPrimitiveDataType(PrimitiveDataTypeContext ctx) {
        return ParserUtils.withOrigin(ctx, () -> {
            String dataType = ctx.primitiveColType().type.getText().toLowerCase(Locale.ROOT);
            if (dataType.equalsIgnoreCase("all")) {
                throw new NotSupportedException("Disable to create table with `ALL` type columns");
            }
            List<String> l = Lists.newArrayList(dataType);
            ctx.INTEGER_VALUE().stream().map(ParseTree::getText).forEach(l::add);
            return DataType.convertPrimitiveFromStrings(l);
        });
    }

    @Override
    public DataType visitComplexDataType(ComplexDataTypeContext ctx) {
        return ParserUtils.withOrigin(ctx, () -> {
            switch (ctx.complex.getType()) {
                case DorisParser.ARRAY:
                    return ArrayType.of(typedVisit(ctx.dataType(0)), true);
                case DorisParser.MAP:
                    return MapType.of(typedVisit(ctx.dataType(0)), typedVisit(ctx.dataType(1)));
                case DorisParser.STRUCT:
                    return new StructType(visitComplexColTypeList(ctx.complexColTypeList()));
                default:
                    throw new AnalysisException("do not support " + ctx.complex.getText() + " type for Nereids");
            }
        });
    }

    @Override
    public List<StructField> visitComplexColTypeList(ComplexColTypeListContext ctx) {
        return ctx.complexColType().stream().map(this::visitComplexColType).collect(ImmutableList.toImmutableList());
    }

    @Override
    public StructField visitComplexColType(ComplexColTypeContext ctx) {
        String comment;
        if (ctx.commentSpec() != null) {
            comment = ctx.commentSpec().STRING_LITERAL().getText();
            comment = LogicalPlanBuilderAssistant.escapeBackSlash(comment.substring(1, comment.length() - 1));
        } else {
            comment = "";
        }
        return new StructField(ctx.identifier().getText(), typedVisit(ctx.dataType()), true, comment);
    }

    private String parseConstant(ConstantContext context) {
        Object constant = visit(context);
        if (constant instanceof Literal && ((Literal) constant).isStringLikeLiteral()) {
            return ((Literal) constant).getStringValue();
        }
        return context.getText();
    }

    @Override
    public Object visitCollate(CollateContext ctx) {
        return visit(ctx.primaryExpression());
    }

    @Override
    public Object visitSample(SampleContext ctx) {
        long seek = ctx.seed == null ? -1L : Long.parseLong(ctx.seed.getText());
        DorisParser.SampleMethodContext sampleContext = ctx.sampleMethod();
        if (sampleContext instanceof SampleByPercentileContext) {
            SampleByPercentileContext sampleByPercentileContext = (SampleByPercentileContext) sampleContext;
            long percent = Long.parseLong(sampleByPercentileContext.INTEGER_VALUE().getText());
            return new TableSample(percent, true, seek);
        }
        SampleByRowsContext sampleByRowsContext = (SampleByRowsContext) sampleContext;
        long rows = Long.parseLong(sampleByRowsContext.INTEGER_VALUE().getText());
        return new TableSample(rows, false, seek);
    }

    @Override
    public Object visitCallProcedure(CallProcedureContext ctx) {
        List<String> nameParts = visitMultipartIdentifier(ctx.name);
        FuncNameInfo procedureName = new FuncNameInfo(nameParts);
        List<Expression> arguments = ctx.expression().stream()
                .<Expression>map(this::typedVisit)
                .collect(ImmutableList.toImmutableList());
        UnboundFunction unboundFunction = new UnboundFunction(procedureName.getDbName(), procedureName.getName(),
                true, arguments);
        return new CallCommand(unboundFunction, getOriginSql(ctx));
    }

    @Override
    public LogicalPlan visitCreateProcedure(CreateProcedureContext ctx) {
        List<String> nameParts = visitMultipartIdentifier(ctx.name);
        FuncNameInfo procedureName = new FuncNameInfo(nameParts);
        return ParserUtils.withOrigin(ctx, () -> {
            LogicalPlan createProcedurePlan;
            createProcedurePlan = new CreateProcedureCommand(procedureName, getOriginSql(ctx),
                    ctx.REPLACE() != null);
            return createProcedurePlan;
        });
    }

    @Override
    public LogicalPlan visitDropProcedure(DropProcedureContext ctx) {
        List<String> nameParts = visitMultipartIdentifier(ctx.name);
        FuncNameInfo procedureName = new FuncNameInfo(nameParts);
        return ParserUtils.withOrigin(ctx, () -> new DropProcedureCommand(procedureName, getOriginSql(ctx)));
    }

    @Override
    public LogicalPlan visitShowProcedureStatus(ShowProcedureStatusContext ctx) {
        Set<Expression> whereExpr = Collections.emptySet();
        if (ctx.whereClause() != null) {
            whereExpr = ExpressionUtils.extractConjunctionToSet(
                    getExpression(ctx.whereClause().booleanExpression()));
        }

        if (ctx.valueExpression() != null) {
            // parser allows only LIKE or WhereClause.
            // Mysql grammar: SHOW PROCEDURE STATUS [LIKE 'pattern' | WHERE expr]
            whereExpr = Sets.newHashSet(new Like(new UnboundSlot("ProcedureName"), getExpression(ctx.pattern)));
        }

        final Set<Expression> whereExprConst = whereExpr;
        return ParserUtils.withOrigin(ctx, () -> new ShowProcedureStatusCommand(whereExprConst));
    }

    @Override
    public LogicalPlan visitShowCreateProcedure(ShowCreateProcedureContext ctx) {
        List<String> nameParts = visitMultipartIdentifier(ctx.name);
        FuncNameInfo procedureName = new FuncNameInfo(nameParts);
        return ParserUtils.withOrigin(ctx, () -> new ShowCreateProcedureCommand(procedureName));
    }

    @Override
    public LogicalPlan visitCreateSqlBlockRule(CreateSqlBlockRuleContext ctx) {
        Map<String, String> properties = ctx.propertyClause() != null
                        ? Maps.newHashMap(visitPropertyClause(ctx.propertyClause())) : Maps.newHashMap();
        return new CreateSqlBlockRuleCommand(stripQuotes(ctx.name.getText()), ctx.EXISTS() != null, properties);
    }

    @Override
    public LogicalPlan visitAlterSqlBlockRule(AlterSqlBlockRuleContext ctx) {
        Map<String, String> properties = ctx.propertyClause() != null
                        ? Maps.newHashMap(visitPropertyClause(ctx.propertyClause())) : Maps.newHashMap();
        return new AlterSqlBlockRuleCommand(stripQuotes(ctx.name.getText()), properties);
    }

    @Override
    public LogicalPlan visitDropCatalogRecycleBin(DropCatalogRecycleBinContext ctx) {
        String idTypeStr = ctx.idType.getText().substring(1, ctx.idType.getText().length() - 1);
        IdType idType = IdType.fromString(idTypeStr);
        long id = Long.parseLong(ctx.id.getText());

        return ParserUtils.withOrigin(ctx, () -> new DropCatalogRecycleBinCommand(idType, id));
    }

    @Override
    public Object visitUnsupported(UnsupportedContext ctx) {
        return UnsupportedCommand.INSTANCE;
    }

    @Override
    public LogicalPlan visitSupportedUnsetStatement(SupportedUnsetStatementContext ctx) {
        if (ctx.DEFAULT() != null && ctx.STORAGE() != null && ctx.VAULT() != null) {
            return new UnsetDefaultStorageVaultCommand();
        }
        SetType type = SetType.DEFAULT;
        if (ctx.GLOBAL() != null) {
            type = SetType.GLOBAL;
        } else if (ctx.LOCAL() != null || ctx.SESSION() != null) {
            type = SetType.SESSION;
        }
        if (ctx.ALL() != null) {
            return new UnsetVariableCommand(type, true);
        } else if (ctx.identifier() != null) {
            return new UnsetVariableCommand(type, ctx.identifier().getText());
        }
        throw new AnalysisException("Should add 'ALL' or variable name");
    }

    @Override
    public LogicalPlan visitCreateTableLike(CreateTableLikeContext ctx) {
        List<String> nameParts = visitMultipartIdentifier(ctx.name);
        List<String> existedTableNameParts = visitMultipartIdentifier(ctx.existedTable);
        ArrayList<String> rollupNames = Lists.newArrayList();
        boolean withAllRollUp = false;
        if (ctx.WITH() != null && ctx.rollupNames != null) {
            rollupNames = new ArrayList<>(visitIdentifierList(ctx.rollupNames));
        } else if (ctx.WITH() != null && ctx.rollupNames == null) {
            withAllRollUp = true;
        }
        CreateTableLikeInfo info = new CreateTableLikeInfo(ctx.EXISTS() != null,
                new TableNameInfo(nameParts), new TableNameInfo(existedTableNameParts),
                rollupNames, withAllRollUp);
        return new CreateTableLikeCommand(info);
    }

    @Override
    public LogicalPlan visitShowAuthors(ShowAuthorsContext ctx) {
        return new ShowAuthorsCommand();
    }

    @Override
    public LogicalPlan visitShowEvents(ShowEventsContext ctx) {
        return new ShowEventsCommand();
    }

    @Override
    public LogicalPlan visitShowConfig(ShowConfigContext ctx) {
        ShowConfigCommand command;
        if (ctx.type.getText().equalsIgnoreCase(NodeType.FRONTEND.name())) {
            command = new ShowConfigCommand(NodeType.FRONTEND);
        } else {
            command = new ShowConfigCommand(NodeType.BACKEND);
        }
        if (ctx.LIKE() != null && ctx.pattern != null) {
            Like like = new Like(new UnboundSlot("ProcedureName"), getExpression(ctx.pattern));
            String pattern = ((Literal) like.child(1)).getStringValue();
            command.setPattern(pattern);
        }
        if (ctx.FROM() != null && ctx.backendId != null) {
            long backendId = Long.parseLong(ctx.backendId.getText());
            command.setBackendId(backendId);
        }
        return command;
    }

    @Override
    public SetOptionsCommand visitSetOptions(SetOptionsContext ctx) {
        List<SetVarOp> setVarOpList = new ArrayList<>(1);
        for (Object child : ctx.children) {
            if (child instanceof RuleNode) {
                setVarOpList.add(typedVisit((RuleNode) child));
            }
        }
        return new SetOptionsCommand(setVarOpList);
    }

    @Override
    public SetVarOp visitSetSystemVariable(SetSystemVariableContext ctx) {
        SetType type = SetType.DEFAULT;
        if (ctx.GLOBAL() != null) {
            type = SetType.GLOBAL;
        } else if (ctx.LOCAL() != null || ctx.SESSION() != null) {
            type = SetType.SESSION;
        }
        String name = stripQuotes(ctx.identifier().getText());
        Expression expression = ctx.expression() != null ? typedVisit(ctx.expression()) : null;
        return new SetSessionVarOp(type, name, expression);
    }

    @Override
    public SetVarOp visitSetVariableWithType(SetVariableWithTypeContext ctx) {
        SetType type = SetType.DEFAULT;
        if (ctx.GLOBAL() != null) {
            type = SetType.GLOBAL;
        } else if (ctx.LOCAL() != null || ctx.SESSION() != null) {
            type = SetType.SESSION;
        }
        String name = stripQuotes(ctx.identifier().getText());
        Expression expression = ctx.expression() != null ? typedVisit(ctx.expression()) : null;
        return new SetSessionVarOp(type, name, expression);
    }

    @Override
    public SetVarOp visitSetPassword(SetPasswordContext ctx) {
        String user;
        String host;
        boolean isDomain;
        String passwordText;
        UserIdentity userIdentity = null;
        if (ctx.userIdentify() != null) {
            user = stripQuotes(ctx.userIdentify().user.getText());
            host = ctx.userIdentify().host != null ? stripQuotes(ctx.userIdentify().host.getText()) : "%";
            isDomain = ctx.userIdentify().ATSIGN() != null;
            userIdentity = new UserIdentity(user, host, isDomain);
        }
        passwordText = stripQuotes(ctx.STRING_LITERAL().getText());
        return new SetPassVarOp(userIdentity, new PassVar(passwordText, ctx.isPlain != null));
    }

    @Override
    public SetVarOp visitSetNames(SetNamesContext ctx) {
        return new SetNamesVarOp();
    }

    @Override
    public SetVarOp visitSetCharset(SetCharsetContext ctx) {
        String charset = ctx.charsetName != null ? stripQuotes(ctx.charsetName.getText()) : null;
        return new SetCharsetAndCollateVarOp(charset);
    }

    @Override
    public SetVarOp visitSetCollate(SetCollateContext ctx) {
        String charset = ctx.charsetName != null ? stripQuotes(ctx.charsetName.getText()) : null;
        String collate = ctx.collateName != null ? stripQuotes(ctx.collateName.getText()) : null;
        return new SetCharsetAndCollateVarOp(charset, collate);
    }

    @Override
    public SetVarOp visitSetLdapAdminPassword(SetLdapAdminPasswordContext ctx) {
        String passwordText = stripQuotes(ctx.STRING_LITERAL().getText());
        boolean isPlain = ctx.PASSWORD() != null;
        return new SetLdapPassVarOp(new PassVar(passwordText, isPlain));
    }

    @Override
    public SetVarOp visitSetUserVariable(SetUserVariableContext ctx) {
        String name = stripQuotes(ctx.identifier().getText());
        Expression expression = typedVisit(ctx.expression());
        return new SetUserDefinedVarOp(name, expression);
    }

    @Override
    public SetTransactionCommand visitSetTransaction(SetTransactionContext ctx) {
        return new SetTransactionCommand();
    }

    @Override
    public SetUserPropertiesCommand visitSetUserProperties(SetUserPropertiesContext ctx) {
        String user = ctx.user != null ? stripQuotes(ctx.user.getText()) : null;
        Map<String, String> userPropertiesMap = visitPropertyItemList(ctx.propertyItemList());
        List<SetUserPropertyVarOp> setUserPropertyVarOpList = new ArrayList<>(userPropertiesMap.size());
        for (Map.Entry<String, String> entry : userPropertiesMap.entrySet()) {
            setUserPropertyVarOpList.add(new SetUserPropertyVarOp(user, entry.getKey(), entry.getValue()));
        }
        return new SetUserPropertiesCommand(user, setUserPropertyVarOpList);
    }

    @Override
    public SetDefaultStorageVaultCommand visitSetDefaultStorageVault(SetDefaultStorageVaultContext ctx) {
        return new SetDefaultStorageVaultCommand(stripQuotes(ctx.identifier().getText()));
    }

    @Override
    public Object visitRefreshCatalog(RefreshCatalogContext ctx) {
        if (ctx.name != null) {
            String catalogName = ctx.name.getText();
            Map<String, String> properties = ctx.propertyClause() != null
                    ? Maps.newHashMap(visitPropertyClause(ctx.propertyClause())) : Maps.newHashMap();
            return new RefreshCatalogCommand(catalogName, properties);
        }
        throw new AnalysisException("catalog name can not be null");
    }

    @Override
    public RefreshDatabaseCommand visitRefreshDatabase(RefreshDatabaseContext ctx) {
        Map<String, String> properties = visitPropertyClause(ctx.propertyClause()) == null ? Maps.newHashMap()
                : visitPropertyClause(ctx.propertyClause());
        List<String> parts = visitMultipartIdentifier(ctx.name);
        int size = parts.size();
        if (size == 0) {
            throw new ParseException("database name can't be empty");
        }
        String dbName = parts.get(size - 1);

        // [db].
        if (size == 1) {
            return new RefreshDatabaseCommand(dbName, properties);
        } else if (parts.size() == 2) {  // [ctl,db].
            return new RefreshDatabaseCommand(parts.get(0), dbName, properties);
        }
        throw new ParseException("Only one dot can be in the name: " + String.join(".", parts));
    }

    @Override
    public Object visitRefreshTable(RefreshTableContext ctx) {
        List<String> parts = visitMultipartIdentifier(ctx.name);
        int size = parts.size();
        if (size == 0) {
            throw new ParseException("table name can't be empty");
        } else if (size <= 3) {
            return new RefreshTableCommand(new TableNameInfo(parts));
        }
        throw new ParseException("Only one or two dot can be in the name: " + String.join(".", parts));
    }

    @Override
    public LogicalPlan visitShowCreateRepository(ShowCreateRepositoryContext ctx) {
        return new ShowCreateRepositoryCommand(ctx.identifier().getText());
    }

    public LogicalPlan visitShowLastInsert(ShowLastInsertContext ctx) {
        return new ShowLastInsertCommand();
    }

    @Override
    public LogicalPlan visitShowLoadProfile(ShowLoadProfileContext ctx) {
        String loadIdPath = "/"; // default load id path
        if (ctx.loadIdPath != null) {
            loadIdPath = stripQuotes(ctx.loadIdPath.getText());
        }

        long limit = 20;
        if (ctx.limitClause() != null) {
            limit = Long.parseLong(ctx.limitClause().limit.getText());
            if (limit < 0) {
                throw new ParseException("Limit requires non-negative number, got " + String.valueOf(limit));
            }
        }
        return new ShowLoadProfileCommand(loadIdPath, limit);
    }

    @Override
    public LogicalPlan visitShowDataTypes(ShowDataTypesContext ctx) {
        return new ShowDataTypesCommand();
    }

    @Override
    public LogicalPlan visitShowGrants(ShowGrantsContext ctx) {
        boolean all = (ctx.ALL() != null) ? true : false;
        return new ShowGrantsCommand(null, all);
    }

    @Override
    public LogicalPlan visitShowGrantsForUser(ShowGrantsForUserContext ctx) {
        UserIdentity userIdent = visitUserIdentify(ctx.userIdentify());
        return new ShowGrantsCommand(userIdent, false);
    }

    @Override
    public LogicalPlan visitShowPartitionId(ShowPartitionIdContext ctx) {
        long partitionId = -1;
        if (ctx.partitionId != null) {
            partitionId = Long.parseLong(ctx.partitionId.getText());
        }
        return new ShowPartitionIdCommand(partitionId);
    }

    // @Override
    // public Object visitAlterTable(AlterTableContext ctx) {
    //     return UnsupportedCommand.INSTANCE;
    // }

    @Override
    public AlterTableCommand visitAlterTable(AlterTableContext ctx) {
        TableNameInfo tableNameInfo = new TableNameInfo(visitMultipartIdentifier(ctx.tableName));
        List<AlterTableOp> alterTableOps = new ArrayList<>();
        for (Object child : ctx.children) {
            if (child instanceof AlterTableClauseContext) {
                alterTableOps.add(typedVisit((AlterTableClauseContext) child));
            }
        }
        return new AlterTableCommand(tableNameInfo, alterTableOps);
    }

    @Override
    public AlterTableCommand visitAlterTableAddRollup(AlterTableAddRollupContext ctx) {
        TableNameInfo tableNameInfo = new TableNameInfo(visitMultipartIdentifier(ctx.tableName));
        List<AlterTableOp> alterTableOps = new ArrayList<>();
        for (Object child : ctx.children) {
            if (child instanceof AddRollupClauseContext) {
                alterTableOps.add(typedVisit((AddRollupClauseContext) child));
            }
        }
        return new AlterTableCommand(tableNameInfo, alterTableOps);
    }

    @Override
    public AlterTableCommand visitAlterTableDropRollup(AlterTableDropRollupContext ctx) {
        TableNameInfo tableNameInfo = new TableNameInfo(visitMultipartIdentifier(ctx.tableName));
        List<AlterTableOp> alterTableOps = new ArrayList<>();
        for (Object child : ctx.children) {
            if (child instanceof DropRollupClauseContext) {
                alterTableOps.add(typedVisit((DropRollupClauseContext) child));
            }
        }
        return new AlterTableCommand(tableNameInfo, alterTableOps);
    }

    @Override
    public AlterTableCommand visitAlterTableProperties(DorisParser.AlterTablePropertiesContext ctx) {
        TableNameInfo tableNameInfo = new TableNameInfo(visitMultipartIdentifier(ctx.name));
        List<AlterTableOp> alterTableOps = new ArrayList<>();
        Map<String, String> properties = ctx.propertyItemList() != null
                ? Maps.newHashMap(visitPropertyItemList(ctx.propertyItemList()))
                : Maps.newHashMap();
        alterTableOps.add(new ModifyTablePropertiesOp(properties));
        return new AlterTableCommand(tableNameInfo, alterTableOps);
    }

    @Override
    public AlterTableOp visitAddColumnClause(AddColumnClauseContext ctx) {
        ColumnDefinition columnDefinition = visitColumnDef(ctx.columnDef());
        ColumnPosition columnPosition = null;
        if (ctx.columnPosition() != null) {
            if (ctx.columnPosition().FIRST() != null) {
                columnPosition = ColumnPosition.FIRST;
            } else {
                columnPosition = new ColumnPosition(ctx.columnPosition().position.getText());
            }
        }
        String rollupName = ctx.toRollup() != null ? ctx.toRollup().rollup.getText() : null;
        Map<String, String> properties = ctx.properties != null
                ? Maps.newHashMap(visitPropertyClause(ctx.properties))
                : Maps.newHashMap();
        return new AddColumnOp(columnDefinition, columnPosition, rollupName, properties);
    }

    @Override
    public AlterTableOp visitAddColumnsClause(AddColumnsClauseContext ctx) {
        List<ColumnDefinition> columnDefinitions = visitColumnDefs(ctx.columnDefs());
        String rollupName = ctx.toRollup() != null ? ctx.toRollup().rollup.getText() : null;
        Map<String, String> properties = ctx.properties != null
                ? Maps.newHashMap(visitPropertyClause(ctx.properties))
                : Maps.newHashMap();
        return new AddColumnsOp(columnDefinitions, rollupName, properties);
    }

    @Override
    public AlterTableOp visitDropColumnClause(DropColumnClauseContext ctx) {
        String columnName = ctx.name.getText();
        String rollupName = ctx.fromRollup() != null ? ctx.fromRollup().rollup.getText() : null;
        Map<String, String> properties = ctx.properties != null
                ? Maps.newHashMap(visitPropertyClause(ctx.properties))
                : Maps.newHashMap();
        return new DropColumnOp(columnName, rollupName, properties);
    }

    @Override
    public AlterTableOp visitModifyColumnClause(ModifyColumnClauseContext ctx) {
        ColumnDefinition columnDefinition = visitColumnDef(ctx.columnDef());
        ColumnPosition columnPosition = null;
        if (ctx.columnPosition() != null) {
            if (ctx.columnPosition().FIRST() != null) {
                columnPosition = ColumnPosition.FIRST;
            } else {
                columnPosition = new ColumnPosition(ctx.columnPosition().position.getText());
            }
        }
        String rollupName = ctx.fromRollup() != null ? ctx.fromRollup().rollup.getText() : null;
        Map<String, String> properties = ctx.properties != null
                ? Maps.newHashMap(visitPropertyClause(ctx.properties))
                : Maps.newHashMap();
        return new ModifyColumnOp(columnDefinition, columnPosition, rollupName, properties);
    }

    @Override
    public AlterTableOp visitReorderColumnsClause(ReorderColumnsClauseContext ctx) {
        List<String> columnsByPos = visitIdentifierList(ctx.identifierList());
        String rollupName = ctx.fromRollup() != null ? ctx.fromRollup().rollup.getText() : null;
        Map<String, String> properties = ctx.properties != null
                ? Maps.newHashMap(visitPropertyClause(ctx.properties))
                : Maps.newHashMap();
        return new ReorderColumnsOp(columnsByPos, rollupName, properties);
    }

    @Override
    public AlterTableOp visitAddPartitionClause(AddPartitionClauseContext ctx) {
        boolean isTempPartition = ctx.TEMPORARY() != null;
        PartitionDefinition partitionDefinition = visitPartitionDef(ctx.partitionDef());
        DistributionDescriptor desc = null;
        int bucketNum = FeConstants.default_bucket_num;
        if (ctx.INTEGER_VALUE() != null) {
            bucketNum = Integer.parseInt(ctx.INTEGER_VALUE().getText());
        }
        if (ctx.HASH() != null) {
            desc = new DistributionDescriptor(true, ctx.autoBucket != null, bucketNum,
                    visitIdentifierList(ctx.hashKeys));
        } else if (ctx.RANDOM() != null) {
            desc = new DistributionDescriptor(false, ctx.autoBucket != null, bucketNum, null);
        }
        Map<String, String> properties = ctx.properties != null
                ? Maps.newHashMap(visitPropertyClause(ctx.properties))
                : Maps.newHashMap();
        return new AddPartitionOp(partitionDefinition, desc, properties, isTempPartition);
    }

    @Override
    public AlterTableOp visitDropPartitionClause(DropPartitionClauseContext ctx) {
        boolean isTempPartition = ctx.TEMPORARY() != null;
        boolean ifExists = ctx.IF() != null;
        boolean forceDrop = ctx.FORCE() != null;
        String partitionName = ctx.partitionName.getText();
        return ctx.indexName != null
                ? new DropPartitionFromIndexOp(ifExists, partitionName, isTempPartition, forceDrop,
                        ctx.indexName.getText())
                : new DropPartitionOp(ifExists, partitionName, isTempPartition, forceDrop);
    }

    @Override
    public AlterTableOp visitModifyPartitionClause(ModifyPartitionClauseContext ctx) {
        boolean isTempPartition = ctx.TEMPORARY() != null;
        Map<String, String> properties = visitPropertyItemList(ctx.partitionProperties);
        if (ctx.ASTERISK() != null) {
            return ModifyPartitionOp.createStarClause(properties, isTempPartition);
        } else {
            List<String> partitions;
            if (ctx.partitionNames != null) {
                partitions = visitIdentifierList(ctx.partitionNames);
            } else {
                partitions = new ArrayList<>();
                partitions.add(ctx.partitionName.getText());
            }
            return new ModifyPartitionOp(partitions, properties, isTempPartition);
        }
    }

    @Override
    public AlterTableOp visitReplacePartitionClause(ReplacePartitionClauseContext ctx) {
        boolean forceReplace = ctx.FORCE() != null;
        PartitionNamesInfo partitionNames = null;
        PartitionNamesInfo tempPartitionNames = null;
        if (ctx.partitions != null) {
            Pair<Boolean, List<String>> partitionSpec = visitPartitionSpec(ctx.partitions);
            partitionNames = new PartitionNamesInfo(partitionSpec.first, partitionSpec.second);
        }
        if (ctx.tempPartitions != null) {
            Pair<Boolean, List<String>> partitionSpec = visitPartitionSpec(ctx.tempPartitions);
            tempPartitionNames = new PartitionNamesInfo(partitionSpec.first, partitionSpec.second);
        }

        Map<String, String> properties = ctx.properties != null ? new HashMap<>(visitPropertyClause(ctx.properties))
                : Maps.newHashMap();
        return new ReplacePartitionOp(partitionNames, tempPartitionNames, forceReplace, properties);
    }

    @Override
    public AlterTableOp visitReplaceTableClause(ReplaceTableClauseContext ctx) {
        String tableName = ctx.name.getText();
        Map<String, String> properties = ctx.properties != null
                ? Maps.newHashMap(visitPropertyClause(ctx.properties))
                : Maps.newHashMap();
        return new ReplaceTableOp(tableName, properties, ctx.FORCE() != null);
    }

    @Override
    public AlterTableOp visitRenameClause(RenameClauseContext ctx) {
        return new RenameTableOp(ctx.newName.getText());
    }

    @Override
    public AlterTableOp visitRenameRollupClause(RenameRollupClauseContext ctx) {
        return new RenameRollupOp(ctx.name.getText(), ctx.newName.getText());
    }

    @Override
    public AlterTableOp visitRenamePartitionClause(RenamePartitionClauseContext ctx) {
        return new RenamePartitionOp(ctx.name.getText(), ctx.newName.getText());
    }

    @Override
    public AlterTableOp visitRenameColumnClause(RenameColumnClauseContext ctx) {
        return new RenameColumnOp(ctx.name.getText(), ctx.newName.getText());
    }

    @Override
    public AlterTableOp visitAddIndexClause(AddIndexClauseContext ctx) {
        IndexDefinition indexDefinition = visitIndexDef(ctx.indexDef());
        return new CreateIndexOp(null, indexDefinition, true);
    }

    @Override
    public AlterTableOp visitDropIndexClause(DropIndexClauseContext ctx) {
        return new DropIndexOp(ctx.name.getText(), ctx.EXISTS() != null, null, true);
    }

    @Override
    public AlterTableOp visitEnableFeatureClause(EnableFeatureClauseContext ctx) {
        String featureName = stripQuotes(ctx.STRING_LITERAL().getText());
        Map<String, String> properties = ctx.properties != null
                ? Maps.newHashMap(visitPropertyClause(ctx.properties))
                : Maps.newHashMap();
        return new EnableFeatureOp(featureName, properties);
    }

    @Override
    public AlterTableOp visitModifyDistributionClause(ModifyDistributionClauseContext ctx) {
        int bucketNum = FeConstants.default_bucket_num;
        if (ctx.INTEGER_VALUE() != null) {
            bucketNum = Integer.parseInt(ctx.INTEGER_VALUE().getText());
        }
        DistributionDescriptor desc;
        if (ctx.HASH() != null) {
            desc = new DistributionDescriptor(true, ctx.AUTO() != null, bucketNum,
                    visitIdentifierList(ctx.hashKeys));
        } else if (ctx.RANDOM() != null) {
            desc = new DistributionDescriptor(false, ctx.AUTO() != null, bucketNum, null);
        } else {
            throw new ParseException("distribution can't be empty", ctx);
        }
        return new ModifyDistributionOp(desc);
    }

    @Override
    public AlterTableOp visitModifyTableCommentClause(ModifyTableCommentClauseContext ctx) {
        return new ModifyTableCommentOp(stripQuotes(ctx.STRING_LITERAL().getText()));
    }

    @Override
    public AlterTableOp visitModifyColumnCommentClause(ModifyColumnCommentClauseContext ctx) {
        String columnName = ctx.name.getText();
        String comment = stripQuotes(ctx.STRING_LITERAL().getText());
        return new ModifyColumnCommentOp(columnName, comment);
    }

    @Override
    public AlterTableOp visitModifyEngineClause(ModifyEngineClauseContext ctx) {
        String engineName = ctx.name.getText();
        Map<String, String> properties = ctx.properties != null
                ? Maps.newHashMap(visitPropertyClause(ctx.properties))
                : Maps.newHashMap();
        return new ModifyEngineOp(engineName, properties);
    }

    @Override
    public AlterTableOp visitAlterMultiPartitionClause(AlterMultiPartitionClauseContext ctx) {
        boolean isTempPartition = ctx.TEMPORARY() != null;
        List<Expression> from = visitPartitionValueList(ctx.from);
        List<Expression> to = visitPartitionValueList(ctx.to);
        int num = Integer.parseInt(ctx.INTEGER_VALUE().getText());
        String unitString = ctx.unit != null ? ctx.unit.getText() : null;
        Map<String, String> properties = ctx.properties != null
                ? Maps.newHashMap(visitPropertyClause(ctx.properties))
                : Maps.newHashMap();
        return new AlterMultiPartitionOp(from, to, num, unitString, properties, isTempPartition);
    }

    @Override
    public AlterTableOp visitAddRollupClause(DorisParser.AddRollupClauseContext ctx) {
        String rollupName = ctx.rollupName.getText();
        List<String> columnNames = visitIdentifierList(ctx.columns);
        List<String> dupKeys = ctx.dupKeys != null ? visitIdentifierList(ctx.dupKeys) : null;
        String baseRollupName = ctx.fromRollup() != null ? ctx.fromRollup().rollup.getText() : null;
        Map<String, String> properties = ctx.properties != null
                ? Maps.newHashMap(visitPropertyClause(ctx.properties))
                : Maps.newHashMap();
        return new AddRollupOp(rollupName, columnNames, dupKeys, baseRollupName, properties);
    }

    @Override
    public AlterTableOp visitDropRollupClause(DorisParser.DropRollupClauseContext ctx) {
        String rollupName = ctx.rollupName.getText();
        Map<String, String> properties = ctx.properties != null
                ? Maps.newHashMap(visitPropertyClause(ctx.properties))
                : Maps.newHashMap();
        return new DropRollupOp(rollupName, properties);
    }

    @Override
    public LogicalPlan visitShowVariables(ShowVariablesContext ctx) {
        SetType type = SetType.DEFAULT;
        if (ctx.GLOBAL() != null) {
            type = SetType.GLOBAL;
        } else if (ctx.LOCAL() != null || ctx.SESSION() != null) {
            type = SetType.SESSION;
        }
        if (ctx.wildWhere() != null) {
            if (ctx.wildWhere().LIKE() != null) {
                return new ShowVariablesCommand(type, stripQuotes(ctx.wildWhere().STRING_LITERAL().getText()));
            } else {
                StringBuilder sb = new StringBuilder();
                sb.append("SELECT `VARIABLE_NAME` AS `Variable_name`, `VARIABLE_VALUE` AS `Value` FROM ");
                sb.append("`").append(InternalCatalog.INTERNAL_CATALOG_NAME).append("`");
                sb.append(".");
                sb.append("`").append(InfoSchemaDb.DATABASE_NAME).append("`");
                sb.append(".");
                if (type == SetType.GLOBAL) {
                    sb.append("`global_variables` ");
                } else {
                    sb.append("`session_variables` ");
                }
                sb.append(getOriginSql(ctx.wildWhere()));
                return new NereidsParser().parseSingle(sb.toString());
            }
        } else {
            return new ShowVariablesCommand(type, null);
        }
    }

    private Expression getWildWhere(DorisParser.WildWhereContext ctx) {
        if (ctx.LIKE() != null) {
            String pattern = stripQuotes(ctx.STRING_LITERAL().getText());
            return new Like(new UnboundSlot("ProcedureName"), new StringLiteral(pattern));
        } else if (ctx.WHERE() != null) {
            return getExpression(ctx.expression());
        } else {
            throw new AnalysisException("Wild where should contain like or where " + ctx.getText());
        }
    }

    @Override
    public ShowViewCommand visitShowView(ShowViewContext ctx) {
        List<String> tableNameParts = visitMultipartIdentifier(ctx.tableName);
        String databaseName = null;
        if (ctx.database != null) {
            databaseName = stripQuotes(ctx.database.getText());
        }
        return new ShowViewCommand(databaseName, new TableNameInfo(tableNameParts));
    }

    @Override
    public LogicalPlan visitShowBackends(ShowBackendsContext ctx) {
        return new ShowBackendsCommand();
    }

    @Override
    public LogicalPlan visitShowPlugins(ShowPluginsContext ctx) {
        return new ShowPluginsCommand();
    }

    @Override
    public LogicalPlan visitShowSmallFiles(ShowSmallFilesContext ctx) {
        String dbName = null;
        if (ctx.database != null) {
            List<String> nameParts = visitMultipartIdentifier(ctx.database);
            dbName = nameParts.get(0); // only one entry possible
        }
        return new ShowSmallFilesCommand(dbName);
    }

    @Override
    public LogicalPlan visitShowSqlBlockRule(ShowSqlBlockRuleContext ctx) {
        String ruleName = null;
        if (ctx.ruleName != null) {
            ruleName = ctx.ruleName.getText();
        }
        return new ShowSqlBlockRuleCommand(ruleName);
    }

    @Override
    public LogicalPlan visitShowTriggers(ShowTriggersContext ctx) {
        return new ShowTriggersCommand();
    }

    @Override
    public LogicalPlan visitShowTrash(ShowTrashContext ctx) {
        if (ctx.ON() != null) {
            String backend = stripQuotes(ctx.STRING_LITERAL().getText());
            new ShowTrashCommand(backend);
        } else {
            return new ShowTrashCommand();
        }
        return new ShowTrashCommand();
    }

    @Override
    public LogicalPlan visitAdminCleanTrash(DorisParser.AdminCleanTrashContext ctx) {
        if (ctx.ON() != null) {
            List<String> backendsQuery = Lists.newArrayList();
            ctx.backends.forEach(backend -> backendsQuery.add(stripQuotes(backend.getText())));
            return new AdminCleanTrashCommand(backendsQuery);
        }
        return new AdminCleanTrashCommand();
    }

    @Override
    public LogicalPlan visitAdminShowReplicaStatus(AdminShowReplicaStatusContext ctx) {
        Expression where = null;
        if (ctx.WHERE() != null) {
            StringLiteral left = new StringLiteral(stripQuotes(ctx.STATUS().toString()));
            StringLiteral right = new StringLiteral(stripQuotes(ctx.STRING_LITERAL().getText()));
            if (ctx.NEQ() != null) {
                where = new Not(new EqualTo(left, right));
            } else {
                where = new EqualTo(left, right);
            }
        }
        TableRefInfo tableRefInfo = visitBaseTableRefContext(ctx.baseTableRef());
        return new AdminShowReplicaStatusCommand(tableRefInfo, where);
    }

    @Override
    public LogicalPlan visitShowRepositories(ShowRepositoriesContext ctx) {
        return new ShowRepositoriesCommand();
    }

    @Override
    public LogicalPlan visitShowRoles(ShowRolesContext ctx) {
        return new ShowRolesCommand();
    }

    @Override
    public LogicalPlan visitShowProc(ShowProcContext ctx) {
        String path = stripQuotes(ctx.path.getText());
        return new ShowProcCommand(path);
    }

    private TableScanParams visitOptScanParamsContex(OptScanParamsContext ctx) {
        if (ctx != null) {
            Map<String, String> map = visitPropertyItemList(ctx.properties);
            return new TableScanParams(ctx.funcName.getText(), map);
        }
        return null;
    }

    private TableSnapshot visitTableSnapshotContext(TableSnapshotContext ctx) {
        if (ctx != null) {
            if (ctx.TIME() != null) {
                return new TableSnapshot(stripQuotes(ctx.time.getText()));
            } else {
                return new TableSnapshot(Long.parseLong(ctx.version.getText()));
            }
        }
        return null;
    }

    private List<String> visitRelationHintContext(RelationHintContext ctx) {
        final List<String> relationHints;
        if (ctx != null) {
            relationHints = typedVisit(ctx);
        } else {
            relationHints = ImmutableList.of();
        }
        return relationHints;
    }

    private PartitionNamesInfo visitSpecifiedPartitionContext(SpecifiedPartitionContext ctx) {
        if (ctx != null) {
            List<String> partitions = new ArrayList<>();
            boolean isTempPart = ctx.TEMPORARY() != null;
            if (ctx.identifier() != null) {
                partitions.add(ctx.identifier().getText());
            } else {
                partitions.addAll(visitIdentifierList(ctx.identifierList()));
            }
            return new PartitionNamesInfo(isTempPart, partitions);
        }
        return null;
    }

    private List<Long> visitTabletListContext(TabletListContext ctx) {
        List<Long> tabletIdList = new ArrayList<>();
        if (ctx != null && ctx.tabletIdList != null) {
            ctx.tabletIdList.stream().forEach(tabletToken -> {
                tabletIdList.add(Long.parseLong(tabletToken.getText()));
            });
        }
        return tabletIdList;
    }

    private TableRefInfo visitBaseTableRefContext(BaseTableRefContext ctx) {
        List<String> nameParts = visitMultipartIdentifier(ctx.multipartIdentifier());
        TableScanParams scanParams = visitOptScanParamsContex(ctx.optScanParams());
        TableSnapshot tableSnapShot = visitTableSnapshotContext(ctx.tableSnapshot());
        PartitionNamesInfo partitionNameInfo = visitSpecifiedPartitionContext(ctx.specifiedPartition());
        List<Long> tabletIdList = visitTabletListContext(ctx.tabletList());

        String tableAlias = null;
        if (ctx.tableAlias().strictIdentifier() != null) {
            tableAlias = ctx.tableAlias().getText();
        }
        TableSample tableSample = ctx.sample() == null ? null : (TableSample) visit(ctx.sample());
        List<String> hints = visitRelationHintContext(ctx.relationHint());
        return new TableRefInfo(new TableNameInfo(nameParts), scanParams, tableSnapShot, partitionNameInfo,
                                    tabletIdList, tableAlias, tableSample, hints);
    }

    @Override
    public LogicalPlan visitShowReplicaDistribution(ShowReplicaDistributionContext ctx) {
        TableRefInfo tableRefInfo = visitBaseTableRefContext(ctx.baseTableRef());
        return new ShowReplicaDistributionCommand(tableRefInfo);
    }

    @Override
    public LogicalPlan visitAdminShowReplicaDistribution(AdminShowReplicaDistributionContext ctx) {
        TableRefInfo tableRefInfo = visitBaseTableRefContext(ctx.baseTableRef());
        return new ShowReplicaDistributionCommand(tableRefInfo);
    }

    @Override
    public LogicalPlan visitShowCreateCatalog(ShowCreateCatalogContext ctx) {
        return new ShowCreateCatalogCommand(ctx.identifier().getText());
    }

    @Override
    public LogicalPlan visitShowCatalog(DorisParser.ShowCatalogContext ctx) {
        return new ShowCatalogCommand(ctx.identifier().getText(), null);
    }

    @Override
    public LogicalPlan visitShowCatalogs(DorisParser.ShowCatalogsContext ctx) {
        String wild = null;
        if (ctx.wildWhere() != null) {
            if (ctx.wildWhere().LIKE() != null) {
                wild = stripQuotes(ctx.wildWhere().STRING_LITERAL().getText());
            } else if (ctx.wildWhere().WHERE() != null) {
                wild = ctx.wildWhere().expression().getText();
            }
        }
        return new ShowCatalogCommand(null, wild);
    }

    @Override
    public LogicalPlan visitShowStorageEngines(ShowStorageEnginesContext ctx) {
        return new ShowStorageEnginesCommand();
    }

    @Override
    public LogicalPlan visitAdminRebalanceDisk(AdminRebalanceDiskContext ctx) {
        if (ctx.ON() != null) {
            List<String> backendList = Lists.newArrayList();
            ctx.backends.forEach(backend -> backendList.add(stripQuotes(backend.getText())));
            return new AdminRebalanceDiskCommand(backendList);
        }
        return new AdminRebalanceDiskCommand();
    }

    @Override
    public LogicalPlan visitAdminCancelRebalanceDisk(AdminCancelRebalanceDiskContext ctx) {
        if (ctx.ON() != null) {
            List<String> backendList = Lists.newArrayList();
            ctx.backends.forEach(backend -> backendList.add(stripQuotes(backend.getText())));
            return new AdminCancelRebalanceDiskCommand(backendList);
        }
        return new AdminCancelRebalanceDiskCommand();
    }

    @Override
    public LogicalPlan visitShowDiagnoseTablet(ShowDiagnoseTabletContext ctx) {
        long tabletId = Long.parseLong(ctx.INTEGER_VALUE().getText());
        return new ShowDiagnoseTabletCommand(tabletId);
    }

    @Override
    public LogicalPlan visitAdminDiagnoseTablet(AdminDiagnoseTabletContext ctx) {
        long tabletId = Long.parseLong(ctx.INTEGER_VALUE().getText());
        return new ShowDiagnoseTabletCommand(tabletId);
    }

    @Override
    public LogicalPlan visitShowCreateTable(ShowCreateTableContext ctx) {
        List<String> nameParts = visitMultipartIdentifier(ctx.name);
        return new ShowCreateTableCommand(new TableNameInfo(nameParts), ctx.BRIEF() != null);
    }

    @Override
    public LogicalPlan visitShowCreateView(ShowCreateViewContext ctx) {
        List<String> nameParts = visitMultipartIdentifier(ctx.name);
        return new ShowCreateViewCommand(new TableNameInfo(nameParts));
    }

    @Override
    public LogicalPlan visitShowCreateMaterializedView(ShowCreateMaterializedViewContext ctx) {
        List<String> nameParts = visitMultipartIdentifier(ctx.tableName);
        return new ShowCreateMaterializedViewCommand(stripQuotes(ctx.mvName.getText()), new TableNameInfo(nameParts));
    }

    @Override
    public LogicalPlan visitAlterWorkloadGroup(AlterWorkloadGroupContext ctx) {
        Map<String, String> properties = ctx.propertyClause() != null
                        ? Maps.newHashMap(visitPropertyClause(ctx.propertyClause())) : Maps.newHashMap();
        return new AlterWorkloadGroupCommand(ctx.name.getText(), properties);
    }

    @Override
    public LogicalPlan visitAlterWorkloadPolicy(AlterWorkloadPolicyContext ctx) {
        Map<String, String> properties = ctx.propertyClause() != null
                        ? Maps.newHashMap(visitPropertyClause(ctx.propertyClause())) : Maps.newHashMap();
        return new AlterWorkloadPolicyCommand(ctx.name.getText(), properties);
    }

    @Override
    public LogicalPlan visitAlterRole(AlterRoleContext ctx) {
        String comment = visitCommentSpec(ctx.commentSpec());
        return new AlterRoleCommand(ctx.role.getText(), comment);
    }

    @Override
    public LogicalPlan visitShowDatabaseId(ShowDatabaseIdContext ctx) {
        long dbId = (ctx.databaseId != null) ? Long.parseLong(ctx.databaseId.getText()) : -1;
        return new ShowDatabaseIdCommand(dbId);
    }

    public LogicalPlan visitCreateRole(CreateRoleContext ctx) {
        String comment = ctx.STRING_LITERAL() == null ? "" : LogicalPlanBuilderAssistant.escapeBackSlash(
                ctx.STRING_LITERAL().getText().substring(1, ctx.STRING_LITERAL().getText().length() - 1));
        return new CreateRoleCommand(ctx.EXISTS() != null, ctx.name.getText(), comment);
    }

    @Override
    public LogicalPlan visitCreateFile(CreateFileContext ctx) {
        String dbName = null;
        if (ctx.database != null) {
            dbName = ctx.database.getText();
        }
        Map<String, String> properties = ctx.propertyClause() != null
                                    ? Maps.newHashMap(visitPropertyClause(ctx.propertyClause())) : Maps.newHashMap();
        return new CreateFileCommand(stripQuotes(ctx.name.getText()), dbName, properties);
    }

    @Override
    public LogicalPlan visitShowCharset(ShowCharsetContext ctx) {
        return new ShowCharsetCommand();
    }

    @Override
    public LogicalPlan visitAdminSetTableStatus(AdminSetTableStatusContext ctx) {
        List<String> dbTblNameParts = visitMultipartIdentifier(ctx.name);
        Map<String, String> properties = ctx.propertyClause() != null
                        ? Maps.newHashMap(visitPropertyClause(ctx.propertyClause())) : Maps.newHashMap();
        return new AdminSetTableStatusCommand(new TableNameInfo(dbTblNameParts), properties);
    }

    @Override
    public LogicalPlan visitShowFrontends(ShowFrontendsContext ctx) {
        String detail = (ctx.name != null) ? ctx.name.getText() : null;
        return new ShowFrontendsCommand(detail);
    }

    @Override
    public LogicalPlan visitShowCreateDatabase(ShowCreateDatabaseContext ctx) {
        List<String> nameParts = visitMultipartIdentifier(ctx.name);
        String databaseName = "";
        String catalogName = "";
        if (nameParts.size() == 2) {
            // The identifier is in the form "internalcatalog.databasename"
            catalogName = nameParts.get(0);
            databaseName = nameParts.get(1);
        } else if (nameParts.size() == 1) {
            // The identifier is in the form "databasename"
            databaseName = nameParts.get(0);
        }

        return new ShowCreateDatabaseCommand(new DbName(catalogName, databaseName));
    }

    @Override
    public LogicalPlan visitCleanAllProfile(CleanAllProfileContext ctx) {
        return new CleanAllProfileCommand();
    }

    @Override
    public Object visitCleanLabel(CleanLabelContext ctx) {
        String label = ctx.label == null ? null : ctx.label.getText();
        IdentifierContext database = ctx.database;
        return new CleanLabelCommand(stripQuotes(database.getText()), label);
    }

    @Override
    public LogicalPlan visitShowWhitelist(ShowWhitelistContext ctx) {
        return new ShowWhiteListCommand();
    }

    @Override
    public LogicalPlan visitShowUserProperties(ShowUserPropertiesContext ctx) {
        String user = ctx.user != null ? stripQuotes(ctx.user.getText()) : null;
        String pattern = null;
        if (ctx.LIKE() != null) {
            pattern = stripQuotes(ctx.STRING_LITERAL().getText());
        }
        return new ShowUserPropertyCommand(user, pattern, false);
    }

    @Override
    public LogicalPlan visitShowAllProperties(ShowAllPropertiesContext ctx) {
        String pattern = null;
        if (ctx.LIKE() != null) {
            pattern = stripQuotes(ctx.STRING_LITERAL().getText());
        }
        return new ShowUserPropertyCommand(null, pattern, true);
    }

    @Override
    public LogicalPlan visitAlterCatalogComment(AlterCatalogCommentContext ctx) {
        String catalogName = stripQuotes(ctx.name.getText());
        String comment = stripQuotes(ctx.comment.getText());
        return new AlterCatalogCommentCommand(catalogName, comment);
    }

    @Override
    public LogicalPlan visitAlterDatabaseRename(AlterDatabaseRenameContext ctx) {
        String dbName = Optional.ofNullable(ctx.name)
                .map(ParserRuleContext::getText)
                .filter(s -> !s.isEmpty())
                .orElseThrow(() -> new ParseException("Database name is empty or cannot be an empty string"));
        String newDbName = Optional.ofNullable(ctx.newName)
                .map(ParserRuleContext::getText)
                .filter(s -> !s.isEmpty())
                .orElseThrow(() -> new ParseException("New Database name is empty or cannot be an empty string"));
        return new AlterDatabaseRenameCommand(dbName, newDbName);
    }

    @Override
    public LogicalPlan visitShowDynamicPartition(ShowDynamicPartitionContext ctx) {
        String dbName = null;
        if (ctx.database != null) {
            List<String> nameParts = visitMultipartIdentifier(ctx.database);
            dbName = nameParts.get(0); // only one entry possible
        }
        return new ShowDynamicPartitionCommand(dbName);
    }

    @Override
    public LogicalPlan visitCreateCatalog(CreateCatalogContext ctx) {
        String catalogName = ctx.catalogName.getText();
        boolean ifNotExists = ctx.IF() != null;
        String resourceName = ctx.resourceName == null ? null : (ctx.resourceName.getText());
        String comment = ctx.STRING_LITERAL() == null ? null : stripQuotes(ctx.STRING_LITERAL().getText());
        Map<String, String> properties = ctx.propertyClause() != null
                                    ? Maps.newHashMap(visitPropertyClause(ctx.propertyClause())) : Maps.newHashMap();

        return new CreateCatalogCommand(catalogName, ifNotExists, resourceName, comment, properties);
    }

    @Override
    public LogicalPlan visitShowStages(ShowStagesContext ctx) {
        return new ShowStagesCommand();
    }

    @Override
    public LogicalPlan visitRecoverDatabase(RecoverDatabaseContext ctx) {
        String dbName = ctx.name.getText();
        long dbId = (ctx.id != null) ? Long.parseLong(ctx.id.getText()) : -1;
        String newDbName = (ctx.alias != null) ? ctx.alias.getText() : null;
        return new RecoverDatabaseCommand(dbName, dbId, newDbName);
    }

    @Override
    public LogicalPlan visitShowWarningErrors(ShowWarningErrorsContext ctx) {
        boolean isWarning = ctx.WARNINGS() != null;

        // Extract the limit value if present
        long limit = 0;
        Optional<LimitClauseContext> limitCtx = Optional.ofNullable(ctx.limitClause());
        if (ctx.limitClause() != null) {
            limit = Long.parseLong(limitCtx.get().limit.getText());
            if (limit < 0) {
                throw new ParseException("Limit requires non-negative number", limitCtx.get());
            }
        }
        return new ShowWarningErrorsCommand(isWarning, limit);
    }

    @Override
    public RecoverTableCommand visitRecoverTable(RecoverTableContext ctx) {
        List<String> dbTblNameParts = visitMultipartIdentifier(ctx.name);
        String newTableName = (ctx.alias != null) ? ctx.alias.getText() : null;
        long tableId = (ctx.id != null) ? Long.parseLong(ctx.id.getText()) : -1;
        return new RecoverTableCommand(new TableNameInfo(dbTblNameParts), tableId, newTableName);
    }

    @Override
    public RecoverPartitionCommand visitRecoverPartition(RecoverPartitionContext ctx) {
        String partitionName = ctx.name.getText();
        String newPartitionName = (ctx.alias != null) ? ctx.alias.getText() : null;
        long partitionId = (ctx.id != null) ? Long.parseLong(ctx.id.getText()) : -1;
        List<String> dbTblNameParts = visitMultipartIdentifier(ctx.tableName);
        return new RecoverPartitionCommand(new TableNameInfo(dbTblNameParts),
                                            partitionName, partitionId, newPartitionName);
    }

    @Override

    public LogicalPlan visitShowBroker(ShowBrokerContext ctx) {
        return new ShowBrokerCommand();
    }

    @Override
    public LogicalPlan visitDropRole(DropRoleContext ctx) {
        return new DropRoleCommand(ctx.name.getText(), ctx.EXISTS() != null);
    }

    @Override
    public LogicalPlan visitDropCatalog(DropCatalogContext ctx) {
        String catalogName = stripQuotes(ctx.name.getText());
        boolean ifExists = ctx.EXISTS() != null;
        return new DropCatalogCommand(catalogName, ifExists);
    }

    @Override
    public LogicalPlan visitCreateEncryptkey(CreateEncryptkeyContext ctx) {
        List<String> nameParts = visitMultipartIdentifier(ctx.multipartIdentifier());
        return new CreateEncryptkeyCommand(new EncryptKeyName(nameParts), ctx.EXISTS() != null,
                                            stripQuotes(ctx.STRING_LITERAL().getText()));
    }

    @Override
    public LogicalPlan visitAlterCatalogRename(AlterCatalogRenameContext ctx) {
        String catalogName = stripQuotes(ctx.name.getText());
        String newName = stripQuotes(ctx.newName.getText());
        return new AlterCatalogRenameCommand(catalogName, newName);
    }

    @Override
    public LogicalPlan visitDropStoragePolicy(DropStoragePolicyContext ctx) {
        String policyName = ctx.name.getText();
        boolean ifExists = ctx.EXISTS() != null;
        return new DropStoragePolicyCommand(policyName, ifExists);
    }

    @Override
    public LogicalPlan visitDropEncryptkey(DropEncryptkeyContext ctx) {
        List<String> nameParts = visitMultipartIdentifier(ctx.name);
        return new DropEncryptkeyCommand(new EncryptKeyName(nameParts), ctx.EXISTS() != null);
    }

    @Override
    public LogicalPlan visitCreateWorkloadGroup(CreateWorkloadGroupContext ctx) {
        String workloadGroupName = stripQuotes(ctx.name.getText());
        boolean ifNotExists = ctx.EXISTS() != null;
        Map<String, String> properties = ctx.propertyClause() != null
                                    ? Maps.newHashMap(visitPropertyClause(ctx.propertyClause())) : Maps.newHashMap();
        return new CreateWorkloadGroupCommand(workloadGroupName, ifNotExists, properties);
    }

    @Override
    public LogicalPlan visitShowSyncJob(ShowSyncJobContext ctx) {
        String databaseName = null;
        if (ctx.multipartIdentifier() != null) {
            List<String> databaseParts = visitMultipartIdentifier(ctx.multipartIdentifier());
            databaseName = databaseParts.get(0);
        }
        return new ShowSyncJobCommand(databaseName);
    }

    @Override
    public LogicalPlan visitDropFile(DropFileContext ctx) {
        String dbName = null;
        if (ctx.database != null) {
            dbName = ctx.database.getText();
        }
        Map<String, String> properties = ctx.propertyClause() != null
                                    ? Maps.newHashMap(visitPropertyClause(ctx.propertyClause())) : Maps.newHashMap();
        return new DropFileCommand(stripQuotes(ctx.name.getText()), dbName, properties);
    }

    @Override
    public LogicalPlan visitDropRepository(DropRepositoryContext ctx) {
        return new DropRepositoryCommand(stripQuotes(ctx.name.getText()));
    }

    @Override
    public LogicalPlan visitDropSqlBlockRule(DropSqlBlockRuleContext ctx) {
        return new DropSqlBlockRuleCommand(visitIdentifierSeq(ctx.identifierSeq()), ctx.EXISTS() != null);
    }

    @Override
    public LogicalPlan visitDropUser(DropUserContext ctx) {
        UserIdentity userIdent = visitUserIdentify(ctx.userIdentify());
        return new DropUserCommand(userIdent, ctx.EXISTS() != null);
    }

    @Override
    public LogicalPlan visitDropWorkloadGroup(DropWorkloadGroupContext ctx) {
        return new DropWorkloadGroupCommand(ctx.name.getText(), ctx.EXISTS() != null);
    }

    @Override
    public LogicalPlan visitDropWorkloadPolicy(DropWorkloadPolicyContext ctx) {
        return new DropWorkloadPolicyCommand(ctx.name.getText(), ctx.EXISTS() != null);
    }

    @Override
    public LogicalPlan visitShowTableId(ShowTableIdContext ctx) {
        long tableId = -1;
        if (ctx.tableId != null) {
            tableId = Long.parseLong(ctx.tableId.getText());
        }
        return new ShowTableIdCommand(tableId);
    }

    @Override
    public LogicalPlan visitShowProcessList(ShowProcessListContext ctx) {
        return new ShowProcessListCommand(ctx.FULL() != null);
    }

    @Override
    public LogicalPlan visitHelp(HelpContext ctx) {
        String mark = ctx.mark.getText();
        return new HelpCommand(mark);
    }

    @Override
    public LogicalPlan visitSync(SyncContext ctx) {
        return new SyncCommand();
    }

    @Override
    public LogicalPlan visitShowDelete(ShowDeleteContext ctx) {
        String dbName = null;
        if (ctx.database != null) {
            List<String> nameParts = visitMultipartIdentifier(ctx.database);
            dbName = nameParts.get(0); // only one entry possible
        }
        return new ShowDeleteCommand(dbName);
    }

    @Override
    public LogicalPlan visitShowPrivileges(ShowPrivilegesContext ctx) {
        return new ShowPrivilegesCommand();
    }

    @Override
    public LogicalPlan visitShowTabletsBelong(ShowTabletsBelongContext ctx) {
        List<Long> tabletIdLists = new ArrayList<>();
        ctx.tabletIds.stream().forEach(tabletToken -> {
            tabletIdLists.add(Long.parseLong(tabletToken.getText()));
        });
        return new ShowTabletsBelongCommand(tabletIdLists);
    }

    @Override
    public LogicalPlan visitShowCollation(ShowCollationContext ctx) {
        String wild = null;
        if (ctx.wildWhere() != null) {
            if (ctx.wildWhere().LIKE() != null) {
                wild = stripQuotes(ctx.wildWhere().STRING_LITERAL().getText());
            } else if (ctx.wildWhere().WHERE() != null) {
                wild = ctx.wildWhere().expression().getText();
            }
        }
        return new ShowCollationCommand(wild);
    }

    @Override
    public LogicalPlan visitAdminCheckTablets(AdminCheckTabletsContext ctx) {
        List<Long> tabletIdLists = new ArrayList<>();
        if (ctx.tabletList() != null) {
            ctx.tabletList().tabletIdList.stream().forEach(tabletToken -> {
                tabletIdLists.add(Long.parseLong(tabletToken.getText()));
            });
        }
        Map<String, String> properties = ctx.properties != null
                ? Maps.newHashMap(visitPropertyClause(ctx.properties))
                : Maps.newHashMap();
        return new AdminCheckTabletsCommand(tabletIdLists, properties);
    }

    @Override
    public LogicalPlan visitShowWarningErrorCount(ShowWarningErrorCountContext ctx) {
        boolean isWarning = ctx.WARNINGS() != null;
        return new ShowWarningErrorCountCommand(isWarning);
    }

    @Override
    public LogicalPlan visitShowStatus(ShowStatusContext ctx) {
        String scope = null;
        if (ctx.GLOBAL() != null) {
            scope = "GLOBAL";
        } else if (ctx.SESSION() != null) {
            scope = "SESSION";
        } else if (ctx.LOCAL() != null) {
            scope = "LOCAL";
        }

        return new ShowStatusCommand(scope);
    }

    @Override
    public LogicalPlan visitShowDataSkew(ShowDataSkewContext ctx) {
        TableRefInfo tableRefInfo = visitBaseTableRefContext(ctx.baseTableRef());
        return new ShowDataSkewCommand(tableRefInfo);
    }

    @Override
    public LogicalPlan visitShowTableCreation(ShowTableCreationContext ctx) {
        String dbName = null;
        String wild = null;
        if (ctx.database != null) {
            List<String> nameParts = visitMultipartIdentifier(ctx.database);
            dbName = nameParts.get(0); // only one entry possible
        }
        if (ctx.STRING_LITERAL() != null) {
            wild = ctx.STRING_LITERAL().getText();
        }
        return new ShowTableCreationCommand(dbName, wild);
    }

    @Override
    public LogicalPlan visitAdminShowTabletStorageFormat(AdminShowTabletStorageFormatContext ctx) {
        return new ShowTabletStorageFormatCommand(ctx.VERBOSE() != null);
    }

    @Override
    public LogicalPlan visitShowTabletStorageFormat(ShowTabletStorageFormatContext ctx) {
        return new ShowTabletStorageFormatCommand(ctx.VERBOSE() != null);
    }

    @Override
    public LogicalPlan visitShowQueryProfile(ShowQueryProfileContext ctx) {
        String queryIdPath = "/";
        if (ctx.queryIdPath != null) {
            queryIdPath = stripQuotes(ctx.queryIdPath.getText());
        }

        long limit = 20;
        if (ctx.limitClause() != null) {
            limit = Long.parseLong(ctx.limitClause().limit.getText());
            if (limit < 0) {
                throw new ParseException("Limit requires non-negative number, got " + String.valueOf(limit));
            }
        }
        return new ShowQueryProfileCommand(queryIdPath, limit);
    }

    @Override
    public LogicalPlan visitSwitchCatalog(SwitchCatalogContext ctx) {
        if (ctx.catalog != null) {
            return new SwitchCommand(ctx.catalog.getText());
        }
        throw new ParseException("catalog name can not be null");
    }

    @Override
    public LogicalPlan visitUseDatabase(UseDatabaseContext ctx) {
        if (ctx.database == null) {
            throw new ParseException("database name can not be null");
        }
        return ctx.catalog != null ? new UseCommand(ctx.catalog.getText(), ctx.database.getText())
                : new UseCommand(ctx.database.getText());
    }

    @Override
    public LogicalPlan visitShowConvertLsc(ShowConvertLscContext ctx) {
        if (ctx.database == null) {
            return new ShowConvertLSCCommand(null);
        }
        List<String> parts = visitMultipartIdentifier(ctx.database);
        String databaseName = parts.get(parts.size() - 1);
        if (parts.size() == 2 && !InternalCatalog.INTERNAL_CATALOG_NAME.equalsIgnoreCase(parts.get(0))) {
            throw new ParseException("The execution of this command is restricted to the internal catalog only.");
        } else if (parts.size() > 2) {
            throw new ParseException("Only one dot can be in the name: " + String.join(".", parts));
        }
        return new ShowConvertLSCCommand(databaseName);
    }

    @Override
    public Object visitAlterDatabaseSetQuota(AlterDatabaseSetQuotaContext ctx) {
        String databaseName = Optional.ofNullable(ctx.name)
                .map(ParseTree::getText).filter(s -> !s.isEmpty())
                .orElseThrow(() -> new ParseException("database name can not be null"));
        String quota = Optional.ofNullable(ctx.quota)
                .map(ParseTree::getText)
                .orElseGet(() -> Optional.ofNullable(ctx.INTEGER_VALUE())
                        .map(TerminalNode::getText)
                        .orElse(null));
        // Determine the quota type
        QuotaType quotaType;
        if (ctx.DATA() != null) {
            quotaType = QuotaType.DATA;
        } else if (ctx.REPLICA() != null) {
            quotaType = QuotaType.REPLICA;
        } else if (ctx.TRANSACTION() != null) {
            quotaType = QuotaType.TRANSACTION;
        } else {
            quotaType = QuotaType.NONE;
        }
        return new AlterDatabaseSetQuotaCommand(databaseName, quotaType, quota);
    }

    @Override
    public LogicalPlan visitDropDatabase(DropDatabaseContext ctx) {
        boolean ifExists = ctx.EXISTS() != null;
        List<String> databaseNameParts = visitMultipartIdentifier(ctx.name);
        boolean force = ctx.FORCE() != null;
        DropDatabaseInfo databaseInfo = new DropDatabaseInfo(ifExists, databaseNameParts, force);
        return new DropDatabaseCommand(databaseInfo);
    }

    @Override
<<<<<<< HEAD
    public LogicalPlan visitCreateDictionary(CreateDictionaryContext ctx) {
        List<String> nameParts = visitMultipartIdentifier(ctx.name);
        String dbName = null;
        String dictName = null;
        if (nameParts.size() == 1) {
            dictName = nameParts.get(0);
        } else if (nameParts.size() == 2) {
            dbName = nameParts.get(0);
            dictName = nameParts.get(1);
        } else {
            throw new AnalysisException("Dictionary name should be [db.]dictionary_name");
        }

        // the source tableName parts
        String sCatalogName = null;
        String sDbName = null;
        String sTableName = null;
        List<String> sourceNames = visitMultipartIdentifier(ctx.source);
        if (sourceNames.size() == 1) {
            sTableName = sourceNames.get(0);
        } else if (sourceNames.size() == 2) {
            sDbName = sourceNames.get(0);
            sTableName = sourceNames.get(1);
        } else if (sourceNames.size() == 3) {
            sCatalogName = sourceNames.get(0);
            sDbName = sourceNames.get(1);
            sTableName = sourceNames.get(2);
        } else {
            throw new AnalysisException("nameParts in create table should be [ctl.][db.]tbl");
        }

        List<DictionaryColumnDefinition> columns = new ArrayList<>();
        for (DictionaryColumnDefContext colCtx : ctx.dictionaryColumnDefs().dictionaryColumnDef()) {
            String colName = colCtx.colName.getText();
            boolean isKey = colCtx.columnType.getType() == DorisParser.KEY;
            columns.add(new DictionaryColumnDefinition(colName, isKey));
        }

        Map<String, String> properties = ctx.properties != null ? Maps.newHashMap(visitPropertyClause(ctx.properties))
                : Maps.newHashMap();

        LayoutType layoutType;
        try {
            layoutType = LayoutType.of(ctx.layoutType.getText());
        } catch (IllegalArgumentException e) {
            throw new AnalysisException(
                    "Unknown layout type: " + ctx.layoutType.getText() + ". must be IP_TRIE or HASH_MAP");
        }

        return new CreateDictionaryCommand(ctx.EXISTS() != null, // if not exists
                dbName, dictName, sCatalogName, sDbName, sTableName, columns, properties, layoutType);
    }

    @Override
    public LogicalPlan visitDropDictionary(DropDictionaryContext ctx) {
        List<String> nameParts = visitMultipartIdentifier(ctx.name);
        if (nameParts.size() == 0 || nameParts.size() > 2) {
            throw new AnalysisException("Dictionary name should be [db.]dictionary_name");
        }
        String dbName;
        String dictName;
        if (nameParts.size() == 1) { // only dict name
            dbName = null;
            dictName = nameParts.get(0);
        } else {
            dbName = nameParts.get(0);
            dictName = nameParts.get(1);
        }

        return new DropDictionaryCommand(dbName, dictName, ctx.EXISTS() != null);
    }

    @Override
    public Plan visitShowDictionaries(ShowDictionariesContext ctx) {
        String wild = null;
        if (ctx.wildWhere() != null) {
            if (ctx.wildWhere().LIKE() != null) {
                // if like, it's a pattern
                wild = stripQuotes(ctx.wildWhere().STRING_LITERAL().getText());
            } else if (ctx.wildWhere().WHERE() != null) {
                // if where, it's a expression
                wild = ctx.wildWhere().expression().getText();
            }
        }
        try {
            return new ShowDictionariesCommand(wild);
        } catch (org.apache.doris.common.AnalysisException e) {
            throw new ParseException(e.getMessage());
        }
    }

    @Override
    public Plan visitDescribeDictionary(DescribeDictionaryContext ctx) {
        List<String> nameParts = visitMultipartIdentifier(ctx.multipartIdentifier());
        if (nameParts.size() == 0 || nameParts.size() > 2) {
            throw new AnalysisException("Dictionary name should be [db.]dictionary_name");
        }
        String dbName;
        String dictName;
        if (nameParts.size() == 1) { // only dict name
            dbName = null;
            dictName = nameParts.get(0);
        } else {
            dbName = nameParts.get(0);
            dictName = nameParts.get(1);
        }

        return new ExplainDictionaryCommand(dbName, dictName);
    }

    @Override
    public LogicalPlan visitRefreshDictionary(RefreshDictionaryContext ctx) {
        List<String> nameParts = visitMultipartIdentifier(ctx.name);
        if (nameParts.size() == 0 || nameParts.size() > 2) {
            throw new AnalysisException("Dictionary name should be [db.]dictionary_name");
        }
        String dbName;
        String dictName;
        if (nameParts.size() == 1) { // only dict name
            dbName = null;
            dictName = nameParts.get(0);
        } else {
            dbName = nameParts.get(0);
            dictName = nameParts.get(1);
        }

        return new RefreshDictionaryCommand(dbName, dictName);
    }
}
=======
    public LogicalPlan visitAlterRepository(AlterRepositoryContext ctx) {

        Map<String, String> properties = ctx.propertyClause() != null
                ? Maps.newHashMap(visitPropertyClause(ctx.propertyClause())) : Maps.newHashMap();

        return new AlterRepositoryCommand(ctx.name.getText(), properties);
    }

    @Override
    public LogicalPlan visitShowAnalyze(ShowAnalyzeContext ctx) {
        boolean isAuto = ctx.AUTO() != null;
        List<String> tableName = ctx.tableName == null ? null : visitMultipartIdentifier(ctx.tableName);
        long jobId = ctx.jobId == null ? 0 : Long.parseLong(ctx.jobId.getText());
        String stateKey = ctx.stateKey == null ? null : stripQuotes(ctx.stateKey.getText());
        String stateValue = ctx.stateValue == null ? null : stripQuotes(ctx.stateValue.getText());
        return new ShowAnalyzeCommand(tableName, jobId, stateKey, stateValue, isAuto);
    }
}
>>>>>>> ff5c83b1
<|MERGE_RESOLUTION|>--- conflicted
+++ resolved
@@ -5542,7 +5542,25 @@
     }
 
     @Override
-<<<<<<< HEAD
+    public LogicalPlan visitAlterRepository(AlterRepositoryContext ctx) {
+
+        Map<String, String> properties = ctx.propertyClause() != null
+                ? Maps.newHashMap(visitPropertyClause(ctx.propertyClause())) : Maps.newHashMap();
+
+        return new AlterRepositoryCommand(ctx.name.getText(), properties);
+    }
+
+    @Override
+    public LogicalPlan visitShowAnalyze(ShowAnalyzeContext ctx) {
+        boolean isAuto = ctx.AUTO() != null;
+        List<String> tableName = ctx.tableName == null ? null : visitMultipartIdentifier(ctx.tableName);
+        long jobId = ctx.jobId == null ? 0 : Long.parseLong(ctx.jobId.getText());
+        String stateKey = ctx.stateKey == null ? null : stripQuotes(ctx.stateKey.getText());
+        String stateValue = ctx.stateValue == null ? null : stripQuotes(ctx.stateValue.getText());
+        return new ShowAnalyzeCommand(tableName, jobId, stateKey, stateValue, isAuto);
+    }
+
+    @Override
     public LogicalPlan visitCreateDictionary(CreateDictionaryContext ctx) {
         List<String> nameParts = visitMultipartIdentifier(ctx.name);
         String dbName = null;
@@ -5671,24 +5689,4 @@
 
         return new RefreshDictionaryCommand(dbName, dictName);
     }
-}
-=======
-    public LogicalPlan visitAlterRepository(AlterRepositoryContext ctx) {
-
-        Map<String, String> properties = ctx.propertyClause() != null
-                ? Maps.newHashMap(visitPropertyClause(ctx.propertyClause())) : Maps.newHashMap();
-
-        return new AlterRepositoryCommand(ctx.name.getText(), properties);
-    }
-
-    @Override
-    public LogicalPlan visitShowAnalyze(ShowAnalyzeContext ctx) {
-        boolean isAuto = ctx.AUTO() != null;
-        List<String> tableName = ctx.tableName == null ? null : visitMultipartIdentifier(ctx.tableName);
-        long jobId = ctx.jobId == null ? 0 : Long.parseLong(ctx.jobId.getText());
-        String stateKey = ctx.stateKey == null ? null : stripQuotes(ctx.stateKey.getText());
-        String stateValue = ctx.stateValue == null ? null : stripQuotes(ctx.stateValue.getText());
-        return new ShowAnalyzeCommand(tableName, jobId, stateKey, stateValue, isAuto);
-    }
-}
->>>>>>> ff5c83b1
+}