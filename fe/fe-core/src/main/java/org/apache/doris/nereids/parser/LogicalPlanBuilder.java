// Licensed to the Apache Software Foundation (ASF) under one
// or more contributor license agreements.  See the NOTICE file
// distributed with this work for additional information
// regarding copyright ownership.  The ASF licenses this file
// to you under the Apache License, Version 2.0 (the
// "License"); you may not use this file except in compliance
// with the License.  You may obtain a copy of the License at
//
//   http://www.apache.org/licenses/LICENSE-2.0
//
// Unless required by applicable law or agreed to in writing,
// software distributed under the License is distributed on an
// "AS IS" BASIS, WITHOUT WARRANTIES OR CONDITIONS OF ANY
// KIND, either express or implied.  See the License for the
// specific language governing permissions and limitations
// under the License.

package org.apache.doris.nereids.parser;

import org.apache.doris.alter.QuotaType;
import org.apache.doris.analysis.AnalyzeProperties;
import org.apache.doris.analysis.ArithmeticExpr.Operator;
import org.apache.doris.analysis.BinlogDesc;
import org.apache.doris.analysis.BrokerDesc;
import org.apache.doris.analysis.ChannelDescription;
import org.apache.doris.analysis.ColumnNullableType;
import org.apache.doris.analysis.ColumnPosition;
import org.apache.doris.analysis.DbName;
import org.apache.doris.analysis.EncryptKeyName;
import org.apache.doris.analysis.FunctionName;
import org.apache.doris.analysis.LockTable;
import org.apache.doris.analysis.PassVar;
import org.apache.doris.analysis.PasswordOptions;
import org.apache.doris.analysis.ResourcePattern;
import org.apache.doris.analysis.ResourceTypeEnum;
import org.apache.doris.analysis.SetType;
import org.apache.doris.analysis.StageAndPattern;
import org.apache.doris.analysis.StorageBackend;
import org.apache.doris.analysis.TableName;
import org.apache.doris.analysis.TablePattern;
import org.apache.doris.analysis.TableScanParams;
import org.apache.doris.analysis.TableSnapshot;
import org.apache.doris.analysis.TableValuedFunctionRef;
import org.apache.doris.analysis.UserDesc;
import org.apache.doris.analysis.UserIdentity;
import org.apache.doris.analysis.WorkloadGroupPattern;
import org.apache.doris.catalog.AccessPrivilege;
import org.apache.doris.catalog.AccessPrivilegeWithCols;
import org.apache.doris.catalog.AggregateType;
import org.apache.doris.catalog.BuiltinAggregateFunctions;
import org.apache.doris.catalog.BuiltinTableGeneratingFunctions;
import org.apache.doris.catalog.Env;
import org.apache.doris.catalog.InfoSchemaDb;
import org.apache.doris.catalog.KeysType;
import org.apache.doris.catalog.ScalarType;
import org.apache.doris.common.Config;
import org.apache.doris.common.FeConstants;
import org.apache.doris.common.Pair;
import org.apache.doris.common.UserException;
import org.apache.doris.datasource.InternalCatalog;
import org.apache.doris.dictionary.LayoutType;
import org.apache.doris.job.common.IntervalUnit;
import org.apache.doris.load.loadv2.LoadTask;
import org.apache.doris.mtmv.MTMVPartitionInfo.MTMVPartitionType;
import org.apache.doris.mtmv.MTMVRefreshEnum.BuildMode;
import org.apache.doris.mtmv.MTMVRefreshEnum.RefreshMethod;
import org.apache.doris.mtmv.MTMVRefreshEnum.RefreshTrigger;
import org.apache.doris.mtmv.MTMVRefreshInfo;
import org.apache.doris.mtmv.MTMVRefreshSchedule;
import org.apache.doris.mtmv.MTMVRefreshTriggerInfo;
import org.apache.doris.nereids.DorisParser;
import org.apache.doris.nereids.DorisParser.AddBackendClauseContext;
import org.apache.doris.nereids.DorisParser.AddBrokerClauseContext;
import org.apache.doris.nereids.DorisParser.AddColumnClauseContext;
import org.apache.doris.nereids.DorisParser.AddColumnsClauseContext;
import org.apache.doris.nereids.DorisParser.AddConstraintContext;
import org.apache.doris.nereids.DorisParser.AddIndexClauseContext;
import org.apache.doris.nereids.DorisParser.AddPartitionClauseContext;
import org.apache.doris.nereids.DorisParser.AddRollupClauseContext;
import org.apache.doris.nereids.DorisParser.AdminCancelRebalanceDiskContext;
import org.apache.doris.nereids.DorisParser.AdminCheckTabletsContext;
import org.apache.doris.nereids.DorisParser.AdminCompactTableContext;
import org.apache.doris.nereids.DorisParser.AdminDiagnoseTabletContext;
import org.apache.doris.nereids.DorisParser.AdminRebalanceDiskContext;
import org.apache.doris.nereids.DorisParser.AdminSetTableStatusContext;
import org.apache.doris.nereids.DorisParser.AdminShowReplicaDistributionContext;
import org.apache.doris.nereids.DorisParser.AdminShowTabletStorageFormatContext;
import org.apache.doris.nereids.DorisParser.AggClauseContext;
import org.apache.doris.nereids.DorisParser.AggStateDataTypeContext;
import org.apache.doris.nereids.DorisParser.AliasQueryContext;
import org.apache.doris.nereids.DorisParser.AliasedQueryContext;
import org.apache.doris.nereids.DorisParser.AlterCatalogCommentContext;
import org.apache.doris.nereids.DorisParser.AlterCatalogPropertiesContext;
import org.apache.doris.nereids.DorisParser.AlterCatalogRenameContext;
import org.apache.doris.nereids.DorisParser.AlterDatabasePropertiesContext;
import org.apache.doris.nereids.DorisParser.AlterDatabaseRenameContext;
import org.apache.doris.nereids.DorisParser.AlterDatabaseSetQuotaContext;
import org.apache.doris.nereids.DorisParser.AlterMTMVContext;
import org.apache.doris.nereids.DorisParser.AlterMultiPartitionClauseContext;
import org.apache.doris.nereids.DorisParser.AlterRepositoryContext;
import org.apache.doris.nereids.DorisParser.AlterResourceContext;
import org.apache.doris.nereids.DorisParser.AlterRoleContext;
import org.apache.doris.nereids.DorisParser.AlterSqlBlockRuleContext;
import org.apache.doris.nereids.DorisParser.AlterStoragePolicyContext;
import org.apache.doris.nereids.DorisParser.AlterStorageVaultContext;
import org.apache.doris.nereids.DorisParser.AlterSystemRenameComputeGroupContext;
import org.apache.doris.nereids.DorisParser.AlterTableAddRollupContext;
import org.apache.doris.nereids.DorisParser.AlterTableClauseContext;
import org.apache.doris.nereids.DorisParser.AlterTableContext;
import org.apache.doris.nereids.DorisParser.AlterTableDropRollupContext;
import org.apache.doris.nereids.DorisParser.AlterViewContext;
import org.apache.doris.nereids.DorisParser.AlterWorkloadGroupContext;
import org.apache.doris.nereids.DorisParser.AlterWorkloadPolicyContext;
import org.apache.doris.nereids.DorisParser.ArithmeticBinaryContext;
import org.apache.doris.nereids.DorisParser.ArithmeticUnaryContext;
import org.apache.doris.nereids.DorisParser.ArrayLiteralContext;
import org.apache.doris.nereids.DorisParser.ArraySliceContext;
import org.apache.doris.nereids.DorisParser.BaseTableRefContext;
import org.apache.doris.nereids.DorisParser.BooleanExpressionContext;
import org.apache.doris.nereids.DorisParser.BooleanLiteralContext;
import org.apache.doris.nereids.DorisParser.BracketDistributeTypeContext;
import org.apache.doris.nereids.DorisParser.BracketRelationHintContext;
import org.apache.doris.nereids.DorisParser.BuildIndexContext;
import org.apache.doris.nereids.DorisParser.BuildModeContext;
import org.apache.doris.nereids.DorisParser.CallProcedureContext;
import org.apache.doris.nereids.DorisParser.CancelMTMVTaskContext;
import org.apache.doris.nereids.DorisParser.CastDataTypeContext;
import org.apache.doris.nereids.DorisParser.CleanAllProfileContext;
import org.apache.doris.nereids.DorisParser.CleanLabelContext;
import org.apache.doris.nereids.DorisParser.CollateContext;
import org.apache.doris.nereids.DorisParser.ColumnDefContext;
import org.apache.doris.nereids.DorisParser.ColumnDefsContext;
import org.apache.doris.nereids.DorisParser.ColumnReferenceContext;
import org.apache.doris.nereids.DorisParser.CommentDistributeTypeContext;
import org.apache.doris.nereids.DorisParser.CommentRelationHintContext;
import org.apache.doris.nereids.DorisParser.ComparisonContext;
import org.apache.doris.nereids.DorisParser.ComplexColTypeContext;
import org.apache.doris.nereids.DorisParser.ComplexColTypeListContext;
import org.apache.doris.nereids.DorisParser.ComplexDataTypeContext;
import org.apache.doris.nereids.DorisParser.ConstantContext;
import org.apache.doris.nereids.DorisParser.CreateAliasFunctionContext;
import org.apache.doris.nereids.DorisParser.CreateCatalogContext;
import org.apache.doris.nereids.DorisParser.CreateDictionaryContext;
import org.apache.doris.nereids.DorisParser.CreateEncryptkeyContext;
import org.apache.doris.nereids.DorisParser.CreateFileContext;
import org.apache.doris.nereids.DorisParser.CreateIndexContext;
import org.apache.doris.nereids.DorisParser.CreateMTMVContext;
import org.apache.doris.nereids.DorisParser.CreateProcedureContext;
import org.apache.doris.nereids.DorisParser.CreateRoleContext;
import org.apache.doris.nereids.DorisParser.CreateRoutineLoadContext;
import org.apache.doris.nereids.DorisParser.CreateRowPolicyContext;
import org.apache.doris.nereids.DorisParser.CreateSqlBlockRuleContext;
import org.apache.doris.nereids.DorisParser.CreateStoragePolicyContext;
import org.apache.doris.nereids.DorisParser.CreateTableContext;
import org.apache.doris.nereids.DorisParser.CreateTableLikeContext;
import org.apache.doris.nereids.DorisParser.CreateUserContext;
import org.apache.doris.nereids.DorisParser.CreateUserDefineFunctionContext;
import org.apache.doris.nereids.DorisParser.CreateViewContext;
import org.apache.doris.nereids.DorisParser.CreateWorkloadGroupContext;
import org.apache.doris.nereids.DorisParser.CreateWorkloadPolicyContext;
import org.apache.doris.nereids.DorisParser.CteContext;
import org.apache.doris.nereids.DorisParser.DataTypeListContext;
import org.apache.doris.nereids.DorisParser.DataTypeWithNullableContext;
import org.apache.doris.nereids.DorisParser.DecimalLiteralContext;
import org.apache.doris.nereids.DorisParser.DeleteContext;
import org.apache.doris.nereids.DorisParser.DereferenceContext;
import org.apache.doris.nereids.DorisParser.DescribeDictionaryContext;
import org.apache.doris.nereids.DorisParser.DictionaryColumnDefContext;
import org.apache.doris.nereids.DorisParser.DropAllBrokerClauseContext;
import org.apache.doris.nereids.DorisParser.DropBrokerClauseContext;
import org.apache.doris.nereids.DorisParser.DropCatalogContext;
import org.apache.doris.nereids.DorisParser.DropCatalogRecycleBinContext;
import org.apache.doris.nereids.DorisParser.DropColumnClauseContext;
import org.apache.doris.nereids.DorisParser.DropConstraintContext;
import org.apache.doris.nereids.DorisParser.DropDatabaseContext;
import org.apache.doris.nereids.DorisParser.DropDictionaryContext;
import org.apache.doris.nereids.DorisParser.DropEncryptkeyContext;
import org.apache.doris.nereids.DorisParser.DropFileContext;
import org.apache.doris.nereids.DorisParser.DropFunctionContext;
import org.apache.doris.nereids.DorisParser.DropIndexClauseContext;
import org.apache.doris.nereids.DorisParser.DropIndexContext;
import org.apache.doris.nereids.DorisParser.DropMTMVContext;
import org.apache.doris.nereids.DorisParser.DropPartitionClauseContext;
import org.apache.doris.nereids.DorisParser.DropProcedureContext;
import org.apache.doris.nereids.DorisParser.DropRepositoryContext;
import org.apache.doris.nereids.DorisParser.DropRoleContext;
import org.apache.doris.nereids.DorisParser.DropRollupClauseContext;
import org.apache.doris.nereids.DorisParser.DropSqlBlockRuleContext;
import org.apache.doris.nereids.DorisParser.DropStoragePolicyContext;
import org.apache.doris.nereids.DorisParser.DropTableContext;
import org.apache.doris.nereids.DorisParser.DropUserContext;
import org.apache.doris.nereids.DorisParser.DropWorkloadGroupContext;
import org.apache.doris.nereids.DorisParser.DropWorkloadPolicyContext;
import org.apache.doris.nereids.DorisParser.ElementAtContext;
import org.apache.doris.nereids.DorisParser.EnableFeatureClauseContext;
import org.apache.doris.nereids.DorisParser.ExceptContext;
import org.apache.doris.nereids.DorisParser.ExceptOrReplaceContext;
import org.apache.doris.nereids.DorisParser.ExistContext;
import org.apache.doris.nereids.DorisParser.ExplainContext;
import org.apache.doris.nereids.DorisParser.ExportContext;
import org.apache.doris.nereids.DorisParser.FixedPartitionDefContext;
import org.apache.doris.nereids.DorisParser.FromClauseContext;
import org.apache.doris.nereids.DorisParser.FunctionArgumentsContext;
import org.apache.doris.nereids.DorisParser.FunctionIdentifierContext;
import org.apache.doris.nereids.DorisParser.GroupingElementContext;
import org.apache.doris.nereids.DorisParser.GroupingSetContext;
import org.apache.doris.nereids.DorisParser.HavingClauseContext;
import org.apache.doris.nereids.DorisParser.HelpContext;
import org.apache.doris.nereids.DorisParser.HintAssignmentContext;
import org.apache.doris.nereids.DorisParser.HintStatementContext;
import org.apache.doris.nereids.DorisParser.IdentifierContext;
import org.apache.doris.nereids.DorisParser.IdentifierListContext;
import org.apache.doris.nereids.DorisParser.IdentifierSeqContext;
import org.apache.doris.nereids.DorisParser.ImportColumnsContext;
import org.apache.doris.nereids.DorisParser.ImportDeleteOnContext;
import org.apache.doris.nereids.DorisParser.ImportPartitionsContext;
import org.apache.doris.nereids.DorisParser.ImportPrecedingFilterContext;
import org.apache.doris.nereids.DorisParser.ImportSequenceContext;
import org.apache.doris.nereids.DorisParser.ImportWhereContext;
import org.apache.doris.nereids.DorisParser.InPartitionDefContext;
import org.apache.doris.nereids.DorisParser.IndexDefContext;
import org.apache.doris.nereids.DorisParser.IndexDefsContext;
import org.apache.doris.nereids.DorisParser.InlineTableContext;
import org.apache.doris.nereids.DorisParser.InsertTableContext;
import org.apache.doris.nereids.DorisParser.InstallPluginContext;
import org.apache.doris.nereids.DorisParser.IntegerLiteralContext;
import org.apache.doris.nereids.DorisParser.IntervalContext;
import org.apache.doris.nereids.DorisParser.Is_not_null_predContext;
import org.apache.doris.nereids.DorisParser.IsnullContext;
import org.apache.doris.nereids.DorisParser.JoinCriteriaContext;
import org.apache.doris.nereids.DorisParser.JoinRelationContext;
import org.apache.doris.nereids.DorisParser.KillQueryContext;
import org.apache.doris.nereids.DorisParser.LambdaExpressionContext;
import org.apache.doris.nereids.DorisParser.LateralViewContext;
import org.apache.doris.nereids.DorisParser.LessThanPartitionDefContext;
import org.apache.doris.nereids.DorisParser.LimitClauseContext;
import org.apache.doris.nereids.DorisParser.LoadPropertyContext;
import org.apache.doris.nereids.DorisParser.LockTablesContext;
import org.apache.doris.nereids.DorisParser.LogicalBinaryContext;
import org.apache.doris.nereids.DorisParser.LogicalNotContext;
import org.apache.doris.nereids.DorisParser.MapLiteralContext;
import org.apache.doris.nereids.DorisParser.ModifyColumnClauseContext;
import org.apache.doris.nereids.DorisParser.ModifyColumnCommentClauseContext;
import org.apache.doris.nereids.DorisParser.ModifyDistributionClauseContext;
import org.apache.doris.nereids.DorisParser.ModifyEngineClauseContext;
import org.apache.doris.nereids.DorisParser.ModifyPartitionClauseContext;
import org.apache.doris.nereids.DorisParser.ModifyTableCommentClauseContext;
import org.apache.doris.nereids.DorisParser.MultiStatementsContext;
import org.apache.doris.nereids.DorisParser.MultipartIdentifierContext;
import org.apache.doris.nereids.DorisParser.MvPartitionContext;
import org.apache.doris.nereids.DorisParser.NamedExpressionContext;
import org.apache.doris.nereids.DorisParser.NamedExpressionSeqContext;
import org.apache.doris.nereids.DorisParser.NullLiteralContext;
import org.apache.doris.nereids.DorisParser.OptScanParamsContext;
import org.apache.doris.nereids.DorisParser.OutFileClauseContext;
import org.apache.doris.nereids.DorisParser.ParenthesizedExpressionContext;
import org.apache.doris.nereids.DorisParser.PartitionSpecContext;
import org.apache.doris.nereids.DorisParser.PartitionValueDefContext;
import org.apache.doris.nereids.DorisParser.PartitionValueListContext;
import org.apache.doris.nereids.DorisParser.PartitionsDefContext;
import org.apache.doris.nereids.DorisParser.PauseMTMVContext;
import org.apache.doris.nereids.DorisParser.PlanTypeContext;
import org.apache.doris.nereids.DorisParser.PredicateContext;
import org.apache.doris.nereids.DorisParser.PredicatedContext;
import org.apache.doris.nereids.DorisParser.PrimitiveDataTypeContext;
import org.apache.doris.nereids.DorisParser.PropertyClauseContext;
import org.apache.doris.nereids.DorisParser.PropertyItemContext;
import org.apache.doris.nereids.DorisParser.PropertyItemListContext;
import org.apache.doris.nereids.DorisParser.PropertyKeyContext;
import org.apache.doris.nereids.DorisParser.PropertyValueContext;
import org.apache.doris.nereids.DorisParser.QualifiedNameContext;
import org.apache.doris.nereids.DorisParser.QualifyClauseContext;
import org.apache.doris.nereids.DorisParser.QueryContext;
import org.apache.doris.nereids.DorisParser.QueryOrganizationContext;
import org.apache.doris.nereids.DorisParser.QueryTermContext;
import org.apache.doris.nereids.DorisParser.RecoverDatabaseContext;
import org.apache.doris.nereids.DorisParser.RecoverPartitionContext;
import org.apache.doris.nereids.DorisParser.RecoverTableContext;
import org.apache.doris.nereids.DorisParser.RefreshCatalogContext;
import org.apache.doris.nereids.DorisParser.RefreshDatabaseContext;
import org.apache.doris.nereids.DorisParser.RefreshDictionaryContext;
import org.apache.doris.nereids.DorisParser.RefreshMTMVContext;
import org.apache.doris.nereids.DorisParser.RefreshMethodContext;
import org.apache.doris.nereids.DorisParser.RefreshScheduleContext;
import org.apache.doris.nereids.DorisParser.RefreshTableContext;
import org.apache.doris.nereids.DorisParser.RefreshTriggerContext;
import org.apache.doris.nereids.DorisParser.RegularQuerySpecificationContext;
import org.apache.doris.nereids.DorisParser.RelationContext;
import org.apache.doris.nereids.DorisParser.RelationHintContext;
import org.apache.doris.nereids.DorisParser.RenameClauseContext;
import org.apache.doris.nereids.DorisParser.RenameColumnClauseContext;
import org.apache.doris.nereids.DorisParser.RenamePartitionClauseContext;
import org.apache.doris.nereids.DorisParser.RenameRollupClauseContext;
import org.apache.doris.nereids.DorisParser.ReorderColumnsClauseContext;
import org.apache.doris.nereids.DorisParser.ReplaceContext;
import org.apache.doris.nereids.DorisParser.ReplacePartitionClauseContext;
import org.apache.doris.nereids.DorisParser.ReplaceTableClauseContext;
import org.apache.doris.nereids.DorisParser.ResumeMTMVContext;
import org.apache.doris.nereids.DorisParser.RollupDefContext;
import org.apache.doris.nereids.DorisParser.RollupDefsContext;
import org.apache.doris.nereids.DorisParser.RowConstructorContext;
import org.apache.doris.nereids.DorisParser.RowConstructorItemContext;
import org.apache.doris.nereids.DorisParser.SampleByPercentileContext;
import org.apache.doris.nereids.DorisParser.SampleByRowsContext;
import org.apache.doris.nereids.DorisParser.SampleContext;
import org.apache.doris.nereids.DorisParser.SelectClauseContext;
import org.apache.doris.nereids.DorisParser.SelectColumnClauseContext;
import org.apache.doris.nereids.DorisParser.SelectHintContext;
import org.apache.doris.nereids.DorisParser.SeparatorContext;
import org.apache.doris.nereids.DorisParser.SetCharsetContext;
import org.apache.doris.nereids.DorisParser.SetCollateContext;
import org.apache.doris.nereids.DorisParser.SetDefaultStorageVaultContext;
import org.apache.doris.nereids.DorisParser.SetLdapAdminPasswordContext;
import org.apache.doris.nereids.DorisParser.SetNamesContext;
import org.apache.doris.nereids.DorisParser.SetOperationContext;
import org.apache.doris.nereids.DorisParser.SetOptionsContext;
import org.apache.doris.nereids.DorisParser.SetPasswordContext;
import org.apache.doris.nereids.DorisParser.SetSystemVariableContext;
import org.apache.doris.nereids.DorisParser.SetTransactionContext;
import org.apache.doris.nereids.DorisParser.SetUserPropertiesContext;
import org.apache.doris.nereids.DorisParser.SetUserVariableContext;
import org.apache.doris.nereids.DorisParser.SetVariableWithTypeContext;
import org.apache.doris.nereids.DorisParser.ShowAllPropertiesContext;
import org.apache.doris.nereids.DorisParser.ShowAlterTableContext;
import org.apache.doris.nereids.DorisParser.ShowAnalyzeContext;
import org.apache.doris.nereids.DorisParser.ShowAuthorsContext;
import org.apache.doris.nereids.DorisParser.ShowBackendsContext;
import org.apache.doris.nereids.DorisParser.ShowBackupContext;
import org.apache.doris.nereids.DorisParser.ShowBrokerContext;
import org.apache.doris.nereids.DorisParser.ShowBuildIndexContext;
import org.apache.doris.nereids.DorisParser.ShowCatalogRecycleBinContext;
import org.apache.doris.nereids.DorisParser.ShowCharsetContext;
import org.apache.doris.nereids.DorisParser.ShowClustersContext;
import org.apache.doris.nereids.DorisParser.ShowCollationContext;
import org.apache.doris.nereids.DorisParser.ShowColumnHistogramStatsContext;
import org.apache.doris.nereids.DorisParser.ShowColumnsContext;
import org.apache.doris.nereids.DorisParser.ShowConfigContext;
import org.apache.doris.nereids.DorisParser.ShowConstraintContext;
import org.apache.doris.nereids.DorisParser.ShowConvertLscContext;
import org.apache.doris.nereids.DorisParser.ShowCreateCatalogContext;
import org.apache.doris.nereids.DorisParser.ShowCreateDatabaseContext;
import org.apache.doris.nereids.DorisParser.ShowCreateFunctionContext;
import org.apache.doris.nereids.DorisParser.ShowCreateMTMVContext;
import org.apache.doris.nereids.DorisParser.ShowCreateMaterializedViewContext;
import org.apache.doris.nereids.DorisParser.ShowCreateProcedureContext;
import org.apache.doris.nereids.DorisParser.ShowCreateRepositoryContext;
import org.apache.doris.nereids.DorisParser.ShowCreateTableContext;
import org.apache.doris.nereids.DorisParser.ShowCreateViewContext;
import org.apache.doris.nereids.DorisParser.ShowDataSkewContext;
import org.apache.doris.nereids.DorisParser.ShowDataTypesContext;
import org.apache.doris.nereids.DorisParser.ShowDatabaseIdContext;
import org.apache.doris.nereids.DorisParser.ShowDeleteContext;
import org.apache.doris.nereids.DorisParser.ShowDiagnoseTabletContext;
import org.apache.doris.nereids.DorisParser.ShowDictionariesContext;
import org.apache.doris.nereids.DorisParser.ShowDynamicPartitionContext;
import org.apache.doris.nereids.DorisParser.ShowEncryptKeysContext;
import org.apache.doris.nereids.DorisParser.ShowEventsContext;
import org.apache.doris.nereids.DorisParser.ShowExportContext;
import org.apache.doris.nereids.DorisParser.ShowFrontendsContext;
import org.apache.doris.nereids.DorisParser.ShowFunctionsContext;
import org.apache.doris.nereids.DorisParser.ShowGlobalFunctionsContext;
import org.apache.doris.nereids.DorisParser.ShowGrantsContext;
import org.apache.doris.nereids.DorisParser.ShowGrantsForUserContext;
import org.apache.doris.nereids.DorisParser.ShowLastInsertContext;
import org.apache.doris.nereids.DorisParser.ShowLoadContext;
import org.apache.doris.nereids.DorisParser.ShowLoadProfileContext;
import org.apache.doris.nereids.DorisParser.ShowOpenTablesContext;
import org.apache.doris.nereids.DorisParser.ShowPartitionIdContext;
import org.apache.doris.nereids.DorisParser.ShowPartitionsContext;
import org.apache.doris.nereids.DorisParser.ShowPluginsContext;
import org.apache.doris.nereids.DorisParser.ShowPrivilegesContext;
import org.apache.doris.nereids.DorisParser.ShowProcContext;
import org.apache.doris.nereids.DorisParser.ShowProcedureStatusContext;
import org.apache.doris.nereids.DorisParser.ShowProcessListContext;
import org.apache.doris.nereids.DorisParser.ShowQueryProfileContext;
import org.apache.doris.nereids.DorisParser.ShowQueryStatsContext;
import org.apache.doris.nereids.DorisParser.ShowQueuedAnalyzeJobsContext;
import org.apache.doris.nereids.DorisParser.ShowReplicaDistributionContext;
import org.apache.doris.nereids.DorisParser.ShowRepositoriesContext;
import org.apache.doris.nereids.DorisParser.ShowResourcesContext;
import org.apache.doris.nereids.DorisParser.ShowRestoreContext;
import org.apache.doris.nereids.DorisParser.ShowRolesContext;
import org.apache.doris.nereids.DorisParser.ShowRowPolicyContext;
import org.apache.doris.nereids.DorisParser.ShowSmallFilesContext;
import org.apache.doris.nereids.DorisParser.ShowSnapshotContext;
import org.apache.doris.nereids.DorisParser.ShowSqlBlockRuleContext;
import org.apache.doris.nereids.DorisParser.ShowStagesContext;
import org.apache.doris.nereids.DorisParser.ShowStatusContext;
import org.apache.doris.nereids.DorisParser.ShowStorageEnginesContext;
import org.apache.doris.nereids.DorisParser.ShowStoragePolicyContext;
import org.apache.doris.nereids.DorisParser.ShowStorageVaultContext;
import org.apache.doris.nereids.DorisParser.ShowSyncJobContext;
import org.apache.doris.nereids.DorisParser.ShowTableCreationContext;
import org.apache.doris.nereids.DorisParser.ShowTableIdContext;
import org.apache.doris.nereids.DorisParser.ShowTabletStorageFormatContext;
import org.apache.doris.nereids.DorisParser.ShowTabletsBelongContext;
import org.apache.doris.nereids.DorisParser.ShowTrashContext;
import org.apache.doris.nereids.DorisParser.ShowTriggersContext;
import org.apache.doris.nereids.DorisParser.ShowUserPropertiesContext;
import org.apache.doris.nereids.DorisParser.ShowVariablesContext;
import org.apache.doris.nereids.DorisParser.ShowViewContext;
import org.apache.doris.nereids.DorisParser.ShowWarningErrorCountContext;
import org.apache.doris.nereids.DorisParser.ShowWarningErrorsContext;
import org.apache.doris.nereids.DorisParser.ShowWhitelistContext;
import org.apache.doris.nereids.DorisParser.SimpleColumnDefContext;
import org.apache.doris.nereids.DorisParser.SimpleColumnDefsContext;
import org.apache.doris.nereids.DorisParser.SingleStatementContext;
import org.apache.doris.nereids.DorisParser.SortClauseContext;
import org.apache.doris.nereids.DorisParser.SortItemContext;
import org.apache.doris.nereids.DorisParser.SpecifiedPartitionContext;
import org.apache.doris.nereids.DorisParser.StarContext;
import org.apache.doris.nereids.DorisParser.StatementDefaultContext;
import org.apache.doris.nereids.DorisParser.StatementScopeContext;
import org.apache.doris.nereids.DorisParser.StepPartitionDefContext;
import org.apache.doris.nereids.DorisParser.StringLiteralContext;
import org.apache.doris.nereids.DorisParser.StructLiteralContext;
import org.apache.doris.nereids.DorisParser.SubqueryContext;
import org.apache.doris.nereids.DorisParser.SubqueryExpressionContext;
import org.apache.doris.nereids.DorisParser.SupportedUnsetStatementContext;
import org.apache.doris.nereids.DorisParser.SwitchCatalogContext;
import org.apache.doris.nereids.DorisParser.SyncContext;
import org.apache.doris.nereids.DorisParser.SystemVariableContext;
import org.apache.doris.nereids.DorisParser.TableAliasContext;
import org.apache.doris.nereids.DorisParser.TableNameContext;
import org.apache.doris.nereids.DorisParser.TableSnapshotContext;
import org.apache.doris.nereids.DorisParser.TableValuedFunctionContext;
import org.apache.doris.nereids.DorisParser.TabletListContext;
import org.apache.doris.nereids.DorisParser.TypeConstructorContext;
import org.apache.doris.nereids.DorisParser.UninstallPluginContext;
import org.apache.doris.nereids.DorisParser.UnitIdentifierContext;
import org.apache.doris.nereids.DorisParser.UnlockTablesContext;
import org.apache.doris.nereids.DorisParser.UnsupportedContext;
import org.apache.doris.nereids.DorisParser.UpdateAssignmentContext;
import org.apache.doris.nereids.DorisParser.UpdateAssignmentSeqContext;
import org.apache.doris.nereids.DorisParser.UpdateContext;
import org.apache.doris.nereids.DorisParser.UseDatabaseContext;
import org.apache.doris.nereids.DorisParser.UserIdentifyContext;
import org.apache.doris.nereids.DorisParser.UserVariableContext;
import org.apache.doris.nereids.DorisParser.WhereClauseContext;
import org.apache.doris.nereids.DorisParser.WindowFrameContext;
import org.apache.doris.nereids.DorisParser.WindowSpecContext;
import org.apache.doris.nereids.DorisParser.WithRemoteStorageSystemContext;
import org.apache.doris.nereids.DorisParserBaseVisitor;
import org.apache.doris.nereids.StatementContext;
import org.apache.doris.nereids.analyzer.UnboundAlias;
import org.apache.doris.nereids.analyzer.UnboundFunction;
import org.apache.doris.nereids.analyzer.UnboundInlineTable;
import org.apache.doris.nereids.analyzer.UnboundRelation;
import org.apache.doris.nereids.analyzer.UnboundResultSink;
import org.apache.doris.nereids.analyzer.UnboundSlot;
import org.apache.doris.nereids.analyzer.UnboundStar;
import org.apache.doris.nereids.analyzer.UnboundTVFRelation;
import org.apache.doris.nereids.analyzer.UnboundTableSinkCreator;
import org.apache.doris.nereids.analyzer.UnboundVariable;
import org.apache.doris.nereids.analyzer.UnboundVariable.VariableType;
import org.apache.doris.nereids.exceptions.AnalysisException;
import org.apache.doris.nereids.exceptions.NotSupportedException;
import org.apache.doris.nereids.exceptions.ParseException;
import org.apache.doris.nereids.hint.DistributeHint;
import org.apache.doris.nereids.properties.OrderKey;
import org.apache.doris.nereids.properties.SelectHint;
import org.apache.doris.nereids.properties.SelectHintLeading;
import org.apache.doris.nereids.properties.SelectHintOrdered;
import org.apache.doris.nereids.properties.SelectHintSetVar;
import org.apache.doris.nereids.properties.SelectHintUseCboRule;
import org.apache.doris.nereids.properties.SelectHintUseMv;
import org.apache.doris.nereids.trees.TableSample;
import org.apache.doris.nereids.trees.expressions.Add;
import org.apache.doris.nereids.trees.expressions.Alias;
import org.apache.doris.nereids.trees.expressions.And;
import org.apache.doris.nereids.trees.expressions.BitAnd;
import org.apache.doris.nereids.trees.expressions.BitNot;
import org.apache.doris.nereids.trees.expressions.BitOr;
import org.apache.doris.nereids.trees.expressions.BitXor;
import org.apache.doris.nereids.trees.expressions.CaseWhen;
import org.apache.doris.nereids.trees.expressions.Cast;
import org.apache.doris.nereids.trees.expressions.DefaultValueSlot;
import org.apache.doris.nereids.trees.expressions.Divide;
import org.apache.doris.nereids.trees.expressions.EqualTo;
import org.apache.doris.nereids.trees.expressions.Exists;
import org.apache.doris.nereids.trees.expressions.Expression;
import org.apache.doris.nereids.trees.expressions.GreaterThan;
import org.apache.doris.nereids.trees.expressions.GreaterThanEqual;
import org.apache.doris.nereids.trees.expressions.InPredicate;
import org.apache.doris.nereids.trees.expressions.InSubquery;
import org.apache.doris.nereids.trees.expressions.IntegralDivide;
import org.apache.doris.nereids.trees.expressions.IsNull;
import org.apache.doris.nereids.trees.expressions.LessThan;
import org.apache.doris.nereids.trees.expressions.LessThanEqual;
import org.apache.doris.nereids.trees.expressions.Like;
import org.apache.doris.nereids.trees.expressions.MatchAll;
import org.apache.doris.nereids.trees.expressions.MatchAny;
import org.apache.doris.nereids.trees.expressions.MatchPhrase;
import org.apache.doris.nereids.trees.expressions.MatchPhraseEdge;
import org.apache.doris.nereids.trees.expressions.MatchPhrasePrefix;
import org.apache.doris.nereids.trees.expressions.MatchRegexp;
import org.apache.doris.nereids.trees.expressions.Mod;
import org.apache.doris.nereids.trees.expressions.Multiply;
import org.apache.doris.nereids.trees.expressions.NamedExpression;
import org.apache.doris.nereids.trees.expressions.Not;
import org.apache.doris.nereids.trees.expressions.NullSafeEqual;
import org.apache.doris.nereids.trees.expressions.Or;
import org.apache.doris.nereids.trees.expressions.OrderExpression;
import org.apache.doris.nereids.trees.expressions.Placeholder;
import org.apache.doris.nereids.trees.expressions.Properties;
import org.apache.doris.nereids.trees.expressions.Regexp;
import org.apache.doris.nereids.trees.expressions.ScalarSubquery;
import org.apache.doris.nereids.trees.expressions.Slot;
import org.apache.doris.nereids.trees.expressions.StatementScopeIdGenerator;
import org.apache.doris.nereids.trees.expressions.Subtract;
import org.apache.doris.nereids.trees.expressions.TimestampArithmetic;
import org.apache.doris.nereids.trees.expressions.WhenClause;
import org.apache.doris.nereids.trees.expressions.WindowExpression;
import org.apache.doris.nereids.trees.expressions.WindowFrame;
import org.apache.doris.nereids.trees.expressions.functions.Function;
import org.apache.doris.nereids.trees.expressions.functions.agg.Count;
import org.apache.doris.nereids.trees.expressions.functions.scalar.Array;
import org.apache.doris.nereids.trees.expressions.functions.scalar.ArraySlice;
import org.apache.doris.nereids.trees.expressions.functions.scalar.Char;
import org.apache.doris.nereids.trees.expressions.functions.scalar.ConvertTo;
import org.apache.doris.nereids.trees.expressions.functions.scalar.CurrentDate;
import org.apache.doris.nereids.trees.expressions.functions.scalar.CurrentTime;
import org.apache.doris.nereids.trees.expressions.functions.scalar.CurrentUser;
import org.apache.doris.nereids.trees.expressions.functions.scalar.ElementAt;
import org.apache.doris.nereids.trees.expressions.functions.scalar.EncryptKeyRef;
import org.apache.doris.nereids.trees.expressions.functions.scalar.Lambda;
import org.apache.doris.nereids.trees.expressions.functions.scalar.Now;
import org.apache.doris.nereids.trees.expressions.functions.scalar.SessionUser;
import org.apache.doris.nereids.trees.expressions.functions.scalar.Xor;
import org.apache.doris.nereids.trees.expressions.literal.ArrayLiteral;
import org.apache.doris.nereids.trees.expressions.literal.BigIntLiteral;
import org.apache.doris.nereids.trees.expressions.literal.BooleanLiteral;
import org.apache.doris.nereids.trees.expressions.literal.DateLiteral;
import org.apache.doris.nereids.trees.expressions.literal.DateTimeLiteral;
import org.apache.doris.nereids.trees.expressions.literal.DateTimeV2Literal;
import org.apache.doris.nereids.trees.expressions.literal.DateV2Literal;
import org.apache.doris.nereids.trees.expressions.literal.DecimalLiteral;
import org.apache.doris.nereids.trees.expressions.literal.DecimalV3Literal;
import org.apache.doris.nereids.trees.expressions.literal.DoubleLiteral;
import org.apache.doris.nereids.trees.expressions.literal.IntegerLiteral;
import org.apache.doris.nereids.trees.expressions.literal.Interval;
import org.apache.doris.nereids.trees.expressions.literal.LargeIntLiteral;
import org.apache.doris.nereids.trees.expressions.literal.Literal;
import org.apache.doris.nereids.trees.expressions.literal.MapLiteral;
import org.apache.doris.nereids.trees.expressions.literal.NullLiteral;
import org.apache.doris.nereids.trees.expressions.literal.SmallIntLiteral;
import org.apache.doris.nereids.trees.expressions.literal.StringLikeLiteral;
import org.apache.doris.nereids.trees.expressions.literal.StringLiteral;
import org.apache.doris.nereids.trees.expressions.literal.StructLiteral;
import org.apache.doris.nereids.trees.expressions.literal.TinyIntLiteral;
import org.apache.doris.nereids.trees.expressions.literal.VarcharLiteral;
import org.apache.doris.nereids.trees.plans.DistributeType;
import org.apache.doris.nereids.trees.plans.JoinType;
import org.apache.doris.nereids.trees.plans.LimitPhase;
import org.apache.doris.nereids.trees.plans.Plan;
import org.apache.doris.nereids.trees.plans.PlanType;
import org.apache.doris.nereids.trees.plans.algebra.Aggregate;
import org.apache.doris.nereids.trees.plans.algebra.InlineTable;
import org.apache.doris.nereids.trees.plans.algebra.OneRowRelation;
import org.apache.doris.nereids.trees.plans.algebra.SetOperation.Qualifier;
import org.apache.doris.nereids.trees.plans.commands.AddConstraintCommand;
import org.apache.doris.nereids.trees.plans.commands.AdminCancelRebalanceDiskCommand;
import org.apache.doris.nereids.trees.plans.commands.AdminCancelRepairTableCommand;
import org.apache.doris.nereids.trees.plans.commands.AdminCheckTabletsCommand;
import org.apache.doris.nereids.trees.plans.commands.AdminCleanTrashCommand;
import org.apache.doris.nereids.trees.plans.commands.AdminCompactTableCommand;
import org.apache.doris.nereids.trees.plans.commands.AdminCopyTabletCommand;
import org.apache.doris.nereids.trees.plans.commands.AdminRebalanceDiskCommand;
import org.apache.doris.nereids.trees.plans.commands.AdminRepairTableCommand;
import org.apache.doris.nereids.trees.plans.commands.AdminSetReplicaStatusCommand;
import org.apache.doris.nereids.trees.plans.commands.AdminSetReplicaVersionCommand;
import org.apache.doris.nereids.trees.plans.commands.AdminSetTableStatusCommand;
import org.apache.doris.nereids.trees.plans.commands.AlterCatalogCommentCommand;
import org.apache.doris.nereids.trees.plans.commands.AlterCatalogPropertiesCommand;
import org.apache.doris.nereids.trees.plans.commands.AlterCatalogRenameCommand;
import org.apache.doris.nereids.trees.plans.commands.AlterColocateGroupCommand;
import org.apache.doris.nereids.trees.plans.commands.AlterColumnStatsCommand;
import org.apache.doris.nereids.trees.plans.commands.AlterDatabasePropertiesCommand;
import org.apache.doris.nereids.trees.plans.commands.AlterMTMVCommand;
import org.apache.doris.nereids.trees.plans.commands.AlterResourceCommand;
import org.apache.doris.nereids.trees.plans.commands.AlterRoleCommand;
import org.apache.doris.nereids.trees.plans.commands.AlterSqlBlockRuleCommand;
import org.apache.doris.nereids.trees.plans.commands.AlterStoragePolicyCommand;
import org.apache.doris.nereids.trees.plans.commands.AlterStorageVaultCommand;
import org.apache.doris.nereids.trees.plans.commands.AlterSystemCommand;
import org.apache.doris.nereids.trees.plans.commands.AlterSystemRenameComputeGroupCommand;
import org.apache.doris.nereids.trees.plans.commands.AlterTableCommand;
import org.apache.doris.nereids.trees.plans.commands.AlterTableStatsCommand;
import org.apache.doris.nereids.trees.plans.commands.AlterUserCommand;
import org.apache.doris.nereids.trees.plans.commands.AlterViewCommand;
import org.apache.doris.nereids.trees.plans.commands.AlterWorkloadGroupCommand;
import org.apache.doris.nereids.trees.plans.commands.AlterWorkloadPolicyCommand;
import org.apache.doris.nereids.trees.plans.commands.AnalyzeDatabaseCommand;
import org.apache.doris.nereids.trees.plans.commands.AnalyzeTableCommand;
import org.apache.doris.nereids.trees.plans.commands.BackupCommand;
import org.apache.doris.nereids.trees.plans.commands.CallCommand;
import org.apache.doris.nereids.trees.plans.commands.CancelAlterTableCommand;
import org.apache.doris.nereids.trees.plans.commands.CancelBackupCommand;
import org.apache.doris.nereids.trees.plans.commands.CancelBuildIndexCommand;
import org.apache.doris.nereids.trees.plans.commands.CancelDecommissionBackendCommand;
import org.apache.doris.nereids.trees.plans.commands.CancelExportCommand;
import org.apache.doris.nereids.trees.plans.commands.CancelJobTaskCommand;
import org.apache.doris.nereids.trees.plans.commands.CancelLoadCommand;
import org.apache.doris.nereids.trees.plans.commands.CancelMTMVTaskCommand;
import org.apache.doris.nereids.trees.plans.commands.CancelWarmUpJobCommand;
import org.apache.doris.nereids.trees.plans.commands.CleanAllProfileCommand;
import org.apache.doris.nereids.trees.plans.commands.CleanQueryStatsCommand;
import org.apache.doris.nereids.trees.plans.commands.Command;
import org.apache.doris.nereids.trees.plans.commands.Constraint;
import org.apache.doris.nereids.trees.plans.commands.CopyIntoCommand;
import org.apache.doris.nereids.trees.plans.commands.CreateCatalogCommand;
import org.apache.doris.nereids.trees.plans.commands.CreateDatabaseCommand;
import org.apache.doris.nereids.trees.plans.commands.CreateDictionaryCommand;
import org.apache.doris.nereids.trees.plans.commands.CreateEncryptkeyCommand;
import org.apache.doris.nereids.trees.plans.commands.CreateFileCommand;
import org.apache.doris.nereids.trees.plans.commands.CreateFunctionCommand;
import org.apache.doris.nereids.trees.plans.commands.CreateJobCommand;
import org.apache.doris.nereids.trees.plans.commands.CreateMTMVCommand;
import org.apache.doris.nereids.trees.plans.commands.CreateMaterializedViewCommand;
import org.apache.doris.nereids.trees.plans.commands.CreatePolicyCommand;
import org.apache.doris.nereids.trees.plans.commands.CreateProcedureCommand;
import org.apache.doris.nereids.trees.plans.commands.CreateRepositoryCommand;
import org.apache.doris.nereids.trees.plans.commands.CreateResourceCommand;
import org.apache.doris.nereids.trees.plans.commands.CreateRoleCommand;
import org.apache.doris.nereids.trees.plans.commands.CreateSqlBlockRuleCommand;
import org.apache.doris.nereids.trees.plans.commands.CreateStageCommand;
import org.apache.doris.nereids.trees.plans.commands.CreateStorageVaultCommand;
import org.apache.doris.nereids.trees.plans.commands.CreateTableCommand;
import org.apache.doris.nereids.trees.plans.commands.CreateTableLikeCommand;
import org.apache.doris.nereids.trees.plans.commands.CreateUserCommand;
import org.apache.doris.nereids.trees.plans.commands.CreateViewCommand;
import org.apache.doris.nereids.trees.plans.commands.CreateWorkloadGroupCommand;
import org.apache.doris.nereids.trees.plans.commands.CreateWorkloadPolicyCommand;
import org.apache.doris.nereids.trees.plans.commands.DeleteFromCommand;
import org.apache.doris.nereids.trees.plans.commands.DeleteFromUsingCommand;
import org.apache.doris.nereids.trees.plans.commands.DescribeCommand;
import org.apache.doris.nereids.trees.plans.commands.DropAnalyzeJobCommand;
import org.apache.doris.nereids.trees.plans.commands.DropCachedStatsCommand;
import org.apache.doris.nereids.trees.plans.commands.DropCatalogCommand;
import org.apache.doris.nereids.trees.plans.commands.DropCatalogRecycleBinCommand;
import org.apache.doris.nereids.trees.plans.commands.DropCatalogRecycleBinCommand.IdType;
import org.apache.doris.nereids.trees.plans.commands.DropConstraintCommand;
import org.apache.doris.nereids.trees.plans.commands.DropDatabaseCommand;
import org.apache.doris.nereids.trees.plans.commands.DropDictionaryCommand;
import org.apache.doris.nereids.trees.plans.commands.DropEncryptkeyCommand;
import org.apache.doris.nereids.trees.plans.commands.DropExpiredStatsCommand;
import org.apache.doris.nereids.trees.plans.commands.DropFileCommand;
import org.apache.doris.nereids.trees.plans.commands.DropFunctionCommand;
import org.apache.doris.nereids.trees.plans.commands.DropJobCommand;
import org.apache.doris.nereids.trees.plans.commands.DropMTMVCommand;
import org.apache.doris.nereids.trees.plans.commands.DropProcedureCommand;
import org.apache.doris.nereids.trees.plans.commands.DropRepositoryCommand;
import org.apache.doris.nereids.trees.plans.commands.DropResourceCommand;
import org.apache.doris.nereids.trees.plans.commands.DropRoleCommand;
import org.apache.doris.nereids.trees.plans.commands.DropRowPolicyCommand;
import org.apache.doris.nereids.trees.plans.commands.DropSqlBlockRuleCommand;
import org.apache.doris.nereids.trees.plans.commands.DropStageCommand;
import org.apache.doris.nereids.trees.plans.commands.DropStatsCommand;
import org.apache.doris.nereids.trees.plans.commands.DropStoragePolicyCommand;
import org.apache.doris.nereids.trees.plans.commands.DropTableCommand;
import org.apache.doris.nereids.trees.plans.commands.DropUserCommand;
import org.apache.doris.nereids.trees.plans.commands.DropViewCommand;
import org.apache.doris.nereids.trees.plans.commands.DropWorkloadGroupCommand;
import org.apache.doris.nereids.trees.plans.commands.DropWorkloadPolicyCommand;
import org.apache.doris.nereids.trees.plans.commands.ExplainCommand;
import org.apache.doris.nereids.trees.plans.commands.ExplainCommand.ExplainLevel;
import org.apache.doris.nereids.trees.plans.commands.ExplainDictionaryCommand;
import org.apache.doris.nereids.trees.plans.commands.ExportCommand;
import org.apache.doris.nereids.trees.plans.commands.GrantResourcePrivilegeCommand;
import org.apache.doris.nereids.trees.plans.commands.GrantRoleCommand;
import org.apache.doris.nereids.trees.plans.commands.GrantTablePrivilegeCommand;
import org.apache.doris.nereids.trees.plans.commands.HelpCommand;
import org.apache.doris.nereids.trees.plans.commands.InstallPluginCommand;
import org.apache.doris.nereids.trees.plans.commands.KillAnalyzeJobCommand;
import org.apache.doris.nereids.trees.plans.commands.KillConnectionCommand;
import org.apache.doris.nereids.trees.plans.commands.KillQueryCommand;
import org.apache.doris.nereids.trees.plans.commands.LoadCommand;
import org.apache.doris.nereids.trees.plans.commands.LockTablesCommand;
import org.apache.doris.nereids.trees.plans.commands.PauseJobCommand;
import org.apache.doris.nereids.trees.plans.commands.PauseMTMVCommand;
import org.apache.doris.nereids.trees.plans.commands.RecoverDatabaseCommand;
import org.apache.doris.nereids.trees.plans.commands.RecoverPartitionCommand;
import org.apache.doris.nereids.trees.plans.commands.RecoverTableCommand;
import org.apache.doris.nereids.trees.plans.commands.RefreshMTMVCommand;
import org.apache.doris.nereids.trees.plans.commands.ReplayCommand;
import org.apache.doris.nereids.trees.plans.commands.RestoreCommand;
import org.apache.doris.nereids.trees.plans.commands.ResumeJobCommand;
import org.apache.doris.nereids.trees.plans.commands.ResumeMTMVCommand;
import org.apache.doris.nereids.trees.plans.commands.RevokeResourcePrivilegeCommand;
import org.apache.doris.nereids.trees.plans.commands.RevokeRoleCommand;
import org.apache.doris.nereids.trees.plans.commands.RevokeTablePrivilegeCommand;
import org.apache.doris.nereids.trees.plans.commands.SetDefaultStorageVaultCommand;
import org.apache.doris.nereids.trees.plans.commands.SetOptionsCommand;
import org.apache.doris.nereids.trees.plans.commands.SetTransactionCommand;
import org.apache.doris.nereids.trees.plans.commands.SetUserPropertiesCommand;
import org.apache.doris.nereids.trees.plans.commands.ShowAlterTableCommand;
import org.apache.doris.nereids.trees.plans.commands.ShowAnalyzeCommand;
import org.apache.doris.nereids.trees.plans.commands.ShowAuthorsCommand;
import org.apache.doris.nereids.trees.plans.commands.ShowBackendsCommand;
import org.apache.doris.nereids.trees.plans.commands.ShowBackupCommand;
import org.apache.doris.nereids.trees.plans.commands.ShowBrokerCommand;
import org.apache.doris.nereids.trees.plans.commands.ShowBuildIndexCommand;
import org.apache.doris.nereids.trees.plans.commands.ShowCatalogCommand;
import org.apache.doris.nereids.trees.plans.commands.ShowCatalogRecycleBinCommand;
import org.apache.doris.nereids.trees.plans.commands.ShowCharsetCommand;
import org.apache.doris.nereids.trees.plans.commands.ShowClustersCommand;
import org.apache.doris.nereids.trees.plans.commands.ShowCollationCommand;
import org.apache.doris.nereids.trees.plans.commands.ShowColumnHistogramStatsCommand;
import org.apache.doris.nereids.trees.plans.commands.ShowColumnsCommand;
import org.apache.doris.nereids.trees.plans.commands.ShowConfigCommand;
import org.apache.doris.nereids.trees.plans.commands.ShowConstraintsCommand;
import org.apache.doris.nereids.trees.plans.commands.ShowConvertLSCCommand;
import org.apache.doris.nereids.trees.plans.commands.ShowCopyCommand;
import org.apache.doris.nereids.trees.plans.commands.ShowCreateCatalogCommand;
import org.apache.doris.nereids.trees.plans.commands.ShowCreateDatabaseCommand;
import org.apache.doris.nereids.trees.plans.commands.ShowCreateFunctionCommand;
import org.apache.doris.nereids.trees.plans.commands.ShowCreateMTMVCommand;
import org.apache.doris.nereids.trees.plans.commands.ShowCreateMaterializedViewCommand;
import org.apache.doris.nereids.trees.plans.commands.ShowCreateProcedureCommand;
import org.apache.doris.nereids.trees.plans.commands.ShowCreateRepositoryCommand;
import org.apache.doris.nereids.trees.plans.commands.ShowCreateTableCommand;
import org.apache.doris.nereids.trees.plans.commands.ShowCreateViewCommand;
import org.apache.doris.nereids.trees.plans.commands.ShowDataCommand;
import org.apache.doris.nereids.trees.plans.commands.ShowDataSkewCommand;
import org.apache.doris.nereids.trees.plans.commands.ShowDataTypesCommand;
import org.apache.doris.nereids.trees.plans.commands.ShowDatabaseIdCommand;
import org.apache.doris.nereids.trees.plans.commands.ShowDatabasesCommand;
import org.apache.doris.nereids.trees.plans.commands.ShowDeleteCommand;
import org.apache.doris.nereids.trees.plans.commands.ShowDiagnoseTabletCommand;
import org.apache.doris.nereids.trees.plans.commands.ShowDictionariesCommand;
import org.apache.doris.nereids.trees.plans.commands.ShowDynamicPartitionCommand;
import org.apache.doris.nereids.trees.plans.commands.ShowEncryptKeysCommand;
import org.apache.doris.nereids.trees.plans.commands.ShowEventsCommand;
import org.apache.doris.nereids.trees.plans.commands.ShowExportCommand;
import org.apache.doris.nereids.trees.plans.commands.ShowFrontendsCommand;
import org.apache.doris.nereids.trees.plans.commands.ShowFunctionsCommand;
import org.apache.doris.nereids.trees.plans.commands.ShowGrantsCommand;
import org.apache.doris.nereids.trees.plans.commands.ShowIndexCommand;
import org.apache.doris.nereids.trees.plans.commands.ShowIndexStatsCommand;
import org.apache.doris.nereids.trees.plans.commands.ShowLastInsertCommand;
import org.apache.doris.nereids.trees.plans.commands.ShowLoadCommand;
import org.apache.doris.nereids.trees.plans.commands.ShowLoadProfileCommand;
import org.apache.doris.nereids.trees.plans.commands.ShowOpenTablesCommand;
import org.apache.doris.nereids.trees.plans.commands.ShowPartitionIdCommand;
import org.apache.doris.nereids.trees.plans.commands.ShowPartitionsCommand;
import org.apache.doris.nereids.trees.plans.commands.ShowPluginsCommand;
import org.apache.doris.nereids.trees.plans.commands.ShowPrivilegesCommand;
import org.apache.doris.nereids.trees.plans.commands.ShowProcCommand;
import org.apache.doris.nereids.trees.plans.commands.ShowProcedureStatusCommand;
import org.apache.doris.nereids.trees.plans.commands.ShowProcessListCommand;
import org.apache.doris.nereids.trees.plans.commands.ShowQueryProfileCommand;
import org.apache.doris.nereids.trees.plans.commands.ShowQueryStatsCommand;
import org.apache.doris.nereids.trees.plans.commands.ShowQueuedAnalyzeJobsCommand;
import org.apache.doris.nereids.trees.plans.commands.ShowReplicaDistributionCommand;
import org.apache.doris.nereids.trees.plans.commands.ShowReplicaStatusCommand;
import org.apache.doris.nereids.trees.plans.commands.ShowRepositoriesCommand;
import org.apache.doris.nereids.trees.plans.commands.ShowResourcesCommand;
import org.apache.doris.nereids.trees.plans.commands.ShowRestoreCommand;
import org.apache.doris.nereids.trees.plans.commands.ShowRolesCommand;
import org.apache.doris.nereids.trees.plans.commands.ShowRoutineLoadCommand;
import org.apache.doris.nereids.trees.plans.commands.ShowRoutineLoadTaskCommand;
import org.apache.doris.nereids.trees.plans.commands.ShowRowPolicyCommand;
import org.apache.doris.nereids.trees.plans.commands.ShowSmallFilesCommand;
import org.apache.doris.nereids.trees.plans.commands.ShowSnapshotCommand;
import org.apache.doris.nereids.trees.plans.commands.ShowSqlBlockRuleCommand;
import org.apache.doris.nereids.trees.plans.commands.ShowStagesCommand;
import org.apache.doris.nereids.trees.plans.commands.ShowStatusCommand;
import org.apache.doris.nereids.trees.plans.commands.ShowStorageEnginesCommand;
import org.apache.doris.nereids.trees.plans.commands.ShowStoragePolicyCommand;
import org.apache.doris.nereids.trees.plans.commands.ShowStorageVaultCommand;
import org.apache.doris.nereids.trees.plans.commands.ShowSyncJobCommand;
import org.apache.doris.nereids.trees.plans.commands.ShowTableCommand;
import org.apache.doris.nereids.trees.plans.commands.ShowTableCreationCommand;
import org.apache.doris.nereids.trees.plans.commands.ShowTableIdCommand;
import org.apache.doris.nereids.trees.plans.commands.ShowTableStatsCommand;
import org.apache.doris.nereids.trees.plans.commands.ShowTableStatusCommand;
import org.apache.doris.nereids.trees.plans.commands.ShowTabletIdCommand;
import org.apache.doris.nereids.trees.plans.commands.ShowTabletStorageFormatCommand;
import org.apache.doris.nereids.trees.plans.commands.ShowTabletsBelongCommand;
import org.apache.doris.nereids.trees.plans.commands.ShowTabletsFromTableCommand;
import org.apache.doris.nereids.trees.plans.commands.ShowTransactionCommand;
import org.apache.doris.nereids.trees.plans.commands.ShowTrashCommand;
import org.apache.doris.nereids.trees.plans.commands.ShowTriggersCommand;
import org.apache.doris.nereids.trees.plans.commands.ShowTypeCastCommand;
import org.apache.doris.nereids.trees.plans.commands.ShowUserPropertyCommand;
import org.apache.doris.nereids.trees.plans.commands.ShowVariablesCommand;
import org.apache.doris.nereids.trees.plans.commands.ShowViewCommand;
import org.apache.doris.nereids.trees.plans.commands.ShowWarmUpCommand;
import org.apache.doris.nereids.trees.plans.commands.ShowWarningErrorCountCommand;
import org.apache.doris.nereids.trees.plans.commands.ShowWarningErrorsCommand;
import org.apache.doris.nereids.trees.plans.commands.ShowWhiteListCommand;
import org.apache.doris.nereids.trees.plans.commands.ShowWorkloadGroupsCommand;
import org.apache.doris.nereids.trees.plans.commands.SyncCommand;
import org.apache.doris.nereids.trees.plans.commands.TransactionBeginCommand;
import org.apache.doris.nereids.trees.plans.commands.TransactionCommitCommand;
import org.apache.doris.nereids.trees.plans.commands.TransactionRollbackCommand;
import org.apache.doris.nereids.trees.plans.commands.TruncateTableCommand;
import org.apache.doris.nereids.trees.plans.commands.UninstallPluginCommand;
import org.apache.doris.nereids.trees.plans.commands.UnlockTablesCommand;
import org.apache.doris.nereids.trees.plans.commands.UnsetDefaultStorageVaultCommand;
import org.apache.doris.nereids.trees.plans.commands.UnsetVariableCommand;
import org.apache.doris.nereids.trees.plans.commands.UnsupportedCommand;
import org.apache.doris.nereids.trees.plans.commands.UpdateCommand;
import org.apache.doris.nereids.trees.plans.commands.alter.AlterDatabaseRenameCommand;
import org.apache.doris.nereids.trees.plans.commands.alter.AlterDatabaseSetQuotaCommand;
import org.apache.doris.nereids.trees.plans.commands.alter.AlterRepositoryCommand;
import org.apache.doris.nereids.trees.plans.commands.clean.CleanLabelCommand;
import org.apache.doris.nereids.trees.plans.commands.info.AddBackendOp;
import org.apache.doris.nereids.trees.plans.commands.info.AddBrokerOp;
import org.apache.doris.nereids.trees.plans.commands.info.AddColumnOp;
import org.apache.doris.nereids.trees.plans.commands.info.AddColumnsOp;
import org.apache.doris.nereids.trees.plans.commands.info.AddFollowerOp;
import org.apache.doris.nereids.trees.plans.commands.info.AddObserverOp;
import org.apache.doris.nereids.trees.plans.commands.info.AddPartitionOp;
import org.apache.doris.nereids.trees.plans.commands.info.AddRollupOp;
import org.apache.doris.nereids.trees.plans.commands.info.AlterLoadErrorUrlOp;
import org.apache.doris.nereids.trees.plans.commands.info.AlterMTMVInfo;
import org.apache.doris.nereids.trees.plans.commands.info.AlterMTMVPropertyInfo;
import org.apache.doris.nereids.trees.plans.commands.info.AlterMTMVRefreshInfo;
import org.apache.doris.nereids.trees.plans.commands.info.AlterMTMVRenameInfo;
import org.apache.doris.nereids.trees.plans.commands.info.AlterMTMVReplaceInfo;
import org.apache.doris.nereids.trees.plans.commands.info.AlterMultiPartitionOp;
import org.apache.doris.nereids.trees.plans.commands.info.AlterSystemOp;
import org.apache.doris.nereids.trees.plans.commands.info.AlterTableOp;
import org.apache.doris.nereids.trees.plans.commands.info.AlterUserInfo;
import org.apache.doris.nereids.trees.plans.commands.info.AlterViewInfo;
import org.apache.doris.nereids.trees.plans.commands.info.BuildIndexOp;
import org.apache.doris.nereids.trees.plans.commands.info.BulkLoadDataDesc;
import org.apache.doris.nereids.trees.plans.commands.info.BulkStorageDesc;
import org.apache.doris.nereids.trees.plans.commands.info.CancelMTMVTaskInfo;
import org.apache.doris.nereids.trees.plans.commands.info.ColocateGroupName;
import org.apache.doris.nereids.trees.plans.commands.info.ColumnDefinition;
import org.apache.doris.nereids.trees.plans.commands.info.CopyFromDesc;
import org.apache.doris.nereids.trees.plans.commands.info.CopyIntoInfo;
import org.apache.doris.nereids.trees.plans.commands.info.CreateIndexOp;
import org.apache.doris.nereids.trees.plans.commands.info.CreateJobInfo;
import org.apache.doris.nereids.trees.plans.commands.info.CreateMTMVInfo;
import org.apache.doris.nereids.trees.plans.commands.info.CreateResourceInfo;
import org.apache.doris.nereids.trees.plans.commands.info.CreateRoutineLoadInfo;
import org.apache.doris.nereids.trees.plans.commands.info.CreateTableInfo;
import org.apache.doris.nereids.trees.plans.commands.info.CreateTableLikeInfo;
import org.apache.doris.nereids.trees.plans.commands.info.CreateUserInfo;
import org.apache.doris.nereids.trees.plans.commands.info.CreateViewInfo;
import org.apache.doris.nereids.trees.plans.commands.info.DMLCommandType;
import org.apache.doris.nereids.trees.plans.commands.info.DecommissionBackendOp;
import org.apache.doris.nereids.trees.plans.commands.info.DefaultValue;
import org.apache.doris.nereids.trees.plans.commands.info.DictionaryColumnDefinition;
import org.apache.doris.nereids.trees.plans.commands.info.DistributionDescriptor;
import org.apache.doris.nereids.trees.plans.commands.info.DropAllBrokerOp;
import org.apache.doris.nereids.trees.plans.commands.info.DropBackendOp;
import org.apache.doris.nereids.trees.plans.commands.info.DropBrokerOp;
import org.apache.doris.nereids.trees.plans.commands.info.DropColumnOp;
import org.apache.doris.nereids.trees.plans.commands.info.DropDatabaseInfo;
import org.apache.doris.nereids.trees.plans.commands.info.DropFollowerOp;
import org.apache.doris.nereids.trees.plans.commands.info.DropIndexOp;
import org.apache.doris.nereids.trees.plans.commands.info.DropMTMVInfo;
import org.apache.doris.nereids.trees.plans.commands.info.DropObserverOp;
import org.apache.doris.nereids.trees.plans.commands.info.DropPartitionFromIndexOp;
import org.apache.doris.nereids.trees.plans.commands.info.DropPartitionOp;
import org.apache.doris.nereids.trees.plans.commands.info.DropRollupOp;
import org.apache.doris.nereids.trees.plans.commands.info.EnableFeatureOp;
import org.apache.doris.nereids.trees.plans.commands.info.FixedRangePartition;
import org.apache.doris.nereids.trees.plans.commands.info.FuncNameInfo;
import org.apache.doris.nereids.trees.plans.commands.info.FunctionArgTypesInfo;
import org.apache.doris.nereids.trees.plans.commands.info.GeneratedColumnDesc;
import org.apache.doris.nereids.trees.plans.commands.info.InPartition;
import org.apache.doris.nereids.trees.plans.commands.info.IndexDefinition;
import org.apache.doris.nereids.trees.plans.commands.info.LabelNameInfo;
import org.apache.doris.nereids.trees.plans.commands.info.LessThanPartition;
import org.apache.doris.nereids.trees.plans.commands.info.LockTableInfo;
import org.apache.doris.nereids.trees.plans.commands.info.MTMVPartitionDefinition;
import org.apache.doris.nereids.trees.plans.commands.info.ModifyBackendOp;
import org.apache.doris.nereids.trees.plans.commands.info.ModifyColumnCommentOp;
import org.apache.doris.nereids.trees.plans.commands.info.ModifyColumnOp;
import org.apache.doris.nereids.trees.plans.commands.info.ModifyDistributionOp;
import org.apache.doris.nereids.trees.plans.commands.info.ModifyEngineOp;
import org.apache.doris.nereids.trees.plans.commands.info.ModifyFrontendOrBackendHostNameOp;
import org.apache.doris.nereids.trees.plans.commands.info.ModifyFrontendOrBackendHostNameOp.ModifyOpType;
import org.apache.doris.nereids.trees.plans.commands.info.ModifyPartitionOp;
import org.apache.doris.nereids.trees.plans.commands.info.ModifyTableCommentOp;
import org.apache.doris.nereids.trees.plans.commands.info.ModifyTablePropertiesOp;
import org.apache.doris.nereids.trees.plans.commands.info.PartitionDefinition;
import org.apache.doris.nereids.trees.plans.commands.info.PartitionDefinition.MaxValue;
import org.apache.doris.nereids.trees.plans.commands.info.PartitionNamesInfo;
import org.apache.doris.nereids.trees.plans.commands.info.PartitionTableInfo;
import org.apache.doris.nereids.trees.plans.commands.info.PauseMTMVInfo;
import org.apache.doris.nereids.trees.plans.commands.info.RefreshMTMVInfo;
import org.apache.doris.nereids.trees.plans.commands.info.RenameColumnOp;
import org.apache.doris.nereids.trees.plans.commands.info.RenamePartitionOp;
import org.apache.doris.nereids.trees.plans.commands.info.RenameRollupOp;
import org.apache.doris.nereids.trees.plans.commands.info.RenameTableOp;
import org.apache.doris.nereids.trees.plans.commands.info.ReorderColumnsOp;
import org.apache.doris.nereids.trees.plans.commands.info.ReplacePartitionOp;
import org.apache.doris.nereids.trees.plans.commands.info.ReplaceTableOp;
import org.apache.doris.nereids.trees.plans.commands.info.ResumeMTMVInfo;
import org.apache.doris.nereids.trees.plans.commands.info.RollupDefinition;
import org.apache.doris.nereids.trees.plans.commands.info.SetCharsetAndCollateVarOp;
import org.apache.doris.nereids.trees.plans.commands.info.SetLdapPassVarOp;
import org.apache.doris.nereids.trees.plans.commands.info.SetNamesVarOp;
import org.apache.doris.nereids.trees.plans.commands.info.SetPassVarOp;
import org.apache.doris.nereids.trees.plans.commands.info.SetSessionVarOp;
import org.apache.doris.nereids.trees.plans.commands.info.SetUserDefinedVarOp;
import org.apache.doris.nereids.trees.plans.commands.info.SetUserPropertyVarOp;
import org.apache.doris.nereids.trees.plans.commands.info.SetVarOp;
import org.apache.doris.nereids.trees.plans.commands.info.ShowCreateMTMVInfo;
import org.apache.doris.nereids.trees.plans.commands.info.SimpleColumnDefinition;
import org.apache.doris.nereids.trees.plans.commands.info.StepPartition;
import org.apache.doris.nereids.trees.plans.commands.info.TableNameInfo;
import org.apache.doris.nereids.trees.plans.commands.info.TableRefInfo;
import org.apache.doris.nereids.trees.plans.commands.insert.BatchInsertIntoTableCommand;
import org.apache.doris.nereids.trees.plans.commands.insert.InsertIntoTableCommand;
import org.apache.doris.nereids.trees.plans.commands.insert.InsertOverwriteTableCommand;
import org.apache.doris.nereids.trees.plans.commands.load.CreateDataSyncJobCommand;
import org.apache.doris.nereids.trees.plans.commands.load.CreateRoutineLoadCommand;
import org.apache.doris.nereids.trees.plans.commands.load.LoadColumnClause;
import org.apache.doris.nereids.trees.plans.commands.load.LoadColumnDesc;
import org.apache.doris.nereids.trees.plans.commands.load.LoadDeleteOnClause;
import org.apache.doris.nereids.trees.plans.commands.load.LoadPartitionNames;
import org.apache.doris.nereids.trees.plans.commands.load.LoadPrecedingFilterClause;
import org.apache.doris.nereids.trees.plans.commands.load.LoadProperty;
import org.apache.doris.nereids.trees.plans.commands.load.LoadSeparator;
import org.apache.doris.nereids.trees.plans.commands.load.LoadSequenceClause;
import org.apache.doris.nereids.trees.plans.commands.load.LoadWhereClause;
import org.apache.doris.nereids.trees.plans.commands.load.PauseDataSyncJobCommand;
import org.apache.doris.nereids.trees.plans.commands.load.PauseRoutineLoadCommand;
import org.apache.doris.nereids.trees.plans.commands.load.ResumeDataSyncJobCommand;
import org.apache.doris.nereids.trees.plans.commands.load.ResumeRoutineLoadCommand;
import org.apache.doris.nereids.trees.plans.commands.load.ShowCreateRoutineLoadCommand;
import org.apache.doris.nereids.trees.plans.commands.load.StopDataSyncJobCommand;
import org.apache.doris.nereids.trees.plans.commands.load.StopRoutineLoadCommand;
import org.apache.doris.nereids.trees.plans.commands.load.SyncJobName;
import org.apache.doris.nereids.trees.plans.commands.refresh.RefreshCatalogCommand;
import org.apache.doris.nereids.trees.plans.commands.refresh.RefreshDatabaseCommand;
import org.apache.doris.nereids.trees.plans.commands.refresh.RefreshDictionaryCommand;
import org.apache.doris.nereids.trees.plans.commands.refresh.RefreshLdapCommand;
import org.apache.doris.nereids.trees.plans.commands.refresh.RefreshTableCommand;
import org.apache.doris.nereids.trees.plans.commands.use.SwitchCommand;
import org.apache.doris.nereids.trees.plans.commands.use.UseCommand;
import org.apache.doris.nereids.trees.plans.logical.LogicalAggregate;
import org.apache.doris.nereids.trees.plans.logical.LogicalCTE;
import org.apache.doris.nereids.trees.plans.logical.LogicalExcept;
import org.apache.doris.nereids.trees.plans.logical.LogicalFileSink;
import org.apache.doris.nereids.trees.plans.logical.LogicalFilter;
import org.apache.doris.nereids.trees.plans.logical.LogicalGenerate;
import org.apache.doris.nereids.trees.plans.logical.LogicalHaving;
import org.apache.doris.nereids.trees.plans.logical.LogicalIntersect;
import org.apache.doris.nereids.trees.plans.logical.LogicalJoin;
import org.apache.doris.nereids.trees.plans.logical.LogicalLimit;
import org.apache.doris.nereids.trees.plans.logical.LogicalOneRowRelation;
import org.apache.doris.nereids.trees.plans.logical.LogicalPlan;
import org.apache.doris.nereids.trees.plans.logical.LogicalPreAggOnHint;
import org.apache.doris.nereids.trees.plans.logical.LogicalProject;
import org.apache.doris.nereids.trees.plans.logical.LogicalQualify;
import org.apache.doris.nereids.trees.plans.logical.LogicalRepeat;
import org.apache.doris.nereids.trees.plans.logical.LogicalSelectHint;
import org.apache.doris.nereids.trees.plans.logical.LogicalSink;
import org.apache.doris.nereids.trees.plans.logical.LogicalSort;
import org.apache.doris.nereids.trees.plans.logical.LogicalSubQueryAlias;
import org.apache.doris.nereids.trees.plans.logical.LogicalUnion;
import org.apache.doris.nereids.trees.plans.logical.LogicalUsingJoin;
import org.apache.doris.nereids.types.AggStateType;
import org.apache.doris.nereids.types.ArrayType;
import org.apache.doris.nereids.types.BigIntType;
import org.apache.doris.nereids.types.BooleanType;
import org.apache.doris.nereids.types.DataType;
import org.apache.doris.nereids.types.DateTimeType;
import org.apache.doris.nereids.types.DateTimeV2Type;
import org.apache.doris.nereids.types.DateType;
import org.apache.doris.nereids.types.DateV2Type;
import org.apache.doris.nereids.types.LargeIntType;
import org.apache.doris.nereids.types.MapType;
import org.apache.doris.nereids.types.StructField;
import org.apache.doris.nereids.types.StructType;
import org.apache.doris.nereids.types.VarcharType;
import org.apache.doris.nereids.types.coercion.CharacterType;
import org.apache.doris.nereids.util.ExpressionUtils;
import org.apache.doris.nereids.util.RelationUtil;
import org.apache.doris.nereids.util.Utils;
import org.apache.doris.policy.FilterType;
import org.apache.doris.policy.PolicyTypeEnum;
import org.apache.doris.qe.ConnectContext;
import org.apache.doris.qe.SqlModeHelper;
import org.apache.doris.resource.workloadschedpolicy.WorkloadActionMeta;
import org.apache.doris.resource.workloadschedpolicy.WorkloadConditionMeta;
import org.apache.doris.statistics.AnalysisInfo;
import org.apache.doris.system.NodeType;

import com.google.common.collect.ImmutableList;
import com.google.common.collect.ImmutableMap;
import com.google.common.collect.ImmutableMap.Builder;
import com.google.common.collect.Lists;
import com.google.common.collect.Maps;
import com.google.common.collect.Sets;
import org.antlr.v4.runtime.ParserRuleContext;
import org.antlr.v4.runtime.RuleContext;
import org.antlr.v4.runtime.Token;
import org.antlr.v4.runtime.tree.ParseTree;
import org.antlr.v4.runtime.tree.RuleNode;
import org.antlr.v4.runtime.tree.TerminalNode;

import java.math.BigDecimal;
import java.math.BigInteger;
import java.util.ArrayList;
import java.util.Collections;
import java.util.HashMap;
import java.util.HashSet;
import java.util.List;
import java.util.Locale;
import java.util.Map;
import java.util.Optional;
import java.util.Set;
import java.util.function.Supplier;
import java.util.stream.Collectors;

/**
 * Build a logical plan tree with unbounded nodes.
 */
@SuppressWarnings({"OptionalUsedAsFieldOrParameterType", "OptionalGetWithoutIsPresent"})
public class LogicalPlanBuilder extends DorisParserBaseVisitor<Object> {
    private static String JOB_NAME = "jobName";
    private static String TASK_ID = "taskId";
    // Sort the parameters with token position to keep the order with original placeholders
    // in prepared statement.Otherwise, the order maybe broken
    private final Map<Token, Placeholder> tokenPosToParameters = Maps.newTreeMap((pos1, pos2) -> {
        int line = pos1.getLine() - pos2.getLine();
        if (line != 0) {
            return line;
        }
        return pos1.getCharPositionInLine() - pos2.getCharPositionInLine();
    });

    private final Map<Integer, ParserRuleContext> selectHintMap;

    public LogicalPlanBuilder(Map<Integer, ParserRuleContext> selectHintMap) {
        this.selectHintMap = selectHintMap;
    }

    @SuppressWarnings("unchecked")
    protected <T> T typedVisit(ParseTree ctx) {
        return (T) ctx.accept(this);
    }

    /**
     * Override the default behavior for all visit methods. This will only return a non-null result
     * when the context has only one child. This is done because there is no generic method to
     * combine the results of the context children. In all other cases null is returned.
     */
    @Override
    public Object visitChildren(RuleNode node) {
        if (node.getChildCount() == 1) {
            return node.getChild(0).accept(this);
        } else {
            return null;
        }
    }

    @Override
    public LogicalPlan visitSingleStatement(SingleStatementContext ctx) {
        return ParserUtils.withOrigin(ctx, () -> (LogicalPlan) visit(ctx.statement()));
    }

    @Override
    public LogicalPlan visitStatementDefault(StatementDefaultContext ctx) {
        LogicalPlan plan = plan(ctx.query());
        if (ctx.outFileClause() != null) {
            plan = withOutFile(plan, ctx.outFileClause());
        } else {
            plan = new UnboundResultSink<>(plan);
        }
        return withExplain(plan, ctx.explain());
    }

    @Override
    public LogicalPlan visitCreateScheduledJob(DorisParser.CreateScheduledJobContext ctx) {
        Optional<String> label = ctx.label == null ? Optional.empty() : Optional.of(ctx.label.getText());
        Optional<String> atTime = ctx.atTime == null ? Optional.empty() : Optional.of(ctx.atTime.getText());
        Optional<Boolean> immediateStartOptional = ctx.CURRENT_TIMESTAMP() == null ? Optional.of(false) :
                Optional.of(true);
        Optional<String> startTime = ctx.startTime == null ? Optional.empty() : Optional.of(ctx.startTime.getText());
        Optional<String> endsTime = ctx.endsTime == null ? Optional.empty() : Optional.of(ctx.endsTime.getText());
        Optional<Long> interval = ctx.timeInterval == null ? Optional.empty() :
                Optional.of(Long.valueOf(ctx.timeInterval.getText()));
        Optional<String> intervalUnit = ctx.timeUnit == null ? Optional.empty() : Optional.of(ctx.timeUnit.getText());
        String comment =
                visitCommentSpec(ctx.commentSpec());
        String executeSql = getOriginSql(ctx.supportedDmlStatement());
        CreateJobInfo createJobInfo = new CreateJobInfo(label, atTime, interval, intervalUnit, startTime,
                endsTime, immediateStartOptional, comment, executeSql);
        return new CreateJobCommand(createJobInfo);
    }

    private void checkJobNameKey(String key, String keyFormat, DorisParser.SupportedJobStatementContext parseContext) {
        if (key.isEmpty() || !key.equalsIgnoreCase(keyFormat)) {
            throw new ParseException(keyFormat + " should be: '" + keyFormat + "'", parseContext);
        }
    }

    @Override
    public LogicalPlan visitPauseJob(DorisParser.PauseJobContext ctx) {
        checkJobNameKey(stripQuotes(ctx.jobNameKey.getText()), JOB_NAME, ctx);
        return new PauseJobCommand(stripQuotes(ctx.jobNameValue.getText()));
    }

    @Override
    public LogicalPlan visitDropJob(DorisParser.DropJobContext ctx) {
        checkJobNameKey(stripQuotes(ctx.jobNameKey.getText()), JOB_NAME, ctx);
        boolean ifExists = ctx.EXISTS() != null;
        return new DropJobCommand(stripQuotes(ctx.jobNameValue.getText()), ifExists);
    }

    @Override
    public LogicalPlan visitResumeJob(DorisParser.ResumeJobContext ctx) {
        checkJobNameKey(stripQuotes(ctx.jobNameKey.getText()), JOB_NAME, ctx);
        return new ResumeJobCommand(stripQuotes(ctx.jobNameValue.getText()));
    }

    @Override
    public LogicalPlan visitCancelJobTask(DorisParser.CancelJobTaskContext ctx) {
        checkJobNameKey(stripQuotes(ctx.jobNameKey.getText()), JOB_NAME, ctx);
        checkJobNameKey(stripQuotes(ctx.taskIdKey.getText()), TASK_ID, ctx);
        String jobName = stripQuotes(ctx.jobNameValue.getText());
        Long taskId = Long.valueOf(ctx.taskIdValue.getText());
        return new CancelJobTaskCommand(jobName, taskId);
    }

    private StageAndPattern getStageAndPattern(DorisParser.StageAndPatternContext ctx) {
        if (ctx.pattern != null) {
            return new StageAndPattern(stripQuotes(ctx.stage.getText()), stripQuotes(ctx.pattern.getText()));
        } else {
            return new StageAndPattern(stripQuotes(ctx.stage.getText()), null);
        }
    }

    @Override
    public LogicalPlan visitCopyInto(DorisParser.CopyIntoContext ctx) {
        ImmutableList.Builder<String> tableName = ImmutableList.builder();
        if (null != ctx.name) {
            List<String> nameParts = visitMultipartIdentifier(ctx.name);
            tableName.addAll(nameParts);
        }
        List<String> columns = (null != ctx.columns) ? visitIdentifierList(ctx.columns) : null;
        StageAndPattern stageAndPattern = getStageAndPattern(ctx.stageAndPattern());
        CopyFromDesc copyFromDesc = null;
        if (null != ctx.SELECT()) {
            List<NamedExpression> projects = getNamedExpressions(ctx.selectColumnClause().namedExpressionSeq());
            Optional<Expression> where = Optional.empty();
            if (ctx.whereClause() != null) {
                where = Optional.of(getExpression(ctx.whereClause().booleanExpression()));
            }
            copyFromDesc = new CopyFromDesc(stageAndPattern, projects, where);
        } else {
            copyFromDesc = new CopyFromDesc(stageAndPattern);
        }
        Map<String, String> properties = visitPropertyClause(ctx.properties);
        copyFromDesc.setTargetColumns(columns);
        CopyIntoInfo copyInfoInfo = null;
        if (null != ctx.selectHint()) {
            if ((selectHintMap == null) || selectHintMap.isEmpty()) {
                throw new AnalysisException("hint should be in right place: " + ctx.getText());
            }
            List<ParserRuleContext> selectHintContexts = Lists.newArrayList();
            for (Integer key : selectHintMap.keySet()) {
                if (key > ctx.getStart().getStopIndex() && key < ctx.getStop().getStartIndex()) {
                    selectHintContexts.add(selectHintMap.get(key));
                }
            }
            if (selectHintContexts.size() != 1) {
                throw new AnalysisException("only one hint is allowed in: " + ctx.getText());
            }
            SelectHintContext selectHintContext = (SelectHintContext) selectHintContexts.get(0);
            Map<String, String> parameterNames = Maps.newLinkedHashMap();
            for (HintStatementContext hintStatement : selectHintContext.hintStatements) {
                String hintName = hintStatement.hintName.getText().toLowerCase(Locale.ROOT);
                if (!hintName.equalsIgnoreCase("set_var")) {
                    throw new AnalysisException("only set_var hint is allowed in: " + ctx.getText());
                }
                for (HintAssignmentContext kv : hintStatement.parameters) {
                    if (kv.key != null) {
                        String parameterName = visitIdentifierOrText(kv.key);
                        Optional<String> value = Optional.empty();
                        if (kv.constantValue != null) {
                            Literal literal = (Literal) visit(kv.constantValue);
                            value = Optional.ofNullable(literal.toLegacyLiteral().getStringValue());
                        } else if (kv.identifierValue != null) {
                            // maybe we should throw exception when the identifierValue is quoted identifier
                            value = Optional.ofNullable(kv.identifierValue.getText());
                        }
                        parameterNames.put(parameterName, value.get());
                    }
                }
            }
            Map<String, Map<String, String>> setVarHint = Maps.newLinkedHashMap();
            setVarHint.put("set_var", parameterNames);
            copyInfoInfo = new CopyIntoInfo(tableName.build(), copyFromDesc, properties, setVarHint);
        } else {
            copyInfoInfo = new CopyIntoInfo(tableName.build(), copyFromDesc, properties, null);
        }

        return new CopyIntoCommand(copyInfoInfo);
    }

    @Override
    public String visitCommentSpec(DorisParser.CommentSpecContext ctx) {
        String commentSpec = ctx == null ? "''" : ctx.STRING_LITERAL().getText();
        return LogicalPlanBuilderAssistant.escapeBackSlash(commentSpec.substring(1, commentSpec.length() - 1));
    }

    /**
     * This function may be used in some task like InsertTask, RefreshDictionary, etc. the target could be many type of
     * tables.
     */
    @Override
    public LogicalPlan visitInsertTable(InsertTableContext ctx) {
        boolean isOverwrite = ctx.INTO() == null;
        ImmutableList.Builder<String> tableName = ImmutableList.builder();
        if (null != ctx.tableName) {
            List<String> nameParts = visitMultipartIdentifier(ctx.tableName);
            tableName.addAll(nameParts);
        } else if (null != ctx.tableId) {
            // process group commit insert table command send by be
            TableName name = Env.getCurrentEnv().getCurrentCatalog()
                    .getTableNameByTableId(Long.valueOf(ctx.tableId.getText()));
            tableName.add(name.getDb());
            tableName.add(name.getTbl());
            ConnectContext.get().setDatabase(name.getDb());
        } else {
            throw new ParseException("tableName and tableId cannot both be null");
        }
        Optional<String> labelName = (ctx.labelName == null) ? Optional.empty() : Optional.of(ctx.labelName.getText());
        List<String> colNames = ctx.cols == null ? ImmutableList.of() : visitIdentifierList(ctx.cols);
        // TODO visit partitionSpecCtx
        LogicalPlan plan = visitQuery(ctx.query());
        // partitionSpec may be NULL. means auto detect partition. only available when IOT
        Pair<Boolean, List<String>> partitionSpec = visitPartitionSpec(ctx.partitionSpec());
        // partitionSpec.second :
        // null - auto detect
        // zero - whole table
        // others - specific partitions
        boolean isAutoDetect = partitionSpec.second == null;
        LogicalSink<?> sink = UnboundTableSinkCreator.createUnboundTableSinkMaybeOverwrite(
                tableName.build(),
                colNames,
                ImmutableList.of(), // hints
                partitionSpec.first, // isTemp
                partitionSpec.second, // partition names
                isAutoDetect,
                isOverwrite,
                ConnectContext.get().getSessionVariable().isEnableUniqueKeyPartialUpdate(),
                ctx.tableId == null ? DMLCommandType.INSERT : DMLCommandType.GROUP_COMMIT,
                plan);
        Optional<LogicalPlan> cte = Optional.empty();
        if (ctx.cte() != null) {
            cte = Optional.ofNullable(withCte(plan, ctx.cte()));
        }
        LogicalPlan command;
        if (isOverwrite) {
            command = new InsertOverwriteTableCommand(sink, labelName, cte);
        } else {
            if (ConnectContext.get() != null && ConnectContext.get().isTxnModel()
                    && sink.child() instanceof InlineTable
                    && sink.child().getExpressions().stream().allMatch(Expression::isConstant)) {
                // FIXME: In legacy, the `insert into select 1` is handled as `insert into values`.
                //  In nereids, the original way is throw an AnalysisException and fallback to legacy.
                //  Now handle it as `insert into select`(a separate load job), should fix it as the legacy.
                command = new BatchInsertIntoTableCommand(sink);
            } else {
                command = new InsertIntoTableCommand(sink, labelName, Optional.empty(), cte);
            }
        }
        return withExplain(command, ctx.explain());
    }

    /**
     * return a pair, first will be true if partitions is temp partition, select is a list to present partition list.
     */
    @Override
    public Pair<Boolean, List<String>> visitPartitionSpec(PartitionSpecContext ctx) {
        List<String> partitions = ImmutableList.of();
        boolean temporaryPartition = false;
        if (ctx != null) {
            temporaryPartition = ctx.TEMPORARY() != null;
            if (ctx.ASTERISK() != null) {
                partitions = null;
            } else if (ctx.partition != null) {
                partitions = ImmutableList.of(ctx.partition.getText());
            } else {
                partitions = visitIdentifierList(ctx.partitions);
            }
        }
        return Pair.of(temporaryPartition, partitions);
    }

    @Override
    public Command visitCreateMTMV(CreateMTMVContext ctx) {
        if (ctx.buildMode() == null && ctx.refreshMethod() == null && ctx.refreshTrigger() == null
                && ctx.cols == null && ctx.keys == null
                && ctx.HASH() == null && ctx.RANDOM() == null && ctx.BUCKETS() == null) {
            return visitCreateSyncMvCommand(ctx);
        }

        List<String> nameParts = visitMultipartIdentifier(ctx.mvName);
        BuildMode buildMode = visitBuildMode(ctx.buildMode());
        RefreshMethod refreshMethod = visitRefreshMethod(ctx.refreshMethod());
        MTMVRefreshTriggerInfo refreshTriggerInfo = visitRefreshTrigger(ctx.refreshTrigger());
        LogicalPlan logicalPlan = visitQuery(ctx.query());
        String querySql = getOriginSql(ctx.query());

        int bucketNum = FeConstants.default_bucket_num;
        if (ctx.INTEGER_VALUE() != null) {
            bucketNum = Integer.parseInt(ctx.INTEGER_VALUE().getText());
        }
        DistributionDescriptor desc;
        if (ctx.HASH() != null) {
            desc = new DistributionDescriptor(true, ctx.AUTO() != null, bucketNum,
                    visitIdentifierList(ctx.hashKeys));
        } else {
            desc = new DistributionDescriptor(false, ctx.AUTO() != null, bucketNum, null);
        }

        Map<String, String> properties = ctx.propertyClause() != null
                ? Maps.newHashMap(visitPropertyClause(ctx.propertyClause())) : Maps.newHashMap();
        String comment = ctx.STRING_LITERAL() == null ? "" : LogicalPlanBuilderAssistant.escapeBackSlash(
                ctx.STRING_LITERAL().getText().substring(1, ctx.STRING_LITERAL().getText().length() - 1));

        return new CreateMTMVCommand(new CreateMTMVInfo(ctx.EXISTS() != null, new TableNameInfo(nameParts),
                ctx.keys != null ? visitIdentifierList(ctx.keys) : ImmutableList.of(),
                comment,
                desc, properties, logicalPlan, querySql,
                new MTMVRefreshInfo(buildMode, refreshMethod, refreshTriggerInfo),
                ctx.cols == null ? Lists.newArrayList() : visitSimpleColumnDefs(ctx.cols),
                visitMTMVPartitionInfo(ctx.mvPartition())
        ));
    }

    private Command visitCreateSyncMvCommand(CreateMTMVContext ctx) {
        List<String> nameParts = visitMultipartIdentifier(ctx.mvName);
        LogicalPlan logicalPlan = new UnboundResultSink<>(visitQuery(ctx.query()));
        Map<String, String> properties = ctx.propertyClause() != null
                ? Maps.newHashMap(visitPropertyClause(ctx.propertyClause())) : Maps.newHashMap();
        return new CreateMaterializedViewCommand(new TableNameInfo(nameParts), logicalPlan, properties);
    }

    /**
     * get MTMVPartitionDefinition
     *
     * @param ctx MvPartitionContext
     * @return MTMVPartitionDefinition
     */
    public MTMVPartitionDefinition visitMTMVPartitionInfo(MvPartitionContext ctx) {
        MTMVPartitionDefinition mtmvPartitionDefinition = new MTMVPartitionDefinition();
        if (ctx == null) {
            mtmvPartitionDefinition.setPartitionType(MTMVPartitionType.SELF_MANAGE);
        } else if (ctx.partitionKey != null) {
            mtmvPartitionDefinition.setPartitionType(MTMVPartitionType.FOLLOW_BASE_TABLE);
            mtmvPartitionDefinition.setPartitionCol(ctx.partitionKey.getText());
        } else {
            mtmvPartitionDefinition.setPartitionType(MTMVPartitionType.EXPR);
            Expression functionCallExpression = visitFunctionCallExpression(ctx.partitionExpr);
            mtmvPartitionDefinition.setFunctionCallExpression(functionCallExpression);
        }
        return mtmvPartitionDefinition;
    }

    @Override
    public List<SimpleColumnDefinition> visitSimpleColumnDefs(SimpleColumnDefsContext ctx) {
        if (ctx == null) {
            return null;
        }
        return ctx.cols.stream()
                .map(this::visitSimpleColumnDef)
                .collect(ImmutableList.toImmutableList());
    }

    @Override
    public SimpleColumnDefinition visitSimpleColumnDef(SimpleColumnDefContext ctx) {
        String comment = ctx.STRING_LITERAL() == null ? "" : LogicalPlanBuilderAssistant.escapeBackSlash(
                ctx.STRING_LITERAL().getText().substring(1, ctx.STRING_LITERAL().getText().length() - 1));
        return new SimpleColumnDefinition(ctx.colName.getText(), comment);
    }

    /**
     * get originSql
     *
     * @param ctx context
     * @return originSql
     */
    public String getOriginSql(ParserRuleContext ctx) {
        int startIndex = ctx.start.getStartIndex();
        int stopIndex = ctx.stop.getStopIndex();
        org.antlr.v4.runtime.misc.Interval interval = new org.antlr.v4.runtime.misc.Interval(startIndex, stopIndex);
        return ctx.start.getInputStream().getText(interval);
    }

    @Override
    public MTMVRefreshTriggerInfo visitRefreshTrigger(RefreshTriggerContext ctx) {
        if (ctx == null) {
            return new MTMVRefreshTriggerInfo(RefreshTrigger.MANUAL);
        }
        if (ctx.MANUAL() != null) {
            return new MTMVRefreshTriggerInfo(RefreshTrigger.MANUAL);
        }
        if (ctx.COMMIT() != null) {
            return new MTMVRefreshTriggerInfo(RefreshTrigger.COMMIT);
        }
        if (ctx.SCHEDULE() != null) {
            return new MTMVRefreshTriggerInfo(RefreshTrigger.SCHEDULE, visitRefreshSchedule(ctx.refreshSchedule()));
        }
        return new MTMVRefreshTriggerInfo(RefreshTrigger.MANUAL);
    }

    @Override
    public ReplayCommand visitReplay(DorisParser.ReplayContext ctx) {
        if (ctx.replayCommand().replayType().DUMP() != null) {
            LogicalPlan plan = plan(ctx.replayCommand().replayType().query());
            return new ReplayCommand(PlanType.REPLAY_COMMAND, null, plan, ReplayCommand.ReplayType.DUMP);
        } else if (ctx.replayCommand().replayType().PLAY() != null) {
            String tmpPath = ctx.replayCommand().replayType().filePath.getText();
            String path = LogicalPlanBuilderAssistant.escapeBackSlash(tmpPath.substring(1, tmpPath.length() - 1));
            return new ReplayCommand(PlanType.REPLAY_COMMAND, path, null, ReplayCommand.ReplayType.PLAY);
        }
        return null;
    }

    @Override
    public MTMVRefreshSchedule visitRefreshSchedule(RefreshScheduleContext ctx) {
        int interval = Integer.parseInt(ctx.INTEGER_VALUE().getText());
        String startTime = ctx.STARTS() == null ? null
                : ctx.STRING_LITERAL().getText().substring(1, ctx.STRING_LITERAL().getText().length() - 1);
        IntervalUnit unit = visitMvRefreshUnit(ctx.refreshUnit);
        return new MTMVRefreshSchedule(startTime, interval, unit);
    }

    /**
     * get IntervalUnit,only enable_job_schedule_second_for_test is true, can use second
     *
     * @param ctx ctx
     * @return IntervalUnit
     */
    public IntervalUnit visitMvRefreshUnit(IdentifierContext ctx) {
        IntervalUnit intervalUnit = IntervalUnit.fromString(ctx.getText().toUpperCase());
        if (null == intervalUnit) {
            throw new AnalysisException("interval time unit can not be " + ctx.getText());
        }
        if (intervalUnit.equals(IntervalUnit.SECOND)
                && !Config.enable_job_schedule_second_for_test) {
            throw new AnalysisException("interval time unit can not be second");
        }
        return intervalUnit;
    }

    @Override
    public RefreshMethod visitRefreshMethod(RefreshMethodContext ctx) {
        if (ctx == null) {
            return RefreshMethod.AUTO;
        }
        return RefreshMethod.valueOf(ctx.getText().toUpperCase());
    }

    @Override
    public BuildMode visitBuildMode(BuildModeContext ctx) {
        if (ctx == null) {
            return BuildMode.IMMEDIATE;
        }
        if (ctx.DEFERRED() != null) {
            return BuildMode.DEFERRED;
        } else if (ctx.IMMEDIATE() != null) {
            return BuildMode.IMMEDIATE;
        }
        return BuildMode.IMMEDIATE;
    }

    @Override
    public RefreshMTMVCommand visitRefreshMTMV(RefreshMTMVContext ctx) {
        List<String> nameParts = visitMultipartIdentifier(ctx.mvName);
        List<String> partitions = ImmutableList.of();
        if (ctx.partitionSpec() != null) {
            if (ctx.partitionSpec().TEMPORARY() != null) {
                throw new AnalysisException("Not allowed to specify TEMPORARY ");
            }
            if (ctx.partitionSpec().partition != null) {
                partitions = ImmutableList.of(ctx.partitionSpec().partition.getText());
            } else {
                partitions = visitIdentifierList(ctx.partitionSpec().partitions);
            }
        }
        return new RefreshMTMVCommand(new RefreshMTMVInfo(new TableNameInfo(nameParts),
                partitions, ctx.COMPLETE() != null));
    }

    @Override
    public Command visitDropMTMV(DropMTMVContext ctx) {
        if (ctx.tableName != null) {
            // TODO support drop sync mv
            return new UnsupportedCommand();
        }
        List<String> nameParts = visitMultipartIdentifier(ctx.mvName);
        return new DropMTMVCommand(new DropMTMVInfo(new TableNameInfo(nameParts), ctx.EXISTS() != null));
    }

    @Override
    public PauseMTMVCommand visitPauseMTMV(PauseMTMVContext ctx) {
        List<String> nameParts = visitMultipartIdentifier(ctx.mvName);
        return new PauseMTMVCommand(new PauseMTMVInfo(new TableNameInfo(nameParts)));
    }

    @Override
    public ResumeMTMVCommand visitResumeMTMV(ResumeMTMVContext ctx) {
        List<String> nameParts = visitMultipartIdentifier(ctx.mvName);
        return new ResumeMTMVCommand(new ResumeMTMVInfo(new TableNameInfo(nameParts)));
    }

    @Override
    public ShowCreateMTMVCommand visitShowCreateMTMV(ShowCreateMTMVContext ctx) {
        List<String> nameParts = visitMultipartIdentifier(ctx.mvName);
        return new ShowCreateMTMVCommand(new ShowCreateMTMVInfo(new TableNameInfo(nameParts)));
    }

    @Override
    public CancelExportCommand visitCancelExport(DorisParser.CancelExportContext ctx) {
        String databaseName = null;
        if (ctx.database != null) {
            databaseName = stripQuotes(ctx.database.getText());
        }
        Expression wildWhere = null;
        if (ctx.wildWhere() != null) {
            wildWhere = getWildWhere(ctx.wildWhere());
        }
        return new CancelExportCommand(databaseName, wildWhere);
    }

    @Override
    public CancelLoadCommand visitCancelLoad(DorisParser.CancelLoadContext ctx) {
        String databaseName = null;
        if (ctx.database != null) {
            databaseName = stripQuotes(ctx.database.getText());
        }
        Expression wildWhere = null;
        if (ctx.wildWhere() != null) {
            wildWhere = getWildWhere(ctx.wildWhere());
        }
        return new CancelLoadCommand(databaseName, wildWhere);
    }

    @Override
    public CancelWarmUpJobCommand visitCancelWarmUpJob(DorisParser.CancelWarmUpJobContext ctx) {
        Expression wildWhere = null;
        if (ctx.wildWhere() != null) {
            wildWhere = getWildWhere(ctx.wildWhere());
        }
        return new CancelWarmUpJobCommand(wildWhere);
    }

    @Override
    public CancelMTMVTaskCommand visitCancelMTMVTask(CancelMTMVTaskContext ctx) {
        List<String> nameParts = visitMultipartIdentifier(ctx.mvName);
        long taskId = Long.parseLong(ctx.taskId.getText());
        return new CancelMTMVTaskCommand(new CancelMTMVTaskInfo(new TableNameInfo(nameParts), taskId));
    }

    @Override
    public AdminCompactTableCommand visitAdminCompactTable(AdminCompactTableContext ctx) {
        TableRefInfo tableRefInfo = visitBaseTableRefContext(ctx.baseTableRef());
        EqualTo equalTo = null;
        if (ctx.WHERE() != null) {
            StringLiteral left = new StringLiteral(stripQuotes(ctx.TYPE().getText()));
            StringLiteral right = new StringLiteral(stripQuotes(ctx.STRING_LITERAL().getText()));
            equalTo = new EqualTo(left, right);
        }
        return new AdminCompactTableCommand(tableRefInfo, equalTo);
    }

    @Override
    public AlterMTMVCommand visitAlterMTMV(AlterMTMVContext ctx) {
        List<String> nameParts = visitMultipartIdentifier(ctx.mvName);
        TableNameInfo mvName = new TableNameInfo(nameParts);
        AlterMTMVInfo alterMTMVInfo = null;
        if (ctx.RENAME() != null) {
            alterMTMVInfo = new AlterMTMVRenameInfo(mvName, ctx.newName.getText());
        } else if (ctx.REFRESH() != null) {
            MTMVRefreshInfo refreshInfo = new MTMVRefreshInfo();
            if (ctx.refreshMethod() != null) {
                refreshInfo.setRefreshMethod(visitRefreshMethod(ctx.refreshMethod()));
            }
            if (ctx.refreshTrigger() != null) {
                refreshInfo.setRefreshTriggerInfo(visitRefreshTrigger(ctx.refreshTrigger()));
            }
            alterMTMVInfo = new AlterMTMVRefreshInfo(mvName, refreshInfo);
        } else if (ctx.SET() != null) {
            alterMTMVInfo = new AlterMTMVPropertyInfo(mvName,
                    Maps.newHashMap(visitPropertyItemList(ctx.fileProperties)));
        } else if (ctx.REPLACE() != null) {
            String newName = ctx.newName.getText();
            Map<String, String> properties = ctx.propertyClause() != null
                    ? Maps.newHashMap(visitPropertyClause(ctx.propertyClause())) : Maps.newHashMap();
            alterMTMVInfo = new AlterMTMVReplaceInfo(mvName, newName, properties);
        }
        return new AlterMTMVCommand(alterMTMVInfo);
    }

    @Override
    public LogicalPlan visitAlterView(AlterViewContext ctx) {
        List<String> nameParts = visitMultipartIdentifier(ctx.name);
        String comment = ctx.commentSpec() == null ? null : visitCommentSpec(ctx.commentSpec());
        AlterViewInfo info;
        if (comment != null) {
            info = new AlterViewInfo(new TableNameInfo(nameParts), comment);
        } else {
            String querySql = getOriginSql(ctx.query());
            if (ctx.STRING_LITERAL() != null) {
                comment = ctx.STRING_LITERAL().getText();
                comment = LogicalPlanBuilderAssistant.escapeBackSlash(comment.substring(1, comment.length() - 1));
            }
            info = new AlterViewInfo(new TableNameInfo(nameParts), comment, querySql,
                    ctx.cols == null ? Lists.newArrayList() : visitSimpleColumnDefs(ctx.cols));
        }
        return new AlterViewCommand(info);
    }

    @Override
    public LogicalPlan visitAlterStorageVault(AlterStorageVaultContext ctx) {
        List<String> nameParts = this.visitMultipartIdentifier(ctx.name);
        String vaultName = nameParts.get(0);
        Map<String, String> properties = this.visitPropertyClause(ctx.properties);
        return new AlterStorageVaultCommand(vaultName, properties);
    }

    @Override
    public LogicalPlan visitAlterSystemRenameComputeGroup(AlterSystemRenameComputeGroupContext ctx) {
        return new AlterSystemRenameComputeGroupCommand(ctx.name.getText(), ctx.newName.getText());
    }

    @Override
    public LogicalPlan visitShowConstraint(ShowConstraintContext ctx) {
        List<String> parts = visitMultipartIdentifier(ctx.table);
        return new ShowConstraintsCommand(parts);
    }

    @Override
    public LogicalPlan visitAddConstraint(AddConstraintContext ctx) {
        List<String> parts = visitMultipartIdentifier(ctx.table);
        UnboundRelation curTable = new UnboundRelation(StatementScopeIdGenerator.newRelationId(), parts);
        ImmutableList<Slot> slots = visitIdentifierList(ctx.constraint().slots).stream()
                .map(UnboundSlot::new)
                .collect(ImmutableList.toImmutableList());
        Constraint constraint;
        if (ctx.constraint().UNIQUE() != null) {
            constraint = Constraint.newUniqueConstraint(curTable, slots);
        } else if (ctx.constraint().PRIMARY() != null) {
            constraint = Constraint.newPrimaryKeyConstraint(curTable, slots);
        } else if (ctx.constraint().FOREIGN() != null) {
            ImmutableList<Slot> referencedSlots = visitIdentifierList(ctx.constraint().referencedSlots).stream()
                    .map(UnboundSlot::new)
                    .collect(ImmutableList.toImmutableList());
            List<String> nameParts = visitMultipartIdentifier(ctx.constraint().referenceTable);
            LogicalPlan referenceTable = new UnboundRelation(StatementScopeIdGenerator.newRelationId(), nameParts);
            constraint = Constraint.newForeignKeyConstraint(curTable, slots, referenceTable, referencedSlots);
        } else {
            throw new AnalysisException("Unsupported constraint " + ctx.getText());
        }
        return new AddConstraintCommand(ctx.constraintName.getText().toLowerCase(), constraint);
    }

    @Override
    public LogicalPlan visitDropConstraint(DropConstraintContext ctx) {
        List<String> parts = visitMultipartIdentifier(ctx.table);
        UnboundRelation curTable = new UnboundRelation(StatementScopeIdGenerator.newRelationId(), parts);
        return new DropConstraintCommand(ctx.constraintName.getText().toLowerCase(), curTable);
    }

    @Override
    public LogicalPlan visitUpdate(UpdateContext ctx) {
        LogicalPlan query = LogicalPlanBuilderAssistant.withCheckPolicy(new UnboundRelation(
                StatementScopeIdGenerator.newRelationId(), visitMultipartIdentifier(ctx.tableName)));
        query = withTableAlias(query, ctx.tableAlias());
        if (ctx.fromClause() != null) {
            query = withRelations(query, ctx.fromClause().relations().relation());
        }
        query = withFilter(query, Optional.ofNullable(ctx.whereClause()));
        String tableAlias = null;
        if (ctx.tableAlias().strictIdentifier() != null) {
            tableAlias = ctx.tableAlias().getText();
        }
        Optional<LogicalPlan> cte = Optional.empty();
        if (ctx.cte() != null) {
            cte = Optional.ofNullable(withCte(query, ctx.cte()));
        }
        return withExplain(new UpdateCommand(visitMultipartIdentifier(ctx.tableName), tableAlias,
                visitUpdateAssignmentSeq(ctx.updateAssignmentSeq()), query, cte), ctx.explain());
    }

    @Override
    public LogicalPlan visitDelete(DeleteContext ctx) {
        List<String> tableName = visitMultipartIdentifier(ctx.tableName);
        Pair<Boolean, List<String>> partitionSpec = visitPartitionSpec(ctx.partitionSpec());
        // TODO: now dont support delete auto detect partition.
        if (partitionSpec == null) {
            throw new ParseException("Now don't support auto detect partitions in deleting", ctx);
        }
        LogicalPlan query = withTableAlias(LogicalPlanBuilderAssistant.withCheckPolicy(
                new UnboundRelation(StatementScopeIdGenerator.newRelationId(), tableName,
                        partitionSpec.second, partitionSpec.first)), ctx.tableAlias());
        String tableAlias = null;
        if (ctx.tableAlias().strictIdentifier() != null) {
            tableAlias = ctx.tableAlias().getText();
        }

        Command deleteCommand;
        if (ctx.USING() == null && ctx.cte() == null) {
            query = withFilter(query, Optional.ofNullable(ctx.whereClause()));
            deleteCommand = new DeleteFromCommand(tableName, tableAlias, partitionSpec.first,
                    partitionSpec.second, query);
        } else {
            // convert to insert into select
            if (ctx.USING() != null) {
                query = withRelations(query, ctx.relations().relation());
            }
            query = withFilter(query, Optional.ofNullable(ctx.whereClause()));
            Optional<LogicalPlan> cte = Optional.empty();
            if (ctx.cte() != null) {
                cte = Optional.ofNullable(withCte(query, ctx.cte()));
            }
            deleteCommand = new DeleteFromUsingCommand(tableName, tableAlias,
                    partitionSpec.first, partitionSpec.second, query, cte);
        }
        if (ctx.explain() != null) {
            return withExplain(deleteCommand, ctx.explain());
        } else {
            return deleteCommand;
        }
    }

    @Override
    public LogicalPlan visitExport(ExportContext ctx) {
        // TODO: replace old class name like ExportStmt, BrokerDesc, Expr with new nereid class name
        List<String> tableName = visitMultipartIdentifier(ctx.tableName);
        List<String> partitions = ctx.partition == null ? ImmutableList.of() : visitIdentifierList(ctx.partition);

        // handle path string
        String tmpPath = ctx.filePath.getText();
        String path = LogicalPlanBuilderAssistant.escapeBackSlash(tmpPath.substring(1, tmpPath.length() - 1));

        Optional<Expression> expr = Optional.empty();
        if (ctx.whereClause() != null) {
            expr = Optional.of(getExpression(ctx.whereClause().booleanExpression()));
        }

        Map<String, String> filePropertiesMap = ImmutableMap.of();
        if (ctx.propertyClause() != null) {
            filePropertiesMap = visitPropertyClause(ctx.propertyClause());
        }

        Optional<BrokerDesc> brokerDesc = Optional.empty();
        if (ctx.withRemoteStorageSystem() != null) {
            brokerDesc = Optional.ofNullable(visitWithRemoteStorageSystem(ctx.withRemoteStorageSystem()));
        }
        return new ExportCommand(tableName, partitions, expr, path, filePropertiesMap, brokerDesc);
    }

    @Override
    public Map<String, String> visitPropertyClause(PropertyClauseContext ctx) {
        return ctx == null ? ImmutableMap.of() : visitPropertyItemList(ctx.fileProperties);
    }

    @Override
    public Map<String, String> visitPropertyItemList(PropertyItemListContext ctx) {
        if (ctx == null || ctx.properties == null) {
            return ImmutableMap.of();
        }
        Builder<String, String> propertiesMap = ImmutableMap.builder();
        for (PropertyItemContext argument : ctx.properties) {
            String key = parsePropertyKey(argument.key);
            String value = parsePropertyValue(argument.value);
            propertiesMap.put(key, value);
        }
        return propertiesMap.build();
    }

    @Override
    public BrokerDesc visitWithRemoteStorageSystem(WithRemoteStorageSystemContext ctx) {
        BrokerDesc brokerDesc = null;

        Map<String, String> brokerPropertiesMap = visitPropertyItemList(ctx.brokerProperties);

        if (ctx.S3() != null) {
            brokerDesc = new BrokerDesc("S3", StorageBackend.StorageType.S3, brokerPropertiesMap);
        } else if (ctx.HDFS() != null) {
            brokerDesc = new BrokerDesc("HDFS", StorageBackend.StorageType.HDFS, brokerPropertiesMap);
        } else if (ctx.LOCAL() != null) {
            brokerDesc = new BrokerDesc("HDFS", StorageBackend.StorageType.LOCAL, brokerPropertiesMap);
        } else if (ctx.BROKER() != null) {
            brokerDesc = new BrokerDesc(visitIdentifierOrText(ctx.brokerName), brokerPropertiesMap);
        }
        return brokerDesc;
    }

    /**
     * Visit multi-statements.
     */
    @Override
    public List<Pair<LogicalPlan, StatementContext>> visitMultiStatements(MultiStatementsContext ctx) {
        List<Pair<LogicalPlan, StatementContext>> logicalPlans = Lists.newArrayList();
        for (DorisParser.StatementContext statement : ctx.statement()) {
            StatementContext statementContext = new StatementContext();
            ConnectContext connectContext = ConnectContext.get();
            if (connectContext != null) {
                connectContext.setStatementContext(statementContext);
                statementContext.setConnectContext(connectContext);
            }
            logicalPlans.add(Pair.of(
                    ParserUtils.withOrigin(ctx, () -> (LogicalPlan) visit(statement)), statementContext));
            List<Placeholder> params = new ArrayList<>(tokenPosToParameters.values());
            statementContext.setPlaceholders(params);
            tokenPosToParameters.clear();
        }
        return logicalPlans;
    }

    /**
     * Visit load-statements.
     */
    @Override
    public LogicalPlan visitLoad(DorisParser.LoadContext ctx) {

        BulkStorageDesc bulkDesc = null;
        if (ctx.withRemoteStorageSystem() != null) {
            Map<String, String> bulkProperties =
                    new HashMap<>(visitPropertyItemList(ctx.withRemoteStorageSystem().brokerProperties));
            if (ctx.withRemoteStorageSystem().S3() != null) {
                bulkDesc = new BulkStorageDesc("S3", BulkStorageDesc.StorageType.S3, bulkProperties);
            } else if (ctx.withRemoteStorageSystem().HDFS() != null) {
                bulkDesc = new BulkStorageDesc("HDFS", BulkStorageDesc.StorageType.HDFS, bulkProperties);
            } else if (ctx.withRemoteStorageSystem().LOCAL() != null) {
                bulkDesc = new BulkStorageDesc("LOCAL_HDFS", BulkStorageDesc.StorageType.LOCAL, bulkProperties);
            } else if (ctx.withRemoteStorageSystem().BROKER() != null
                    && ctx.withRemoteStorageSystem().identifierOrText().getText() != null) {
                bulkDesc = new BulkStorageDesc(ctx.withRemoteStorageSystem().identifierOrText().getText(),
                        bulkProperties);
            }
        }
        ImmutableList.Builder<BulkLoadDataDesc> dataDescriptions = new ImmutableList.Builder<>();
        List<String> labelParts = visitMultipartIdentifier(ctx.lableName);
        String labelName = null;
        String labelDbName = null;
        if (ConnectContext.get().getDatabase().isEmpty() && labelParts.size() == 1) {
            throw new AnalysisException("Current database is not set.");
        } else if (labelParts.size() == 1) {
            labelName = labelParts.get(0);
        } else if (labelParts.size() == 2) {
            labelDbName = labelParts.get(0);
            labelName = labelParts.get(1);
        } else if (labelParts.size() == 3) {
            labelDbName = labelParts.get(1);
            labelName = labelParts.get(2);
        } else {
            throw new AnalysisException("labelParts in load should be [ctl.][db.]label");
        }

        for (DorisParser.DataDescContext ddc : ctx.dataDescs) {
            List<String> nameParts = Lists.newArrayList();
            if (labelDbName != null) {
                nameParts.add(labelDbName);
            }
            nameParts.add(ddc.targetTableName.getText());
            List<String> tableName = RelationUtil.getQualifierName(ConnectContext.get(), nameParts);
            List<String> colNames = (ddc.columns == null ? ImmutableList.of() : visitIdentifierList(ddc.columns));
            List<String> columnsFromPath = (ddc.columnsFromPath == null ? ImmutableList.of()
                        : visitIdentifierList(ddc.columnsFromPath.identifierList()));
            List<String> partitions = ddc.partition == null ? ImmutableList.of() : visitIdentifierList(ddc.partition);
            // TODO: multi location
            List<String> multiFilePaths = new ArrayList<>();
            for (Token filePath : ddc.filePaths) {
                multiFilePaths.add(filePath.getText().substring(1, filePath.getText().length() - 1));
            }
            List<String> filePaths = ddc.filePath == null ? ImmutableList.of() : multiFilePaths;
            Map<String, Expression> colMappings;
            if (ddc.columnMapping == null) {
                colMappings = ImmutableMap.of();
            } else {
                colMappings = new HashMap<>();
                for (DorisParser.MappingExprContext mappingExpr : ddc.columnMapping.mappingSet) {
                    colMappings.put(mappingExpr.mappingCol.getText(), getExpression(mappingExpr.expression()));
                }
            }

            LoadTask.MergeType mergeType = ddc.mergeType() == null ? LoadTask.MergeType.APPEND
                        : LoadTask.MergeType.valueOf(ddc.mergeType().getText());

            Optional<String> fileFormat = ddc.format == null ? Optional.empty()
                    : Optional.of(visitIdentifierOrText(ddc.format));
            Optional<String> separator = ddc.separator == null ? Optional.empty() : Optional.of(ddc.separator.getText()
                        .substring(1, ddc.separator.getText().length() - 1));
            Optional<String> comma = ddc.comma == null ? Optional.empty() : Optional.of(ddc.comma.getText()
                        .substring(1, ddc.comma.getText().length() - 1));
            Map<String, String> dataProperties = ddc.propertyClause() == null ? new HashMap<>()
                        : visitPropertyClause(ddc.propertyClause());
            dataDescriptions.add(new BulkLoadDataDesc(
                    tableName,
                    partitions,
                    filePaths,
                    colNames,
                    columnsFromPath,
                    colMappings,
                    new BulkLoadDataDesc.FileFormatDesc(separator, comma, fileFormat),
                    false,
                    ddc.preFilter == null ? Optional.empty() : Optional.of(getExpression(ddc.preFilter.expression())),
                    ddc.where == null ? Optional.empty() : Optional.of(getExpression(ddc.where.booleanExpression())),
                    mergeType,
                    ddc.deleteOn == null ? Optional.empty() : Optional.of(getExpression(ddc.deleteOn.expression())),
                    ddc.sequenceColumn == null ? Optional.empty()
                            : Optional.of(ddc.sequenceColumn.identifier().getText()), dataProperties));
        }
        Map<String, String> properties = Collections.emptyMap();
        if (ctx.propertyClause() != null) {
            properties = visitPropertyItemList(ctx.propertyClause().propertyItemList());
        }
        String commentSpec = ctx.commentSpec() == null ? "''" : ctx.commentSpec().STRING_LITERAL().getText();
        String comment =
                LogicalPlanBuilderAssistant.escapeBackSlash(commentSpec.substring(1, commentSpec.length() - 1));
        return new LoadCommand(labelName, dataDescriptions.build(), bulkDesc, properties, comment);
    }

    /* ********************************************************************************************
     * Plan parsing
     * ******************************************************************************************** */

    /**
     * process lateral view, add a {@link LogicalGenerate} on plan.
     */
    protected LogicalPlan withGenerate(LogicalPlan plan, LateralViewContext ctx) {
        if (ctx.LATERAL() == null) {
            return plan;
        }
        String generateName = ctx.tableName.getText();
        // if later view explode map type, we need to add a project to convert map to struct
        String columnName = ctx.columnNames.get(0).getText();
        List<String> expandColumnNames = ImmutableList.of();

        // explode can pass multiple columns
        // then use struct to return the result of the expansion of multiple columns.
        if (ctx.columnNames.size() > 1
                || BuiltinTableGeneratingFunctions.INSTANCE.getReturnManyColumnFunctions()
                    .contains(ctx.functionName.getText())) {
            columnName = ConnectContext.get() != null
                    ? ConnectContext.get().getStatementContext().generateColumnName() : "expand_cols";
            expandColumnNames = ctx.columnNames.stream()
                    .map(RuleContext::getText).collect(ImmutableList.toImmutableList());
        }
        String functionName = ctx.functionName.getText();
        List<Expression> arguments = ctx.expression().stream()
                .<Expression>map(this::typedVisit)
                .collect(ImmutableList.toImmutableList());
        Function unboundFunction = new UnboundFunction(functionName, arguments);
        return new LogicalGenerate<>(ImmutableList.of(unboundFunction),
                ImmutableList.of(new UnboundSlot(generateName, columnName)), ImmutableList.of(expandColumnNames), plan);
    }

    /**
     * process CTE and store the results in a logical plan node LogicalCTE
     */
    private LogicalPlan withCte(LogicalPlan plan, CteContext ctx) {
        if (ctx == null) {
            return plan;
        }
        return new LogicalCTE<>((List) visit(ctx.aliasQuery(), LogicalSubQueryAlias.class), plan);
    }

    /**
     * process CTE's alias queries and column aliases
     */
    @Override
    public LogicalSubQueryAlias<Plan> visitAliasQuery(AliasQueryContext ctx) {
        return ParserUtils.withOrigin(ctx, () -> {
            LogicalPlan queryPlan = plan(ctx.query());
            Optional<List<String>> columnNames = optionalVisit(ctx.columnAliases(), () ->
                    ctx.columnAliases().identifier().stream()
                    .map(RuleContext::getText)
                    .collect(ImmutableList.toImmutableList())
            );
            return new LogicalSubQueryAlias<>(ctx.identifier().getText(), columnNames, queryPlan);
        });
    }

    /**
     * process LoadProperty in routine load
     */
    public LoadProperty visitLoadProperty(LoadPropertyContext ctx) {
        LoadProperty loadProperty = null;
        if (ctx instanceof SeparatorContext) {
            String separator = stripQuotes(((SeparatorContext) ctx).STRING_LITERAL().getText());
            loadProperty = new LoadSeparator(separator);
        } else if (ctx instanceof ImportColumnsContext) {
            List<LoadColumnDesc> descList = new ArrayList<>();
            for (DorisParser.ImportColumnDescContext loadColumnDescCtx : ((ImportColumnsContext) ctx)
                    .importColumnsStatement().importColumnDesc()) {
                LoadColumnDesc desc;
                if (loadColumnDescCtx.booleanExpression() != null) {
                    desc = new LoadColumnDesc(loadColumnDescCtx.name.getText(),
                        getExpression(loadColumnDescCtx.booleanExpression()));
                } else {
                    desc = new LoadColumnDesc(loadColumnDescCtx.name.getText());
                }
                descList.add(desc);
            }
            loadProperty = new LoadColumnClause(descList);
        } else if (ctx instanceof ImportDeleteOnContext) {
            loadProperty = new LoadDeleteOnClause(getExpression(((ImportDeleteOnContext) ctx)
                    .importDeleteOnStatement().booleanExpression()));
        } else if (ctx instanceof ImportPartitionsContext) {
            Pair<Boolean, List<String>> partitionSpec = visitPartitionSpec(
                    ((ImportPartitionsContext) ctx).partitionSpec());
            loadProperty = new LoadPartitionNames(partitionSpec.first, partitionSpec.second);
        } else if (ctx instanceof ImportPrecedingFilterContext) {
            loadProperty = new LoadPrecedingFilterClause(getExpression(((ImportPrecedingFilterContext) ctx)
                    .importPrecedingFilterStatement().booleanExpression()));
        } else if (ctx instanceof ImportSequenceContext) {
            loadProperty = new LoadSequenceClause(((ImportSequenceContext) ctx)
                    .importSequenceStatement().identifier().getText());
        } else if (ctx instanceof ImportWhereContext) {
            loadProperty = new LoadWhereClause(getExpression(((ImportWhereContext) ctx)
                    .importWhereStatement().booleanExpression()));
        }
        return loadProperty;
    }

    @Override
    public LogicalPlan visitCreateRoutineLoad(CreateRoutineLoadContext ctx) {
        List<String> labelParts = visitMultipartIdentifier(ctx.label);
        String labelName = null;
        String labelDbName = null;
        if (ConnectContext.get().getDatabase().isEmpty() && labelParts.size() == 1) {
            throw new AnalysisException("Current database is not set.");
        } else if (labelParts.size() == 1) {
            labelName = labelParts.get(0);
        } else if (labelParts.size() == 2) {
            labelDbName = labelParts.get(0);
            labelName = labelParts.get(1);
        } else {
            throw new AnalysisException("labelParts in load should be [db.]label");
        }
        LabelNameInfo jobLabelInfo = new LabelNameInfo(labelDbName, labelName);
        String tableName = null;
        if (ctx.table != null) {
            tableName = ctx.table.getText();
        }
        Map<String, String> properties = ctx.propertyClause() != null
                // NOTICE: we should not generate immutable map here, because it will be modified when analyzing.
                ? Maps.newHashMap(visitPropertyClause(ctx.propertyClause()))
                : Maps.newHashMap();
        String type = ctx.type.getText();
        Map<String, String> customProperties = ctx.customProperties != null
                // NOTICE: we should not generate immutable map here, because it will be modified when analyzing.
                ? Maps.newHashMap(visitPropertyItemList(ctx.customProperties))
                : Maps.newHashMap();
        LoadTask.MergeType mergeType = LoadTask.MergeType.APPEND;
        if (ctx.WITH() != null) {
            if (ctx.DELETE() != null) {
                mergeType = LoadTask.MergeType.DELETE;
            } else if (ctx.MERGE() != null) {
                mergeType = LoadTask.MergeType.MERGE;
            }
        }
        String comment = visitCommentSpec(ctx.commentSpec());
        Map<String, LoadProperty> loadPropertyMap = new HashMap<>();
        for (DorisParser.LoadPropertyContext oneLoadPropertyCOntext : ctx.loadProperty()) {
            LoadProperty loadProperty = visitLoadProperty(oneLoadPropertyCOntext);
            if (loadProperty == null) {
                throw new AnalysisException("invalid clause of routine load");
            }
            if (loadPropertyMap.get(loadProperty.getClass().getName()) != null) {
                throw new AnalysisException("repeat setting of clause load property: "
                    + loadProperty.getClass().getName());
            } else {
                loadPropertyMap.put(loadProperty.getClass().getName(), loadProperty);
            }
        }
        CreateRoutineLoadInfo createRoutineLoadInfo = new CreateRoutineLoadInfo(jobLabelInfo, tableName,
                loadPropertyMap, properties, type, customProperties, mergeType, comment);
        return new CreateRoutineLoadCommand(createRoutineLoadInfo);

    }

    @Override
    public Command visitCreateRowPolicy(CreateRowPolicyContext ctx) {
        FilterType filterType = FilterType.of(ctx.type.getText());
        List<String> nameParts = visitMultipartIdentifier(ctx.table);
        return new CreatePolicyCommand(PolicyTypeEnum.ROW, ctx.name.getText(),
                ctx.EXISTS() != null, new TableNameInfo(nameParts), Optional.of(filterType),
                ctx.user == null ? null : visitUserIdentify(ctx.user),
                ctx.roleName == null ? null : ctx.roleName.getText(),
                Optional.of(getExpression(ctx.booleanExpression())), ImmutableMap.of());
    }

    @Override
    public Command visitCreateStoragePolicy(CreateStoragePolicyContext ctx) {
        Map<String, String> properties = ctx.properties != null
                ? Maps.newHashMap(visitPropertyClause(ctx.properties))
                : Maps.newHashMap();
        return new CreatePolicyCommand(PolicyTypeEnum.STORAGE, ctx.name.getText(),
                ctx.EXISTS() != null, null, Optional.empty(),
                null, null, Optional.empty(), properties);
    }

    @Override
    public String visitIdentifierOrText(DorisParser.IdentifierOrTextContext ctx) {
        if (ctx.STRING_LITERAL() != null) {
            return ctx.STRING_LITERAL().getText().substring(1, ctx.STRING_LITERAL().getText().length() - 1);
        } else {
            return ctx.identifier().getText();
        }
    }

    @Override
    public String visitIdentifierOrTextOrAsterisk(DorisParser.IdentifierOrTextOrAsteriskContext ctx) {
        if (ctx.ASTERISK() != null) {
            return stripQuotes(ctx.ASTERISK().getText());
        } else if (ctx.STRING_LITERAL() != null) {
            return stripQuotes(ctx.STRING_LITERAL().getText());
        } else {
            return stripQuotes(ctx.identifier().getText());
        }
    }

    @Override
    public List<String> visitMultipartIdentifierOrAsterisk(DorisParser.MultipartIdentifierOrAsteriskContext ctx) {
        return ctx.parts.stream()
            .map(RuleContext::getText)
            .collect(ImmutableList.toImmutableList());
    }

    @Override
    public UserIdentity visitUserIdentify(UserIdentifyContext ctx) {
        String user = visitIdentifierOrText(ctx.user);
        String host = null;
        if (ctx.host != null) {
            host = visitIdentifierOrText(ctx.host);
        }
        if (host == null) {
            host = "%";
        }
        boolean isDomain = ctx.LEFT_PAREN() != null;
        return new UserIdentity(user, host, isDomain);
    }

    @Override
    public LogicalPlan visitQuery(QueryContext ctx) {
        return ParserUtils.withOrigin(ctx, () -> {
            // TODO: need to add withQueryResultClauses and withCTE
            LogicalPlan query = plan(ctx.queryTerm());
            query = withQueryOrganization(query, ctx.queryOrganization());
            return withCte(query, ctx.cte());
        });
    }

    @Override
    public LogicalPlan visitSetOperation(SetOperationContext ctx) {
        return ParserUtils.withOrigin(ctx, () -> {

            if (ctx.UNION() != null) {
                Qualifier qualifier = getQualifier(ctx);
                List<QueryTermContext> contexts = Lists.newArrayList(ctx.right);
                QueryTermContext current = ctx.left;
                while (true) {
                    if (current instanceof SetOperationContext
                            && getQualifier((SetOperationContext) current) == qualifier
                            && ((SetOperationContext) current).UNION() != null) {
                        contexts.add(((SetOperationContext) current).right);
                        current = ((SetOperationContext) current).left;
                    } else {
                        contexts.add(current);
                        break;
                    }
                }
                Collections.reverse(contexts);
                List<LogicalPlan> logicalPlans = contexts.stream().map(this::plan).collect(Collectors.toList());
                return reduceToLogicalPlanTree(0, logicalPlans.size() - 1, logicalPlans, qualifier);
            } else {
                LogicalPlan leftQuery = plan(ctx.left);
                LogicalPlan rightQuery = plan(ctx.right);
                Qualifier qualifier = getQualifier(ctx);

                List<Plan> newChildren = ImmutableList.of(leftQuery, rightQuery);
                LogicalPlan plan;
                if (ctx.UNION() != null) {
                    plan = new LogicalUnion(qualifier, newChildren);
                } else if (ctx.EXCEPT() != null || ctx.MINUS() != null) {
                    plan = new LogicalExcept(qualifier, newChildren);
                } else if (ctx.INTERSECT() != null) {
                    plan = new LogicalIntersect(qualifier, newChildren);
                } else {
                    throw new ParseException("not support", ctx);
                }
                return plan;
            }
        });
    }

    private Qualifier getQualifier(SetOperationContext ctx) {
        if (ctx.setQuantifier() == null || ctx.setQuantifier().DISTINCT() != null) {
            return Qualifier.DISTINCT;
        } else {
            return Qualifier.ALL;
        }
    }

    private static LogicalPlan logicalPlanCombiner(LogicalPlan left, LogicalPlan right, Qualifier qualifier) {
        return new LogicalUnion(qualifier, ImmutableList.of(left, right));
    }

    /**
     * construct avl union tree
     */
    public static LogicalPlan reduceToLogicalPlanTree(int low, int high,
            List<LogicalPlan> logicalPlans, Qualifier qualifier) {
        switch (high - low) {
            case 0:
                return logicalPlans.get(low);
            case 1:
                return logicalPlanCombiner(logicalPlans.get(low), logicalPlans.get(high), qualifier);
            default:
                int mid = low + (high - low) / 2;
                return logicalPlanCombiner(
                        reduceToLogicalPlanTree(low, mid, logicalPlans, qualifier),
                        reduceToLogicalPlanTree(mid + 1, high, logicalPlans, qualifier),
                        qualifier
                );
        }
    }

    @Override
    public LogicalPlan visitSubquery(SubqueryContext ctx) {
        return ParserUtils.withOrigin(ctx, () -> plan(ctx.query()));
    }

    @Override
    public LogicalPlan visitRegularQuerySpecification(RegularQuerySpecificationContext ctx) {
        return ParserUtils.withOrigin(ctx, () -> {
            SelectClauseContext selectCtx = ctx.selectClause();
            LogicalPlan selectPlan;
            LogicalPlan relation;
            if (ctx.fromClause() == null) {
                relation = new LogicalOneRowRelation(StatementScopeIdGenerator.newRelationId(),
                        ImmutableList.of(new Alias(Literal.of(0))));
            } else {
                relation = visitFromClause(ctx.fromClause());
            }
            if (ctx.intoClause() != null && !ConnectContext.get().isRunProcedure()) {
                throw new ParseException("Only procedure supports insert into variables", selectCtx);
            }
            selectPlan = withSelectQuerySpecification(
                    ctx, relation,
                    selectCtx,
                    Optional.ofNullable(ctx.whereClause()),
                    Optional.ofNullable(ctx.aggClause()),
                    Optional.ofNullable(ctx.havingClause()),
                    Optional.ofNullable(ctx.qualifyClause()));
            selectPlan = withQueryOrganization(selectPlan, ctx.queryOrganization());
            if ((selectHintMap == null) || selectHintMap.isEmpty()) {
                return selectPlan;
            }
            List<ParserRuleContext> selectHintContexts = Lists.newArrayList();
            List<ParserRuleContext> preAggOnHintContexts = Lists.newArrayList();
            for (Integer key : selectHintMap.keySet()) {
                if (key > selectCtx.getStart().getStopIndex() && key < selectCtx.getStop().getStartIndex()) {
                    selectHintContexts.add(selectHintMap.get(key));
                } else {
                    preAggOnHintContexts.add(selectHintMap.get(key));
                }
            }
            return withHints(selectPlan, selectHintContexts, preAggOnHintContexts);
        });
    }

    @Override
    public LogicalPlan visitInlineTable(InlineTableContext ctx) {
        List<RowConstructorContext> rowConstructorContexts = ctx.rowConstructor();
        ImmutableList.Builder<List<NamedExpression>> rows
                = ImmutableList.builderWithExpectedSize(rowConstructorContexts.size());
        for (RowConstructorContext rowConstructorContext : rowConstructorContexts) {
            rows.add(visitRowConstructor(rowConstructorContext));
        }
        return new UnboundInlineTable(rows.build());
    }

    /**
     * Create an aliased table reference. This is typically used in FROM clauses.
     */
    protected LogicalPlan withTableAlias(LogicalPlan plan, TableAliasContext ctx) {
        if (ctx.strictIdentifier() == null) {
            return plan;
        }
        return ParserUtils.withOrigin(ctx.strictIdentifier(), () -> {
            String alias = ctx.strictIdentifier().getText();
            if (null != ctx.identifierList()) {
                throw new ParseException("Do not implemented", ctx);
                // TODO: multi-colName
            }
            return new LogicalSubQueryAlias<>(alias, plan);
        });
    }

    @Override
    public LogicalPlan visitTableName(TableNameContext ctx) {
        List<String> nameParts = visitMultipartIdentifier(ctx.multipartIdentifier());
        List<String> partitionNames = new ArrayList<>();
        boolean isTempPart = false;
        if (ctx.specifiedPartition() != null) {
            isTempPart = ctx.specifiedPartition().TEMPORARY() != null;
            if (ctx.specifiedPartition().identifier() != null) {
                partitionNames.add(ctx.specifiedPartition().identifier().getText());
            } else {
                partitionNames.addAll(visitIdentifierList(ctx.specifiedPartition().identifierList()));
            }
        }

        Optional<String> indexName = Optional.empty();
        if (ctx.materializedViewName() != null) {
            indexName = Optional.ofNullable(ctx.materializedViewName().indexName.getText());
        }

        List<Long> tabletIdLists = new ArrayList<>();
        if (ctx.tabletList() != null) {
            ctx.tabletList().tabletIdList.stream().forEach(tabletToken -> {
                tabletIdLists.add(Long.parseLong(tabletToken.getText()));
            });
        }

        final List<String> relationHints;
        if (ctx.relationHint() != null) {
            relationHints = typedVisit(ctx.relationHint());
        } else {
            relationHints = ImmutableList.of();
        }

        TableScanParams scanParams = null;
        if (ctx.optScanParams() != null) {
            Map<String, String> map = visitPropertyItemList(ctx.optScanParams().mapParams);
            List<String> list;
            if (ctx.optScanParams().listParams != null) {
                list = visitIdentifierSeq(ctx.optScanParams().listParams);
            } else {
                list = ImmutableList.of();
            }
            scanParams = new TableScanParams(ctx.optScanParams().funcName.getText(), map, list);
        }

        TableSnapshot tableSnapshot = null;
        if (ctx.tableSnapshot() != null) {
            if (ctx.tableSnapshot().TIME() != null) {
                tableSnapshot = TableSnapshot.timeOf(stripQuotes(ctx.tableSnapshot().time.getText()));
            } else {
                tableSnapshot = TableSnapshot.versionOf(stripQuotes(ctx.tableSnapshot().version.getText()));
            }
        }

        TableSample tableSample = ctx.sample() == null ? null : (TableSample) visit(ctx.sample());
        UnboundRelation relation = new UnboundRelation(StatementScopeIdGenerator.newRelationId(),
                nameParts, partitionNames, isTempPart, tabletIdLists, relationHints,
                Optional.ofNullable(tableSample), indexName, scanParams, Optional.ofNullable(tableSnapshot));

        LogicalPlan checkedRelation = LogicalPlanBuilderAssistant.withCheckPolicy(relation);
        LogicalPlan plan = withTableAlias(checkedRelation, ctx.tableAlias());
        for (LateralViewContext lateralViewContext : ctx.lateralView()) {
            plan = withGenerate(plan, lateralViewContext);
        }
        return plan;
    }

    public static String stripQuotes(String str) {
        if ((str.charAt(0) == '\'' && str.charAt(str.length() - 1) == '\'')
                || (str.charAt(0) == '\"' && str.charAt(str.length() - 1) == '\"')) {
            str = str.substring(1, str.length() - 1);
        }
        return str;
    }

    @Override
    public LogicalPlan visitShowEncryptKeys(ShowEncryptKeysContext ctx) {
        String dbName = null;
        if (ctx.database != null) {
            List<String> nameParts = visitMultipartIdentifier(ctx.database);
            dbName = nameParts.get(0); // only one entry possible
        }

        String likeString = null;
        if (ctx.LIKE() != null) {
            likeString = stripQuotes(ctx.STRING_LITERAL().getText());
        }
        return new ShowEncryptKeysCommand(dbName, likeString);
    }

    @Override
    public LogicalPlan visitAliasedQuery(AliasedQueryContext ctx) {
        if (ctx.tableAlias().getText().equals("")) {
            throw new ParseException("Every derived table must have its own alias", ctx);
        }
        LogicalPlan plan = withTableAlias(visitQuery(ctx.query()), ctx.tableAlias());
        for (LateralViewContext lateralViewContext : ctx.lateralView()) {
            plan = withGenerate(plan, lateralViewContext);
        }
        return plan;
    }

    @Override
    public LogicalPlan visitTableValuedFunction(TableValuedFunctionContext ctx) {
        return ParserUtils.withOrigin(ctx, () -> {
            String functionName = ctx.tvfName.getText();

            Map<String, String> map = visitPropertyItemList(ctx.properties);
            LogicalPlan relation = new UnboundTVFRelation(StatementScopeIdGenerator.newRelationId(),
                    functionName, new Properties(map));
            return withTableAlias(relation, ctx.tableAlias());
        });
    }

    /**
     * Create a star (i.e. all) expression; this selects all elements (in the specified object).
     * Both un-targeted (global) and targeted aliases are supported.
     */
    @Override
    public Expression visitStar(StarContext ctx) {
        return ParserUtils.withOrigin(ctx, () -> {
            final QualifiedNameContext qualifiedNameContext = ctx.qualifiedName();
            List<String> target;
            if (qualifiedNameContext != null) {
                target = qualifiedNameContext.identifier()
                        .stream()
                        .map(RuleContext::getText)
                        .collect(ImmutableList.toImmutableList());
            } else {
                target = ImmutableList.of();
            }
            List<ExceptOrReplaceContext> exceptOrReplaceList = ctx.exceptOrReplace();
            if (exceptOrReplaceList != null && !exceptOrReplaceList.isEmpty()) {
                List<NamedExpression> finalExpectSlots = ImmutableList.of();
                List<NamedExpression> finalReplacedAlias = ImmutableList.of();
                for (ExceptOrReplaceContext exceptOrReplace : exceptOrReplaceList) {
                    if (exceptOrReplace instanceof ExceptContext) {
                        if (!finalExpectSlots.isEmpty()) {
                            throw new ParseException("only one except clause is supported", ctx);
                        }
                        ExceptContext exceptContext = (ExceptContext) exceptOrReplace;
                        List<NamedExpression> expectSlots = getNamedExpressions(exceptContext.namedExpressionSeq());
                        boolean allSlots = expectSlots.stream().allMatch(UnboundSlot.class::isInstance);
                        if (expectSlots.isEmpty() || !allSlots) {
                            throw new ParseException(
                                    "only column name is supported in except clause", ctx);
                        }
                        finalExpectSlots = expectSlots;
                    } else if (exceptOrReplace instanceof ReplaceContext) {
                        if (!finalReplacedAlias.isEmpty()) {
                            throw new ParseException("only one replace clause is supported", ctx);
                        }
                        ReplaceContext replaceContext = (ReplaceContext) exceptOrReplace;
                        List<NamedExpression> expectAlias = Lists.newArrayList();
                        NamedExpressionSeqContext namedExpressions = replaceContext.namedExpressionSeq();
                        for (NamedExpressionContext namedExpressionContext : namedExpressions.namedExpression()) {
                            if (namedExpressionContext.identifierOrText() == null) {
                                throw new ParseException("only alias is supported in select-replace clause", ctx);
                            }
                            expectAlias.add((NamedExpression) namedExpressionContext.accept(this));
                        }
                        if (expectAlias.isEmpty()) {
                            throw new ParseException("only alias is supported in select-replace clause", ctx);
                        }
                        finalReplacedAlias = expectAlias;
                    } else {
                        throw new ParseException(
                                "Unsupported except or replace clause: " + exceptOrReplace.getText(), ctx
                        );
                    }
                }
                return new UnboundStar(target, finalExpectSlots, finalReplacedAlias);
            } else {
                return new UnboundStar(target);
            }
        });
    }

    /**
     * Create an aliased expression if an alias is specified. Both single and multi-aliases are
     * supported.
     */
    @Override
    public NamedExpression visitNamedExpression(NamedExpressionContext ctx) {
        return ParserUtils.withOrigin(ctx, () -> {
            Expression expression = getExpression(ctx.expression());
            if (ctx.identifierOrText() == null) {
                if (expression instanceof NamedExpression) {
                    return (NamedExpression) expression;
                } else {
                    int start = ctx.expression().start.getStartIndex();
                    int stop = ctx.expression().stop.getStopIndex();
                    String alias = ctx.start.getInputStream()
                            .getText(new org.antlr.v4.runtime.misc.Interval(start, stop));
                    if (expression instanceof Literal) {
                        return new Alias(expression, alias, true);
                    } else {
                        return new UnboundAlias(expression, alias, true);
                    }
                }
            }
            String alias = visitIdentifierOrText(ctx.identifierOrText());
            if (expression instanceof Literal) {
                return new Alias(expression, alias);
            }
            return new UnboundAlias(expression, alias);
        });
    }

    @Override
    public Expression visitSystemVariable(SystemVariableContext ctx) {
        VariableType type = null;
        if (ctx.kind == null) {
            type = VariableType.DEFAULT;
        } else if (ctx.kind.getType() == DorisParser.SESSION) {
            type = VariableType.SESSION;
        } else if (ctx.kind.getType() == DorisParser.GLOBAL) {
            type = VariableType.GLOBAL;
        }
        if (type == null) {
            throw new ParseException("Unsupported system variable: " + ctx.getText(), ctx);
        }
        return new UnboundVariable(ctx.identifier().getText(), type);
    }

    @Override
    public Expression visitUserVariable(UserVariableContext ctx) {
        return new UnboundVariable(ctx.identifierOrText().getText(), VariableType.USER);
    }

    /**
     * Create a comparison expression. This compares two expressions. The following comparison
     * operators are supported:
     * - Equal: '=' or '=='
     * - Null-safe Equal: '<=>'
     * - Not Equal: '<>' or '!='
     * - Less than: '<'
     * - Less then or Equal: '<='
     * - Greater than: '>'
     * - Greater then or Equal: '>='
     */
    @Override
    public Expression visitComparison(ComparisonContext ctx) {
        return ParserUtils.withOrigin(ctx, () -> {
            Expression left = getExpression(ctx.left);
            Expression right = getExpression(ctx.right);
            TerminalNode operator = (TerminalNode) ctx.comparisonOperator().getChild(0);
            switch (operator.getSymbol().getType()) {
                case DorisParser.EQ:
                    return new EqualTo(left, right);
                case DorisParser.NEQ:
                    return new Not(new EqualTo(left, right));
                case DorisParser.LT:
                    return new LessThan(left, right);
                case DorisParser.GT:
                    return new GreaterThan(left, right);
                case DorisParser.LTE:
                    return new LessThanEqual(left, right);
                case DorisParser.GTE:
                    return new GreaterThanEqual(left, right);
                case DorisParser.NSEQ:
                    return new NullSafeEqual(left, right);
                default:
                    throw new ParseException("Unsupported comparison expression: "
                        + operator.getSymbol().getText(), ctx);
            }
        });
    }

    /**
     * Create a not expression.
     * format: NOT Expression
     * for example:
     * not 1
     * not 1=1
     */
    @Override
    public Expression visitLogicalNot(LogicalNotContext ctx) {
        return ParserUtils.withOrigin(ctx, () -> new Not(getExpression(ctx.booleanExpression())));
    }

    @Override
    public Expression visitLogicalBinary(LogicalBinaryContext ctx) {
        return ParserUtils.withOrigin(ctx, () -> {
            // Code block copy from Spark
            // sql/catalyst/src/main/scala/org/apache/spark/sql/catalyst/parser/AstBuilder.scala

            // Collect all similar left hand contexts.
            List<BooleanExpressionContext> contexts = Lists.newArrayList(ctx.right);
            BooleanExpressionContext current = ctx.left;
            while (true) {
                if (current instanceof LogicalBinaryContext
                        && ((LogicalBinaryContext) current).operator.getType() == ctx.operator.getType()) {
                    contexts.add(((LogicalBinaryContext) current).right);
                    current = ((LogicalBinaryContext) current).left;
                } else {
                    contexts.add(current);
                    break;
                }
            }
            // Reverse the contexts to have them in the same sequence as in the SQL statement & turn them
            // into expressions.
            Collections.reverse(contexts);
            List<Expression> expressions = contexts.stream().map(this::getExpression).collect(Collectors.toList());
            if (ctx.operator.getType() == DorisParser.AND) {
                return new And(expressions);
            } else if (ctx.operator.getType() == DorisParser.OR) {
                return new Or(expressions);
            } else {
                // Create a balanced tree.
                return reduceToExpressionTree(0, expressions.size() - 1, expressions, ctx);
            }
        });
    }

    @Override
    public Expression visitLambdaExpression(LambdaExpressionContext ctx) {
        ImmutableList<String> args = ctx.args.stream()
                .map(RuleContext::getText)
                .collect(ImmutableList.toImmutableList());
        Expression body = (Expression) visit(ctx.body);
        return new Lambda(args, body);
    }

    private Expression expressionCombiner(Expression left, Expression right, LogicalBinaryContext ctx) {
        switch (ctx.operator.getType()) {
            case DorisParser.LOGICALAND:
            case DorisParser.AND:
                return new And(left, right);
            case DorisParser.OR:
                return new Or(left, right);
            case DorisParser.XOR:
                return new Xor(left, right);
            default:
                throw new ParseException("Unsupported logical binary type: " + ctx.operator.getText(), ctx);
        }
    }

    private Expression reduceToExpressionTree(int low, int high,
            List<Expression> expressions, LogicalBinaryContext ctx) {
        switch (high - low) {
            case 0:
                return expressions.get(low);
            case 1:
                return expressionCombiner(expressions.get(low), expressions.get(high), ctx);
            default:
                int mid = low + (high - low) / 2;
                return expressionCombiner(
                        reduceToExpressionTree(low, mid, expressions, ctx),
                        reduceToExpressionTree(mid + 1, high, expressions, ctx),
                        ctx
                );
        }
    }

    /**
     * Create a predicated expression. A predicated expression is a normal expression with a
     * predicate attached to it, for example:
     * {{{
     * a + 1 IS NULL
     * }}}
     */
    @Override
    public Expression visitPredicated(PredicatedContext ctx) {
        return ParserUtils.withOrigin(ctx, () -> {
            Expression e = getExpression(ctx.valueExpression());
            return ctx.predicate() == null ? e : withPredicate(e, ctx.predicate());
        });
    }

    @Override
    public Expression visitArithmeticUnary(ArithmeticUnaryContext ctx) {
        return ParserUtils.withOrigin(ctx, () -> {
            Expression e = typedVisit(ctx.valueExpression());
            switch (ctx.operator.getType()) {
                case DorisParser.PLUS:
                    return e;
                case DorisParser.SUBTRACT:
                    IntegerLiteral zero = new IntegerLiteral(0);
                    return new Subtract(zero, e);
                case DorisParser.TILDE:
                    return new BitNot(e);
                default:
                    throw new ParseException("Unsupported arithmetic unary type: " + ctx.operator.getText(), ctx);
            }
        });
    }

    @Override
    public Expression visitArithmeticBinary(ArithmeticBinaryContext ctx) {
        return ParserUtils.withOrigin(ctx, () -> {
            Expression left = getExpression(ctx.left);
            Expression right = getExpression(ctx.right);

            int type = ctx.operator.getType();
            if (left instanceof Interval) {
                if (type != DorisParser.PLUS) {
                    throw new ParseException("Only supported: " + Operator.ADD, ctx);
                }
                Interval interval = (Interval) left;
                return new TimestampArithmetic(Operator.ADD, right, interval.value(), interval.timeUnit());
            }

            if (right instanceof Interval) {
                Operator op;
                if (type == DorisParser.PLUS) {
                    op = Operator.ADD;
                } else if (type == DorisParser.SUBTRACT) {
                    op = Operator.SUBTRACT;
                } else {
                    throw new ParseException("Only supported: " + Operator.ADD + " and " + Operator.SUBTRACT, ctx);
                }
                Interval interval = (Interval) right;
                return new TimestampArithmetic(op, left, interval.value(), interval.timeUnit());
            }

            return ParserUtils.withOrigin(ctx, () -> {
                switch (type) {
                    case DorisParser.ASTERISK:
                        return new Multiply(left, right);
                    case DorisParser.SLASH:
                        return new Divide(left, right);
                    case DorisParser.MOD:
                        return new Mod(left, right);
                    case DorisParser.PLUS:
                        return new Add(left, right);
                    case DorisParser.SUBTRACT:
                        return new Subtract(left, right);
                    case DorisParser.DIV:
                        return new IntegralDivide(left, right);
                    case DorisParser.HAT:
                        return new BitXor(left, right);
                    case DorisParser.PIPE:
                        return new BitOr(left, right);
                    case DorisParser.AMPERSAND:
                        return new BitAnd(left, right);
                    default:
                        throw new ParseException(
                                "Unsupported arithmetic binary type: " + ctx.operator.getText(), ctx);
                }
            });
        });
    }

    @Override
    public Expression visitCurrentDate(DorisParser.CurrentDateContext ctx) {
        return new CurrentDate();
    }

    @Override
    public Expression visitCurrentTime(DorisParser.CurrentTimeContext ctx) {
        return new CurrentTime();
    }

    @Override
    public Expression visitCurrentTimestamp(DorisParser.CurrentTimestampContext ctx) {
        return new Now();
    }

    @Override
    public Expression visitLocalTime(DorisParser.LocalTimeContext ctx) {
        return new CurrentTime();
    }

    @Override
    public Expression visitLocalTimestamp(DorisParser.LocalTimestampContext ctx) {
        return new Now();
    }

    @Override
    public Expression visitCurrentUser(DorisParser.CurrentUserContext ctx) {
        return new CurrentUser();
    }

    @Override
    public Expression visitSessionUser(DorisParser.SessionUserContext ctx) {
        return new SessionUser();
    }

    @Override
    public Expression visitDoublePipes(DorisParser.DoublePipesContext ctx) {
        return ParserUtils.withOrigin(ctx, () -> {
            Expression left = getExpression(ctx.left);
            Expression right = getExpression(ctx.right);
            if (SqlModeHelper.hasPipeAsConcat()) {
                return new UnboundFunction("concat", Lists.newArrayList(left, right));
            } else {
                return new Or(left, right);
            }
        });
    }

    /**
     * Create a value based [[CaseWhen]] expression. This has the following SQL form:
     * {{{
     *   CASE [expression]
     *    WHEN [value] THEN [expression]
     *    ...
     *    ELSE [expression]
     *   END
     * }}}
     */
    @Override
    public Expression visitSimpleCase(DorisParser.SimpleCaseContext context) {
        Expression e = getExpression(context.value);
        List<WhenClause> whenClauses = context.whenClause().stream()
                .map(w -> new WhenClause(new EqualTo(e, getExpression(w.condition)), getExpression(w.result)))
                .collect(ImmutableList.toImmutableList());
        if (context.elseExpression == null) {
            return new CaseWhen(whenClauses);
        }
        return new CaseWhen(whenClauses, getExpression(context.elseExpression));
    }

    /**
     * Create a condition based [[CaseWhen]] expression. This has the following SQL syntax:
     * {{{
     *   CASE
     *    WHEN [predicate] THEN [expression]
     *    ...
     *    ELSE [expression]
     *   END
     * }}}
     *
     * @param context the parse tree
     */
    @Override
    public Expression visitSearchedCase(DorisParser.SearchedCaseContext context) {
        List<WhenClause> whenClauses = context.whenClause().stream()
                .map(w -> new WhenClause(getExpression(w.condition), getExpression(w.result)))
                .collect(ImmutableList.toImmutableList());
        if (context.elseExpression == null) {
            return new CaseWhen(whenClauses);
        }
        return new CaseWhen(whenClauses, getExpression(context.elseExpression));
    }

    @Override
    public Expression visitCast(DorisParser.CastContext ctx) {
        return ParserUtils.withOrigin(ctx, () -> processCast(getExpression(ctx.expression()), ctx.castDataType()));
    }

    @Override
    public UnboundFunction visitExtract(DorisParser.ExtractContext ctx) {
        return ParserUtils.withOrigin(ctx, () -> {
            String functionName = ctx.field.getText();
            return new UnboundFunction(functionName, false,
                    Collections.singletonList(getExpression(ctx.source)));
        });
    }

    @Override
    public Expression visitEncryptKey(DorisParser.EncryptKeyContext ctx) {
        return ParserUtils.withOrigin(ctx, () -> {
            String db = ctx.dbName == null ? "" : ctx.dbName.getText();
            String key = ctx.keyName.getText();
            return new EncryptKeyRef(new StringLiteral(db), new StringLiteral(key));
        });
    }

    @Override
    public Expression visitCharFunction(DorisParser.CharFunctionContext ctx) {
        return ParserUtils.withOrigin(ctx, () -> {
            String charSet = ctx.charSet == null ? "utf8" : ctx.charSet.getText();
            List<Expression> arguments = ImmutableList.<Expression>builder()
                    .add(new StringLiteral(charSet))
                    .addAll(visit(ctx.arguments, Expression.class))
                    .build();
            return new Char(arguments);
        });
    }

    @Override
    public Expression visitConvertCharSet(DorisParser.ConvertCharSetContext ctx) {
        return ParserUtils.withOrigin(ctx,
                () -> new ConvertTo(getExpression(ctx.argument), new StringLiteral(ctx.charSet.getText())));
    }

    @Override
    public Expression visitConvertType(DorisParser.ConvertTypeContext ctx) {
        return ParserUtils.withOrigin(ctx, () -> processCast(getExpression(ctx.argument), ctx.castDataType()));
    }

    @Override
    public DataType visitCastDataType(CastDataTypeContext ctx) {
        return ParserUtils.withOrigin(ctx, () -> {
            if (ctx.dataType() != null) {
                return ((DataType) typedVisit(ctx.dataType())).conversion();
            } else if (ctx.UNSIGNED() != null) {
                return LargeIntType.UNSIGNED;
            } else {
                return BigIntType.SIGNED;
            }
        });
    }

    private Expression processCast(Expression expression, CastDataTypeContext castDataTypeContext) {
        DataType dataType = visitCastDataType(castDataTypeContext);
        Expression cast = new Cast(expression, dataType, true);
        if (dataType.isStringLikeType() && ((CharacterType) dataType).getLen() >= 0) {
            if (dataType.isVarcharType() && ((VarcharType) dataType).isWildcardVarchar()) {
                return cast;
            }
            List<Expression> args = ImmutableList.of(
                    cast,
                    new TinyIntLiteral((byte) 1),
                    Literal.of(((CharacterType) dataType).getLen())
            );
            return new UnboundFunction("substr", args);
        } else {
            return cast;
        }
    }

    @Override
    public Expression visitFunctionCallExpression(DorisParser.FunctionCallExpressionContext ctx) {
        return ParserUtils.withOrigin(ctx, () -> {
            String functionName = ctx.functionIdentifier().functionNameIdentifier().getText();
            boolean isDistinct = ctx.DISTINCT() != null;
            List<Expression> params = Lists.newArrayList();
            params.addAll(visit(ctx.expression(), Expression.class));
            List<OrderKey> orderKeys = visit(ctx.sortItem(), OrderKey.class);
            params.addAll(orderKeys.stream().map(OrderExpression::new).collect(Collectors.toList()));

            List<UnboundStar> unboundStars = ExpressionUtils.collectAll(params, UnboundStar.class::isInstance);
            if (!unboundStars.isEmpty()) {
                if (ctx.functionIdentifier().dbName == null && functionName.equalsIgnoreCase("count")) {
                    if (unboundStars.size() > 1) {
                        throw new ParseException(
                                "'*' can only be used once in conjunction with COUNT: " + functionName, ctx);
                    }
                    if (!unboundStars.get(0).getQualifier().isEmpty()) {
                        throw new ParseException("'*' can not has qualifier: " + unboundStars.size(), ctx);
                    }
                    if (ctx.windowSpec() != null) {
                        if (isDistinct) {
                            throw new ParseException("DISTINCT not allowed in analytic function: " + functionName, ctx);
                        }
                        return withWindowSpec(ctx.windowSpec(), new Count());
                    }
                    return new Count();
                }
                throw new ParseException("'*' can only be used in conjunction with COUNT: " + functionName, ctx);
            } else {
                String dbName = null;
                if (ctx.functionIdentifier().dbName != null) {
                    dbName = ctx.functionIdentifier().dbName.getText();
                }
                UnboundFunction function = new UnboundFunction(dbName, functionName, isDistinct, params);
                if (ctx.windowSpec() != null) {
                    if (isDistinct) {
                        throw new ParseException("DISTINCT not allowed in analytic function: " + functionName, ctx);
                    }
                    return withWindowSpec(ctx.windowSpec(), function);
                }
                return function;
            }
        });
    }

    /**
     * deal with window function definition
     */
    private WindowExpression withWindowSpec(WindowSpecContext ctx, Expression function) {
        List<Expression> partitionKeyList = Lists.newArrayList();
        if (ctx.partitionClause() != null) {
            partitionKeyList = visit(ctx.partitionClause().expression(), Expression.class);
        }

        List<OrderExpression> orderKeyList = Lists.newArrayList();
        if (ctx.sortClause() != null) {
            orderKeyList = visit(ctx.sortClause().sortItem(), OrderKey.class).stream()
                .map(orderKey -> new OrderExpression(orderKey))
                .collect(Collectors.toList());
        }

        if (ctx.windowFrame() != null) {
            return new WindowExpression(function, partitionKeyList, orderKeyList, withWindowFrame(ctx.windowFrame()));
        }
        return new WindowExpression(function, partitionKeyList, orderKeyList);
    }

    /**
     * deal with optional expressions
     */
    private <T, C> Optional<C> optionalVisit(T ctx, Supplier<C> func) {
        return Optional.ofNullable(ctx).map(a -> func.get());
    }

    /**
     * deal with window frame
     */
    private WindowFrame withWindowFrame(WindowFrameContext ctx) {
        WindowFrame.FrameUnitsType frameUnitsType = WindowFrame.FrameUnitsType.valueOf(
                ctx.frameUnits().getText().toUpperCase());
        WindowFrame.FrameBoundary leftBoundary = withFrameBound(ctx.start);
        if (ctx.end != null) {
            WindowFrame.FrameBoundary rightBoundary = withFrameBound(ctx.end);
            return new WindowFrame(frameUnitsType, leftBoundary, rightBoundary);
        }
        return new WindowFrame(frameUnitsType, leftBoundary);
    }

    private WindowFrame.FrameBoundary withFrameBound(DorisParser.FrameBoundaryContext ctx) {
        Optional<Expression> expression = Optional.empty();
        if (ctx.expression() != null) {
            expression = Optional.of(getExpression(ctx.expression()));
            // todo: use isConstant() to resolve Function in expression; currently we only
            //  support literal expression
            if (!expression.get().isLiteral()) {
                throw new ParseException("Unsupported expression in WindowFrame : " + expression, ctx);
            }
        }

        WindowFrame.FrameBoundType frameBoundType = null;
        switch (ctx.boundType.getType()) {
            case DorisParser.PRECEDING:
                if (ctx.UNBOUNDED() != null) {
                    frameBoundType = WindowFrame.FrameBoundType.UNBOUNDED_PRECEDING;
                } else {
                    frameBoundType = WindowFrame.FrameBoundType.PRECEDING;
                }
                break;
            case DorisParser.CURRENT:
                frameBoundType = WindowFrame.FrameBoundType.CURRENT_ROW;
                break;
            case DorisParser.FOLLOWING:
                if (ctx.UNBOUNDED() != null) {
                    frameBoundType = WindowFrame.FrameBoundType.UNBOUNDED_FOLLOWING;
                } else {
                    frameBoundType = WindowFrame.FrameBoundType.FOLLOWING;
                }
                break;
            default:
        }
        return new WindowFrame.FrameBoundary(expression, frameBoundType);
    }

    @Override
    public Expression visitInterval(IntervalContext ctx) {
        return new Interval(getExpression(ctx.value), visitUnitIdentifier(ctx.unit));
    }

    @Override
    public String visitUnitIdentifier(UnitIdentifierContext ctx) {
        return ctx.getText();
    }

    @Override
    public Expression visitTypeConstructor(TypeConstructorContext ctx) {
        String value = ctx.STRING_LITERAL().getText();
        value = value.substring(1, value.length() - 1);
        String type = ctx.type.getText().toUpperCase();
        switch (type) {
            case "DATE":
                try {
                    return Config.enable_date_conversion ? new DateV2Literal(value) : new DateLiteral(value);
                } catch (Exception e) {
                    return new Cast(new StringLiteral(value),
                            Config.enable_date_conversion ? DateV2Type.INSTANCE : DateType.INSTANCE);
                }
            case "TIMESTAMP":
                try {
                    return Config.enable_date_conversion ? new DateTimeV2Literal(value) : new DateTimeLiteral(value);
                } catch (Exception e) {
                    return new Cast(new StringLiteral(value),
                            Config.enable_date_conversion ? DateTimeV2Type.MAX : DateTimeType.INSTANCE);
                }
            case "DATEV2":
                try {
                    return new DateV2Literal(value);
                } catch (Exception e) {
                    return new Cast(new StringLiteral(value), DateV2Type.INSTANCE);
                }
            case "DATEV1":
                try {
                    return new DateLiteral(value);
                } catch (Exception e) {
                    return new Cast(new StringLiteral(value), DateType.INSTANCE);
                }
            default:
                throw new ParseException("Unsupported data type : " + type, ctx);
        }
    }

    @Override
    public Expression visitDereference(DereferenceContext ctx) {
        return ParserUtils.withOrigin(ctx, () -> {
            Expression e = getExpression(ctx.base);
            if (e instanceof UnboundSlot) {
                UnboundSlot unboundAttribute = (UnboundSlot) e;
                List<String> nameParts = Lists.newArrayList(unboundAttribute.getNameParts());
                nameParts.add(ctx.fieldName.getText());
                UnboundSlot slot = new UnboundSlot(nameParts, Optional.empty());
                return slot;
            } else {
                // todo: base is an expression, may be not a table name.
                throw new ParseException("Unsupported dereference expression: " + ctx.getText(), ctx);
            }
        });
    }

    @Override
    public Expression visitElementAt(ElementAtContext ctx) {
        return new ElementAt(typedVisit(ctx.value), typedVisit(ctx.index));
    }

    @Override
    public Expression visitArraySlice(ArraySliceContext ctx) {
        if (ctx.end != null) {
            return new ArraySlice(typedVisit(ctx.value), typedVisit(ctx.begin), typedVisit(ctx.end));
        } else {
            return new ArraySlice(typedVisit(ctx.value), typedVisit(ctx.begin));
        }
    }

    @Override
    public Expression visitColumnReference(ColumnReferenceContext ctx) {
        // todo: handle quoted and unquoted
        return UnboundSlot.quoted(ctx.getText());
    }

    /**
     * Create a NULL literal expression.
     */
    @Override
    public Literal visitNullLiteral(NullLiteralContext ctx) {
        return new NullLiteral();
    }

    @Override
    public Literal visitBooleanLiteral(BooleanLiteralContext ctx) {
        Boolean b = Boolean.valueOf(ctx.getText());
        return BooleanLiteral.of(b);
    }

    @Override
    public Literal visitIntegerLiteral(IntegerLiteralContext ctx) {
        BigInteger bigInt = new BigInteger(ctx.getText());
        if (BigInteger.valueOf(bigInt.byteValue()).equals(bigInt)) {
            return new TinyIntLiteral(bigInt.byteValue());
        } else if (BigInteger.valueOf(bigInt.shortValue()).equals(bigInt)) {
            return new SmallIntLiteral(bigInt.shortValue());
        } else if (BigInteger.valueOf(bigInt.intValue()).equals(bigInt)) {
            return new IntegerLiteral(bigInt.intValue());
        } else if (BigInteger.valueOf(bigInt.longValue()).equals(bigInt)) {
            return new BigIntLiteral(bigInt.longValueExact());
        } else {
            return new LargeIntLiteral(bigInt);
        }
    }

    @Override
    public Literal visitStringLiteral(StringLiteralContext ctx) {
        String txt = ctx.STRING_LITERAL().getText();
        String s = txt.substring(1, txt.length() - 1);
        if (txt.charAt(0) == '\'') {
            // for single quote string, '' should be converted to '
            s = s.replace("''", "'");
        } else if (txt.charAt(0) == '"') {
            // for double quote string, "" should be converted to "
            s = s.replace("\"\"", "\"");
        }
        if (!SqlModeHelper.hasNoBackSlashEscapes()) {
            s = LogicalPlanBuilderAssistant.escapeBackSlash(s);
        }
        int strLength = Utils.containChinese(s) ? s.length() * StringLikeLiteral.CHINESE_CHAR_BYTE_LENGTH : s.length();
        if (strLength > ScalarType.MAX_VARCHAR_LENGTH) {
            return new StringLiteral(s);
        }
        return new VarcharLiteral(s, strLength);
    }

    @Override
    public Expression visitPlaceholder(DorisParser.PlaceholderContext ctx) {
        Placeholder parameter = new Placeholder(ConnectContext.get().getStatementContext().getNextPlaceholderId());
        tokenPosToParameters.put(ctx.start, parameter);
        return parameter;
    }

    /**
     * cast all items to same types.
     * TODO remove this function after we refactor type coercion.
     */
    private List<Literal> typeCoercionItems(List<Literal> items) {
        Array array = new Array(items.toArray(new Literal[0]));
        if (array.expectedInputTypes().isEmpty()) {
            return ImmutableList.of();
        }
        DataType dataType = array.expectedInputTypes().get(0);
        return items.stream()
                .map(item -> item.checkedCastTo(dataType))
                .map(Literal.class::cast)
                .collect(ImmutableList.toImmutableList());
    }

    @Override
    public ArrayLiteral visitArrayLiteral(ArrayLiteralContext ctx) {
        List<Literal> items = ctx.items.stream().<Literal>map(this::typedVisit).collect(Collectors.toList());
        if (items.isEmpty()) {
            return new ArrayLiteral(items);
        }
        return new ArrayLiteral(typeCoercionItems(items));
    }

    @Override
    public MapLiteral visitMapLiteral(MapLiteralContext ctx) {
        List<Literal> items = ctx.items.stream().<Literal>map(this::typedVisit).collect(Collectors.toList());
        if (items.size() % 2 != 0) {
            throw new ParseException("map can't be odd parameters, need even parameters", ctx);
        }
        List<Literal> keys = Lists.newArrayList();
        List<Literal> values = Lists.newArrayList();
        for (int i = 0; i < items.size(); i++) {
            if (i % 2 == 0) {
                keys.add(items.get(i));
            } else {
                values.add(items.get(i));
            }
        }
        return new MapLiteral(typeCoercionItems(keys), typeCoercionItems(values));
    }

    @Override
    public Object visitStructLiteral(StructLiteralContext ctx) {
        List<Literal> fields = ctx.items.stream().<Literal>map(this::typedVisit).collect(Collectors.toList());
        return new StructLiteral(fields);
    }

    @Override
    public Expression visitParenthesizedExpression(ParenthesizedExpressionContext ctx) {
        return getExpression(ctx.expression());
    }

    @Override
    public List<NamedExpression> visitRowConstructor(RowConstructorContext ctx) {
        List<RowConstructorItemContext> rowConstructorItemContexts = ctx.rowConstructorItem();
        ImmutableList.Builder<NamedExpression> columns
                = ImmutableList.builderWithExpectedSize(rowConstructorItemContexts.size());
        for (RowConstructorItemContext rowConstructorItemContext : rowConstructorItemContexts) {
            columns.add(visitRowConstructorItem(rowConstructorItemContext));
        }
        return columns.build();
    }

    @Override
    public NamedExpression visitRowConstructorItem(RowConstructorItemContext ctx) {
        ConstantContext constant = ctx.constant();
        if (constant != null) {
            return new Alias((Expression) constant.accept(this));
        } else if (ctx.DEFAULT() != null) {
            return new DefaultValueSlot();
        } else {
            return visitNamedExpression(ctx.namedExpression());
        }
    }

    @Override
    public List<Expression> visitNamedExpressionSeq(NamedExpressionSeqContext namedCtx) {
        return visit(namedCtx.namedExpression(), Expression.class);
    }

    @Override
    public LogicalPlan visitRelation(RelationContext ctx) {
        return plan(ctx.relationPrimary());
    }

    @Override
    public LogicalPlan visitFromClause(FromClauseContext ctx) {
        return ParserUtils.withOrigin(ctx, () -> visitRelations(ctx.relations()));
    }

    @Override
    public LogicalPlan visitRelations(DorisParser.RelationsContext ctx) {
        return ParserUtils.withOrigin(ctx, () -> withRelations(null, ctx.relation()));
    }

    @Override
    public LogicalPlan visitRelationList(DorisParser.RelationListContext ctx) {
        return ParserUtils.withOrigin(ctx, () -> withRelations(null, ctx.relations().relation()));
    }

    /* ********************************************************************************************
     * Table Identifier parsing
     * ******************************************************************************************** */

    @Override
    public List<String> visitMultipartIdentifier(MultipartIdentifierContext ctx) {
        return ctx.parts.stream()
            .map(RuleContext::getText)
            .collect(ImmutableList.toImmutableList());
    }

    /**
     * Create a Sequence of Strings for a parenthesis enclosed alias list.
     */
    @Override
    public List<String> visitIdentifierList(IdentifierListContext ctx) {
        return visitIdentifierSeq(ctx.identifierSeq());
    }

    /**
     * Create a Sequence of Strings for an identifier list.
     */
    @Override
    public List<String> visitIdentifierSeq(IdentifierSeqContext ctx) {
        return ctx.ident.stream()
            .map(RuleContext::getText)
            .collect(ImmutableList.toImmutableList());
    }

    @Override
    public EqualTo visitUpdateAssignment(UpdateAssignmentContext ctx) {
        return new EqualTo(new UnboundSlot(visitMultipartIdentifier(ctx.multipartIdentifier()), Optional.empty()),
                getExpression(ctx.expression()));
    }

    @Override
    public List<EqualTo> visitUpdateAssignmentSeq(UpdateAssignmentSeqContext ctx) {
        return ctx.assignments.stream()
                .map(this::visitUpdateAssignment)
                .collect(Collectors.toList());
    }

    /**
     * get OrderKey.
     *
     * @param ctx SortItemContext
     * @return SortItems
     */
    @Override
    public OrderKey visitSortItem(SortItemContext ctx) {
        return ParserUtils.withOrigin(ctx, () -> {
            boolean isAsc = ctx.DESC() == null;
            boolean isNullFirst = ctx.FIRST() != null || (ctx.LAST() == null && isAsc);
            Expression expression = typedVisit(ctx.expression());
            return new OrderKey(expression, isAsc, isNullFirst);
        });
    }

    private <T> List<T> visit(List<? extends ParserRuleContext> contexts, Class<T> clazz) {
        return contexts.stream()
                .map(this::visit)
                .map(clazz::cast)
                .collect(ImmutableList.toImmutableList());
    }

    private LogicalPlan plan(ParserRuleContext tree) {
        return (LogicalPlan) tree.accept(this);
    }

    /* ********************************************************************************************
     * create table parsing
     * ******************************************************************************************** */

    @Override
    public LogicalPlan visitCreateView(CreateViewContext ctx) {
        List<String> nameParts = visitMultipartIdentifier(ctx.name);
        String comment = ctx.STRING_LITERAL() == null ? "" : LogicalPlanBuilderAssistant.escapeBackSlash(
                ctx.STRING_LITERAL().getText().substring(1, ctx.STRING_LITERAL().getText().length() - 1));
        String querySql = getOriginSql(ctx.query());
        if (ctx.REPLACE() != null && ctx.EXISTS() != null) {
            throw new AnalysisException("[OR REPLACE] and [IF NOT EXISTS] cannot used at the same time");
        }
        CreateViewInfo info = new CreateViewInfo(ctx.EXISTS() != null, ctx.REPLACE() != null,
                new TableNameInfo(nameParts),
                comment, querySql,
                ctx.cols == null ? Lists.newArrayList() : visitSimpleColumnDefs(ctx.cols));
        return new CreateViewCommand(info);
    }

    @Override
    public LogicalPlan visitCreateTable(CreateTableContext ctx) {
        String ctlName = null;
        String dbName = null;
        String tableName = null;
        List<String> nameParts = visitMultipartIdentifier(ctx.name);
        // TODO: support catalog
        if (nameParts.size() == 1) {
            // dbName should be set
            dbName = ConnectContext.get().getDatabase();
            tableName = nameParts.get(0);
        } else if (nameParts.size() == 2) {
            dbName = nameParts.get(0);
            tableName = nameParts.get(1);
        } else if (nameParts.size() == 3) {
            ctlName = nameParts.get(0);
            dbName = nameParts.get(1);
            tableName = nameParts.get(2);
        } else {
            throw new AnalysisException("nameParts in create table should be [ctl.][db.]tbl");
        }
        KeysType keysType = null;
        if (ctx.DUPLICATE() != null) {
            keysType = KeysType.DUP_KEYS;
        } else if (ctx.AGGREGATE() != null) {
            keysType = KeysType.AGG_KEYS;
        } else if (ctx.UNIQUE() != null) {
            keysType = KeysType.UNIQUE_KEYS;
        }
        // when engineName is null, get engineName from current catalog later
        String engineName = ctx.engine != null ? ctx.engine.getText().toLowerCase() : null;
        int bucketNum = FeConstants.default_bucket_num;
        if (ctx.INTEGER_VALUE() != null) {
            bucketNum = Integer.parseInt(ctx.INTEGER_VALUE().getText());
        }
        String comment = ctx.STRING_LITERAL() == null ? "" : LogicalPlanBuilderAssistant.escapeBackSlash(
                ctx.STRING_LITERAL().getText().substring(1, ctx.STRING_LITERAL().getText().length() - 1));
        DistributionDescriptor desc = null;
        if (ctx.HASH() != null) {
            desc = new DistributionDescriptor(true, ctx.autoBucket != null, bucketNum,
                    visitIdentifierList(ctx.hashKeys));
        } else if (ctx.RANDOM() != null) {
            desc = new DistributionDescriptor(false, ctx.autoBucket != null, bucketNum, null);
        }
        Map<String, String> properties = ctx.properties != null
                // NOTICE: we should not generate immutable map here, because it will be modified when analyzing.
                ? Maps.newHashMap(visitPropertyClause(ctx.properties))
                : Maps.newHashMap();
        Map<String, String> extProperties = ctx.extProperties != null
                // NOTICE: we should not generate immutable map here, because it will be modified when analyzing.
                ? Maps.newHashMap(visitPropertyClause(ctx.extProperties))
                : Maps.newHashMap();

        // solve partition by
        PartitionTableInfo partitionInfo;
        if (ctx.partition != null) {
            partitionInfo = (PartitionTableInfo) ctx.partitionTable().accept(this);
        } else {
            partitionInfo = PartitionTableInfo.EMPTY;
        }

        if (ctx.columnDefs() != null) {
            if (ctx.AS() != null) {
                throw new AnalysisException("Should not define the entire column in CTAS");
            }
            return new CreateTableCommand(Optional.empty(), new CreateTableInfo(
                    ctx.EXISTS() != null,
                    ctx.EXTERNAL() != null,
                    ctx.TEMPORARY() != null,
                    ctlName,
                    dbName,
                    tableName,
                    visitColumnDefs(ctx.columnDefs()),
                    ctx.indexDefs() != null ? visitIndexDefs(ctx.indexDefs()) : ImmutableList.of(),
                    engineName,
                    keysType,
                    ctx.keys != null ? visitIdentifierList(ctx.keys) : ImmutableList.of(),
                    comment,
                    partitionInfo,
                    desc,
                    ctx.rollupDefs() != null ? visitRollupDefs(ctx.rollupDefs()) : ImmutableList.of(),
                    properties,
                    extProperties,
                    ctx.clusterKeys != null ? visitIdentifierList(ctx.clusterKeys) : ImmutableList.of()));
        } else if (ctx.AS() != null) {
            return new CreateTableCommand(Optional.of(visitQuery(ctx.query())), new CreateTableInfo(
                    ctx.EXISTS() != null,
                    ctx.EXTERNAL() != null,
                    ctx.TEMPORARY() != null,
                    ctlName,
                    dbName,
                    tableName,
                    ctx.ctasCols != null ? visitIdentifierList(ctx.ctasCols) : null,
                    engineName,
                    keysType,
                    ctx.keys != null ? visitIdentifierList(ctx.keys) : ImmutableList.of(),
                    comment,
                    partitionInfo,
                    desc,
                    ctx.rollupDefs() != null ? visitRollupDefs(ctx.rollupDefs()) : ImmutableList.of(),
                    properties,
                    extProperties,
                    ctx.clusterKeys != null ? visitIdentifierList(ctx.clusterKeys) : ImmutableList.of()));
        } else {
            throw new AnalysisException("Should contain at least one column in a table");
        }
    }

    @Override
    public PartitionTableInfo visitPartitionTable(DorisParser.PartitionTableContext ctx) {
        boolean isAutoPartition = ctx.autoPartition != null;
        ImmutableList<Expression> partitionList = ctx.partitionList.identityOrFunction().stream()
                .map(partition -> {
                    IdentifierContext identifier = partition.identifier();
                    if (identifier != null) {
                        return UnboundSlot.quoted(identifier.getText());
                    } else {
                        return visitFunctionCallExpression(partition.functionCallExpression());
                    }
                })
                .collect(ImmutableList.toImmutableList());
        return new PartitionTableInfo(
            isAutoPartition,
            ctx.RANGE() != null ? "RANGE" : "LIST",
            ctx.partitions != null ? visitPartitionsDef(ctx.partitions) : null,
            partitionList);
    }

    @Override
    public List<ColumnDefinition> visitColumnDefs(ColumnDefsContext ctx) {
        return ctx.cols.stream().map(this::visitColumnDef).collect(Collectors.toList());
    }

    @Override
    public ColumnDefinition visitColumnDef(ColumnDefContext ctx) {
        String colName = ctx.colName.getText();
        DataType colType = ctx.type instanceof PrimitiveDataTypeContext
                ? visitPrimitiveDataType(((PrimitiveDataTypeContext) ctx.type))
                : ctx.type instanceof ComplexDataTypeContext
                        ? visitComplexDataType((ComplexDataTypeContext) ctx.type)
                        : visitAggStateDataType((AggStateDataTypeContext) ctx.type);
        colType = colType.conversion();
        boolean isKey = ctx.KEY() != null;
        ColumnNullableType nullableType = ColumnNullableType.DEFAULT;
        if (ctx.NOT() != null) {
            nullableType = ColumnNullableType.NOT_NULLABLE;
        } else if (ctx.nullable != null) {
            nullableType = ColumnNullableType.NULLABLE;
        }
        String aggTypeString = ctx.aggType != null ? ctx.aggType.getText() : null;
        Optional<DefaultValue> defaultValue = Optional.empty();
        Optional<DefaultValue> onUpdateDefaultValue = Optional.empty();
        if (ctx.DEFAULT() != null) {
            if (ctx.INTEGER_VALUE() != null) {
                if (ctx.SUBTRACT() == null) {
                    defaultValue = Optional.of(new DefaultValue(ctx.INTEGER_VALUE().getText()));
                } else {
                    defaultValue = Optional.of(new DefaultValue("-" + ctx.INTEGER_VALUE().getText()));
                }
            } else if (ctx.DECIMAL_VALUE() != null) {
                if (ctx.SUBTRACT() == null) {
                    defaultValue = Optional.of(new DefaultValue(ctx.DECIMAL_VALUE().getText()));
                } else {
                    defaultValue = Optional.of(new DefaultValue("-" + ctx.DECIMAL_VALUE().getText()));
                }
            } else if (ctx.stringValue != null) {
                defaultValue = Optional.of(new DefaultValue(toStringValue(ctx.stringValue.getText())));
            } else if (ctx.nullValue != null) {
                defaultValue = Optional.of(DefaultValue.NULL_DEFAULT_VALUE);
            } else if (ctx.defaultTimestamp != null) {
                if (ctx.defaultValuePrecision == null) {
                    defaultValue = Optional.of(DefaultValue.CURRENT_TIMESTAMP_DEFAULT_VALUE);
                } else {
                    defaultValue = Optional.of(DefaultValue
                            .currentTimeStampDefaultValueWithPrecision(
                                    Long.valueOf(ctx.defaultValuePrecision.getText())));
                }
            } else if (ctx.CURRENT_DATE() != null) {
                defaultValue = Optional.of(DefaultValue.CURRENT_DATE_DEFAULT_VALUE);
            } else if (ctx.PI() != null) {
                defaultValue = Optional.of(DefaultValue.PI_DEFAULT_VALUE);
            } else if (ctx.E() != null) {
                defaultValue = Optional.of(DefaultValue.E_NUM_DEFAULT_VALUE);
            } else if (ctx.BITMAP_EMPTY() != null) {
                defaultValue = Optional.of(DefaultValue.BITMAP_EMPTY_DEFAULT_VALUE);
            }
        }
        if (ctx.UPDATE() != null) {
            if (ctx.onUpdateValuePrecision == null) {
                onUpdateDefaultValue = Optional.of(DefaultValue.CURRENT_TIMESTAMP_DEFAULT_VALUE);
            } else {
                onUpdateDefaultValue = Optional.of(DefaultValue
                        .currentTimeStampDefaultValueWithPrecision(
                                Long.valueOf(ctx.onUpdateValuePrecision.getText())));
            }
        }
        AggregateType aggType = null;
        if (aggTypeString != null) {
            try {
                aggType = AggregateType.valueOf(aggTypeString.toUpperCase());
            } catch (Exception e) {
                throw new AnalysisException(String.format("Aggregate type %s is unsupported", aggTypeString),
                        e.getCause());
            }
        }
        //comment should remove '\' and '(") at the beginning and end
        String comment = ctx.comment != null ? ctx.comment.getText().substring(1, ctx.comment.getText().length() - 1)
                .replace("\\", "") : "";
        long autoIncInitValue = -1;
        if (ctx.AUTO_INCREMENT() != null) {
            if (ctx.autoIncInitValue != null) {
                // AUTO_INCREMENT(Value) Value >= 0.
                autoIncInitValue = Long.valueOf(ctx.autoIncInitValue.getText());
                if (autoIncInitValue < 0) {
                    throw new AnalysisException("AUTO_INCREMENT start value can not be negative.");
                }
            } else {
                // AUTO_INCREMENT default 1.
                autoIncInitValue = Long.valueOf(1);
            }
        }
        Optional<GeneratedColumnDesc> desc = ctx.generatedExpr != null
                ? Optional.of(new GeneratedColumnDesc(ctx.generatedExpr.getText(), getExpression(ctx.generatedExpr)))
                : Optional.empty();
        return new ColumnDefinition(colName, colType, isKey, aggType, nullableType, autoIncInitValue, defaultValue,
                onUpdateDefaultValue, comment, desc);
    }

    @Override
    public List<IndexDefinition> visitIndexDefs(IndexDefsContext ctx) {
        return ctx.indexes.stream().map(this::visitIndexDef).collect(Collectors.toList());
    }

    @Override
    public IndexDefinition visitIndexDef(IndexDefContext ctx) {
        String indexName = ctx.indexName.getText();
        boolean ifNotExists = ctx.ifNotExists != null;
        List<String> indexCols = visitIdentifierList(ctx.cols);
        Map<String, String> properties = visitPropertyItemList(ctx.properties);
        String indexType = ctx.indexType != null ? ctx.indexType.getText().toUpperCase() : null;
        //comment should remove '\' and '(") at the beginning and end
        String comment = ctx.comment == null ? "" : LogicalPlanBuilderAssistant.escapeBackSlash(
                        ctx.comment.getText().substring(1, ctx.STRING_LITERAL().getText().length() - 1));
        // change BITMAP index to INVERTED index
        if (Config.enable_create_bitmap_index_as_inverted_index
                && "BITMAP".equalsIgnoreCase(indexType)) {
            indexType = "INVERTED";
        }
        return new IndexDefinition(indexName, ifNotExists, indexCols, indexType, properties, comment);
    }

    @Override
    public List<PartitionDefinition> visitPartitionsDef(PartitionsDefContext ctx) {
        return ctx.partitions.stream()
                .map(p -> ((PartitionDefinition) visit(p))).collect(Collectors.toList());
    }

    @Override
    public PartitionDefinition visitPartitionDef(DorisParser.PartitionDefContext ctx) {
        PartitionDefinition partitionDefinition = (PartitionDefinition) visit(ctx.getChild(0));
        if (ctx.partitionProperties != null) {
            partitionDefinition.withProperties(visitPropertyItemList(ctx.partitionProperties));
        }
        return partitionDefinition;
    }

    @Override
    public PartitionDefinition visitLessThanPartitionDef(LessThanPartitionDefContext ctx) {
        String partitionName = ctx.partitionName.getText();
        if (ctx.MAXVALUE() == null) {
            List<Expression> lessThanValues = visitPartitionValueList(ctx.partitionValueList());
            return new LessThanPartition(ctx.EXISTS() != null, partitionName, lessThanValues);
        } else {
            return new LessThanPartition(ctx.EXISTS() != null, partitionName,
                    ImmutableList.of(MaxValue.INSTANCE));
        }
    }

    @Override
    public PartitionDefinition visitFixedPartitionDef(FixedPartitionDefContext ctx) {
        String partitionName = ctx.partitionName.getText();
        List<Expression> lowerBounds = visitPartitionValueList(ctx.lower);
        List<Expression> upperBounds = visitPartitionValueList(ctx.upper);
        return new FixedRangePartition(ctx.EXISTS() != null, partitionName, lowerBounds, upperBounds);
    }

    @Override
    public PartitionDefinition visitStepPartitionDef(StepPartitionDefContext ctx) {
        List<Expression> fromExpression = visitPartitionValueList(ctx.from);
        List<Expression> toExpression = visitPartitionValueList(ctx.to);
        return new StepPartition(false, null, fromExpression, toExpression,
                Long.parseLong(ctx.unitsAmount.getText()), ctx.unit != null ? ctx.unit.getText() : null);
    }

    @Override
    public PartitionDefinition visitInPartitionDef(InPartitionDefContext ctx) {
        List<List<Expression>> values;
        if (ctx.constants == null) {
            values = ctx.partitionValueLists.stream().map(this::visitPartitionValueList)
                    .collect(Collectors.toList());
        } else {
            values = visitPartitionValueList(ctx.constants).stream().map(ImmutableList::of)
                    .collect(Collectors.toList());
        }
        return new InPartition(ctx.EXISTS() != null, ctx.partitionName.getText(), values);
    }

    @Override
    public List<Expression> visitPartitionValueList(PartitionValueListContext ctx) {
        return ctx.values.stream()
                .map(this::visitPartitionValueDef)
                .collect(Collectors.toList());
    }

    @Override
    public Expression visitPartitionValueDef(PartitionValueDefContext ctx) {
        if (ctx.INTEGER_VALUE() != null) {
            if (ctx.SUBTRACT() != null) {
                return Literal.of("-" + ctx.INTEGER_VALUE().getText());
            }
            return Literal.of(ctx.INTEGER_VALUE().getText());
        } else if (ctx.STRING_LITERAL() != null) {
            return Literal.of(toStringValue(ctx.STRING_LITERAL().getText()));
        } else if (ctx.MAXVALUE() != null) {
            return MaxValue.INSTANCE;
        } else if (ctx.NULL() != null) {
            return Literal.of(null);
        }
        throw new AnalysisException("Unsupported partition value: " + ctx.getText());
    }

    @Override
    public List<RollupDefinition> visitRollupDefs(RollupDefsContext ctx) {
        return ctx.rollups.stream().map(this::visitRollupDef).collect(Collectors.toList());
    }

    @Override
    public RollupDefinition visitRollupDef(RollupDefContext ctx) {
        String rollupName = ctx.rollupName.getText();
        List<String> rollupCols = visitIdentifierList(ctx.rollupCols);
        List<String> dupKeys = ctx.dupKeys == null ? ImmutableList.of() : visitIdentifierList(ctx.dupKeys);
        Map<String, String> properties = ctx.properties == null ? Maps.newHashMap()
                : visitPropertyClause(ctx.properties);
        return new RollupDefinition(rollupName, rollupCols, dupKeys, properties);
    }

    private String toStringValue(String literal) {
        return literal.substring(1, literal.length() - 1);
    }

    /* ********************************************************************************************
     * Expression parsing
     * ******************************************************************************************** */

    /**
     * Create an expression from the given context. This method just passes the context on to the
     * visitor and only takes care of typing (We assume that the visitor returns an Expression here).
     */
    private Expression getExpression(ParserRuleContext ctx) {
        return typedVisit(ctx);
    }

    private LogicalPlan withExplain(LogicalPlan inputPlan, ExplainContext ctx) {
        if (ctx == null) {
            return inputPlan;
        }
        return ParserUtils.withOrigin(ctx, () -> {
            ExplainLevel explainLevel = ExplainLevel.NORMAL;

            if (ctx.planType() != null) {
                if (ctx.level == null || !ctx.level.getText().equalsIgnoreCase("plan")) {
                    throw new ParseException("Only explain plan can use plan type: " + ctx.planType().getText(), ctx);
                }
            }

            boolean showPlanProcess = false;
            if (ctx.level != null) {
                if (!ctx.level.getText().equalsIgnoreCase("plan")) {
                    explainLevel = ExplainLevel.valueOf(ctx.level.getText().toUpperCase(Locale.ROOT));
                } else {
                    explainLevel = parseExplainPlanType(ctx.planType());

                    if (ctx.PROCESS() != null) {
                        showPlanProcess = true;
                    }
                }
            }
            return new ExplainCommand(explainLevel, inputPlan, showPlanProcess);
        });
    }

    private LogicalPlan withOutFile(LogicalPlan plan, OutFileClauseContext ctx) {
        if (ctx == null) {
            return plan;
        }
        String format = "csv";
        if (ctx.format != null) {
            format = ctx.format.getText();
        }

        Map<String, String> properties = ImmutableMap.of();
        if (ctx.propertyClause() != null) {
            properties = visitPropertyClause(ctx.propertyClause());
        }
        Literal filePath = (Literal) visit(ctx.filePath);
        return new LogicalFileSink<>(filePath.getStringValue(), format, properties, ImmutableList.of(), plan);
    }

    private LogicalPlan withQueryOrganization(LogicalPlan inputPlan, QueryOrganizationContext ctx) {
        if (ctx == null) {
            return inputPlan;
        }
        Optional<SortClauseContext> sortClauseContext = Optional.ofNullable(ctx.sortClause());
        Optional<LimitClauseContext> limitClauseContext = Optional.ofNullable(ctx.limitClause());
        LogicalPlan sort = withSort(inputPlan, sortClauseContext);
        return withLimit(sort, limitClauseContext);
    }

    private LogicalPlan withSort(LogicalPlan input, Optional<SortClauseContext> sortCtx) {
        return input.optionalMap(sortCtx, () -> {
            List<OrderKey> orderKeys = visit(sortCtx.get().sortItem(), OrderKey.class);
            return new LogicalSort<>(orderKeys, input);
        });
    }

    private LogicalPlan withLimit(LogicalPlan input, Optional<LimitClauseContext> limitCtx) {
        return input.optionalMap(limitCtx, () -> {
            long limit = Long.parseLong(limitCtx.get().limit.getText());
            if (limit < 0) {
                throw new ParseException("Limit requires non-negative number", limitCtx.get());
            }
            long offset = 0;
            Token offsetToken = limitCtx.get().offset;
            if (offsetToken != null) {
                offset = Long.parseLong(offsetToken.getText());
            }
            return new LogicalLimit<>(limit, offset, LimitPhase.ORIGIN, input);
        });
    }

    /**
     * Add a regular (SELECT) query specification to a logical plan. The query specification
     * is the core of the logical plan, this is where sourcing (FROM clause), projection (SELECT),
     * aggregation (GROUP BY ... HAVING ...) and filtering (WHERE) takes place.
     *
     * <p>Note that query hints are ignored (both by the parser and the builder).
     */
    protected LogicalPlan withSelectQuerySpecification(
            ParserRuleContext ctx,
            LogicalPlan inputRelation,
            SelectClauseContext selectClause,
            Optional<WhereClauseContext> whereClause,
            Optional<AggClauseContext> aggClause,
            Optional<HavingClauseContext> havingClause,
            Optional<QualifyClauseContext> qualifyClause) {
        return ParserUtils.withOrigin(ctx, () -> {
            // from -> where -> group by -> having -> select
            LogicalPlan filter = withFilter(inputRelation, whereClause);
            SelectColumnClauseContext selectColumnCtx = selectClause.selectColumnClause();
            LogicalPlan aggregate = withAggregate(filter, selectColumnCtx, aggClause);
            boolean isDistinct = (selectClause.DISTINCT() != null);
            LogicalPlan selectPlan;
            if (!(aggregate instanceof Aggregate) && havingClause.isPresent()) {
                // create a project node for pattern match of ProjectToGlobalAggregate rule
                // then ProjectToGlobalAggregate rule can insert agg node as LogicalHaving node's child
                List<NamedExpression> projects = getNamedExpressions(selectColumnCtx.namedExpressionSeq());
                LogicalPlan project = new LogicalProject<>(projects, isDistinct, aggregate);
                selectPlan = new LogicalHaving<>(ExpressionUtils.extractConjunctionToSet(
                        getExpression((havingClause.get().booleanExpression()))), project);
            } else {
                LogicalPlan having = withHaving(aggregate, havingClause);
                selectPlan = withProjection(having, selectColumnCtx, aggClause, isDistinct);
            }
            // support qualify clause
            if (qualifyClause.isPresent()) {
                Expression qualifyExpr = getExpression(qualifyClause.get().booleanExpression());
                selectPlan = new LogicalQualify<>(Sets.newHashSet(qualifyExpr), selectPlan);
            }
            return selectPlan;
        });
    }

    /**
     * Join one more [[LogicalPlan]]s to the current logical plan.
     */
    private LogicalPlan withJoinRelations(LogicalPlan input, RelationContext ctx) {
        LogicalPlan last = input;
        for (JoinRelationContext join : ctx.joinRelation()) {
            JoinType joinType;
            if (join.joinType().CROSS() != null) {
                joinType = JoinType.CROSS_JOIN;
            } else if (join.joinType().FULL() != null) {
                joinType = JoinType.FULL_OUTER_JOIN;
            } else if (join.joinType().SEMI() != null) {
                if (join.joinType().LEFT() != null) {
                    joinType = JoinType.LEFT_SEMI_JOIN;
                } else {
                    joinType = JoinType.RIGHT_SEMI_JOIN;
                }
            } else if (join.joinType().ANTI() != null) {
                if (join.joinType().LEFT() != null) {
                    joinType = JoinType.LEFT_ANTI_JOIN;
                } else {
                    joinType = JoinType.RIGHT_ANTI_JOIN;
                }
            } else if (join.joinType().LEFT() != null) {
                joinType = JoinType.LEFT_OUTER_JOIN;
            } else if (join.joinType().RIGHT() != null) {
                joinType = JoinType.RIGHT_OUTER_JOIN;
            } else if (join.joinType().INNER() != null) {
                joinType = JoinType.INNER_JOIN;
            } else if (join.joinCriteria() != null) {
                joinType = JoinType.INNER_JOIN;
            } else {
                joinType = JoinType.CROSS_JOIN;
            }
            DistributeType distributeType = Optional.ofNullable(join.distributeType()).map(hintCtx -> {
                String hint = typedVisit(join.distributeType());
                if (DistributeType.JoinDistributeType.SHUFFLE.toString().equalsIgnoreCase(hint)) {
                    return DistributeType.SHUFFLE_RIGHT;
                } else if (DistributeType.JoinDistributeType.BROADCAST.toString().equalsIgnoreCase(hint)) {
                    return DistributeType.BROADCAST_RIGHT;
                } else {
                    throw new ParseException("Invalid join hint: " + hint, hintCtx);
                }
            }).orElse(DistributeType.NONE);
            DistributeHint distributeHint = new DistributeHint(distributeType);
            // TODO: natural join, lateral join, union join
            JoinCriteriaContext joinCriteria = join.joinCriteria();
            Optional<Expression> condition = Optional.empty();
            List<Expression> ids = null;
            if (joinCriteria != null) {
                if (join.joinType().CROSS() != null) {
                    throw new ParseException("Cross join can't be used with ON clause", joinCriteria);
                }
                if (joinCriteria.booleanExpression() != null) {
                    condition = Optional.ofNullable(getExpression(joinCriteria.booleanExpression()));
                } else if (joinCriteria.USING() != null) {
                    ids = visitIdentifierList(joinCriteria.identifierList())
                            .stream().map(UnboundSlot::quoted)
                            .collect(ImmutableList.toImmutableList());
                }
            } else {
                // keep same with original planner, allow cross/inner join
                if (!joinType.isInnerOrCrossJoin()) {
                    throw new ParseException("on mustn't be empty except for cross/inner join", join);
                }
            }
            if (ids == null) {
                last = new LogicalJoin<>(joinType, ExpressionUtils.EMPTY_CONDITION,
                        condition.map(ExpressionUtils::extractConjunction)
                                .orElse(ExpressionUtils.EMPTY_CONDITION),
                        distributeHint,
                        Optional.empty(),
                        last,
                        plan(join.relationPrimary()), null);
            } else {
                last = new LogicalUsingJoin<>(joinType, last, plan(join.relationPrimary()), ids, distributeHint);

            }
            if (distributeHint.distributeType != DistributeType.NONE
                    && ConnectContext.get().getStatementContext() != null
                    && !ConnectContext.get().getStatementContext().getHints().contains(distributeHint)) {
                ConnectContext.get().getStatementContext().addHint(distributeHint);
            }
        }
        return last;
    }

    private List<List<String>> getTableList(List<MultipartIdentifierContext> ctx) {
        List<List<String>> tableList = new ArrayList<>();
        for (MultipartIdentifierContext tableCtx : ctx) {
            tableList.add(visitMultipartIdentifier(tableCtx));
        }
        return tableList;
    }

    private LogicalPlan withHints(LogicalPlan logicalPlan, List<ParserRuleContext> selectHintContexts,
            List<ParserRuleContext> preAggOnHintContexts) {
        if (selectHintContexts.isEmpty() && preAggOnHintContexts.isEmpty()) {
            return logicalPlan;
        }
        LogicalPlan newPlan = logicalPlan;
        if (!selectHintContexts.isEmpty()) {
            ImmutableList.Builder<SelectHint> hints = ImmutableList.builder();
            for (ParserRuleContext hintContext : selectHintContexts) {
                SelectHintContext selectHintContext = (SelectHintContext) hintContext;
                for (HintStatementContext hintStatement : selectHintContext.hintStatements) {
                    if (hintStatement.USE_MV() != null) {
                        hints.add(new SelectHintUseMv("USE_MV", getTableList(hintStatement.tableList), true));
                        continue;
                    } else if (hintStatement.NO_USE_MV() != null) {
                        hints.add(new SelectHintUseMv("NO_USE_MV", getTableList(hintStatement.tableList), false));
                        continue;
                    }
                    String hintName = hintStatement.hintName.getText().toLowerCase(Locale.ROOT);
                    switch (hintName) {
                        case "set_var":
                            Map<String, Optional<String>> parameters = Maps.newLinkedHashMap();
                            for (HintAssignmentContext kv : hintStatement.parameters) {
                                if (kv.key != null) {
                                    String parameterName = visitIdentifierOrText(kv.key);
                                    Optional<String> value = Optional.empty();
                                    if (kv.constantValue != null) {
                                        Literal literal = (Literal) visit(kv.constantValue);
                                        value = Optional.ofNullable(literal.toLegacyLiteral().getStringValue());
                                    } else if (kv.identifierValue != null) {
                                        // maybe we should throw exception when the identifierValue is quoted identifier
                                        value = Optional.ofNullable(kv.identifierValue.getText());
                                    }
                                    parameters.put(parameterName, value);
                                }
                            }
                            SelectHintSetVar setVar = new SelectHintSetVar(hintName, parameters);
                            setVar.setVarOnceInSql(ConnectContext.get().getStatementContext());
                            hints.add(setVar);
                            break;
                        case "leading":
                            List<String> leadingParameters = new ArrayList<>();
                            for (HintAssignmentContext kv : hintStatement.parameters) {
                                if (kv.key != null) {
                                    String parameterName = visitIdentifierOrText(kv.key);
                                    leadingParameters.add(parameterName);
                                }
                            }
                            hints.add(new SelectHintLeading(hintName, leadingParameters));
                            break;
                        case "ordered":
                            hints.add(new SelectHintOrdered(hintName));
                            break;
                        case "use_cbo_rule":
                            List<String> useRuleParameters = new ArrayList<>();
                            for (HintAssignmentContext kv : hintStatement.parameters) {
                                if (kv.key != null) {
                                    String parameterName = visitIdentifierOrText(kv.key);
                                    useRuleParameters.add(parameterName);
                                }
                            }
                            hints.add(new SelectHintUseCboRule(hintName, useRuleParameters, false));
                            break;
                        case "no_use_cbo_rule":
                            List<String> noUseRuleParameters = new ArrayList<>();
                            for (HintAssignmentContext kv : hintStatement.parameters) {
                                String parameterName = visitIdentifierOrText(kv.key);
                                if (kv.key != null) {
                                    noUseRuleParameters.add(parameterName);
                                }
                            }
                            hints.add(new SelectHintUseCboRule(hintName, noUseRuleParameters, true));
                            break;
                        default:
                            break;
                    }
                }
            }
            newPlan = new LogicalSelectHint<>(hints.build(), newPlan);
        }
        if (!preAggOnHintContexts.isEmpty()) {
            for (ParserRuleContext hintContext : preAggOnHintContexts) {
                if (hintContext instanceof SelectHintContext) {
                    SelectHintContext preAggOnHintContext = (SelectHintContext) hintContext;
                    if (preAggOnHintContext.hintStatement != null
                            && preAggOnHintContext.hintStatement.hintName != null) {
                        String text = preAggOnHintContext.hintStatement.hintName.getText();
                        if (text.equalsIgnoreCase("PREAGGOPEN")) {
                            newPlan = new LogicalPreAggOnHint<>(newPlan);
                            break;
                        }
                    }
                }
            }
        }
        return newPlan;
    }

    @Override
    public String visitBracketDistributeType(BracketDistributeTypeContext ctx) {
        return ctx.identifier().getText();
    }

    @Override
    public String visitCommentDistributeType(CommentDistributeTypeContext ctx) {
        return ctx.identifier().getText();
    }

    @Override
    public List<String> visitBracketRelationHint(BracketRelationHintContext ctx) {
        return ctx.identifier().stream()
                .map(RuleContext::getText)
                .collect(ImmutableList.toImmutableList());
    }

    @Override
    public Object visitCommentRelationHint(CommentRelationHintContext ctx) {
        return ctx.identifier().stream()
                .map(RuleContext::getText)
                .collect(ImmutableList.toImmutableList());
    }

    protected LogicalPlan withProjection(LogicalPlan input, SelectColumnClauseContext selectCtx,
                                         Optional<AggClauseContext> aggCtx, boolean isDistinct) {
        return ParserUtils.withOrigin(selectCtx, () -> {
            if (aggCtx.isPresent()) {
                if (isDistinct) {
                    return new LogicalProject<>(ImmutableList.of(new UnboundStar(ImmutableList.of())),
                            isDistinct, input);
                } else {
                    return input;
                }
            } else {
                List<NamedExpression> projects = getNamedExpressions(selectCtx.namedExpressionSeq());
                if (input instanceof OneRowRelation) {
                    if (projects.stream().anyMatch(project -> project instanceof UnboundStar)) {
                        throw new ParseException("SELECT * must have a FROM clause");
                    }
                }
                return new LogicalProject<>(projects, isDistinct, input);
            }
        });
    }

    private LogicalPlan withRelations(LogicalPlan inputPlan, List<RelationContext> relations) {
        if (relations == null) {
            return inputPlan;
        }
        LogicalPlan left = inputPlan;
        for (RelationContext relation : relations) {
            // build left deep join tree
            LogicalPlan right = withJoinRelations(visitRelation(relation), relation);
            left = (left == null) ? right :
                    new LogicalJoin<>(
                            JoinType.CROSS_JOIN,
                            ExpressionUtils.EMPTY_CONDITION,
                            ExpressionUtils.EMPTY_CONDITION,
                            new DistributeHint(DistributeType.NONE),
                            Optional.empty(),
                            left,
                            right, null);
            // TODO: pivot and lateral view
        }
        return left;
    }

    private LogicalPlan withFilter(LogicalPlan input, Optional<WhereClauseContext> whereCtx) {
        return input.optionalMap(whereCtx, () ->
            new LogicalFilter<>(ExpressionUtils.extractConjunctionToSet(
                    getExpression(whereCtx.get().booleanExpression())), input));
    }

    private LogicalPlan withAggregate(LogicalPlan input, SelectColumnClauseContext selectCtx,
                                      Optional<AggClauseContext> aggCtx) {
        return input.optionalMap(aggCtx, () -> {
            GroupingElementContext groupingElementContext = aggCtx.get().groupingElement();
            List<NamedExpression> namedExpressions = getNamedExpressions(selectCtx.namedExpressionSeq());
            if (groupingElementContext.GROUPING() != null) {
                ImmutableList.Builder<List<Expression>> groupingSets = ImmutableList.builder();
                for (GroupingSetContext groupingSetContext : groupingElementContext.groupingSet()) {
                    groupingSets.add(visit(groupingSetContext.expression(), Expression.class));
                }
                return new LogicalRepeat<>(groupingSets.build(), namedExpressions, input);
            } else if (groupingElementContext.CUBE() != null) {
                List<Expression> cubeExpressions = visit(groupingElementContext.expression(), Expression.class);
                List<List<Expression>> groupingSets = ExpressionUtils.cubeToGroupingSets(cubeExpressions);
                return new LogicalRepeat<>(groupingSets, namedExpressions, input);
            } else if (groupingElementContext.ROLLUP() != null) {
                List<Expression> rollupExpressions = visit(groupingElementContext.expression(), Expression.class);
                List<List<Expression>> groupingSets = ExpressionUtils.rollupToGroupingSets(rollupExpressions);
                return new LogicalRepeat<>(groupingSets, namedExpressions, input);
            } else {
                List<Expression> groupByExpressions = visit(groupingElementContext.expression(), Expression.class);
                return new LogicalAggregate<>(groupByExpressions, namedExpressions, input);
            }
        });
    }

    private LogicalPlan withHaving(LogicalPlan input, Optional<HavingClauseContext> havingCtx) {
        return input.optionalMap(havingCtx, () -> {
            if (!(input instanceof Aggregate)) {
                throw new ParseException("Having clause should be applied against an aggregation.", havingCtx.get());
            }
            return new LogicalHaving<>(ExpressionUtils.extractConjunctionToSet(
                    getExpression((havingCtx.get().booleanExpression()))), input);
        });
    }

    /**
     * match predicate type and generate different predicates.
     *
     * @param ctx PredicateContext
     * @param valueExpression valueExpression
     * @return Expression
     */
    private Expression withPredicate(Expression valueExpression, PredicateContext ctx) {
        return ParserUtils.withOrigin(ctx, () -> {
            Expression outExpression;
            switch (ctx.kind.getType()) {
                case DorisParser.BETWEEN:
                    Expression lower = getExpression(ctx.lower);
                    Expression upper = getExpression(ctx.upper);
                    if (lower.equals(upper)) {
                        outExpression = new EqualTo(valueExpression, lower);
                    } else {
                        outExpression = new And(
                                new GreaterThanEqual(valueExpression, getExpression(ctx.lower)),
                                new LessThanEqual(valueExpression, getExpression(ctx.upper))
                        );
                    }
                    break;
                case DorisParser.LIKE:
                    outExpression = new Like(
                        valueExpression,
                        getExpression(ctx.pattern)
                    );
                    break;
                case DorisParser.RLIKE:
                case DorisParser.REGEXP:
                    outExpression = new Regexp(
                        valueExpression,
                        getExpression(ctx.pattern)
                    );
                    break;
                case DorisParser.IN:
                    if (ctx.query() == null) {
                        outExpression = new InPredicate(
                                valueExpression,
                                withInList(ctx)
                        );
                    } else {
                        outExpression = new InSubquery(
                                valueExpression,
                                typedVisit(ctx.query()),
                                ctx.NOT() != null
                        );
                    }
                    break;
                case DorisParser.NULL:
                    outExpression = new IsNull(valueExpression);
                    break;
                case DorisParser.TRUE:
                    outExpression = new Cast(valueExpression,
                            BooleanType.INSTANCE, true);
                    break;
                case DorisParser.FALSE:
                    outExpression = new Not(new Cast(valueExpression,
                            BooleanType.INSTANCE, true));
                    break;
                case DorisParser.MATCH:
                case DorisParser.MATCH_ANY:
                    outExpression = new MatchAny(
                        valueExpression,
                        getExpression(ctx.pattern)
                    );
                    break;
                case DorisParser.MATCH_ALL:
                    outExpression = new MatchAll(
                        valueExpression,
                        getExpression(ctx.pattern)
                    );
                    break;
                case DorisParser.MATCH_PHRASE:
                    outExpression = new MatchPhrase(
                        valueExpression,
                        getExpression(ctx.pattern)
                    );
                    break;
                case DorisParser.MATCH_PHRASE_PREFIX:
                    outExpression = new MatchPhrasePrefix(
                        valueExpression,
                        getExpression(ctx.pattern)
                    );
                    break;
                case DorisParser.MATCH_REGEXP:
                    outExpression = new MatchRegexp(
                        valueExpression,
                        getExpression(ctx.pattern)
                    );
                    break;
                case DorisParser.MATCH_PHRASE_EDGE:
                    outExpression = new MatchPhraseEdge(
                        valueExpression,
                        getExpression(ctx.pattern)
                    );
                    break;
                default:
                    throw new ParseException("Unsupported predicate type: " + ctx.kind.getText(), ctx);
            }
            return ctx.NOT() != null ? new Not(outExpression) : outExpression;
        });
    }

    private List<NamedExpression> getNamedExpressions(NamedExpressionSeqContext namedCtx) {
        return ParserUtils.withOrigin(namedCtx, () -> visit(namedCtx.namedExpression(), NamedExpression.class));
    }

    @Override
    public Expression visitSubqueryExpression(SubqueryExpressionContext subqueryExprCtx) {
        return ParserUtils.withOrigin(subqueryExprCtx, () -> new ScalarSubquery(typedVisit(subqueryExprCtx.query())));
    }

    @Override
    public Expression visitExist(ExistContext context) {
        return ParserUtils.withOrigin(context, () -> new Exists(typedVisit(context.query()), false));
    }

    @Override
    public Expression visitIsnull(IsnullContext context) {
        return ParserUtils.withOrigin(context, () -> new IsNull(typedVisit(context.valueExpression())));
    }

    @Override
    public Expression visitIs_not_null_pred(Is_not_null_predContext context) {
        return ParserUtils.withOrigin(context, () -> new Not(new IsNull(typedVisit(context.valueExpression()))));
    }

    public List<Expression> withInList(PredicateContext ctx) {
        return ctx.expression().stream().map(this::getExpression).collect(ImmutableList.toImmutableList());
    }

    @Override
    public Literal visitDecimalLiteral(DecimalLiteralContext ctx) {
        try {
            if (Config.enable_decimal_conversion) {
                return new DecimalV3Literal(new BigDecimal(ctx.getText()));
            } else {
                return new DecimalLiteral(new BigDecimal(ctx.getText()));
            }
        } catch (Exception e) {
            return new DoubleLiteral(Double.parseDouble(ctx.getText()));
        }
    }

    private String parsePropertyKey(PropertyKeyContext item) {
        if (item.constant() != null) {
            return parseConstant(item.constant()).trim();
        }
        return item.getText().trim();
    }

    private String parsePropertyValue(PropertyValueContext item) {
        if (item.constant() != null) {
            return parseConstant(item.constant());
        }
        return item.getText();
    }

    private ExplainLevel parseExplainPlanType(PlanTypeContext planTypeContext) {
        if (planTypeContext == null || planTypeContext.ALL() != null) {
            return ExplainLevel.ALL_PLAN;
        }
        if (planTypeContext.PHYSICAL() != null || planTypeContext.OPTIMIZED() != null) {
            return ExplainLevel.OPTIMIZED_PLAN;
        }
        if (planTypeContext.REWRITTEN() != null || planTypeContext.LOGICAL() != null) {
            return ExplainLevel.REWRITTEN_PLAN;
        }
        if (planTypeContext.ANALYZED() != null) {
            return ExplainLevel.ANALYZED_PLAN;
        }
        if (planTypeContext.PARSED() != null) {
            return ExplainLevel.PARSED_PLAN;
        }
        if (planTypeContext.SHAPE() != null) {
            return ExplainLevel.SHAPE_PLAN;
        }
        if (planTypeContext.MEMO() != null) {
            return ExplainLevel.MEMO_PLAN;
        }
        if (planTypeContext.DISTRIBUTED() != null) {
            return ExplainLevel.DISTRIBUTED_PLAN;
        }
        return ExplainLevel.ALL_PLAN;
    }

    @Override
    public Pair<DataType, Boolean> visitDataTypeWithNullable(DataTypeWithNullableContext ctx) {
        return ParserUtils.withOrigin(ctx, () -> Pair.of(typedVisit(ctx.dataType()), ctx.NOT() == null));
    }

    @Override
    public DataType visitAggStateDataType(AggStateDataTypeContext ctx) {
        return ParserUtils.withOrigin(ctx, () -> {
            List<Pair<DataType, Boolean>> dataTypeWithNullables = ctx.dataTypes.stream()
                    .map(this::visitDataTypeWithNullable)
                    .collect(Collectors.toList());
            List<DataType> dataTypes = dataTypeWithNullables.stream()
                    .map(dt -> dt.first)
                    .collect(ImmutableList.toImmutableList());
            List<Boolean> nullables = dataTypeWithNullables.stream()
                    .map(dt -> dt.second)
                    .collect(ImmutableList.toImmutableList());
            String functionName = ctx.functionNameIdentifier().getText();
            if (!BuiltinAggregateFunctions.INSTANCE.aggFuncNames.contains(functionName)) {
                // TODO use function binder to check function exists
                throw new ParseException("Can not found function '" + functionName + "'", ctx);
            }
            return new AggStateType(functionName, dataTypes, nullables);
        });
    }

    @Override
    public DataType visitPrimitiveDataType(PrimitiveDataTypeContext ctx) {
        return ParserUtils.withOrigin(ctx, () -> {
            String dataType = ctx.primitiveColType().type.getText().toLowerCase(Locale.ROOT);
            if (dataType.equalsIgnoreCase("all")) {
                throw new NotSupportedException("Disable to create table with `ALL` type columns");
            }
            List<String> l = Lists.newArrayList(dataType);
            ctx.INTEGER_VALUE().stream().map(ParseTree::getText).forEach(l::add);
            return DataType.convertPrimitiveFromStrings(l);
        });
    }

    @Override
    public DataType visitComplexDataType(ComplexDataTypeContext ctx) {
        return ParserUtils.withOrigin(ctx, () -> {
            switch (ctx.complex.getType()) {
                case DorisParser.ARRAY:
                    return ArrayType.of(typedVisit(ctx.dataType(0)), true);
                case DorisParser.MAP:
                    return MapType.of(typedVisit(ctx.dataType(0)), typedVisit(ctx.dataType(1)));
                case DorisParser.STRUCT:
                    return new StructType(visitComplexColTypeList(ctx.complexColTypeList()));
                default:
                    throw new AnalysisException("do not support " + ctx.complex.getText() + " type for Nereids");
            }
        });
    }

    @Override
    public List<StructField> visitComplexColTypeList(ComplexColTypeListContext ctx) {
        return ctx.complexColType().stream().map(this::visitComplexColType).collect(ImmutableList.toImmutableList());
    }

    @Override
    public StructField visitComplexColType(ComplexColTypeContext ctx) {
        String comment;
        if (ctx.commentSpec() != null) {
            comment = ctx.commentSpec().STRING_LITERAL().getText();
            comment = LogicalPlanBuilderAssistant.escapeBackSlash(comment.substring(1, comment.length() - 1));
        } else {
            comment = "";
        }
        return new StructField(ctx.identifier().getText(), typedVisit(ctx.dataType()), true, comment);
    }

    private String parseConstant(ConstantContext context) {
        Object constant = visit(context);
        if (constant instanceof Literal && ((Literal) constant).isStringLikeLiteral()) {
            return ((Literal) constant).getStringValue();
        }
        return context.getText();
    }

    @Override
    public Object visitCollate(CollateContext ctx) {
        return visit(ctx.primaryExpression());
    }

    @Override
    public Object visitSample(SampleContext ctx) {
        long seek = ctx.seed == null ? -1L : Long.parseLong(ctx.seed.getText());
        DorisParser.SampleMethodContext sampleContext = ctx.sampleMethod();
        if (sampleContext instanceof SampleByPercentileContext) {
            SampleByPercentileContext sampleByPercentileContext = (SampleByPercentileContext) sampleContext;
            long percent = Long.parseLong(sampleByPercentileContext.INTEGER_VALUE().getText());
            return new TableSample(percent, true, seek);
        }
        SampleByRowsContext sampleByRowsContext = (SampleByRowsContext) sampleContext;
        long rows = Long.parseLong(sampleByRowsContext.INTEGER_VALUE().getText());
        return new TableSample(rows, false, seek);
    }

    @Override
    public Object visitCallProcedure(CallProcedureContext ctx) {
        List<String> nameParts = visitMultipartIdentifier(ctx.name);
        FuncNameInfo procedureName = new FuncNameInfo(nameParts);
        List<Expression> arguments = ctx.expression().stream()
                .<Expression>map(this::typedVisit)
                .collect(ImmutableList.toImmutableList());
        UnboundFunction unboundFunction = new UnboundFunction(procedureName.getDbName(), procedureName.getName(),
                true, arguments);
        return new CallCommand(unboundFunction, getOriginSql(ctx));
    }

    @Override
    public LogicalPlan visitCreateProcedure(CreateProcedureContext ctx) {
        List<String> nameParts = visitMultipartIdentifier(ctx.name);
        FuncNameInfo procedureName = new FuncNameInfo(nameParts);
        return ParserUtils.withOrigin(ctx, () -> {
            LogicalPlan createProcedurePlan;
            createProcedurePlan = new CreateProcedureCommand(procedureName, getOriginSql(ctx),
                    ctx.REPLACE() != null);
            return createProcedurePlan;
        });
    }

    @Override
    public LogicalPlan visitDropProcedure(DropProcedureContext ctx) {
        List<String> nameParts = visitMultipartIdentifier(ctx.name);
        FuncNameInfo procedureName = new FuncNameInfo(nameParts);
        return ParserUtils.withOrigin(ctx, () -> new DropProcedureCommand(procedureName, getOriginSql(ctx)));
    }

    @Override
    public LogicalPlan visitShowProcedureStatus(ShowProcedureStatusContext ctx) {
        Set<Expression> whereExpr = Collections.emptySet();
        if (ctx.whereClause() != null) {
            whereExpr = ExpressionUtils.extractConjunctionToSet(
                    getExpression(ctx.whereClause().booleanExpression()));
        }

        if (ctx.valueExpression() != null) {
            // parser allows only LIKE or WhereClause.
            // Mysql grammar: SHOW PROCEDURE STATUS [LIKE 'pattern' | WHERE expr]
            whereExpr = Sets.newHashSet(new Like(new UnboundSlot("ProcedureName"), getExpression(ctx.pattern)));
        }

        final Set<Expression> whereExprConst = whereExpr;
        return ParserUtils.withOrigin(ctx, () -> new ShowProcedureStatusCommand(whereExprConst));
    }

    @Override
    public LogicalPlan visitShowCreateProcedure(ShowCreateProcedureContext ctx) {
        List<String> nameParts = visitMultipartIdentifier(ctx.name);
        FuncNameInfo procedureName = new FuncNameInfo(nameParts);
        return ParserUtils.withOrigin(ctx, () -> new ShowCreateProcedureCommand(procedureName));
    }

    @Override
    public LogicalPlan visitCreateSqlBlockRule(CreateSqlBlockRuleContext ctx) {
        Map<String, String> properties = ctx.propertyClause() != null
                        ? Maps.newHashMap(visitPropertyClause(ctx.propertyClause())) : Maps.newHashMap();
        return new CreateSqlBlockRuleCommand(stripQuotes(ctx.name.getText()), ctx.EXISTS() != null, properties);
    }

    @Override
    public LogicalPlan visitAlterSqlBlockRule(AlterSqlBlockRuleContext ctx) {
        Map<String, String> properties = ctx.propertyClause() != null
                        ? Maps.newHashMap(visitPropertyClause(ctx.propertyClause())) : Maps.newHashMap();
        return new AlterSqlBlockRuleCommand(stripQuotes(ctx.name.getText()), properties);
    }

    @Override
    public LogicalPlan visitDropCatalogRecycleBin(DropCatalogRecycleBinContext ctx) {
        String idTypeStr = ctx.idType.getText().substring(1, ctx.idType.getText().length() - 1);
        IdType idType = IdType.fromString(idTypeStr);
        long id = Long.parseLong(ctx.id.getText());

        return ParserUtils.withOrigin(ctx, () -> new DropCatalogRecycleBinCommand(idType, id));
    }

    @Override
    public Object visitUnsupported(UnsupportedContext ctx) {
        return UnsupportedCommand.INSTANCE;
    }

    @Override
    public LogicalPlan visitSupportedUnsetStatement(SupportedUnsetStatementContext ctx) {
        if (ctx.DEFAULT() != null && ctx.STORAGE() != null && ctx.VAULT() != null) {
            return new UnsetDefaultStorageVaultCommand();
        }
        SetType statementScope = visitStatementScope(ctx.statementScope());
        if (ctx.ALL() != null) {
            return new UnsetVariableCommand(statementScope, true);
        } else if (ctx.identifier() != null) {
            return new UnsetVariableCommand(statementScope, ctx.identifier().getText());
        }
        throw new AnalysisException("Should add 'ALL' or variable name");
    }

    @Override
    public LogicalPlan visitCreateTableLike(CreateTableLikeContext ctx) {
        List<String> nameParts = visitMultipartIdentifier(ctx.name);
        List<String> existedTableNameParts = visitMultipartIdentifier(ctx.existedTable);
        ArrayList<String> rollupNames = Lists.newArrayList();
        boolean withAllRollUp = false;
        if (ctx.WITH() != null && ctx.rollupNames != null) {
            rollupNames = new ArrayList<>(visitIdentifierList(ctx.rollupNames));
        } else if (ctx.WITH() != null && ctx.rollupNames == null) {
            withAllRollUp = true;
        }
        CreateTableLikeInfo info = new CreateTableLikeInfo(ctx.EXISTS() != null,
                ctx.TEMPORARY() != null,
                new TableNameInfo(nameParts), new TableNameInfo(existedTableNameParts),
                rollupNames, withAllRollUp);
        return new CreateTableLikeCommand(info);
    }

    @Override
    public Command visitCreateUserDefineFunction(CreateUserDefineFunctionContext ctx) {
        SetType statementScope = visitStatementScope(ctx.statementScope());
        boolean ifNotExists = ctx.EXISTS() != null;
        boolean isAggFunction = ctx.AGGREGATE() != null;
        boolean isTableFunction = ctx.TABLES() != null;
        FunctionName function = visitFunctionIdentifier(ctx.functionIdentifier());
        FunctionArgTypesInfo functionArgTypesInfo;
        if (ctx.functionArguments() != null) {
            functionArgTypesInfo = visitFunctionArguments(ctx.functionArguments());
        } else {
            functionArgTypesInfo = new FunctionArgTypesInfo(new ArrayList<>(), false);
        }
        DataType returnType = typedVisit(ctx.returnType);
        returnType = returnType.conversion();
        DataType intermediateType = ctx.intermediateType != null ? typedVisit(ctx.intermediateType) : null;
        if (intermediateType != null) {
            intermediateType = intermediateType.conversion();
        }
        Map<String, String> properties = ctx.propertyClause() != null
                ? Maps.newHashMap(visitPropertyClause(ctx.propertyClause()))
                : Maps.newHashMap();
        return new CreateFunctionCommand(statementScope, ifNotExists, isAggFunction, false, isTableFunction,
                function, functionArgTypesInfo, returnType, intermediateType,
                null, null, properties);
    }

    @Override
    public Command visitCreateAliasFunction(CreateAliasFunctionContext ctx) {
        SetType statementScope = visitStatementScope(ctx.statementScope());
        boolean ifNotExists = ctx.EXISTS() != null;
        FunctionName function = visitFunctionIdentifier(ctx.functionIdentifier());
        FunctionArgTypesInfo functionArgTypesInfo;
        if (ctx.functionArguments() != null) {
            functionArgTypesInfo = visitFunctionArguments(ctx.functionArguments());
        } else {
            functionArgTypesInfo = new FunctionArgTypesInfo(new ArrayList<>(), false);
        }
        List<String> parameters = ctx.parameters != null ? visitIdentifierSeq(ctx.parameters) : new ArrayList<>();
        Expression originFunction = getExpression(ctx.expression());
        return new CreateFunctionCommand(statementScope, ifNotExists, false, true, false,
                function, functionArgTypesInfo, VarcharType.MAX_VARCHAR_TYPE, null,
                parameters, originFunction, null);
    }

    @Override
    public Command visitDropFunction(DropFunctionContext ctx) {
        SetType statementScope = visitStatementScope(ctx.statementScope());
        boolean ifExists = ctx.EXISTS() != null;
        FunctionName function = visitFunctionIdentifier(ctx.functionIdentifier());
        FunctionArgTypesInfo functionArgTypesInfo;
        if (ctx.functionArguments() != null) {
            functionArgTypesInfo = visitFunctionArguments(ctx.functionArguments());
        } else {
            functionArgTypesInfo = new FunctionArgTypesInfo(new ArrayList<>(), false);
        }
        return new DropFunctionCommand(statementScope, ifExists, function, functionArgTypesInfo);
    }

    @Override
    public FunctionArgTypesInfo visitFunctionArguments(FunctionArgumentsContext ctx) {
        boolean isVariadic = ctx.DOTDOTDOT() != null;
        List<DataType> argTypeDefs;
        if (ctx.dataTypeList() != null) {
            argTypeDefs = visitDataTypeList(ctx.dataTypeList());
        } else {
            argTypeDefs = new ArrayList<>();
        }
        return new FunctionArgTypesInfo(argTypeDefs, isVariadic);
    }

    @Override
    public FunctionName visitFunctionIdentifier(FunctionIdentifierContext ctx) {
        String functionName = ctx.functionNameIdentifier().getText();
        String dbName = ctx.dbName != null ? ctx.dbName.getText() : null;
        return new FunctionName(dbName, functionName);
    }

    @Override
    public List<DataType> visitDataTypeList(DataTypeListContext ctx) {
        List<DataType> dataTypeList = new ArrayList<>(ctx.getChildCount());
        for (DorisParser.DataTypeContext dataTypeContext : ctx.dataType()) {
            DataType dataType = typedVisit(dataTypeContext);
            dataTypeList.add(dataType.conversion());
        }
        return dataTypeList;
    }

    @Override
    public LogicalPlan visitShowAuthors(ShowAuthorsContext ctx) {
        return new ShowAuthorsCommand();
    }

    @Override
    public LogicalPlan visitShowEvents(ShowEventsContext ctx) {
        return new ShowEventsCommand();
    }

    @Override
    public LogicalPlan visitShowExport(ShowExportContext ctx) {
        String ctlName = null;
        String dbName = null;
        Expression wildWhere = null;
        List<OrderKey> orderKeys = null;
        long limit = -1L;
        if (ctx.database != null) {
            List<String> nameParts = visitMultipartIdentifier(ctx.database);
            if (nameParts.size() == 1) {
                dbName = nameParts.get(0);
            } else if (nameParts.size() == 2) {
                ctlName = nameParts.get(0);
                dbName = nameParts.get(1);
            } else {
                throw new AnalysisException("nameParts in analyze database should be [ctl.]db");
            }
        }
        if (ctx.sortClause() != null) {
            orderKeys = visit(ctx.sortClause().sortItem(), OrderKey.class);
        }
        if (ctx.wildWhere() != null) {
            wildWhere = getWildWhere(ctx.wildWhere());
        }
        if (ctx.limitClause() != null) {
            limit = ctx.limitClause().limit != null
                ? Long.parseLong(ctx.limitClause().limit.getText())
                : 0;
            if (limit < 0) {
                throw new ParseException("Limit requires non-negative number", ctx.limitClause());
            }
        }
        return new ShowExportCommand(ctlName, dbName, wildWhere, orderKeys, limit);
    }

    @Override
    public LogicalPlan visitShowConfig(ShowConfigContext ctx) {
        ShowConfigCommand command;
        if (ctx.type.getText().equalsIgnoreCase(NodeType.FRONTEND.name())) {
            command = new ShowConfigCommand(NodeType.FRONTEND);
        } else {
            command = new ShowConfigCommand(NodeType.BACKEND);
        }
        if (ctx.LIKE() != null && ctx.pattern != null) {
            Like like = new Like(new UnboundSlot("ProcedureName"), getExpression(ctx.pattern));
            String pattern = ((Literal) like.child(1)).getStringValue();
            command.setPattern(pattern);
        }
        if (ctx.FROM() != null && ctx.backendId != null) {
            long backendId = Long.parseLong(ctx.backendId.getText());
            command.setBackendId(backendId);
        }
        return command;
    }

    @Override
    public SetOptionsCommand visitSetOptions(SetOptionsContext ctx) {
        List<SetVarOp> setVarOpList = new ArrayList<>(1);
        for (Object child : ctx.children) {
            if (child instanceof RuleNode) {
                setVarOpList.add(typedVisit((RuleNode) child));
            }
        }
        return new SetOptionsCommand(setVarOpList);
    }

    @Override
    public SetVarOp visitSetSystemVariable(SetSystemVariableContext ctx) {
        SetType statementScope = visitStatementScope(ctx.statementScope());
        String name = stripQuotes(ctx.identifier().getText());
        Expression expression = ctx.expression() != null ? typedVisit(ctx.expression()) : null;
        return new SetSessionVarOp(statementScope, name, expression);
    }

    @Override
    public SetVarOp visitSetVariableWithType(SetVariableWithTypeContext ctx) {
        SetType statementScope = visitStatementScope(ctx.statementScope());
        String name = stripQuotes(ctx.identifier().getText());
        Expression expression = ctx.expression() != null ? typedVisit(ctx.expression()) : null;
        return new SetSessionVarOp(statementScope, name, expression);
    }

    @Override
    public SetVarOp visitSetPassword(SetPasswordContext ctx) {
        String user;
        String host;
        boolean isDomain;
        String passwordText;
        UserIdentity userIdentity = null;
        if (ctx.userIdentify() != null) {
            user = stripQuotes(ctx.userIdentify().user.getText());
            host = ctx.userIdentify().host != null ? stripQuotes(ctx.userIdentify().host.getText()) : "%";
            isDomain = ctx.userIdentify().ATSIGN() != null;
            userIdentity = new UserIdentity(user, host, isDomain);
        }
        passwordText = stripQuotes(ctx.STRING_LITERAL().getText());
        return new SetPassVarOp(userIdentity, new PassVar(passwordText, ctx.isPlain != null));
    }

    @Override
    public SetVarOp visitSetNames(SetNamesContext ctx) {
        return new SetNamesVarOp();
    }

    @Override
    public SetVarOp visitSetCharset(SetCharsetContext ctx) {
        String charset = ctx.charsetName != null ? stripQuotes(ctx.charsetName.getText()) : null;
        return new SetCharsetAndCollateVarOp(charset);
    }

    @Override
    public SetVarOp visitSetCollate(SetCollateContext ctx) {
        String charset = ctx.charsetName != null ? stripQuotes(ctx.charsetName.getText()) : null;
        String collate = ctx.collateName != null ? stripQuotes(ctx.collateName.getText()) : null;
        return new SetCharsetAndCollateVarOp(charset, collate);
    }

    @Override
    public SetVarOp visitSetLdapAdminPassword(SetLdapAdminPasswordContext ctx) {
        String passwordText = stripQuotes(ctx.STRING_LITERAL().getText());
        boolean isPlain = ctx.PASSWORD() != null;
        return new SetLdapPassVarOp(new PassVar(passwordText, isPlain));
    }

    @Override
    public SetVarOp visitSetUserVariable(SetUserVariableContext ctx) {
        String name = stripQuotes(ctx.identifier().getText());
        Expression expression = typedVisit(ctx.expression());
        return new SetUserDefinedVarOp(name, expression);
    }

    @Override
    public SetTransactionCommand visitSetTransaction(SetTransactionContext ctx) {
        return new SetTransactionCommand();
    }

    @Override
    public LogicalPlan visitShowStorageVault(ShowStorageVaultContext ctx) {
        return new ShowStorageVaultCommand();
    }

    @Override
    public SetUserPropertiesCommand visitSetUserProperties(SetUserPropertiesContext ctx) {
        String user = ctx.user != null ? stripQuotes(ctx.user.getText()) : null;
        Map<String, String> userPropertiesMap = visitPropertyItemList(ctx.propertyItemList());
        List<SetUserPropertyVarOp> setUserPropertyVarOpList = new ArrayList<>(userPropertiesMap.size());
        for (Map.Entry<String, String> entry : userPropertiesMap.entrySet()) {
            setUserPropertyVarOpList.add(new SetUserPropertyVarOp(user, entry.getKey(), entry.getValue()));
        }
        return new SetUserPropertiesCommand(user, setUserPropertyVarOpList);
    }

    @Override
    public SetDefaultStorageVaultCommand visitSetDefaultStorageVault(SetDefaultStorageVaultContext ctx) {
        return new SetDefaultStorageVaultCommand(stripQuotes(ctx.identifier().getText()));
    }

    @Override
    public Object visitRefreshCatalog(RefreshCatalogContext ctx) {
        if (ctx.name != null) {
            String catalogName = ctx.name.getText();
            Map<String, String> properties = ctx.propertyClause() != null
                    ? Maps.newHashMap(visitPropertyClause(ctx.propertyClause())) : Maps.newHashMap();
            return new RefreshCatalogCommand(catalogName, properties);
        }
        throw new AnalysisException("catalog name can not be null");
    }

    @Override
    public RefreshDatabaseCommand visitRefreshDatabase(RefreshDatabaseContext ctx) {
        Map<String, String> properties = visitPropertyClause(ctx.propertyClause()) == null ? Maps.newHashMap()
                : visitPropertyClause(ctx.propertyClause());
        List<String> parts = visitMultipartIdentifier(ctx.name);
        int size = parts.size();
        if (size == 0) {
            throw new ParseException("database name can't be empty");
        }
        String dbName = parts.get(size - 1);

        // [db].
        if (size == 1) {
            return new RefreshDatabaseCommand(dbName, properties);
        } else if (parts.size() == 2) {  // [ctl,db].
            return new RefreshDatabaseCommand(parts.get(0), dbName, properties);
        }
        throw new ParseException("Only one dot can be in the name: " + String.join(".", parts));
    }

    @Override
    public Object visitRefreshTable(RefreshTableContext ctx) {
        List<String> parts = visitMultipartIdentifier(ctx.name);
        int size = parts.size();
        if (size == 0) {
            throw new ParseException("table name can't be empty");
        } else if (size <= 3) {
            return new RefreshTableCommand(new TableNameInfo(parts));
        }
        throw new ParseException("Only one or two dot can be in the name: " + String.join(".", parts));
    }

    @Override
    public LogicalPlan visitShowCreateRepository(ShowCreateRepositoryContext ctx) {
        return new ShowCreateRepositoryCommand(ctx.identifier().getText());
    }

    public LogicalPlan visitShowLastInsert(ShowLastInsertContext ctx) {
        return new ShowLastInsertCommand();
    }

    @Override
    public LogicalPlan visitShowLoad(ShowLoadContext ctx) {
        String dbName = null;
        Expression wildWhere = null;
        List<OrderKey> orderKeys = null;
        long limit = -1L;
        long offset = 0L;
        if (ctx.database != null) {
            dbName = ctx.database.getText();
        }
        if (ctx.sortClause() != null) {
            orderKeys = visit(ctx.sortClause().sortItem(), OrderKey.class);
        }
        if (ctx.wildWhere() != null) {
            wildWhere = getWildWhere(ctx.wildWhere());
        }
        if (ctx.limitClause() != null) {
            limit = ctx.limitClause().limit != null
                    ? Long.parseLong(ctx.limitClause().limit.getText())
                    : 0;
            if (limit < 0) {
                throw new ParseException("Limit requires non-negative number", ctx.limitClause());
            }
            offset = ctx.limitClause().offset != null
                    ? Long.parseLong(ctx.limitClause().offset.getText())
                    : 0;
            if (offset < 0) {
                throw new ParseException("Offset requires non-negative number", ctx.limitClause());
            }
        }
        boolean isStreamLoad = ctx.STREAM() != null;
        return new ShowLoadCommand(wildWhere, orderKeys, limit, offset, dbName, isStreamLoad);
    }

    @Override
    public LogicalPlan visitShowLoadProfile(ShowLoadProfileContext ctx) {
        String loadIdPath = "/"; // default load id path
        if (ctx.loadIdPath != null) {
            loadIdPath = stripQuotes(ctx.loadIdPath.getText());
        }

        long limit = 20;
        if (ctx.limitClause() != null) {
            limit = Long.parseLong(ctx.limitClause().limit.getText());
            if (limit < 0) {
                throw new ParseException("Limit requires non-negative number, got " + String.valueOf(limit));
            }
        }
        return new ShowLoadProfileCommand(loadIdPath, limit);
    }

    @Override
    public LogicalPlan visitShowDataTypes(ShowDataTypesContext ctx) {
        return new ShowDataTypesCommand();
    }

    @Override
    public LogicalPlan visitShowGrants(ShowGrantsContext ctx) {
        boolean all = (ctx.ALL() != null) ? true : false;
        return new ShowGrantsCommand(null, all);
    }

    @Override
    public LogicalPlan visitAlterStoragePolicy(AlterStoragePolicyContext ctx) {
        String policyName = visitIdentifierOrText(ctx.identifierOrText());
        Map<String, String> properties = visitPropertyClause(ctx.propertyClause()) == null ? Maps.newHashMap()
                : visitPropertyClause(ctx.propertyClause());

        return new AlterStoragePolicyCommand(policyName, properties);
    }

    @Override
    public LogicalPlan visitShowGrantsForUser(ShowGrantsForUserContext ctx) {
        UserIdentity userIdent = visitUserIdentify(ctx.userIdentify());
        return new ShowGrantsCommand(userIdent, false);
    }

    @Override
    public LogicalPlan visitShowRowPolicy(ShowRowPolicyContext ctx) {
        UserIdentity user = null;
        String role = null;
        if (ctx.userIdentify() != null) {
            user = visitUserIdentify(ctx.userIdentify());
        } else if (ctx.role != null) {
            role = ctx.role.getText();
        }

        return new ShowRowPolicyCommand(user, role);
    }

    @Override
    public LogicalPlan visitShowPartitionId(ShowPartitionIdContext ctx) {
        long partitionId = -1;
        if (ctx.partitionId != null) {
            partitionId = Long.parseLong(ctx.partitionId.getText());
        }
        return new ShowPartitionIdCommand(partitionId);
    }

    @Override
    public LogicalPlan visitShowPartitions(ShowPartitionsContext ctx) {
        String ctlName = null;
        String dbName = null;
        String tableName = null;
        Expression wildWhere = null;
        List<OrderKey> orderKeys = null;
        long limit = -1L;
        long offset = 0L;

        List<String> nameParts = visitMultipartIdentifier(ctx.tableName);
        if (nameParts.size() == 1) {
            tableName = nameParts.get(0);
        } else if (nameParts.size() == 2) {
            dbName = nameParts.get(0);
            tableName = nameParts.get(1);
        } else if (nameParts.size() == 3) {
            ctlName = nameParts.get(0);
            dbName = nameParts.get(1);
            tableName = nameParts.get(2);
        } else {
            throw new AnalysisException("nameParts in create table should be [ctl.][db.]tbl");
        }

        if (ctx.sortClause() != null) {
            orderKeys = visit(ctx.sortClause().sortItem(), OrderKey.class);
        }
        if (ctx.wildWhere() != null) {
            wildWhere = getWildWhere(ctx.wildWhere());
        }
        if (ctx.limitClause() != null) {
            limit = ctx.limitClause().limit != null
                ? Long.parseLong(ctx.limitClause().limit.getText())
                : 0;
            if (limit < 0) {
                throw new ParseException("Limit requires non-negative number", ctx.limitClause());
            }
            offset = ctx.limitClause().offset != null
                ? Long.parseLong(ctx.limitClause().offset.getText())
                : 0;
            if (offset < 0) {
                throw new ParseException("Offset requires non-negative number", ctx.limitClause());
            }
        }
        boolean isTempPartition = ctx.TEMPORARY() != null;
        TableNameInfo tblNameInfo = new TableNameInfo(ctlName, dbName, tableName);
        return new ShowPartitionsCommand(tblNameInfo, wildWhere, orderKeys, limit, offset, isTempPartition);
    }

    @Override
    public AlterTableCommand visitAlterTable(AlterTableContext ctx) {
        TableNameInfo tableNameInfo = new TableNameInfo(visitMultipartIdentifier(ctx.tableName));
        List<AlterTableOp> alterTableOps = new ArrayList<>();
        for (Object child : ctx.children) {
            if (child instanceof AlterTableClauseContext) {
                alterTableOps.add(typedVisit((AlterTableClauseContext) child));
            }
        }
        return new AlterTableCommand(tableNameInfo, alterTableOps);
    }

    @Override
    public AlterTableCommand visitAlterTableAddRollup(AlterTableAddRollupContext ctx) {
        TableNameInfo tableNameInfo = new TableNameInfo(visitMultipartIdentifier(ctx.tableName));
        List<AlterTableOp> alterTableOps = new ArrayList<>();
        for (Object child : ctx.children) {
            if (child instanceof AddRollupClauseContext) {
                alterTableOps.add(typedVisit((AddRollupClauseContext) child));
            }
        }
        return new AlterTableCommand(tableNameInfo, alterTableOps);
    }

    @Override
    public AlterTableCommand visitAlterTableDropRollup(AlterTableDropRollupContext ctx) {
        TableNameInfo tableNameInfo = new TableNameInfo(visitMultipartIdentifier(ctx.tableName));
        List<AlterTableOp> alterTableOps = new ArrayList<>();
        for (Object child : ctx.children) {
            if (child instanceof DropRollupClauseContext) {
                alterTableOps.add(typedVisit((DropRollupClauseContext) child));
            }
        }
        return new AlterTableCommand(tableNameInfo, alterTableOps);
    }

    @Override
    public AlterTableCommand visitAlterTableProperties(DorisParser.AlterTablePropertiesContext ctx) {
        TableNameInfo tableNameInfo = new TableNameInfo(visitMultipartIdentifier(ctx.name));
        List<AlterTableOp> alterTableOps = new ArrayList<>();
        Map<String, String> properties = ctx.propertyItemList() != null
                ? Maps.newHashMap(visitPropertyItemList(ctx.propertyItemList()))
                : Maps.newHashMap();
        alterTableOps.add(new ModifyTablePropertiesOp(properties));
        return new AlterTableCommand(tableNameInfo, alterTableOps);
    }

    @Override
    public AlterTableOp visitAddColumnClause(AddColumnClauseContext ctx) {
        ColumnDefinition columnDefinition = visitColumnDef(ctx.columnDef());
        ColumnPosition columnPosition = null;
        if (ctx.columnPosition() != null) {
            if (ctx.columnPosition().FIRST() != null) {
                columnPosition = ColumnPosition.FIRST;
            } else {
                columnPosition = new ColumnPosition(ctx.columnPosition().position.getText());
            }
        }
        String rollupName = ctx.toRollup() != null ? ctx.toRollup().rollup.getText() : null;
        Map<String, String> properties = ctx.properties != null
                ? Maps.newHashMap(visitPropertyClause(ctx.properties))
                : Maps.newHashMap();
        return new AddColumnOp(columnDefinition, columnPosition, rollupName, properties);
    }

    @Override
    public AlterTableOp visitAddColumnsClause(AddColumnsClauseContext ctx) {
        List<ColumnDefinition> columnDefinitions = visitColumnDefs(ctx.columnDefs());
        String rollupName = ctx.toRollup() != null ? ctx.toRollup().rollup.getText() : null;
        Map<String, String> properties = ctx.properties != null
                ? Maps.newHashMap(visitPropertyClause(ctx.properties))
                : Maps.newHashMap();
        return new AddColumnsOp(columnDefinitions, rollupName, properties);
    }

    @Override
    public AlterTableOp visitDropColumnClause(DropColumnClauseContext ctx) {
        String columnName = ctx.name.getText();
        String rollupName = ctx.fromRollup() != null ? ctx.fromRollup().rollup.getText() : null;
        Map<String, String> properties = ctx.properties != null
                ? Maps.newHashMap(visitPropertyClause(ctx.properties))
                : Maps.newHashMap();
        return new DropColumnOp(columnName, rollupName, properties);
    }

    @Override
    public AlterTableOp visitModifyColumnClause(ModifyColumnClauseContext ctx) {
        ColumnDefinition columnDefinition = visitColumnDef(ctx.columnDef());
        ColumnPosition columnPosition = null;
        if (ctx.columnPosition() != null) {
            if (ctx.columnPosition().FIRST() != null) {
                columnPosition = ColumnPosition.FIRST;
            } else {
                columnPosition = new ColumnPosition(ctx.columnPosition().position.getText());
            }
        }
        String rollupName = ctx.fromRollup() != null ? ctx.fromRollup().rollup.getText() : null;
        Map<String, String> properties = ctx.properties != null
                ? Maps.newHashMap(visitPropertyClause(ctx.properties))
                : Maps.newHashMap();
        return new ModifyColumnOp(columnDefinition, columnPosition, rollupName, properties);
    }

    @Override
    public AlterTableOp visitReorderColumnsClause(ReorderColumnsClauseContext ctx) {
        List<String> columnsByPos = visitIdentifierList(ctx.identifierList());
        String rollupName = ctx.fromRollup() != null ? ctx.fromRollup().rollup.getText() : null;
        Map<String, String> properties = ctx.properties != null
                ? Maps.newHashMap(visitPropertyClause(ctx.properties))
                : Maps.newHashMap();
        return new ReorderColumnsOp(columnsByPos, rollupName, properties);
    }

    @Override
    public AlterTableOp visitAddPartitionClause(AddPartitionClauseContext ctx) {
        boolean isTempPartition = ctx.TEMPORARY() != null;
        PartitionDefinition partitionDefinition = visitPartitionDef(ctx.partitionDef());
        DistributionDescriptor desc = null;
        int bucketNum = FeConstants.default_bucket_num;
        if (ctx.INTEGER_VALUE() != null) {
            bucketNum = Integer.parseInt(ctx.INTEGER_VALUE().getText());
        }
        if (ctx.HASH() != null) {
            desc = new DistributionDescriptor(true, ctx.autoBucket != null, bucketNum,
                    visitIdentifierList(ctx.hashKeys));
        } else if (ctx.RANDOM() != null) {
            desc = new DistributionDescriptor(false, ctx.autoBucket != null, bucketNum, null);
        }
        Map<String, String> properties = ctx.properties != null
                ? Maps.newHashMap(visitPropertyClause(ctx.properties))
                : Maps.newHashMap();
        return new AddPartitionOp(partitionDefinition, desc, properties, isTempPartition);
    }

    @Override
    public AlterTableOp visitDropPartitionClause(DropPartitionClauseContext ctx) {
        boolean isTempPartition = ctx.TEMPORARY() != null;
        boolean ifExists = ctx.IF() != null;
        boolean forceDrop = ctx.FORCE() != null;
        String partitionName = ctx.partitionName.getText();
        return ctx.indexName != null
                ? new DropPartitionFromIndexOp(ifExists, partitionName, isTempPartition, forceDrop,
                        ctx.indexName.getText())
                : new DropPartitionOp(ifExists, partitionName, isTempPartition, forceDrop);
    }

    @Override
    public AlterTableOp visitModifyPartitionClause(ModifyPartitionClauseContext ctx) {
        boolean isTempPartition = ctx.TEMPORARY() != null;
        Map<String, String> properties = visitPropertyItemList(ctx.partitionProperties);
        if (ctx.ASTERISK() != null) {
            return ModifyPartitionOp.createStarClause(properties, isTempPartition);
        } else {
            List<String> partitions;
            if (ctx.partitionNames != null) {
                partitions = visitIdentifierList(ctx.partitionNames);
            } else {
                partitions = new ArrayList<>();
                partitions.add(ctx.partitionName.getText());
            }
            return new ModifyPartitionOp(partitions, properties, isTempPartition);
        }
    }

    @Override
    public AlterTableOp visitReplacePartitionClause(ReplacePartitionClauseContext ctx) {
        boolean forceReplace = ctx.FORCE() != null;
        PartitionNamesInfo partitionNames = null;
        PartitionNamesInfo tempPartitionNames = null;
        if (ctx.partitions != null) {
            Pair<Boolean, List<String>> partitionSpec = visitPartitionSpec(ctx.partitions);
            partitionNames = new PartitionNamesInfo(partitionSpec.first, partitionSpec.second);
        }
        if (ctx.tempPartitions != null) {
            Pair<Boolean, List<String>> partitionSpec = visitPartitionSpec(ctx.tempPartitions);
            tempPartitionNames = new PartitionNamesInfo(partitionSpec.first, partitionSpec.second);
        }

        Map<String, String> properties = ctx.properties != null ? new HashMap<>(visitPropertyClause(ctx.properties))
                : Maps.newHashMap();
        return new ReplacePartitionOp(partitionNames, tempPartitionNames, forceReplace, properties);
    }

    @Override
    public AlterTableOp visitReplaceTableClause(ReplaceTableClauseContext ctx) {
        String tableName = ctx.name.getText();
        Map<String, String> properties = ctx.properties != null
                ? Maps.newHashMap(visitPropertyClause(ctx.properties))
                : Maps.newHashMap();
        return new ReplaceTableOp(tableName, properties, ctx.FORCE() != null);
    }

    @Override
    public AlterTableOp visitRenameClause(RenameClauseContext ctx) {
        return new RenameTableOp(ctx.newName.getText());
    }

    @Override
    public AlterTableOp visitRenameRollupClause(RenameRollupClauseContext ctx) {
        return new RenameRollupOp(ctx.name.getText(), ctx.newName.getText());
    }

    @Override
    public AlterTableOp visitRenamePartitionClause(RenamePartitionClauseContext ctx) {
        return new RenamePartitionOp(ctx.name.getText(), ctx.newName.getText());
    }

    @Override
    public AlterTableOp visitRenameColumnClause(RenameColumnClauseContext ctx) {
        return new RenameColumnOp(ctx.name.getText(), ctx.newName.getText());
    }

    @Override
    public AlterTableOp visitAddIndexClause(AddIndexClauseContext ctx) {
        IndexDefinition indexDefinition = visitIndexDef(ctx.indexDef());
        return new CreateIndexOp(null, indexDefinition, true);
    }

    @Override
    public Command visitCreateIndex(CreateIndexContext ctx) {
        String indexName = ctx.name.getText();
        boolean ifNotExists = ctx.EXISTS() != null;
        TableNameInfo tableNameInfo = new TableNameInfo(visitMultipartIdentifier(ctx.tableName));
        List<String> indexCols = visitIdentifierList(ctx.identifierList());
        Map<String, String> properties = ctx.properties != null
                ? Maps.newHashMap(visitPropertyClause(ctx.properties))
                : Maps.newHashMap();
        String indexType = null;
        if (ctx.BITMAP() != null) {
            indexType = "BITMAP";
        } else if (ctx.NGRAM_BF() != null) {
            indexType = "NGRAM_BF";
        } else if (ctx.INVERTED() != null) {
            indexType = "INVERTED";
        }
        String comment = ctx.STRING_LITERAL() == null ? "" : stripQuotes(ctx.STRING_LITERAL().getText());
        // change BITMAP index to INVERTED index
        if (Config.enable_create_bitmap_index_as_inverted_index
                && "BITMAP".equalsIgnoreCase(indexType)) {
            indexType = "INVERTED";
        }
        IndexDefinition indexDefinition = new IndexDefinition(indexName, ifNotExists, indexCols, indexType,
                properties, comment);
        List<AlterTableOp> alterTableOps = Lists.newArrayList(new CreateIndexOp(tableNameInfo,
                indexDefinition, false));
        return new AlterTableCommand(tableNameInfo, alterTableOps);
    }

    @Override
    public Command visitBuildIndex(BuildIndexContext ctx) {
        String name = ctx.name.getText();
        TableNameInfo tableName = new TableNameInfo(visitMultipartIdentifier(ctx.tableName));
        PartitionNamesInfo partitionNamesInfo = null;
        if (ctx.partitionSpec() != null) {
            Pair<Boolean, List<String>> partitionSpec = visitPartitionSpec(ctx.partitionSpec());
            partitionNamesInfo = new PartitionNamesInfo(partitionSpec.first, partitionSpec.second);
        }
        List<AlterTableOp> alterTableOps = Lists.newArrayList(new BuildIndexOp(tableName, name, partitionNamesInfo,
                false));
        return new AlterTableCommand(tableName, alterTableOps);
    }

    @Override
    public Command visitDropIndex(DropIndexContext ctx) {
        String name = ctx.name.getText();
        TableNameInfo tableName = new TableNameInfo(visitMultipartIdentifier(ctx.tableName));
        List<AlterTableOp> alterTableOps = Lists
                .newArrayList(new DropIndexOp(name, ctx.EXISTS() != null, tableName, false));
        return new AlterTableCommand(tableName, alterTableOps);
    }

    @Override
    public AlterTableOp visitDropIndexClause(DropIndexClauseContext ctx) {
        return new DropIndexOp(ctx.name.getText(), ctx.EXISTS() != null, null, true);
    }

    @Override
    public AlterTableOp visitEnableFeatureClause(EnableFeatureClauseContext ctx) {
        String featureName = stripQuotes(ctx.STRING_LITERAL().getText());
        Map<String, String> properties = ctx.properties != null
                ? Maps.newHashMap(visitPropertyClause(ctx.properties))
                : Maps.newHashMap();
        return new EnableFeatureOp(featureName, properties);
    }

    @Override
    public AlterTableOp visitModifyDistributionClause(ModifyDistributionClauseContext ctx) {
        int bucketNum = FeConstants.default_bucket_num;
        if (ctx.INTEGER_VALUE() != null) {
            bucketNum = Integer.parseInt(ctx.INTEGER_VALUE().getText());
        }
        DistributionDescriptor desc;
        if (ctx.HASH() != null) {
            desc = new DistributionDescriptor(true, ctx.AUTO() != null, bucketNum,
                    visitIdentifierList(ctx.hashKeys));
        } else if (ctx.RANDOM() != null) {
            desc = new DistributionDescriptor(false, ctx.AUTO() != null, bucketNum, null);
        } else {
            throw new ParseException("distribution can't be empty", ctx);
        }
        return new ModifyDistributionOp(desc);
    }

    @Override
    public AlterTableOp visitModifyTableCommentClause(ModifyTableCommentClauseContext ctx) {
        return new ModifyTableCommentOp(stripQuotes(ctx.STRING_LITERAL().getText()));
    }

    @Override
    public AlterTableOp visitModifyColumnCommentClause(ModifyColumnCommentClauseContext ctx) {
        String columnName = ctx.name.getText();
        String comment = stripQuotes(ctx.STRING_LITERAL().getText());
        return new ModifyColumnCommentOp(columnName, comment);
    }

    @Override
    public AlterTableOp visitModifyEngineClause(ModifyEngineClauseContext ctx) {
        String engineName = ctx.name.getText();
        Map<String, String> properties = ctx.properties != null
                ? Maps.newHashMap(visitPropertyClause(ctx.properties))
                : Maps.newHashMap();
        return new ModifyEngineOp(engineName, properties);
    }

    @Override
    public AlterTableOp visitAlterMultiPartitionClause(AlterMultiPartitionClauseContext ctx) {
        boolean isTempPartition = ctx.TEMPORARY() != null;
        List<Expression> from = visitPartitionValueList(ctx.from);
        List<Expression> to = visitPartitionValueList(ctx.to);
        int num = Integer.parseInt(ctx.INTEGER_VALUE().getText());
        String unitString = ctx.unit != null ? ctx.unit.getText() : null;
        Map<String, String> properties = ctx.properties != null
                ? Maps.newHashMap(visitPropertyClause(ctx.properties))
                : Maps.newHashMap();
        return new AlterMultiPartitionOp(from, to, num, unitString, properties, isTempPartition);
    }

    @Override
    public AlterTableOp visitAddRollupClause(DorisParser.AddRollupClauseContext ctx) {
        String rollupName = ctx.rollupName.getText();
        List<String> columnNames = visitIdentifierList(ctx.columns);
        List<String> dupKeys = ctx.dupKeys != null ? visitIdentifierList(ctx.dupKeys) : null;
        String baseRollupName = ctx.fromRollup() != null ? ctx.fromRollup().rollup.getText() : null;
        Map<String, String> properties = ctx.properties != null
                ? Maps.newHashMap(visitPropertyClause(ctx.properties))
                : Maps.newHashMap();
        return new AddRollupOp(rollupName, columnNames, dupKeys, baseRollupName, properties);
    }

    @Override
    public AlterTableOp visitDropRollupClause(DorisParser.DropRollupClauseContext ctx) {
        String rollupName = ctx.rollupName.getText();
        Map<String, String> properties = ctx.properties != null
                ? Maps.newHashMap(visitPropertyClause(ctx.properties))
                : Maps.newHashMap();
        return new DropRollupOp(rollupName, properties);
    }

    @Override
    public LogicalPlan visitShowVariables(ShowVariablesContext ctx) {
        SetType statementScope = visitStatementScope(ctx.statementScope());
        if (ctx.wildWhere() != null) {
            if (ctx.wildWhere().LIKE() != null) {
                return new ShowVariablesCommand(statementScope,
                        stripQuotes(ctx.wildWhere().STRING_LITERAL().getText()));
            } else {
                StringBuilder sb = new StringBuilder();
                sb.append("SELECT `VARIABLE_NAME` AS `Variable_name`, `VARIABLE_VALUE` AS `Value` FROM ");
                sb.append("`").append(InternalCatalog.INTERNAL_CATALOG_NAME).append("`");
                sb.append(".");
                sb.append("`").append(InfoSchemaDb.DATABASE_NAME).append("`");
                sb.append(".");
                if (statementScope == SetType.GLOBAL) {
                    sb.append("`global_variables` ");
                } else {
                    sb.append("`session_variables` ");
                }
                sb.append(getOriginSql(ctx.wildWhere()));
                return new NereidsParser().parseSingle(sb.toString());
            }
        } else {
            return new ShowVariablesCommand(statementScope, null);
        }
    }

    @Override
    public LogicalPlan visitInstallPlugin(InstallPluginContext ctx) {
        String source = visitIdentifierOrText(ctx.identifierOrText());
        Map<String, String> properties = visitPropertyClause(ctx.propertyClause()) == null ? Maps.newHashMap()
                : visitPropertyClause(ctx.propertyClause());

        return new InstallPluginCommand(source, properties);
    }

    @Override
    public LogicalPlan visitUninstallPlugin(UninstallPluginContext ctx) {
        String name = visitIdentifierOrText(ctx.identifierOrText());

        return new UninstallPluginCommand(name);
    }

    private Expression getWildWhere(DorisParser.WildWhereContext ctx) {
        if (ctx.LIKE() != null) {
            String pattern = stripQuotes(ctx.STRING_LITERAL().getText());
            return new Like(new UnboundSlot("ProcedureName"), new StringLiteral(pattern));
        } else if (ctx.WHERE() != null) {
            return getExpression(ctx.expression());
        } else {
            throw new AnalysisException("Wild where should contain like or where " + ctx.getText());
        }
    }

    @Override
    public ShowViewCommand visitShowView(ShowViewContext ctx) {
        List<String> tableNameParts = visitMultipartIdentifier(ctx.tableName);
        String databaseName = null;
        if (ctx.database != null) {
            databaseName = stripQuotes(ctx.database.getText());
        }
        return new ShowViewCommand(databaseName, new TableNameInfo(tableNameParts));
    }

    @Override
    public LogicalPlan visitAlterResource(AlterResourceContext ctx) {
        String resourceName = visitIdentifierOrText(ctx.identifierOrText());
        Map<String, String> properties = visitPropertyClause(ctx.propertyClause()) == null ? Maps.newHashMap()
                : Maps.newHashMap(visitPropertyClause(ctx.propertyClause()));

        return new AlterResourceCommand(resourceName, properties);
    }

    @Override
    public LogicalPlan visitShowBackends(ShowBackendsContext ctx) {
        return new ShowBackendsCommand();
    }

    @Override
    public LogicalPlan visitShowBackup(ShowBackupContext ctx) {
        String dbName = null;
        Expression wildWhere = null;
        if (ctx.database != null) {
            dbName = ctx.database.getText();
        }
        if (ctx.wildWhere() != null) {
            wildWhere = getWildWhere(ctx.wildWhere());
        }
        return new ShowBackupCommand(dbName, wildWhere);
    }

    @Override
    public LogicalPlan visitShowPlugins(ShowPluginsContext ctx) {
        return new ShowPluginsCommand();
    }

    @Override
    public LogicalPlan visitShowSmallFiles(ShowSmallFilesContext ctx) {
        String dbName = null;
        if (ctx.database != null) {
            List<String> nameParts = visitMultipartIdentifier(ctx.database);
            dbName = nameParts.get(0); // only one entry possible
        }
        return new ShowSmallFilesCommand(dbName);
    }

    @Override
    public LogicalPlan visitShowSnapshot(ShowSnapshotContext ctx) {
        String repoName = null;
        Expression wildWhere = null;
        if (ctx.wildWhere() != null) {
            wildWhere = getWildWhere(ctx.wildWhere());
        }
        if (ctx.repo != null) {
            repoName = ctx.repo.getText();
        }
        return new ShowSnapshotCommand(repoName, wildWhere);
    }

    @Override
    public LogicalPlan visitShowSqlBlockRule(ShowSqlBlockRuleContext ctx) {
        String ruleName = null;
        if (ctx.ruleName != null) {
            ruleName = ctx.ruleName.getText();
        }
        return new ShowSqlBlockRuleCommand(ruleName);
    }

    @Override
    public LogicalPlan visitShowTriggers(ShowTriggersContext ctx) {
        return new ShowTriggersCommand();
    }

    @Override
    public LogicalPlan visitShowTypeCast(DorisParser.ShowTypeCastContext ctx) {
        String dbName = null;
        if (ctx.database != null) {
            dbName = ctx.database.getText();
        }
        return new ShowTypeCastCommand(dbName);
    }

    @Override
    public LogicalPlan visitShowTrash(ShowTrashContext ctx) {
        if (ctx.ON() != null) {
            String backend = stripQuotes(ctx.STRING_LITERAL().getText());
            new ShowTrashCommand(backend);
        } else {
            return new ShowTrashCommand();
        }
        return new ShowTrashCommand();
    }

    @Override
    public LogicalPlan visitAdminCleanTrash(DorisParser.AdminCleanTrashContext ctx) {
        if (ctx.ON() != null) {
            List<String> backendsQuery = Lists.newArrayList();
            ctx.backends.forEach(backend -> backendsQuery.add(stripQuotes(backend.getText())));
            return new AdminCleanTrashCommand(backendsQuery);
        }
        return new AdminCleanTrashCommand();
    }

    @Override
    public LogicalPlan visitShowRepositories(ShowRepositoriesContext ctx) {
        return new ShowRepositoriesCommand();
    }

    @Override
    public LogicalPlan visitShowResources(ShowResourcesContext ctx) {
        Expression wildWhere = null;
        List<OrderKey> orderKeys = null;
        String likePattern = null;
        long limit = -1L;
        long offset = 0L;
        if (ctx.sortClause() != null) {
            orderKeys = visit(ctx.sortClause().sortItem(), OrderKey.class);
        }
        if (ctx.wildWhere() != null) {
            wildWhere = getWildWhere(ctx.wildWhere());
            if (ctx.wildWhere().LIKE() != null) {
                likePattern = stripQuotes(ctx.wildWhere().STRING_LITERAL().getText());
            } else {
                wildWhere = (Expression) ctx.wildWhere().expression().accept(this);
            }
        }
        if (ctx.limitClause() != null) {
            limit = ctx.limitClause().limit != null
                    ? Long.parseLong(ctx.limitClause().limit.getText())
                    : 0;
            if (limit < 0) {
                throw new ParseException("Limit requires non-negative number", ctx.limitClause());
            }
            offset = ctx.limitClause().offset != null
                    ? Long.parseLong(ctx.limitClause().offset.getText())
                    : 0;
            if (offset < 0) {
                throw new ParseException("Offset requires non-negative number", ctx.limitClause());
            }
        }
        return new ShowResourcesCommand(wildWhere, likePattern, orderKeys, limit, offset);
    }

    @Override
    public LogicalPlan visitShowRestore(ShowRestoreContext ctx) {
        String dbName = null;
        Expression wildWhere = null;
        if (ctx.database != null) {
            dbName = ctx.database.getText();
        }
        if (ctx.wildWhere() != null) {
            wildWhere = getWildWhere(ctx.wildWhere());
        }
        return new ShowRestoreCommand(dbName, wildWhere, ctx.BRIEF() != null);
    }

    @Override
    public LogicalPlan visitAlterDatabaseProperties(AlterDatabasePropertiesContext ctx) {
        String dbName = Optional.ofNullable(ctx.name)
                .map(ParserRuleContext::getText)
                .filter(s -> !s.isEmpty())
                .orElseThrow(() -> new ParseException("Database name is empty or cannot be an empty string"));
        Map<String, String> properties = ctx.propertyItemList() != null
                ? Maps.newHashMap(visitPropertyItemList(ctx.propertyItemList()))
                : Maps.newHashMap();

        return new AlterDatabasePropertiesCommand(dbName, properties);
    }

    @Override
    public LogicalPlan visitShowRoles(ShowRolesContext ctx) {
        return new ShowRolesCommand();
    }

    @Override
    public LogicalPlan visitShowProc(ShowProcContext ctx) {
        String path = stripQuotes(ctx.path.getText());
        return new ShowProcCommand(path);
    }

    private TableScanParams visitOptScanParamsContext(OptScanParamsContext ctx) {
        if (ctx != null) {
            Map<String, String> map = visitPropertyItemList(ctx.mapParams);
            List<String> list;
            if (ctx.listParams == null) {
                list = ImmutableList.of();
            } else {
                list = visitIdentifierSeq(ctx.listParams);
            }
            return new TableScanParams(ctx.funcName.getText(), map, list);
        }
        return null;
    }

    private TableSnapshot visitTableSnapshotContext(TableSnapshotContext ctx) {
        if (ctx != null) {
            if (ctx.TIME() != null) {
                return TableSnapshot.timeOf(stripQuotes(ctx.time.getText()));
            } else {
                return TableSnapshot.versionOf(stripQuotes(ctx.version.getText()));
            }
        }
        return null;
    }

    private List<String> visitRelationHintContext(RelationHintContext ctx) {
        final List<String> relationHints;
        if (ctx != null) {
            relationHints = typedVisit(ctx);
        } else {
            relationHints = ImmutableList.of();
        }
        return relationHints;
    }

    private PartitionNamesInfo visitSpecifiedPartitionContext(SpecifiedPartitionContext ctx) {
        if (ctx != null) {
            List<String> partitions = new ArrayList<>();
            boolean isTempPart = ctx.TEMPORARY() != null;
            if (ctx.identifier() != null) {
                partitions.add(ctx.identifier().getText());
            } else {
                partitions.addAll(visitIdentifierList(ctx.identifierList()));
            }
            return new PartitionNamesInfo(isTempPart, partitions);
        }
        return null;
    }

    private List<Long> visitTabletListContext(TabletListContext ctx) {
        List<Long> tabletIdList = new ArrayList<>();
        if (ctx != null && ctx.tabletIdList != null) {
            ctx.tabletIdList.stream().forEach(tabletToken -> {
                tabletIdList.add(Long.parseLong(tabletToken.getText()));
            });
        }
        return tabletIdList;
    }

    private TableRefInfo visitBaseTableRefContext(BaseTableRefContext ctx) {
        List<String> nameParts = visitMultipartIdentifier(ctx.multipartIdentifier());
        TableScanParams scanParams = visitOptScanParamsContext(ctx.optScanParams());
        TableSnapshot tableSnapShot = visitTableSnapshotContext(ctx.tableSnapshot());
        PartitionNamesInfo partitionNameInfo = visitSpecifiedPartitionContext(ctx.specifiedPartition());
        List<Long> tabletIdList = visitTabletListContext(ctx.tabletList());

        String tableAlias = null;
        if (ctx.tableAlias().strictIdentifier() != null) {
            tableAlias = ctx.tableAlias().getText();
        }
        TableSample tableSample = ctx.sample() == null ? null : (TableSample) visit(ctx.sample());
        List<String> hints = visitRelationHintContext(ctx.relationHint());
        return new TableRefInfo(new TableNameInfo(nameParts), scanParams, tableSnapShot, partitionNameInfo,
                                    tabletIdList, tableAlias, tableSample, hints);
    }

    @Override
    public LogicalPlan visitShowReplicaDistribution(ShowReplicaDistributionContext ctx) {
        TableRefInfo tableRefInfo = visitBaseTableRefContext(ctx.baseTableRef());
        return new ShowReplicaDistributionCommand(tableRefInfo);
    }

    @Override
    public LogicalPlan visitAdminShowReplicaDistribution(AdminShowReplicaDistributionContext ctx) {
        TableRefInfo tableRefInfo = visitBaseTableRefContext(ctx.baseTableRef());
        return new ShowReplicaDistributionCommand(tableRefInfo);
    }

    @Override
    public LogicalPlan visitShowCreateCatalog(ShowCreateCatalogContext ctx) {
        return new ShowCreateCatalogCommand(ctx.identifier().getText());
    }

    @Override
    public LogicalPlan visitShowCatalog(DorisParser.ShowCatalogContext ctx) {
        return new ShowCatalogCommand(ctx.identifier().getText(), null);
    }

    @Override
    public LogicalPlan visitShowCatalogs(DorisParser.ShowCatalogsContext ctx) {
        String wild = null;
        if (ctx.wildWhere() != null) {
            if (ctx.wildWhere().LIKE() != null) {
                wild = stripQuotes(ctx.wildWhere().STRING_LITERAL().getText());
            } else if (ctx.wildWhere().WHERE() != null) {
                wild = ctx.wildWhere().expression().getText();
            }
        }
        return new ShowCatalogCommand(null, wild);
    }

    @Override
    public LogicalPlan visitShowCatalogRecycleBin(ShowCatalogRecycleBinContext ctx) {
        Expression whereClause = null;
        if (ctx.WHERE() != null) {
            whereClause = getExpression(ctx.expression());
        }
        return new ShowCatalogRecycleBinCommand(whereClause);
    }

    @Override
    public LogicalPlan visitShowStorageEngines(ShowStorageEnginesContext ctx) {
        return new ShowStorageEnginesCommand();
    }

    @Override
    public LogicalPlan visitAdminRebalanceDisk(AdminRebalanceDiskContext ctx) {
        if (ctx.ON() != null) {
            List<String> backendList = Lists.newArrayList();
            ctx.backends.forEach(backend -> backendList.add(stripQuotes(backend.getText())));
            return new AdminRebalanceDiskCommand(backendList);
        }
        return new AdminRebalanceDiskCommand();
    }

    @Override
    public LogicalPlan visitAdminCancelRebalanceDisk(AdminCancelRebalanceDiskContext ctx) {
        if (ctx.ON() != null) {
            List<String> backendList = Lists.newArrayList();
            ctx.backends.forEach(backend -> backendList.add(stripQuotes(backend.getText())));
            return new AdminCancelRebalanceDiskCommand(backendList);
        }
        return new AdminCancelRebalanceDiskCommand();
    }

    @Override
    public LogicalPlan visitShowDiagnoseTablet(ShowDiagnoseTabletContext ctx) {
        long tabletId = Long.parseLong(ctx.INTEGER_VALUE().getText());
        return new ShowDiagnoseTabletCommand(tabletId);
    }

    @Override
    public LogicalPlan visitAdminDiagnoseTablet(AdminDiagnoseTabletContext ctx) {
        long tabletId = Long.parseLong(ctx.INTEGER_VALUE().getText());
        return new ShowDiagnoseTabletCommand(tabletId);
    }

    @Override
    public LogicalPlan visitShowCreateTable(ShowCreateTableContext ctx) {
        List<String> nameParts = visitMultipartIdentifier(ctx.name);
        return new ShowCreateTableCommand(new TableNameInfo(nameParts), ctx.BRIEF() != null);
    }

    @Override
    public LogicalPlan visitShowCreateView(ShowCreateViewContext ctx) {
        List<String> nameParts = visitMultipartIdentifier(ctx.name);
        return new ShowCreateViewCommand(new TableNameInfo(nameParts));
    }

    @Override
    public LogicalPlan visitShowCreateMaterializedView(ShowCreateMaterializedViewContext ctx) {
        List<String> nameParts = visitMultipartIdentifier(ctx.tableName);
        return new ShowCreateMaterializedViewCommand(stripQuotes(ctx.mvName.getText()), new TableNameInfo(nameParts));
    }

    @Override
    public LogicalPlan visitAlterWorkloadGroup(AlterWorkloadGroupContext ctx) {
        String cgName = ctx.computeGroup == null ? "" : stripQuotes(ctx.computeGroup.getText());
        Map<String, String> properties = ctx.propertyClause() != null
                        ? Maps.newHashMap(visitPropertyClause(ctx.propertyClause())) : Maps.newHashMap();
        return new AlterWorkloadGroupCommand(cgName, ctx.name.getText(), properties);
    }

    @Override
    public LogicalPlan visitAlterWorkloadPolicy(AlterWorkloadPolicyContext ctx) {
        Map<String, String> properties = ctx.propertyClause() != null
                        ? Maps.newHashMap(visitPropertyClause(ctx.propertyClause())) : Maps.newHashMap();
        return new AlterWorkloadPolicyCommand(ctx.name.getText(), properties);
    }

    @Override
    public LogicalPlan visitAlterRole(AlterRoleContext ctx) {
        String comment = visitCommentSpec(ctx.commentSpec());
        return new AlterRoleCommand(ctx.role.getText(), comment);
    }

    @Override
    public LogicalPlan visitShowDatabaseId(ShowDatabaseIdContext ctx) {
        long dbId = (ctx.databaseId != null) ? Long.parseLong(ctx.databaseId.getText()) : -1;
        return new ShowDatabaseIdCommand(dbId);
    }

    public LogicalPlan visitCreateRole(CreateRoleContext ctx) {
        String roleName = stripQuotes(ctx.name.getText());
        String comment = ctx.STRING_LITERAL() == null ? "" : LogicalPlanBuilderAssistant.escapeBackSlash(
                ctx.STRING_LITERAL().getText().substring(1, ctx.STRING_LITERAL().getText().length() - 1));
        return new CreateRoleCommand(ctx.EXISTS() != null, roleName, comment);
    }

    @Override
    public LogicalPlan visitCreateFile(CreateFileContext ctx) {
        String dbName = null;
        if (ctx.database != null) {
            dbName = ctx.database.getText();
        }
        Map<String, String> properties = ctx.propertyClause() != null
                                    ? Maps.newHashMap(visitPropertyClause(ctx.propertyClause())) : Maps.newHashMap();
        return new CreateFileCommand(stripQuotes(ctx.name.getText()), dbName, properties);
    }

    @Override
    public LogicalPlan visitShowCharset(ShowCharsetContext ctx) {
        return new ShowCharsetCommand();
    }

    @Override
    public LogicalPlan visitAdminSetTableStatus(AdminSetTableStatusContext ctx) {
        List<String> dbTblNameParts = visitMultipartIdentifier(ctx.name);
        Map<String, String> properties = ctx.propertyClause() != null
                        ? Maps.newHashMap(visitPropertyClause(ctx.propertyClause())) : Maps.newHashMap();
        return new AdminSetTableStatusCommand(new TableNameInfo(dbTblNameParts), properties);
    }

    @Override
    public LogicalPlan visitAdminSetReplicaVersion(DorisParser.AdminSetReplicaVersionContext ctx) {
        return new AdminSetReplicaVersionCommand(visitPropertyItemList(ctx.propertyItemList()));
    }

    @Override
    public LogicalPlan visitShowFrontends(ShowFrontendsContext ctx) {
        String detail = (ctx.name != null) ? ctx.name.getText() : null;
        return new ShowFrontendsCommand(detail);
    }

    @Override
    public LogicalPlan visitShowFunctions(ShowFunctionsContext ctx) {
        String dbName = null;
        if (ctx.database != null) {
            List<String> nameParts = visitMultipartIdentifier(ctx.database);
            if (nameParts.size() == 1) {
                dbName = nameParts.get(0);
            } else if (nameParts.size() == 2) {
                dbName = nameParts.get(1);
            } else {
                throw new AnalysisException("nameParts in analyze database should be [ctl.]db");
            }
        }

        boolean isVerbose = ctx.FULL() != null;
        boolean isBuiltin = ctx.BUILTIN() != null;

        String wild = null;
        if (ctx.STRING_LITERAL() != null) {
            wild = stripQuotes(ctx.STRING_LITERAL().getText());
        }
        return new ShowFunctionsCommand(dbName, isBuiltin, isVerbose, wild);
    }

    @Override
    public LogicalPlan visitShowGlobalFunctions(ShowGlobalFunctionsContext ctx) {
        boolean isVerbose = ctx.FULL() != null;

        String wild = null;
        if (ctx.STRING_LITERAL() != null) {
            wild = stripQuotes(ctx.STRING_LITERAL().getText());
        }
        return new ShowFunctionsCommand(isVerbose, wild, true);
    }

    @Override
    public LogicalPlan visitShowCreateDatabase(ShowCreateDatabaseContext ctx) {
        List<String> nameParts = visitMultipartIdentifier(ctx.name);
        String databaseName = "";
        String catalogName = "";
        if (nameParts.size() == 2) {
            // The identifier is in the form "internalcatalog.databasename"
            catalogName = nameParts.get(0);
            databaseName = nameParts.get(1);
        } else if (nameParts.size() == 1) {
            // The identifier is in the form "databasename"
            databaseName = nameParts.get(0);
        }

        return new ShowCreateDatabaseCommand(new DbName(catalogName, databaseName));
    }

    @Override
    public LogicalPlan visitShowCreateFunction(ShowCreateFunctionContext ctx) {
        SetType statementScope = visitStatementScope(ctx.statementScope());
        FunctionName function = visitFunctionIdentifier(ctx.functionIdentifier());
        String dbName = null;
        FunctionArgTypesInfo functionArgTypesInfo;
        if (ctx.functionArguments() != null) {
            functionArgTypesInfo = visitFunctionArguments(ctx.functionArguments());
        } else {
            functionArgTypesInfo = new FunctionArgTypesInfo(new ArrayList<>(), false);
        }
        if (ctx.database != null) {
            List<String> nameParts = visitMultipartIdentifier(ctx.database);
            if (nameParts.size() == 1) {
                dbName = nameParts.get(0);
            } else if (nameParts.size() == 2) {
                dbName = nameParts.get(1);
            } else {
                throw new AnalysisException("nameParts in analyze database should be [ctl.]db");
            }
        }

        return new ShowCreateFunctionCommand(dbName, statementScope, function, functionArgTypesInfo);
    }

    @Override
    public LogicalPlan visitCleanAllProfile(CleanAllProfileContext ctx) {
        return new CleanAllProfileCommand();
    }

    @Override
    public Object visitCleanLabel(CleanLabelContext ctx) {
        String label = ctx.label == null ? null : ctx.label.getText();
        IdentifierContext database = ctx.database;
        return new CleanLabelCommand(stripQuotes(database.getText()), label);
    }

    @Override
    public LogicalPlan visitShowWhitelist(ShowWhitelistContext ctx) {
        return new ShowWhiteListCommand();
    }

    @Override
    public LogicalPlan visitShowUserProperties(ShowUserPropertiesContext ctx) {
        String user = ctx.user != null ? stripQuotes(ctx.user.getText()) : null;
        String pattern = null;
        if (ctx.LIKE() != null) {
            pattern = stripQuotes(ctx.STRING_LITERAL().getText());
        }
        return new ShowUserPropertyCommand(user, pattern, false);
    }

    @Override
    public LogicalPlan visitShowAllProperties(ShowAllPropertiesContext ctx) {
        String pattern = null;
        if (ctx.LIKE() != null) {
            pattern = stripQuotes(ctx.STRING_LITERAL().getText());
        }
        return new ShowUserPropertyCommand(null, pattern, true);
    }

    @Override
    public LogicalPlan visitAlterCatalogComment(AlterCatalogCommentContext ctx) {
        String catalogName = stripQuotes(ctx.name.getText());
        String comment = stripQuotes(ctx.comment.getText());
        return new AlterCatalogCommentCommand(catalogName, comment);
    }

    @Override
    public LogicalPlan visitAlterDatabaseRename(AlterDatabaseRenameContext ctx) {
        String dbName = Optional.ofNullable(ctx.name)
                .map(ParserRuleContext::getText)
                .filter(s -> !s.isEmpty())
                .orElseThrow(() -> new ParseException("Database name is empty or cannot be an empty string"));
        String newDbName = Optional.ofNullable(ctx.newName)
                .map(ParserRuleContext::getText)
                .filter(s -> !s.isEmpty())
                .orElseThrow(() -> new ParseException("New Database name is empty or cannot be an empty string"));
        return new AlterDatabaseRenameCommand(dbName, newDbName);
    }

    @Override
    public LogicalPlan visitShowDynamicPartition(ShowDynamicPartitionContext ctx) {
        String dbName = null;
        if (ctx.database != null) {
            List<String> nameParts = visitMultipartIdentifier(ctx.database);
            dbName = nameParts.get(0); // only one entry possible
        }
        return new ShowDynamicPartitionCommand(dbName);
    }

    @Override
    public LogicalPlan visitCreateCatalog(CreateCatalogContext ctx) {
        String catalogName = ctx.catalogName.getText();
        boolean ifNotExists = ctx.IF() != null;
        String resourceName = ctx.resourceName == null ? null : (ctx.resourceName.getText());
        String comment = ctx.STRING_LITERAL() == null ? null : stripQuotes(ctx.STRING_LITERAL().getText());
        Map<String, String> properties = ctx.propertyClause() != null
                                    ? Maps.newHashMap(visitPropertyClause(ctx.propertyClause())) : Maps.newHashMap();

        return new CreateCatalogCommand(catalogName, ifNotExists, resourceName, comment, properties);
    }

    @Override
    public LogicalPlan visitShowStages(ShowStagesContext ctx) {
        return new ShowStagesCommand();
    }

    @Override
    public LogicalPlan visitRecoverDatabase(RecoverDatabaseContext ctx) {
        String dbName = ctx.name.getText();
        long dbId = (ctx.id != null) ? Long.parseLong(ctx.id.getText()) : -1;
        String newDbName = (ctx.alias != null) ? ctx.alias.getText() : null;
        return new RecoverDatabaseCommand(dbName, dbId, newDbName);
    }

    @Override
    public LogicalPlan visitShowWarningErrors(ShowWarningErrorsContext ctx) {
        boolean isWarning = ctx.WARNINGS() != null;

        // Extract the limit value if present
        long limit = 0;
        Optional<LimitClauseContext> limitCtx = Optional.ofNullable(ctx.limitClause());
        if (ctx.limitClause() != null) {
            limit = Long.parseLong(limitCtx.get().limit.getText());
            if (limit < 0) {
                throw new ParseException("Limit requires non-negative number", limitCtx.get());
            }
        }
        return new ShowWarningErrorsCommand(isWarning, limit);
    }

    @Override
    public LogicalPlan visitAlterCatalogProperties(AlterCatalogPropertiesContext ctx) {
        String catalogName = stripQuotes(ctx.name.getText());
        Map<String, String> properties = visitPropertyItemList(ctx.propertyItemList());
        return new AlterCatalogPropertiesCommand(catalogName, properties);
    }

    @Override
    public RecoverTableCommand visitRecoverTable(RecoverTableContext ctx) {
        List<String> dbTblNameParts = visitMultipartIdentifier(ctx.name);
        String newTableName = (ctx.alias != null) ? ctx.alias.getText() : null;
        long tableId = (ctx.id != null) ? Long.parseLong(ctx.id.getText()) : -1;
        return new RecoverTableCommand(new TableNameInfo(dbTblNameParts), tableId, newTableName);
    }

    @Override
    public RecoverPartitionCommand visitRecoverPartition(RecoverPartitionContext ctx) {
        String partitionName = ctx.name.getText();
        String newPartitionName = (ctx.alias != null) ? ctx.alias.getText() : null;
        long partitionId = (ctx.id != null) ? Long.parseLong(ctx.id.getText()) : -1;
        List<String> dbTblNameParts = visitMultipartIdentifier(ctx.tableName);
        return new RecoverPartitionCommand(new TableNameInfo(dbTblNameParts),
                                            partitionName, partitionId, newPartitionName);
    }

    @Override

    public LogicalPlan visitShowBroker(ShowBrokerContext ctx) {
        return new ShowBrokerCommand();
    }

    @Override
    public LogicalPlan visitShowBuildIndex(ShowBuildIndexContext ctx) {
        String dbName = null;
        Expression wildWhere = null;
        List<OrderKey> orderKeys = null;
        long limit = -1L;
        long offset = 0L;
        if (ctx.database != null) {
            dbName = ctx.database.getText();
        }
        if (ctx.wildWhere() != null) {
            wildWhere = getWildWhere(ctx.wildWhere());
        }
        if (ctx.sortClause() != null) {
            orderKeys = visit(ctx.sortClause().sortItem(), OrderKey.class);
        }
        if (ctx.limitClause() != null) {
            limit = ctx.limitClause().limit != null
                ? Long.parseLong(ctx.limitClause().limit.getText())
                : 0;
            if (limit < 0) {
                throw new ParseException("Limit requires non-negative number", ctx.limitClause());
            }
            offset = ctx.limitClause().offset != null
                ? Long.parseLong(ctx.limitClause().offset.getText())
                : 0;
            if (offset < 0) {
                throw new ParseException("Offset requires non-negative number", ctx.limitClause());
            }
        }
        return new ShowBuildIndexCommand(dbName, wildWhere, orderKeys, limit, offset);
    }

    @Override
    public LogicalPlan visitDropRole(DropRoleContext ctx) {
        String roleName = stripQuotes(ctx.name.getText());
        return new DropRoleCommand(roleName, ctx.EXISTS() != null);
    }

    @Override
    public LogicalPlan visitDropTable(DropTableContext ctx) {
        String ctlName = null;
        String dbName = null;
        String tableName = null;
        List<String> nameParts = visitMultipartIdentifier(ctx.name);
        if (nameParts.size() == 1) {
            tableName = nameParts.get(0);
        } else if (nameParts.size() == 2) {
            dbName = nameParts.get(0);
            tableName = nameParts.get(1);
        } else if (nameParts.size() == 3) {
            ctlName = nameParts.get(0);
            dbName = nameParts.get(1);
            tableName = nameParts.get(2);
        } else {
            throw new AnalysisException("nameParts in create table should be [ctl.][db.]tbl");
        }

        boolean ifExists = ctx.EXISTS() != null;
        boolean forceDrop = ctx.FORCE() != null;
        TableNameInfo tblNameInfo = new TableNameInfo(ctlName, dbName, tableName);
        return new DropTableCommand(ifExists, tblNameInfo, forceDrop);
    }

    @Override
    public LogicalPlan visitDropView(DorisParser.DropViewContext ctx) {
        String ctlName = null;
        String dbName = null;
        String tableName = null;
        List<String> nameParts = visitMultipartIdentifier(ctx.name);
        if (nameParts.size() == 1) {
            tableName = nameParts.get(0);
        } else if (nameParts.size() == 2) {
            dbName = nameParts.get(0);
            tableName = nameParts.get(1);
        } else if (nameParts.size() == 3) {
            ctlName = nameParts.get(0);
            dbName = nameParts.get(1);
            tableName = nameParts.get(2);
        } else {
            throw new AnalysisException("nameParts in drop view should be [ctl.][db.]tbl");
        }

        TableNameInfo tblNameInfo = new TableNameInfo(ctlName, dbName, tableName);
        return new DropViewCommand(ctx.EXISTS() != null, tblNameInfo);
    }

    @Override
    public LogicalPlan visitDropCatalog(DropCatalogContext ctx) {
        String catalogName = stripQuotes(ctx.name.getText());
        boolean ifExists = ctx.EXISTS() != null;
        return new DropCatalogCommand(catalogName, ifExists);
    }

    @Override
    public LogicalPlan visitCreateEncryptkey(CreateEncryptkeyContext ctx) {
        List<String> nameParts = visitMultipartIdentifier(ctx.multipartIdentifier());
        return new CreateEncryptkeyCommand(new EncryptKeyName(nameParts), ctx.EXISTS() != null,
                                            stripQuotes(ctx.STRING_LITERAL().getText()));
    }

    @Override
    public LogicalPlan visitAlterCatalogRename(AlterCatalogRenameContext ctx) {
        String catalogName = stripQuotes(ctx.name.getText());
        String newName = stripQuotes(ctx.newName.getText());
        return new AlterCatalogRenameCommand(catalogName, newName);
    }

    @Override
    public LogicalPlan visitDropStoragePolicy(DropStoragePolicyContext ctx) {
        String policyName = ctx.name.getText();
        boolean ifExists = ctx.EXISTS() != null;
        return new DropStoragePolicyCommand(policyName, ifExists);
    }

    @Override
    public LogicalPlan visitDropEncryptkey(DropEncryptkeyContext ctx) {
        List<String> nameParts = visitMultipartIdentifier(ctx.name);
        return new DropEncryptkeyCommand(new EncryptKeyName(nameParts), ctx.EXISTS() != null);
    }

    @Override
    public LogicalPlan visitCreateWorkloadGroup(CreateWorkloadGroupContext ctx) {
        String workloadGroupName = stripQuotes(ctx.name.getText());
        String cgName = ctx.computeGroup == null ? "" : stripQuotes(ctx.computeGroup.getText());
        boolean ifNotExists = ctx.EXISTS() != null;
        Map<String, String> properties = ctx.propertyClause() != null
                                    ? Maps.newHashMap(visitPropertyClause(ctx.propertyClause())) : Maps.newHashMap();
        return new CreateWorkloadGroupCommand(cgName, workloadGroupName, ifNotExists, properties);
    }

    @Override
    public LogicalPlan visitShowSyncJob(ShowSyncJobContext ctx) {
        String databaseName = null;
        if (ctx.multipartIdentifier() != null) {
            List<String> databaseParts = visitMultipartIdentifier(ctx.multipartIdentifier());
            databaseName = databaseParts.get(0);
        }
        return new ShowSyncJobCommand(databaseName);
    }

    @Override
    public LogicalPlan visitShowColumns(ShowColumnsContext ctx) {
        boolean isFull = ctx.FULL() != null;
        List<String> nameParts = visitMultipartIdentifier(ctx.tableName);
        String databaseName = ctx.database != null ? ctx.database.getText() : null;
        String likePattern = null;
        Expression expr = null;
        if (ctx.wildWhere() != null) {
            if (ctx.wildWhere().LIKE() != null) {
                likePattern = stripQuotes(ctx.wildWhere().STRING_LITERAL().getText());
            } else {
                expr = (Expression) ctx.wildWhere().expression().accept(this);
            }
        }

        return new ShowColumnsCommand(isFull, new TableNameInfo(nameParts), databaseName, likePattern, expr);
    }

    @Override
    public LogicalPlan visitDropFile(DropFileContext ctx) {
        String dbName = null;
        if (ctx.database != null) {
            dbName = ctx.database.getText();
        }
        Map<String, String> properties = ctx.propertyClause() != null
                                    ? Maps.newHashMap(visitPropertyClause(ctx.propertyClause())) : Maps.newHashMap();
        return new DropFileCommand(stripQuotes(ctx.name.getText()), dbName, properties);
    }

    @Override
    public LogicalPlan visitDropRepository(DropRepositoryContext ctx) {
        return new DropRepositoryCommand(stripQuotes(ctx.name.getText()));
    }

    @Override
    public LogicalPlan visitDropSqlBlockRule(DropSqlBlockRuleContext ctx) {
        return new DropSqlBlockRuleCommand(visitIdentifierSeq(ctx.identifierSeq()), ctx.EXISTS() != null);
    }

    @Override
    public LogicalPlan visitDropUser(DropUserContext ctx) {
        UserIdentity userIdent = visitUserIdentify(ctx.userIdentify());
        return new DropUserCommand(userIdent, ctx.EXISTS() != null);
    }

    @Override
    public LogicalPlan visitDropWorkloadGroup(DropWorkloadGroupContext ctx) {
        String cgName = ctx.computeGroup == null ? "" : stripQuotes(ctx.computeGroup.getText());
        return new DropWorkloadGroupCommand(cgName, ctx.name.getText(), ctx.EXISTS() != null);
    }

    @Override
    public LogicalPlan visitDropWorkloadPolicy(DropWorkloadPolicyContext ctx) {
        return new DropWorkloadPolicyCommand(ctx.name.getText(), ctx.EXISTS() != null);
    }

    @Override
    public LogicalPlan visitShowTableId(ShowTableIdContext ctx) {
        long tableId = -1;
        if (ctx.tableId != null) {
            tableId = Long.parseLong(ctx.tableId.getText());
        }
        return new ShowTableIdCommand(tableId);
    }

    @Override
    public LogicalPlan visitShowProcessList(ShowProcessListContext ctx) {
        return new ShowProcessListCommand(ctx.FULL() != null);
    }

    @Override
    public LogicalPlan visitHelp(HelpContext ctx) {
        String mark = ctx.mark.getText();
        return new HelpCommand(mark);
    }

    @Override
    public LogicalPlan visitSync(SyncContext ctx) {
        return new SyncCommand();
    }

    @Override
    public LogicalPlan visitShowDelete(ShowDeleteContext ctx) {
        String dbName = null;
        if (ctx.database != null) {
            List<String> nameParts = visitMultipartIdentifier(ctx.database);
            dbName = nameParts.get(0); // only one entry possible
        }
        return new ShowDeleteCommand(dbName);
    }

    @Override
    public LogicalPlan visitShowStoragePolicy(ShowStoragePolicyContext ctx) {
        String policyName = null;
        if (ctx.identifierOrText() != null) {
            policyName = stripQuotes(ctx.identifierOrText().getText());
        }
        return new ShowStoragePolicyCommand(policyName, ctx.USING() != null);
    }

    @Override
    public LogicalPlan visitShowPrivileges(ShowPrivilegesContext ctx) {
        return new ShowPrivilegesCommand();
    }

    @Override
    public LogicalPlan visitShowTabletsBelong(ShowTabletsBelongContext ctx) {
        List<Long> tabletIdLists = new ArrayList<>();
        ctx.tabletIds.stream().forEach(tabletToken -> {
            tabletIdLists.add(Long.parseLong(tabletToken.getText()));
        });
        return new ShowTabletsBelongCommand(tabletIdLists);
    }

    @Override
    public LogicalPlan visitShowCollation(ShowCollationContext ctx) {
        String wild = null;
        if (ctx.wildWhere() != null) {
            if (ctx.wildWhere().LIKE() != null) {
                wild = stripQuotes(ctx.wildWhere().STRING_LITERAL().getText());
            } else if (ctx.wildWhere().WHERE() != null) {
                wild = ctx.wildWhere().expression().getText();
            }
        }
        return new ShowCollationCommand(wild);
    }

    @Override
    public LogicalPlan visitAdminCheckTablets(AdminCheckTabletsContext ctx) {
        List<Long> tabletIdLists = new ArrayList<>();
        if (ctx.tabletList() != null) {
            ctx.tabletList().tabletIdList.stream().forEach(tabletToken -> {
                tabletIdLists.add(Long.parseLong(tabletToken.getText()));
            });
        }
        Map<String, String> properties = ctx.properties != null
                ? Maps.newHashMap(visitPropertyClause(ctx.properties))
                : Maps.newHashMap();
        return new AdminCheckTabletsCommand(tabletIdLists, properties);
    }

    @Override
    public LogicalPlan visitShowWarningErrorCount(ShowWarningErrorCountContext ctx) {
        boolean isWarning = ctx.WARNINGS() != null;
        return new ShowWarningErrorCountCommand(isWarning);
    }

    @Override
    public LogicalPlan visitShowStatus(ShowStatusContext ctx) {
        String scope = visitStatementScope(ctx.statementScope()).name();
        return new ShowStatusCommand(scope);
    }

    @Override
    public LogicalPlan visitShowDataSkew(ShowDataSkewContext ctx) {
        TableRefInfo tableRefInfo = visitBaseTableRefContext(ctx.baseTableRef());
        return new ShowDataSkewCommand(tableRefInfo);
    }

    @Override
    public LogicalPlan visitShowData(DorisParser.ShowDataContext ctx) {
        TableNameInfo tableNameInfo = null;
        if (ctx.tableName != null) {
            tableNameInfo = new TableNameInfo(visitMultipartIdentifier(ctx.tableName));
        }
        List<OrderKey> orderKeys = null;
        if (ctx.sortClause() != null) {
            orderKeys = visit(ctx.sortClause().sortItem(), OrderKey.class);
        }
        Map<String, String> properties = ctx.propertyClause() != null
                ? Maps.newHashMap(visitPropertyClause(ctx.propertyClause())) : Maps.newHashMap();
        boolean detailed = ctx.ALL() != null;
        return new ShowDataCommand(tableNameInfo, orderKeys, properties, detailed);
    }

    @Override
    public LogicalPlan visitShowTableCreation(ShowTableCreationContext ctx) {
        String dbName = null;
        String wild = null;
        if (ctx.database != null) {
            List<String> nameParts = visitMultipartIdentifier(ctx.database);
            dbName = nameParts.get(0); // only one entry possible
        }
        if (ctx.STRING_LITERAL() != null) {
            wild = ctx.STRING_LITERAL().getText();
        }
        return new ShowTableCreationCommand(dbName, wild);
    }

    @Override
    public SetType visitStatementScope(StatementScopeContext ctx) {
        SetType statementScope = SetType.DEFAULT;
        if (ctx != null) {
            if (ctx.GLOBAL() != null) {
                statementScope = SetType.GLOBAL;
            } else if (ctx.LOCAL() != null || ctx.SESSION() != null) {
                statementScope = SetType.SESSION;
            }
        }
        return statementScope;
    }

    @Override
    public LogicalPlan visitAdminShowTabletStorageFormat(AdminShowTabletStorageFormatContext ctx) {
        return new ShowTabletStorageFormatCommand(ctx.VERBOSE() != null);
    }

    @Override
    public LogicalPlan visitShowTabletStorageFormat(ShowTabletStorageFormatContext ctx) {
        return new ShowTabletStorageFormatCommand(ctx.VERBOSE() != null);
    }

    @Override
    public LogicalPlan visitShowTabletsFromTable(DorisParser.ShowTabletsFromTableContext ctx) {
        TableNameInfo tableName = new TableNameInfo(visitMultipartIdentifier(ctx.tableName));
        PartitionNamesInfo partitionNamesInfo = null;
        if (ctx.partitionSpec() != null) {
            Pair<Boolean, List<String>> partitionSpec = visitPartitionSpec(ctx.partitionSpec());
            partitionNamesInfo = new PartitionNamesInfo(partitionSpec.first, partitionSpec.second);
        }
        List<OrderKey> orderKeys = null;
        if (ctx.sortClause() != null) {
            orderKeys = visit(ctx.sortClause().sortItem(), OrderKey.class);
        }
        long limit = 0;
        long offset = 0;
        if (ctx.limitClause() != null) {
            limit = ctx.limitClause().limit != null
                    ? Long.parseLong(ctx.limitClause().limit.getText())
                    : 0;
            if (limit < 0) {
                throw new ParseException("Limit requires non-negative number", ctx.limitClause());
            }
            offset = ctx.limitClause().offset != null
                    ? Long.parseLong(ctx.limitClause().offset.getText())
                    : 0;
            if (offset < 0) {
                throw new ParseException("Offset requires non-negative number", ctx.limitClause());
            }
        }
        if (ctx.wildWhere() != null) {
            if (ctx.wildWhere().LIKE() != null) {
                throw new ParseException("Not support like clause");
            } else {
                Expression expr = (Expression) ctx.wildWhere().expression().accept(this);
                return new ShowTabletsFromTableCommand(tableName, partitionNamesInfo, expr, orderKeys, limit, offset);
            }
        }

        return new ShowTabletsFromTableCommand(tableName, partitionNamesInfo, null, orderKeys, limit, offset);
    }

    @Override
    public LogicalPlan visitShowQueryProfile(ShowQueryProfileContext ctx) {
        String queryIdPath = "/";
        if (ctx.queryIdPath != null) {
            queryIdPath = stripQuotes(ctx.queryIdPath.getText());
        }

        long limit = 20;
        if (ctx.limitClause() != null) {
            limit = Long.parseLong(ctx.limitClause().limit.getText());
            if (limit < 0) {
                throw new ParseException("Limit requires non-negative number, got " + String.valueOf(limit));
            }
        }
        return new ShowQueryProfileCommand(queryIdPath, limit);
    }

    @Override
    public LogicalPlan visitShowQueryStats(ShowQueryStatsContext ctx) {
        String dbName = null;
        if (ctx.database != null) {
            dbName = ctx.database.getText();
        }
        TableNameInfo tableNameInfo = null;
        if (ctx.tableName != null) {
            tableNameInfo = new TableNameInfo(visitMultipartIdentifier(ctx.tableName));
        }
        boolean isAll = ctx.ALL() != null;
        boolean isVerbose = ctx.VERBOSE() != null;
        return new ShowQueryStatsCommand(dbName, tableNameInfo, isAll, isVerbose);
    }

    @Override
    public LogicalPlan visitSwitchCatalog(SwitchCatalogContext ctx) {
        if (ctx.catalog != null) {
            return new SwitchCommand(ctx.catalog.getText());
        }
        throw new ParseException("catalog name can not be null");
    }

    @Override
    public LogicalPlan visitUseDatabase(UseDatabaseContext ctx) {
        if (ctx.database == null) {
            throw new ParseException("database name can not be null");
        }
        return ctx.catalog != null ? new UseCommand(ctx.catalog.getText(), ctx.database.getText())
                : new UseCommand(ctx.database.getText());
    }

    @Override
    public LogicalPlan visitTruncateTable(DorisParser.TruncateTableContext ctx) {
        TableNameInfo tableName = new TableNameInfo(visitMultipartIdentifier(ctx.multipartIdentifier()));
        Optional<PartitionNamesInfo> partitionNamesInfo = ctx.specifiedPartition() == null
                ? Optional.empty() : Optional.of(visitSpecifiedPartitionContext(ctx.specifiedPartition()));

        return new TruncateTableCommand(
            tableName,
            partitionNamesInfo,
            ctx.FORCE() != null
        );
    }

    @Override
    public LogicalPlan visitShowConvertLsc(ShowConvertLscContext ctx) {
        if (ctx.database == null) {
            return new ShowConvertLSCCommand(null);
        }
        List<String> parts = visitMultipartIdentifier(ctx.database);
        String databaseName = parts.get(parts.size() - 1);
        if (parts.size() == 2 && !InternalCatalog.INTERNAL_CATALOG_NAME.equalsIgnoreCase(parts.get(0))) {
            throw new ParseException("The execution of this command is restricted to the internal catalog only.");
        } else if (parts.size() > 2) {
            throw new ParseException("Only one dot can be in the name: " + String.join(".", parts));
        }
        return new ShowConvertLSCCommand(databaseName);
    }

    @Override
    public LogicalPlan visitKillQuery(KillQueryContext ctx) {
        String queryId = null;
        int connectionId = -1;
        TerminalNode integerValue = ctx.INTEGER_VALUE();
        if (integerValue != null) {
            connectionId = Integer.valueOf(integerValue.getText());
        } else {
            queryId = stripQuotes(ctx.STRING_LITERAL().getText());
        }
        return new KillQueryCommand(queryId, connectionId);
    }

    @Override
    public LogicalPlan visitKillConnection(DorisParser.KillConnectionContext ctx) {
        int connectionId = Integer.parseInt(ctx.INTEGER_VALUE().getText());
        return new KillConnectionCommand(connectionId);
    }

    @Override
    public Object visitAlterDatabaseSetQuota(AlterDatabaseSetQuotaContext ctx) {
        String databaseName = Optional.ofNullable(ctx.name)
                .map(ParseTree::getText).filter(s -> !s.isEmpty())
                .orElseThrow(() -> new ParseException("database name can not be null"));
        String quota = Optional.ofNullable(ctx.quota)
                .map(ParseTree::getText)
                .orElseGet(() -> Optional.ofNullable(ctx.INTEGER_VALUE())
                        .map(TerminalNode::getText)
                        .orElse(null));
        // Determine the quota type
        QuotaType quotaType;
        if (ctx.DATA() != null) {
            quotaType = QuotaType.DATA;
        } else if (ctx.REPLICA() != null) {
            quotaType = QuotaType.REPLICA;
        } else if (ctx.TRANSACTION() != null) {
            quotaType = QuotaType.TRANSACTION;
        } else {
            quotaType = QuotaType.NONE;
        }
        return new AlterDatabaseSetQuotaCommand(databaseName, quotaType, quota);
    }

    @Override
    public LogicalPlan visitDropDatabase(DropDatabaseContext ctx) {
        boolean ifExists = ctx.EXISTS() != null;
        List<String> databaseNameParts = visitMultipartIdentifier(ctx.name);
        boolean force = ctx.FORCE() != null;
        DropDatabaseInfo databaseInfo = new DropDatabaseInfo(ifExists, databaseNameParts, force);
        return new DropDatabaseCommand(databaseInfo);
    }

    @Override
    public LogicalPlan visitAlterRepository(AlterRepositoryContext ctx) {

        Map<String, String> properties = ctx.propertyClause() != null
                ? Maps.newHashMap(visitPropertyClause(ctx.propertyClause())) : Maps.newHashMap();

        return new AlterRepositoryCommand(ctx.name.getText(), properties);
    }

    @Override
    public LogicalPlan visitShowAnalyze(ShowAnalyzeContext ctx) {
        boolean isAuto = ctx.AUTO() != null;
        List<String> tableName = ctx.tableName == null ? null : visitMultipartIdentifier(ctx.tableName);
        long jobId = ctx.jobId == null ? 0 : Long.parseLong(ctx.jobId.getText());
        String stateKey = ctx.stateKey == null ? null : stripQuotes(ctx.stateKey.getText());
        String stateValue = ctx.stateValue == null ? null : stripQuotes(ctx.stateValue.getText());
        return new ShowAnalyzeCommand(tableName, jobId, stateKey, stateValue, isAuto);
    }

    @Override
    public LogicalPlan visitShowAlterTable(ShowAlterTableContext ctx) {
        String dbName = null;
        Expression wildWhere = null;
        List<OrderKey> orderKeys = null;
        long limit = -1L;
        long offset = 0L;

        ShowAlterTableCommand.AlterType alterType;
        if (ctx.ROLLUP() != null) {
            alterType = ShowAlterTableCommand.AlterType.ROLLUP;
        } else if (ctx.MATERIALIZED() != null && ctx.VIEW() != null) {
            alterType = ShowAlterTableCommand.AlterType.MV;
        } else if (ctx.COLUMN() != null) {
            alterType = ShowAlterTableCommand.AlterType.COLUMN;
        } else {
            throw new AnalysisException("invalid ShowOpType, it must be one of 'ROLLUP',"
                + "'MATERIALIZED VIEW' or 'COLUMN'");
        }

        if (ctx.database != null) {
            List<String> nameParts = visitMultipartIdentifier(ctx.database);
            if (nameParts.size() == 1) {
                dbName = nameParts.get(0);
            } else if (nameParts.size() == 2) {
                dbName = nameParts.get(1);
            } else {
                throw new AnalysisException("nameParts in analyze database should be [ctl.]db");
            }
        }
        if (ctx.sortClause() != null) {
            orderKeys = visit(ctx.sortClause().sortItem(), OrderKey.class);
        }
        if (ctx.wildWhere() != null) {
            wildWhere = getWildWhere(ctx.wildWhere());
        }
        if (ctx.limitClause() != null) {
            limit = ctx.limitClause().limit != null
                ? Long.parseLong(ctx.limitClause().limit.getText())
                : 0;
            if (limit < 0) {
                throw new ParseException("Limit requires non-negative number", ctx.limitClause());
            }
            offset = ctx.limitClause().offset != null
                ? Long.parseLong(ctx.limitClause().offset.getText())
                : 0;
            if (offset < 0) {
                throw new ParseException("Offset requires non-negative number", ctx.limitClause());
            }
        }
        return new ShowAlterTableCommand(dbName, wildWhere, orderKeys, limit, offset, alterType);
    }

    @Override
    public LogicalPlan visitShowOpenTables(ShowOpenTablesContext ctx) {
        String db = ctx.database != null ? visitMultipartIdentifier(ctx.database).get(0) : null;
        String likePattern = null;
        Expression expr = null;

        if (ctx.wildWhere() != null) {
            if (ctx.wildWhere().LIKE() != null) {
                likePattern = stripQuotes(ctx.wildWhere().STRING_LITERAL().getText());
            } else {
                expr = (Expression) ctx.wildWhere().expression().accept(this);
            }
        }

        return new ShowOpenTablesCommand(db, likePattern, expr);
    }

    @Override
    public LogicalPlan visitDropAllBrokerClause(DropAllBrokerClauseContext ctx) {
        String brokerName = stripQuotes(ctx.name.getText());
        AlterSystemOp alterSystemOp = new DropAllBrokerOp(brokerName);
        return new AlterSystemCommand(alterSystemOp, PlanType.ALTER_SYSTEM_DROP_ALL_BROKER);
    }

    @Override
    public LogicalPlan visitAlterSystem(DorisParser.AlterSystemContext ctx) {
        return plan(ctx.alterSystemClause());
    }

    @Override
    public LogicalPlan visitAddBrokerClause(AddBrokerClauseContext ctx) {
        String brokerName = stripQuotes(ctx.name.getText());
        List<String> hostPorts = ctx.hostPorts.stream()
                .map(e -> stripQuotes(e.getText()))
                .collect(Collectors.toList());
        AlterSystemOp alterSystemOp = new AddBrokerOp(brokerName, hostPorts);
        return new AlterSystemCommand(alterSystemOp, PlanType.ALTER_SYSTEM_ADD_BROKER);
    }

    @Override
    public LogicalPlan visitDropBrokerClause(DropBrokerClauseContext ctx) {
        String brokerName = stripQuotes(ctx.name.getText());
        List<String> hostPorts = ctx.hostPorts.stream()
                .map(e -> stripQuotes(e.getText()))
                .collect(Collectors.toList());
        AlterSystemOp alterSystemOp = new DropBrokerOp(brokerName, hostPorts);
        return new AlterSystemCommand(alterSystemOp, PlanType.ALTER_SYSTEM_DROP_BROKER);
    }

    @Override
    public LogicalPlan visitAddBackendClause(AddBackendClauseContext ctx) {
        List<String> hostPorts = ctx.hostPorts.stream()
                .map(e -> stripQuotes(e.getText()))
                .collect(Collectors.toList());
        Map<String, String> properties = visitPropertyClause(ctx.properties);
        AlterSystemOp alterSystemOp = new AddBackendOp(hostPorts, properties);
        return new AlterSystemCommand(alterSystemOp, PlanType.ALTER_SYSTEM_ADD_BACKEND);
    }

    @Override
    public LogicalPlan visitDropBackendClause(DorisParser.DropBackendClauseContext ctx) {
        List<String> hostPorts = ctx.hostPorts.stream()
                .map(e -> stripQuotes(e.getText()))
                .collect(Collectors.toList());
        boolean force = false;
        if (ctx.DROPP() != null) {
            force = true;
        }
        AlterSystemOp alterSystemOp = new DropBackendOp(hostPorts, force);
        return new AlterSystemCommand(alterSystemOp, PlanType.ALTER_SYSTEM_DROP_BACKEND);
    }

    @Override
    public LogicalPlan visitDecommissionBackendClause(DorisParser.DecommissionBackendClauseContext ctx) {
        List<String> hostPorts = ctx.hostPorts.stream()
                .map(e -> stripQuotes(e.getText()))
                .collect(Collectors.toList());
        AlterSystemOp alterSystemOp = new DecommissionBackendOp(hostPorts);
        return new AlterSystemCommand(alterSystemOp, PlanType.ALTER_SYSTEM_DECOMMISSION_BACKEND);
    }

    @Override
    public LogicalPlan visitAddFollowerClause(DorisParser.AddFollowerClauseContext ctx) {
        String hostPort = stripQuotes(ctx.hostPort.getText());
        AlterSystemOp alterSystemOp = new AddFollowerOp(hostPort);
        return new AlterSystemCommand(alterSystemOp, PlanType.ALTER_SYSTEM_ADD_FOLLOWER);
    }

    @Override
    public LogicalPlan visitDropFollowerClause(DorisParser.DropFollowerClauseContext ctx) {
        String hostPort = stripQuotes(ctx.hostPort.getText());
        AlterSystemOp alterSystemOp = new DropFollowerOp(hostPort);
        return new AlterSystemCommand(alterSystemOp, PlanType.ALTER_SYSTEM_DROP_FOLLOWER);
    }

    @Override
    public LogicalPlan visitAddObserverClause(DorisParser.AddObserverClauseContext ctx) {
        String hostPort = stripQuotes(ctx.hostPort.getText());
        AlterSystemOp alterSystemOp = new AddObserverOp(hostPort);
        return new AlterSystemCommand(alterSystemOp, PlanType.ALTER_SYSTEM_ADD_OBSERVER);
    }

    @Override
    public LogicalPlan visitDropObserverClause(DorisParser.DropObserverClauseContext ctx) {
        String hostPort = stripQuotes(ctx.hostPort.getText());
        AlterSystemOp alterSystemOp = new DropObserverOp(hostPort);
        return new AlterSystemCommand(alterSystemOp, PlanType.ALTER_SYSTEM_DROP_OBSERVER);
    }

    @Override
    public LogicalPlan visitAlterLoadErrorUrlClause(DorisParser.AlterLoadErrorUrlClauseContext ctx) {
        Map<String, String> properties = visitPropertyClause(ctx.properties);
        AlterSystemOp alterSystemOp = new AlterLoadErrorUrlOp(properties);
        return new AlterSystemCommand(alterSystemOp, PlanType.ALTER_SYSTEM_SET_LOAD_ERRORS_HU);
    }

    @Override
    public LogicalPlan visitModifyBackendClause(DorisParser.ModifyBackendClauseContext ctx) {
        List<String> hostPorts = ctx.hostPorts.stream()
                .map(e -> stripQuotes(e.getText()))
                .collect(Collectors.toList());
        Map<String, String> properties = visitPropertyItemList(ctx.propertyItemList());
        AlterSystemOp alterSystemOp = new ModifyBackendOp(hostPorts, properties);
        return new AlterSystemCommand(alterSystemOp, PlanType.ALTER_SYSTEM_MODIFY_BACKEND);
    }

    @Override
    public LogicalPlan visitModifyFrontendOrBackendHostNameClause(
            DorisParser.ModifyFrontendOrBackendHostNameClauseContext ctx) {
        String hostPort = stripQuotes(ctx.hostPort.getText());
        String hostName = stripQuotes(ctx.hostName.getText());
        AlterSystemOp alterSystemOp = null;
        if (ctx.FRONTEND() != null) {
            alterSystemOp = new ModifyFrontendOrBackendHostNameOp(hostPort, hostName, ModifyOpType.Frontend);
        } else if (ctx.BACKEND() != null) {
            alterSystemOp = new ModifyFrontendOrBackendHostNameOp(hostPort, hostName, ModifyOpType.Backend);
        }
        return new AlterSystemCommand(alterSystemOp, PlanType.ALTER_SYSTEM_MODIFY_FRONTEND_OR_BACKEND_HOSTNAME);
    }

    @Override
    public LogicalPlan visitShowQueuedAnalyzeJobs(ShowQueuedAnalyzeJobsContext ctx) {
        List<String> tableName = ctx.tableName == null ? null : visitMultipartIdentifier(ctx.tableName);
        String stateKey = ctx.stateKey == null ? null : stripQuotes(ctx.stateKey.getText());
        String stateValue = ctx.stateValue == null ? null : stripQuotes(ctx.stateValue.getText());
        return new ShowQueuedAnalyzeJobsCommand(tableName, stateKey, stateValue);
    }

    @Override
    public LogicalPlan visitShowIndexStats(DorisParser.ShowIndexStatsContext ctx) {
        TableNameInfo tableName = new TableNameInfo(visitMultipartIdentifier(ctx.tableName));
        String indexId = stripQuotes(ctx.indexId.getText());
        return new ShowIndexStatsCommand(tableName, indexId);
    }

    @Override
    public LogicalPlan visitShowIndex(DorisParser.ShowIndexContext ctx) {
        TableNameInfo tableNameInfo = new TableNameInfo(visitMultipartIdentifier(ctx.tableName));

        String ctlName = null;
        String dbName = null;
        if (ctx.database != null) {
            List<String> nameParts = visitMultipartIdentifier(ctx.database);
            if (nameParts.size() == 1) {
                dbName = nameParts.get(0);
            } else if (nameParts.size() == 2) {
                ctlName = nameParts.get(0);
                dbName = nameParts.get(1);
            } else {
                throw new AnalysisException("nameParts in analyze database should be [ctl.]db");
            }
        }

        if (dbName != null && tableNameInfo.getDb() != null && !tableNameInfo.getDb().equals(dbName)) {
            throw new ParseException("The name of two databases should be the same");
        }
        if (tableNameInfo.getDb() == null) {
            tableNameInfo.setDb(dbName);
        }
        if (tableNameInfo.getCtl() == null) {
            tableNameInfo.setCtl(ctlName);
        }
        return new ShowIndexCommand(tableNameInfo);
    }

    @Override
    public LogicalPlan visitShowTableStatus(DorisParser.ShowTableStatusContext ctx) {
        String ctlName = null;
        String dbName = null;
        if (ctx.database != null) {
            List<String> nameParts = visitMultipartIdentifier(ctx.database);
            if (nameParts.size() == 1) {
                dbName = nameParts.get(0);
            } else if (nameParts.size() == 2) {
                ctlName = nameParts.get(0);
                dbName = nameParts.get(1);
            } else {
                throw new AnalysisException("nameParts in analyze database should be [ctl.]db");
            }
        }

        if (ctx.wildWhere() != null) {
            if (ctx.wildWhere().LIKE() != null) {
                return new ShowTableStatusCommand(dbName, ctlName,
                    stripQuotes(ctx.wildWhere().STRING_LITERAL().getText()), null);
            } else {
                Expression expr = (Expression) ctx.wildWhere().expression().accept(this);
                return new ShowTableStatusCommand(dbName, ctlName, null, expr);
            }
        }
        return new ShowTableStatusCommand(dbName, ctlName);
    }

    @Override
    public LogicalPlan visitLockTables(LockTablesContext ctx) {
        List<LockTableInfo> lockTablesInfo = ctx.lockTable().stream().map(lockTableCtx -> {
            TableNameInfo tableNameInfo = new TableNameInfo(visitMultipartIdentifier(lockTableCtx.name));
            String alias = lockTableCtx.alias != null ? lockTableCtx.alias.getText() : null;

            LockTable.LockType lockType;
            if (lockTableCtx.READ() != null) {
                lockType = lockTableCtx.LOCAL() != null ? LockTable.LockType.READ_LOCAL : LockTable.LockType.READ;
            } else if (lockTableCtx.WRITE() != null) {
                lockType = lockTableCtx.LOW_PRIORITY() != null ? LockTable.LockType.LOW_PRIORITY_WRITE
                    : LockTable.LockType.WRITE;
            } else {
                throw new IllegalArgumentException("Invalid lock type in LOCK TABLES command.");
            }

            return new LockTableInfo(tableNameInfo, alias, lockType);
        }).collect(Collectors.toList());

        return new LockTablesCommand(lockTablesInfo);
    }

    @Override
    public LogicalPlan visitShowTables(DorisParser.ShowTablesContext ctx) {
        String ctlName = null;
        String dbName = null;
        if (ctx.database != null) {
            List<String> nameParts = visitMultipartIdentifier(ctx.database);
            if (nameParts.size() == 1) {
                dbName = nameParts.get(0);
            } else if (nameParts.size() == 2) {
                ctlName = nameParts.get(0);
                dbName = nameParts.get(1);
            } else {
                throw new AnalysisException("nameParts in analyze database should be [ctl.]db");
            }
        }

        boolean isVerbose = ctx.FULL() != null;

        if (ctx.wildWhere() != null) {
            if (ctx.wildWhere().LIKE() != null) {
                return new ShowTableCommand(dbName, ctlName, isVerbose,
                        stripQuotes(ctx.wildWhere().STRING_LITERAL().getText()), null, PlanType.SHOW_TABLES);
            } else {
                return new ShowTableCommand(dbName, ctlName, isVerbose, null,
                        getOriginSql(ctx.wildWhere()), PlanType.SHOW_TABLES);
            }
        }
        return new ShowTableCommand(dbName, ctlName, isVerbose, PlanType.SHOW_TABLES);
    }

    @Override
    public Plan visitUnlockTables(UnlockTablesContext ctx) {
        return new UnlockTablesCommand();
    }

    @Override
    public LogicalPlan visitCreateWorkloadPolicy(CreateWorkloadPolicyContext ctx) {
        String policyName = ctx.name.getText();
        boolean ifNotExists = ctx.IF() != null;

        List<WorkloadConditionMeta> conditions = new ArrayList<>();
        if (ctx.workloadPolicyConditions() != null) {
            for (DorisParser.WorkloadPolicyConditionContext conditionCtx :
                    ctx.workloadPolicyConditions().workloadPolicyCondition()) {
                String metricName = conditionCtx.metricName.getText();
                String operator = conditionCtx.comparisonOperator().getText();
                String value = conditionCtx.number() != null
                        ? conditionCtx.number().getText()
                        : stripQuotes(conditionCtx.STRING_LITERAL().getText());
                try {
                    WorkloadConditionMeta conditionMeta = new WorkloadConditionMeta(metricName, operator, value);
                    conditions.add(conditionMeta);
                } catch (UserException e) {
                    throw new AnalysisException(e.getMessage(), e);
                }
            }
        }

        List<WorkloadActionMeta> actions = new ArrayList<>();
        if (ctx.workloadPolicyActions() != null) {
            for (DorisParser.WorkloadPolicyActionContext actionCtx :
                    ctx.workloadPolicyActions().workloadPolicyAction()) {
                try {
                    if (actionCtx.SET_SESSION_VARIABLE() != null) {
                        actions.add(new WorkloadActionMeta("SET_SESSION_VARIABLE",
                                stripQuotes(actionCtx.STRING_LITERAL().getText())));
                    } else {
                        String identifier = actionCtx.identifier().getText();
                        String value = actionCtx.STRING_LITERAL() != null
                                ? stripQuotes(actionCtx.STRING_LITERAL().getText())
                                : null;
                        actions.add(new WorkloadActionMeta(identifier, value));
                    }
                } catch (UserException e) {
                    throw new AnalysisException(e.getMessage(), e);
                }
            }
        }

        Map<String, String> properties = ctx.propertyClause() != null
                ? Maps.newHashMap(visitPropertyClause(ctx.propertyClause()))
                : Maps.newHashMap();

        return new CreateWorkloadPolicyCommand(ifNotExists, policyName, conditions, actions, properties);
    }

    @Override
    public LogicalPlan visitShowViews(DorisParser.ShowViewsContext ctx) {
        String ctlName = null;
        String dbName = null;
        if (ctx.database != null) {
            List<String> nameParts = visitMultipartIdentifier(ctx.database);
            if (nameParts.size() == 1) {
                dbName = nameParts.get(0);
            } else if (nameParts.size() == 2) {
                ctlName = nameParts.get(0);
                dbName = nameParts.get(1);
            } else {
                throw new AnalysisException("nameParts in analyze database should be [ctl.]db");
            }
        }

        boolean isVerbose = ctx.FULL() != null;

        if (ctx.wildWhere() != null) {
            if (ctx.wildWhere().LIKE() != null) {
                return new ShowTableCommand(dbName, ctlName, isVerbose,
                    stripQuotes(ctx.wildWhere().STRING_LITERAL().getText()), null, PlanType.SHOW_VIEWS);
            } else {
                return new ShowTableCommand(dbName, ctlName, isVerbose, null,
                    getOriginSql(ctx.wildWhere()), PlanType.SHOW_VIEWS);
            }
        }
        return new ShowTableCommand(dbName, ctlName, isVerbose, PlanType.SHOW_VIEWS);
    }

    @Override
    public LogicalPlan visitShowTabletId(DorisParser.ShowTabletIdContext ctx) {
        long tabletId = Long.parseLong(ctx.tabletId.getText());
        return new ShowTabletIdCommand(tabletId);
    }

    @Override
    public LogicalPlan visitShowDatabases(DorisParser.ShowDatabasesContext ctx) {
        String ctlName = null;
        if (ctx.catalog != null) {
            ctlName = ctx.catalog.getText();
        }

        if (ctx.wildWhere() != null) {
            if (ctx.wildWhere().LIKE() != null) {
                return new ShowDatabasesCommand(ctlName,
                        stripQuotes(ctx.wildWhere().STRING_LITERAL().getText()), null);
            } else {
                Expression expr = (Expression) ctx.wildWhere().expression().accept(this);
                return new ShowDatabasesCommand(ctlName, null, expr);
            }
        }
        return new ShowDatabasesCommand(ctlName, null, null);
    }

    @Override
    public LogicalPlan visitDescribeTable(DorisParser.DescribeTableContext ctx) {
        TableNameInfo tableName = new TableNameInfo(visitMultipartIdentifier(ctx.multipartIdentifier()));
        PartitionNamesInfo partitionNames = null;
        boolean isTempPart = false;
        if (ctx.specifiedPartition() != null) {
            isTempPart = ctx.specifiedPartition().TEMPORARY() != null;
            if (ctx.specifiedPartition().identifier() != null) {
                partitionNames = new PartitionNamesInfo(isTempPart,
                        ImmutableList.of(ctx.specifiedPartition().identifier().getText()));
            } else {
                partitionNames = new PartitionNamesInfo(isTempPart,
                        visitIdentifierList(ctx.specifiedPartition().identifierList()));
            }
        }
        return new DescribeCommand(tableName, false, partitionNames);
    }

    @Override
    public LogicalPlan visitAnalyzeTable(DorisParser.AnalyzeTableContext ctx) {
        TableNameInfo tableNameInfo = new TableNameInfo(visitMultipartIdentifier(ctx.name));
        PartitionNamesInfo partitionNamesInfo = null;
        if (ctx.partitionSpec() != null) {
            Pair<Boolean, List<String>> partitionSpec = visitPartitionSpec(ctx.partitionSpec());
            partitionNamesInfo = new PartitionNamesInfo(partitionSpec.first, partitionSpec.second);
        }
        List<String> columnNames = null;
        if (ctx.columns != null) {
            columnNames = visitIdentifierList(ctx.columns);
        }
        Map<String, String> propertiesMap = new HashMap<>();
        // default values
        propertiesMap.put(AnalyzeProperties.PROPERTY_SYNC, "false");
        propertiesMap.put(AnalyzeProperties.PROPERTY_ANALYSIS_TYPE, AnalysisInfo.AnalysisType.FUNDAMENTALS.toString());
        for (DorisParser.AnalyzePropertiesContext aps : ctx.analyzeProperties()) {
            Map<String, String> map = visitAnalyzeProperties(aps);
            propertiesMap.putAll(map);
        }
        propertiesMap.putAll(visitPropertyClause(ctx.propertyClause()));
        AnalyzeProperties properties = new AnalyzeProperties(propertiesMap);
        return new AnalyzeTableCommand(tableNameInfo,
                partitionNamesInfo, columnNames, properties);
    }

    @Override
    public LogicalPlan visitAnalyzeDatabase(DorisParser.AnalyzeDatabaseContext ctx) {
        String ctlName = null;
        String dbName = null;
        List<String> nameParts = visitMultipartIdentifier(ctx.name);
        if (nameParts.size() == 1) {
            dbName = nameParts.get(0);
        } else if (nameParts.size() == 2) {
            ctlName = nameParts.get(0);
            dbName = nameParts.get(1);
        } else {
            throw new AnalysisException("nameParts in analyze database should be [ctl.]db");
        }

        Map<String, String> propertiesMap = new HashMap<>();
        // default values
        propertiesMap.put(AnalyzeProperties.PROPERTY_SYNC, "false");
        propertiesMap.put(AnalyzeProperties.PROPERTY_ANALYSIS_TYPE, AnalysisInfo.AnalysisType.FUNDAMENTALS.toString());
        for (DorisParser.AnalyzePropertiesContext aps : ctx.analyzeProperties()) {
            Map<String, String> map = visitAnalyzeProperties(aps);
            propertiesMap.putAll(map);
        }
        propertiesMap.putAll(visitPropertyClause(ctx.propertyClause()));
        AnalyzeProperties properties = new AnalyzeProperties(propertiesMap);
        return new AnalyzeDatabaseCommand(ctlName, dbName, properties);
    }

    @Override
    public Map<String, String> visitAnalyzeProperties(DorisParser.AnalyzePropertiesContext ctx) {
        Map<String, String> properties = new HashMap<>();
        if (ctx.SYNC() != null) {
            properties.put(AnalyzeProperties.PROPERTY_SYNC, "true");
        } else if (ctx.INCREMENTAL() != null) {
            properties.put(AnalyzeProperties.PROPERTY_INCREMENTAL, "true");
        } else if (ctx.FULL() != null) {
            properties.put(AnalyzeProperties.PROPERTY_FORCE_FULL, "true");
        } else if (ctx.SQL() != null) {
            properties.put(AnalyzeProperties.PROPERTY_EXTERNAL_TABLE_USE_SQL, "true");
        } else if (ctx.HISTOGRAM() != null) {
            properties.put(AnalyzeProperties.PROPERTY_ANALYSIS_TYPE, AnalysisInfo.AnalysisType.HISTOGRAM.toString());
        } else if (ctx.SAMPLE() != null) {
            if (ctx.ROWS() != null) {
                properties.put(AnalyzeProperties.PROPERTY_SAMPLE_ROWS, ctx.INTEGER_VALUE().getText());
            } else if (ctx.PERCENT() != null) {
                properties.put(AnalyzeProperties.PROPERTY_SAMPLE_PERCENT, ctx.INTEGER_VALUE().getText());
            }
        } else if (ctx.BUCKETS() != null) {
            properties.put(AnalyzeProperties.PROPERTY_NUM_BUCKETS, ctx.INTEGER_VALUE().getText());
        } else if (ctx.PERIOD() != null) {
            properties.put(AnalyzeProperties.PROPERTY_PERIOD_SECONDS, ctx.INTEGER_VALUE().getText());
        } else if (ctx.CRON() != null) {
            properties.put(AnalyzeProperties.PROPERTY_PERIOD_CRON, ctx.STRING_LITERAL().getText());
        }
        return properties;
    }

    @Override
    public LogicalPlan visitCreateDatabase(DorisParser.CreateDatabaseContext ctx) {
        Map<String, String> properties = visitPropertyClause(ctx.propertyClause());
        List<String> nameParts = visitMultipartIdentifier(ctx.multipartIdentifier());

        if (nameParts.size() > 2) {
            throw new AnalysisException("create database should be [catalog.]database");
        }

        String databaseName = "";
        String catalogName = "";
        if (nameParts.size() == 2) {
            catalogName = nameParts.get(0);
            databaseName = nameParts.get(1);
        }
        if (nameParts.size() == 1) {
            databaseName = nameParts.get(0);
        }

        return new CreateDatabaseCommand(
            ctx.IF() != null,
                new DbName(catalogName, databaseName),
            Maps.newHashMap(properties));
    }

    @Override
    public LogicalPlan visitCreateRepository(DorisParser.CreateRepositoryContext ctx) {
        String name = stripQuotes(ctx.name.getText());
        String location = stripQuotes(ctx.storageBackend().STRING_LITERAL().getText());

        String storageName = "";
        if (ctx.storageBackend().brokerName != null) {
            storageName = stripQuotes(ctx.storageBackend().brokerName.getText());
        }

        Map<String, String> properties = visitPropertyClause(ctx.storageBackend().properties);

        StorageBackend.StorageType storageType = null;
        if (ctx.storageBackend().BROKER() != null) {
            storageType = StorageBackend.StorageType.BROKER;
        } else if (ctx.storageBackend().S3() != null) {
            storageType = StorageBackend.StorageType.S3;
        } else if (ctx.storageBackend().HDFS() != null) {
            storageType = StorageBackend.StorageType.HDFS;
        } else if (ctx.storageBackend().LOCAL() != null) {
            storageType = StorageBackend.StorageType.LOCAL;
        }

        return new CreateRepositoryCommand(
            ctx.READ() != null,
            name,
                new StorageBackend(storageName, location, storageType, Maps.newHashMap(properties)));
    }

    @Override
    public LogicalPlan visitShowColumnHistogramStats(ShowColumnHistogramStatsContext ctx) {
        TableNameInfo tableNameInfo = new TableNameInfo(visitMultipartIdentifier(ctx.tableName));
        List<String> columnNames = visitIdentifierList(ctx.columnList);
        return new ShowColumnHistogramStatsCommand(tableNameInfo, columnNames);
    }

    @Override
    public LogicalPlan visitDescribeTableAll(DorisParser.DescribeTableAllContext ctx) {
        TableNameInfo tableName = new TableNameInfo(visitMultipartIdentifier(ctx.multipartIdentifier()));
        return new DescribeCommand(tableName, true, null);
    }

    @Override
    public String visitTableAlias(DorisParser.TableAliasContext ctx) {
        if (ctx.identifierList() != null) {
            throw new ParseException("Do not implemented", ctx);
        }
        return ctx.strictIdentifier() != null ? ctx.strictIdentifier().getText() : null;
    }

    @Override
    public LogicalPlan visitDescribeTableValuedFunction(DorisParser.DescribeTableValuedFunctionContext ctx) {
        String tvfName = ctx.tvfName.getText();
        String alias = visitTableAlias(ctx.tableAlias());
        Map<String, String> params = visitPropertyItemList(ctx.properties);

        TableValuedFunctionRef tableValuedFunctionRef = null;
        try {
            tableValuedFunctionRef = new TableValuedFunctionRef(tvfName, alias, params);
        } catch (org.apache.doris.common.AnalysisException e) {
            throw new AnalysisException(e.getDetailMessage());
        }
        return new DescribeCommand(tableValuedFunctionRef);
    }

    @Override
    public LogicalPlan visitCreateStage(DorisParser.CreateStageContext ctx) {
        String stageName = stripQuotes(ctx.name.getText());
        Map<String, String> properties = visitPropertyClause(ctx.properties);

        return new CreateStageCommand(
            ctx.IF() != null,
                stageName,
                properties
        );
    }

    @Override
    public LogicalPlan visitDropStage(DorisParser.DropStageContext ctx) {
        return new DropStageCommand(
            ctx.IF() != null,
            stripQuotes(ctx.name.getText()));
    }

    @Override
    public LogicalPlan visitAlterUser(DorisParser.AlterUserContext ctx) {
        boolean ifExist = ctx.EXISTS() != null;
        UserDesc userDesc = visitGrantUserIdentify(ctx.grantUserIdentify());
        PasswordOptions passwordOptions = visitPasswordOption(ctx.passwordOption());
        String comment = ctx.STRING_LITERAL() != null ? stripQuotes(ctx.STRING_LITERAL().getText()) : null;
        AlterUserInfo alterUserInfo = new AlterUserInfo(ifExist, userDesc, passwordOptions, comment);
        return new AlterUserCommand(alterUserInfo);
    }

    @Override
    public LogicalPlan visitShowTableStats(DorisParser.ShowTableStatsContext ctx) {
        if (ctx.tableId != null) {
            return new ShowTableStatsCommand(Long.parseLong(ctx.tableId.getText()));
        } else {
            TableNameInfo tableNameInfo = new TableNameInfo(visitMultipartIdentifier(ctx.tableName));

            PartitionNamesInfo partitionNamesInfo = null;
            if (ctx.partitionSpec() != null) {
                Pair<Boolean, List<String>> partitionSpec = visitPartitionSpec(ctx.partitionSpec());
                partitionNamesInfo = new PartitionNamesInfo(partitionSpec.first, partitionSpec.second);
            }

            List<String> columnNames = new ArrayList<>();
            if (ctx.columnList != null) {
                columnNames.addAll(visitIdentifierList(ctx.columnList));
            }
            return new ShowTableStatsCommand(tableNameInfo, columnNames, partitionNamesInfo);
        }
    }

    @Override
    public LogicalPlan visitDropStats(DorisParser.DropStatsContext ctx) {
        TableNameInfo tableNameInfo = new TableNameInfo(visitMultipartIdentifier(ctx.tableName));

        Set<String> columnNames = new HashSet<>();
        if (ctx.identifierList() != null) {
            columnNames.addAll(visitIdentifierList(ctx.identifierList()));
        }

        PartitionNamesInfo partitionNamesInfo = null;
        if (ctx.partitionSpec() != null) {
            Pair<Boolean, List<String>> partitionSpec = visitPartitionSpec(ctx.partitionSpec());
            partitionNamesInfo = new PartitionNamesInfo(partitionSpec.first, partitionSpec.second);
        }
        return new DropStatsCommand(tableNameInfo, columnNames, partitionNamesInfo);
    }

    @Override
    public LogicalPlan visitDropCachedStats(DorisParser.DropCachedStatsContext ctx) {
        TableNameInfo tableNameInfo = new TableNameInfo(visitMultipartIdentifier(ctx.tableName));
        return new DropCachedStatsCommand(tableNameInfo);
    }

    @Override
    public LogicalPlan visitDropExpiredStats(DorisParser.DropExpiredStatsContext ctx) {
        return new DropExpiredStatsCommand();
    }

    @Override
    public LogicalPlan visitShowClusters(ShowClustersContext ctx) {
        boolean showComputeGroups = ctx.COMPUTE() != null;
        return new ShowClustersCommand(showComputeGroups);
    }

    @Override
    public LogicalPlan visitAlterTableStats(DorisParser.AlterTableStatsContext ctx) {
        TableNameInfo tableNameInfo = new TableNameInfo(visitMultipartIdentifier(ctx.name));
        PartitionNamesInfo partitionNamesInfo = null;
        if (ctx.partitionSpec() != null) {
            Pair<Boolean, List<String>> partitionSpec = visitPartitionSpec(ctx.partitionSpec());
            partitionNamesInfo = new PartitionNamesInfo(partitionSpec.first, partitionSpec.second);
        }
        Map<String, String> properties = visitPropertyItemList(ctx.propertyItemList());
        return new AlterTableStatsCommand(tableNameInfo, partitionNamesInfo, properties);
    }

    @Override
    public LogicalPlan visitAlterColumnStats(DorisParser.AlterColumnStatsContext ctx) {
        TableNameInfo tableNameInfo = new TableNameInfo(visitMultipartIdentifier(ctx.name));
        PartitionNamesInfo partitionNamesInfo = null;
        if (ctx.partitionSpec() != null) {
            Pair<Boolean, List<String>> partitionSpec = visitPartitionSpec(ctx.partitionSpec());
            partitionNamesInfo = new PartitionNamesInfo(partitionSpec.first, partitionSpec.second);
        }

        String index = ctx.indexName != null ? ctx.indexName.getText() : null;
        String columnName = ctx.columnName.getText();
        Map<String, String> properties = visitPropertyItemList(ctx.propertyItemList());
        return new AlterColumnStatsCommand(tableNameInfo,
            partitionNamesInfo,
            index,
            columnName,
            properties);
    }

    @Override
    public LogicalPlan visitCancelAlterTable(DorisParser.CancelAlterTableContext ctx) {
        TableNameInfo tableNameInfo = new TableNameInfo(visitMultipartIdentifier(ctx.tableName));

        CancelAlterTableCommand.AlterType alterType;
        if (ctx.ROLLUP() != null) {
            alterType = CancelAlterTableCommand.AlterType.ROLLUP;
        } else if (ctx.MATERIALIZED() != null && ctx.VIEW() != null) {
            alterType = CancelAlterTableCommand.AlterType.MV;
        } else if (ctx.COLUMN() != null) {
            alterType = CancelAlterTableCommand.AlterType.COLUMN;
        } else {
            throw new AnalysisException("invalid AlterOpType, it must be one of 'ROLLUP',"
                    + "'MATERIALIZED VIEW' or 'COLUMN'");
        }

        List<Long> jobIs = new ArrayList<>();
        for (Token token : ctx.jobIds) {
            jobIs.add(Long.parseLong(token.getText()));
        }
        return new CancelAlterTableCommand(tableNameInfo, alterType, jobIs);
    }

    @Override
    public LogicalPlan visitAdminSetReplicaStatus(DorisParser.AdminSetReplicaStatusContext ctx) {
        Map<String, String> properties = visitPropertyItemList(ctx.propertyItemList());
        return new AdminSetReplicaStatusCommand(properties);
    }

    @Override
    public LogicalPlan visitAdminRepairTable(DorisParser.AdminRepairTableContext ctx) {
        TableRefInfo tableRefInfo = visitBaseTableRefContext(ctx.baseTableRef());
        return new AdminRepairTableCommand(tableRefInfo);
    }

    @Override
    public LogicalPlan visitAdminCancelRepairTable(DorisParser.AdminCancelRepairTableContext ctx) {
        TableRefInfo tableRefInfo = visitBaseTableRefContext(ctx.baseTableRef());
        return new AdminCancelRepairTableCommand(tableRefInfo);
    }

    @Override
    public LogicalPlan visitAdminCopyTablet(DorisParser.AdminCopyTabletContext ctx) {
        long tabletId = Long.parseLong(ctx.tabletId.getText());
        Map<String, String> properties;
        if (ctx.propertyClause() != null) {
            properties = visitPropertyClause(ctx.propertyClause());
        } else {
            properties = ImmutableMap.of();
        }
        return new AdminCopyTabletCommand(tabletId, properties);
    }

    @Override
    public LogicalPlan visitShowCreateRoutineLoad(DorisParser.ShowCreateRoutineLoadContext ctx) {
        boolean isAll = ctx.ALL() != null;
        List<String> labelParts = visitMultipartIdentifier(ctx.label);
        String jobName;
        String dbName = null;
        if (labelParts.size() == 1) {
            jobName = labelParts.get(0);
        } else if (labelParts.size() == 2) {
            dbName = labelParts.get(0);
            jobName = labelParts.get(1);
        } else {
            throw new ParseException("only support [<db>.]<job_name>", ctx.label);
        }
        LabelNameInfo labelNameInfo = new LabelNameInfo(dbName, jobName);
        return new ShowCreateRoutineLoadCommand(labelNameInfo, isAll);
    }

    @Override
    public LogicalPlan visitPauseRoutineLoad(DorisParser.PauseRoutineLoadContext ctx) {
        List<String> labelParts = visitMultipartIdentifier(ctx.label);
        String jobName;
        String dbName = null;
        if (labelParts.size() == 1) {
            jobName = labelParts.get(0);
        } else if (labelParts.size() == 2) {
            dbName = labelParts.get(0);
            jobName = labelParts.get(1);
        } else {
            throw new ParseException("only support [<db>.]<job_name>", ctx.label);
        }
        LabelNameInfo labelNameInfo = new LabelNameInfo(dbName, jobName);
        return new PauseRoutineLoadCommand(labelNameInfo);
    }

    @Override
    public LogicalPlan visitPauseAllRoutineLoad(DorisParser.PauseAllRoutineLoadContext ctx) {
        return new PauseRoutineLoadCommand();
    }

    @Override
    public LogicalPlan visitResumeRoutineLoad(DorisParser.ResumeRoutineLoadContext ctx) {
        List<String> labelParts = visitMultipartIdentifier(ctx.label);
        String jobName;
        String dbName = null;
        if (labelParts.size() == 1) {
            jobName = labelParts.get(0);
        } else if (labelParts.size() == 2) {
            dbName = labelParts.get(0);
            jobName = labelParts.get(1);
        } else {
            throw new ParseException("only support [<db>.]<job_name>", ctx.label);
        }
        LabelNameInfo labelNameInfo = new LabelNameInfo(dbName, jobName);
        return new ResumeRoutineLoadCommand(labelNameInfo);
    }

    @Override
    public LogicalPlan visitResumeAllRoutineLoad(DorisParser.ResumeAllRoutineLoadContext ctx) {
        return new ResumeRoutineLoadCommand();
    }

    @Override
    public LogicalPlan visitStopRoutineLoad(DorisParser.StopRoutineLoadContext ctx) {
        List<String> labelParts = visitMultipartIdentifier(ctx.label);
        String jobName;
        String dbName = null;
        if (labelParts.size() == 1) {
            jobName = labelParts.get(0);
        } else if (labelParts.size() == 2) {
            dbName = labelParts.get(0);
            jobName = labelParts.get(1);
        } else {
            throw new ParseException("only support [<db>.]<job_name>", ctx.label);
        }
        LabelNameInfo labelNameInfo = new LabelNameInfo(dbName, jobName);
        return new StopRoutineLoadCommand(labelNameInfo);
    }

    public LogicalPlan visitCleanAllQueryStats(DorisParser.CleanAllQueryStatsContext ctx) {
        return new CleanQueryStatsCommand();
    }

    @Override
    public LogicalPlan visitCleanQueryStats(DorisParser.CleanQueryStatsContext ctx) {
        if (ctx.database != null) {
            return new CleanQueryStatsCommand(ctx.identifier().getText());
        } else {
            TableNameInfo tableNameInfo = new TableNameInfo(visitMultipartIdentifier(ctx.table));
            return new CleanQueryStatsCommand(tableNameInfo);
        }
    }

    @Override
    public LogicalPlan visitStopDataSyncJob(DorisParser.StopDataSyncJobContext ctx) {
        List<String> nameParts = visitMultipartIdentifier(ctx.name);
        int size = nameParts.size();
        String jobName = nameParts.get(size - 1);
        String dbName;
        if (size == 1) {
            dbName = null;
        } else if (size == 2) {
            dbName = nameParts.get(0);
        } else {
            throw new ParseException("only support [<db>.]<job_name>", ctx.name);
        }
        SyncJobName syncJobName = new SyncJobName(jobName, dbName);
        return new StopDataSyncJobCommand(syncJobName);
    }

    @Override
    public LogicalPlan visitResumeDataSyncJob(DorisParser.ResumeDataSyncJobContext ctx) {
        List<String> nameParts = visitMultipartIdentifier(ctx.name);
        int size = nameParts.size();
        String jobName = nameParts.get(size - 1);
        String dbName;
        if (size == 1) {
            dbName = null;
        } else if (size == 2) {
            dbName = nameParts.get(0);
        } else {
            throw new ParseException("only support [<db>.]<job_name>", ctx.name);
        }
        SyncJobName syncJobName = new SyncJobName(jobName, dbName);
        return new ResumeDataSyncJobCommand(syncJobName);
    }

    @Override
    public LogicalPlan visitPauseDataSyncJob(DorisParser.PauseDataSyncJobContext ctx) {
        List<String> nameParts = visitMultipartIdentifier(ctx.name);
        int size = nameParts.size();
        String jobName = nameParts.get(size - 1);
        String dbName;
        if (size == 1) {
            dbName = null;
        } else if (size == 2) {
            dbName = nameParts.get(0);
        } else {
            throw new ParseException("only support [<db>.]<job_name>", ctx.name);
        }
        SyncJobName syncJobName = new SyncJobName(jobName, dbName);
        return new PauseDataSyncJobCommand(syncJobName);
    }

    @Override
    public List<ChannelDescription> visitChannelDescriptions(DorisParser.ChannelDescriptionsContext ctx) {
        List<ChannelDescription> channelDescriptions = new ArrayList<>();
        for (DorisParser.ChannelDescriptionContext channelDescriptionContext : ctx.channelDescription()) {
            List<String> soureParts = visitMultipartIdentifier(channelDescriptionContext.source);
            if (soureParts.size() != 2) {
                throw new ParseException("only support mysql_db.src_tbl", channelDescriptionContext.source);
            }
            TableNameInfo srcTableInfo = new TableNameInfo(soureParts);

            List<String> targetParts = visitMultipartIdentifier(channelDescriptionContext.destination);
            if (targetParts.isEmpty()) {
                throw new ParseException("contains at least one target table", channelDescriptionContext.destination);
            }
            TableNameInfo targetTableInfo = new TableNameInfo(targetParts);

            PartitionNamesInfo partitionNamesInfo = null;
            if (channelDescriptionContext.partitionSpec() != null) {
                Pair<Boolean, List<String>> partitionSpec =
                        visitPartitionSpec(channelDescriptionContext.partitionSpec());
                partitionNamesInfo = new PartitionNamesInfo(partitionSpec.first, partitionSpec.second);
            }

            List<String> columns;
            if (channelDescriptionContext.columnList != null) {
                columns = visitIdentifierList(channelDescriptionContext.columnList);
            } else {
                columns = ImmutableList.of();
            }

            ChannelDescription channelDescription = new ChannelDescription(
                    srcTableInfo.getDb(),
                    srcTableInfo.getTbl(),
                    targetTableInfo.getTbl(),
                    partitionNamesInfo != null ? partitionNamesInfo.translateToLegacyPartitionNames() : null,
                    columns
            );
            channelDescriptions.add(channelDescription);
        }
        return channelDescriptions;
    }

    @Override
    public LogicalPlan visitCreateDataSyncJob(DorisParser.CreateDataSyncJobContext ctx) {
        List<ChannelDescription> channelDescriptions = visitChannelDescriptions(ctx.channelDescriptions());
        List<String> labelParts = visitMultipartIdentifier(ctx.label);
        int size = labelParts.size();
        String jobName = labelParts.get(size - 1);
        String dbName;
        if (size == 1) {
            dbName = null;
        } else if (size == 2) {
            dbName = labelParts.get(0);
        } else {
            throw new ParseException("only support [<db>.]<job_name>", ctx.label);
        }

        Map<String, String> propertieItem = visitPropertyItemList(ctx.propertyItemList());
        BinlogDesc binlogDesc = new BinlogDesc(propertieItem);
        Map<String, String> properties = visitPropertyClause(ctx.properties);
        CreateDataSyncJobCommand createDataSyncJobCommand = new CreateDataSyncJobCommand(
                dbName,
                jobName,
                channelDescriptions,
                binlogDesc,
                properties
        );
        return createDataSyncJobCommand;
    }

    public LogicalPlan visitDropResource(DorisParser.DropResourceContext ctx) {
        boolean ifExist = ctx.EXISTS() != null;
        String resouceName = visitIdentifierOrText(ctx.identifierOrText());
        return new DropResourceCommand(ifExist, resouceName);
    }

    @Override
    public LogicalPlan visitDropRowPolicy(DorisParser.DropRowPolicyContext ctx) {
        boolean ifExist = ctx.EXISTS() != null;
        String policyName = ctx.policyName.getText();
        TableNameInfo tableNameInfo = new TableNameInfo(visitMultipartIdentifier(ctx.tableName));
        UserIdentity userIdentity = ctx.userIdentify() != null ? visitUserIdentify(ctx.userIdentify()) : null;
        String roleName = ctx.roleName != null ? ctx.roleName.getText() : null;
        return new DropRowPolicyCommand(ifExist, policyName, tableNameInfo, userIdentity, roleName);
    }

    @Override
    public LogicalPlan visitTransactionBegin(DorisParser.TransactionBeginContext ctx) {
        if (ctx.LABEL() != null) {
            return new TransactionBeginCommand(ctx.identifier().getText());
        } else {
            return new TransactionBeginCommand();
        }
    }

    @Override
    public LogicalPlan visitTranscationCommit(DorisParser.TranscationCommitContext ctx) {
        return new TransactionCommitCommand();
    }

    @Override
    public LogicalPlan visitTransactionRollback(DorisParser.TransactionRollbackContext ctx) {
        return new TransactionRollbackCommand();
    }

    @Override
    public LogicalPlan visitGrantTablePrivilege(DorisParser.GrantTablePrivilegeContext ctx) {
        List<AccessPrivilegeWithCols> accessPrivilegeWithCols = visitPrivilegeList(ctx.privilegeList());

        List<String> parts = visitMultipartIdentifierOrAsterisk(ctx.multipartIdentifierOrAsterisk());
        int size = parts.size();

        if (size < 1) {
            throw new AnalysisException("grant table privilege statement missing parameters");
        }

        TablePattern tablePattern = null;
        if (size == 1) {
            String db = parts.get(size - 1);
            tablePattern = new TablePattern(db, "");
        }

        if (size == 2) {
            String db = parts.get(size - 2);
            String tbl = parts.get(size - 1);
            tablePattern = new TablePattern(db, tbl);
        }

        if (size == 3) {
            String ctl = parts.get(size - 3);
            String db = parts.get(size - 2);
            String tbl = parts.get(size - 1);
            tablePattern = new TablePattern(ctl, db, tbl);
        }

        Optional<UserIdentity> userIdentity = Optional.empty();
        Optional<String> role = Optional.empty();

        if (ctx.ROLE() != null) {
            role = Optional.of(visitIdentifierOrText(ctx.identifierOrText()));
        } else if (ctx.userIdentify() != null) {
            userIdentity = Optional.of(visitUserIdentify(ctx.userIdentify()));
        }

        return new GrantTablePrivilegeCommand(
            accessPrivilegeWithCols,
            tablePattern,
            userIdentity,
            role);
    }

    @Override
    public LogicalPlan visitGrantResourcePrivilege(DorisParser.GrantResourcePrivilegeContext ctx) {
        List<AccessPrivilegeWithCols> accessPrivilegeWithCols = visitPrivilegeList(ctx.privilegeList());
        String name = visitIdentifierOrTextOrAsterisk(ctx.identifierOrTextOrAsterisk());

        Optional<ResourcePattern> resourcePattern = Optional.empty();
        Optional<WorkloadGroupPattern> workloadGroupPattern = Optional.empty();

        if (ctx.CLUSTER() != null || ctx.COMPUTE() != null) {
            resourcePattern = Optional.of(new ResourcePattern(name, ResourceTypeEnum.CLUSTER));
        } else if (ctx.STAGE() != null) {
            resourcePattern = Optional.of(new ResourcePattern(name, ResourceTypeEnum.STAGE));
        } else if (ctx.STORAGE() != null) {
            resourcePattern = Optional.of(new ResourcePattern(name, ResourceTypeEnum.STORAGE_VAULT));
        } else if (ctx.RESOURCE() != null) {
            resourcePattern = Optional.of(new ResourcePattern(name, ResourceTypeEnum.GENERAL));
        } else if (ctx.WORKLOAD() != null) {
            workloadGroupPattern = Optional.of(new WorkloadGroupPattern(name));
        }

        Optional<UserIdentity> userIdentity = Optional.empty();
        Optional<String> role = Optional.empty();

        if (ctx.ROLE() != null) {
            role = Optional.of(visitIdentifierOrText(ctx.identifierOrText()));
        } else if (ctx.userIdentify() != null) {
            userIdentity = Optional.of(visitUserIdentify(ctx.userIdentify()));
        }

        return new GrantResourcePrivilegeCommand(
            accessPrivilegeWithCols,
            resourcePattern,
            workloadGroupPattern,
            role,
            userIdentity);
    }

    @Override
    public LogicalPlan visitGrantRole(DorisParser.GrantRoleContext ctx) {
        UserIdentity userIdentity = visitUserIdentify(ctx.userIdentify());
        List<String> roles = ctx.roles.stream()
                .map(this::visitIdentifierOrText)
                .collect(ImmutableList.toImmutableList());

        if (roles.size() == 0) {
            throw new AnalysisException("grant role statement lack of role");
        }

        return new GrantRoleCommand(userIdentity, roles);
    }

    @Override
    public AccessPrivilegeWithCols visitPrivilege(DorisParser.PrivilegeContext ctx) {
        AccessPrivilegeWithCols accessPrivilegeWithCols;
        if (ctx.ALL() != null) {
            AccessPrivilege accessPrivilege = AccessPrivilege.ALL;
            accessPrivilegeWithCols = new AccessPrivilegeWithCols(accessPrivilege, ImmutableList.of());
        } else {
            String privilegeName = stripQuotes(ctx.name.getText());
            AccessPrivilege accessPrivilege = AccessPrivilege.fromName(privilegeName);
            List<String> columns = ctx.identifierList() == null
                    ? ImmutableList.of() : visitIdentifierList(ctx.identifierList());
            accessPrivilegeWithCols = new AccessPrivilegeWithCols(accessPrivilege, columns);
        }

        return accessPrivilegeWithCols;
    }

    @Override
    public List<AccessPrivilegeWithCols> visitPrivilegeList(DorisParser.PrivilegeListContext ctx) {
        return ctx.privilege().stream()
            .map(this::visitPrivilege)
            .collect(ImmutableList.toImmutableList());
    }

    @Override
    public LogicalPlan visitRevokeRole(DorisParser.RevokeRoleContext ctx) {
        UserIdentity userIdentity = visitUserIdentify(ctx.userIdentify());
        List<String> roles = ctx.roles.stream()
                .map(this::visitIdentifierOrText)
                .collect(ImmutableList.toImmutableList());

        return new RevokeRoleCommand(userIdentity, roles);
    }

    @Override
    public LogicalPlan visitRevokeResourcePrivilege(DorisParser.RevokeResourcePrivilegeContext ctx) {
        List<AccessPrivilegeWithCols> accessPrivilegeWithCols = visitPrivilegeList(ctx.privilegeList());

        String name = visitIdentifierOrTextOrAsterisk(ctx.identifierOrTextOrAsterisk());
        Optional<ResourcePattern> resourcePattern = Optional.empty();
        Optional<WorkloadGroupPattern> workloadGroupPattern = Optional.empty();

        if (ctx.CLUSTER() != null || ctx.COMPUTE() != null) {
            resourcePattern = Optional.of(new ResourcePattern(name, ResourceTypeEnum.CLUSTER));
        } else if (ctx.STAGE() != null) {
            resourcePattern = Optional.of(new ResourcePattern(name, ResourceTypeEnum.STAGE));
        } else if (ctx.STORAGE() != null) {
            resourcePattern = Optional.of(new ResourcePattern(name, ResourceTypeEnum.STORAGE_VAULT));
        } else if (ctx.RESOURCE() != null) {
            resourcePattern = Optional.of(new ResourcePattern(name, ResourceTypeEnum.GENERAL));
        } else if (ctx.WORKLOAD() != null) {
            workloadGroupPattern = Optional.of(new WorkloadGroupPattern(name));
        }

        Optional<UserIdentity> userIdentity = Optional.empty();
        Optional<String> role = Optional.empty();

        if (ctx.ROLE() != null) {
            role = Optional.of(visitIdentifierOrText(ctx.identifierOrText()));
        } else if (ctx.userIdentify() != null) {
            userIdentity = Optional.of(visitUserIdentify(ctx.userIdentify()));
        }

        return new RevokeResourcePrivilegeCommand(
            accessPrivilegeWithCols,
            resourcePattern,
            workloadGroupPattern,
            role,
            userIdentity);
    }

    @Override
    public LogicalPlan visitRevokeTablePrivilege(DorisParser.RevokeTablePrivilegeContext ctx) {
        List<AccessPrivilegeWithCols> accessPrivilegeWithCols = visitPrivilegeList(ctx.privilegeList());

        List<String> parts = visitMultipartIdentifierOrAsterisk(ctx.multipartIdentifierOrAsterisk());
        int size = parts.size();

        TablePattern tablePattern = null;
        if (size == 1) {
            String db = parts.get(size - 1);
            tablePattern = new TablePattern(db, "");
        }

        if (size == 2) {
            String db = parts.get(size - 2);
            String tbl = parts.get(size - 1);
            tablePattern = new TablePattern(db, tbl);
        }

        if (size == 3) {
            String ctl = parts.get(size - 3);
            String db = parts.get(size - 2);
            String tbl = parts.get(size - 1);
            tablePattern = new TablePattern(ctl, db, tbl);
        }

        Optional<UserIdentity> userIdentity = Optional.empty();
        Optional<String> role = Optional.empty();

        if (ctx.ROLE() != null) {
            role = Optional.of(visitIdentifierOrText(ctx.identifierOrText()));
        } else if (ctx.userIdentify() != null) {
            userIdentity = Optional.of(visitUserIdentify(ctx.userIdentify()));
        }

        return new RevokeTablePrivilegeCommand(
                accessPrivilegeWithCols,
                tablePattern,
                userIdentity,
                role);
    }

    public LogicalPlan visitDropAnalyzeJob(DorisParser.DropAnalyzeJobContext ctx) {
        long jobId = Long.parseLong(ctx.INTEGER_VALUE().getText());
        return new DropAnalyzeJobCommand(jobId);
    }

    @Override
    public LogicalPlan visitKillAnalyzeJob(DorisParser.KillAnalyzeJobContext ctx) {
        long jobId = Long.parseLong(ctx.jobId.getText());
        return new KillAnalyzeJobCommand(jobId);
    }

    @Override
    public LogicalPlan visitAlterColocateGroup(DorisParser.AlterColocateGroupContext ctx) {
        String dbName = null;
        String group;
        List<String> nameParts = visitMultipartIdentifier(ctx.name);
        if (nameParts.size() == 1) {
            group = nameParts.get(0);
        } else if (nameParts.size() == 2) {
            dbName = nameParts.get(0);
            group = nameParts.get(1);
        } else {
            throw new ParseException("only support [<db>.]<group_name>", ctx.name);
        }
        ColocateGroupName groupName = new ColocateGroupName(dbName, group);
        Map<String, String> properties = new HashMap<>();
        properties.putAll(visitPropertyItemList(ctx.propertyItemList()));
        return new AlterColocateGroupCommand(groupName, properties);
    }

    @Override
    public LogicalPlan visitCancelBackup(DorisParser.CancelBackupContext ctx) {
        String databaseName = ctx.database.getText();
        boolean isRestore = false;
        return new CancelBackupCommand(databaseName, isRestore);
    }

    @Override
    public LogicalPlan visitCancelRestore(DorisParser.CancelRestoreContext ctx) {
        String databaseName = ctx.database.getText();
        boolean isRestore = true;
        return new CancelBackupCommand(databaseName, isRestore);
    }

    @Override
    public LogicalPlan visitCancelBuildIndex(DorisParser.CancelBuildIndexContext ctx) {
        TableNameInfo tableNameInfo = new TableNameInfo(visitMultipartIdentifier(ctx.tableName));
        List<Long> jobIs = new ArrayList<>();
        for (Token token : ctx.jobIds) {
            jobIs.add(Long.parseLong(token.getText()));
        }
        return new CancelBuildIndexCommand(tableNameInfo, jobIs);
    }

    @Override
    public PasswordOptions visitPasswordOption(DorisParser.PasswordOptionContext ctx) {
        int historyPolicy = PasswordOptions.UNSET;
        long expirePolicySecond = PasswordOptions.UNSET;
        int reusePolicy = PasswordOptions.UNSET;
        int loginAttempts = PasswordOptions.UNSET;
        long passwordLockSecond = PasswordOptions.UNSET;
        int accountUnlocked = PasswordOptions.UNSET;

        if (ctx.historyDefault != null) {
            historyPolicy = -1;
        } else if (ctx.historyValue != null) {
            historyPolicy = Integer.parseInt(ctx.historyValue.getText());
        }

        if (ctx.expireDefault != null) {
            expirePolicySecond = -1;
        } else if (ctx.expireNever != null) {
            expirePolicySecond = 0;
        } else if (ctx.expireValue != null) {
            long value = Long.parseLong(ctx.expireValue.getText());
            expirePolicySecond = ParserUtils.getSecond(value, ctx.expireTimeUnit.getText());
        }

        if (ctx.reuseValue != null) {
            reusePolicy = Integer.parseInt(ctx.reuseValue.getText());
        }

        if (ctx.attemptsValue != null) {
            loginAttempts = Integer.parseInt(ctx.attemptsValue.getText());
        }

        if (ctx.lockUnbounded != null) {
            passwordLockSecond = -1;
        } else if (ctx.lockValue != null) {
            long value = Long.parseLong(ctx.lockValue.getText());
            passwordLockSecond = ParserUtils.getSecond(value, ctx.lockTimeUint.getText());
        }

        if (ctx.ACCOUNT_LOCK() != null) {
            accountUnlocked = -1;
        } else if (ctx.ACCOUNT_UNLOCK() != null) {
            accountUnlocked = 1;
        }

        return new PasswordOptions(expirePolicySecond,
            historyPolicy,
            reusePolicy,
            loginAttempts,
            passwordLockSecond,
            accountUnlocked);
    }

    @Override
    public LogicalPlan visitCreateUser(CreateUserContext ctx) {
        String comment = visitCommentSpec(ctx.commentSpec());
        PasswordOptions passwordOptions = visitPasswordOption(ctx.passwordOption());
        UserDesc userDesc = (UserDesc) ctx.grantUserIdentify().accept(this);

        String role = null;
        if (ctx.role != null) {
            role = stripQuotes(ctx.role.getText());
        }

        CreateUserInfo userInfo = new CreateUserInfo(ctx.IF() != null,
                userDesc,
                role,
                passwordOptions,
                comment);

        return new CreateUserCommand(userInfo);
    }

    @Override
    public UserDesc visitGrantUserIdentify(DorisParser.GrantUserIdentifyContext ctx) {
        UserIdentity userIdentity = visitUserIdentify(ctx.userIdentify());
        if (ctx.IDENTIFIED() == null) {
            return new UserDesc(userIdentity);
        }
        String password = stripQuotes(ctx.STRING_LITERAL().getText());
        boolean isPlain = ctx.PASSWORD() == null;
        return new UserDesc(userIdentity, new PassVar(password, isPlain));
    }

    @Override
    public LogicalPlan visitCreateResource(DorisParser.CreateResourceContext ctx) {
        String resourceName = visitIdentifierOrText(ctx.name);
        ImmutableMap<String, String> properties = ImmutableMap.copyOf(visitPropertyClause(ctx.properties));

        CreateResourceInfo createResourceInfo = new CreateResourceInfo(
                ctx.EXTERNAL() != null,
                ctx.IF() != null,
                resourceName,
                properties
        );

        return new CreateResourceCommand(createResourceInfo);
    }

    @Override
    public LogicalPlan visitCreateDictionary(CreateDictionaryContext ctx) {
        List<String> nameParts = visitMultipartIdentifier(ctx.name);
        String dbName = null;
        String dictName = null;
        if (nameParts.size() == 1) {
            dictName = nameParts.get(0);
        } else if (nameParts.size() == 2) {
            dbName = nameParts.get(0);
            dictName = nameParts.get(1);
        } else {
            throw new AnalysisException("Dictionary name should be [db.]dictionary_name");
        }

        // the source tableName parts
        String sCatalogName = null;
        String sDbName = null;
        String sTableName = null;
        List<String> sourceNames = visitMultipartIdentifier(ctx.source);
        if (sourceNames.size() == 1) {
            sTableName = sourceNames.get(0);
        } else if (sourceNames.size() == 2) {
            sDbName = sourceNames.get(0);
            sTableName = sourceNames.get(1);
        } else if (sourceNames.size() == 3) {
            sCatalogName = sourceNames.get(0);
            sDbName = sourceNames.get(1);
            sTableName = sourceNames.get(2);
        } else {
            throw new AnalysisException("nameParts in create table should be [ctl.][db.]tbl");
        }

        List<DictionaryColumnDefinition> columns = new ArrayList<>();
        for (DictionaryColumnDefContext colCtx : ctx.dictionaryColumnDefs().dictionaryColumnDef()) {
            String colName = colCtx.colName.getText();
            boolean isKey = colCtx.columnType.getType() == DorisParser.KEY;
            columns.add(new DictionaryColumnDefinition(colName, isKey));
        }

        Map<String, String> properties = ctx.properties != null ? Maps.newHashMap(visitPropertyClause(ctx.properties))
                : Maps.newHashMap();

        LayoutType layoutType;
        try {
            layoutType = LayoutType.of(ctx.layoutType.getText());
        } catch (IllegalArgumentException e) {
            throw new AnalysisException(
                    "Unknown layout type: " + ctx.layoutType.getText() + ". must be IP_TRIE or HASH_MAP");
        }

        return new CreateDictionaryCommand(ctx.EXISTS() != null, // if not exists
                dbName, dictName, sCatalogName, sDbName, sTableName, columns, properties, layoutType);
    }

    @Override
    public LogicalPlan visitCreateStorageVault(DorisParser.CreateStorageVaultContext ctx) {
        String vaultName = visitIdentifierOrText(ctx.identifierOrText());
        Map<String, String> properties = visitPropertyClause(ctx.properties);

        return new CreateStorageVaultCommand(
            ctx.IF() != null,
                vaultName,
                properties);
    }

    @Override
    public LogicalPlan visitDropDictionary(DropDictionaryContext ctx) {
        List<String> nameParts = visitMultipartIdentifier(ctx.name);
        if (nameParts.size() == 0 || nameParts.size() > 2) {
            throw new AnalysisException("Dictionary name should be [db.]dictionary_name");
        }
        String dbName;
        String dictName;
        if (nameParts.size() == 1) { // only dict name
            dbName = null;
            dictName = nameParts.get(0);
        } else {
            dbName = nameParts.get(0);
            dictName = nameParts.get(1);
        }

        return new DropDictionaryCommand(dbName, dictName, ctx.EXISTS() != null);
    }

    @Override
    public Plan visitShowDictionaries(ShowDictionariesContext ctx) {
        String wild = null;
        if (ctx.wildWhere() != null) {
            if (ctx.wildWhere().LIKE() != null) {
                // if like, it's a pattern
                wild = stripQuotes(ctx.wildWhere().STRING_LITERAL().getText());
            } else if (ctx.wildWhere().WHERE() != null) {
                // if where, it's a expression
                wild = ctx.wildWhere().expression().getText();
            }
        }
        try {
            return new ShowDictionariesCommand(wild);
        } catch (org.apache.doris.common.AnalysisException e) {
            throw new ParseException(e.getMessage());
        }
    }

    @Override
    public LogicalPlan visitShowTransaction(DorisParser.ShowTransactionContext ctx) {
        String dbName = null;
        if (ctx.database != null) {
            List<String> parts = visitMultipartIdentifier(ctx.database);
            if (parts.size() == 1) {
                dbName = parts.get(0);
            } else if (parts.size() == 2) {
                dbName = parts.get(0) + "." + parts.get(1);
            } else {
                throw new ParseException("only support [<catalog_name>.]<db_name>", ctx.database);
            }
        }

        Expression wildWhere = null;
        if (ctx.wildWhere() != null) {
            wildWhere = getWildWhere(ctx.wildWhere());
        }
        return new ShowTransactionCommand(dbName, wildWhere);
    }

    public LogicalPlan visitRefreshLdap(DorisParser.RefreshLdapContext ctx) {
        String user = "";
        if (ctx.user != null) {
            user = visitIdentifierOrText(ctx.user);
        }
        return new RefreshLdapCommand(ctx.ALL() != null, user);
    }

    @Override
    public Plan visitDescribeDictionary(DescribeDictionaryContext ctx) {
        List<String> nameParts = visitMultipartIdentifier(ctx.multipartIdentifier());
        if (nameParts.size() == 0 || nameParts.size() > 2) {
            throw new AnalysisException("Dictionary name should be [db.]dictionary_name");
        }
        String dbName;
        String dictName;
        if (nameParts.size() == 1) { // only dict name
            dbName = null;
            dictName = nameParts.get(0);
        } else {
            dbName = nameParts.get(0);
            dictName = nameParts.get(1);
        }

        return new ExplainDictionaryCommand(dbName, dictName);
    }

    @Override
    public LogicalPlan visitRefreshDictionary(RefreshDictionaryContext ctx) {
        List<String> nameParts = visitMultipartIdentifier(ctx.name);
        if (nameParts.size() == 0 || nameParts.size() > 2) {
            throw new AnalysisException("Dictionary name should be [db.]dictionary_name");
        }
        String dbName;
        String dictName;
        if (nameParts.size() == 1) { // only dict name
            dbName = null;
            dictName = nameParts.get(0);
        } else {
            dbName = nameParts.get(0);
            dictName = nameParts.get(1);
        }

        return new RefreshDictionaryCommand(dbName, dictName);
    }

    @Override
<<<<<<< HEAD
    public LogicalPlan visitRestore(DorisParser.RestoreContext ctx) {
=======
    public LogicalPlan visitBackup(DorisParser.BackupContext ctx) {
>>>>>>> 394af9c3
        List<String> labelParts = visitMultipartIdentifier(ctx.label);
        String snapshotName;
        String dbName = null;
        if (labelParts.size() == 1) {
            snapshotName = labelParts.get(0);
        } else if (labelParts.size() == 2) {
            dbName = labelParts.get(0);
            snapshotName = labelParts.get(1);
        } else {
            throw new ParseException("only support [<db_name>.]<snapshot_name>", ctx.label);
        }
        LabelNameInfo labelNameInfo = new LabelNameInfo(dbName, snapshotName);
        String repoName = ctx.repo.getText();
        boolean isExclude = ctx.EXCLUDE() != null;
        List<TableRefInfo> tableRefInfos = new ArrayList<>();
        for (BaseTableRefContext baseTableRefContext : ctx.baseTableRef()) {
            tableRefInfos.add(visitBaseTableRefContext(baseTableRefContext));
        }
        Map<String, String> properties = visitPropertyClause(ctx.properties);
<<<<<<< HEAD
        return new RestoreCommand(labelNameInfo, repoName, tableRefInfos, properties, isExclude);
=======
        return new BackupCommand(labelNameInfo, repoName, tableRefInfos, properties, isExclude);
>>>>>>> 394af9c3
    }

    @Override
    public LogicalPlan visitShowRoutineLoad(DorisParser.ShowRoutineLoadContext ctx) {
        LabelNameInfo labelNameInfo = null;
        if (ctx.label != null) {
            List<String> labelParts = visitMultipartIdentifier(ctx.label);
            String jobName;
            String dbName = null;
            if (labelParts.size() == 1) {
                jobName = labelParts.get(0);
            } else if (labelParts.size() == 2) {
                dbName = labelParts.get(0);
                jobName = labelParts.get(1);
            } else {
                throw new ParseException("only support [<db>.]<job_name>", ctx.label);
            }
            labelNameInfo = new LabelNameInfo(dbName, jobName);
        }

        String pattern = null;
        if (ctx.LIKE() != null) {
            pattern = stripQuotes(ctx.STRING_LITERAL().getText());
        }

        boolean isAll = ctx.ALL() != null;
        return new ShowRoutineLoadCommand(labelNameInfo, pattern, isAll);
    }

    @Override
    public LogicalPlan visitCancelDecommisionBackend(DorisParser.CancelDecommisionBackendContext ctx) {
        List<String> hostPorts = ctx.hostPorts.stream()
                .map(e -> stripQuotes(e.getText()))
                .collect(Collectors.toList());
        return new CancelDecommissionBackendCommand(hostPorts);
    }

    @Override
    public LogicalPlan visitShowRoutineLoadTask(DorisParser.ShowRoutineLoadTaskContext ctx) {
        String dbName = null;
        if (ctx.database != null) {
            dbName = ctx.database.getText();
        }

        Expression whereClause = null;
        if (ctx.wildWhere() != null) {
            whereClause = getWildWhere(ctx.wildWhere());
        }

        return new ShowRoutineLoadTaskCommand(dbName, whereClause);
    }

    @Override
    public LogicalPlan visitAdminShowReplicaStatus(DorisParser.AdminShowReplicaStatusContext ctx) {
        Expression where = null;
        if (ctx.WHERE() != null) {
            StringLiteral left = new StringLiteral(stripQuotes(ctx.STATUS().toString()));
            StringLiteral right = new StringLiteral(stripQuotes(ctx.STRING_LITERAL().getText()));
            if (ctx.NEQ() != null) {
                where = new Not(new EqualTo(left, right));
            } else {
                where = new EqualTo(left, right);
            }
        }
        TableRefInfo tableRefInfo = visitBaseTableRefContext(ctx.baseTableRef());
        return new ShowReplicaStatusCommand(tableRefInfo, where);
    }

    @Override
    public LogicalPlan visitShowReplicaStatus(DorisParser.ShowReplicaStatusContext ctx) {
        TableRefInfo tableRefInfo = visitBaseTableRefContext(ctx.baseTableRef());
        Expression whereClause = null;
        if (ctx.whereClause() != null) {
            whereClause = getExpression(ctx.whereClause().booleanExpression());
        }
        return new ShowReplicaStatusCommand(tableRefInfo, whereClause);
    }

    @Override
    public LogicalPlan visitShowWarmUpJob(DorisParser.ShowWarmUpJobContext ctx) {
        Expression whereClause = null;
        if (ctx.wildWhere() != null) {
            whereClause = getWildWhere(ctx.wildWhere());
        }
        return new ShowWarmUpCommand(whereClause);
    }

    @Override
    public LogicalPlan visitShowWorkloadGroups(DorisParser.ShowWorkloadGroupsContext ctx) {
        String likePattern = null;
        if (ctx.LIKE() != null) {
            likePattern = stripQuotes(ctx.STRING_LITERAL().getText());
        }
        return new ShowWorkloadGroupsCommand(likePattern);
    }

    @Override
    public LogicalPlan visitShowCopy(DorisParser.ShowCopyContext ctx) {
        String dbName = null;
        if (ctx.database != null) {
            dbName = ctx.database.getText();
        }

        Expression whereClause = null;
        if (ctx.whereClause() != null) {
            whereClause = getExpression(ctx.whereClause().booleanExpression());
        }

        List<OrderKey> orderKeys = new ArrayList<>();
        if (ctx.sortClause() != null) {
            orderKeys = visit(ctx.sortClause().sortItem(), OrderKey.class);
        }

        long limit = -1L;
        long offset = 0L;
        if (ctx.limitClause() != null) {
            limit = ctx.limitClause().limit != null
                ? Long.parseLong(ctx.limitClause().limit.getText())
                : 0;
            if (limit < 0) {
                throw new ParseException("Limit requires non-negative number", ctx.limitClause());
            }
            offset = ctx.limitClause().offset != null
                ? Long.parseLong(ctx.limitClause().offset.getText())
                : 0;
            if (offset < 0) {
                throw new ParseException("Offset requires non-negative number", ctx.limitClause());
            }
        }
        return new ShowCopyCommand(dbName, orderKeys, whereClause, limit, offset);
    }
}<|MERGE_RESOLUTION|>--- conflicted
+++ resolved
@@ -8180,11 +8180,7 @@
     }
 
     @Override
-<<<<<<< HEAD
-    public LogicalPlan visitRestore(DorisParser.RestoreContext ctx) {
-=======
     public LogicalPlan visitBackup(DorisParser.BackupContext ctx) {
->>>>>>> 394af9c3
         List<String> labelParts = visitMultipartIdentifier(ctx.label);
         String snapshotName;
         String dbName = null;
@@ -8204,11 +8200,31 @@
             tableRefInfos.add(visitBaseTableRefContext(baseTableRefContext));
         }
         Map<String, String> properties = visitPropertyClause(ctx.properties);
-<<<<<<< HEAD
+        return new BackupCommand(labelNameInfo, repoName, tableRefInfos, properties, isExclude);
+    }
+
+    @Override
+    public LogicalPlan visitRestore(DorisParser.RestoreContext ctx) {
+        List<String> labelParts = visitMultipartIdentifier(ctx.label);
+        String snapshotName;
+        String dbName = null;
+        if (labelParts.size() == 1) {
+            snapshotName = labelParts.get(0);
+        } else if (labelParts.size() == 2) {
+            dbName = labelParts.get(0);
+            snapshotName = labelParts.get(1);
+        } else {
+            throw new ParseException("only support [<db_name>.]<snapshot_name>", ctx.label);
+        }
+        LabelNameInfo labelNameInfo = new LabelNameInfo(dbName, snapshotName);
+        String repoName = ctx.repo.getText();
+        boolean isExclude = ctx.EXCLUDE() != null;
+        List<TableRefInfo> tableRefInfos = new ArrayList<>();
+        for (BaseTableRefContext baseTableRefContext : ctx.baseTableRef()) {
+            tableRefInfos.add(visitBaseTableRefContext(baseTableRefContext));
+        }
+        Map<String, String> properties = visitPropertyClause(ctx.properties);
         return new RestoreCommand(labelNameInfo, repoName, tableRefInfos, properties, isExclude);
-=======
-        return new BackupCommand(labelNameInfo, repoName, tableRefInfos, properties, isExclude);
->>>>>>> 394af9c3
     }
 
     @Override
