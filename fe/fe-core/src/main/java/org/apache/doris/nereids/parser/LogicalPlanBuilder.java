// Licensed to the Apache Software Foundation (ASF) under one
// or more contributor license agreements.  See the NOTICE file
// distributed with this work for additional information
// regarding copyright ownership.  The ASF licenses this file
// to you under the Apache License, Version 2.0 (the
// "License"); you may not use this file except in compliance
// with the License.  You may obtain a copy of the License at
//
//   http://www.apache.org/licenses/LICENSE-2.0
//
// Unless required by applicable law or agreed to in writing,
// software distributed under the License is distributed on an
// "AS IS" BASIS, WITHOUT WARRANTIES OR CONDITIONS OF ANY
// KIND, either express or implied.  See the License for the
// specific language governing permissions and limitations
// under the License.

package org.apache.doris.nereids.parser;

import org.apache.doris.alter.QuotaType;
import org.apache.doris.analysis.AnalyzeProperties;
import org.apache.doris.analysis.ArithmeticExpr.Operator;
import org.apache.doris.analysis.BinlogDesc;
import org.apache.doris.analysis.BrokerDesc;
import org.apache.doris.analysis.ChannelDescription;
import org.apache.doris.analysis.ColumnNullableType;
import org.apache.doris.analysis.ColumnPosition;
import org.apache.doris.analysis.DbName;
import org.apache.doris.analysis.EncryptKeyName;
import org.apache.doris.analysis.FunctionName;
import org.apache.doris.analysis.PassVar;
import org.apache.doris.analysis.PasswordOptions;
import org.apache.doris.analysis.SetType;
import org.apache.doris.analysis.StageAndPattern;
import org.apache.doris.analysis.StorageBackend;
import org.apache.doris.analysis.TableName;
import org.apache.doris.analysis.TableScanParams;
import org.apache.doris.analysis.TableSnapshot;
import org.apache.doris.analysis.TableValuedFunctionRef;
import org.apache.doris.analysis.UserDesc;
import org.apache.doris.analysis.UserIdentity;
import org.apache.doris.catalog.AggregateType;
import org.apache.doris.catalog.BuiltinAggregateFunctions;
import org.apache.doris.catalog.BuiltinTableGeneratingFunctions;
import org.apache.doris.catalog.Env;
import org.apache.doris.catalog.InfoSchemaDb;
import org.apache.doris.catalog.KeysType;
import org.apache.doris.catalog.ScalarType;
import org.apache.doris.common.Config;
import org.apache.doris.common.FeConstants;
import org.apache.doris.common.Pair;
import org.apache.doris.datasource.InternalCatalog;
import org.apache.doris.dictionary.LayoutType;
import org.apache.doris.job.common.IntervalUnit;
import org.apache.doris.load.loadv2.LoadTask;
import org.apache.doris.mtmv.MTMVPartitionInfo.MTMVPartitionType;
import org.apache.doris.mtmv.MTMVRefreshEnum.BuildMode;
import org.apache.doris.mtmv.MTMVRefreshEnum.RefreshMethod;
import org.apache.doris.mtmv.MTMVRefreshEnum.RefreshTrigger;
import org.apache.doris.mtmv.MTMVRefreshInfo;
import org.apache.doris.mtmv.MTMVRefreshSchedule;
import org.apache.doris.mtmv.MTMVRefreshTriggerInfo;
import org.apache.doris.nereids.DorisParser;
import org.apache.doris.nereids.DorisParser.AddBackendClauseContext;
import org.apache.doris.nereids.DorisParser.AddBrokerClauseContext;
import org.apache.doris.nereids.DorisParser.AddColumnClauseContext;
import org.apache.doris.nereids.DorisParser.AddColumnsClauseContext;
import org.apache.doris.nereids.DorisParser.AddConstraintContext;
import org.apache.doris.nereids.DorisParser.AddIndexClauseContext;
import org.apache.doris.nereids.DorisParser.AddPartitionClauseContext;
import org.apache.doris.nereids.DorisParser.AddRollupClauseContext;
import org.apache.doris.nereids.DorisParser.AdminCancelRebalanceDiskContext;
import org.apache.doris.nereids.DorisParser.AdminCheckTabletsContext;
import org.apache.doris.nereids.DorisParser.AdminCompactTableContext;
import org.apache.doris.nereids.DorisParser.AdminDiagnoseTabletContext;
import org.apache.doris.nereids.DorisParser.AdminRebalanceDiskContext;
import org.apache.doris.nereids.DorisParser.AdminSetTableStatusContext;
import org.apache.doris.nereids.DorisParser.AdminShowReplicaDistributionContext;
import org.apache.doris.nereids.DorisParser.AdminShowReplicaStatusContext;
import org.apache.doris.nereids.DorisParser.AdminShowTabletStorageFormatContext;
import org.apache.doris.nereids.DorisParser.AggClauseContext;
import org.apache.doris.nereids.DorisParser.AggStateDataTypeContext;
import org.apache.doris.nereids.DorisParser.AliasQueryContext;
import org.apache.doris.nereids.DorisParser.AliasedQueryContext;
import org.apache.doris.nereids.DorisParser.AlterCatalogCommentContext;
import org.apache.doris.nereids.DorisParser.AlterCatalogPropertiesContext;
import org.apache.doris.nereids.DorisParser.AlterCatalogRenameContext;
import org.apache.doris.nereids.DorisParser.AlterDatabaseRenameContext;
import org.apache.doris.nereids.DorisParser.AlterDatabaseSetQuotaContext;
import org.apache.doris.nereids.DorisParser.AlterMTMVContext;
import org.apache.doris.nereids.DorisParser.AlterMultiPartitionClauseContext;
import org.apache.doris.nereids.DorisParser.AlterRepositoryContext;
import org.apache.doris.nereids.DorisParser.AlterRoleContext;
import org.apache.doris.nereids.DorisParser.AlterSqlBlockRuleContext;
import org.apache.doris.nereids.DorisParser.AlterStoragePolicyContext;
import org.apache.doris.nereids.DorisParser.AlterStorageVaultContext;
import org.apache.doris.nereids.DorisParser.AlterSystemRenameComputeGroupContext;
import org.apache.doris.nereids.DorisParser.AlterTableAddRollupContext;
import org.apache.doris.nereids.DorisParser.AlterTableClauseContext;
import org.apache.doris.nereids.DorisParser.AlterTableContext;
import org.apache.doris.nereids.DorisParser.AlterTableDropRollupContext;
import org.apache.doris.nereids.DorisParser.AlterViewContext;
import org.apache.doris.nereids.DorisParser.AlterWorkloadGroupContext;
import org.apache.doris.nereids.DorisParser.AlterWorkloadPolicyContext;
import org.apache.doris.nereids.DorisParser.ArithmeticBinaryContext;
import org.apache.doris.nereids.DorisParser.ArithmeticUnaryContext;
import org.apache.doris.nereids.DorisParser.ArrayLiteralContext;
import org.apache.doris.nereids.DorisParser.ArraySliceContext;
import org.apache.doris.nereids.DorisParser.BaseTableRefContext;
import org.apache.doris.nereids.DorisParser.BooleanExpressionContext;
import org.apache.doris.nereids.DorisParser.BooleanLiteralContext;
import org.apache.doris.nereids.DorisParser.BracketDistributeTypeContext;
import org.apache.doris.nereids.DorisParser.BracketRelationHintContext;
import org.apache.doris.nereids.DorisParser.BuildIndexContext;
import org.apache.doris.nereids.DorisParser.BuildModeContext;
import org.apache.doris.nereids.DorisParser.CallProcedureContext;
import org.apache.doris.nereids.DorisParser.CancelMTMVTaskContext;
import org.apache.doris.nereids.DorisParser.CastDataTypeContext;
import org.apache.doris.nereids.DorisParser.CleanAllProfileContext;
import org.apache.doris.nereids.DorisParser.CleanLabelContext;
import org.apache.doris.nereids.DorisParser.CollateContext;
import org.apache.doris.nereids.DorisParser.ColumnDefContext;
import org.apache.doris.nereids.DorisParser.ColumnDefsContext;
import org.apache.doris.nereids.DorisParser.ColumnReferenceContext;
import org.apache.doris.nereids.DorisParser.CommentDistributeTypeContext;
import org.apache.doris.nereids.DorisParser.CommentRelationHintContext;
import org.apache.doris.nereids.DorisParser.ComparisonContext;
import org.apache.doris.nereids.DorisParser.ComplexColTypeContext;
import org.apache.doris.nereids.DorisParser.ComplexColTypeListContext;
import org.apache.doris.nereids.DorisParser.ComplexDataTypeContext;
import org.apache.doris.nereids.DorisParser.ConstantContext;
import org.apache.doris.nereids.DorisParser.CreateAliasFunctionContext;
import org.apache.doris.nereids.DorisParser.CreateCatalogContext;
import org.apache.doris.nereids.DorisParser.CreateDictionaryContext;
import org.apache.doris.nereids.DorisParser.CreateEncryptkeyContext;
import org.apache.doris.nereids.DorisParser.CreateFileContext;
import org.apache.doris.nereids.DorisParser.CreateIndexContext;
import org.apache.doris.nereids.DorisParser.CreateMTMVContext;
import org.apache.doris.nereids.DorisParser.CreateProcedureContext;
import org.apache.doris.nereids.DorisParser.CreateRoleContext;
import org.apache.doris.nereids.DorisParser.CreateRoutineLoadContext;
import org.apache.doris.nereids.DorisParser.CreateRowPolicyContext;
import org.apache.doris.nereids.DorisParser.CreateSqlBlockRuleContext;
import org.apache.doris.nereids.DorisParser.CreateStoragePolicyContext;
import org.apache.doris.nereids.DorisParser.CreateTableContext;
import org.apache.doris.nereids.DorisParser.CreateTableLikeContext;
import org.apache.doris.nereids.DorisParser.CreateUserContext;
import org.apache.doris.nereids.DorisParser.CreateUserDefineFunctionContext;
import org.apache.doris.nereids.DorisParser.CreateViewContext;
import org.apache.doris.nereids.DorisParser.CreateWorkloadGroupContext;
import org.apache.doris.nereids.DorisParser.CteContext;
import org.apache.doris.nereids.DorisParser.DataTypeListContext;
import org.apache.doris.nereids.DorisParser.DataTypeWithNullableContext;
import org.apache.doris.nereids.DorisParser.DecimalLiteralContext;
import org.apache.doris.nereids.DorisParser.DeleteContext;
import org.apache.doris.nereids.DorisParser.DereferenceContext;
import org.apache.doris.nereids.DorisParser.DescribeDictionaryContext;
import org.apache.doris.nereids.DorisParser.DictionaryColumnDefContext;
import org.apache.doris.nereids.DorisParser.DropAllBrokerClauseContext;
import org.apache.doris.nereids.DorisParser.DropBrokerClauseContext;
import org.apache.doris.nereids.DorisParser.DropCatalogContext;
import org.apache.doris.nereids.DorisParser.DropCatalogRecycleBinContext;
import org.apache.doris.nereids.DorisParser.DropColumnClauseContext;
import org.apache.doris.nereids.DorisParser.DropConstraintContext;
import org.apache.doris.nereids.DorisParser.DropDatabaseContext;
import org.apache.doris.nereids.DorisParser.DropDictionaryContext;
import org.apache.doris.nereids.DorisParser.DropEncryptkeyContext;
import org.apache.doris.nereids.DorisParser.DropFileContext;
import org.apache.doris.nereids.DorisParser.DropFunctionContext;
import org.apache.doris.nereids.DorisParser.DropIndexClauseContext;
import org.apache.doris.nereids.DorisParser.DropIndexContext;
import org.apache.doris.nereids.DorisParser.DropMTMVContext;
import org.apache.doris.nereids.DorisParser.DropPartitionClauseContext;
import org.apache.doris.nereids.DorisParser.DropProcedureContext;
import org.apache.doris.nereids.DorisParser.DropRepositoryContext;
import org.apache.doris.nereids.DorisParser.DropRoleContext;
import org.apache.doris.nereids.DorisParser.DropRollupClauseContext;
import org.apache.doris.nereids.DorisParser.DropSqlBlockRuleContext;
import org.apache.doris.nereids.DorisParser.DropStoragePolicyContext;
import org.apache.doris.nereids.DorisParser.DropTableContext;
import org.apache.doris.nereids.DorisParser.DropUserContext;
import org.apache.doris.nereids.DorisParser.DropWorkloadGroupContext;
import org.apache.doris.nereids.DorisParser.DropWorkloadPolicyContext;
import org.apache.doris.nereids.DorisParser.ElementAtContext;
import org.apache.doris.nereids.DorisParser.EnableFeatureClauseContext;
import org.apache.doris.nereids.DorisParser.ExceptContext;
import org.apache.doris.nereids.DorisParser.ExceptOrReplaceContext;
import org.apache.doris.nereids.DorisParser.ExistContext;
import org.apache.doris.nereids.DorisParser.ExplainContext;
import org.apache.doris.nereids.DorisParser.ExportContext;
import org.apache.doris.nereids.DorisParser.FixedPartitionDefContext;
import org.apache.doris.nereids.DorisParser.FromClauseContext;
import org.apache.doris.nereids.DorisParser.FunctionArgumentsContext;
import org.apache.doris.nereids.DorisParser.FunctionIdentifierContext;
import org.apache.doris.nereids.DorisParser.GroupingElementContext;
import org.apache.doris.nereids.DorisParser.GroupingSetContext;
import org.apache.doris.nereids.DorisParser.HavingClauseContext;
import org.apache.doris.nereids.DorisParser.HelpContext;
import org.apache.doris.nereids.DorisParser.HintAssignmentContext;
import org.apache.doris.nereids.DorisParser.HintStatementContext;
import org.apache.doris.nereids.DorisParser.IdentifierContext;
import org.apache.doris.nereids.DorisParser.IdentifierListContext;
import org.apache.doris.nereids.DorisParser.IdentifierSeqContext;
import org.apache.doris.nereids.DorisParser.ImportColumnsContext;
import org.apache.doris.nereids.DorisParser.ImportDeleteOnContext;
import org.apache.doris.nereids.DorisParser.ImportPartitionsContext;
import org.apache.doris.nereids.DorisParser.ImportPrecedingFilterContext;
import org.apache.doris.nereids.DorisParser.ImportSequenceContext;
import org.apache.doris.nereids.DorisParser.ImportWhereContext;
import org.apache.doris.nereids.DorisParser.InPartitionDefContext;
import org.apache.doris.nereids.DorisParser.IndexDefContext;
import org.apache.doris.nereids.DorisParser.IndexDefsContext;
import org.apache.doris.nereids.DorisParser.InlineTableContext;
import org.apache.doris.nereids.DorisParser.InsertTableContext;
import org.apache.doris.nereids.DorisParser.IntegerLiteralContext;
import org.apache.doris.nereids.DorisParser.IntervalContext;
import org.apache.doris.nereids.DorisParser.Is_not_null_predContext;
import org.apache.doris.nereids.DorisParser.IsnullContext;
import org.apache.doris.nereids.DorisParser.JoinCriteriaContext;
import org.apache.doris.nereids.DorisParser.JoinRelationContext;
import org.apache.doris.nereids.DorisParser.KillQueryContext;
import org.apache.doris.nereids.DorisParser.LambdaExpressionContext;
import org.apache.doris.nereids.DorisParser.LateralViewContext;
import org.apache.doris.nereids.DorisParser.LessThanPartitionDefContext;
import org.apache.doris.nereids.DorisParser.LimitClauseContext;
import org.apache.doris.nereids.DorisParser.LoadPropertyContext;
import org.apache.doris.nereids.DorisParser.LogicalBinaryContext;
import org.apache.doris.nereids.DorisParser.LogicalNotContext;
import org.apache.doris.nereids.DorisParser.MapLiteralContext;
import org.apache.doris.nereids.DorisParser.ModifyColumnClauseContext;
import org.apache.doris.nereids.DorisParser.ModifyColumnCommentClauseContext;
import org.apache.doris.nereids.DorisParser.ModifyDistributionClauseContext;
import org.apache.doris.nereids.DorisParser.ModifyEngineClauseContext;
import org.apache.doris.nereids.DorisParser.ModifyPartitionClauseContext;
import org.apache.doris.nereids.DorisParser.ModifyTableCommentClauseContext;
import org.apache.doris.nereids.DorisParser.MultiStatementsContext;
import org.apache.doris.nereids.DorisParser.MultipartIdentifierContext;
import org.apache.doris.nereids.DorisParser.MvPartitionContext;
import org.apache.doris.nereids.DorisParser.NamedExpressionContext;
import org.apache.doris.nereids.DorisParser.NamedExpressionSeqContext;
import org.apache.doris.nereids.DorisParser.NullLiteralContext;
import org.apache.doris.nereids.DorisParser.OptScanParamsContext;
import org.apache.doris.nereids.DorisParser.OutFileClauseContext;
import org.apache.doris.nereids.DorisParser.ParenthesizedExpressionContext;
import org.apache.doris.nereids.DorisParser.PartitionSpecContext;
import org.apache.doris.nereids.DorisParser.PartitionValueDefContext;
import org.apache.doris.nereids.DorisParser.PartitionValueListContext;
import org.apache.doris.nereids.DorisParser.PartitionsDefContext;
import org.apache.doris.nereids.DorisParser.PauseMTMVContext;
import org.apache.doris.nereids.DorisParser.PlanTypeContext;
import org.apache.doris.nereids.DorisParser.PredicateContext;
import org.apache.doris.nereids.DorisParser.PredicatedContext;
import org.apache.doris.nereids.DorisParser.PrimitiveDataTypeContext;
import org.apache.doris.nereids.DorisParser.PropertyClauseContext;
import org.apache.doris.nereids.DorisParser.PropertyItemContext;
import org.apache.doris.nereids.DorisParser.PropertyItemListContext;
import org.apache.doris.nereids.DorisParser.PropertyKeyContext;
import org.apache.doris.nereids.DorisParser.PropertyValueContext;
import org.apache.doris.nereids.DorisParser.QualifiedNameContext;
import org.apache.doris.nereids.DorisParser.QualifyClauseContext;
import org.apache.doris.nereids.DorisParser.QueryContext;
import org.apache.doris.nereids.DorisParser.QueryOrganizationContext;
import org.apache.doris.nereids.DorisParser.QueryTermContext;
import org.apache.doris.nereids.DorisParser.RecoverDatabaseContext;
import org.apache.doris.nereids.DorisParser.RecoverPartitionContext;
import org.apache.doris.nereids.DorisParser.RecoverTableContext;
import org.apache.doris.nereids.DorisParser.RefreshCatalogContext;
import org.apache.doris.nereids.DorisParser.RefreshDatabaseContext;
import org.apache.doris.nereids.DorisParser.RefreshDictionaryContext;
import org.apache.doris.nereids.DorisParser.RefreshMTMVContext;
import org.apache.doris.nereids.DorisParser.RefreshMethodContext;
import org.apache.doris.nereids.DorisParser.RefreshScheduleContext;
import org.apache.doris.nereids.DorisParser.RefreshTableContext;
import org.apache.doris.nereids.DorisParser.RefreshTriggerContext;
import org.apache.doris.nereids.DorisParser.RegularQuerySpecificationContext;
import org.apache.doris.nereids.DorisParser.RelationContext;
import org.apache.doris.nereids.DorisParser.RelationHintContext;
import org.apache.doris.nereids.DorisParser.RenameClauseContext;
import org.apache.doris.nereids.DorisParser.RenameColumnClauseContext;
import org.apache.doris.nereids.DorisParser.RenamePartitionClauseContext;
import org.apache.doris.nereids.DorisParser.RenameRollupClauseContext;
import org.apache.doris.nereids.DorisParser.ReorderColumnsClauseContext;
import org.apache.doris.nereids.DorisParser.ReplaceContext;
import org.apache.doris.nereids.DorisParser.ReplacePartitionClauseContext;
import org.apache.doris.nereids.DorisParser.ReplaceTableClauseContext;
import org.apache.doris.nereids.DorisParser.ResumeMTMVContext;
import org.apache.doris.nereids.DorisParser.RollupDefContext;
import org.apache.doris.nereids.DorisParser.RollupDefsContext;
import org.apache.doris.nereids.DorisParser.RowConstructorContext;
import org.apache.doris.nereids.DorisParser.RowConstructorItemContext;
import org.apache.doris.nereids.DorisParser.SampleByPercentileContext;
import org.apache.doris.nereids.DorisParser.SampleByRowsContext;
import org.apache.doris.nereids.DorisParser.SampleContext;
import org.apache.doris.nereids.DorisParser.SelectClauseContext;
import org.apache.doris.nereids.DorisParser.SelectColumnClauseContext;
import org.apache.doris.nereids.DorisParser.SelectHintContext;
import org.apache.doris.nereids.DorisParser.SeparatorContext;
import org.apache.doris.nereids.DorisParser.SetCharsetContext;
import org.apache.doris.nereids.DorisParser.SetCollateContext;
import org.apache.doris.nereids.DorisParser.SetDefaultStorageVaultContext;
import org.apache.doris.nereids.DorisParser.SetLdapAdminPasswordContext;
import org.apache.doris.nereids.DorisParser.SetNamesContext;
import org.apache.doris.nereids.DorisParser.SetOperationContext;
import org.apache.doris.nereids.DorisParser.SetOptionsContext;
import org.apache.doris.nereids.DorisParser.SetPasswordContext;
import org.apache.doris.nereids.DorisParser.SetSystemVariableContext;
import org.apache.doris.nereids.DorisParser.SetTransactionContext;
import org.apache.doris.nereids.DorisParser.SetUserPropertiesContext;
import org.apache.doris.nereids.DorisParser.SetUserVariableContext;
import org.apache.doris.nereids.DorisParser.SetVariableWithTypeContext;
import org.apache.doris.nereids.DorisParser.ShowAllPropertiesContext;
import org.apache.doris.nereids.DorisParser.ShowAnalyzeContext;
import org.apache.doris.nereids.DorisParser.ShowAuthorsContext;
import org.apache.doris.nereids.DorisParser.ShowBackendsContext;
import org.apache.doris.nereids.DorisParser.ShowBackupContext;
import org.apache.doris.nereids.DorisParser.ShowBrokerContext;
import org.apache.doris.nereids.DorisParser.ShowCharsetContext;
import org.apache.doris.nereids.DorisParser.ShowClustersContext;
import org.apache.doris.nereids.DorisParser.ShowCollationContext;
import org.apache.doris.nereids.DorisParser.ShowColumnHistogramStatsContext;
import org.apache.doris.nereids.DorisParser.ShowConfigContext;
import org.apache.doris.nereids.DorisParser.ShowConstraintContext;
import org.apache.doris.nereids.DorisParser.ShowConvertLscContext;
import org.apache.doris.nereids.DorisParser.ShowCreateCatalogContext;
import org.apache.doris.nereids.DorisParser.ShowCreateDatabaseContext;
import org.apache.doris.nereids.DorisParser.ShowCreateMTMVContext;
import org.apache.doris.nereids.DorisParser.ShowCreateMaterializedViewContext;
import org.apache.doris.nereids.DorisParser.ShowCreateProcedureContext;
import org.apache.doris.nereids.DorisParser.ShowCreateRepositoryContext;
import org.apache.doris.nereids.DorisParser.ShowCreateTableContext;
import org.apache.doris.nereids.DorisParser.ShowCreateViewContext;
import org.apache.doris.nereids.DorisParser.ShowDataSkewContext;
import org.apache.doris.nereids.DorisParser.ShowDataTypesContext;
import org.apache.doris.nereids.DorisParser.ShowDatabaseIdContext;
import org.apache.doris.nereids.DorisParser.ShowDeleteContext;
import org.apache.doris.nereids.DorisParser.ShowDiagnoseTabletContext;
import org.apache.doris.nereids.DorisParser.ShowDictionariesContext;
import org.apache.doris.nereids.DorisParser.ShowDynamicPartitionContext;
import org.apache.doris.nereids.DorisParser.ShowEncryptKeysContext;
import org.apache.doris.nereids.DorisParser.ShowEventsContext;
import org.apache.doris.nereids.DorisParser.ShowFrontendsContext;
import org.apache.doris.nereids.DorisParser.ShowFunctionsContext;
import org.apache.doris.nereids.DorisParser.ShowGlobalFunctionsContext;
import org.apache.doris.nereids.DorisParser.ShowGrantsContext;
import org.apache.doris.nereids.DorisParser.ShowGrantsForUserContext;
import org.apache.doris.nereids.DorisParser.ShowLastInsertContext;
import org.apache.doris.nereids.DorisParser.ShowLoadProfileContext;
import org.apache.doris.nereids.DorisParser.ShowPartitionIdContext;
import org.apache.doris.nereids.DorisParser.ShowPluginsContext;
import org.apache.doris.nereids.DorisParser.ShowPrivilegesContext;
import org.apache.doris.nereids.DorisParser.ShowProcContext;
import org.apache.doris.nereids.DorisParser.ShowProcedureStatusContext;
import org.apache.doris.nereids.DorisParser.ShowProcessListContext;
import org.apache.doris.nereids.DorisParser.ShowQueryProfileContext;
import org.apache.doris.nereids.DorisParser.ShowQueuedAnalyzeJobsContext;
import org.apache.doris.nereids.DorisParser.ShowReplicaDistributionContext;
import org.apache.doris.nereids.DorisParser.ShowRepositoriesContext;
import org.apache.doris.nereids.DorisParser.ShowResourcesContext;
import org.apache.doris.nereids.DorisParser.ShowRestoreContext;
import org.apache.doris.nereids.DorisParser.ShowRolesContext;
import org.apache.doris.nereids.DorisParser.ShowRowPolicyContext;
import org.apache.doris.nereids.DorisParser.ShowSmallFilesContext;
import org.apache.doris.nereids.DorisParser.ShowSnapshotContext;
import org.apache.doris.nereids.DorisParser.ShowSqlBlockRuleContext;
import org.apache.doris.nereids.DorisParser.ShowStagesContext;
import org.apache.doris.nereids.DorisParser.ShowStatusContext;
import org.apache.doris.nereids.DorisParser.ShowStorageEnginesContext;
import org.apache.doris.nereids.DorisParser.ShowStoragePolicyContext;
import org.apache.doris.nereids.DorisParser.ShowSyncJobContext;
import org.apache.doris.nereids.DorisParser.ShowTableCreationContext;
import org.apache.doris.nereids.DorisParser.ShowTableIdContext;
import org.apache.doris.nereids.DorisParser.ShowTabletStorageFormatContext;
import org.apache.doris.nereids.DorisParser.ShowTabletsBelongContext;
import org.apache.doris.nereids.DorisParser.ShowTrashContext;
import org.apache.doris.nereids.DorisParser.ShowTriggersContext;
import org.apache.doris.nereids.DorisParser.ShowUserPropertiesContext;
import org.apache.doris.nereids.DorisParser.ShowVariablesContext;
import org.apache.doris.nereids.DorisParser.ShowViewContext;
import org.apache.doris.nereids.DorisParser.ShowWarningErrorCountContext;
import org.apache.doris.nereids.DorisParser.ShowWarningErrorsContext;
import org.apache.doris.nereids.DorisParser.ShowWhitelistContext;
import org.apache.doris.nereids.DorisParser.SimpleColumnDefContext;
import org.apache.doris.nereids.DorisParser.SimpleColumnDefsContext;
import org.apache.doris.nereids.DorisParser.SingleStatementContext;
import org.apache.doris.nereids.DorisParser.SortClauseContext;
import org.apache.doris.nereids.DorisParser.SortItemContext;
import org.apache.doris.nereids.DorisParser.SpecifiedPartitionContext;
import org.apache.doris.nereids.DorisParser.StarContext;
import org.apache.doris.nereids.DorisParser.StatementDefaultContext;
import org.apache.doris.nereids.DorisParser.StatementScopeContext;
import org.apache.doris.nereids.DorisParser.StepPartitionDefContext;
import org.apache.doris.nereids.DorisParser.StringLiteralContext;
import org.apache.doris.nereids.DorisParser.StructLiteralContext;
import org.apache.doris.nereids.DorisParser.SubqueryContext;
import org.apache.doris.nereids.DorisParser.SubqueryExpressionContext;
import org.apache.doris.nereids.DorisParser.SupportedUnsetStatementContext;
import org.apache.doris.nereids.DorisParser.SwitchCatalogContext;
import org.apache.doris.nereids.DorisParser.SyncContext;
import org.apache.doris.nereids.DorisParser.SystemVariableContext;
import org.apache.doris.nereids.DorisParser.TableAliasContext;
import org.apache.doris.nereids.DorisParser.TableNameContext;
import org.apache.doris.nereids.DorisParser.TableSnapshotContext;
import org.apache.doris.nereids.DorisParser.TableValuedFunctionContext;
import org.apache.doris.nereids.DorisParser.TabletListContext;
import org.apache.doris.nereids.DorisParser.TypeConstructorContext;
import org.apache.doris.nereids.DorisParser.UnitIdentifierContext;
import org.apache.doris.nereids.DorisParser.UnlockTablesContext;
import org.apache.doris.nereids.DorisParser.UnsupportedContext;
import org.apache.doris.nereids.DorisParser.UpdateAssignmentContext;
import org.apache.doris.nereids.DorisParser.UpdateAssignmentSeqContext;
import org.apache.doris.nereids.DorisParser.UpdateContext;
import org.apache.doris.nereids.DorisParser.UseDatabaseContext;
import org.apache.doris.nereids.DorisParser.UserIdentifyContext;
import org.apache.doris.nereids.DorisParser.UserVariableContext;
import org.apache.doris.nereids.DorisParser.WhereClauseContext;
import org.apache.doris.nereids.DorisParser.WindowFrameContext;
import org.apache.doris.nereids.DorisParser.WindowSpecContext;
import org.apache.doris.nereids.DorisParser.WithRemoteStorageSystemContext;
import org.apache.doris.nereids.DorisParserBaseVisitor;
import org.apache.doris.nereids.StatementContext;
import org.apache.doris.nereids.analyzer.UnboundAlias;
import org.apache.doris.nereids.analyzer.UnboundFunction;
import org.apache.doris.nereids.analyzer.UnboundInlineTable;
import org.apache.doris.nereids.analyzer.UnboundRelation;
import org.apache.doris.nereids.analyzer.UnboundResultSink;
import org.apache.doris.nereids.analyzer.UnboundSlot;
import org.apache.doris.nereids.analyzer.UnboundStar;
import org.apache.doris.nereids.analyzer.UnboundTVFRelation;
import org.apache.doris.nereids.analyzer.UnboundTableSinkCreator;
import org.apache.doris.nereids.analyzer.UnboundVariable;
import org.apache.doris.nereids.analyzer.UnboundVariable.VariableType;
import org.apache.doris.nereids.exceptions.AnalysisException;
import org.apache.doris.nereids.exceptions.NotSupportedException;
import org.apache.doris.nereids.exceptions.ParseException;
import org.apache.doris.nereids.hint.DistributeHint;
import org.apache.doris.nereids.properties.OrderKey;
import org.apache.doris.nereids.properties.SelectHint;
import org.apache.doris.nereids.properties.SelectHintLeading;
import org.apache.doris.nereids.properties.SelectHintOrdered;
import org.apache.doris.nereids.properties.SelectHintSetVar;
import org.apache.doris.nereids.properties.SelectHintUseCboRule;
import org.apache.doris.nereids.properties.SelectHintUseMv;
import org.apache.doris.nereids.trees.TableSample;
import org.apache.doris.nereids.trees.expressions.Add;
import org.apache.doris.nereids.trees.expressions.Alias;
import org.apache.doris.nereids.trees.expressions.And;
import org.apache.doris.nereids.trees.expressions.BitAnd;
import org.apache.doris.nereids.trees.expressions.BitNot;
import org.apache.doris.nereids.trees.expressions.BitOr;
import org.apache.doris.nereids.trees.expressions.BitXor;
import org.apache.doris.nereids.trees.expressions.CaseWhen;
import org.apache.doris.nereids.trees.expressions.Cast;
import org.apache.doris.nereids.trees.expressions.DefaultValueSlot;
import org.apache.doris.nereids.trees.expressions.Divide;
import org.apache.doris.nereids.trees.expressions.EqualTo;
import org.apache.doris.nereids.trees.expressions.Exists;
import org.apache.doris.nereids.trees.expressions.Expression;
import org.apache.doris.nereids.trees.expressions.GreaterThan;
import org.apache.doris.nereids.trees.expressions.GreaterThanEqual;
import org.apache.doris.nereids.trees.expressions.InPredicate;
import org.apache.doris.nereids.trees.expressions.InSubquery;
import org.apache.doris.nereids.trees.expressions.IntegralDivide;
import org.apache.doris.nereids.trees.expressions.IsNull;
import org.apache.doris.nereids.trees.expressions.LessThan;
import org.apache.doris.nereids.trees.expressions.LessThanEqual;
import org.apache.doris.nereids.trees.expressions.Like;
import org.apache.doris.nereids.trees.expressions.ListQuery;
import org.apache.doris.nereids.trees.expressions.MatchAll;
import org.apache.doris.nereids.trees.expressions.MatchAny;
import org.apache.doris.nereids.trees.expressions.MatchPhrase;
import org.apache.doris.nereids.trees.expressions.MatchPhraseEdge;
import org.apache.doris.nereids.trees.expressions.MatchPhrasePrefix;
import org.apache.doris.nereids.trees.expressions.MatchRegexp;
import org.apache.doris.nereids.trees.expressions.Mod;
import org.apache.doris.nereids.trees.expressions.Multiply;
import org.apache.doris.nereids.trees.expressions.NamedExpression;
import org.apache.doris.nereids.trees.expressions.Not;
import org.apache.doris.nereids.trees.expressions.NullSafeEqual;
import org.apache.doris.nereids.trees.expressions.Or;
import org.apache.doris.nereids.trees.expressions.OrderExpression;
import org.apache.doris.nereids.trees.expressions.Placeholder;
import org.apache.doris.nereids.trees.expressions.Properties;
import org.apache.doris.nereids.trees.expressions.Regexp;
import org.apache.doris.nereids.trees.expressions.ScalarSubquery;
import org.apache.doris.nereids.trees.expressions.Slot;
import org.apache.doris.nereids.trees.expressions.StatementScopeIdGenerator;
import org.apache.doris.nereids.trees.expressions.Subtract;
import org.apache.doris.nereids.trees.expressions.TimestampArithmetic;
import org.apache.doris.nereids.trees.expressions.WhenClause;
import org.apache.doris.nereids.trees.expressions.WindowExpression;
import org.apache.doris.nereids.trees.expressions.WindowFrame;
import org.apache.doris.nereids.trees.expressions.functions.Function;
import org.apache.doris.nereids.trees.expressions.functions.agg.Count;
import org.apache.doris.nereids.trees.expressions.functions.scalar.Array;
import org.apache.doris.nereids.trees.expressions.functions.scalar.ArraySlice;
import org.apache.doris.nereids.trees.expressions.functions.scalar.Char;
import org.apache.doris.nereids.trees.expressions.functions.scalar.ConvertTo;
import org.apache.doris.nereids.trees.expressions.functions.scalar.CurrentDate;
import org.apache.doris.nereids.trees.expressions.functions.scalar.CurrentTime;
import org.apache.doris.nereids.trees.expressions.functions.scalar.CurrentUser;
import org.apache.doris.nereids.trees.expressions.functions.scalar.ElementAt;
import org.apache.doris.nereids.trees.expressions.functions.scalar.EncryptKeyRef;
import org.apache.doris.nereids.trees.expressions.functions.scalar.Lambda;
import org.apache.doris.nereids.trees.expressions.functions.scalar.Now;
import org.apache.doris.nereids.trees.expressions.functions.scalar.SessionUser;
import org.apache.doris.nereids.trees.expressions.functions.scalar.Xor;
import org.apache.doris.nereids.trees.expressions.literal.ArrayLiteral;
import org.apache.doris.nereids.trees.expressions.literal.BigIntLiteral;
import org.apache.doris.nereids.trees.expressions.literal.BooleanLiteral;
import org.apache.doris.nereids.trees.expressions.literal.DateLiteral;
import org.apache.doris.nereids.trees.expressions.literal.DateTimeLiteral;
import org.apache.doris.nereids.trees.expressions.literal.DateTimeV2Literal;
import org.apache.doris.nereids.trees.expressions.literal.DateV2Literal;
import org.apache.doris.nereids.trees.expressions.literal.DecimalLiteral;
import org.apache.doris.nereids.trees.expressions.literal.DecimalV3Literal;
import org.apache.doris.nereids.trees.expressions.literal.DoubleLiteral;
import org.apache.doris.nereids.trees.expressions.literal.IntegerLiteral;
import org.apache.doris.nereids.trees.expressions.literal.Interval;
import org.apache.doris.nereids.trees.expressions.literal.LargeIntLiteral;
import org.apache.doris.nereids.trees.expressions.literal.Literal;
import org.apache.doris.nereids.trees.expressions.literal.MapLiteral;
import org.apache.doris.nereids.trees.expressions.literal.NullLiteral;
import org.apache.doris.nereids.trees.expressions.literal.SmallIntLiteral;
import org.apache.doris.nereids.trees.expressions.literal.StringLikeLiteral;
import org.apache.doris.nereids.trees.expressions.literal.StringLiteral;
import org.apache.doris.nereids.trees.expressions.literal.StructLiteral;
import org.apache.doris.nereids.trees.expressions.literal.TinyIntLiteral;
import org.apache.doris.nereids.trees.expressions.literal.VarcharLiteral;
import org.apache.doris.nereids.trees.plans.DistributeType;
import org.apache.doris.nereids.trees.plans.JoinType;
import org.apache.doris.nereids.trees.plans.LimitPhase;
import org.apache.doris.nereids.trees.plans.Plan;
import org.apache.doris.nereids.trees.plans.PlanType;
import org.apache.doris.nereids.trees.plans.algebra.Aggregate;
import org.apache.doris.nereids.trees.plans.algebra.InlineTable;
import org.apache.doris.nereids.trees.plans.algebra.OneRowRelation;
import org.apache.doris.nereids.trees.plans.algebra.SetOperation.Qualifier;
import org.apache.doris.nereids.trees.plans.commands.AddConstraintCommand;
import org.apache.doris.nereids.trees.plans.commands.AdminCancelRebalanceDiskCommand;
import org.apache.doris.nereids.trees.plans.commands.AdminCheckTabletsCommand;
import org.apache.doris.nereids.trees.plans.commands.AdminCleanTrashCommand;
import org.apache.doris.nereids.trees.plans.commands.AdminCompactTableCommand;
import org.apache.doris.nereids.trees.plans.commands.AdminCopyTabletCommand;
import org.apache.doris.nereids.trees.plans.commands.AdminRebalanceDiskCommand;
import org.apache.doris.nereids.trees.plans.commands.AdminSetTableStatusCommand;
import org.apache.doris.nereids.trees.plans.commands.AdminShowReplicaStatusCommand;
import org.apache.doris.nereids.trees.plans.commands.AlterCatalogCommentCommand;
import org.apache.doris.nereids.trees.plans.commands.AlterCatalogPropertiesCommand;
import org.apache.doris.nereids.trees.plans.commands.AlterCatalogRenameCommand;
import org.apache.doris.nereids.trees.plans.commands.AlterColumnStatsCommand;
import org.apache.doris.nereids.trees.plans.commands.AlterMTMVCommand;
import org.apache.doris.nereids.trees.plans.commands.AlterRoleCommand;
import org.apache.doris.nereids.trees.plans.commands.AlterSqlBlockRuleCommand;
import org.apache.doris.nereids.trees.plans.commands.AlterStoragePolicyCommand;
import org.apache.doris.nereids.trees.plans.commands.AlterStorageVaultCommand;
import org.apache.doris.nereids.trees.plans.commands.AlterSystemCommand;
import org.apache.doris.nereids.trees.plans.commands.AlterSystemRenameComputeGroupCommand;
import org.apache.doris.nereids.trees.plans.commands.AlterTableCommand;
import org.apache.doris.nereids.trees.plans.commands.AlterTableStatsCommand;
import org.apache.doris.nereids.trees.plans.commands.AlterUserCommand;
import org.apache.doris.nereids.trees.plans.commands.AlterViewCommand;
import org.apache.doris.nereids.trees.plans.commands.AlterWorkloadGroupCommand;
import org.apache.doris.nereids.trees.plans.commands.AlterWorkloadPolicyCommand;
import org.apache.doris.nereids.trees.plans.commands.AnalyzeDatabaseCommand;
import org.apache.doris.nereids.trees.plans.commands.AnalyzeTableCommand;
import org.apache.doris.nereids.trees.plans.commands.CallCommand;
import org.apache.doris.nereids.trees.plans.commands.CancelExportCommand;
import org.apache.doris.nereids.trees.plans.commands.CancelJobTaskCommand;
import org.apache.doris.nereids.trees.plans.commands.CancelLoadCommand;
import org.apache.doris.nereids.trees.plans.commands.CancelMTMVTaskCommand;
import org.apache.doris.nereids.trees.plans.commands.CancelWarmUpJobCommand;
import org.apache.doris.nereids.trees.plans.commands.CleanAllProfileCommand;
import org.apache.doris.nereids.trees.plans.commands.CleanQueryStatsCommand;
import org.apache.doris.nereids.trees.plans.commands.Command;
import org.apache.doris.nereids.trees.plans.commands.Constraint;
import org.apache.doris.nereids.trees.plans.commands.CopyIntoCommand;
import org.apache.doris.nereids.trees.plans.commands.CreateCatalogCommand;
import org.apache.doris.nereids.trees.plans.commands.CreateDictionaryCommand;
import org.apache.doris.nereids.trees.plans.commands.CreateEncryptkeyCommand;
import org.apache.doris.nereids.trees.plans.commands.CreateFileCommand;
import org.apache.doris.nereids.trees.plans.commands.CreateFunctionCommand;
import org.apache.doris.nereids.trees.plans.commands.CreateJobCommand;
import org.apache.doris.nereids.trees.plans.commands.CreateMTMVCommand;
import org.apache.doris.nereids.trees.plans.commands.CreateMaterializedViewCommand;
import org.apache.doris.nereids.trees.plans.commands.CreatePolicyCommand;
import org.apache.doris.nereids.trees.plans.commands.CreateProcedureCommand;
import org.apache.doris.nereids.trees.plans.commands.CreateResourceCommand;
import org.apache.doris.nereids.trees.plans.commands.CreateRoleCommand;
import org.apache.doris.nereids.trees.plans.commands.CreateSqlBlockRuleCommand;
import org.apache.doris.nereids.trees.plans.commands.CreateTableCommand;
import org.apache.doris.nereids.trees.plans.commands.CreateTableLikeCommand;
import org.apache.doris.nereids.trees.plans.commands.CreateUserCommand;
import org.apache.doris.nereids.trees.plans.commands.CreateViewCommand;
import org.apache.doris.nereids.trees.plans.commands.CreateWorkloadGroupCommand;
import org.apache.doris.nereids.trees.plans.commands.DeleteFromCommand;
import org.apache.doris.nereids.trees.plans.commands.DeleteFromUsingCommand;
import org.apache.doris.nereids.trees.plans.commands.DescribeCommand;
import org.apache.doris.nereids.trees.plans.commands.DropAnalyzeJobCommand;
import org.apache.doris.nereids.trees.plans.commands.DropCachedStatsCommand;
import org.apache.doris.nereids.trees.plans.commands.DropCatalogCommand;
import org.apache.doris.nereids.trees.plans.commands.DropCatalogRecycleBinCommand;
import org.apache.doris.nereids.trees.plans.commands.DropCatalogRecycleBinCommand.IdType;
import org.apache.doris.nereids.trees.plans.commands.DropConstraintCommand;
import org.apache.doris.nereids.trees.plans.commands.DropDatabaseCommand;
import org.apache.doris.nereids.trees.plans.commands.DropDictionaryCommand;
import org.apache.doris.nereids.trees.plans.commands.DropEncryptkeyCommand;
import org.apache.doris.nereids.trees.plans.commands.DropExpiredStatsCommand;
import org.apache.doris.nereids.trees.plans.commands.DropFileCommand;
import org.apache.doris.nereids.trees.plans.commands.DropFunctionCommand;
import org.apache.doris.nereids.trees.plans.commands.DropJobCommand;
import org.apache.doris.nereids.trees.plans.commands.DropMTMVCommand;
import org.apache.doris.nereids.trees.plans.commands.DropProcedureCommand;
import org.apache.doris.nereids.trees.plans.commands.DropRepositoryCommand;
import org.apache.doris.nereids.trees.plans.commands.DropResourceCommand;
import org.apache.doris.nereids.trees.plans.commands.DropRoleCommand;
import org.apache.doris.nereids.trees.plans.commands.DropRowPolicyCommand;
import org.apache.doris.nereids.trees.plans.commands.DropSqlBlockRuleCommand;
import org.apache.doris.nereids.trees.plans.commands.DropStatsCommand;
import org.apache.doris.nereids.trees.plans.commands.DropStoragePolicyCommand;
import org.apache.doris.nereids.trees.plans.commands.DropTableCommand;
import org.apache.doris.nereids.trees.plans.commands.DropUserCommand;
import org.apache.doris.nereids.trees.plans.commands.DropWorkloadGroupCommand;
import org.apache.doris.nereids.trees.plans.commands.DropWorkloadPolicyCommand;
import org.apache.doris.nereids.trees.plans.commands.ExplainCommand;
import org.apache.doris.nereids.trees.plans.commands.ExplainCommand.ExplainLevel;
import org.apache.doris.nereids.trees.plans.commands.ExplainDictionaryCommand;
import org.apache.doris.nereids.trees.plans.commands.ExportCommand;
import org.apache.doris.nereids.trees.plans.commands.HelpCommand;
import org.apache.doris.nereids.trees.plans.commands.KillAnalyzeJobCommand;
import org.apache.doris.nereids.trees.plans.commands.KillConnectionCommand;
import org.apache.doris.nereids.trees.plans.commands.KillQueryCommand;
import org.apache.doris.nereids.trees.plans.commands.LoadCommand;
import org.apache.doris.nereids.trees.plans.commands.PauseJobCommand;
import org.apache.doris.nereids.trees.plans.commands.PauseMTMVCommand;
import org.apache.doris.nereids.trees.plans.commands.RecoverDatabaseCommand;
import org.apache.doris.nereids.trees.plans.commands.RecoverPartitionCommand;
import org.apache.doris.nereids.trees.plans.commands.RecoverTableCommand;
import org.apache.doris.nereids.trees.plans.commands.RefreshMTMVCommand;
import org.apache.doris.nereids.trees.plans.commands.ReplayCommand;
import org.apache.doris.nereids.trees.plans.commands.ResumeJobCommand;
import org.apache.doris.nereids.trees.plans.commands.ResumeMTMVCommand;
import org.apache.doris.nereids.trees.plans.commands.SetDefaultStorageVaultCommand;
import org.apache.doris.nereids.trees.plans.commands.SetOptionsCommand;
import org.apache.doris.nereids.trees.plans.commands.SetTransactionCommand;
import org.apache.doris.nereids.trees.plans.commands.SetUserPropertiesCommand;
import org.apache.doris.nereids.trees.plans.commands.ShowAnalyzeCommand;
import org.apache.doris.nereids.trees.plans.commands.ShowAuthorsCommand;
import org.apache.doris.nereids.trees.plans.commands.ShowBackendsCommand;
import org.apache.doris.nereids.trees.plans.commands.ShowBackupCommand;
import org.apache.doris.nereids.trees.plans.commands.ShowBrokerCommand;
import org.apache.doris.nereids.trees.plans.commands.ShowCatalogCommand;
import org.apache.doris.nereids.trees.plans.commands.ShowCharsetCommand;
import org.apache.doris.nereids.trees.plans.commands.ShowClustersCommand;
import org.apache.doris.nereids.trees.plans.commands.ShowCollationCommand;
import org.apache.doris.nereids.trees.plans.commands.ShowColumnHistogramStatsCommand;
import org.apache.doris.nereids.trees.plans.commands.ShowConfigCommand;
import org.apache.doris.nereids.trees.plans.commands.ShowConstraintsCommand;
import org.apache.doris.nereids.trees.plans.commands.ShowConvertLSCCommand;
import org.apache.doris.nereids.trees.plans.commands.ShowCreateCatalogCommand;
import org.apache.doris.nereids.trees.plans.commands.ShowCreateDatabaseCommand;
import org.apache.doris.nereids.trees.plans.commands.ShowCreateMTMVCommand;
import org.apache.doris.nereids.trees.plans.commands.ShowCreateMaterializedViewCommand;
import org.apache.doris.nereids.trees.plans.commands.ShowCreateProcedureCommand;
import org.apache.doris.nereids.trees.plans.commands.ShowCreateRepositoryCommand;
import org.apache.doris.nereids.trees.plans.commands.ShowCreateTableCommand;
import org.apache.doris.nereids.trees.plans.commands.ShowCreateViewCommand;
import org.apache.doris.nereids.trees.plans.commands.ShowDataCommand;
import org.apache.doris.nereids.trees.plans.commands.ShowDataSkewCommand;
import org.apache.doris.nereids.trees.plans.commands.ShowDataTypesCommand;
import org.apache.doris.nereids.trees.plans.commands.ShowDatabaseIdCommand;
import org.apache.doris.nereids.trees.plans.commands.ShowDatabasesCommand;
import org.apache.doris.nereids.trees.plans.commands.ShowDeleteCommand;
import org.apache.doris.nereids.trees.plans.commands.ShowDiagnoseTabletCommand;
import org.apache.doris.nereids.trees.plans.commands.ShowDictionariesCommand;
import org.apache.doris.nereids.trees.plans.commands.ShowDynamicPartitionCommand;
import org.apache.doris.nereids.trees.plans.commands.ShowEncryptKeysCommand;
import org.apache.doris.nereids.trees.plans.commands.ShowEventsCommand;
import org.apache.doris.nereids.trees.plans.commands.ShowFrontendsCommand;
import org.apache.doris.nereids.trees.plans.commands.ShowFunctionsCommand;
import org.apache.doris.nereids.trees.plans.commands.ShowGrantsCommand;
import org.apache.doris.nereids.trees.plans.commands.ShowIndexStatsCommand;
import org.apache.doris.nereids.trees.plans.commands.ShowLastInsertCommand;
import org.apache.doris.nereids.trees.plans.commands.ShowLoadProfileCommand;
import org.apache.doris.nereids.trees.plans.commands.ShowPartitionIdCommand;
import org.apache.doris.nereids.trees.plans.commands.ShowPluginsCommand;
import org.apache.doris.nereids.trees.plans.commands.ShowPrivilegesCommand;
import org.apache.doris.nereids.trees.plans.commands.ShowProcCommand;
import org.apache.doris.nereids.trees.plans.commands.ShowProcedureStatusCommand;
import org.apache.doris.nereids.trees.plans.commands.ShowProcessListCommand;
import org.apache.doris.nereids.trees.plans.commands.ShowQueryProfileCommand;
import org.apache.doris.nereids.trees.plans.commands.ShowQueuedAnalyzeJobsCommand;
import org.apache.doris.nereids.trees.plans.commands.ShowReplicaDistributionCommand;
import org.apache.doris.nereids.trees.plans.commands.ShowRepositoriesCommand;
import org.apache.doris.nereids.trees.plans.commands.ShowResourcesCommand;
import org.apache.doris.nereids.trees.plans.commands.ShowRestoreCommand;
import org.apache.doris.nereids.trees.plans.commands.ShowRolesCommand;
import org.apache.doris.nereids.trees.plans.commands.ShowRowPolicyCommand;
import org.apache.doris.nereids.trees.plans.commands.ShowSmallFilesCommand;
import org.apache.doris.nereids.trees.plans.commands.ShowSnapshotCommand;
import org.apache.doris.nereids.trees.plans.commands.ShowSqlBlockRuleCommand;
import org.apache.doris.nereids.trees.plans.commands.ShowStagesCommand;
import org.apache.doris.nereids.trees.plans.commands.ShowStatusCommand;
import org.apache.doris.nereids.trees.plans.commands.ShowStorageEnginesCommand;
import org.apache.doris.nereids.trees.plans.commands.ShowStoragePolicyCommand;
import org.apache.doris.nereids.trees.plans.commands.ShowSyncJobCommand;
import org.apache.doris.nereids.trees.plans.commands.ShowTableCommand;
import org.apache.doris.nereids.trees.plans.commands.ShowTableCreationCommand;
import org.apache.doris.nereids.trees.plans.commands.ShowTableIdCommand;
import org.apache.doris.nereids.trees.plans.commands.ShowTableStatsCommand;
import org.apache.doris.nereids.trees.plans.commands.ShowTableStatusCommand;
import org.apache.doris.nereids.trees.plans.commands.ShowTabletIdCommand;
import org.apache.doris.nereids.trees.plans.commands.ShowTabletStorageFormatCommand;
import org.apache.doris.nereids.trees.plans.commands.ShowTabletsBelongCommand;
import org.apache.doris.nereids.trees.plans.commands.ShowTabletsFromTableCommand;
import org.apache.doris.nereids.trees.plans.commands.ShowTrashCommand;
import org.apache.doris.nereids.trees.plans.commands.ShowTriggersCommand;
import org.apache.doris.nereids.trees.plans.commands.ShowUserPropertyCommand;
import org.apache.doris.nereids.trees.plans.commands.ShowVariablesCommand;
import org.apache.doris.nereids.trees.plans.commands.ShowViewCommand;
import org.apache.doris.nereids.trees.plans.commands.ShowWarningErrorCountCommand;
import org.apache.doris.nereids.trees.plans.commands.ShowWarningErrorsCommand;
import org.apache.doris.nereids.trees.plans.commands.ShowWhiteListCommand;
import org.apache.doris.nereids.trees.plans.commands.SyncCommand;
import org.apache.doris.nereids.trees.plans.commands.TransactionBeginCommand;
import org.apache.doris.nereids.trees.plans.commands.TransactionCommitCommand;
import org.apache.doris.nereids.trees.plans.commands.TransactionRollbackCommand;
import org.apache.doris.nereids.trees.plans.commands.UnlockTablesCommand;
import org.apache.doris.nereids.trees.plans.commands.UnsetDefaultStorageVaultCommand;
import org.apache.doris.nereids.trees.plans.commands.UnsetVariableCommand;
import org.apache.doris.nereids.trees.plans.commands.UnsupportedCommand;
import org.apache.doris.nereids.trees.plans.commands.UpdateCommand;
import org.apache.doris.nereids.trees.plans.commands.alter.AlterDatabaseRenameCommand;
import org.apache.doris.nereids.trees.plans.commands.alter.AlterDatabaseSetQuotaCommand;
import org.apache.doris.nereids.trees.plans.commands.alter.AlterRepositoryCommand;
import org.apache.doris.nereids.trees.plans.commands.clean.CleanLabelCommand;
import org.apache.doris.nereids.trees.plans.commands.info.AddBackendOp;
import org.apache.doris.nereids.trees.plans.commands.info.AddBrokerOp;
import org.apache.doris.nereids.trees.plans.commands.info.AddColumnOp;
import org.apache.doris.nereids.trees.plans.commands.info.AddColumnsOp;
import org.apache.doris.nereids.trees.plans.commands.info.AddFollowerOp;
import org.apache.doris.nereids.trees.plans.commands.info.AddObserverOp;
import org.apache.doris.nereids.trees.plans.commands.info.AddPartitionOp;
import org.apache.doris.nereids.trees.plans.commands.info.AddRollupOp;
import org.apache.doris.nereids.trees.plans.commands.info.AlterLoadErrorUrlOp;
import org.apache.doris.nereids.trees.plans.commands.info.AlterMTMVInfo;
import org.apache.doris.nereids.trees.plans.commands.info.AlterMTMVPropertyInfo;
import org.apache.doris.nereids.trees.plans.commands.info.AlterMTMVRefreshInfo;
import org.apache.doris.nereids.trees.plans.commands.info.AlterMTMVRenameInfo;
import org.apache.doris.nereids.trees.plans.commands.info.AlterMTMVReplaceInfo;
import org.apache.doris.nereids.trees.plans.commands.info.AlterMultiPartitionOp;
import org.apache.doris.nereids.trees.plans.commands.info.AlterSystemOp;
import org.apache.doris.nereids.trees.plans.commands.info.AlterTableOp;
import org.apache.doris.nereids.trees.plans.commands.info.AlterUserInfo;
import org.apache.doris.nereids.trees.plans.commands.info.AlterViewInfo;
import org.apache.doris.nereids.trees.plans.commands.info.BuildIndexOp;
import org.apache.doris.nereids.trees.plans.commands.info.BulkLoadDataDesc;
import org.apache.doris.nereids.trees.plans.commands.info.BulkStorageDesc;
import org.apache.doris.nereids.trees.plans.commands.info.CancelMTMVTaskInfo;
import org.apache.doris.nereids.trees.plans.commands.info.ColumnDefinition;
import org.apache.doris.nereids.trees.plans.commands.info.CopyFromDesc;
import org.apache.doris.nereids.trees.plans.commands.info.CopyIntoInfo;
import org.apache.doris.nereids.trees.plans.commands.info.CreateIndexOp;
import org.apache.doris.nereids.trees.plans.commands.info.CreateJobInfo;
import org.apache.doris.nereids.trees.plans.commands.info.CreateMTMVInfo;
import org.apache.doris.nereids.trees.plans.commands.info.CreateResourceInfo;
import org.apache.doris.nereids.trees.plans.commands.info.CreateRoutineLoadInfo;
import org.apache.doris.nereids.trees.plans.commands.info.CreateTableInfo;
import org.apache.doris.nereids.trees.plans.commands.info.CreateTableLikeInfo;
import org.apache.doris.nereids.trees.plans.commands.info.CreateUserInfo;
import org.apache.doris.nereids.trees.plans.commands.info.CreateViewInfo;
import org.apache.doris.nereids.trees.plans.commands.info.DMLCommandType;
import org.apache.doris.nereids.trees.plans.commands.info.DecommissionBackendOp;
import org.apache.doris.nereids.trees.plans.commands.info.DefaultValue;
import org.apache.doris.nereids.trees.plans.commands.info.DictionaryColumnDefinition;
import org.apache.doris.nereids.trees.plans.commands.info.DistributionDescriptor;
import org.apache.doris.nereids.trees.plans.commands.info.DropAllBrokerOp;
import org.apache.doris.nereids.trees.plans.commands.info.DropBackendOp;
import org.apache.doris.nereids.trees.plans.commands.info.DropBrokerOp;
import org.apache.doris.nereids.trees.plans.commands.info.DropColumnOp;
import org.apache.doris.nereids.trees.plans.commands.info.DropDatabaseInfo;
import org.apache.doris.nereids.trees.plans.commands.info.DropFollowerOp;
import org.apache.doris.nereids.trees.plans.commands.info.DropIndexOp;
import org.apache.doris.nereids.trees.plans.commands.info.DropMTMVInfo;
import org.apache.doris.nereids.trees.plans.commands.info.DropObserverOp;
import org.apache.doris.nereids.trees.plans.commands.info.DropPartitionFromIndexOp;
import org.apache.doris.nereids.trees.plans.commands.info.DropPartitionOp;
import org.apache.doris.nereids.trees.plans.commands.info.DropRollupOp;
import org.apache.doris.nereids.trees.plans.commands.info.EnableFeatureOp;
import org.apache.doris.nereids.trees.plans.commands.info.FixedRangePartition;
import org.apache.doris.nereids.trees.plans.commands.info.FuncNameInfo;
import org.apache.doris.nereids.trees.plans.commands.info.FunctionArgTypesInfo;
import org.apache.doris.nereids.trees.plans.commands.info.GeneratedColumnDesc;
import org.apache.doris.nereids.trees.plans.commands.info.InPartition;
import org.apache.doris.nereids.trees.plans.commands.info.IndexDefinition;
import org.apache.doris.nereids.trees.plans.commands.info.LabelNameInfo;
import org.apache.doris.nereids.trees.plans.commands.info.LessThanPartition;
import org.apache.doris.nereids.trees.plans.commands.info.MTMVPartitionDefinition;
import org.apache.doris.nereids.trees.plans.commands.info.ModifyBackendOp;
import org.apache.doris.nereids.trees.plans.commands.info.ModifyColumnCommentOp;
import org.apache.doris.nereids.trees.plans.commands.info.ModifyColumnOp;
import org.apache.doris.nereids.trees.plans.commands.info.ModifyDistributionOp;
import org.apache.doris.nereids.trees.plans.commands.info.ModifyEngineOp;
import org.apache.doris.nereids.trees.plans.commands.info.ModifyFrontendOrBackendHostNameOp;
import org.apache.doris.nereids.trees.plans.commands.info.ModifyFrontendOrBackendHostNameOp.ModifyOpType;
import org.apache.doris.nereids.trees.plans.commands.info.ModifyPartitionOp;
import org.apache.doris.nereids.trees.plans.commands.info.ModifyTableCommentOp;
import org.apache.doris.nereids.trees.plans.commands.info.ModifyTablePropertiesOp;
import org.apache.doris.nereids.trees.plans.commands.info.PartitionDefinition;
import org.apache.doris.nereids.trees.plans.commands.info.PartitionDefinition.MaxValue;
import org.apache.doris.nereids.trees.plans.commands.info.PartitionNamesInfo;
import org.apache.doris.nereids.trees.plans.commands.info.PartitionTableInfo;
import org.apache.doris.nereids.trees.plans.commands.info.PauseMTMVInfo;
import org.apache.doris.nereids.trees.plans.commands.info.RefreshMTMVInfo;
import org.apache.doris.nereids.trees.plans.commands.info.RenameColumnOp;
import org.apache.doris.nereids.trees.plans.commands.info.RenamePartitionOp;
import org.apache.doris.nereids.trees.plans.commands.info.RenameRollupOp;
import org.apache.doris.nereids.trees.plans.commands.info.RenameTableOp;
import org.apache.doris.nereids.trees.plans.commands.info.ReorderColumnsOp;
import org.apache.doris.nereids.trees.plans.commands.info.ReplacePartitionOp;
import org.apache.doris.nereids.trees.plans.commands.info.ReplaceTableOp;
import org.apache.doris.nereids.trees.plans.commands.info.ResumeMTMVInfo;
import org.apache.doris.nereids.trees.plans.commands.info.RollupDefinition;
import org.apache.doris.nereids.trees.plans.commands.info.SetCharsetAndCollateVarOp;
import org.apache.doris.nereids.trees.plans.commands.info.SetLdapPassVarOp;
import org.apache.doris.nereids.trees.plans.commands.info.SetNamesVarOp;
import org.apache.doris.nereids.trees.plans.commands.info.SetPassVarOp;
import org.apache.doris.nereids.trees.plans.commands.info.SetSessionVarOp;
import org.apache.doris.nereids.trees.plans.commands.info.SetUserDefinedVarOp;
import org.apache.doris.nereids.trees.plans.commands.info.SetUserPropertyVarOp;
import org.apache.doris.nereids.trees.plans.commands.info.SetVarOp;
import org.apache.doris.nereids.trees.plans.commands.info.ShowCreateMTMVInfo;
import org.apache.doris.nereids.trees.plans.commands.info.SimpleColumnDefinition;
import org.apache.doris.nereids.trees.plans.commands.info.StepPartition;
import org.apache.doris.nereids.trees.plans.commands.info.TableNameInfo;
import org.apache.doris.nereids.trees.plans.commands.info.TableRefInfo;
import org.apache.doris.nereids.trees.plans.commands.insert.BatchInsertIntoTableCommand;
import org.apache.doris.nereids.trees.plans.commands.insert.InsertIntoTableCommand;
import org.apache.doris.nereids.trees.plans.commands.insert.InsertOverwriteTableCommand;
import org.apache.doris.nereids.trees.plans.commands.load.CreateDataSyncJobCommand;
import org.apache.doris.nereids.trees.plans.commands.load.CreateRoutineLoadCommand;
import org.apache.doris.nereids.trees.plans.commands.load.LoadColumnClause;
import org.apache.doris.nereids.trees.plans.commands.load.LoadColumnDesc;
import org.apache.doris.nereids.trees.plans.commands.load.LoadDeleteOnClause;
import org.apache.doris.nereids.trees.plans.commands.load.LoadPartitionNames;
import org.apache.doris.nereids.trees.plans.commands.load.LoadPrecedingFilterClause;
import org.apache.doris.nereids.trees.plans.commands.load.LoadProperty;
import org.apache.doris.nereids.trees.plans.commands.load.LoadSeparator;
import org.apache.doris.nereids.trees.plans.commands.load.LoadSequenceClause;
import org.apache.doris.nereids.trees.plans.commands.load.LoadWhereClause;
import org.apache.doris.nereids.trees.plans.commands.load.PauseDataSyncJobCommand;
import org.apache.doris.nereids.trees.plans.commands.load.PauseRoutineLoadCommand;
import org.apache.doris.nereids.trees.plans.commands.load.ResumeDataSyncJobCommand;
import org.apache.doris.nereids.trees.plans.commands.load.ResumeRoutineLoadCommand;
import org.apache.doris.nereids.trees.plans.commands.load.StopDataSyncJobCommand;
import org.apache.doris.nereids.trees.plans.commands.load.StopRoutineLoadCommand;
import org.apache.doris.nereids.trees.plans.commands.load.SyncJobName;
import org.apache.doris.nereids.trees.plans.commands.refresh.RefreshCatalogCommand;
import org.apache.doris.nereids.trees.plans.commands.refresh.RefreshDatabaseCommand;
import org.apache.doris.nereids.trees.plans.commands.refresh.RefreshDictionaryCommand;
import org.apache.doris.nereids.trees.plans.commands.refresh.RefreshTableCommand;
import org.apache.doris.nereids.trees.plans.commands.use.SwitchCommand;
import org.apache.doris.nereids.trees.plans.commands.use.UseCommand;
import org.apache.doris.nereids.trees.plans.logical.LogicalAggregate;
import org.apache.doris.nereids.trees.plans.logical.LogicalCTE;
import org.apache.doris.nereids.trees.plans.logical.LogicalExcept;
import org.apache.doris.nereids.trees.plans.logical.LogicalFileSink;
import org.apache.doris.nereids.trees.plans.logical.LogicalFilter;
import org.apache.doris.nereids.trees.plans.logical.LogicalGenerate;
import org.apache.doris.nereids.trees.plans.logical.LogicalHaving;
import org.apache.doris.nereids.trees.plans.logical.LogicalIntersect;
import org.apache.doris.nereids.trees.plans.logical.LogicalJoin;
import org.apache.doris.nereids.trees.plans.logical.LogicalLimit;
import org.apache.doris.nereids.trees.plans.logical.LogicalOneRowRelation;
import org.apache.doris.nereids.trees.plans.logical.LogicalPlan;
import org.apache.doris.nereids.trees.plans.logical.LogicalPreAggOnHint;
import org.apache.doris.nereids.trees.plans.logical.LogicalProject;
import org.apache.doris.nereids.trees.plans.logical.LogicalQualify;
import org.apache.doris.nereids.trees.plans.logical.LogicalRepeat;
import org.apache.doris.nereids.trees.plans.logical.LogicalSelectHint;
import org.apache.doris.nereids.trees.plans.logical.LogicalSink;
import org.apache.doris.nereids.trees.plans.logical.LogicalSort;
import org.apache.doris.nereids.trees.plans.logical.LogicalSubQueryAlias;
import org.apache.doris.nereids.trees.plans.logical.LogicalUnion;
import org.apache.doris.nereids.trees.plans.logical.LogicalUsingJoin;
import org.apache.doris.nereids.types.AggStateType;
import org.apache.doris.nereids.types.ArrayType;
import org.apache.doris.nereids.types.BigIntType;
import org.apache.doris.nereids.types.BooleanType;
import org.apache.doris.nereids.types.DataType;
import org.apache.doris.nereids.types.LargeIntType;
import org.apache.doris.nereids.types.MapType;
import org.apache.doris.nereids.types.StructField;
import org.apache.doris.nereids.types.StructType;
import org.apache.doris.nereids.types.VarcharType;
import org.apache.doris.nereids.types.coercion.CharacterType;
import org.apache.doris.nereids.util.ExpressionUtils;
import org.apache.doris.nereids.util.RelationUtil;
import org.apache.doris.nereids.util.Utils;
import org.apache.doris.policy.FilterType;
import org.apache.doris.policy.PolicyTypeEnum;
import org.apache.doris.qe.ConnectContext;
import org.apache.doris.qe.SqlModeHelper;
import org.apache.doris.statistics.AnalysisInfo;
import org.apache.doris.system.NodeType;

import com.google.common.collect.ImmutableList;
import com.google.common.collect.ImmutableMap;
import com.google.common.collect.ImmutableMap.Builder;
import com.google.common.collect.Lists;
import com.google.common.collect.Maps;
import com.google.common.collect.Sets;
import org.antlr.v4.runtime.ParserRuleContext;
import org.antlr.v4.runtime.RuleContext;
import org.antlr.v4.runtime.Token;
import org.antlr.v4.runtime.tree.ParseTree;
import org.antlr.v4.runtime.tree.RuleNode;
import org.antlr.v4.runtime.tree.TerminalNode;

import java.math.BigDecimal;
import java.math.BigInteger;
import java.util.ArrayList;
import java.util.Collections;
import java.util.HashMap;
import java.util.HashSet;
import java.util.List;
import java.util.Locale;
import java.util.Map;
import java.util.Optional;
import java.util.Set;
import java.util.function.Supplier;
import java.util.stream.Collectors;

/**
 * Build a logical plan tree with unbounded nodes.
 */
@SuppressWarnings({"OptionalUsedAsFieldOrParameterType", "OptionalGetWithoutIsPresent"})
public class LogicalPlanBuilder extends DorisParserBaseVisitor<Object> {
    private static String JOB_NAME = "jobName";
    private static String TASK_ID = "taskId";
    // Sort the parameters with token position to keep the order with original placeholders
    // in prepared statement.Otherwise, the order maybe broken
    private final Map<Token, Placeholder> tokenPosToParameters = Maps.newTreeMap((pos1, pos2) -> {
        int line = pos1.getLine() - pos2.getLine();
        if (line != 0) {
            return line;
        }
        return pos1.getCharPositionInLine() - pos2.getCharPositionInLine();
    });

    private final Map<Integer, ParserRuleContext> selectHintMap;

    public LogicalPlanBuilder(Map<Integer, ParserRuleContext> selectHintMap) {
        this.selectHintMap = selectHintMap;
    }

    @SuppressWarnings("unchecked")
    protected <T> T typedVisit(ParseTree ctx) {
        return (T) ctx.accept(this);
    }

    /**
     * Override the default behavior for all visit methods. This will only return a non-null result
     * when the context has only one child. This is done because there is no generic method to
     * combine the results of the context children. In all other cases null is returned.
     */
    @Override
    public Object visitChildren(RuleNode node) {
        if (node.getChildCount() == 1) {
            return node.getChild(0).accept(this);
        } else {
            return null;
        }
    }

    @Override
    public LogicalPlan visitSingleStatement(SingleStatementContext ctx) {
        return ParserUtils.withOrigin(ctx, () -> (LogicalPlan) visit(ctx.statement()));
    }

    @Override
    public LogicalPlan visitStatementDefault(StatementDefaultContext ctx) {
        LogicalPlan plan = plan(ctx.query());
        if (ctx.outFileClause() != null) {
            plan = withOutFile(plan, ctx.outFileClause());
        } else {
            plan = new UnboundResultSink<>(plan);
        }
        return withExplain(plan, ctx.explain());
    }

    @Override
    public LogicalPlan visitCreateScheduledJob(DorisParser.CreateScheduledJobContext ctx) {
        Optional<String> label = ctx.label == null ? Optional.empty() : Optional.of(ctx.label.getText());
        Optional<String> atTime = ctx.atTime == null ? Optional.empty() : Optional.of(ctx.atTime.getText());
        Optional<Boolean> immediateStartOptional = ctx.CURRENT_TIMESTAMP() == null ? Optional.of(false) :
                Optional.of(true);
        Optional<String> startTime = ctx.startTime == null ? Optional.empty() : Optional.of(ctx.startTime.getText());
        Optional<String> endsTime = ctx.endsTime == null ? Optional.empty() : Optional.of(ctx.endsTime.getText());
        Optional<Long> interval = ctx.timeInterval == null ? Optional.empty() :
                Optional.of(Long.valueOf(ctx.timeInterval.getText()));
        Optional<String> intervalUnit = ctx.timeUnit == null ? Optional.empty() : Optional.of(ctx.timeUnit.getText());
        String comment =
                visitCommentSpec(ctx.commentSpec());
        String executeSql = getOriginSql(ctx.supportedDmlStatement());
        CreateJobInfo createJobInfo = new CreateJobInfo(label, atTime, interval, intervalUnit, startTime,
                endsTime, immediateStartOptional, comment, executeSql);
        return new CreateJobCommand(createJobInfo);
    }

    private void checkJobNameKey(String key, String keyFormat, DorisParser.SupportedJobStatementContext parseContext) {
        if (key.isEmpty() || !key.equalsIgnoreCase(keyFormat)) {
            throw new ParseException(keyFormat + " should be: '" + keyFormat + "'", parseContext);
        }
    }

    @Override
    public LogicalPlan visitPauseJob(DorisParser.PauseJobContext ctx) {
        checkJobNameKey(stripQuotes(ctx.jobNameKey.getText()), JOB_NAME, ctx);
        return new PauseJobCommand(stripQuotes(ctx.jobNameValue.getText()));
    }

    @Override
    public LogicalPlan visitDropJob(DorisParser.DropJobContext ctx) {
        checkJobNameKey(stripQuotes(ctx.jobNameKey.getText()), JOB_NAME, ctx);
        boolean ifExists = ctx.EXISTS() != null;
        return new DropJobCommand(stripQuotes(ctx.jobNameValue.getText()), ifExists);
    }

    @Override
    public LogicalPlan visitResumeJob(DorisParser.ResumeJobContext ctx) {
        checkJobNameKey(stripQuotes(ctx.jobNameKey.getText()), JOB_NAME, ctx);
        return new ResumeJobCommand(stripQuotes(ctx.jobNameValue.getText()));
    }

    @Override
    public LogicalPlan visitCancelJobTask(DorisParser.CancelJobTaskContext ctx) {
        checkJobNameKey(stripQuotes(ctx.jobNameKey.getText()), JOB_NAME, ctx);
        checkJobNameKey(stripQuotes(ctx.taskIdKey.getText()), TASK_ID, ctx);
        String jobName = stripQuotes(ctx.jobNameValue.getText());
        Long taskId = Long.valueOf(ctx.taskIdValue.getText());
        return new CancelJobTaskCommand(jobName, taskId);
    }

    private StageAndPattern getStageAndPattern(DorisParser.StageAndPatternContext ctx) {
        if (ctx.pattern != null) {
            return new StageAndPattern(stripQuotes(ctx.stage.getText()), stripQuotes(ctx.pattern.getText()));
        } else {
            return new StageAndPattern(stripQuotes(ctx.stage.getText()), null);
        }
    }

    @Override
    public LogicalPlan visitCopyInto(DorisParser.CopyIntoContext ctx) {
        ImmutableList.Builder<String> tableName = ImmutableList.builder();
        if (null != ctx.name) {
            List<String> nameParts = visitMultipartIdentifier(ctx.name);
            tableName.addAll(nameParts);
        }
        List<String> columns = (null != ctx.columns) ? visitIdentifierList(ctx.columns) : null;
        StageAndPattern stageAndPattern = getStageAndPattern(ctx.stageAndPattern());
        CopyFromDesc copyFromDesc = null;
        if (null != ctx.SELECT()) {
            List<NamedExpression> projects = getNamedExpressions(ctx.selectColumnClause().namedExpressionSeq());
            Optional<Expression> where = Optional.empty();
            if (ctx.whereClause() != null) {
                where = Optional.of(getExpression(ctx.whereClause().booleanExpression()));
            }
            copyFromDesc = new CopyFromDesc(stageAndPattern, projects, where);
        } else {
            copyFromDesc = new CopyFromDesc(stageAndPattern);
        }
        Map<String, String> properties = visitPropertyClause(ctx.properties);
        copyFromDesc.setTargetColumns(columns);
        CopyIntoInfo copyInfoInfo = null;
        if (null != ctx.selectHint()) {
            if ((selectHintMap == null) || selectHintMap.isEmpty()) {
                throw new AnalysisException("hint should be in right place: " + ctx.getText());
            }
            List<ParserRuleContext> selectHintContexts = Lists.newArrayList();
            for (Integer key : selectHintMap.keySet()) {
                if (key > ctx.getStart().getStopIndex() && key < ctx.getStop().getStartIndex()) {
                    selectHintContexts.add(selectHintMap.get(key));
                }
            }
            if (selectHintContexts.size() != 1) {
                throw new AnalysisException("only one hint is allowed in: " + ctx.getText());
            }
            SelectHintContext selectHintContext = (SelectHintContext) selectHintContexts.get(0);
            Map<String, String> parameterNames = Maps.newLinkedHashMap();
            for (HintStatementContext hintStatement : selectHintContext.hintStatements) {
                String hintName = hintStatement.hintName.getText().toLowerCase(Locale.ROOT);
                if (!hintName.equalsIgnoreCase("set_var")) {
                    throw new AnalysisException("only set_var hint is allowed in: " + ctx.getText());
                }
                for (HintAssignmentContext kv : hintStatement.parameters) {
                    if (kv.key != null) {
                        String parameterName = visitIdentifierOrText(kv.key);
                        Optional<String> value = Optional.empty();
                        if (kv.constantValue != null) {
                            Literal literal = (Literal) visit(kv.constantValue);
                            value = Optional.ofNullable(literal.toLegacyLiteral().getStringValue());
                        } else if (kv.identifierValue != null) {
                            // maybe we should throw exception when the identifierValue is quoted identifier
                            value = Optional.ofNullable(kv.identifierValue.getText());
                        }
                        parameterNames.put(parameterName, value.get());
                    }
                }
            }
            Map<String, Map<String, String>> setVarHint = Maps.newLinkedHashMap();
            setVarHint.put("set_var", parameterNames);
            copyInfoInfo = new CopyIntoInfo(tableName.build(), copyFromDesc, properties, setVarHint);
        } else {
            copyInfoInfo = new CopyIntoInfo(tableName.build(), copyFromDesc, properties, null);
        }

        return new CopyIntoCommand(copyInfoInfo);
    }

    @Override
    public String visitCommentSpec(DorisParser.CommentSpecContext ctx) {
        String commentSpec = ctx == null ? "''" : ctx.STRING_LITERAL().getText();
        return
                LogicalPlanBuilderAssistant.escapeBackSlash(commentSpec.substring(1, commentSpec.length() - 1));
    }

    /**
     * This function may be used in some task like InsertTask, RefreshDictionary, etc. the target could be many type of
     * tables.
     */
    @Override
    public LogicalPlan visitInsertTable(InsertTableContext ctx) {
        boolean isOverwrite = ctx.INTO() == null;
        ImmutableList.Builder<String> tableName = ImmutableList.builder();
        if (null != ctx.tableName) {
            List<String> nameParts = visitMultipartIdentifier(ctx.tableName);
            tableName.addAll(nameParts);
        } else if (null != ctx.tableId) {
            // process group commit insert table command send by be
            TableName name = Env.getCurrentEnv().getCurrentCatalog()
                    .getTableNameByTableId(Long.valueOf(ctx.tableId.getText()));
            tableName.add(name.getDb());
            tableName.add(name.getTbl());
            ConnectContext.get().setDatabase(name.getDb());
        } else {
            throw new ParseException("tableName and tableId cannot both be null");
        }
        Optional<String> labelName = (ctx.labelName == null) ? Optional.empty() : Optional.of(ctx.labelName.getText());
        List<String> colNames = ctx.cols == null ? ImmutableList.of() : visitIdentifierList(ctx.cols);
        // TODO visit partitionSpecCtx
        LogicalPlan plan = visitQuery(ctx.query());
        // partitionSpec may be NULL. means auto detect partition. only available when IOT
        Pair<Boolean, List<String>> partitionSpec = visitPartitionSpec(ctx.partitionSpec());
        // partitionSpec.second :
        // null - auto detect
        // zero - whole table
        // others - specific partitions
        boolean isAutoDetect = partitionSpec.second == null;
        LogicalSink<?> sink = UnboundTableSinkCreator.createUnboundTableSinkMaybeOverwrite(
                tableName.build(),
                colNames,
                ImmutableList.of(), // hints
                partitionSpec.first, // isTemp
                partitionSpec.second, // partition names
                isAutoDetect,
                isOverwrite,
                ConnectContext.get().getSessionVariable().isEnableUniqueKeyPartialUpdate(),
                ctx.tableId == null ? DMLCommandType.INSERT : DMLCommandType.GROUP_COMMIT,
                plan);
        Optional<LogicalPlan> cte = Optional.empty();
        if (ctx.cte() != null) {
            cte = Optional.ofNullable(withCte(plan, ctx.cte()));
        }
        LogicalPlan command;
        if (isOverwrite) {
            command = new InsertOverwriteTableCommand(sink, labelName, cte);
        } else {
            if (ConnectContext.get() != null && ConnectContext.get().isTxnModel()
                    && sink.child() instanceof InlineTable
                    && sink.child().getExpressions().stream().allMatch(Expression::isConstant)) {
                // FIXME: In legacy, the `insert into select 1` is handled as `insert into values`.
                //  In nereids, the original way is throw an AnalysisException and fallback to legacy.
                //  Now handle it as `insert into select`(a separate load job), should fix it as the legacy.
                command = new BatchInsertIntoTableCommand(sink);
            } else {
                command = new InsertIntoTableCommand(sink, labelName, Optional.empty(), cte);
            }
        }
        return withExplain(command, ctx.explain());
    }

    /**
     * return a pair, first will be true if partitions is temp partition, select is a list to present partition list.
     */
    @Override
    public Pair<Boolean, List<String>> visitPartitionSpec(PartitionSpecContext ctx) {
        List<String> partitions = ImmutableList.of();
        boolean temporaryPartition = false;
        if (ctx != null) {
            temporaryPartition = ctx.TEMPORARY() != null;
            if (ctx.ASTERISK() != null) {
                partitions = null;
            } else if (ctx.partition != null) {
                partitions = ImmutableList.of(ctx.partition.getText());
            } else {
                partitions = visitIdentifierList(ctx.partitions);
            }
        }
        return Pair.of(temporaryPartition, partitions);
    }

    @Override
    public Command visitCreateMTMV(CreateMTMVContext ctx) {
        if (ctx.buildMode() == null && ctx.refreshMethod() == null && ctx.refreshTrigger() == null
                && ctx.cols == null && ctx.keys == null
                && ctx.HASH() == null && ctx.RANDOM() == null && ctx.BUCKETS() == null) {
            return visitCreateSyncMvCommand(ctx);
        }

        List<String> nameParts = visitMultipartIdentifier(ctx.mvName);
        BuildMode buildMode = visitBuildMode(ctx.buildMode());
        RefreshMethod refreshMethod = visitRefreshMethod(ctx.refreshMethod());
        MTMVRefreshTriggerInfo refreshTriggerInfo = visitRefreshTrigger(ctx.refreshTrigger());
        LogicalPlan logicalPlan = visitQuery(ctx.query());
        String querySql = getOriginSql(ctx.query());

        int bucketNum = FeConstants.default_bucket_num;
        if (ctx.INTEGER_VALUE() != null) {
            bucketNum = Integer.parseInt(ctx.INTEGER_VALUE().getText());
        }
        DistributionDescriptor desc;
        if (ctx.HASH() != null) {
            desc = new DistributionDescriptor(true, ctx.AUTO() != null, bucketNum,
                    visitIdentifierList(ctx.hashKeys));
        } else {
            desc = new DistributionDescriptor(false, ctx.AUTO() != null, bucketNum, null);
        }

        Map<String, String> properties = ctx.propertyClause() != null
                ? Maps.newHashMap(visitPropertyClause(ctx.propertyClause())) : Maps.newHashMap();
        String comment = ctx.STRING_LITERAL() == null ? "" : LogicalPlanBuilderAssistant.escapeBackSlash(
                ctx.STRING_LITERAL().getText().substring(1, ctx.STRING_LITERAL().getText().length() - 1));

        return new CreateMTMVCommand(new CreateMTMVInfo(ctx.EXISTS() != null, new TableNameInfo(nameParts),
                ctx.keys != null ? visitIdentifierList(ctx.keys) : ImmutableList.of(),
                comment,
                desc, properties, logicalPlan, querySql,
                new MTMVRefreshInfo(buildMode, refreshMethod, refreshTriggerInfo),
                ctx.cols == null ? Lists.newArrayList() : visitSimpleColumnDefs(ctx.cols),
                visitMTMVPartitionInfo(ctx.mvPartition())
        ));
    }

    private Command visitCreateSyncMvCommand(CreateMTMVContext ctx) {
        List<String> nameParts = visitMultipartIdentifier(ctx.mvName);
        LogicalPlan logicalPlan = new UnboundResultSink<>(visitQuery(ctx.query()));
        Map<String, String> properties = ctx.propertyClause() != null
                ? Maps.newHashMap(visitPropertyClause(ctx.propertyClause())) : Maps.newHashMap();
        return new CreateMaterializedViewCommand(new TableNameInfo(nameParts), logicalPlan, properties);
    }

    /**
     * get MTMVPartitionDefinition
     *
     * @param ctx MvPartitionContext
     * @return MTMVPartitionDefinition
     */
    public MTMVPartitionDefinition visitMTMVPartitionInfo(MvPartitionContext ctx) {
        MTMVPartitionDefinition mtmvPartitionDefinition = new MTMVPartitionDefinition();
        if (ctx == null) {
            mtmvPartitionDefinition.setPartitionType(MTMVPartitionType.SELF_MANAGE);
        } else if (ctx.partitionKey != null) {
            mtmvPartitionDefinition.setPartitionType(MTMVPartitionType.FOLLOW_BASE_TABLE);
            mtmvPartitionDefinition.setPartitionCol(ctx.partitionKey.getText());
        } else {
            mtmvPartitionDefinition.setPartitionType(MTMVPartitionType.EXPR);
            Expression functionCallExpression = visitFunctionCallExpression(ctx.partitionExpr);
            mtmvPartitionDefinition.setFunctionCallExpression(functionCallExpression);
        }
        return mtmvPartitionDefinition;
    }

    @Override
    public List<SimpleColumnDefinition> visitSimpleColumnDefs(SimpleColumnDefsContext ctx) {
        if (ctx == null) {
            return null;
        }
        return ctx.cols.stream()
                .map(this::visitSimpleColumnDef)
                .collect(ImmutableList.toImmutableList());
    }

    @Override
    public SimpleColumnDefinition visitSimpleColumnDef(SimpleColumnDefContext ctx) {
        String comment = ctx.STRING_LITERAL() == null ? "" : LogicalPlanBuilderAssistant.escapeBackSlash(
                ctx.STRING_LITERAL().getText().substring(1, ctx.STRING_LITERAL().getText().length() - 1));
        return new SimpleColumnDefinition(ctx.colName.getText(), comment);
    }

    /**
     * get originSql
     *
     * @param ctx context
     * @return originSql
     */
    public String getOriginSql(ParserRuleContext ctx) {
        int startIndex = ctx.start.getStartIndex();
        int stopIndex = ctx.stop.getStopIndex();
        org.antlr.v4.runtime.misc.Interval interval = new org.antlr.v4.runtime.misc.Interval(startIndex, stopIndex);
        return ctx.start.getInputStream().getText(interval);
    }

    @Override
    public MTMVRefreshTriggerInfo visitRefreshTrigger(RefreshTriggerContext ctx) {
        if (ctx == null) {
            return new MTMVRefreshTriggerInfo(RefreshTrigger.MANUAL);
        }
        if (ctx.MANUAL() != null) {
            return new MTMVRefreshTriggerInfo(RefreshTrigger.MANUAL);
        }
        if (ctx.COMMIT() != null) {
            return new MTMVRefreshTriggerInfo(RefreshTrigger.COMMIT);
        }
        if (ctx.SCHEDULE() != null) {
            return new MTMVRefreshTriggerInfo(RefreshTrigger.SCHEDULE, visitRefreshSchedule(ctx.refreshSchedule()));
        }
        return new MTMVRefreshTriggerInfo(RefreshTrigger.MANUAL);
    }

    @Override
    public ReplayCommand visitReplay(DorisParser.ReplayContext ctx) {
        if (ctx.replayCommand().replayType().DUMP() != null) {
            LogicalPlan plan = plan(ctx.replayCommand().replayType().query());
            return new ReplayCommand(PlanType.REPLAY_COMMAND, null, plan, ReplayCommand.ReplayType.DUMP);
        } else if (ctx.replayCommand().replayType().PLAY() != null) {
            String tmpPath = ctx.replayCommand().replayType().filePath.getText();
            String path = LogicalPlanBuilderAssistant.escapeBackSlash(tmpPath.substring(1, tmpPath.length() - 1));
            return new ReplayCommand(PlanType.REPLAY_COMMAND, path, null, ReplayCommand.ReplayType.PLAY);
        }
        return null;
    }

    @Override
    public MTMVRefreshSchedule visitRefreshSchedule(RefreshScheduleContext ctx) {
        int interval = Integer.parseInt(ctx.INTEGER_VALUE().getText());
        String startTime = ctx.STARTS() == null ? null
                : ctx.STRING_LITERAL().getText().substring(1, ctx.STRING_LITERAL().getText().length() - 1);
        IntervalUnit unit = visitMvRefreshUnit(ctx.refreshUnit);
        return new MTMVRefreshSchedule(startTime, interval, unit);
    }

    /**
     * get IntervalUnit,only enable_job_schedule_second_for_test is true, can use second
     *
     * @param ctx ctx
     * @return IntervalUnit
     */
    public IntervalUnit visitMvRefreshUnit(IdentifierContext ctx) {
        IntervalUnit intervalUnit = IntervalUnit.fromString(ctx.getText().toUpperCase());
        if (null == intervalUnit) {
            throw new AnalysisException("interval time unit can not be " + ctx.getText());
        }
        if (intervalUnit.equals(IntervalUnit.SECOND)
                && !Config.enable_job_schedule_second_for_test) {
            throw new AnalysisException("interval time unit can not be second");
        }
        return intervalUnit;
    }

    @Override
    public RefreshMethod visitRefreshMethod(RefreshMethodContext ctx) {
        if (ctx == null) {
            return RefreshMethod.AUTO;
        }
        return RefreshMethod.valueOf(ctx.getText().toUpperCase());
    }

    @Override
    public BuildMode visitBuildMode(BuildModeContext ctx) {
        if (ctx == null) {
            return BuildMode.IMMEDIATE;
        }
        if (ctx.DEFERRED() != null) {
            return BuildMode.DEFERRED;
        } else if (ctx.IMMEDIATE() != null) {
            return BuildMode.IMMEDIATE;
        }
        return BuildMode.IMMEDIATE;
    }

    @Override
    public RefreshMTMVCommand visitRefreshMTMV(RefreshMTMVContext ctx) {
        List<String> nameParts = visitMultipartIdentifier(ctx.mvName);
        List<String> partitions = ImmutableList.of();
        if (ctx.partitionSpec() != null) {
            if (ctx.partitionSpec().TEMPORARY() != null) {
                throw new AnalysisException("Not allowed to specify TEMPORARY ");
            }
            if (ctx.partitionSpec().partition != null) {
                partitions = ImmutableList.of(ctx.partitionSpec().partition.getText());
            } else {
                partitions = visitIdentifierList(ctx.partitionSpec().partitions);
            }
        }
        return new RefreshMTMVCommand(new RefreshMTMVInfo(new TableNameInfo(nameParts),
                partitions, ctx.COMPLETE() != null));
    }

    @Override
    public Command visitDropMTMV(DropMTMVContext ctx) {
        if (ctx.tableName != null) {
            // TODO support drop sync mv
            return new UnsupportedCommand();
        }
        List<String> nameParts = visitMultipartIdentifier(ctx.mvName);
        return new DropMTMVCommand(new DropMTMVInfo(new TableNameInfo(nameParts), ctx.EXISTS() != null));
    }

    @Override
    public PauseMTMVCommand visitPauseMTMV(PauseMTMVContext ctx) {
        List<String> nameParts = visitMultipartIdentifier(ctx.mvName);
        return new PauseMTMVCommand(new PauseMTMVInfo(new TableNameInfo(nameParts)));
    }

    @Override
    public ResumeMTMVCommand visitResumeMTMV(ResumeMTMVContext ctx) {
        List<String> nameParts = visitMultipartIdentifier(ctx.mvName);
        return new ResumeMTMVCommand(new ResumeMTMVInfo(new TableNameInfo(nameParts)));
    }

    @Override
    public ShowCreateMTMVCommand visitShowCreateMTMV(ShowCreateMTMVContext ctx) {
        List<String> nameParts = visitMultipartIdentifier(ctx.mvName);
        return new ShowCreateMTMVCommand(new ShowCreateMTMVInfo(new TableNameInfo(nameParts)));
    }

    @Override
    public CancelExportCommand visitCancelExport(DorisParser.CancelExportContext ctx) {
        String databaseName = null;
        if (ctx.database != null) {
            databaseName = stripQuotes(ctx.database.getText());
        }
        Expression wildWhere = null;
        if (ctx.wildWhere() != null) {
            wildWhere = getWildWhere(ctx.wildWhere());
        }
        return new CancelExportCommand(databaseName, wildWhere);
    }

    @Override
    public CancelLoadCommand visitCancelLoad(DorisParser.CancelLoadContext ctx) {
        String databaseName = null;
        if (ctx.database != null) {
            databaseName = stripQuotes(ctx.database.getText());
        }
        Expression wildWhere = null;
        if (ctx.wildWhere() != null) {
            wildWhere = getWildWhere(ctx.wildWhere());
        }
        return new CancelLoadCommand(databaseName, wildWhere);
    }

    @Override
    public CancelWarmUpJobCommand visitCancelWarmUpJob(DorisParser.CancelWarmUpJobContext ctx) {
        Expression wildWhere = null;
        if (ctx.wildWhere() != null) {
            wildWhere = getWildWhere(ctx.wildWhere());
        }
        return new CancelWarmUpJobCommand(wildWhere);
    }

    @Override
    public CancelMTMVTaskCommand visitCancelMTMVTask(CancelMTMVTaskContext ctx) {
        List<String> nameParts = visitMultipartIdentifier(ctx.mvName);
        long taskId = Long.parseLong(ctx.taskId.getText());
        return new CancelMTMVTaskCommand(new CancelMTMVTaskInfo(new TableNameInfo(nameParts), taskId));
    }

    @Override
    public AdminCompactTableCommand visitAdminCompactTable(AdminCompactTableContext ctx) {
        TableRefInfo tableRefInfo = visitBaseTableRefContext(ctx.baseTableRef());
        EqualTo equalTo = null;
        if (ctx.WHERE() != null) {
            StringLiteral left = new StringLiteral(stripQuotes(ctx.TYPE().getText()));
            StringLiteral right = new StringLiteral(stripQuotes(ctx.STRING_LITERAL().getText()));
            equalTo = new EqualTo(left, right);
        }
        return new AdminCompactTableCommand(tableRefInfo, equalTo);
    }

    @Override
    public AlterMTMVCommand visitAlterMTMV(AlterMTMVContext ctx) {
        List<String> nameParts = visitMultipartIdentifier(ctx.mvName);
        TableNameInfo mvName = new TableNameInfo(nameParts);
        AlterMTMVInfo alterMTMVInfo = null;
        if (ctx.RENAME() != null) {
            alterMTMVInfo = new AlterMTMVRenameInfo(mvName, ctx.newName.getText());
        } else if (ctx.REFRESH() != null) {
            MTMVRefreshInfo refreshInfo = new MTMVRefreshInfo();
            if (ctx.refreshMethod() != null) {
                refreshInfo.setRefreshMethod(visitRefreshMethod(ctx.refreshMethod()));
            }
            if (ctx.refreshTrigger() != null) {
                refreshInfo.setRefreshTriggerInfo(visitRefreshTrigger(ctx.refreshTrigger()));
            }
            alterMTMVInfo = new AlterMTMVRefreshInfo(mvName, refreshInfo);
        } else if (ctx.SET() != null) {
            alterMTMVInfo = new AlterMTMVPropertyInfo(mvName,
                    Maps.newHashMap(visitPropertyItemList(ctx.fileProperties)));
        } else if (ctx.REPLACE() != null) {
            String newName = ctx.newName.getText();
            Map<String, String> properties = ctx.propertyClause() != null
                    ? Maps.newHashMap(visitPropertyClause(ctx.propertyClause())) : Maps.newHashMap();
            alterMTMVInfo = new AlterMTMVReplaceInfo(mvName, newName, properties);
        }
        return new AlterMTMVCommand(alterMTMVInfo);
    }

    @Override
    public LogicalPlan visitAlterView(AlterViewContext ctx) {
        List<String> nameParts = visitMultipartIdentifier(ctx.name);
        String comment = ctx.commentSpec() == null ? null : visitCommentSpec(ctx.commentSpec());
        AlterViewInfo info;
        if (comment != null) {
            info = new AlterViewInfo(new TableNameInfo(nameParts), comment);
        } else {
            String querySql = getOriginSql(ctx.query());
            info = new AlterViewInfo(new TableNameInfo(nameParts), querySql,
                    ctx.cols == null ? Lists.newArrayList() : visitSimpleColumnDefs(ctx.cols));
        }
        return new AlterViewCommand(info);
    }

    @Override
    public LogicalPlan visitAlterStorageVault(AlterStorageVaultContext ctx) {
        List<String> nameParts = this.visitMultipartIdentifier(ctx.name);
        String vaultName = nameParts.get(0);
        Map<String, String> properties = this.visitPropertyClause(ctx.properties);
        return new AlterStorageVaultCommand(vaultName, properties);
    }

    @Override
    public LogicalPlan visitAlterSystemRenameComputeGroup(AlterSystemRenameComputeGroupContext ctx) {
        return new AlterSystemRenameComputeGroupCommand(ctx.name.getText(), ctx.newName.getText());
    }

    @Override
    public LogicalPlan visitShowConstraint(ShowConstraintContext ctx) {
        List<String> parts = visitMultipartIdentifier(ctx.table);
        return new ShowConstraintsCommand(parts);
    }

    @Override
    public LogicalPlan visitAddConstraint(AddConstraintContext ctx) {
        List<String> parts = visitMultipartIdentifier(ctx.table);
        UnboundRelation curTable = new UnboundRelation(StatementScopeIdGenerator.newRelationId(), parts);
        ImmutableList<Slot> slots = visitIdentifierList(ctx.constraint().slots).stream()
                .map(UnboundSlot::new)
                .collect(ImmutableList.toImmutableList());
        Constraint constraint;
        if (ctx.constraint().UNIQUE() != null) {
            constraint = Constraint.newUniqueConstraint(curTable, slots);
        } else if (ctx.constraint().PRIMARY() != null) {
            constraint = Constraint.newPrimaryKeyConstraint(curTable, slots);
        } else if (ctx.constraint().FOREIGN() != null) {
            ImmutableList<Slot> referencedSlots = visitIdentifierList(ctx.constraint().referencedSlots).stream()
                    .map(UnboundSlot::new)
                    .collect(ImmutableList.toImmutableList());
            List<String> nameParts = visitMultipartIdentifier(ctx.constraint().referenceTable);
            LogicalPlan referenceTable = new UnboundRelation(StatementScopeIdGenerator.newRelationId(), nameParts);
            constraint = Constraint.newForeignKeyConstraint(curTable, slots, referenceTable, referencedSlots);
        } else {
            throw new AnalysisException("Unsupported constraint " + ctx.getText());
        }
        return new AddConstraintCommand(ctx.constraintName.getText().toLowerCase(), constraint);
    }

    @Override
    public LogicalPlan visitDropConstraint(DropConstraintContext ctx) {
        List<String> parts = visitMultipartIdentifier(ctx.table);
        UnboundRelation curTable = new UnboundRelation(StatementScopeIdGenerator.newRelationId(), parts);
        return new DropConstraintCommand(ctx.constraintName.getText().toLowerCase(), curTable);
    }

    @Override
    public LogicalPlan visitUpdate(UpdateContext ctx) {
        LogicalPlan query = LogicalPlanBuilderAssistant.withCheckPolicy(new UnboundRelation(
                StatementScopeIdGenerator.newRelationId(), visitMultipartIdentifier(ctx.tableName)));
        query = withTableAlias(query, ctx.tableAlias());
        if (ctx.fromClause() != null) {
            query = withRelations(query, ctx.fromClause().relations().relation());
        }
        query = withFilter(query, Optional.ofNullable(ctx.whereClause()));
        String tableAlias = null;
        if (ctx.tableAlias().strictIdentifier() != null) {
            tableAlias = ctx.tableAlias().getText();
        }
        Optional<LogicalPlan> cte = Optional.empty();
        if (ctx.cte() != null) {
            cte = Optional.ofNullable(withCte(query, ctx.cte()));
        }
        return withExplain(new UpdateCommand(visitMultipartIdentifier(ctx.tableName), tableAlias,
                visitUpdateAssignmentSeq(ctx.updateAssignmentSeq()), query, cte), ctx.explain());
    }

    @Override
    public LogicalPlan visitDelete(DeleteContext ctx) {
        List<String> tableName = visitMultipartIdentifier(ctx.tableName);
        Pair<Boolean, List<String>> partitionSpec = visitPartitionSpec(ctx.partitionSpec());
        // TODO: now dont support delete auto detect partition.
        if (partitionSpec == null) {
            throw new ParseException("Now don't support auto detect partitions in deleting", ctx);
        }
        LogicalPlan query = withTableAlias(LogicalPlanBuilderAssistant.withCheckPolicy(
                new UnboundRelation(StatementScopeIdGenerator.newRelationId(), tableName,
                        partitionSpec.second, partitionSpec.first)), ctx.tableAlias());
        String tableAlias = null;
        if (ctx.tableAlias().strictIdentifier() != null) {
            tableAlias = ctx.tableAlias().getText();
        }

        Command deleteCommand;
        if (ctx.USING() == null && ctx.cte() == null) {
            query = withFilter(query, Optional.ofNullable(ctx.whereClause()));
            deleteCommand = new DeleteFromCommand(tableName, tableAlias, partitionSpec.first,
                    partitionSpec.second, query);
        } else {
            // convert to insert into select
            if (ctx.USING() != null) {
                query = withRelations(query, ctx.relations().relation());
            }
            query = withFilter(query, Optional.ofNullable(ctx.whereClause()));
            Optional<LogicalPlan> cte = Optional.empty();
            if (ctx.cte() != null) {
                cte = Optional.ofNullable(withCte(query, ctx.cte()));
            }
            deleteCommand = new DeleteFromUsingCommand(tableName, tableAlias,
                    partitionSpec.first, partitionSpec.second, query, cte);
        }
        if (ctx.explain() != null) {
            return withExplain(deleteCommand, ctx.explain());
        } else {
            return deleteCommand;
        }
    }

    @Override
    public LogicalPlan visitExport(ExportContext ctx) {
        // TODO: replace old class name like ExportStmt, BrokerDesc, Expr with new nereid class name
        List<String> tableName = visitMultipartIdentifier(ctx.tableName);
        List<String> partitions = ctx.partition == null ? ImmutableList.of() : visitIdentifierList(ctx.partition);

        // handle path string
        String tmpPath = ctx.filePath.getText();
        String path = LogicalPlanBuilderAssistant.escapeBackSlash(tmpPath.substring(1, tmpPath.length() - 1));

        Optional<Expression> expr = Optional.empty();
        if (ctx.whereClause() != null) {
            expr = Optional.of(getExpression(ctx.whereClause().booleanExpression()));
        }

        Map<String, String> filePropertiesMap = ImmutableMap.of();
        if (ctx.propertyClause() != null) {
            filePropertiesMap = visitPropertyClause(ctx.propertyClause());
        }

        Optional<BrokerDesc> brokerDesc = Optional.empty();
        if (ctx.withRemoteStorageSystem() != null) {
            brokerDesc = Optional.ofNullable(visitWithRemoteStorageSystem(ctx.withRemoteStorageSystem()));
        }
        return new ExportCommand(tableName, partitions, expr, path, filePropertiesMap, brokerDesc);
    }

    @Override
    public Map<String, String> visitPropertyClause(PropertyClauseContext ctx) {
        return ctx == null ? ImmutableMap.of() : visitPropertyItemList(ctx.fileProperties);
    }

    @Override
    public Map<String, String> visitPropertyItemList(PropertyItemListContext ctx) {
        if (ctx == null || ctx.properties == null) {
            return ImmutableMap.of();
        }
        Builder<String, String> propertiesMap = ImmutableMap.builder();
        for (PropertyItemContext argument : ctx.properties) {
            String key = parsePropertyKey(argument.key);
            String value = parsePropertyValue(argument.value);
            propertiesMap.put(key, value);
        }
        return propertiesMap.build();
    }

    @Override
    public BrokerDesc visitWithRemoteStorageSystem(WithRemoteStorageSystemContext ctx) {
        BrokerDesc brokerDesc = null;

        Map<String, String> brokerPropertiesMap = visitPropertyItemList(ctx.brokerProperties);

        if (ctx.S3() != null) {
            brokerDesc = new BrokerDesc("S3", StorageBackend.StorageType.S3, brokerPropertiesMap);
        } else if (ctx.HDFS() != null) {
            brokerDesc = new BrokerDesc("HDFS", StorageBackend.StorageType.HDFS, brokerPropertiesMap);
        } else if (ctx.LOCAL() != null) {
            brokerDesc = new BrokerDesc("HDFS", StorageBackend.StorageType.LOCAL, brokerPropertiesMap);
        } else if (ctx.BROKER() != null) {
            brokerDesc = new BrokerDesc(visitIdentifierOrText(ctx.brokerName), brokerPropertiesMap);
        }
        return brokerDesc;
    }

    /**
     * Visit multi-statements.
     */
    @Override
    public List<Pair<LogicalPlan, StatementContext>> visitMultiStatements(MultiStatementsContext ctx) {
        List<Pair<LogicalPlan, StatementContext>> logicalPlans = Lists.newArrayList();
        for (DorisParser.StatementContext statement : ctx.statement()) {
            StatementContext statementContext = new StatementContext();
            ConnectContext connectContext = ConnectContext.get();
            if (connectContext != null) {
                connectContext.setStatementContext(statementContext);
                statementContext.setConnectContext(connectContext);
            }
            logicalPlans.add(Pair.of(
                    ParserUtils.withOrigin(ctx, () -> (LogicalPlan) visit(statement)), statementContext));
            List<Placeholder> params = new ArrayList<>(tokenPosToParameters.values());
            statementContext.setPlaceholders(params);
            tokenPosToParameters.clear();
        }
        return logicalPlans;
    }

    /**
     * Visit load-statements.
     */
    @Override
    public LogicalPlan visitLoad(DorisParser.LoadContext ctx) {

        BulkStorageDesc bulkDesc = null;
        if (ctx.withRemoteStorageSystem() != null) {
            Map<String, String> bulkProperties =
                    new HashMap<>(visitPropertyItemList(ctx.withRemoteStorageSystem().brokerProperties));
            if (ctx.withRemoteStorageSystem().S3() != null) {
                bulkDesc = new BulkStorageDesc("S3", BulkStorageDesc.StorageType.S3, bulkProperties);
            } else if (ctx.withRemoteStorageSystem().HDFS() != null) {
                bulkDesc = new BulkStorageDesc("HDFS", BulkStorageDesc.StorageType.HDFS, bulkProperties);
            } else if (ctx.withRemoteStorageSystem().LOCAL() != null) {
                bulkDesc = new BulkStorageDesc("LOCAL_HDFS", BulkStorageDesc.StorageType.LOCAL, bulkProperties);
            } else if (ctx.withRemoteStorageSystem().BROKER() != null
                    && ctx.withRemoteStorageSystem().identifierOrText().getText() != null) {
                bulkDesc = new BulkStorageDesc(ctx.withRemoteStorageSystem().identifierOrText().getText(),
                        bulkProperties);
            }
        }
        ImmutableList.Builder<BulkLoadDataDesc> dataDescriptions = new ImmutableList.Builder<>();
        List<String> labelParts = visitMultipartIdentifier(ctx.lableName);
        String labelName = null;
        String labelDbName = null;
        if (ConnectContext.get().getDatabase().isEmpty() && labelParts.size() == 1) {
            throw new AnalysisException("Current database is not set.");
        } else if (labelParts.size() == 1) {
            labelName = labelParts.get(0);
        } else if (labelParts.size() == 2) {
            labelDbName = labelParts.get(0);
            labelName = labelParts.get(1);
        } else if (labelParts.size() == 3) {
            labelDbName = labelParts.get(1);
            labelName = labelParts.get(2);
        } else {
            throw new AnalysisException("labelParts in load should be [ctl.][db.]label");
        }

        for (DorisParser.DataDescContext ddc : ctx.dataDescs) {
            List<String> nameParts = Lists.newArrayList();
            if (labelDbName != null) {
                nameParts.add(labelDbName);
            }
            nameParts.add(ddc.targetTableName.getText());
            List<String> tableName = RelationUtil.getQualifierName(ConnectContext.get(), nameParts);
            List<String> colNames = (ddc.columns == null ? ImmutableList.of() : visitIdentifierList(ddc.columns));
            List<String> columnsFromPath = (ddc.columnsFromPath == null ? ImmutableList.of()
                        : visitIdentifierList(ddc.columnsFromPath.identifierList()));
            List<String> partitions = ddc.partition == null ? ImmutableList.of() : visitIdentifierList(ddc.partition);
            // TODO: multi location
            List<String> multiFilePaths = new ArrayList<>();
            for (Token filePath : ddc.filePaths) {
                multiFilePaths.add(filePath.getText().substring(1, filePath.getText().length() - 1));
            }
            List<String> filePaths = ddc.filePath == null ? ImmutableList.of() : multiFilePaths;
            Map<String, Expression> colMappings;
            if (ddc.columnMapping == null) {
                colMappings = ImmutableMap.of();
            } else {
                colMappings = new HashMap<>();
                for (DorisParser.MappingExprContext mappingExpr : ddc.columnMapping.mappingSet) {
                    colMappings.put(mappingExpr.mappingCol.getText(), getExpression(mappingExpr.expression()));
                }
            }

            LoadTask.MergeType mergeType = ddc.mergeType() == null ? LoadTask.MergeType.APPEND
                        : LoadTask.MergeType.valueOf(ddc.mergeType().getText());

            Optional<String> fileFormat = ddc.format == null ? Optional.empty()
                    : Optional.of(visitIdentifierOrText(ddc.format));
            Optional<String> separator = ddc.separator == null ? Optional.empty() : Optional.of(ddc.separator.getText()
                        .substring(1, ddc.separator.getText().length() - 1));
            Optional<String> comma = ddc.comma == null ? Optional.empty() : Optional.of(ddc.comma.getText()
                        .substring(1, ddc.comma.getText().length() - 1));
            Map<String, String> dataProperties = ddc.propertyClause() == null ? new HashMap<>()
                        : visitPropertyClause(ddc.propertyClause());
            dataDescriptions.add(new BulkLoadDataDesc(
                    tableName,
                    partitions,
                    filePaths,
                    colNames,
                    columnsFromPath,
                    colMappings,
                    new BulkLoadDataDesc.FileFormatDesc(separator, comma, fileFormat),
                    false,
                    ddc.preFilter == null ? Optional.empty() : Optional.of(getExpression(ddc.preFilter.expression())),
                    ddc.where == null ? Optional.empty() : Optional.of(getExpression(ddc.where.booleanExpression())),
                    mergeType,
                    ddc.deleteOn == null ? Optional.empty() : Optional.of(getExpression(ddc.deleteOn.expression())),
                    ddc.sequenceColumn == null ? Optional.empty()
                            : Optional.of(ddc.sequenceColumn.identifier().getText()), dataProperties));
        }
        Map<String, String> properties = Collections.emptyMap();
        if (ctx.propertyClause() != null) {
            properties = visitPropertyItemList(ctx.propertyClause().propertyItemList());
        }
        String commentSpec = ctx.commentSpec() == null ? "''" : ctx.commentSpec().STRING_LITERAL().getText();
        String comment =
                LogicalPlanBuilderAssistant.escapeBackSlash(commentSpec.substring(1, commentSpec.length() - 1));
        return new LoadCommand(labelName, dataDescriptions.build(), bulkDesc, properties, comment);
    }

    /* ********************************************************************************************
     * Plan parsing
     * ******************************************************************************************** */

    /**
     * process lateral view, add a {@link LogicalGenerate} on plan.
     */
    protected LogicalPlan withGenerate(LogicalPlan plan, LateralViewContext ctx) {
        if (ctx.LATERAL() == null) {
            return plan;
        }
        String generateName = ctx.tableName.getText();
        // if later view explode map type, we need to add a project to convert map to struct
        String columnName = ctx.columnNames.get(0).getText();
        List<String> expandColumnNames = ImmutableList.of();

        // explode can pass multiple columns
        // then use struct to return the result of the expansion of multiple columns.
        if (ctx.columnNames.size() > 1
                || BuiltinTableGeneratingFunctions.INSTANCE.getReturnManyColumnFunctions()
                    .contains(ctx.functionName.getText())) {
            columnName = ConnectContext.get() != null
                    ? ConnectContext.get().getStatementContext().generateColumnName() : "expand_cols";
            expandColumnNames = ctx.columnNames.stream()
                    .map(RuleContext::getText).collect(ImmutableList.toImmutableList());
        }
        String functionName = ctx.functionName.getText();
        List<Expression> arguments = ctx.expression().stream()
                .<Expression>map(this::typedVisit)
                .collect(ImmutableList.toImmutableList());
        Function unboundFunction = new UnboundFunction(functionName, arguments);
        return new LogicalGenerate<>(ImmutableList.of(unboundFunction),
                ImmutableList.of(new UnboundSlot(generateName, columnName)), ImmutableList.of(expandColumnNames), plan);
    }

    /**
     * process CTE and store the results in a logical plan node LogicalCTE
     */
    private LogicalPlan withCte(LogicalPlan plan, CteContext ctx) {
        if (ctx == null) {
            return plan;
        }
        return new LogicalCTE<>((List) visit(ctx.aliasQuery(), LogicalSubQueryAlias.class), plan);
    }

    /**
     * process CTE's alias queries and column aliases
     */
    @Override
    public LogicalSubQueryAlias<Plan> visitAliasQuery(AliasQueryContext ctx) {
        return ParserUtils.withOrigin(ctx, () -> {
            LogicalPlan queryPlan = plan(ctx.query());
            Optional<List<String>> columnNames = optionalVisit(ctx.columnAliases(), () ->
                    ctx.columnAliases().identifier().stream()
                    .map(RuleContext::getText)
                    .collect(ImmutableList.toImmutableList())
            );
            return new LogicalSubQueryAlias<>(ctx.identifier().getText(), columnNames, queryPlan);
        });
    }

    /**
     * process LoadProperty in routine load
     */
    public LoadProperty visitLoadProperty(LoadPropertyContext ctx) {
        LoadProperty loadProperty = null;
        if (ctx instanceof SeparatorContext) {
            String separator = stripQuotes(((SeparatorContext) ctx).STRING_LITERAL().getText());
            loadProperty = new LoadSeparator(separator);
        } else if (ctx instanceof ImportColumnsContext) {
            List<LoadColumnDesc> descList = new ArrayList<>();
            for (DorisParser.ImportColumnDescContext loadColumnDescCtx : ((ImportColumnsContext) ctx)
                    .importColumnsStatement().importColumnDesc()) {
                LoadColumnDesc desc;
                if (loadColumnDescCtx.booleanExpression() != null) {
                    desc = new LoadColumnDesc(loadColumnDescCtx.name.getText(),
                        getExpression(loadColumnDescCtx.booleanExpression()));
                } else {
                    desc = new LoadColumnDesc(loadColumnDescCtx.name.getText());
                }
                descList.add(desc);
            }
            loadProperty = new LoadColumnClause(descList);
        } else if (ctx instanceof ImportDeleteOnContext) {
            loadProperty = new LoadDeleteOnClause(getExpression(((ImportDeleteOnContext) ctx)
                    .importDeleteOnStatement().booleanExpression()));
        } else if (ctx instanceof ImportPartitionsContext) {
            Pair<Boolean, List<String>> partitionSpec = visitPartitionSpec(
                    ((ImportPartitionsContext) ctx).partitionSpec());
            loadProperty = new LoadPartitionNames(partitionSpec.first, partitionSpec.second);
        } else if (ctx instanceof ImportPrecedingFilterContext) {
            loadProperty = new LoadPrecedingFilterClause(getExpression(((ImportPrecedingFilterContext) ctx)
                    .importPrecedingFilterStatement().booleanExpression()));
        } else if (ctx instanceof ImportSequenceContext) {
            loadProperty = new LoadSequenceClause(((ImportSequenceContext) ctx)
                    .importSequenceStatement().identifier().getText());
        } else if (ctx instanceof ImportWhereContext) {
            loadProperty = new LoadWhereClause(getExpression(((ImportWhereContext) ctx)
                    .importWhereStatement().booleanExpression()));
        }
        return loadProperty;
    }

    @Override
    public LogicalPlan visitCreateRoutineLoad(CreateRoutineLoadContext ctx) {
        List<String> labelParts = visitMultipartIdentifier(ctx.label);
        String labelName = null;
        String labelDbName = null;
        if (ConnectContext.get().getDatabase().isEmpty() && labelParts.size() == 1) {
            throw new AnalysisException("Current database is not set.");
        } else if (labelParts.size() == 1) {
            labelName = labelParts.get(0);
        } else if (labelParts.size() == 2) {
            labelDbName = labelParts.get(0);
            labelName = labelParts.get(1);
        } else {
            throw new AnalysisException("labelParts in load should be [db.]label");
        }
        LabelNameInfo jobLabelInfo = new LabelNameInfo(labelDbName, labelName);
        String tableName = null;
        if (ctx.table != null) {
            tableName = ctx.table.getText();
        }
        Map<String, String> properties = ctx.propertyClause() != null
                // NOTICE: we should not generate immutable map here, because it will be modified when analyzing.
                ? Maps.newHashMap(visitPropertyClause(ctx.propertyClause()))
                : Maps.newHashMap();
        String type = ctx.type.getText();
        Map<String, String> customProperties = ctx.customProperties != null
                // NOTICE: we should not generate immutable map here, because it will be modified when analyzing.
                ? Maps.newHashMap(visitPropertyItemList(ctx.customProperties))
                : Maps.newHashMap();
        LoadTask.MergeType mergeType = LoadTask.MergeType.APPEND;
        if (ctx.WITH() != null) {
            if (ctx.DELETE() != null) {
                mergeType = LoadTask.MergeType.DELETE;
            } else if (ctx.MERGE() != null) {
                mergeType = LoadTask.MergeType.MERGE;
            }
        }
        String comment = visitCommentSpec(ctx.commentSpec());
        Map<String, LoadProperty> loadPropertyMap = new HashMap<>();
        for (DorisParser.LoadPropertyContext oneLoadPropertyCOntext : ctx.loadProperty()) {
            LoadProperty loadProperty = visitLoadProperty(oneLoadPropertyCOntext);
            if (loadProperty == null) {
                throw new AnalysisException("invalid clause of routine load");
            }
            if (loadPropertyMap.get(loadProperty.getClass().getName()) != null) {
                throw new AnalysisException("repeat setting of clause load property: "
                    + loadProperty.getClass().getName());
            } else {
                loadPropertyMap.put(loadProperty.getClass().getName(), loadProperty);
            }
        }
        CreateRoutineLoadInfo createRoutineLoadInfo = new CreateRoutineLoadInfo(jobLabelInfo, tableName,
                loadPropertyMap, properties, type, customProperties, mergeType, comment);
        return new CreateRoutineLoadCommand(createRoutineLoadInfo);

    }

    @Override
    public Command visitCreateRowPolicy(CreateRowPolicyContext ctx) {
        FilterType filterType = FilterType.of(ctx.type.getText());
        List<String> nameParts = visitMultipartIdentifier(ctx.table);
        return new CreatePolicyCommand(PolicyTypeEnum.ROW, ctx.name.getText(),
                ctx.EXISTS() != null, new TableNameInfo(nameParts), Optional.of(filterType),
                ctx.user == null ? null : visitUserIdentify(ctx.user),
                ctx.roleName == null ? null : ctx.roleName.getText(),
                Optional.of(getExpression(ctx.booleanExpression())), ImmutableMap.of());
    }

    @Override
    public Command visitCreateStoragePolicy(CreateStoragePolicyContext ctx) {
        Map<String, String> properties = ctx.properties != null
                ? Maps.newHashMap(visitPropertyClause(ctx.properties))
                : Maps.newHashMap();
        return new CreatePolicyCommand(PolicyTypeEnum.STORAGE, ctx.name.getText(),
                ctx.EXISTS() != null, null, Optional.empty(),
                null, null, Optional.empty(), properties);
    }

    @Override
    public String visitIdentifierOrText(DorisParser.IdentifierOrTextContext ctx) {
        if (ctx.STRING_LITERAL() != null) {
            return ctx.STRING_LITERAL().getText().substring(1, ctx.STRING_LITERAL().getText().length() - 1);
        } else {
            return ctx.identifier().getText();
        }
    }

    @Override
    public UserIdentity visitUserIdentify(UserIdentifyContext ctx) {
        String user = visitIdentifierOrText(ctx.user);
        String host = null;
        if (ctx.host != null) {
            host = visitIdentifierOrText(ctx.host);
        }
        if (host == null) {
            host = "%";
        }
        boolean isDomain = ctx.LEFT_PAREN() != null;
        return new UserIdentity(user, host, isDomain);
    }

    @Override
    public LogicalPlan visitQuery(QueryContext ctx) {
        return ParserUtils.withOrigin(ctx, () -> {
            // TODO: need to add withQueryResultClauses and withCTE
            LogicalPlan query = plan(ctx.queryTerm());
            query = withCte(query, ctx.cte());
            return withQueryOrganization(query, ctx.queryOrganization());
        });
    }

    @Override
    public LogicalPlan visitSetOperation(SetOperationContext ctx) {
        return ParserUtils.withOrigin(ctx, () -> {

            if (ctx.UNION() != null) {
                Qualifier qualifier = getQualifier(ctx);
                List<QueryTermContext> contexts = Lists.newArrayList(ctx.right);
                QueryTermContext current = ctx.left;
                while (true) {
                    if (current instanceof SetOperationContext
                            && getQualifier((SetOperationContext) current) == qualifier
                            && ((SetOperationContext) current).UNION() != null) {
                        contexts.add(((SetOperationContext) current).right);
                        current = ((SetOperationContext) current).left;
                    } else {
                        contexts.add(current);
                        break;
                    }
                }
                Collections.reverse(contexts);
                List<LogicalPlan> logicalPlans = contexts.stream().map(this::plan).collect(Collectors.toList());
                return reduceToLogicalPlanTree(0, logicalPlans.size() - 1, logicalPlans, qualifier);
            } else {
                LogicalPlan leftQuery = plan(ctx.left);
                LogicalPlan rightQuery = plan(ctx.right);
                Qualifier qualifier = getQualifier(ctx);

                List<Plan> newChildren = ImmutableList.of(leftQuery, rightQuery);
                LogicalPlan plan;
                if (ctx.UNION() != null) {
                    plan = new LogicalUnion(qualifier, newChildren);
                } else if (ctx.EXCEPT() != null || ctx.MINUS() != null) {
                    plan = new LogicalExcept(qualifier, newChildren);
                } else if (ctx.INTERSECT() != null) {
                    plan = new LogicalIntersect(qualifier, newChildren);
                } else {
                    throw new ParseException("not support", ctx);
                }
                return plan;
            }
        });
    }

    private Qualifier getQualifier(SetOperationContext ctx) {
        if (ctx.setQuantifier() == null || ctx.setQuantifier().DISTINCT() != null) {
            return Qualifier.DISTINCT;
        } else {
            return Qualifier.ALL;
        }
    }

    private static LogicalPlan logicalPlanCombiner(LogicalPlan left, LogicalPlan right, Qualifier qualifier) {
        return new LogicalUnion(qualifier, ImmutableList.of(left, right));
    }

    /**
     * construct avl union tree
     */
    public static LogicalPlan reduceToLogicalPlanTree(int low, int high,
            List<LogicalPlan> logicalPlans, Qualifier qualifier) {
        switch (high - low) {
            case 0:
                return logicalPlans.get(low);
            case 1:
                return logicalPlanCombiner(logicalPlans.get(low), logicalPlans.get(high), qualifier);
            default:
                int mid = low + (high - low) / 2;
                return logicalPlanCombiner(
                        reduceToLogicalPlanTree(low, mid, logicalPlans, qualifier),
                        reduceToLogicalPlanTree(mid + 1, high, logicalPlans, qualifier),
                        qualifier
                );
        }
    }

    @Override
    public LogicalPlan visitSubquery(SubqueryContext ctx) {
        return ParserUtils.withOrigin(ctx, () -> plan(ctx.query()));
    }

    @Override
    public LogicalPlan visitRegularQuerySpecification(RegularQuerySpecificationContext ctx) {
        return ParserUtils.withOrigin(ctx, () -> {
            SelectClauseContext selectCtx = ctx.selectClause();
            LogicalPlan selectPlan;
            LogicalPlan relation;
            if (ctx.fromClause() == null) {
                relation = new LogicalOneRowRelation(StatementScopeIdGenerator.newRelationId(),
                        ImmutableList.of(new Alias(Literal.of(0))));
            } else {
                relation = visitFromClause(ctx.fromClause());
            }
            if (ctx.intoClause() != null && !ConnectContext.get().isRunProcedure()) {
                throw new ParseException("Only procedure supports insert into variables", selectCtx);
            }
            selectPlan = withSelectQuerySpecification(
                    ctx, relation,
                    selectCtx,
                    Optional.ofNullable(ctx.whereClause()),
                    Optional.ofNullable(ctx.aggClause()),
                    Optional.ofNullable(ctx.havingClause()),
                    Optional.ofNullable(ctx.qualifyClause()));
            selectPlan = withQueryOrganization(selectPlan, ctx.queryOrganization());
            if ((selectHintMap == null) || selectHintMap.isEmpty()) {
                return selectPlan;
            }
            List<ParserRuleContext> selectHintContexts = Lists.newArrayList();
            List<ParserRuleContext> preAggOnHintContexts = Lists.newArrayList();
            for (Integer key : selectHintMap.keySet()) {
                if (key > selectCtx.getStart().getStopIndex() && key < selectCtx.getStop().getStartIndex()) {
                    selectHintContexts.add(selectHintMap.get(key));
                } else {
                    preAggOnHintContexts.add(selectHintMap.get(key));
                }
            }
            return withHints(selectPlan, selectHintContexts, preAggOnHintContexts);
        });
    }

    @Override
    public LogicalPlan visitInlineTable(InlineTableContext ctx) {
        List<RowConstructorContext> rowConstructorContexts = ctx.rowConstructor();
        ImmutableList.Builder<List<NamedExpression>> rows
                = ImmutableList.builderWithExpectedSize(rowConstructorContexts.size());
        for (RowConstructorContext rowConstructorContext : rowConstructorContexts) {
            rows.add(visitRowConstructor(rowConstructorContext));
        }
        return new UnboundInlineTable(rows.build());
    }

    /**
     * Create an aliased table reference. This is typically used in FROM clauses.
     */
    protected LogicalPlan withTableAlias(LogicalPlan plan, TableAliasContext ctx) {
        if (ctx.strictIdentifier() == null) {
            return plan;
        }
        return ParserUtils.withOrigin(ctx.strictIdentifier(), () -> {
            String alias = ctx.strictIdentifier().getText();
            if (null != ctx.identifierList()) {
                throw new ParseException("Do not implemented", ctx);
                // TODO: multi-colName
            }
            return new LogicalSubQueryAlias<>(alias, plan);
        });
    }

    @Override
    public LogicalPlan visitTableName(TableNameContext ctx) {
        List<String> nameParts = visitMultipartIdentifier(ctx.multipartIdentifier());
        List<String> partitionNames = new ArrayList<>();
        boolean isTempPart = false;
        if (ctx.specifiedPartition() != null) {
            isTempPart = ctx.specifiedPartition().TEMPORARY() != null;
            if (ctx.specifiedPartition().identifier() != null) {
                partitionNames.add(ctx.specifiedPartition().identifier().getText());
            } else {
                partitionNames.addAll(visitIdentifierList(ctx.specifiedPartition().identifierList()));
            }
        }

        Optional<String> indexName = Optional.empty();
        if (ctx.materializedViewName() != null) {
            indexName = Optional.ofNullable(ctx.materializedViewName().indexName.getText());
        }

        List<Long> tabletIdLists = new ArrayList<>();
        if (ctx.tabletList() != null) {
            ctx.tabletList().tabletIdList.stream().forEach(tabletToken -> {
                tabletIdLists.add(Long.parseLong(tabletToken.getText()));
            });
        }

        final List<String> relationHints;
        if (ctx.relationHint() != null) {
            relationHints = typedVisit(ctx.relationHint());
        } else {
            relationHints = ImmutableList.of();
        }

        TableScanParams scanParams = null;
        if (ctx.optScanParams() != null) {
            Map<String, String> map = visitPropertyItemList(ctx.optScanParams().properties);
            scanParams = new TableScanParams(ctx.optScanParams().funcName.getText(), map);
        }

        TableSnapshot tableSnapshot = null;
        if (ctx.tableSnapshot() != null) {
            if (ctx.tableSnapshot().TIME() != null) {
                tableSnapshot = new TableSnapshot(stripQuotes(ctx.tableSnapshot().time.getText()));
            } else {
                tableSnapshot = new TableSnapshot(Long.parseLong(ctx.tableSnapshot().version.getText()));
            }
        }

        TableSample tableSample = ctx.sample() == null ? null : (TableSample) visit(ctx.sample());
        UnboundRelation relation = new UnboundRelation(StatementScopeIdGenerator.newRelationId(),
                nameParts, partitionNames, isTempPart, tabletIdLists, relationHints,
                Optional.ofNullable(tableSample), indexName, scanParams, Optional.ofNullable(tableSnapshot));

        LogicalPlan checkedRelation = LogicalPlanBuilderAssistant.withCheckPolicy(relation);
        LogicalPlan plan = withTableAlias(checkedRelation, ctx.tableAlias());
        for (LateralViewContext lateralViewContext : ctx.lateralView()) {
            plan = withGenerate(plan, lateralViewContext);
        }
        return plan;
    }

    public static String stripQuotes(String str) {
        if ((str.charAt(0) == '\'' && str.charAt(str.length() - 1) == '\'')
                || (str.charAt(0) == '\"' && str.charAt(str.length() - 1) == '\"')) {
            str = str.substring(1, str.length() - 1);
        }
        return str;
    }

    @Override
    public LogicalPlan visitShowEncryptKeys(ShowEncryptKeysContext ctx) {
        String dbName = null;
        if (ctx.database != null) {
            List<String> nameParts = visitMultipartIdentifier(ctx.database);
            dbName = nameParts.get(0); // only one entry possible
        }

        String likeString = null;
        if (ctx.LIKE() != null) {
            likeString = stripQuotes(ctx.STRING_LITERAL().getText());
        }
        return new ShowEncryptKeysCommand(dbName, likeString);
    }

    @Override
    public LogicalPlan visitAliasedQuery(AliasedQueryContext ctx) {
        if (ctx.tableAlias().getText().equals("")) {
            throw new ParseException("Every derived table must have its own alias", ctx);
        }
        LogicalPlan plan = withTableAlias(visitQuery(ctx.query()), ctx.tableAlias());
        for (LateralViewContext lateralViewContext : ctx.lateralView()) {
            plan = withGenerate(plan, lateralViewContext);
        }
        return plan;
    }

    @Override
    public LogicalPlan visitTableValuedFunction(TableValuedFunctionContext ctx) {
        return ParserUtils.withOrigin(ctx, () -> {
            String functionName = ctx.tvfName.getText();

            Map<String, String> map = visitPropertyItemList(ctx.properties);
            LogicalPlan relation = new UnboundTVFRelation(StatementScopeIdGenerator.newRelationId(),
                    functionName, new Properties(map));
            return withTableAlias(relation, ctx.tableAlias());
        });
    }

    /**
     * Create a star (i.e. all) expression; this selects all elements (in the specified object).
     * Both un-targeted (global) and targeted aliases are supported.
     */
    @Override
    public Expression visitStar(StarContext ctx) {
        return ParserUtils.withOrigin(ctx, () -> {
            final QualifiedNameContext qualifiedNameContext = ctx.qualifiedName();
            List<String> target;
            if (qualifiedNameContext != null) {
                target = qualifiedNameContext.identifier()
                        .stream()
                        .map(RuleContext::getText)
                        .collect(ImmutableList.toImmutableList());
            } else {
                target = ImmutableList.of();
            }
            List<ExceptOrReplaceContext> exceptOrReplaceList = ctx.exceptOrReplace();
            if (exceptOrReplaceList != null && !exceptOrReplaceList.isEmpty()) {
                List<NamedExpression> finalExpectSlots = ImmutableList.of();
                List<NamedExpression> finalReplacedAlias = ImmutableList.of();
                for (ExceptOrReplaceContext exceptOrReplace : exceptOrReplaceList) {
                    if (exceptOrReplace instanceof ExceptContext) {
                        if (!finalExpectSlots.isEmpty()) {
                            throw new ParseException("only one except clause is supported", ctx);
                        }
                        ExceptContext exceptContext = (ExceptContext) exceptOrReplace;
                        List<NamedExpression> expectSlots = getNamedExpressions(exceptContext.namedExpressionSeq());
                        boolean allSlots = expectSlots.stream().allMatch(UnboundSlot.class::isInstance);
                        if (expectSlots.isEmpty() || !allSlots) {
                            throw new ParseException(
                                    "only column name is supported in except clause", ctx);
                        }
                        finalExpectSlots = expectSlots;
                    } else if (exceptOrReplace instanceof ReplaceContext) {
                        if (!finalReplacedAlias.isEmpty()) {
                            throw new ParseException("only one replace clause is supported", ctx);
                        }
                        ReplaceContext replaceContext = (ReplaceContext) exceptOrReplace;
                        List<NamedExpression> expectAlias = Lists.newArrayList();
                        NamedExpressionSeqContext namedExpressions = replaceContext.namedExpressionSeq();
                        for (NamedExpressionContext namedExpressionContext : namedExpressions.namedExpression()) {
                            if (namedExpressionContext.identifierOrText() == null) {
                                throw new ParseException("only alias is supported in select-replace clause", ctx);
                            }
                            expectAlias.add((NamedExpression) namedExpressionContext.accept(this));
                        }
                        if (expectAlias.isEmpty()) {
                            throw new ParseException("only alias is supported in select-replace clause", ctx);
                        }
                        finalReplacedAlias = expectAlias;
                    } else {
                        throw new ParseException(
                                "Unsupported except or replace clause: " + exceptOrReplace.getText(), ctx
                        );
                    }
                }
                return new UnboundStar(target, finalExpectSlots, finalReplacedAlias);
            } else {
                return new UnboundStar(target);
            }
        });
    }

    /**
     * Create an aliased expression if an alias is specified. Both single and multi-aliases are
     * supported.
     */
    @Override
    public NamedExpression visitNamedExpression(NamedExpressionContext ctx) {
        return ParserUtils.withOrigin(ctx, () -> {
            Expression expression = getExpression(ctx.expression());
            if (ctx.identifierOrText() == null) {
                if (expression instanceof NamedExpression) {
                    return (NamedExpression) expression;
                } else {
                    int start = ctx.expression().start.getStartIndex();
                    int stop = ctx.expression().stop.getStopIndex();
                    String alias = ctx.start.getInputStream()
                            .getText(new org.antlr.v4.runtime.misc.Interval(start, stop));
                    if (expression instanceof Literal) {
                        return new Alias(expression, alias, true);
                    } else {
                        return new UnboundAlias(expression, alias, true);
                    }
                }
            }
            String alias = visitIdentifierOrText(ctx.identifierOrText());
            if (expression instanceof Literal) {
                return new Alias(expression, alias);
            }
            return new UnboundAlias(expression, alias);
        });
    }

    @Override
    public Expression visitSystemVariable(SystemVariableContext ctx) {
        VariableType type = null;
        if (ctx.kind == null) {
            type = VariableType.DEFAULT;
        } else if (ctx.kind.getType() == DorisParser.SESSION) {
            type = VariableType.SESSION;
        } else if (ctx.kind.getType() == DorisParser.GLOBAL) {
            type = VariableType.GLOBAL;
        }
        if (type == null) {
            throw new ParseException("Unsupported system variable: " + ctx.getText(), ctx);
        }
        return new UnboundVariable(ctx.identifier().getText(), type);
    }

    @Override
    public Expression visitUserVariable(UserVariableContext ctx) {
        return new UnboundVariable(ctx.identifierOrText().getText(), VariableType.USER);
    }

    /**
     * Create a comparison expression. This compares two expressions. The following comparison
     * operators are supported:
     * - Equal: '=' or '=='
     * - Null-safe Equal: '<=>'
     * - Not Equal: '<>' or '!='
     * - Less than: '<'
     * - Less then or Equal: '<='
     * - Greater than: '>'
     * - Greater then or Equal: '>='
     */
    @Override
    public Expression visitComparison(ComparisonContext ctx) {
        return ParserUtils.withOrigin(ctx, () -> {
            Expression left = getExpression(ctx.left);
            Expression right = getExpression(ctx.right);
            TerminalNode operator = (TerminalNode) ctx.comparisonOperator().getChild(0);
            switch (operator.getSymbol().getType()) {
                case DorisParser.EQ:
                    return new EqualTo(left, right);
                case DorisParser.NEQ:
                    return new Not(new EqualTo(left, right));
                case DorisParser.LT:
                    return new LessThan(left, right);
                case DorisParser.GT:
                    return new GreaterThan(left, right);
                case DorisParser.LTE:
                    return new LessThanEqual(left, right);
                case DorisParser.GTE:
                    return new GreaterThanEqual(left, right);
                case DorisParser.NSEQ:
                    return new NullSafeEqual(left, right);
                default:
                    throw new ParseException("Unsupported comparison expression: "
                        + operator.getSymbol().getText(), ctx);
            }
        });
    }

    /**
     * Create a not expression.
     * format: NOT Expression
     * for example:
     * not 1
     * not 1=1
     */
    @Override
    public Expression visitLogicalNot(LogicalNotContext ctx) {
        return ParserUtils.withOrigin(ctx, () -> new Not(getExpression(ctx.booleanExpression())));
    }

    @Override
    public Expression visitLogicalBinary(LogicalBinaryContext ctx) {
        return ParserUtils.withOrigin(ctx, () -> {
            // Code block copy from Spark
            // sql/catalyst/src/main/scala/org/apache/spark/sql/catalyst/parser/AstBuilder.scala

            // Collect all similar left hand contexts.
            List<BooleanExpressionContext> contexts = Lists.newArrayList(ctx.right);
            BooleanExpressionContext current = ctx.left;
            while (true) {
                if (current instanceof LogicalBinaryContext
                        && ((LogicalBinaryContext) current).operator.getType() == ctx.operator.getType()) {
                    contexts.add(((LogicalBinaryContext) current).right);
                    current = ((LogicalBinaryContext) current).left;
                } else {
                    contexts.add(current);
                    break;
                }
            }
            // Reverse the contexts to have them in the same sequence as in the SQL statement & turn them
            // into expressions.
            Collections.reverse(contexts);
            List<Expression> expressions = contexts.stream().map(this::getExpression).collect(Collectors.toList());
            if (ctx.operator.getType() == DorisParser.AND) {
                return new And(expressions);
            } else if (ctx.operator.getType() == DorisParser.OR) {
                return new Or(expressions);
            } else {
                // Create a balanced tree.
                return reduceToExpressionTree(0, expressions.size() - 1, expressions, ctx);
            }
        });
    }

    @Override
    public Expression visitLambdaExpression(LambdaExpressionContext ctx) {
        ImmutableList<String> args = ctx.args.stream()
                .map(RuleContext::getText)
                .collect(ImmutableList.toImmutableList());
        Expression body = (Expression) visit(ctx.body);
        return new Lambda(args, body);
    }

    private Expression expressionCombiner(Expression left, Expression right, LogicalBinaryContext ctx) {
        switch (ctx.operator.getType()) {
            case DorisParser.LOGICALAND:
            case DorisParser.AND:
                return new And(left, right);
            case DorisParser.OR:
                return new Or(left, right);
            case DorisParser.XOR:
                return new Xor(left, right);
            default:
                throw new ParseException("Unsupported logical binary type: " + ctx.operator.getText(), ctx);
        }
    }

    private Expression reduceToExpressionTree(int low, int high,
            List<Expression> expressions, LogicalBinaryContext ctx) {
        switch (high - low) {
            case 0:
                return expressions.get(low);
            case 1:
                return expressionCombiner(expressions.get(low), expressions.get(high), ctx);
            default:
                int mid = low + (high - low) / 2;
                return expressionCombiner(
                        reduceToExpressionTree(low, mid, expressions, ctx),
                        reduceToExpressionTree(mid + 1, high, expressions, ctx),
                        ctx
                );
        }
    }

    /**
     * Create a predicated expression. A predicated expression is a normal expression with a
     * predicate attached to it, for example:
     * {{{
     * a + 1 IS NULL
     * }}}
     */
    @Override
    public Expression visitPredicated(PredicatedContext ctx) {
        return ParserUtils.withOrigin(ctx, () -> {
            Expression e = getExpression(ctx.valueExpression());
            return ctx.predicate() == null ? e : withPredicate(e, ctx.predicate());
        });
    }

    @Override
    public Expression visitArithmeticUnary(ArithmeticUnaryContext ctx) {
        return ParserUtils.withOrigin(ctx, () -> {
            Expression e = typedVisit(ctx.valueExpression());
            switch (ctx.operator.getType()) {
                case DorisParser.PLUS:
                    return e;
                case DorisParser.SUBTRACT:
                    IntegerLiteral zero = new IntegerLiteral(0);
                    return new Subtract(zero, e);
                case DorisParser.TILDE:
                    return new BitNot(e);
                default:
                    throw new ParseException("Unsupported arithmetic unary type: " + ctx.operator.getText(), ctx);
            }
        });
    }

    @Override
    public Expression visitArithmeticBinary(ArithmeticBinaryContext ctx) {
        return ParserUtils.withOrigin(ctx, () -> {
            Expression left = getExpression(ctx.left);
            Expression right = getExpression(ctx.right);

            int type = ctx.operator.getType();
            if (left instanceof Interval) {
                if (type != DorisParser.PLUS) {
                    throw new ParseException("Only supported: " + Operator.ADD, ctx);
                }
                Interval interval = (Interval) left;
                return new TimestampArithmetic(Operator.ADD, right, interval.value(), interval.timeUnit());
            }

            if (right instanceof Interval) {
                Operator op;
                if (type == DorisParser.PLUS) {
                    op = Operator.ADD;
                } else if (type == DorisParser.SUBTRACT) {
                    op = Operator.SUBTRACT;
                } else {
                    throw new ParseException("Only supported: " + Operator.ADD + " and " + Operator.SUBTRACT, ctx);
                }
                Interval interval = (Interval) right;
                return new TimestampArithmetic(op, left, interval.value(), interval.timeUnit());
            }

            return ParserUtils.withOrigin(ctx, () -> {
                switch (type) {
                    case DorisParser.ASTERISK:
                        return new Multiply(left, right);
                    case DorisParser.SLASH:
                        return new Divide(left, right);
                    case DorisParser.MOD:
                        return new Mod(left, right);
                    case DorisParser.PLUS:
                        return new Add(left, right);
                    case DorisParser.SUBTRACT:
                        return new Subtract(left, right);
                    case DorisParser.DIV:
                        return new IntegralDivide(left, right);
                    case DorisParser.HAT:
                        return new BitXor(left, right);
                    case DorisParser.PIPE:
                        return new BitOr(left, right);
                    case DorisParser.AMPERSAND:
                        return new BitAnd(left, right);
                    default:
                        throw new ParseException(
                                "Unsupported arithmetic binary type: " + ctx.operator.getText(), ctx);
                }
            });
        });
    }

    @Override
    public Expression visitCurrentDate(DorisParser.CurrentDateContext ctx) {
        return new CurrentDate();
    }

    @Override
    public Expression visitCurrentTime(DorisParser.CurrentTimeContext ctx) {
        return new CurrentTime();
    }

    @Override
    public Expression visitCurrentTimestamp(DorisParser.CurrentTimestampContext ctx) {
        return new Now();
    }

    @Override
    public Expression visitLocalTime(DorisParser.LocalTimeContext ctx) {
        return new CurrentTime();
    }

    @Override
    public Expression visitLocalTimestamp(DorisParser.LocalTimestampContext ctx) {
        return new Now();
    }

    @Override
    public Expression visitCurrentUser(DorisParser.CurrentUserContext ctx) {
        return new CurrentUser();
    }

    @Override
    public Expression visitSessionUser(DorisParser.SessionUserContext ctx) {
        return new SessionUser();
    }

    @Override
    public Expression visitDoublePipes(DorisParser.DoublePipesContext ctx) {
        return ParserUtils.withOrigin(ctx, () -> {
            Expression left = getExpression(ctx.left);
            Expression right = getExpression(ctx.right);
            if (SqlModeHelper.hasPipeAsConcat()) {
                return new UnboundFunction("concat", Lists.newArrayList(left, right));
            } else {
                return new Or(left, right);
            }
        });
    }

    /**
     * Create a value based [[CaseWhen]] expression. This has the following SQL form:
     * {{{
     *   CASE [expression]
     *    WHEN [value] THEN [expression]
     *    ...
     *    ELSE [expression]
     *   END
     * }}}
     */
    @Override
    public Expression visitSimpleCase(DorisParser.SimpleCaseContext context) {
        Expression e = getExpression(context.value);
        List<WhenClause> whenClauses = context.whenClause().stream()
                .map(w -> new WhenClause(new EqualTo(e, getExpression(w.condition)), getExpression(w.result)))
                .collect(ImmutableList.toImmutableList());
        if (context.elseExpression == null) {
            return new CaseWhen(whenClauses);
        }
        return new CaseWhen(whenClauses, getExpression(context.elseExpression));
    }

    /**
     * Create a condition based [[CaseWhen]] expression. This has the following SQL syntax:
     * {{{
     *   CASE
     *    WHEN [predicate] THEN [expression]
     *    ...
     *    ELSE [expression]
     *   END
     * }}}
     *
     * @param context the parse tree
     */
    @Override
    public Expression visitSearchedCase(DorisParser.SearchedCaseContext context) {
        List<WhenClause> whenClauses = context.whenClause().stream()
                .map(w -> new WhenClause(getExpression(w.condition), getExpression(w.result)))
                .collect(ImmutableList.toImmutableList());
        if (context.elseExpression == null) {
            return new CaseWhen(whenClauses);
        }
        return new CaseWhen(whenClauses, getExpression(context.elseExpression));
    }

    @Override
    public Expression visitCast(DorisParser.CastContext ctx) {
        return ParserUtils.withOrigin(ctx, () -> processCast(getExpression(ctx.expression()), ctx.castDataType()));
    }

    @Override
    public UnboundFunction visitExtract(DorisParser.ExtractContext ctx) {
        return ParserUtils.withOrigin(ctx, () -> {
            String functionName = ctx.field.getText();
            return new UnboundFunction(functionName, false,
                    Collections.singletonList(getExpression(ctx.source)));
        });
    }

    @Override
    public Expression visitEncryptKey(DorisParser.EncryptKeyContext ctx) {
        return ParserUtils.withOrigin(ctx, () -> {
            String db = ctx.dbName == null ? "" : ctx.dbName.getText();
            String key = ctx.keyName.getText();
            return new EncryptKeyRef(new StringLiteral(db), new StringLiteral(key));
        });
    }

    @Override
    public Expression visitCharFunction(DorisParser.CharFunctionContext ctx) {
        return ParserUtils.withOrigin(ctx, () -> {
            String charSet = ctx.charSet == null ? "utf8" : ctx.charSet.getText();
            List<Expression> arguments = ImmutableList.<Expression>builder()
                    .add(new StringLiteral(charSet))
                    .addAll(visit(ctx.arguments, Expression.class))
                    .build();
            return new Char(arguments);
        });
    }

    @Override
    public Expression visitConvertCharSet(DorisParser.ConvertCharSetContext ctx) {
        return ParserUtils.withOrigin(ctx,
                () -> new ConvertTo(getExpression(ctx.argument), new StringLiteral(ctx.charSet.getText())));
    }

    @Override
    public Expression visitConvertType(DorisParser.ConvertTypeContext ctx) {
        return ParserUtils.withOrigin(ctx, () -> processCast(getExpression(ctx.argument), ctx.castDataType()));
    }

    @Override
    public DataType visitCastDataType(CastDataTypeContext ctx) {
        return ParserUtils.withOrigin(ctx, () -> {
            if (ctx.dataType() != null) {
                return ((DataType) typedVisit(ctx.dataType())).conversion();
            } else if (ctx.UNSIGNED() != null) {
                return LargeIntType.UNSIGNED;
            } else {
                return BigIntType.SIGNED;
            }
        });
    }

    private Expression processCast(Expression expression, CastDataTypeContext castDataTypeContext) {
        DataType dataType = visitCastDataType(castDataTypeContext);
        Expression cast = new Cast(expression, dataType, true);
        if (dataType.isStringLikeType() && ((CharacterType) dataType).getLen() >= 0) {
            if (dataType.isVarcharType() && ((VarcharType) dataType).isWildcardVarchar()) {
                return cast;
            }
            List<Expression> args = ImmutableList.of(
                    cast,
                    new TinyIntLiteral((byte) 1),
                    Literal.of(((CharacterType) dataType).getLen())
            );
            return new UnboundFunction("substr", args);
        } else {
            return cast;
        }
    }

    @Override
    public Expression visitFunctionCallExpression(DorisParser.FunctionCallExpressionContext ctx) {
        return ParserUtils.withOrigin(ctx, () -> {
            String functionName = ctx.functionIdentifier().functionNameIdentifier().getText();
            boolean isDistinct = ctx.DISTINCT() != null;
            List<Expression> params = Lists.newArrayList();
            params.addAll(visit(ctx.expression(), Expression.class));
            List<OrderKey> orderKeys = visit(ctx.sortItem(), OrderKey.class);
            params.addAll(orderKeys.stream().map(OrderExpression::new).collect(Collectors.toList()));

            List<UnboundStar> unboundStars = ExpressionUtils.collectAll(params, UnboundStar.class::isInstance);
            if (!unboundStars.isEmpty()) {
                if (ctx.functionIdentifier().dbName == null && functionName.equalsIgnoreCase("count")) {
                    if (unboundStars.size() > 1) {
                        throw new ParseException(
                                "'*' can only be used once in conjunction with COUNT: " + functionName, ctx);
                    }
                    if (!unboundStars.get(0).getQualifier().isEmpty()) {
                        throw new ParseException("'*' can not has qualifier: " + unboundStars.size(), ctx);
                    }
                    if (ctx.windowSpec() != null) {
                        if (isDistinct) {
                            throw new ParseException("DISTINCT not allowed in analytic function: " + functionName, ctx);
                        }
                        return withWindowSpec(ctx.windowSpec(), new Count());
                    }
                    return new Count();
                }
                throw new ParseException("'*' can only be used in conjunction with COUNT: " + functionName, ctx);
            } else {
                String dbName = null;
                if (ctx.functionIdentifier().dbName != null) {
                    dbName = ctx.functionIdentifier().dbName.getText();
                }
                UnboundFunction function = new UnboundFunction(dbName, functionName, isDistinct, params);
                if (ctx.windowSpec() != null) {
                    if (isDistinct) {
                        throw new ParseException("DISTINCT not allowed in analytic function: " + functionName, ctx);
                    }
                    return withWindowSpec(ctx.windowSpec(), function);
                }
                return function;
            }
        });
    }

    /**
     * deal with window function definition
     */
    private WindowExpression withWindowSpec(WindowSpecContext ctx, Expression function) {
        List<Expression> partitionKeyList = Lists.newArrayList();
        if (ctx.partitionClause() != null) {
            partitionKeyList = visit(ctx.partitionClause().expression(), Expression.class);
        }

        List<OrderExpression> orderKeyList = Lists.newArrayList();
        if (ctx.sortClause() != null) {
            orderKeyList = visit(ctx.sortClause().sortItem(), OrderKey.class).stream()
                .map(orderKey -> new OrderExpression(orderKey))
                .collect(Collectors.toList());
        }

        if (ctx.windowFrame() != null) {
            return new WindowExpression(function, partitionKeyList, orderKeyList, withWindowFrame(ctx.windowFrame()));
        }
        return new WindowExpression(function, partitionKeyList, orderKeyList);
    }

    /**
     * deal with optional expressions
     */
    private <T, C> Optional<C> optionalVisit(T ctx, Supplier<C> func) {
        return Optional.ofNullable(ctx).map(a -> func.get());
    }

    /**
     * deal with window frame
     */
    private WindowFrame withWindowFrame(WindowFrameContext ctx) {
        WindowFrame.FrameUnitsType frameUnitsType = WindowFrame.FrameUnitsType.valueOf(
                ctx.frameUnits().getText().toUpperCase());
        WindowFrame.FrameBoundary leftBoundary = withFrameBound(ctx.start);
        if (ctx.end != null) {
            WindowFrame.FrameBoundary rightBoundary = withFrameBound(ctx.end);
            return new WindowFrame(frameUnitsType, leftBoundary, rightBoundary);
        }
        return new WindowFrame(frameUnitsType, leftBoundary);
    }

    private WindowFrame.FrameBoundary withFrameBound(DorisParser.FrameBoundaryContext ctx) {
        Optional<Expression> expression = Optional.empty();
        if (ctx.expression() != null) {
            expression = Optional.of(getExpression(ctx.expression()));
            // todo: use isConstant() to resolve Function in expression; currently we only
            //  support literal expression
            if (!expression.get().isLiteral()) {
                throw new ParseException("Unsupported expression in WindowFrame : " + expression, ctx);
            }
        }

        WindowFrame.FrameBoundType frameBoundType = null;
        switch (ctx.boundType.getType()) {
            case DorisParser.PRECEDING:
                if (ctx.UNBOUNDED() != null) {
                    frameBoundType = WindowFrame.FrameBoundType.UNBOUNDED_PRECEDING;
                } else {
                    frameBoundType = WindowFrame.FrameBoundType.PRECEDING;
                }
                break;
            case DorisParser.CURRENT:
                frameBoundType = WindowFrame.FrameBoundType.CURRENT_ROW;
                break;
            case DorisParser.FOLLOWING:
                if (ctx.UNBOUNDED() != null) {
                    frameBoundType = WindowFrame.FrameBoundType.UNBOUNDED_FOLLOWING;
                } else {
                    frameBoundType = WindowFrame.FrameBoundType.FOLLOWING;
                }
                break;
            default:
        }
        return new WindowFrame.FrameBoundary(expression, frameBoundType);
    }

    @Override
    public Expression visitInterval(IntervalContext ctx) {
        return new Interval(getExpression(ctx.value), visitUnitIdentifier(ctx.unit));
    }

    @Override
    public String visitUnitIdentifier(UnitIdentifierContext ctx) {
        return ctx.getText();
    }

    @Override
    public Literal visitTypeConstructor(TypeConstructorContext ctx) {
        String value = ctx.STRING_LITERAL().getText();
        value = value.substring(1, value.length() - 1);
        String type = ctx.type.getText().toUpperCase();
        switch (type) {
            case "DATE":
                return Config.enable_date_conversion ? new DateV2Literal(value) : new DateLiteral(value);
            case "TIMESTAMP":
                return Config.enable_date_conversion ? new DateTimeV2Literal(value) : new DateTimeLiteral(value);
            case "DATEV2":
                return new DateV2Literal(value);
            case "DATEV1":
                return new DateLiteral(value);
            default:
                throw new ParseException("Unsupported data type : " + type, ctx);
        }
    }

    @Override
    public Expression visitDereference(DereferenceContext ctx) {
        return ParserUtils.withOrigin(ctx, () -> {
            Expression e = getExpression(ctx.base);
            if (e instanceof UnboundSlot) {
                UnboundSlot unboundAttribute = (UnboundSlot) e;
                List<String> nameParts = Lists.newArrayList(unboundAttribute.getNameParts());
                nameParts.add(ctx.fieldName.getText());
                UnboundSlot slot = new UnboundSlot(nameParts, Optional.empty());
                return slot;
            } else {
                // todo: base is an expression, may be not a table name.
                throw new ParseException("Unsupported dereference expression: " + ctx.getText(), ctx);
            }
        });
    }

    @Override
    public Expression visitElementAt(ElementAtContext ctx) {
        return new ElementAt(typedVisit(ctx.value), typedVisit(ctx.index));
    }

    @Override
    public Expression visitArraySlice(ArraySliceContext ctx) {
        if (ctx.end != null) {
            return new ArraySlice(typedVisit(ctx.value), typedVisit(ctx.begin), typedVisit(ctx.end));
        } else {
            return new ArraySlice(typedVisit(ctx.value), typedVisit(ctx.begin));
        }
    }

    @Override
    public Expression visitColumnReference(ColumnReferenceContext ctx) {
        // todo: handle quoted and unquoted
        return UnboundSlot.quoted(ctx.getText());
    }

    /**
     * Create a NULL literal expression.
     */
    @Override
    public Literal visitNullLiteral(NullLiteralContext ctx) {
        return new NullLiteral();
    }

    @Override
    public Literal visitBooleanLiteral(BooleanLiteralContext ctx) {
        Boolean b = Boolean.valueOf(ctx.getText());
        return BooleanLiteral.of(b);
    }

    @Override
    public Literal visitIntegerLiteral(IntegerLiteralContext ctx) {
        BigInteger bigInt = new BigInteger(ctx.getText());
        if (BigInteger.valueOf(bigInt.byteValue()).equals(bigInt)) {
            return new TinyIntLiteral(bigInt.byteValue());
        } else if (BigInteger.valueOf(bigInt.shortValue()).equals(bigInt)) {
            return new SmallIntLiteral(bigInt.shortValue());
        } else if (BigInteger.valueOf(bigInt.intValue()).equals(bigInt)) {
            return new IntegerLiteral(bigInt.intValue());
        } else if (BigInteger.valueOf(bigInt.longValue()).equals(bigInt)) {
            return new BigIntLiteral(bigInt.longValueExact());
        } else {
            return new LargeIntLiteral(bigInt);
        }
    }

    @Override
    public Literal visitStringLiteral(StringLiteralContext ctx) {
        String txt = ctx.STRING_LITERAL().getText();
        String s = txt.substring(1, txt.length() - 1);
        if (txt.charAt(0) == '\'') {
            // for single quote string, '' should be converted to '
            s = s.replace("''", "'");
        } else if (txt.charAt(0) == '"') {
            // for double quote string, "" should be converted to "
            s = s.replace("\"\"", "\"");
        }
        if (!SqlModeHelper.hasNoBackSlashEscapes()) {
            s = LogicalPlanBuilderAssistant.escapeBackSlash(s);
        }
        int strLength = Utils.containChinese(s) ? s.length() * StringLikeLiteral.CHINESE_CHAR_BYTE_LENGTH : s.length();
        if (strLength > ScalarType.MAX_VARCHAR_LENGTH) {
            return new StringLiteral(s);
        }
        return new VarcharLiteral(s, strLength);
    }

    @Override
    public Expression visitPlaceholder(DorisParser.PlaceholderContext ctx) {
        Placeholder parameter = new Placeholder(ConnectContext.get().getStatementContext().getNextPlaceholderId());
        tokenPosToParameters.put(ctx.start, parameter);
        return parameter;
    }

    /**
     * cast all items to same types.
     * TODO remove this function after we refactor type coercion.
     */
    private List<Literal> typeCoercionItems(List<Literal> items) {
        Array array = new Array(items.toArray(new Literal[0]));
        if (array.expectedInputTypes().isEmpty()) {
            return ImmutableList.of();
        }
        DataType dataType = array.expectedInputTypes().get(0);
        return items.stream()
                .map(item -> item.checkedCastTo(dataType))
                .map(Literal.class::cast)
                .collect(ImmutableList.toImmutableList());
    }

    @Override
    public ArrayLiteral visitArrayLiteral(ArrayLiteralContext ctx) {
        List<Literal> items = ctx.items.stream().<Literal>map(this::typedVisit).collect(Collectors.toList());
        if (items.isEmpty()) {
            return new ArrayLiteral(items);
        }
        return new ArrayLiteral(typeCoercionItems(items));
    }

    @Override
    public MapLiteral visitMapLiteral(MapLiteralContext ctx) {
        List<Literal> items = ctx.items.stream().<Literal>map(this::typedVisit).collect(Collectors.toList());
        if (items.size() % 2 != 0) {
            throw new ParseException("map can't be odd parameters, need even parameters", ctx);
        }
        List<Literal> keys = Lists.newArrayList();
        List<Literal> values = Lists.newArrayList();
        for (int i = 0; i < items.size(); i++) {
            if (i % 2 == 0) {
                keys.add(items.get(i));
            } else {
                values.add(items.get(i));
            }
        }
        return new MapLiteral(typeCoercionItems(keys), typeCoercionItems(values));
    }

    @Override
    public Object visitStructLiteral(StructLiteralContext ctx) {
        List<Literal> fields = ctx.items.stream().<Literal>map(this::typedVisit).collect(Collectors.toList());
        return new StructLiteral(fields);
    }

    @Override
    public Expression visitParenthesizedExpression(ParenthesizedExpressionContext ctx) {
        return getExpression(ctx.expression());
    }

    @Override
    public List<NamedExpression> visitRowConstructor(RowConstructorContext ctx) {
        List<RowConstructorItemContext> rowConstructorItemContexts = ctx.rowConstructorItem();
        ImmutableList.Builder<NamedExpression> columns
                = ImmutableList.builderWithExpectedSize(rowConstructorItemContexts.size());
        for (RowConstructorItemContext rowConstructorItemContext : rowConstructorItemContexts) {
            columns.add(visitRowConstructorItem(rowConstructorItemContext));
        }
        return columns.build();
    }

    @Override
    public NamedExpression visitRowConstructorItem(RowConstructorItemContext ctx) {
        ConstantContext constant = ctx.constant();
        if (constant != null) {
            return new Alias((Expression) constant.accept(this));
        } else if (ctx.DEFAULT() != null) {
            return new DefaultValueSlot();
        } else {
            return visitNamedExpression(ctx.namedExpression());
        }
    }

    @Override
    public List<Expression> visitNamedExpressionSeq(NamedExpressionSeqContext namedCtx) {
        return visit(namedCtx.namedExpression(), Expression.class);
    }

    @Override
    public LogicalPlan visitRelation(RelationContext ctx) {
        return plan(ctx.relationPrimary());
    }

    @Override
    public LogicalPlan visitFromClause(FromClauseContext ctx) {
        return ParserUtils.withOrigin(ctx, () -> visitRelations(ctx.relations()));
    }

    @Override
    public LogicalPlan visitRelations(DorisParser.RelationsContext ctx) {
        return ParserUtils.withOrigin(ctx, () -> withRelations(null, ctx.relation()));
    }

    @Override
    public LogicalPlan visitRelationList(DorisParser.RelationListContext ctx) {
        return ParserUtils.withOrigin(ctx, () -> withRelations(null, ctx.relations().relation()));
    }

    /* ********************************************************************************************
     * Table Identifier parsing
     * ******************************************************************************************** */

    @Override
    public List<String> visitMultipartIdentifier(MultipartIdentifierContext ctx) {
        return ctx.parts.stream()
            .map(RuleContext::getText)
            .collect(ImmutableList.toImmutableList());
    }

    /**
     * Create a Sequence of Strings for a parenthesis enclosed alias list.
     */
    @Override
    public List<String> visitIdentifierList(IdentifierListContext ctx) {
        return visitIdentifierSeq(ctx.identifierSeq());
    }

    /**
     * Create a Sequence of Strings for an identifier list.
     */
    @Override
    public List<String> visitIdentifierSeq(IdentifierSeqContext ctx) {
        return ctx.ident.stream()
            .map(RuleContext::getText)
            .collect(ImmutableList.toImmutableList());
    }

    @Override
    public EqualTo visitUpdateAssignment(UpdateAssignmentContext ctx) {
        return new EqualTo(new UnboundSlot(visitMultipartIdentifier(ctx.multipartIdentifier()), Optional.empty()),
                getExpression(ctx.expression()));
    }

    @Override
    public List<EqualTo> visitUpdateAssignmentSeq(UpdateAssignmentSeqContext ctx) {
        return ctx.assignments.stream()
                .map(this::visitUpdateAssignment)
                .collect(Collectors.toList());
    }

    /**
     * get OrderKey.
     *
     * @param ctx SortItemContext
     * @return SortItems
     */
    @Override
    public OrderKey visitSortItem(SortItemContext ctx) {
        return ParserUtils.withOrigin(ctx, () -> {
            boolean isAsc = ctx.DESC() == null;
            boolean isNullFirst = ctx.FIRST() != null || (ctx.LAST() == null && isAsc);
            Expression expression = typedVisit(ctx.expression());
            return new OrderKey(expression, isAsc, isNullFirst);
        });
    }

    private <T> List<T> visit(List<? extends ParserRuleContext> contexts, Class<T> clazz) {
        return contexts.stream()
                .map(this::visit)
                .map(clazz::cast)
                .collect(ImmutableList.toImmutableList());
    }

    private LogicalPlan plan(ParserRuleContext tree) {
        return (LogicalPlan) tree.accept(this);
    }

    /* ********************************************************************************************
     * create table parsing
     * ******************************************************************************************** */

    @Override
    public LogicalPlan visitCreateView(CreateViewContext ctx) {
        List<String> nameParts = visitMultipartIdentifier(ctx.name);
        String comment = ctx.STRING_LITERAL() == null ? "" : LogicalPlanBuilderAssistant.escapeBackSlash(
                ctx.STRING_LITERAL().getText().substring(1, ctx.STRING_LITERAL().getText().length() - 1));
        String querySql = getOriginSql(ctx.query());
        if (ctx.REPLACE() != null && ctx.EXISTS() != null) {
            throw new AnalysisException("[OR REPLACE] and [IF NOT EXISTS] cannot used at the same time");
        }
        CreateViewInfo info = new CreateViewInfo(ctx.EXISTS() != null, ctx.REPLACE() != null,
                new TableNameInfo(nameParts),
                comment, querySql,
                ctx.cols == null ? Lists.newArrayList() : visitSimpleColumnDefs(ctx.cols));
        return new CreateViewCommand(info);
    }

    @Override
    public LogicalPlan visitCreateTable(CreateTableContext ctx) {
        String ctlName = null;
        String dbName = null;
        String tableName = null;
        List<String> nameParts = visitMultipartIdentifier(ctx.name);
        // TODO: support catalog
        if (nameParts.size() == 1) {
            // dbName should be set
            dbName = ConnectContext.get().getDatabase();
            tableName = nameParts.get(0);
        } else if (nameParts.size() == 2) {
            dbName = nameParts.get(0);
            tableName = nameParts.get(1);
        } else if (nameParts.size() == 3) {
            ctlName = nameParts.get(0);
            dbName = nameParts.get(1);
            tableName = nameParts.get(2);
        } else {
            throw new AnalysisException("nameParts in create table should be [ctl.][db.]tbl");
        }
        KeysType keysType = null;
        if (ctx.DUPLICATE() != null) {
            keysType = KeysType.DUP_KEYS;
        } else if (ctx.AGGREGATE() != null) {
            keysType = KeysType.AGG_KEYS;
        } else if (ctx.UNIQUE() != null) {
            keysType = KeysType.UNIQUE_KEYS;
        }
        // when engineName is null, get engineName from current catalog later
        String engineName = ctx.engine != null ? ctx.engine.getText().toLowerCase() : null;
        int bucketNum = FeConstants.default_bucket_num;
        if (ctx.INTEGER_VALUE() != null) {
            bucketNum = Integer.parseInt(ctx.INTEGER_VALUE().getText());
        }
        String comment = ctx.STRING_LITERAL() == null ? "" : LogicalPlanBuilderAssistant.escapeBackSlash(
                ctx.STRING_LITERAL().getText().substring(1, ctx.STRING_LITERAL().getText().length() - 1));
        DistributionDescriptor desc = null;
        if (ctx.HASH() != null) {
            desc = new DistributionDescriptor(true, ctx.autoBucket != null, bucketNum,
                    visitIdentifierList(ctx.hashKeys));
        } else if (ctx.RANDOM() != null) {
            desc = new DistributionDescriptor(false, ctx.autoBucket != null, bucketNum, null);
        }
        Map<String, String> properties = ctx.properties != null
                // NOTICE: we should not generate immutable map here, because it will be modified when analyzing.
                ? Maps.newHashMap(visitPropertyClause(ctx.properties))
                : Maps.newHashMap();
        Map<String, String> extProperties = ctx.extProperties != null
                // NOTICE: we should not generate immutable map here, because it will be modified when analyzing.
                ? Maps.newHashMap(visitPropertyClause(ctx.extProperties))
                : Maps.newHashMap();

        // solve partition by
        PartitionTableInfo partitionInfo;
        if (ctx.partition != null) {
            partitionInfo = (PartitionTableInfo) ctx.partitionTable().accept(this);
        } else {
            partitionInfo = PartitionTableInfo.EMPTY;
        }

        if (ctx.columnDefs() != null) {
            if (ctx.AS() != null) {
                throw new AnalysisException("Should not define the entire column in CTAS");
            }
            return new CreateTableCommand(Optional.empty(), new CreateTableInfo(
                    ctx.EXISTS() != null,
                    ctx.EXTERNAL() != null,
                    ctx.TEMPORARY() != null,
                    ctlName,
                    dbName,
                    tableName,
                    visitColumnDefs(ctx.columnDefs()),
                    ctx.indexDefs() != null ? visitIndexDefs(ctx.indexDefs()) : ImmutableList.of(),
                    engineName,
                    keysType,
                    ctx.keys != null ? visitIdentifierList(ctx.keys) : ImmutableList.of(),
                    comment,
                    partitionInfo,
                    desc,
                    ctx.rollupDefs() != null ? visitRollupDefs(ctx.rollupDefs()) : ImmutableList.of(),
                    properties,
                    extProperties,
                    ctx.clusterKeys != null ? visitIdentifierList(ctx.clusterKeys) : ImmutableList.of()));
        } else if (ctx.AS() != null) {
            return new CreateTableCommand(Optional.of(visitQuery(ctx.query())), new CreateTableInfo(
                    ctx.EXISTS() != null,
                    ctx.EXTERNAL() != null,
                    ctx.TEMPORARY() != null,
                    ctlName,
                    dbName,
                    tableName,
                    ctx.ctasCols != null ? visitIdentifierList(ctx.ctasCols) : null,
                    engineName,
                    keysType,
                    ctx.keys != null ? visitIdentifierList(ctx.keys) : ImmutableList.of(),
                    comment,
                    partitionInfo,
                    desc,
                    ctx.rollupDefs() != null ? visitRollupDefs(ctx.rollupDefs()) : ImmutableList.of(),
                    properties,
                    extProperties,
                    ctx.clusterKeys != null ? visitIdentifierList(ctx.clusterKeys) : ImmutableList.of()));
        } else {
            throw new AnalysisException("Should contain at least one column in a table");
        }
    }

    @Override
    public PartitionTableInfo visitPartitionTable(DorisParser.PartitionTableContext ctx) {
        boolean isAutoPartition = ctx.autoPartition != null;
        ImmutableList<Expression> partitionList = ctx.partitionList.identityOrFunction().stream()
                .map(partition -> {
                    IdentifierContext identifier = partition.identifier();
                    if (identifier != null) {
                        return UnboundSlot.quoted(identifier.getText());
                    } else {
                        return visitFunctionCallExpression(partition.functionCallExpression());
                    }
                })
                .collect(ImmutableList.toImmutableList());
        return new PartitionTableInfo(
            isAutoPartition,
            ctx.RANGE() != null ? "RANGE" : "LIST",
            ctx.partitions != null ? visitPartitionsDef(ctx.partitions) : null,
            partitionList);
    }

    @Override
    public List<ColumnDefinition> visitColumnDefs(ColumnDefsContext ctx) {
        return ctx.cols.stream().map(this::visitColumnDef).collect(Collectors.toList());
    }

    @Override
    public ColumnDefinition visitColumnDef(ColumnDefContext ctx) {
        String colName = ctx.colName.getText();
        DataType colType = ctx.type instanceof PrimitiveDataTypeContext
                ? visitPrimitiveDataType(((PrimitiveDataTypeContext) ctx.type))
                : ctx.type instanceof ComplexDataTypeContext
                        ? visitComplexDataType((ComplexDataTypeContext) ctx.type)
                        : visitAggStateDataType((AggStateDataTypeContext) ctx.type);
        colType = colType.conversion();
        boolean isKey = ctx.KEY() != null;
        ColumnNullableType nullableType = ColumnNullableType.DEFAULT;
        if (ctx.NOT() != null) {
            nullableType = ColumnNullableType.NOT_NULLABLE;
        } else if (ctx.nullable != null) {
            nullableType = ColumnNullableType.NULLABLE;
        }
        String aggTypeString = ctx.aggType != null ? ctx.aggType.getText() : null;
        Optional<DefaultValue> defaultValue = Optional.empty();
        Optional<DefaultValue> onUpdateDefaultValue = Optional.empty();
        if (ctx.DEFAULT() != null) {
            if (ctx.INTEGER_VALUE() != null) {
                if (ctx.SUBTRACT() == null) {
                    defaultValue = Optional.of(new DefaultValue(ctx.INTEGER_VALUE().getText()));
                } else {
                    defaultValue = Optional.of(new DefaultValue("-" + ctx.INTEGER_VALUE().getText()));
                }
            } else if (ctx.DECIMAL_VALUE() != null) {
                if (ctx.SUBTRACT() == null) {
                    defaultValue = Optional.of(new DefaultValue(ctx.DECIMAL_VALUE().getText()));
                } else {
                    defaultValue = Optional.of(new DefaultValue("-" + ctx.DECIMAL_VALUE().getText()));
                }
            } else if (ctx.stringValue != null) {
                defaultValue = Optional.of(new DefaultValue(toStringValue(ctx.stringValue.getText())));
            } else if (ctx.nullValue != null) {
                defaultValue = Optional.of(DefaultValue.NULL_DEFAULT_VALUE);
            } else if (ctx.defaultTimestamp != null) {
                if (ctx.defaultValuePrecision == null) {
                    defaultValue = Optional.of(DefaultValue.CURRENT_TIMESTAMP_DEFAULT_VALUE);
                } else {
                    defaultValue = Optional.of(DefaultValue
                            .currentTimeStampDefaultValueWithPrecision(
                                    Long.valueOf(ctx.defaultValuePrecision.getText())));
                }
            } else if (ctx.CURRENT_DATE() != null) {
                defaultValue = Optional.of(DefaultValue.CURRENT_DATE_DEFAULT_VALUE);
            } else if (ctx.PI() != null) {
                defaultValue = Optional.of(DefaultValue.PI_DEFAULT_VALUE);
            } else if (ctx.E() != null) {
                defaultValue = Optional.of(DefaultValue.E_NUM_DEFAULT_VALUE);
            } else if (ctx.BITMAP_EMPTY() != null) {
                defaultValue = Optional.of(DefaultValue.BITMAP_EMPTY_DEFAULT_VALUE);
            }
        }
        if (ctx.UPDATE() != null) {
            if (ctx.onUpdateValuePrecision == null) {
                onUpdateDefaultValue = Optional.of(DefaultValue.CURRENT_TIMESTAMP_DEFAULT_VALUE);
            } else {
                onUpdateDefaultValue = Optional.of(DefaultValue
                        .currentTimeStampDefaultValueWithPrecision(
                                Long.valueOf(ctx.onUpdateValuePrecision.getText())));
            }
        }
        AggregateType aggType = null;
        if (aggTypeString != null) {
            try {
                aggType = AggregateType.valueOf(aggTypeString.toUpperCase());
            } catch (Exception e) {
                throw new AnalysisException(String.format("Aggregate type %s is unsupported", aggTypeString),
                        e.getCause());
            }
        }
        //comment should remove '\' and '(") at the beginning and end
        String comment = ctx.comment != null ? ctx.comment.getText().substring(1, ctx.comment.getText().length() - 1)
                .replace("\\", "") : "";
        long autoIncInitValue = -1;
        if (ctx.AUTO_INCREMENT() != null) {
            if (ctx.autoIncInitValue != null) {
                // AUTO_INCREMENT(Value) Value >= 0.
                autoIncInitValue = Long.valueOf(ctx.autoIncInitValue.getText());
                if (autoIncInitValue < 0) {
                    throw new AnalysisException("AUTO_INCREMENT start value can not be negative.");
                }
            } else {
                // AUTO_INCREMENT default 1.
                autoIncInitValue = Long.valueOf(1);
            }
        }
        Optional<GeneratedColumnDesc> desc = ctx.generatedExpr != null
                ? Optional.of(new GeneratedColumnDesc(ctx.generatedExpr.getText(), getExpression(ctx.generatedExpr)))
                : Optional.empty();
        return new ColumnDefinition(colName, colType, isKey, aggType, nullableType, autoIncInitValue, defaultValue,
                onUpdateDefaultValue, comment, desc);
    }

    @Override
    public List<IndexDefinition> visitIndexDefs(IndexDefsContext ctx) {
        return ctx.indexes.stream().map(this::visitIndexDef).collect(Collectors.toList());
    }

    @Override
    public IndexDefinition visitIndexDef(IndexDefContext ctx) {
        String indexName = ctx.indexName.getText();
        boolean ifNotExists = ctx.ifNotExists != null;
        List<String> indexCols = visitIdentifierList(ctx.cols);
        Map<String, String> properties = visitPropertyItemList(ctx.properties);
        String indexType = ctx.indexType != null ? ctx.indexType.getText().toUpperCase() : null;
        //comment should remove '\' and '(") at the beginning and end
        String comment = ctx.comment == null ? "" : LogicalPlanBuilderAssistant.escapeBackSlash(
                        ctx.comment.getText().substring(1, ctx.STRING_LITERAL().getText().length() - 1));
        // change BITMAP index to INVERTED index
        if (Config.enable_create_bitmap_index_as_inverted_index
                && "BITMAP".equalsIgnoreCase(indexType)) {
            indexType = "INVERTED";
        }
        return new IndexDefinition(indexName, ifNotExists, indexCols, indexType, properties, comment);
    }

    @Override
    public List<PartitionDefinition> visitPartitionsDef(PartitionsDefContext ctx) {
        return ctx.partitions.stream()
                .map(p -> ((PartitionDefinition) visit(p))).collect(Collectors.toList());
    }

    @Override
    public PartitionDefinition visitPartitionDef(DorisParser.PartitionDefContext ctx) {
        PartitionDefinition partitionDefinition = (PartitionDefinition) visit(ctx.getChild(0));
        if (ctx.partitionProperties != null) {
            partitionDefinition.withProperties(visitPropertyItemList(ctx.partitionProperties));
        }
        return partitionDefinition;
    }

    @Override
    public PartitionDefinition visitLessThanPartitionDef(LessThanPartitionDefContext ctx) {
        String partitionName = ctx.partitionName.getText();
        if (ctx.MAXVALUE() == null) {
            List<Expression> lessThanValues = visitPartitionValueList(ctx.partitionValueList());
            return new LessThanPartition(ctx.EXISTS() != null, partitionName, lessThanValues);
        } else {
            return new LessThanPartition(ctx.EXISTS() != null, partitionName,
                    ImmutableList.of(MaxValue.INSTANCE));
        }
    }

    @Override
    public PartitionDefinition visitFixedPartitionDef(FixedPartitionDefContext ctx) {
        String partitionName = ctx.partitionName.getText();
        List<Expression> lowerBounds = visitPartitionValueList(ctx.lower);
        List<Expression> upperBounds = visitPartitionValueList(ctx.upper);
        return new FixedRangePartition(ctx.EXISTS() != null, partitionName, lowerBounds, upperBounds);
    }

    @Override
    public PartitionDefinition visitStepPartitionDef(StepPartitionDefContext ctx) {
        List<Expression> fromExpression = visitPartitionValueList(ctx.from);
        List<Expression> toExpression = visitPartitionValueList(ctx.to);
        return new StepPartition(false, null, fromExpression, toExpression,
                Long.parseLong(ctx.unitsAmount.getText()), ctx.unit != null ? ctx.unit.getText() : null);
    }

    @Override
    public PartitionDefinition visitInPartitionDef(InPartitionDefContext ctx) {
        List<List<Expression>> values;
        if (ctx.constants == null) {
            values = ctx.partitionValueLists.stream().map(this::visitPartitionValueList)
                    .collect(Collectors.toList());
        } else {
            values = visitPartitionValueList(ctx.constants).stream().map(ImmutableList::of)
                    .collect(Collectors.toList());
        }
        return new InPartition(ctx.EXISTS() != null, ctx.partitionName.getText(), values);
    }

    @Override
    public List<Expression> visitPartitionValueList(PartitionValueListContext ctx) {
        return ctx.values.stream()
                .map(this::visitPartitionValueDef)
                .collect(Collectors.toList());
    }

    @Override
    public Expression visitPartitionValueDef(PartitionValueDefContext ctx) {
        if (ctx.INTEGER_VALUE() != null) {
            if (ctx.SUBTRACT() != null) {
                return Literal.of("-" + ctx.INTEGER_VALUE().getText());
            }
            return Literal.of(ctx.INTEGER_VALUE().getText());
        } else if (ctx.STRING_LITERAL() != null) {
            return Literal.of(toStringValue(ctx.STRING_LITERAL().getText()));
        } else if (ctx.MAXVALUE() != null) {
            return MaxValue.INSTANCE;
        } else if (ctx.NULL() != null) {
            return Literal.of(null);
        }
        throw new AnalysisException("Unsupported partition value: " + ctx.getText());
    }

    @Override
    public List<RollupDefinition> visitRollupDefs(RollupDefsContext ctx) {
        return ctx.rollups.stream().map(this::visitRollupDef).collect(Collectors.toList());
    }

    @Override
    public RollupDefinition visitRollupDef(RollupDefContext ctx) {
        String rollupName = ctx.rollupName.getText();
        List<String> rollupCols = visitIdentifierList(ctx.rollupCols);
        List<String> dupKeys = ctx.dupKeys == null ? ImmutableList.of() : visitIdentifierList(ctx.dupKeys);
        Map<String, String> properties = ctx.properties == null ? Maps.newHashMap()
                : visitPropertyClause(ctx.properties);
        return new RollupDefinition(rollupName, rollupCols, dupKeys, properties);
    }

    private String toStringValue(String literal) {
        return literal.substring(1, literal.length() - 1);
    }

    /* ********************************************************************************************
     * Expression parsing
     * ******************************************************************************************** */

    /**
     * Create an expression from the given context. This method just passes the context on to the
     * visitor and only takes care of typing (We assume that the visitor returns an Expression here).
     */
    private Expression getExpression(ParserRuleContext ctx) {
        return typedVisit(ctx);
    }

    private LogicalPlan withExplain(LogicalPlan inputPlan, ExplainContext ctx) {
        if (ctx == null) {
            return inputPlan;
        }
        return ParserUtils.withOrigin(ctx, () -> {
            ExplainLevel explainLevel = ExplainLevel.NORMAL;

            if (ctx.planType() != null) {
                if (ctx.level == null || !ctx.level.getText().equalsIgnoreCase("plan")) {
                    throw new ParseException("Only explain plan can use plan type: " + ctx.planType().getText(), ctx);
                }
            }

            boolean showPlanProcess = false;
            if (ctx.level != null) {
                if (!ctx.level.getText().equalsIgnoreCase("plan")) {
                    explainLevel = ExplainLevel.valueOf(ctx.level.getText().toUpperCase(Locale.ROOT));
                } else {
                    explainLevel = parseExplainPlanType(ctx.planType());

                    if (ctx.PROCESS() != null) {
                        showPlanProcess = true;
                    }
                }
            }
            return new ExplainCommand(explainLevel, inputPlan, showPlanProcess);
        });
    }

    private LogicalPlan withOutFile(LogicalPlan plan, OutFileClauseContext ctx) {
        if (ctx == null) {
            return plan;
        }
        String format = "csv";
        if (ctx.format != null) {
            format = ctx.format.getText();
        }

        Map<String, String> properties = ImmutableMap.of();
        if (ctx.propertyClause() != null) {
            properties = visitPropertyClause(ctx.propertyClause());
        }
        Literal filePath = (Literal) visit(ctx.filePath);
        return new LogicalFileSink<>(filePath.getStringValue(), format, properties, ImmutableList.of(), plan);
    }

    private LogicalPlan withQueryOrganization(LogicalPlan inputPlan, QueryOrganizationContext ctx) {
        if (ctx == null) {
            return inputPlan;
        }
        Optional<SortClauseContext> sortClauseContext = Optional.ofNullable(ctx.sortClause());
        Optional<LimitClauseContext> limitClauseContext = Optional.ofNullable(ctx.limitClause());
        LogicalPlan sort = withSort(inputPlan, sortClauseContext);
        return withLimit(sort, limitClauseContext);
    }

    private LogicalPlan withSort(LogicalPlan input, Optional<SortClauseContext> sortCtx) {
        return input.optionalMap(sortCtx, () -> {
            List<OrderKey> orderKeys = visit(sortCtx.get().sortItem(), OrderKey.class);
            return new LogicalSort<>(orderKeys, input);
        });
    }

    private LogicalPlan withLimit(LogicalPlan input, Optional<LimitClauseContext> limitCtx) {
        return input.optionalMap(limitCtx, () -> {
            long limit = Long.parseLong(limitCtx.get().limit.getText());
            if (limit < 0) {
                throw new ParseException("Limit requires non-negative number", limitCtx.get());
            }
            long offset = 0;
            Token offsetToken = limitCtx.get().offset;
            if (offsetToken != null) {
                offset = Long.parseLong(offsetToken.getText());
            }
            return new LogicalLimit<>(limit, offset, LimitPhase.ORIGIN, input);
        });
    }

    /**
     * Add a regular (SELECT) query specification to a logical plan. The query specification
     * is the core of the logical plan, this is where sourcing (FROM clause), projection (SELECT),
     * aggregation (GROUP BY ... HAVING ...) and filtering (WHERE) takes place.
     *
     * <p>Note that query hints are ignored (both by the parser and the builder).
     */
    protected LogicalPlan withSelectQuerySpecification(
            ParserRuleContext ctx,
            LogicalPlan inputRelation,
            SelectClauseContext selectClause,
            Optional<WhereClauseContext> whereClause,
            Optional<AggClauseContext> aggClause,
            Optional<HavingClauseContext> havingClause,
            Optional<QualifyClauseContext> qualifyClause) {
        return ParserUtils.withOrigin(ctx, () -> {
            // from -> where -> group by -> having -> select
            LogicalPlan filter = withFilter(inputRelation, whereClause);
            SelectColumnClauseContext selectColumnCtx = selectClause.selectColumnClause();
            LogicalPlan aggregate = withAggregate(filter, selectColumnCtx, aggClause);
            boolean isDistinct = (selectClause.DISTINCT() != null);
            LogicalPlan selectPlan;
            if (!(aggregate instanceof Aggregate) && havingClause.isPresent()) {
                // create a project node for pattern match of ProjectToGlobalAggregate rule
                // then ProjectToGlobalAggregate rule can insert agg node as LogicalHaving node's child
                List<NamedExpression> projects = getNamedExpressions(selectColumnCtx.namedExpressionSeq());
                LogicalPlan project = new LogicalProject<>(projects, isDistinct, aggregate);
                selectPlan = new LogicalHaving<>(ExpressionUtils.extractConjunctionToSet(
                        getExpression((havingClause.get().booleanExpression()))), project);
            } else {
                LogicalPlan having = withHaving(aggregate, havingClause);
                selectPlan = withProjection(having, selectColumnCtx, aggClause, isDistinct);
            }
            // support qualify clause
            if (qualifyClause.isPresent()) {
                Expression qualifyExpr = getExpression(qualifyClause.get().booleanExpression());
                selectPlan = new LogicalQualify<>(Sets.newHashSet(qualifyExpr), selectPlan);
            }
            return selectPlan;
        });
    }

    /**
     * Join one more [[LogicalPlan]]s to the current logical plan.
     */
    private LogicalPlan withJoinRelations(LogicalPlan input, RelationContext ctx) {
        LogicalPlan last = input;
        for (JoinRelationContext join : ctx.joinRelation()) {
            JoinType joinType;
            if (join.joinType().CROSS() != null) {
                joinType = JoinType.CROSS_JOIN;
            } else if (join.joinType().FULL() != null) {
                joinType = JoinType.FULL_OUTER_JOIN;
            } else if (join.joinType().SEMI() != null) {
                if (join.joinType().LEFT() != null) {
                    joinType = JoinType.LEFT_SEMI_JOIN;
                } else {
                    joinType = JoinType.RIGHT_SEMI_JOIN;
                }
            } else if (join.joinType().ANTI() != null) {
                if (join.joinType().LEFT() != null) {
                    joinType = JoinType.LEFT_ANTI_JOIN;
                } else {
                    joinType = JoinType.RIGHT_ANTI_JOIN;
                }
            } else if (join.joinType().LEFT() != null) {
                joinType = JoinType.LEFT_OUTER_JOIN;
            } else if (join.joinType().RIGHT() != null) {
                joinType = JoinType.RIGHT_OUTER_JOIN;
            } else if (join.joinType().INNER() != null) {
                joinType = JoinType.INNER_JOIN;
            } else if (join.joinCriteria() != null) {
                joinType = JoinType.INNER_JOIN;
            } else {
                joinType = JoinType.CROSS_JOIN;
            }
            DistributeType distributeType = Optional.ofNullable(join.distributeType()).map(hintCtx -> {
                String hint = typedVisit(join.distributeType());
                if (DistributeType.JoinDistributeType.SHUFFLE.toString().equalsIgnoreCase(hint)) {
                    return DistributeType.SHUFFLE_RIGHT;
                } else if (DistributeType.JoinDistributeType.BROADCAST.toString().equalsIgnoreCase(hint)) {
                    return DistributeType.BROADCAST_RIGHT;
                } else {
                    throw new ParseException("Invalid join hint: " + hint, hintCtx);
                }
            }).orElse(DistributeType.NONE);
            DistributeHint distributeHint = new DistributeHint(distributeType);
            // TODO: natural join, lateral join, union join
            JoinCriteriaContext joinCriteria = join.joinCriteria();
            Optional<Expression> condition = Optional.empty();
            List<Expression> ids = null;
            if (joinCriteria != null) {
                if (join.joinType().CROSS() != null) {
                    throw new ParseException("Cross join can't be used with ON clause", joinCriteria);
                }
                if (joinCriteria.booleanExpression() != null) {
                    condition = Optional.ofNullable(getExpression(joinCriteria.booleanExpression()));
                } else if (joinCriteria.USING() != null) {
                    ids = visitIdentifierList(joinCriteria.identifierList())
                            .stream().map(UnboundSlot::quoted)
                            .collect(ImmutableList.toImmutableList());
                }
            } else {
                // keep same with original planner, allow cross/inner join
                if (!joinType.isInnerOrCrossJoin()) {
                    throw new ParseException("on mustn't be empty except for cross/inner join", join);
                }
            }
            if (ids == null) {
                last = new LogicalJoin<>(joinType, ExpressionUtils.EMPTY_CONDITION,
                        condition.map(ExpressionUtils::extractConjunction)
                                .orElse(ExpressionUtils.EMPTY_CONDITION),
                        distributeHint,
                        Optional.empty(),
                        last,
                        plan(join.relationPrimary()), null);
            } else {
                last = new LogicalUsingJoin<>(joinType, last, plan(join.relationPrimary()), ids, distributeHint);

            }
            if (distributeHint.distributeType != DistributeType.NONE
                    && ConnectContext.get().getStatementContext() != null
                    && !ConnectContext.get().getStatementContext().getHints().contains(distributeHint)) {
                ConnectContext.get().getStatementContext().addHint(distributeHint);
            }
        }
        return last;
    }

    private List<List<String>> getTableList(List<MultipartIdentifierContext> ctx) {
        List<List<String>> tableList = new ArrayList<>();
        for (MultipartIdentifierContext tableCtx : ctx) {
            tableList.add(visitMultipartIdentifier(tableCtx));
        }
        return tableList;
    }

    private LogicalPlan withHints(LogicalPlan logicalPlan, List<ParserRuleContext> selectHintContexts,
            List<ParserRuleContext> preAggOnHintContexts) {
        if (selectHintContexts.isEmpty() && preAggOnHintContexts.isEmpty()) {
            return logicalPlan;
        }
        LogicalPlan newPlan = logicalPlan;
        if (!selectHintContexts.isEmpty()) {
            ImmutableList.Builder<SelectHint> hints = ImmutableList.builder();
            for (ParserRuleContext hintContext : selectHintContexts) {
                SelectHintContext selectHintContext = (SelectHintContext) hintContext;
                for (HintStatementContext hintStatement : selectHintContext.hintStatements) {
                    if (hintStatement.USE_MV() != null) {
                        hints.add(new SelectHintUseMv("USE_MV", getTableList(hintStatement.tableList), true));
                        continue;
                    } else if (hintStatement.NO_USE_MV() != null) {
                        hints.add(new SelectHintUseMv("NO_USE_MV", getTableList(hintStatement.tableList), false));
                        continue;
                    }
                    String hintName = hintStatement.hintName.getText().toLowerCase(Locale.ROOT);
                    switch (hintName) {
                        case "set_var":
                            Map<String, Optional<String>> parameters = Maps.newLinkedHashMap();
                            for (HintAssignmentContext kv : hintStatement.parameters) {
                                if (kv.key != null) {
                                    String parameterName = visitIdentifierOrText(kv.key);
                                    Optional<String> value = Optional.empty();
                                    if (kv.constantValue != null) {
                                        Literal literal = (Literal) visit(kv.constantValue);
                                        value = Optional.ofNullable(literal.toLegacyLiteral().getStringValue());
                                    } else if (kv.identifierValue != null) {
                                        // maybe we should throw exception when the identifierValue is quoted identifier
                                        value = Optional.ofNullable(kv.identifierValue.getText());
                                    }
                                    parameters.put(parameterName, value);
                                }
                            }
                            SelectHintSetVar setVar = new SelectHintSetVar(hintName, parameters);
                            setVar.setVarOnceInSql(ConnectContext.get().getStatementContext());
                            hints.add(setVar);
                            break;
                        case "leading":
                            List<String> leadingParameters = new ArrayList<>();
                            for (HintAssignmentContext kv : hintStatement.parameters) {
                                if (kv.key != null) {
                                    String parameterName = visitIdentifierOrText(kv.key);
                                    leadingParameters.add(parameterName);
                                }
                            }
                            hints.add(new SelectHintLeading(hintName, leadingParameters));
                            break;
                        case "ordered":
                            hints.add(new SelectHintOrdered(hintName));
                            break;
                        case "use_cbo_rule":
                            List<String> useRuleParameters = new ArrayList<>();
                            for (HintAssignmentContext kv : hintStatement.parameters) {
                                if (kv.key != null) {
                                    String parameterName = visitIdentifierOrText(kv.key);
                                    useRuleParameters.add(parameterName);
                                }
                            }
                            hints.add(new SelectHintUseCboRule(hintName, useRuleParameters, false));
                            break;
                        case "no_use_cbo_rule":
                            List<String> noUseRuleParameters = new ArrayList<>();
                            for (HintAssignmentContext kv : hintStatement.parameters) {
                                String parameterName = visitIdentifierOrText(kv.key);
                                if (kv.key != null) {
                                    noUseRuleParameters.add(parameterName);
                                }
                            }
                            hints.add(new SelectHintUseCboRule(hintName, noUseRuleParameters, true));
                            break;
                        default:
                            break;
                    }
                }
            }
            newPlan = new LogicalSelectHint<>(hints.build(), newPlan);
        }
        if (!preAggOnHintContexts.isEmpty()) {
            for (ParserRuleContext hintContext : preAggOnHintContexts) {
                if (hintContext instanceof SelectHintContext) {
                    SelectHintContext preAggOnHintContext = (SelectHintContext) hintContext;
                    if (preAggOnHintContext.hintStatement != null
                            && preAggOnHintContext.hintStatement.hintName != null) {
                        String text = preAggOnHintContext.hintStatement.hintName.getText();
                        if (text.equalsIgnoreCase("PREAGGOPEN")) {
                            newPlan = new LogicalPreAggOnHint<>(newPlan);
                            break;
                        }
                    }
                }
            }
        }
        return newPlan;
    }

    @Override
    public String visitBracketDistributeType(BracketDistributeTypeContext ctx) {
        return ctx.identifier().getText();
    }

    @Override
    public String visitCommentDistributeType(CommentDistributeTypeContext ctx) {
        return ctx.identifier().getText();
    }

    @Override
    public List<String> visitBracketRelationHint(BracketRelationHintContext ctx) {
        return ctx.identifier().stream()
                .map(RuleContext::getText)
                .collect(ImmutableList.toImmutableList());
    }

    @Override
    public Object visitCommentRelationHint(CommentRelationHintContext ctx) {
        return ctx.identifier().stream()
                .map(RuleContext::getText)
                .collect(ImmutableList.toImmutableList());
    }

    protected LogicalPlan withProjection(LogicalPlan input, SelectColumnClauseContext selectCtx,
                                         Optional<AggClauseContext> aggCtx, boolean isDistinct) {
        return ParserUtils.withOrigin(selectCtx, () -> {
            if (aggCtx.isPresent()) {
                if (isDistinct) {
                    return new LogicalProject<>(ImmutableList.of(new UnboundStar(ImmutableList.of())),
                            isDistinct, input);
                } else {
                    return input;
                }
            } else {
                List<NamedExpression> projects = getNamedExpressions(selectCtx.namedExpressionSeq());
                if (input instanceof OneRowRelation) {
                    if (projects.stream().anyMatch(project -> project instanceof UnboundStar)) {
                        throw new ParseException("SELECT * must have a FROM clause");
                    }
                }
                return new LogicalProject<>(projects, isDistinct, input);
            }
        });
    }

    private LogicalPlan withRelations(LogicalPlan inputPlan, List<RelationContext> relations) {
        if (relations == null) {
            return inputPlan;
        }
        LogicalPlan left = inputPlan;
        for (RelationContext relation : relations) {
            // build left deep join tree
            LogicalPlan right = withJoinRelations(visitRelation(relation), relation);
            left = (left == null) ? right :
                    new LogicalJoin<>(
                            JoinType.CROSS_JOIN,
                            ExpressionUtils.EMPTY_CONDITION,
                            ExpressionUtils.EMPTY_CONDITION,
                            new DistributeHint(DistributeType.NONE),
                            Optional.empty(),
                            left,
                            right, null);
            // TODO: pivot and lateral view
        }
        return left;
    }

    private LogicalPlan withFilter(LogicalPlan input, Optional<WhereClauseContext> whereCtx) {
        return input.optionalMap(whereCtx, () ->
            new LogicalFilter<>(ExpressionUtils.extractConjunctionToSet(
                    getExpression(whereCtx.get().booleanExpression())), input));
    }

    private LogicalPlan withAggregate(LogicalPlan input, SelectColumnClauseContext selectCtx,
                                      Optional<AggClauseContext> aggCtx) {
        return input.optionalMap(aggCtx, () -> {
            GroupingElementContext groupingElementContext = aggCtx.get().groupingElement();
            List<NamedExpression> namedExpressions = getNamedExpressions(selectCtx.namedExpressionSeq());
            if (groupingElementContext.GROUPING() != null) {
                ImmutableList.Builder<List<Expression>> groupingSets = ImmutableList.builder();
                for (GroupingSetContext groupingSetContext : groupingElementContext.groupingSet()) {
                    groupingSets.add(visit(groupingSetContext.expression(), Expression.class));
                }
                return new LogicalRepeat<>(groupingSets.build(), namedExpressions, input);
            } else if (groupingElementContext.CUBE() != null) {
                List<Expression> cubeExpressions = visit(groupingElementContext.expression(), Expression.class);
                List<List<Expression>> groupingSets = ExpressionUtils.cubeToGroupingSets(cubeExpressions);
                return new LogicalRepeat<>(groupingSets, namedExpressions, input);
            } else if (groupingElementContext.ROLLUP() != null) {
                List<Expression> rollupExpressions = visit(groupingElementContext.expression(), Expression.class);
                List<List<Expression>> groupingSets = ExpressionUtils.rollupToGroupingSets(rollupExpressions);
                return new LogicalRepeat<>(groupingSets, namedExpressions, input);
            } else {
                List<Expression> groupByExpressions = visit(groupingElementContext.expression(), Expression.class);
                return new LogicalAggregate<>(groupByExpressions, namedExpressions, input);
            }
        });
    }

    private LogicalPlan withHaving(LogicalPlan input, Optional<HavingClauseContext> havingCtx) {
        return input.optionalMap(havingCtx, () -> {
            if (!(input instanceof Aggregate)) {
                throw new ParseException("Having clause should be applied against an aggregation.", havingCtx.get());
            }
            return new LogicalHaving<>(ExpressionUtils.extractConjunctionToSet(
                    getExpression((havingCtx.get().booleanExpression()))), input);
        });
    }

    /**
     * match predicate type and generate different predicates.
     *
     * @param ctx PredicateContext
     * @param valueExpression valueExpression
     * @return Expression
     */
    private Expression withPredicate(Expression valueExpression, PredicateContext ctx) {
        return ParserUtils.withOrigin(ctx, () -> {
            Expression outExpression;
            switch (ctx.kind.getType()) {
                case DorisParser.BETWEEN:
                    Expression lower = getExpression(ctx.lower);
                    Expression upper = getExpression(ctx.upper);
                    if (lower.equals(upper)) {
                        outExpression = new EqualTo(valueExpression, lower);
                    } else {
                        outExpression = new And(
                                new GreaterThanEqual(valueExpression, getExpression(ctx.lower)),
                                new LessThanEqual(valueExpression, getExpression(ctx.upper))
                        );
                    }
                    break;
                case DorisParser.LIKE:
                    outExpression = new Like(
                        valueExpression,
                        getExpression(ctx.pattern)
                    );
                    break;
                case DorisParser.RLIKE:
                case DorisParser.REGEXP:
                    outExpression = new Regexp(
                        valueExpression,
                        getExpression(ctx.pattern)
                    );
                    break;
                case DorisParser.IN:
                    if (ctx.query() == null) {
                        outExpression = new InPredicate(
                                valueExpression,
                                withInList(ctx)
                        );
                    } else {
                        outExpression = new InSubquery(
                                valueExpression,
                                new ListQuery(typedVisit(ctx.query())),
                                ctx.NOT() != null
                        );
                    }
                    break;
                case DorisParser.NULL:
                    outExpression = new IsNull(valueExpression);
                    break;
                case DorisParser.TRUE:
                    outExpression = new Cast(valueExpression,
                            BooleanType.INSTANCE, true);
                    break;
                case DorisParser.FALSE:
                    outExpression = new Not(new Cast(valueExpression,
                            BooleanType.INSTANCE, true));
                    break;
                case DorisParser.MATCH:
                case DorisParser.MATCH_ANY:
                    outExpression = new MatchAny(
                        valueExpression,
                        getExpression(ctx.pattern)
                    );
                    break;
                case DorisParser.MATCH_ALL:
                    outExpression = new MatchAll(
                        valueExpression,
                        getExpression(ctx.pattern)
                    );
                    break;
                case DorisParser.MATCH_PHRASE:
                    outExpression = new MatchPhrase(
                        valueExpression,
                        getExpression(ctx.pattern)
                    );
                    break;
                case DorisParser.MATCH_PHRASE_PREFIX:
                    outExpression = new MatchPhrasePrefix(
                        valueExpression,
                        getExpression(ctx.pattern)
                    );
                    break;
                case DorisParser.MATCH_REGEXP:
                    outExpression = new MatchRegexp(
                        valueExpression,
                        getExpression(ctx.pattern)
                    );
                    break;
                case DorisParser.MATCH_PHRASE_EDGE:
                    outExpression = new MatchPhraseEdge(
                        valueExpression,
                        getExpression(ctx.pattern)
                    );
                    break;
                default:
                    throw new ParseException("Unsupported predicate type: " + ctx.kind.getText(), ctx);
            }
            return ctx.NOT() != null ? new Not(outExpression) : outExpression;
        });
    }

    private List<NamedExpression> getNamedExpressions(NamedExpressionSeqContext namedCtx) {
        return ParserUtils.withOrigin(namedCtx, () -> visit(namedCtx.namedExpression(), NamedExpression.class));
    }

    @Override
    public Expression visitSubqueryExpression(SubqueryExpressionContext subqueryExprCtx) {
        return ParserUtils.withOrigin(subqueryExprCtx, () -> new ScalarSubquery(typedVisit(subqueryExprCtx.query())));
    }

    @Override
    public Expression visitExist(ExistContext context) {
        return ParserUtils.withOrigin(context, () -> new Exists(typedVisit(context.query()), false));
    }

    @Override
    public Expression visitIsnull(IsnullContext context) {
        return ParserUtils.withOrigin(context, () -> new IsNull(typedVisit(context.valueExpression())));
    }

    @Override
    public Expression visitIs_not_null_pred(Is_not_null_predContext context) {
        return ParserUtils.withOrigin(context, () -> new Not(new IsNull(typedVisit(context.valueExpression()))));
    }

    public List<Expression> withInList(PredicateContext ctx) {
        return ctx.expression().stream().map(this::getExpression).collect(ImmutableList.toImmutableList());
    }

    @Override
    public Literal visitDecimalLiteral(DecimalLiteralContext ctx) {
        try {
            if (Config.enable_decimal_conversion) {
                return new DecimalV3Literal(new BigDecimal(ctx.getText()));
            } else {
                return new DecimalLiteral(new BigDecimal(ctx.getText()));
            }
        } catch (Exception e) {
            return new DoubleLiteral(Double.parseDouble(ctx.getText()));
        }
    }

    private String parsePropertyKey(PropertyKeyContext item) {
        if (item.constant() != null) {
            return parseConstant(item.constant()).trim();
        }
        return item.getText().trim();
    }

    private String parsePropertyValue(PropertyValueContext item) {
        if (item.constant() != null) {
            return parseConstant(item.constant());
        }
        return item.getText();
    }

    private ExplainLevel parseExplainPlanType(PlanTypeContext planTypeContext) {
        if (planTypeContext == null || planTypeContext.ALL() != null) {
            return ExplainLevel.ALL_PLAN;
        }
        if (planTypeContext.PHYSICAL() != null || planTypeContext.OPTIMIZED() != null) {
            return ExplainLevel.OPTIMIZED_PLAN;
        }
        if (planTypeContext.REWRITTEN() != null || planTypeContext.LOGICAL() != null) {
            return ExplainLevel.REWRITTEN_PLAN;
        }
        if (planTypeContext.ANALYZED() != null) {
            return ExplainLevel.ANALYZED_PLAN;
        }
        if (planTypeContext.PARSED() != null) {
            return ExplainLevel.PARSED_PLAN;
        }
        if (planTypeContext.SHAPE() != null) {
            return ExplainLevel.SHAPE_PLAN;
        }
        if (planTypeContext.MEMO() != null) {
            return ExplainLevel.MEMO_PLAN;
        }
        if (planTypeContext.DISTRIBUTED() != null) {
            return ExplainLevel.DISTRIBUTED_PLAN;
        }
        return ExplainLevel.ALL_PLAN;
    }

    @Override
    public Pair<DataType, Boolean> visitDataTypeWithNullable(DataTypeWithNullableContext ctx) {
        return ParserUtils.withOrigin(ctx, () -> Pair.of(typedVisit(ctx.dataType()), ctx.NOT() == null));
    }

    @Override
    public DataType visitAggStateDataType(AggStateDataTypeContext ctx) {
        return ParserUtils.withOrigin(ctx, () -> {
            List<Pair<DataType, Boolean>> dataTypeWithNullables = ctx.dataTypes.stream()
                    .map(this::visitDataTypeWithNullable)
                    .collect(Collectors.toList());
            List<DataType> dataTypes = dataTypeWithNullables.stream()
                    .map(dt -> dt.first)
                    .collect(ImmutableList.toImmutableList());
            List<Boolean> nullables = dataTypeWithNullables.stream()
                    .map(dt -> dt.second)
                    .collect(ImmutableList.toImmutableList());
            String functionName = ctx.functionNameIdentifier().getText();
            if (!BuiltinAggregateFunctions.INSTANCE.aggFuncNames.contains(functionName)) {
                // TODO use function binder to check function exists
                throw new ParseException("Can not found function '" + functionName + "'", ctx);
            }
            return new AggStateType(functionName, dataTypes, nullables);
        });
    }

    @Override
    public DataType visitPrimitiveDataType(PrimitiveDataTypeContext ctx) {
        return ParserUtils.withOrigin(ctx, () -> {
            String dataType = ctx.primitiveColType().type.getText().toLowerCase(Locale.ROOT);
            if (dataType.equalsIgnoreCase("all")) {
                throw new NotSupportedException("Disable to create table with `ALL` type columns");
            }
            List<String> l = Lists.newArrayList(dataType);
            ctx.INTEGER_VALUE().stream().map(ParseTree::getText).forEach(l::add);
            return DataType.convertPrimitiveFromStrings(l);
        });
    }

    @Override
    public DataType visitComplexDataType(ComplexDataTypeContext ctx) {
        return ParserUtils.withOrigin(ctx, () -> {
            switch (ctx.complex.getType()) {
                case DorisParser.ARRAY:
                    return ArrayType.of(typedVisit(ctx.dataType(0)), true);
                case DorisParser.MAP:
                    return MapType.of(typedVisit(ctx.dataType(0)), typedVisit(ctx.dataType(1)));
                case DorisParser.STRUCT:
                    return new StructType(visitComplexColTypeList(ctx.complexColTypeList()));
                default:
                    throw new AnalysisException("do not support " + ctx.complex.getText() + " type for Nereids");
            }
        });
    }

    @Override
    public List<StructField> visitComplexColTypeList(ComplexColTypeListContext ctx) {
        return ctx.complexColType().stream().map(this::visitComplexColType).collect(ImmutableList.toImmutableList());
    }

    @Override
    public StructField visitComplexColType(ComplexColTypeContext ctx) {
        String comment;
        if (ctx.commentSpec() != null) {
            comment = ctx.commentSpec().STRING_LITERAL().getText();
            comment = LogicalPlanBuilderAssistant.escapeBackSlash(comment.substring(1, comment.length() - 1));
        } else {
            comment = "";
        }
        return new StructField(ctx.identifier().getText(), typedVisit(ctx.dataType()), true, comment);
    }

    private String parseConstant(ConstantContext context) {
        Object constant = visit(context);
        if (constant instanceof Literal && ((Literal) constant).isStringLikeLiteral()) {
            return ((Literal) constant).getStringValue();
        }
        return context.getText();
    }

    @Override
    public Object visitCollate(CollateContext ctx) {
        return visit(ctx.primaryExpression());
    }

    @Override
    public Object visitSample(SampleContext ctx) {
        long seek = ctx.seed == null ? -1L : Long.parseLong(ctx.seed.getText());
        DorisParser.SampleMethodContext sampleContext = ctx.sampleMethod();
        if (sampleContext instanceof SampleByPercentileContext) {
            SampleByPercentileContext sampleByPercentileContext = (SampleByPercentileContext) sampleContext;
            long percent = Long.parseLong(sampleByPercentileContext.INTEGER_VALUE().getText());
            return new TableSample(percent, true, seek);
        }
        SampleByRowsContext sampleByRowsContext = (SampleByRowsContext) sampleContext;
        long rows = Long.parseLong(sampleByRowsContext.INTEGER_VALUE().getText());
        return new TableSample(rows, false, seek);
    }

    @Override
    public Object visitCallProcedure(CallProcedureContext ctx) {
        List<String> nameParts = visitMultipartIdentifier(ctx.name);
        FuncNameInfo procedureName = new FuncNameInfo(nameParts);
        List<Expression> arguments = ctx.expression().stream()
                .<Expression>map(this::typedVisit)
                .collect(ImmutableList.toImmutableList());
        UnboundFunction unboundFunction = new UnboundFunction(procedureName.getDbName(), procedureName.getName(),
                true, arguments);
        return new CallCommand(unboundFunction, getOriginSql(ctx));
    }

    @Override
    public LogicalPlan visitCreateProcedure(CreateProcedureContext ctx) {
        List<String> nameParts = visitMultipartIdentifier(ctx.name);
        FuncNameInfo procedureName = new FuncNameInfo(nameParts);
        return ParserUtils.withOrigin(ctx, () -> {
            LogicalPlan createProcedurePlan;
            createProcedurePlan = new CreateProcedureCommand(procedureName, getOriginSql(ctx),
                    ctx.REPLACE() != null);
            return createProcedurePlan;
        });
    }

    @Override
    public LogicalPlan visitDropProcedure(DropProcedureContext ctx) {
        List<String> nameParts = visitMultipartIdentifier(ctx.name);
        FuncNameInfo procedureName = new FuncNameInfo(nameParts);
        return ParserUtils.withOrigin(ctx, () -> new DropProcedureCommand(procedureName, getOriginSql(ctx)));
    }

    @Override
    public LogicalPlan visitShowProcedureStatus(ShowProcedureStatusContext ctx) {
        Set<Expression> whereExpr = Collections.emptySet();
        if (ctx.whereClause() != null) {
            whereExpr = ExpressionUtils.extractConjunctionToSet(
                    getExpression(ctx.whereClause().booleanExpression()));
        }

        if (ctx.valueExpression() != null) {
            // parser allows only LIKE or WhereClause.
            // Mysql grammar: SHOW PROCEDURE STATUS [LIKE 'pattern' | WHERE expr]
            whereExpr = Sets.newHashSet(new Like(new UnboundSlot("ProcedureName"), getExpression(ctx.pattern)));
        }

        final Set<Expression> whereExprConst = whereExpr;
        return ParserUtils.withOrigin(ctx, () -> new ShowProcedureStatusCommand(whereExprConst));
    }

    @Override
    public LogicalPlan visitShowCreateProcedure(ShowCreateProcedureContext ctx) {
        List<String> nameParts = visitMultipartIdentifier(ctx.name);
        FuncNameInfo procedureName = new FuncNameInfo(nameParts);
        return ParserUtils.withOrigin(ctx, () -> new ShowCreateProcedureCommand(procedureName));
    }

    @Override
    public LogicalPlan visitCreateSqlBlockRule(CreateSqlBlockRuleContext ctx) {
        Map<String, String> properties = ctx.propertyClause() != null
                        ? Maps.newHashMap(visitPropertyClause(ctx.propertyClause())) : Maps.newHashMap();
        return new CreateSqlBlockRuleCommand(stripQuotes(ctx.name.getText()), ctx.EXISTS() != null, properties);
    }

    @Override
    public LogicalPlan visitAlterSqlBlockRule(AlterSqlBlockRuleContext ctx) {
        Map<String, String> properties = ctx.propertyClause() != null
                        ? Maps.newHashMap(visitPropertyClause(ctx.propertyClause())) : Maps.newHashMap();
        return new AlterSqlBlockRuleCommand(stripQuotes(ctx.name.getText()), properties);
    }

    @Override
    public LogicalPlan visitDropCatalogRecycleBin(DropCatalogRecycleBinContext ctx) {
        String idTypeStr = ctx.idType.getText().substring(1, ctx.idType.getText().length() - 1);
        IdType idType = IdType.fromString(idTypeStr);
        long id = Long.parseLong(ctx.id.getText());

        return ParserUtils.withOrigin(ctx, () -> new DropCatalogRecycleBinCommand(idType, id));
    }

    @Override
    public Object visitUnsupported(UnsupportedContext ctx) {
        return UnsupportedCommand.INSTANCE;
    }

    @Override
    public LogicalPlan visitSupportedUnsetStatement(SupportedUnsetStatementContext ctx) {
        if (ctx.DEFAULT() != null && ctx.STORAGE() != null && ctx.VAULT() != null) {
            return new UnsetDefaultStorageVaultCommand();
        }
        SetType statementScope = visitStatementScope(ctx.statementScope());
        if (ctx.ALL() != null) {
            return new UnsetVariableCommand(statementScope, true);
        } else if (ctx.identifier() != null) {
            return new UnsetVariableCommand(statementScope, ctx.identifier().getText());
        }
        throw new AnalysisException("Should add 'ALL' or variable name");
    }

    @Override
    public LogicalPlan visitCreateTableLike(CreateTableLikeContext ctx) {
        List<String> nameParts = visitMultipartIdentifier(ctx.name);
        List<String> existedTableNameParts = visitMultipartIdentifier(ctx.existedTable);
        ArrayList<String> rollupNames = Lists.newArrayList();
        boolean withAllRollUp = false;
        if (ctx.WITH() != null && ctx.rollupNames != null) {
            rollupNames = new ArrayList<>(visitIdentifierList(ctx.rollupNames));
        } else if (ctx.WITH() != null && ctx.rollupNames == null) {
            withAllRollUp = true;
        }
        CreateTableLikeInfo info = new CreateTableLikeInfo(ctx.EXISTS() != null,
                ctx.TEMPORARY() != null,
                new TableNameInfo(nameParts), new TableNameInfo(existedTableNameParts),
                rollupNames, withAllRollUp);
        return new CreateTableLikeCommand(info);
    }

    @Override
    public Command visitCreateUserDefineFunction(CreateUserDefineFunctionContext ctx) {
        SetType statementScope = visitStatementScope(ctx.statementScope());
        boolean ifNotExists = ctx.EXISTS() != null;
        boolean isAggFunction = ctx.AGGREGATE() != null;
        boolean isTableFunction = ctx.TABLES() != null;
        FunctionName function = visitFunctionIdentifier(ctx.functionIdentifier());
        FunctionArgTypesInfo functionArgTypesInfo;
        if (ctx.functionArguments() != null) {
            functionArgTypesInfo = visitFunctionArguments(ctx.functionArguments());
        } else {
            functionArgTypesInfo = new FunctionArgTypesInfo(new ArrayList<>(), false);
        }
        DataType returnType = typedVisit(ctx.returnType);
        returnType = returnType.conversion();
        DataType intermediateType = ctx.intermediateType != null ? typedVisit(ctx.intermediateType) : null;
        if (intermediateType != null) {
            intermediateType = intermediateType.conversion();
        }
        Map<String, String> properties = ctx.propertyClause() != null
                ? Maps.newHashMap(visitPropertyClause(ctx.propertyClause()))
                : Maps.newHashMap();
        return new CreateFunctionCommand(statementScope, ifNotExists, isAggFunction, false, isTableFunction,
                function, functionArgTypesInfo, returnType, intermediateType,
                null, null, properties);
    }

    @Override
    public Command visitCreateAliasFunction(CreateAliasFunctionContext ctx) {
        SetType statementScope = visitStatementScope(ctx.statementScope());
        boolean ifNotExists = ctx.EXISTS() != null;
        FunctionName function = visitFunctionIdentifier(ctx.functionIdentifier());
        FunctionArgTypesInfo functionArgTypesInfo;
        if (ctx.functionArguments() != null) {
            functionArgTypesInfo = visitFunctionArguments(ctx.functionArguments());
        } else {
            functionArgTypesInfo = new FunctionArgTypesInfo(new ArrayList<>(), false);
        }
        List<String> parameters = ctx.parameters != null ? visitIdentifierSeq(ctx.parameters) : new ArrayList<>();
        Expression originFunction = getExpression(ctx.expression());
        return new CreateFunctionCommand(statementScope, ifNotExists, false, true, false,
                function, functionArgTypesInfo, VarcharType.MAX_VARCHAR_TYPE, null,
                parameters, originFunction, null);
    }

    @Override
    public Command visitDropFunction(DropFunctionContext ctx) {
        SetType statementScope = visitStatementScope(ctx.statementScope());
        boolean ifExists = ctx.EXISTS() != null;
        FunctionName function = visitFunctionIdentifier(ctx.functionIdentifier());
        FunctionArgTypesInfo functionArgTypesInfo;
        if (ctx.functionArguments() != null) {
            functionArgTypesInfo = visitFunctionArguments(ctx.functionArguments());
        } else {
            functionArgTypesInfo = new FunctionArgTypesInfo(new ArrayList<>(), false);
        }
        return new DropFunctionCommand(statementScope, ifExists, function, functionArgTypesInfo);
    }

    @Override
    public FunctionArgTypesInfo visitFunctionArguments(FunctionArgumentsContext ctx) {
        boolean isVariadic = ctx.DOTDOTDOT() != null;
        List<DataType> argTypeDefs;
        if (ctx.dataTypeList() != null) {
            argTypeDefs = visitDataTypeList(ctx.dataTypeList());
        } else {
            argTypeDefs = new ArrayList<>();
        }
        return new FunctionArgTypesInfo(argTypeDefs, isVariadic);
    }

    @Override
    public FunctionName visitFunctionIdentifier(FunctionIdentifierContext ctx) {
        String functionName = ctx.functionNameIdentifier().getText();
        String dbName = ctx.dbName != null ? ctx.dbName.getText() : null;
        return new FunctionName(dbName, functionName);
    }

    @Override
    public List<DataType> visitDataTypeList(DataTypeListContext ctx) {
        List<DataType> dataTypeList = new ArrayList<>(ctx.getChildCount());
        for (DorisParser.DataTypeContext dataTypeContext : ctx.dataType()) {
            DataType dataType = typedVisit(dataTypeContext);
            dataTypeList.add(dataType.conversion());
        }
        return dataTypeList;
    }

    @Override
    public LogicalPlan visitShowAuthors(ShowAuthorsContext ctx) {
        return new ShowAuthorsCommand();
    }

    @Override
    public LogicalPlan visitShowEvents(ShowEventsContext ctx) {
        return new ShowEventsCommand();
    }

    @Override
    public LogicalPlan visitShowConfig(ShowConfigContext ctx) {
        ShowConfigCommand command;
        if (ctx.type.getText().equalsIgnoreCase(NodeType.FRONTEND.name())) {
            command = new ShowConfigCommand(NodeType.FRONTEND);
        } else {
            command = new ShowConfigCommand(NodeType.BACKEND);
        }
        if (ctx.LIKE() != null && ctx.pattern != null) {
            Like like = new Like(new UnboundSlot("ProcedureName"), getExpression(ctx.pattern));
            String pattern = ((Literal) like.child(1)).getStringValue();
            command.setPattern(pattern);
        }
        if (ctx.FROM() != null && ctx.backendId != null) {
            long backendId = Long.parseLong(ctx.backendId.getText());
            command.setBackendId(backendId);
        }
        return command;
    }

    @Override
    public SetOptionsCommand visitSetOptions(SetOptionsContext ctx) {
        List<SetVarOp> setVarOpList = new ArrayList<>(1);
        for (Object child : ctx.children) {
            if (child instanceof RuleNode) {
                setVarOpList.add(typedVisit((RuleNode) child));
            }
        }
        return new SetOptionsCommand(setVarOpList);
    }

    @Override
    public SetVarOp visitSetSystemVariable(SetSystemVariableContext ctx) {
        SetType statementScope = visitStatementScope(ctx.statementScope());
        String name = stripQuotes(ctx.identifier().getText());
        Expression expression = ctx.expression() != null ? typedVisit(ctx.expression()) : null;
        return new SetSessionVarOp(statementScope, name, expression);
    }

    @Override
    public SetVarOp visitSetVariableWithType(SetVariableWithTypeContext ctx) {
        SetType statementScope = visitStatementScope(ctx.statementScope());
        String name = stripQuotes(ctx.identifier().getText());
        Expression expression = ctx.expression() != null ? typedVisit(ctx.expression()) : null;
        return new SetSessionVarOp(statementScope, name, expression);
    }

    @Override
    public SetVarOp visitSetPassword(SetPasswordContext ctx) {
        String user;
        String host;
        boolean isDomain;
        String passwordText;
        UserIdentity userIdentity = null;
        if (ctx.userIdentify() != null) {
            user = stripQuotes(ctx.userIdentify().user.getText());
            host = ctx.userIdentify().host != null ? stripQuotes(ctx.userIdentify().host.getText()) : "%";
            isDomain = ctx.userIdentify().ATSIGN() != null;
            userIdentity = new UserIdentity(user, host, isDomain);
        }
        passwordText = stripQuotes(ctx.STRING_LITERAL().getText());
        return new SetPassVarOp(userIdentity, new PassVar(passwordText, ctx.isPlain != null));
    }

    @Override
    public SetVarOp visitSetNames(SetNamesContext ctx) {
        return new SetNamesVarOp();
    }

    @Override
    public SetVarOp visitSetCharset(SetCharsetContext ctx) {
        String charset = ctx.charsetName != null ? stripQuotes(ctx.charsetName.getText()) : null;
        return new SetCharsetAndCollateVarOp(charset);
    }

    @Override
    public SetVarOp visitSetCollate(SetCollateContext ctx) {
        String charset = ctx.charsetName != null ? stripQuotes(ctx.charsetName.getText()) : null;
        String collate = ctx.collateName != null ? stripQuotes(ctx.collateName.getText()) : null;
        return new SetCharsetAndCollateVarOp(charset, collate);
    }

    @Override
    public SetVarOp visitSetLdapAdminPassword(SetLdapAdminPasswordContext ctx) {
        String passwordText = stripQuotes(ctx.STRING_LITERAL().getText());
        boolean isPlain = ctx.PASSWORD() != null;
        return new SetLdapPassVarOp(new PassVar(passwordText, isPlain));
    }

    @Override
    public SetVarOp visitSetUserVariable(SetUserVariableContext ctx) {
        String name = stripQuotes(ctx.identifier().getText());
        Expression expression = typedVisit(ctx.expression());
        return new SetUserDefinedVarOp(name, expression);
    }

    @Override
    public SetTransactionCommand visitSetTransaction(SetTransactionContext ctx) {
        return new SetTransactionCommand();
    }

    @Override
    public SetUserPropertiesCommand visitSetUserProperties(SetUserPropertiesContext ctx) {
        String user = ctx.user != null ? stripQuotes(ctx.user.getText()) : null;
        Map<String, String> userPropertiesMap = visitPropertyItemList(ctx.propertyItemList());
        List<SetUserPropertyVarOp> setUserPropertyVarOpList = new ArrayList<>(userPropertiesMap.size());
        for (Map.Entry<String, String> entry : userPropertiesMap.entrySet()) {
            setUserPropertyVarOpList.add(new SetUserPropertyVarOp(user, entry.getKey(), entry.getValue()));
        }
        return new SetUserPropertiesCommand(user, setUserPropertyVarOpList);
    }

    @Override
    public SetDefaultStorageVaultCommand visitSetDefaultStorageVault(SetDefaultStorageVaultContext ctx) {
        return new SetDefaultStorageVaultCommand(stripQuotes(ctx.identifier().getText()));
    }

    @Override
    public Object visitRefreshCatalog(RefreshCatalogContext ctx) {
        if (ctx.name != null) {
            String catalogName = ctx.name.getText();
            Map<String, String> properties = ctx.propertyClause() != null
                    ? Maps.newHashMap(visitPropertyClause(ctx.propertyClause())) : Maps.newHashMap();
            return new RefreshCatalogCommand(catalogName, properties);
        }
        throw new AnalysisException("catalog name can not be null");
    }

    @Override
    public RefreshDatabaseCommand visitRefreshDatabase(RefreshDatabaseContext ctx) {
        Map<String, String> properties = visitPropertyClause(ctx.propertyClause()) == null ? Maps.newHashMap()
                : visitPropertyClause(ctx.propertyClause());
        List<String> parts = visitMultipartIdentifier(ctx.name);
        int size = parts.size();
        if (size == 0) {
            throw new ParseException("database name can't be empty");
        }
        String dbName = parts.get(size - 1);

        // [db].
        if (size == 1) {
            return new RefreshDatabaseCommand(dbName, properties);
        } else if (parts.size() == 2) {  // [ctl,db].
            return new RefreshDatabaseCommand(parts.get(0), dbName, properties);
        }
        throw new ParseException("Only one dot can be in the name: " + String.join(".", parts));
    }

    @Override
    public Object visitRefreshTable(RefreshTableContext ctx) {
        List<String> parts = visitMultipartIdentifier(ctx.name);
        int size = parts.size();
        if (size == 0) {
            throw new ParseException("table name can't be empty");
        } else if (size <= 3) {
            return new RefreshTableCommand(new TableNameInfo(parts));
        }
        throw new ParseException("Only one or two dot can be in the name: " + String.join(".", parts));
    }

    @Override
    public LogicalPlan visitShowCreateRepository(ShowCreateRepositoryContext ctx) {
        return new ShowCreateRepositoryCommand(ctx.identifier().getText());
    }

    public LogicalPlan visitShowLastInsert(ShowLastInsertContext ctx) {
        return new ShowLastInsertCommand();
    }

    @Override
    public LogicalPlan visitShowLoadProfile(ShowLoadProfileContext ctx) {
        String loadIdPath = "/"; // default load id path
        if (ctx.loadIdPath != null) {
            loadIdPath = stripQuotes(ctx.loadIdPath.getText());
        }

        long limit = 20;
        if (ctx.limitClause() != null) {
            limit = Long.parseLong(ctx.limitClause().limit.getText());
            if (limit < 0) {
                throw new ParseException("Limit requires non-negative number, got " + String.valueOf(limit));
            }
        }
        return new ShowLoadProfileCommand(loadIdPath, limit);
    }

    @Override
    public LogicalPlan visitShowDataTypes(ShowDataTypesContext ctx) {
        return new ShowDataTypesCommand();
    }

    @Override
    public LogicalPlan visitShowGrants(ShowGrantsContext ctx) {
        boolean all = (ctx.ALL() != null) ? true : false;
        return new ShowGrantsCommand(null, all);
    }

    @Override
    public LogicalPlan visitAlterStoragePolicy(AlterStoragePolicyContext ctx) {
        String policyName = visitIdentifierOrText(ctx.identifierOrText());
        Map<String, String> properties = visitPropertyClause(ctx.propertyClause()) == null ? Maps.newHashMap()
                : visitPropertyClause(ctx.propertyClause());

        return new AlterStoragePolicyCommand(policyName, properties);
    }

    @Override
    public LogicalPlan visitShowGrantsForUser(ShowGrantsForUserContext ctx) {
        UserIdentity userIdent = visitUserIdentify(ctx.userIdentify());
        return new ShowGrantsCommand(userIdent, false);
    }

    @Override
    public LogicalPlan visitShowRowPolicy(ShowRowPolicyContext ctx) {
        UserIdentity user = null;
        String role = null;
        if (ctx.userIdentify() != null) {
            user = visitUserIdentify(ctx.userIdentify());
        } else if (ctx.role != null) {
            role = ctx.role.getText();
        }

        return new ShowRowPolicyCommand(user, role);
    }

    @Override
    public LogicalPlan visitShowPartitionId(ShowPartitionIdContext ctx) {
        long partitionId = -1;
        if (ctx.partitionId != null) {
            partitionId = Long.parseLong(ctx.partitionId.getText());
        }
        return new ShowPartitionIdCommand(partitionId);
    }

    @Override
    public AlterTableCommand visitAlterTable(AlterTableContext ctx) {
        TableNameInfo tableNameInfo = new TableNameInfo(visitMultipartIdentifier(ctx.tableName));
        List<AlterTableOp> alterTableOps = new ArrayList<>();
        for (Object child : ctx.children) {
            if (child instanceof AlterTableClauseContext) {
                alterTableOps.add(typedVisit((AlterTableClauseContext) child));
            }
        }
        return new AlterTableCommand(tableNameInfo, alterTableOps);
    }

    @Override
    public AlterTableCommand visitAlterTableAddRollup(AlterTableAddRollupContext ctx) {
        TableNameInfo tableNameInfo = new TableNameInfo(visitMultipartIdentifier(ctx.tableName));
        List<AlterTableOp> alterTableOps = new ArrayList<>();
        for (Object child : ctx.children) {
            if (child instanceof AddRollupClauseContext) {
                alterTableOps.add(typedVisit((AddRollupClauseContext) child));
            }
        }
        return new AlterTableCommand(tableNameInfo, alterTableOps);
    }

    @Override
    public AlterTableCommand visitAlterTableDropRollup(AlterTableDropRollupContext ctx) {
        TableNameInfo tableNameInfo = new TableNameInfo(visitMultipartIdentifier(ctx.tableName));
        List<AlterTableOp> alterTableOps = new ArrayList<>();
        for (Object child : ctx.children) {
            if (child instanceof DropRollupClauseContext) {
                alterTableOps.add(typedVisit((DropRollupClauseContext) child));
            }
        }
        return new AlterTableCommand(tableNameInfo, alterTableOps);
    }

    @Override
    public AlterTableCommand visitAlterTableProperties(DorisParser.AlterTablePropertiesContext ctx) {
        TableNameInfo tableNameInfo = new TableNameInfo(visitMultipartIdentifier(ctx.name));
        List<AlterTableOp> alterTableOps = new ArrayList<>();
        Map<String, String> properties = ctx.propertyItemList() != null
                ? Maps.newHashMap(visitPropertyItemList(ctx.propertyItemList()))
                : Maps.newHashMap();
        alterTableOps.add(new ModifyTablePropertiesOp(properties));
        return new AlterTableCommand(tableNameInfo, alterTableOps);
    }

    @Override
    public AlterTableOp visitAddColumnClause(AddColumnClauseContext ctx) {
        ColumnDefinition columnDefinition = visitColumnDef(ctx.columnDef());
        ColumnPosition columnPosition = null;
        if (ctx.columnPosition() != null) {
            if (ctx.columnPosition().FIRST() != null) {
                columnPosition = ColumnPosition.FIRST;
            } else {
                columnPosition = new ColumnPosition(ctx.columnPosition().position.getText());
            }
        }
        String rollupName = ctx.toRollup() != null ? ctx.toRollup().rollup.getText() : null;
        Map<String, String> properties = ctx.properties != null
                ? Maps.newHashMap(visitPropertyClause(ctx.properties))
                : Maps.newHashMap();
        return new AddColumnOp(columnDefinition, columnPosition, rollupName, properties);
    }

    @Override
    public AlterTableOp visitAddColumnsClause(AddColumnsClauseContext ctx) {
        List<ColumnDefinition> columnDefinitions = visitColumnDefs(ctx.columnDefs());
        String rollupName = ctx.toRollup() != null ? ctx.toRollup().rollup.getText() : null;
        Map<String, String> properties = ctx.properties != null
                ? Maps.newHashMap(visitPropertyClause(ctx.properties))
                : Maps.newHashMap();
        return new AddColumnsOp(columnDefinitions, rollupName, properties);
    }

    @Override
    public AlterTableOp visitDropColumnClause(DropColumnClauseContext ctx) {
        String columnName = ctx.name.getText();
        String rollupName = ctx.fromRollup() != null ? ctx.fromRollup().rollup.getText() : null;
        Map<String, String> properties = ctx.properties != null
                ? Maps.newHashMap(visitPropertyClause(ctx.properties))
                : Maps.newHashMap();
        return new DropColumnOp(columnName, rollupName, properties);
    }

    @Override
    public AlterTableOp visitModifyColumnClause(ModifyColumnClauseContext ctx) {
        ColumnDefinition columnDefinition = visitColumnDef(ctx.columnDef());
        ColumnPosition columnPosition = null;
        if (ctx.columnPosition() != null) {
            if (ctx.columnPosition().FIRST() != null) {
                columnPosition = ColumnPosition.FIRST;
            } else {
                columnPosition = new ColumnPosition(ctx.columnPosition().position.getText());
            }
        }
        String rollupName = ctx.fromRollup() != null ? ctx.fromRollup().rollup.getText() : null;
        Map<String, String> properties = ctx.properties != null
                ? Maps.newHashMap(visitPropertyClause(ctx.properties))
                : Maps.newHashMap();
        return new ModifyColumnOp(columnDefinition, columnPosition, rollupName, properties);
    }

    @Override
    public AlterTableOp visitReorderColumnsClause(ReorderColumnsClauseContext ctx) {
        List<String> columnsByPos = visitIdentifierList(ctx.identifierList());
        String rollupName = ctx.fromRollup() != null ? ctx.fromRollup().rollup.getText() : null;
        Map<String, String> properties = ctx.properties != null
                ? Maps.newHashMap(visitPropertyClause(ctx.properties))
                : Maps.newHashMap();
        return new ReorderColumnsOp(columnsByPos, rollupName, properties);
    }

    @Override
    public AlterTableOp visitAddPartitionClause(AddPartitionClauseContext ctx) {
        boolean isTempPartition = ctx.TEMPORARY() != null;
        PartitionDefinition partitionDefinition = visitPartitionDef(ctx.partitionDef());
        DistributionDescriptor desc = null;
        int bucketNum = FeConstants.default_bucket_num;
        if (ctx.INTEGER_VALUE() != null) {
            bucketNum = Integer.parseInt(ctx.INTEGER_VALUE().getText());
        }
        if (ctx.HASH() != null) {
            desc = new DistributionDescriptor(true, ctx.autoBucket != null, bucketNum,
                    visitIdentifierList(ctx.hashKeys));
        } else if (ctx.RANDOM() != null) {
            desc = new DistributionDescriptor(false, ctx.autoBucket != null, bucketNum, null);
        }
        Map<String, String> properties = ctx.properties != null
                ? Maps.newHashMap(visitPropertyClause(ctx.properties))
                : Maps.newHashMap();
        return new AddPartitionOp(partitionDefinition, desc, properties, isTempPartition);
    }

    @Override
    public AlterTableOp visitDropPartitionClause(DropPartitionClauseContext ctx) {
        boolean isTempPartition = ctx.TEMPORARY() != null;
        boolean ifExists = ctx.IF() != null;
        boolean forceDrop = ctx.FORCE() != null;
        String partitionName = ctx.partitionName.getText();
        return ctx.indexName != null
                ? new DropPartitionFromIndexOp(ifExists, partitionName, isTempPartition, forceDrop,
                        ctx.indexName.getText())
                : new DropPartitionOp(ifExists, partitionName, isTempPartition, forceDrop);
    }

    @Override
    public AlterTableOp visitModifyPartitionClause(ModifyPartitionClauseContext ctx) {
        boolean isTempPartition = ctx.TEMPORARY() != null;
        Map<String, String> properties = visitPropertyItemList(ctx.partitionProperties);
        if (ctx.ASTERISK() != null) {
            return ModifyPartitionOp.createStarClause(properties, isTempPartition);
        } else {
            List<String> partitions;
            if (ctx.partitionNames != null) {
                partitions = visitIdentifierList(ctx.partitionNames);
            } else {
                partitions = new ArrayList<>();
                partitions.add(ctx.partitionName.getText());
            }
            return new ModifyPartitionOp(partitions, properties, isTempPartition);
        }
    }

    @Override
    public AlterTableOp visitReplacePartitionClause(ReplacePartitionClauseContext ctx) {
        boolean forceReplace = ctx.FORCE() != null;
        PartitionNamesInfo partitionNames = null;
        PartitionNamesInfo tempPartitionNames = null;
        if (ctx.partitions != null) {
            Pair<Boolean, List<String>> partitionSpec = visitPartitionSpec(ctx.partitions);
            partitionNames = new PartitionNamesInfo(partitionSpec.first, partitionSpec.second);
        }
        if (ctx.tempPartitions != null) {
            Pair<Boolean, List<String>> partitionSpec = visitPartitionSpec(ctx.tempPartitions);
            tempPartitionNames = new PartitionNamesInfo(partitionSpec.first, partitionSpec.second);
        }

        Map<String, String> properties = ctx.properties != null ? new HashMap<>(visitPropertyClause(ctx.properties))
                : Maps.newHashMap();
        return new ReplacePartitionOp(partitionNames, tempPartitionNames, forceReplace, properties);
    }

    @Override
    public AlterTableOp visitReplaceTableClause(ReplaceTableClauseContext ctx) {
        String tableName = ctx.name.getText();
        Map<String, String> properties = ctx.properties != null
                ? Maps.newHashMap(visitPropertyClause(ctx.properties))
                : Maps.newHashMap();
        return new ReplaceTableOp(tableName, properties, ctx.FORCE() != null);
    }

    @Override
    public AlterTableOp visitRenameClause(RenameClauseContext ctx) {
        return new RenameTableOp(ctx.newName.getText());
    }

    @Override
    public AlterTableOp visitRenameRollupClause(RenameRollupClauseContext ctx) {
        return new RenameRollupOp(ctx.name.getText(), ctx.newName.getText());
    }

    @Override
    public AlterTableOp visitRenamePartitionClause(RenamePartitionClauseContext ctx) {
        return new RenamePartitionOp(ctx.name.getText(), ctx.newName.getText());
    }

    @Override
    public AlterTableOp visitRenameColumnClause(RenameColumnClauseContext ctx) {
        return new RenameColumnOp(ctx.name.getText(), ctx.newName.getText());
    }

    @Override
    public AlterTableOp visitAddIndexClause(AddIndexClauseContext ctx) {
        IndexDefinition indexDefinition = visitIndexDef(ctx.indexDef());
        return new CreateIndexOp(null, indexDefinition, true);
    }

    @Override
    public Command visitCreateIndex(CreateIndexContext ctx) {
        String indexName = ctx.name.getText();
        boolean ifNotExists = ctx.EXISTS() != null;
        TableNameInfo tableNameInfo = new TableNameInfo(visitMultipartIdentifier(ctx.tableName));
        List<String> indexCols = visitIdentifierList(ctx.identifierList());
        Map<String, String> properties = ctx.properties != null
                ? Maps.newHashMap(visitPropertyClause(ctx.properties))
                : Maps.newHashMap();
        String indexType = null;
        if (ctx.BITMAP() != null) {
            indexType = "BITMAP";
        } else if (ctx.NGRAM_BF() != null) {
            indexType = "NGRAM_BF";
        } else if (ctx.INVERTED() != null) {
            indexType = "INVERTED";
        }
        String comment = ctx.STRING_LITERAL() == null ? "" : stripQuotes(ctx.STRING_LITERAL().getText());
        // change BITMAP index to INVERTED index
        if (Config.enable_create_bitmap_index_as_inverted_index
                && "BITMAP".equalsIgnoreCase(indexType)) {
            indexType = "INVERTED";
        }
        IndexDefinition indexDefinition = new IndexDefinition(indexName, ifNotExists, indexCols, indexType,
                properties, comment);
        List<AlterTableOp> alterTableOps = Lists.newArrayList(new CreateIndexOp(tableNameInfo,
                indexDefinition, false));
        return new AlterTableCommand(tableNameInfo, alterTableOps);
    }

    @Override
    public Command visitBuildIndex(BuildIndexContext ctx) {
        String name = ctx.name.getText();
        TableNameInfo tableName = new TableNameInfo(visitMultipartIdentifier(ctx.tableName));
        PartitionNamesInfo partitionNamesInfo = null;
        if (ctx.partitionSpec() != null) {
            Pair<Boolean, List<String>> partitionSpec = visitPartitionSpec(ctx.partitionSpec());
            partitionNamesInfo = new PartitionNamesInfo(partitionSpec.first, partitionSpec.second);
        }
        IndexDefinition indexDefinition = new IndexDefinition(name, partitionNamesInfo);
        List<AlterTableOp> alterTableOps = Lists.newArrayList(new BuildIndexOp(tableName, indexDefinition, false));
        return new AlterTableCommand(tableName, alterTableOps);
    }

    @Override
    public Command visitDropIndex(DropIndexContext ctx) {
        String name = ctx.name.getText();
        TableNameInfo tableName = new TableNameInfo(visitMultipartIdentifier(ctx.tableName));
        List<AlterTableOp> alterTableOps = Lists
                .newArrayList(new DropIndexOp(name, ctx.EXISTS() != null, tableName, false));
        return new AlterTableCommand(tableName, alterTableOps);
    }

    @Override
    public AlterTableOp visitDropIndexClause(DropIndexClauseContext ctx) {
        return new DropIndexOp(ctx.name.getText(), ctx.EXISTS() != null, null, true);
    }

    @Override
    public AlterTableOp visitEnableFeatureClause(EnableFeatureClauseContext ctx) {
        String featureName = stripQuotes(ctx.STRING_LITERAL().getText());
        Map<String, String> properties = ctx.properties != null
                ? Maps.newHashMap(visitPropertyClause(ctx.properties))
                : Maps.newHashMap();
        return new EnableFeatureOp(featureName, properties);
    }

    @Override
    public AlterTableOp visitModifyDistributionClause(ModifyDistributionClauseContext ctx) {
        int bucketNum = FeConstants.default_bucket_num;
        if (ctx.INTEGER_VALUE() != null) {
            bucketNum = Integer.parseInt(ctx.INTEGER_VALUE().getText());
        }
        DistributionDescriptor desc;
        if (ctx.HASH() != null) {
            desc = new DistributionDescriptor(true, ctx.AUTO() != null, bucketNum,
                    visitIdentifierList(ctx.hashKeys));
        } else if (ctx.RANDOM() != null) {
            desc = new DistributionDescriptor(false, ctx.AUTO() != null, bucketNum, null);
        } else {
            throw new ParseException("distribution can't be empty", ctx);
        }
        return new ModifyDistributionOp(desc);
    }

    @Override
    public AlterTableOp visitModifyTableCommentClause(ModifyTableCommentClauseContext ctx) {
        return new ModifyTableCommentOp(stripQuotes(ctx.STRING_LITERAL().getText()));
    }

    @Override
    public AlterTableOp visitModifyColumnCommentClause(ModifyColumnCommentClauseContext ctx) {
        String columnName = ctx.name.getText();
        String comment = stripQuotes(ctx.STRING_LITERAL().getText());
        return new ModifyColumnCommentOp(columnName, comment);
    }

    @Override
    public AlterTableOp visitModifyEngineClause(ModifyEngineClauseContext ctx) {
        String engineName = ctx.name.getText();
        Map<String, String> properties = ctx.properties != null
                ? Maps.newHashMap(visitPropertyClause(ctx.properties))
                : Maps.newHashMap();
        return new ModifyEngineOp(engineName, properties);
    }

    @Override
    public AlterTableOp visitAlterMultiPartitionClause(AlterMultiPartitionClauseContext ctx) {
        boolean isTempPartition = ctx.TEMPORARY() != null;
        List<Expression> from = visitPartitionValueList(ctx.from);
        List<Expression> to = visitPartitionValueList(ctx.to);
        int num = Integer.parseInt(ctx.INTEGER_VALUE().getText());
        String unitString = ctx.unit != null ? ctx.unit.getText() : null;
        Map<String, String> properties = ctx.properties != null
                ? Maps.newHashMap(visitPropertyClause(ctx.properties))
                : Maps.newHashMap();
        return new AlterMultiPartitionOp(from, to, num, unitString, properties, isTempPartition);
    }

    @Override
    public AlterTableOp visitAddRollupClause(DorisParser.AddRollupClauseContext ctx) {
        String rollupName = ctx.rollupName.getText();
        List<String> columnNames = visitIdentifierList(ctx.columns);
        List<String> dupKeys = ctx.dupKeys != null ? visitIdentifierList(ctx.dupKeys) : null;
        String baseRollupName = ctx.fromRollup() != null ? ctx.fromRollup().rollup.getText() : null;
        Map<String, String> properties = ctx.properties != null
                ? Maps.newHashMap(visitPropertyClause(ctx.properties))
                : Maps.newHashMap();
        return new AddRollupOp(rollupName, columnNames, dupKeys, baseRollupName, properties);
    }

    @Override
    public AlterTableOp visitDropRollupClause(DorisParser.DropRollupClauseContext ctx) {
        String rollupName = ctx.rollupName.getText();
        Map<String, String> properties = ctx.properties != null
                ? Maps.newHashMap(visitPropertyClause(ctx.properties))
                : Maps.newHashMap();
        return new DropRollupOp(rollupName, properties);
    }

    @Override
    public LogicalPlan visitShowVariables(ShowVariablesContext ctx) {
        SetType statementScope = visitStatementScope(ctx.statementScope());
        if (ctx.wildWhere() != null) {
            if (ctx.wildWhere().LIKE() != null) {
                return new ShowVariablesCommand(statementScope,
                        stripQuotes(ctx.wildWhere().STRING_LITERAL().getText()));
            } else {
                StringBuilder sb = new StringBuilder();
                sb.append("SELECT `VARIABLE_NAME` AS `Variable_name`, `VARIABLE_VALUE` AS `Value` FROM ");
                sb.append("`").append(InternalCatalog.INTERNAL_CATALOG_NAME).append("`");
                sb.append(".");
                sb.append("`").append(InfoSchemaDb.DATABASE_NAME).append("`");
                sb.append(".");
                if (statementScope == SetType.GLOBAL) {
                    sb.append("`global_variables` ");
                } else {
                    sb.append("`session_variables` ");
                }
                sb.append(getOriginSql(ctx.wildWhere()));
                return new NereidsParser().parseSingle(sb.toString());
            }
        } else {
            return new ShowVariablesCommand(statementScope, null);
        }
    }

    private Expression getWildWhere(DorisParser.WildWhereContext ctx) {
        if (ctx.LIKE() != null) {
            String pattern = stripQuotes(ctx.STRING_LITERAL().getText());
            return new Like(new UnboundSlot("ProcedureName"), new StringLiteral(pattern));
        } else if (ctx.WHERE() != null) {
            return getExpression(ctx.expression());
        } else {
            throw new AnalysisException("Wild where should contain like or where " + ctx.getText());
        }
    }

    @Override
    public ShowViewCommand visitShowView(ShowViewContext ctx) {
        List<String> tableNameParts = visitMultipartIdentifier(ctx.tableName);
        String databaseName = null;
        if (ctx.database != null) {
            databaseName = stripQuotes(ctx.database.getText());
        }
        return new ShowViewCommand(databaseName, new TableNameInfo(tableNameParts));
    }

    @Override
    public LogicalPlan visitShowBackends(ShowBackendsContext ctx) {
        return new ShowBackendsCommand();
    }

    @Override
    public LogicalPlan visitShowBackup(ShowBackupContext ctx) {
        String dbName = null;
        Expression wildWhere = null;
        if (ctx.database != null) {
            dbName = ctx.database.getText();
        }
        if (ctx.wildWhere() != null) {
            wildWhere = getWildWhere(ctx.wildWhere());
        }
        return new ShowBackupCommand(dbName, wildWhere);
    }

    @Override
    public LogicalPlan visitShowPlugins(ShowPluginsContext ctx) {
        return new ShowPluginsCommand();
    }

    @Override
    public LogicalPlan visitShowSmallFiles(ShowSmallFilesContext ctx) {
        String dbName = null;
        if (ctx.database != null) {
            List<String> nameParts = visitMultipartIdentifier(ctx.database);
            dbName = nameParts.get(0); // only one entry possible
        }
        return new ShowSmallFilesCommand(dbName);
    }

    @Override
    public LogicalPlan visitShowSnapshot(ShowSnapshotContext ctx) {
        String repoName = null;
        Expression wildWhere = null;
        if (ctx.wildWhere() != null) {
            wildWhere = getWildWhere(ctx.wildWhere());
        }
        if (ctx.repo != null) {
            repoName = ctx.repo.getText();
        }
        return new ShowSnapshotCommand(repoName, wildWhere);
    }

    @Override
    public LogicalPlan visitShowSqlBlockRule(ShowSqlBlockRuleContext ctx) {
        String ruleName = null;
        if (ctx.ruleName != null) {
            ruleName = ctx.ruleName.getText();
        }
        return new ShowSqlBlockRuleCommand(ruleName);
    }

    @Override
    public LogicalPlan visitShowTriggers(ShowTriggersContext ctx) {
        return new ShowTriggersCommand();
    }

    @Override
    public LogicalPlan visitShowTrash(ShowTrashContext ctx) {
        if (ctx.ON() != null) {
            String backend = stripQuotes(ctx.STRING_LITERAL().getText());
            new ShowTrashCommand(backend);
        } else {
            return new ShowTrashCommand();
        }
        return new ShowTrashCommand();
    }

    @Override
    public LogicalPlan visitAdminCleanTrash(DorisParser.AdminCleanTrashContext ctx) {
        if (ctx.ON() != null) {
            List<String> backendsQuery = Lists.newArrayList();
            ctx.backends.forEach(backend -> backendsQuery.add(stripQuotes(backend.getText())));
            return new AdminCleanTrashCommand(backendsQuery);
        }
        return new AdminCleanTrashCommand();
    }

    @Override
    public LogicalPlan visitAdminShowReplicaStatus(AdminShowReplicaStatusContext ctx) {
        Expression where = null;
        if (ctx.WHERE() != null) {
            StringLiteral left = new StringLiteral(stripQuotes(ctx.STATUS().toString()));
            StringLiteral right = new StringLiteral(stripQuotes(ctx.STRING_LITERAL().getText()));
            if (ctx.NEQ() != null) {
                where = new Not(new EqualTo(left, right));
            } else {
                where = new EqualTo(left, right);
            }
        }
        TableRefInfo tableRefInfo = visitBaseTableRefContext(ctx.baseTableRef());
        return new AdminShowReplicaStatusCommand(tableRefInfo, where);
    }

    @Override
    public LogicalPlan visitShowRepositories(ShowRepositoriesContext ctx) {
        return new ShowRepositoriesCommand();
    }

    @Override
    public LogicalPlan visitShowResources(ShowResourcesContext ctx) {
        Expression wildWhere = null;
        List<OrderKey> orderKeys = null;
        String likePattern = null;
        long limit = -1L;
        long offset = 0L;
        if (ctx.sortClause() != null) {
            orderKeys = visit(ctx.sortClause().sortItem(), OrderKey.class);
        }
        if (ctx.wildWhere() != null) {
            wildWhere = getWildWhere(ctx.wildWhere());
            if (ctx.wildWhere().LIKE() != null) {
                likePattern = stripQuotes(ctx.wildWhere().STRING_LITERAL().getText());
            } else {
                wildWhere = (Expression) ctx.wildWhere().expression().accept(this);
            }
        }
        if (ctx.limitClause() != null) {
            limit = ctx.limitClause().limit != null
                    ? Long.parseLong(ctx.limitClause().limit.getText())
                    : 0;
            if (limit < 0) {
                throw new ParseException("Limit requires non-negative number", ctx.limitClause());
            }
            offset = ctx.limitClause().offset != null
                    ? Long.parseLong(ctx.limitClause().offset.getText())
                    : 0;
            if (offset < 0) {
                throw new ParseException("Offset requires non-negative number", ctx.limitClause());
            }
        }
        return new ShowResourcesCommand(wildWhere, likePattern, orderKeys, limit, offset);
    }

    @Override
    public LogicalPlan visitShowRestore(ShowRestoreContext ctx) {
        String dbName = null;
        Expression wildWhere = null;
        if (ctx.database != null) {
            dbName = ctx.database.getText();
        }
        if (ctx.wildWhere() != null) {
            wildWhere = getWildWhere(ctx.wildWhere());
        }
        return new ShowRestoreCommand(dbName, wildWhere, ctx.BRIEF() != null);
    }

    @Override
    public LogicalPlan visitShowRoles(ShowRolesContext ctx) {
        return new ShowRolesCommand();
    }

    @Override
    public LogicalPlan visitShowProc(ShowProcContext ctx) {
        String path = stripQuotes(ctx.path.getText());
        return new ShowProcCommand(path);
    }

    private TableScanParams visitOptScanParamsContex(OptScanParamsContext ctx) {
        if (ctx != null) {
            Map<String, String> map = visitPropertyItemList(ctx.properties);
            return new TableScanParams(ctx.funcName.getText(), map);
        }
        return null;
    }

    private TableSnapshot visitTableSnapshotContext(TableSnapshotContext ctx) {
        if (ctx != null) {
            if (ctx.TIME() != null) {
                return new TableSnapshot(stripQuotes(ctx.time.getText()));
            } else {
                return new TableSnapshot(Long.parseLong(ctx.version.getText()));
            }
        }
        return null;
    }

    private List<String> visitRelationHintContext(RelationHintContext ctx) {
        final List<String> relationHints;
        if (ctx != null) {
            relationHints = typedVisit(ctx);
        } else {
            relationHints = ImmutableList.of();
        }
        return relationHints;
    }

    private PartitionNamesInfo visitSpecifiedPartitionContext(SpecifiedPartitionContext ctx) {
        if (ctx != null) {
            List<String> partitions = new ArrayList<>();
            boolean isTempPart = ctx.TEMPORARY() != null;
            if (ctx.identifier() != null) {
                partitions.add(ctx.identifier().getText());
            } else {
                partitions.addAll(visitIdentifierList(ctx.identifierList()));
            }
            return new PartitionNamesInfo(isTempPart, partitions);
        }
        return null;
    }

    private List<Long> visitTabletListContext(TabletListContext ctx) {
        List<Long> tabletIdList = new ArrayList<>();
        if (ctx != null && ctx.tabletIdList != null) {
            ctx.tabletIdList.stream().forEach(tabletToken -> {
                tabletIdList.add(Long.parseLong(tabletToken.getText()));
            });
        }
        return tabletIdList;
    }

    private TableRefInfo visitBaseTableRefContext(BaseTableRefContext ctx) {
        List<String> nameParts = visitMultipartIdentifier(ctx.multipartIdentifier());
        TableScanParams scanParams = visitOptScanParamsContex(ctx.optScanParams());
        TableSnapshot tableSnapShot = visitTableSnapshotContext(ctx.tableSnapshot());
        PartitionNamesInfo partitionNameInfo = visitSpecifiedPartitionContext(ctx.specifiedPartition());
        List<Long> tabletIdList = visitTabletListContext(ctx.tabletList());

        String tableAlias = null;
        if (ctx.tableAlias().strictIdentifier() != null) {
            tableAlias = ctx.tableAlias().getText();
        }
        TableSample tableSample = ctx.sample() == null ? null : (TableSample) visit(ctx.sample());
        List<String> hints = visitRelationHintContext(ctx.relationHint());
        return new TableRefInfo(new TableNameInfo(nameParts), scanParams, tableSnapShot, partitionNameInfo,
                                    tabletIdList, tableAlias, tableSample, hints);
    }

    @Override
    public LogicalPlan visitShowReplicaDistribution(ShowReplicaDistributionContext ctx) {
        TableRefInfo tableRefInfo = visitBaseTableRefContext(ctx.baseTableRef());
        return new ShowReplicaDistributionCommand(tableRefInfo);
    }

    @Override
    public LogicalPlan visitAdminShowReplicaDistribution(AdminShowReplicaDistributionContext ctx) {
        TableRefInfo tableRefInfo = visitBaseTableRefContext(ctx.baseTableRef());
        return new ShowReplicaDistributionCommand(tableRefInfo);
    }

    @Override
    public LogicalPlan visitShowCreateCatalog(ShowCreateCatalogContext ctx) {
        return new ShowCreateCatalogCommand(ctx.identifier().getText());
    }

    @Override
    public LogicalPlan visitShowCatalog(DorisParser.ShowCatalogContext ctx) {
        return new ShowCatalogCommand(ctx.identifier().getText(), null);
    }

    @Override
    public LogicalPlan visitShowCatalogs(DorisParser.ShowCatalogsContext ctx) {
        String wild = null;
        if (ctx.wildWhere() != null) {
            if (ctx.wildWhere().LIKE() != null) {
                wild = stripQuotes(ctx.wildWhere().STRING_LITERAL().getText());
            } else if (ctx.wildWhere().WHERE() != null) {
                wild = ctx.wildWhere().expression().getText();
            }
        }
        return new ShowCatalogCommand(null, wild);
    }

    @Override
    public LogicalPlan visitShowStorageEngines(ShowStorageEnginesContext ctx) {
        return new ShowStorageEnginesCommand();
    }

    @Override
    public LogicalPlan visitAdminRebalanceDisk(AdminRebalanceDiskContext ctx) {
        if (ctx.ON() != null) {
            List<String> backendList = Lists.newArrayList();
            ctx.backends.forEach(backend -> backendList.add(stripQuotes(backend.getText())));
            return new AdminRebalanceDiskCommand(backendList);
        }
        return new AdminRebalanceDiskCommand();
    }

    @Override
    public LogicalPlan visitAdminCancelRebalanceDisk(AdminCancelRebalanceDiskContext ctx) {
        if (ctx.ON() != null) {
            List<String> backendList = Lists.newArrayList();
            ctx.backends.forEach(backend -> backendList.add(stripQuotes(backend.getText())));
            return new AdminCancelRebalanceDiskCommand(backendList);
        }
        return new AdminCancelRebalanceDiskCommand();
    }

    @Override
    public LogicalPlan visitShowDiagnoseTablet(ShowDiagnoseTabletContext ctx) {
        long tabletId = Long.parseLong(ctx.INTEGER_VALUE().getText());
        return new ShowDiagnoseTabletCommand(tabletId);
    }

    @Override
    public LogicalPlan visitAdminDiagnoseTablet(AdminDiagnoseTabletContext ctx) {
        long tabletId = Long.parseLong(ctx.INTEGER_VALUE().getText());
        return new ShowDiagnoseTabletCommand(tabletId);
    }

    @Override
    public LogicalPlan visitShowCreateTable(ShowCreateTableContext ctx) {
        List<String> nameParts = visitMultipartIdentifier(ctx.name);
        return new ShowCreateTableCommand(new TableNameInfo(nameParts), ctx.BRIEF() != null);
    }

    @Override
    public LogicalPlan visitShowCreateView(ShowCreateViewContext ctx) {
        List<String> nameParts = visitMultipartIdentifier(ctx.name);
        return new ShowCreateViewCommand(new TableNameInfo(nameParts));
    }

    @Override
    public LogicalPlan visitShowCreateMaterializedView(ShowCreateMaterializedViewContext ctx) {
        List<String> nameParts = visitMultipartIdentifier(ctx.tableName);
        return new ShowCreateMaterializedViewCommand(stripQuotes(ctx.mvName.getText()), new TableNameInfo(nameParts));
    }

    @Override
    public LogicalPlan visitAlterWorkloadGroup(AlterWorkloadGroupContext ctx) {
        String cgName = ctx.computeGroup == null ? "" : stripQuotes(ctx.computeGroup.getText());
        Map<String, String> properties = ctx.propertyClause() != null
                        ? Maps.newHashMap(visitPropertyClause(ctx.propertyClause())) : Maps.newHashMap();
        return new AlterWorkloadGroupCommand(cgName, ctx.name.getText(), properties);
    }

    @Override
    public LogicalPlan visitAlterWorkloadPolicy(AlterWorkloadPolicyContext ctx) {
        Map<String, String> properties = ctx.propertyClause() != null
                        ? Maps.newHashMap(visitPropertyClause(ctx.propertyClause())) : Maps.newHashMap();
        return new AlterWorkloadPolicyCommand(ctx.name.getText(), properties);
    }

    @Override
    public LogicalPlan visitAlterRole(AlterRoleContext ctx) {
        String comment = visitCommentSpec(ctx.commentSpec());
        return new AlterRoleCommand(ctx.role.getText(), comment);
    }

    @Override
    public LogicalPlan visitShowDatabaseId(ShowDatabaseIdContext ctx) {
        long dbId = (ctx.databaseId != null) ? Long.parseLong(ctx.databaseId.getText()) : -1;
        return new ShowDatabaseIdCommand(dbId);
    }

    public LogicalPlan visitCreateRole(CreateRoleContext ctx) {
        String roleName = stripQuotes(ctx.name.getText());
        String comment = ctx.STRING_LITERAL() == null ? "" : LogicalPlanBuilderAssistant.escapeBackSlash(
                ctx.STRING_LITERAL().getText().substring(1, ctx.STRING_LITERAL().getText().length() - 1));
        return new CreateRoleCommand(ctx.EXISTS() != null, roleName, comment);
    }

    @Override
    public LogicalPlan visitCreateFile(CreateFileContext ctx) {
        String dbName = null;
        if (ctx.database != null) {
            dbName = ctx.database.getText();
        }
        Map<String, String> properties = ctx.propertyClause() != null
                                    ? Maps.newHashMap(visitPropertyClause(ctx.propertyClause())) : Maps.newHashMap();
        return new CreateFileCommand(stripQuotes(ctx.name.getText()), dbName, properties);
    }

    @Override
    public LogicalPlan visitShowCharset(ShowCharsetContext ctx) {
        return new ShowCharsetCommand();
    }

    @Override
    public LogicalPlan visitAdminSetTableStatus(AdminSetTableStatusContext ctx) {
        List<String> dbTblNameParts = visitMultipartIdentifier(ctx.name);
        Map<String, String> properties = ctx.propertyClause() != null
                        ? Maps.newHashMap(visitPropertyClause(ctx.propertyClause())) : Maps.newHashMap();
        return new AdminSetTableStatusCommand(new TableNameInfo(dbTblNameParts), properties);
    }

    @Override
    public LogicalPlan visitShowFrontends(ShowFrontendsContext ctx) {
        String detail = (ctx.name != null) ? ctx.name.getText() : null;
        return new ShowFrontendsCommand(detail);
    }

    @Override
    public LogicalPlan visitShowFunctions(ShowFunctionsContext ctx) {
        String dbName = null;
        if (ctx.database != null) {
            List<String> nameParts = visitMultipartIdentifier(ctx.database);
            if (nameParts.size() == 1) {
                dbName = nameParts.get(0);
            } else if (nameParts.size() == 2) {
                dbName = nameParts.get(1);
            } else {
                throw new AnalysisException("nameParts in analyze database should be [ctl.]db");
            }
        }

        boolean isVerbose = ctx.FULL() != null;
        boolean isBuiltin = ctx.BUILTIN() != null;

        String wild = null;
        if (ctx.STRING_LITERAL() != null) {
            wild = stripQuotes(ctx.STRING_LITERAL().getText());
        }
        return new ShowFunctionsCommand(dbName, isBuiltin, isVerbose, wild);
    }

    @Override
    public LogicalPlan visitShowGlobalFunctions(ShowGlobalFunctionsContext ctx) {
        boolean isVerbose = ctx.FULL() != null;

        String wild = null;
        if (ctx.STRING_LITERAL() != null) {
            wild = stripQuotes(ctx.STRING_LITERAL().getText());
        }
        return new ShowFunctionsCommand(isVerbose, wild, true);
    }

    @Override
    public LogicalPlan visitShowCreateDatabase(ShowCreateDatabaseContext ctx) {
        List<String> nameParts = visitMultipartIdentifier(ctx.name);
        String databaseName = "";
        String catalogName = "";
        if (nameParts.size() == 2) {
            // The identifier is in the form "internalcatalog.databasename"
            catalogName = nameParts.get(0);
            databaseName = nameParts.get(1);
        } else if (nameParts.size() == 1) {
            // The identifier is in the form "databasename"
            databaseName = nameParts.get(0);
        }

        return new ShowCreateDatabaseCommand(new DbName(catalogName, databaseName));
    }

    @Override
    public LogicalPlan visitCleanAllProfile(CleanAllProfileContext ctx) {
        return new CleanAllProfileCommand();
    }

    @Override
    public Object visitCleanLabel(CleanLabelContext ctx) {
        String label = ctx.label == null ? null : ctx.label.getText();
        IdentifierContext database = ctx.database;
        return new CleanLabelCommand(stripQuotes(database.getText()), label);
    }

    @Override
    public LogicalPlan visitShowWhitelist(ShowWhitelistContext ctx) {
        return new ShowWhiteListCommand();
    }

    @Override
    public LogicalPlan visitShowUserProperties(ShowUserPropertiesContext ctx) {
        String user = ctx.user != null ? stripQuotes(ctx.user.getText()) : null;
        String pattern = null;
        if (ctx.LIKE() != null) {
            pattern = stripQuotes(ctx.STRING_LITERAL().getText());
        }
        return new ShowUserPropertyCommand(user, pattern, false);
    }

    @Override
    public LogicalPlan visitShowAllProperties(ShowAllPropertiesContext ctx) {
        String pattern = null;
        if (ctx.LIKE() != null) {
            pattern = stripQuotes(ctx.STRING_LITERAL().getText());
        }
        return new ShowUserPropertyCommand(null, pattern, true);
    }

    @Override
    public LogicalPlan visitAlterCatalogComment(AlterCatalogCommentContext ctx) {
        String catalogName = stripQuotes(ctx.name.getText());
        String comment = stripQuotes(ctx.comment.getText());
        return new AlterCatalogCommentCommand(catalogName, comment);
    }

    @Override
    public LogicalPlan visitAlterDatabaseRename(AlterDatabaseRenameContext ctx) {
        String dbName = Optional.ofNullable(ctx.name)
                .map(ParserRuleContext::getText)
                .filter(s -> !s.isEmpty())
                .orElseThrow(() -> new ParseException("Database name is empty or cannot be an empty string"));
        String newDbName = Optional.ofNullable(ctx.newName)
                .map(ParserRuleContext::getText)
                .filter(s -> !s.isEmpty())
                .orElseThrow(() -> new ParseException("New Database name is empty or cannot be an empty string"));
        return new AlterDatabaseRenameCommand(dbName, newDbName);
    }

    @Override
    public LogicalPlan visitShowDynamicPartition(ShowDynamicPartitionContext ctx) {
        String dbName = null;
        if (ctx.database != null) {
            List<String> nameParts = visitMultipartIdentifier(ctx.database);
            dbName = nameParts.get(0); // only one entry possible
        }
        return new ShowDynamicPartitionCommand(dbName);
    }

    @Override
    public LogicalPlan visitCreateCatalog(CreateCatalogContext ctx) {
        String catalogName = ctx.catalogName.getText();
        boolean ifNotExists = ctx.IF() != null;
        String resourceName = ctx.resourceName == null ? null : (ctx.resourceName.getText());
        String comment = ctx.STRING_LITERAL() == null ? null : stripQuotes(ctx.STRING_LITERAL().getText());
        Map<String, String> properties = ctx.propertyClause() != null
                                    ? Maps.newHashMap(visitPropertyClause(ctx.propertyClause())) : Maps.newHashMap();

        return new CreateCatalogCommand(catalogName, ifNotExists, resourceName, comment, properties);
    }

    @Override
    public LogicalPlan visitShowStages(ShowStagesContext ctx) {
        return new ShowStagesCommand();
    }

    @Override
    public LogicalPlan visitRecoverDatabase(RecoverDatabaseContext ctx) {
        String dbName = ctx.name.getText();
        long dbId = (ctx.id != null) ? Long.parseLong(ctx.id.getText()) : -1;
        String newDbName = (ctx.alias != null) ? ctx.alias.getText() : null;
        return new RecoverDatabaseCommand(dbName, dbId, newDbName);
    }

    @Override
    public LogicalPlan visitShowWarningErrors(ShowWarningErrorsContext ctx) {
        boolean isWarning = ctx.WARNINGS() != null;

        // Extract the limit value if present
        long limit = 0;
        Optional<LimitClauseContext> limitCtx = Optional.ofNullable(ctx.limitClause());
        if (ctx.limitClause() != null) {
            limit = Long.parseLong(limitCtx.get().limit.getText());
            if (limit < 0) {
                throw new ParseException("Limit requires non-negative number", limitCtx.get());
            }
        }
        return new ShowWarningErrorsCommand(isWarning, limit);
    }

    @Override
    public LogicalPlan visitAlterCatalogProperties(AlterCatalogPropertiesContext ctx) {
        String catalogName = stripQuotes(ctx.name.getText());
        Map<String, String> properties = visitPropertyItemList(ctx.propertyItemList());
        return new AlterCatalogPropertiesCommand(catalogName, properties);
    }

    @Override
    public RecoverTableCommand visitRecoverTable(RecoverTableContext ctx) {
        List<String> dbTblNameParts = visitMultipartIdentifier(ctx.name);
        String newTableName = (ctx.alias != null) ? ctx.alias.getText() : null;
        long tableId = (ctx.id != null) ? Long.parseLong(ctx.id.getText()) : -1;
        return new RecoverTableCommand(new TableNameInfo(dbTblNameParts), tableId, newTableName);
    }

    @Override
    public RecoverPartitionCommand visitRecoverPartition(RecoverPartitionContext ctx) {
        String partitionName = ctx.name.getText();
        String newPartitionName = (ctx.alias != null) ? ctx.alias.getText() : null;
        long partitionId = (ctx.id != null) ? Long.parseLong(ctx.id.getText()) : -1;
        List<String> dbTblNameParts = visitMultipartIdentifier(ctx.tableName);
        return new RecoverPartitionCommand(new TableNameInfo(dbTblNameParts),
                                            partitionName, partitionId, newPartitionName);
    }

    @Override

    public LogicalPlan visitShowBroker(ShowBrokerContext ctx) {
        return new ShowBrokerCommand();
    }

    @Override
    public LogicalPlan visitDropRole(DropRoleContext ctx) {
        String roleName = stripQuotes(ctx.name.getText());
        return new DropRoleCommand(roleName, ctx.EXISTS() != null);
    }

    @Override
    public LogicalPlan visitDropTable(DropTableContext ctx) {
        String ctlName = null;
        String dbName = null;
        String tableName = null;
        List<String> nameParts = visitMultipartIdentifier(ctx.name);
        if (nameParts.size() == 1) {
            tableName = nameParts.get(0);
        } else if (nameParts.size() == 2) {
            dbName = nameParts.get(0);
            tableName = nameParts.get(1);
        } else if (nameParts.size() == 3) {
            ctlName = nameParts.get(0);
            dbName = nameParts.get(1);
            tableName = nameParts.get(2);
        } else {
            throw new AnalysisException("nameParts in create table should be [ctl.][db.]tbl");
        }

        boolean ifExists = ctx.EXISTS() != null;
        boolean forceDrop = ctx.FORCE() != null;
        TableNameInfo tblNameInfo = new TableNameInfo(ctlName, dbName, tableName);
        return new DropTableCommand(ifExists, tblNameInfo, forceDrop);
    }

    @Override
    public LogicalPlan visitDropCatalog(DropCatalogContext ctx) {
        String catalogName = stripQuotes(ctx.name.getText());
        boolean ifExists = ctx.EXISTS() != null;
        return new DropCatalogCommand(catalogName, ifExists);
    }

    @Override
    public LogicalPlan visitCreateEncryptkey(CreateEncryptkeyContext ctx) {
        List<String> nameParts = visitMultipartIdentifier(ctx.multipartIdentifier());
        return new CreateEncryptkeyCommand(new EncryptKeyName(nameParts), ctx.EXISTS() != null,
                                            stripQuotes(ctx.STRING_LITERAL().getText()));
    }

    @Override
    public LogicalPlan visitAlterCatalogRename(AlterCatalogRenameContext ctx) {
        String catalogName = stripQuotes(ctx.name.getText());
        String newName = stripQuotes(ctx.newName.getText());
        return new AlterCatalogRenameCommand(catalogName, newName);
    }

    @Override
    public LogicalPlan visitDropStoragePolicy(DropStoragePolicyContext ctx) {
        String policyName = ctx.name.getText();
        boolean ifExists = ctx.EXISTS() != null;
        return new DropStoragePolicyCommand(policyName, ifExists);
    }

    @Override
    public LogicalPlan visitDropEncryptkey(DropEncryptkeyContext ctx) {
        List<String> nameParts = visitMultipartIdentifier(ctx.name);
        return new DropEncryptkeyCommand(new EncryptKeyName(nameParts), ctx.EXISTS() != null);
    }

    @Override
    public LogicalPlan visitCreateWorkloadGroup(CreateWorkloadGroupContext ctx) {
        String workloadGroupName = stripQuotes(ctx.name.getText());
        String cgName = ctx.computeGroup == null ? "" : stripQuotes(ctx.computeGroup.getText());
        boolean ifNotExists = ctx.EXISTS() != null;
        Map<String, String> properties = ctx.propertyClause() != null
                                    ? Maps.newHashMap(visitPropertyClause(ctx.propertyClause())) : Maps.newHashMap();
        return new CreateWorkloadGroupCommand(cgName, workloadGroupName, ifNotExists, properties);
    }

    @Override
    public LogicalPlan visitShowSyncJob(ShowSyncJobContext ctx) {
        String databaseName = null;
        if (ctx.multipartIdentifier() != null) {
            List<String> databaseParts = visitMultipartIdentifier(ctx.multipartIdentifier());
            databaseName = databaseParts.get(0);
        }
        return new ShowSyncJobCommand(databaseName);
    }

    @Override
    public LogicalPlan visitDropFile(DropFileContext ctx) {
        String dbName = null;
        if (ctx.database != null) {
            dbName = ctx.database.getText();
        }
        Map<String, String> properties = ctx.propertyClause() != null
                                    ? Maps.newHashMap(visitPropertyClause(ctx.propertyClause())) : Maps.newHashMap();
        return new DropFileCommand(stripQuotes(ctx.name.getText()), dbName, properties);
    }

    @Override
    public LogicalPlan visitDropRepository(DropRepositoryContext ctx) {
        return new DropRepositoryCommand(stripQuotes(ctx.name.getText()));
    }

    @Override
    public LogicalPlan visitDropSqlBlockRule(DropSqlBlockRuleContext ctx) {
        return new DropSqlBlockRuleCommand(visitIdentifierSeq(ctx.identifierSeq()), ctx.EXISTS() != null);
    }

    @Override
    public LogicalPlan visitDropUser(DropUserContext ctx) {
        UserIdentity userIdent = visitUserIdentify(ctx.userIdentify());
        return new DropUserCommand(userIdent, ctx.EXISTS() != null);
    }

    @Override
    public LogicalPlan visitDropWorkloadGroup(DropWorkloadGroupContext ctx) {
        String cgName = ctx.computeGroup == null ? "" : stripQuotes(ctx.computeGroup.getText());
        return new DropWorkloadGroupCommand(cgName, ctx.name.getText(), ctx.EXISTS() != null);
    }

    @Override
    public LogicalPlan visitDropWorkloadPolicy(DropWorkloadPolicyContext ctx) {
        return new DropWorkloadPolicyCommand(ctx.name.getText(), ctx.EXISTS() != null);
    }

    @Override
    public LogicalPlan visitShowTableId(ShowTableIdContext ctx) {
        long tableId = -1;
        if (ctx.tableId != null) {
            tableId = Long.parseLong(ctx.tableId.getText());
        }
        return new ShowTableIdCommand(tableId);
    }

    @Override
    public LogicalPlan visitShowProcessList(ShowProcessListContext ctx) {
        return new ShowProcessListCommand(ctx.FULL() != null);
    }

    @Override
    public LogicalPlan visitHelp(HelpContext ctx) {
        String mark = ctx.mark.getText();
        return new HelpCommand(mark);
    }

    @Override
    public LogicalPlan visitSync(SyncContext ctx) {
        return new SyncCommand();
    }

    @Override
    public LogicalPlan visitShowDelete(ShowDeleteContext ctx) {
        String dbName = null;
        if (ctx.database != null) {
            List<String> nameParts = visitMultipartIdentifier(ctx.database);
            dbName = nameParts.get(0); // only one entry possible
        }
        return new ShowDeleteCommand(dbName);
    }

    @Override
    public LogicalPlan visitShowStoragePolicy(ShowStoragePolicyContext ctx) {
        String policyName = null;
        if (ctx.identifierOrText() != null) {
            policyName = stripQuotes(ctx.identifierOrText().getText());
        }
        return new ShowStoragePolicyCommand(policyName, ctx.USING() != null);
    }

    @Override
    public LogicalPlan visitShowPrivileges(ShowPrivilegesContext ctx) {
        return new ShowPrivilegesCommand();
    }

    @Override
    public LogicalPlan visitShowTabletsBelong(ShowTabletsBelongContext ctx) {
        List<Long> tabletIdLists = new ArrayList<>();
        ctx.tabletIds.stream().forEach(tabletToken -> {
            tabletIdLists.add(Long.parseLong(tabletToken.getText()));
        });
        return new ShowTabletsBelongCommand(tabletIdLists);
    }

    @Override
    public LogicalPlan visitShowCollation(ShowCollationContext ctx) {
        String wild = null;
        if (ctx.wildWhere() != null) {
            if (ctx.wildWhere().LIKE() != null) {
                wild = stripQuotes(ctx.wildWhere().STRING_LITERAL().getText());
            } else if (ctx.wildWhere().WHERE() != null) {
                wild = ctx.wildWhere().expression().getText();
            }
        }
        return new ShowCollationCommand(wild);
    }

    @Override
    public LogicalPlan visitAdminCheckTablets(AdminCheckTabletsContext ctx) {
        List<Long> tabletIdLists = new ArrayList<>();
        if (ctx.tabletList() != null) {
            ctx.tabletList().tabletIdList.stream().forEach(tabletToken -> {
                tabletIdLists.add(Long.parseLong(tabletToken.getText()));
            });
        }
        Map<String, String> properties = ctx.properties != null
                ? Maps.newHashMap(visitPropertyClause(ctx.properties))
                : Maps.newHashMap();
        return new AdminCheckTabletsCommand(tabletIdLists, properties);
    }

    @Override
    public LogicalPlan visitShowWarningErrorCount(ShowWarningErrorCountContext ctx) {
        boolean isWarning = ctx.WARNINGS() != null;
        return new ShowWarningErrorCountCommand(isWarning);
    }

    @Override
    public LogicalPlan visitShowStatus(ShowStatusContext ctx) {
        String scope = visitStatementScope(ctx.statementScope()).name();
        return new ShowStatusCommand(scope);
    }

    @Override
    public LogicalPlan visitShowDataSkew(ShowDataSkewContext ctx) {
        TableRefInfo tableRefInfo = visitBaseTableRefContext(ctx.baseTableRef());
        return new ShowDataSkewCommand(tableRefInfo);
    }

    @Override
    public LogicalPlan visitShowData(DorisParser.ShowDataContext ctx) {
        TableNameInfo tableNameInfo = null;
        if (ctx.tableName != null) {
            tableNameInfo = new TableNameInfo(visitMultipartIdentifier(ctx.tableName));
        }
        List<OrderKey> orderKeys = null;
        if (ctx.sortClause() != null) {
            orderKeys = visit(ctx.sortClause().sortItem(), OrderKey.class);
        }
        Map<String, String> properties = ctx.propertyClause() != null
                ? Maps.newHashMap(visitPropertyClause(ctx.propertyClause())) : Maps.newHashMap();
        boolean detailed = ctx.ALL() != null;
        return new ShowDataCommand(tableNameInfo, orderKeys, properties, detailed);
    }

    @Override
    public LogicalPlan visitShowTableCreation(ShowTableCreationContext ctx) {
        String dbName = null;
        String wild = null;
        if (ctx.database != null) {
            List<String> nameParts = visitMultipartIdentifier(ctx.database);
            dbName = nameParts.get(0); // only one entry possible
        }
        if (ctx.STRING_LITERAL() != null) {
            wild = ctx.STRING_LITERAL().getText();
        }
        return new ShowTableCreationCommand(dbName, wild);
    }

    @Override
    public SetType visitStatementScope(StatementScopeContext ctx) {
        SetType statementScope = SetType.DEFAULT;
        if (ctx != null) {
            if (ctx.GLOBAL() != null) {
                statementScope = SetType.GLOBAL;
            } else if (ctx.LOCAL() != null || ctx.SESSION() != null) {
                statementScope = SetType.SESSION;
            }
        }
        return statementScope;
    }

    @Override
    public LogicalPlan visitAdminShowTabletStorageFormat(AdminShowTabletStorageFormatContext ctx) {
        return new ShowTabletStorageFormatCommand(ctx.VERBOSE() != null);
    }

    @Override
    public LogicalPlan visitShowTabletStorageFormat(ShowTabletStorageFormatContext ctx) {
        return new ShowTabletStorageFormatCommand(ctx.VERBOSE() != null);
    }

    @Override
    public LogicalPlan visitShowTabletsFromTable(DorisParser.ShowTabletsFromTableContext ctx) {
        TableNameInfo tableName = new TableNameInfo(visitMultipartIdentifier(ctx.tableName));
        PartitionNamesInfo partitionNamesInfo = null;
        if (ctx.partitionSpec() != null) {
            Pair<Boolean, List<String>> partitionSpec = visitPartitionSpec(ctx.partitionSpec());
            partitionNamesInfo = new PartitionNamesInfo(partitionSpec.first, partitionSpec.second);
        }
        List<OrderKey> orderKeys = null;
        if (ctx.sortClause() != null) {
            orderKeys = visit(ctx.sortClause().sortItem(), OrderKey.class);
        }
        long limit = 0;
        long offset = 0;
        if (ctx.limitClause() != null) {
            limit = ctx.limitClause().limit != null
                    ? Long.parseLong(ctx.limitClause().limit.getText())
                    : 0;
            if (limit < 0) {
                throw new ParseException("Limit requires non-negative number", ctx.limitClause());
            }
            offset = ctx.limitClause().offset != null
                    ? Long.parseLong(ctx.limitClause().offset.getText())
                    : 0;
            if (offset < 0) {
                throw new ParseException("Offset requires non-negative number", ctx.limitClause());
            }
        }
        if (ctx.wildWhere() != null) {
            if (ctx.wildWhere().LIKE() != null) {
                throw new ParseException("Not support like clause");
            } else {
                Expression expr = (Expression) ctx.wildWhere().expression().accept(this);
                return new ShowTabletsFromTableCommand(tableName, partitionNamesInfo, expr, orderKeys, limit, offset);
            }
        }

        return new ShowTabletsFromTableCommand(tableName, partitionNamesInfo, null, orderKeys, limit, offset);
    }

    @Override
    public LogicalPlan visitShowQueryProfile(ShowQueryProfileContext ctx) {
        String queryIdPath = "/";
        if (ctx.queryIdPath != null) {
            queryIdPath = stripQuotes(ctx.queryIdPath.getText());
        }

        long limit = 20;
        if (ctx.limitClause() != null) {
            limit = Long.parseLong(ctx.limitClause().limit.getText());
            if (limit < 0) {
                throw new ParseException("Limit requires non-negative number, got " + String.valueOf(limit));
            }
        }
        return new ShowQueryProfileCommand(queryIdPath, limit);
    }

    @Override
    public LogicalPlan visitSwitchCatalog(SwitchCatalogContext ctx) {
        if (ctx.catalog != null) {
            return new SwitchCommand(ctx.catalog.getText());
        }
        throw new ParseException("catalog name can not be null");
    }

    @Override
    public LogicalPlan visitUseDatabase(UseDatabaseContext ctx) {
        if (ctx.database == null) {
            throw new ParseException("database name can not be null");
        }
        return ctx.catalog != null ? new UseCommand(ctx.catalog.getText(), ctx.database.getText())
                : new UseCommand(ctx.database.getText());
    }

    @Override
    public LogicalPlan visitShowConvertLsc(ShowConvertLscContext ctx) {
        if (ctx.database == null) {
            return new ShowConvertLSCCommand(null);
        }
        List<String> parts = visitMultipartIdentifier(ctx.database);
        String databaseName = parts.get(parts.size() - 1);
        if (parts.size() == 2 && !InternalCatalog.INTERNAL_CATALOG_NAME.equalsIgnoreCase(parts.get(0))) {
            throw new ParseException("The execution of this command is restricted to the internal catalog only.");
        } else if (parts.size() > 2) {
            throw new ParseException("Only one dot can be in the name: " + String.join(".", parts));
        }
        return new ShowConvertLSCCommand(databaseName);
    }

    @Override
    public LogicalPlan visitKillQuery(KillQueryContext ctx) {
        String queryId;
        TerminalNode integerValue = ctx.INTEGER_VALUE();
        if (integerValue != null) {
            queryId = integerValue.getText();
        } else {
            queryId = stripQuotes(ctx.STRING_LITERAL().getText());
        }
        return new KillQueryCommand(queryId);
    }

    @Override
    public LogicalPlan visitKillConnection(DorisParser.KillConnectionContext ctx) {
        int connectionId = Integer.parseInt(ctx.INTEGER_VALUE().getText());
        return new KillConnectionCommand(connectionId);
    }

    @Override
    public Object visitAlterDatabaseSetQuota(AlterDatabaseSetQuotaContext ctx) {
        String databaseName = Optional.ofNullable(ctx.name)
                .map(ParseTree::getText).filter(s -> !s.isEmpty())
                .orElseThrow(() -> new ParseException("database name can not be null"));
        String quota = Optional.ofNullable(ctx.quota)
                .map(ParseTree::getText)
                .orElseGet(() -> Optional.ofNullable(ctx.INTEGER_VALUE())
                        .map(TerminalNode::getText)
                        .orElse(null));
        // Determine the quota type
        QuotaType quotaType;
        if (ctx.DATA() != null) {
            quotaType = QuotaType.DATA;
        } else if (ctx.REPLICA() != null) {
            quotaType = QuotaType.REPLICA;
        } else if (ctx.TRANSACTION() != null) {
            quotaType = QuotaType.TRANSACTION;
        } else {
            quotaType = QuotaType.NONE;
        }
        return new AlterDatabaseSetQuotaCommand(databaseName, quotaType, quota);
    }

    @Override
    public LogicalPlan visitDropDatabase(DropDatabaseContext ctx) {
        boolean ifExists = ctx.EXISTS() != null;
        List<String> databaseNameParts = visitMultipartIdentifier(ctx.name);
        boolean force = ctx.FORCE() != null;
        DropDatabaseInfo databaseInfo = new DropDatabaseInfo(ifExists, databaseNameParts, force);
        return new DropDatabaseCommand(databaseInfo);
    }

    @Override
    public LogicalPlan visitAlterRepository(AlterRepositoryContext ctx) {

        Map<String, String> properties = ctx.propertyClause() != null
                ? Maps.newHashMap(visitPropertyClause(ctx.propertyClause())) : Maps.newHashMap();

        return new AlterRepositoryCommand(ctx.name.getText(), properties);
    }

    @Override
    public LogicalPlan visitShowAnalyze(ShowAnalyzeContext ctx) {
        boolean isAuto = ctx.AUTO() != null;
        List<String> tableName = ctx.tableName == null ? null : visitMultipartIdentifier(ctx.tableName);
        long jobId = ctx.jobId == null ? 0 : Long.parseLong(ctx.jobId.getText());
        String stateKey = ctx.stateKey == null ? null : stripQuotes(ctx.stateKey.getText());
        String stateValue = ctx.stateValue == null ? null : stripQuotes(ctx.stateValue.getText());
        return new ShowAnalyzeCommand(tableName, jobId, stateKey, stateValue, isAuto);
    }

    @Override
    public LogicalPlan visitDropAllBrokerClause(DropAllBrokerClauseContext ctx) {
        String brokerName = stripQuotes(ctx.name.getText());
        AlterSystemOp alterSystemOp = new DropAllBrokerOp(brokerName);
        return new AlterSystemCommand(alterSystemOp, PlanType.ALTER_SYSTEM_DROP_ALL_BROKER);
    }

    @Override
    public LogicalPlan visitAlterSystem(DorisParser.AlterSystemContext ctx) {
        return plan(ctx.alterSystemClause());
    }

    @Override
    public LogicalPlan visitAddBrokerClause(AddBrokerClauseContext ctx) {
        String brokerName = stripQuotes(ctx.name.getText());
        List<String> hostPorts = ctx.hostPorts.stream()
                .map(e -> stripQuotes(e.getText()))
                .collect(Collectors.toList());
        AlterSystemOp alterSystemOp = new AddBrokerOp(brokerName, hostPorts);
        return new AlterSystemCommand(alterSystemOp, PlanType.ALTER_SYSTEM_ADD_BROKER);
    }

    @Override
    public LogicalPlan visitDropBrokerClause(DropBrokerClauseContext ctx) {
        String brokerName = stripQuotes(ctx.name.getText());
        List<String> hostPorts = ctx.hostPorts.stream()
                .map(e -> stripQuotes(e.getText()))
                .collect(Collectors.toList());
        AlterSystemOp alterSystemOp = new DropBrokerOp(brokerName, hostPorts);
        return new AlterSystemCommand(alterSystemOp, PlanType.ALTER_SYSTEM_DROP_BROKER);
    }

    @Override
    public LogicalPlan visitAddBackendClause(AddBackendClauseContext ctx) {
        List<String> hostPorts = ctx.hostPorts.stream()
                .map(e -> stripQuotes(e.getText()))
                .collect(Collectors.toList());
        Map<String, String> properties = visitPropertyClause(ctx.properties);
        AlterSystemOp alterSystemOp = new AddBackendOp(hostPorts, properties);
        return new AlterSystemCommand(alterSystemOp, PlanType.ALTER_SYSTEM_ADD_BACKEND);
    }

    @Override
    public LogicalPlan visitDropBackendClause(DorisParser.DropBackendClauseContext ctx) {
        List<String> hostPorts = ctx.hostPorts.stream()
                .map(e -> stripQuotes(e.getText()))
                .collect(Collectors.toList());
        boolean force = false;
        if (ctx.DROPP() != null) {
            force = true;
        }
        AlterSystemOp alterSystemOp = new DropBackendOp(hostPorts, force);
        return new AlterSystemCommand(alterSystemOp, PlanType.ALTER_SYSTEM_DROP_BACKEND);
    }

    @Override
    public LogicalPlan visitDecommissionBackendClause(DorisParser.DecommissionBackendClauseContext ctx) {
        List<String> hostPorts = ctx.hostPorts.stream()
                .map(e -> stripQuotes(e.getText()))
                .collect(Collectors.toList());
        AlterSystemOp alterSystemOp = new DecommissionBackendOp(hostPorts);
        return new AlterSystemCommand(alterSystemOp, PlanType.ALTER_SYSTEM_DECOMMISSION_BACKEND);
    }

    @Override
    public LogicalPlan visitAddFollowerClause(DorisParser.AddFollowerClauseContext ctx) {
        String hostPort = stripQuotes(ctx.hostPort.getText());
        AlterSystemOp alterSystemOp = new AddFollowerOp(hostPort);
        return new AlterSystemCommand(alterSystemOp, PlanType.ALTER_SYSTEM_ADD_FOLLOWER);
    }

    @Override
    public LogicalPlan visitDropFollowerClause(DorisParser.DropFollowerClauseContext ctx) {
        String hostPort = stripQuotes(ctx.hostPort.getText());
        AlterSystemOp alterSystemOp = new DropFollowerOp(hostPort);
        return new AlterSystemCommand(alterSystemOp, PlanType.ALTER_SYSTEM_DROP_FOLLOWER);
    }

    @Override
    public LogicalPlan visitAddObserverClause(DorisParser.AddObserverClauseContext ctx) {
        String hostPort = stripQuotes(ctx.hostPort.getText());
        AlterSystemOp alterSystemOp = new AddObserverOp(hostPort);
        return new AlterSystemCommand(alterSystemOp, PlanType.ALTER_SYSTEM_ADD_OBSERVER);
    }

    @Override
    public LogicalPlan visitDropObserverClause(DorisParser.DropObserverClauseContext ctx) {
        String hostPort = stripQuotes(ctx.hostPort.getText());
        AlterSystemOp alterSystemOp = new DropObserverOp(hostPort);
        return new AlterSystemCommand(alterSystemOp, PlanType.ALTER_SYSTEM_DROP_OBSERVER);
    }

    @Override
    public LogicalPlan visitAlterLoadErrorUrlClause(DorisParser.AlterLoadErrorUrlClauseContext ctx) {
        Map<String, String> properties = visitPropertyClause(ctx.properties);
        AlterSystemOp alterSystemOp = new AlterLoadErrorUrlOp(properties);
        return new AlterSystemCommand(alterSystemOp, PlanType.ALTER_SYSTEM_SET_LOAD_ERRORS_HU);
    }

    @Override
    public LogicalPlan visitModifyBackendClause(DorisParser.ModifyBackendClauseContext ctx) {
        List<String> hostPorts = ctx.hostPorts.stream()
                .map(e -> stripQuotes(e.getText()))
                .collect(Collectors.toList());
        Map<String, String> properties = visitPropertyItemList(ctx.propertyItemList());
        AlterSystemOp alterSystemOp = new ModifyBackendOp(hostPorts, properties);
        return new AlterSystemCommand(alterSystemOp, PlanType.ALTER_SYSTEM_MODIFY_BACKEND);
    }

    @Override
    public LogicalPlan visitModifyFrontendOrBackendHostNameClause(
            DorisParser.ModifyFrontendOrBackendHostNameClauseContext ctx) {
        String hostPort = stripQuotes(ctx.hostPort.getText());
        String hostName = stripQuotes(ctx.hostName.getText());
        AlterSystemOp alterSystemOp = null;
        if (ctx.FRONTEND() != null) {
            alterSystemOp = new ModifyFrontendOrBackendHostNameOp(hostPort, hostName, ModifyOpType.Frontend);
        } else if (ctx.BACKEND() != null) {
            alterSystemOp = new ModifyFrontendOrBackendHostNameOp(hostPort, hostName, ModifyOpType.Backend);
        }
        return new AlterSystemCommand(alterSystemOp, PlanType.ALTER_SYSTEM_MODIFY_FRONTEND_OR_BACKEND_HOSTNAME);
    }

    @Override
    public LogicalPlan visitShowQueuedAnalyzeJobs(ShowQueuedAnalyzeJobsContext ctx) {
        List<String> tableName = ctx.tableName == null ? null : visitMultipartIdentifier(ctx.tableName);
        String stateKey = ctx.stateKey == null ? null : stripQuotes(ctx.stateKey.getText());
        String stateValue = ctx.stateValue == null ? null : stripQuotes(ctx.stateValue.getText());
        return new ShowQueuedAnalyzeJobsCommand(tableName, stateKey, stateValue);
    }

    @Override
    public LogicalPlan visitShowIndexStats(DorisParser.ShowIndexStatsContext ctx) {
        TableNameInfo tableName = new TableNameInfo(visitMultipartIdentifier(ctx.tableName));
        String indexId = stripQuotes(ctx.indexId.getText());
        return new ShowIndexStatsCommand(tableName, indexId);
    }

    @Override
    public LogicalPlan visitShowTableStatus(DorisParser.ShowTableStatusContext ctx) {
        String ctlName = null;
        String dbName = null;
        if (ctx.database != null) {
            List<String> nameParts = visitMultipartIdentifier(ctx.database);
            if (nameParts.size() == 1) {
                dbName = nameParts.get(0);
            } else if (nameParts.size() == 2) {
                ctlName = nameParts.get(0);
                dbName = nameParts.get(1);
            } else {
                throw new AnalysisException("nameParts in analyze database should be [ctl.]db");
            }
        }

        if (ctx.wildWhere() != null) {
            if (ctx.wildWhere().LIKE() != null) {
                return new ShowTableStatusCommand(dbName, ctlName,
                    stripQuotes(ctx.wildWhere().STRING_LITERAL().getText()), null);
            } else {
                Expression expr = (Expression) ctx.wildWhere().expression().accept(this);
                return new ShowTableStatusCommand(dbName, ctlName, null, expr);
            }
        }
        return new ShowTableStatusCommand(dbName, ctlName);
    }

    @Override
    public LogicalPlan visitShowTables(DorisParser.ShowTablesContext ctx) {
        String ctlName = null;
        String dbName = null;
        if (ctx.database != null) {
            List<String> nameParts = visitMultipartIdentifier(ctx.database);
            if (nameParts.size() == 1) {
                dbName = nameParts.get(0);
            } else if (nameParts.size() == 2) {
                ctlName = nameParts.get(0);
                dbName = nameParts.get(1);
            } else {
                throw new AnalysisException("nameParts in analyze database should be [ctl.]db");
            }
        }

        boolean isVerbose = ctx.FULL() != null;

        if (ctx.wildWhere() != null) {
            if (ctx.wildWhere().LIKE() != null) {
                return new ShowTableCommand(dbName, ctlName, isVerbose,
                        stripQuotes(ctx.wildWhere().STRING_LITERAL().getText()), null, PlanType.SHOW_TABLES);
            } else {
                return new ShowTableCommand(dbName, ctlName, isVerbose, null,
                        getOriginSql(ctx.wildWhere()), PlanType.SHOW_TABLES);
            }
        }
        return new ShowTableCommand(dbName, ctlName, isVerbose, PlanType.SHOW_TABLES);
    }

    @Override
    public Plan visitUnlockTables(UnlockTablesContext ctx) {
        return new UnlockTablesCommand();
    }

    @Override
    public LogicalPlan visitShowViews(DorisParser.ShowViewsContext ctx) {
        String ctlName = null;
        String dbName = null;
        if (ctx.database != null) {
            List<String> nameParts = visitMultipartIdentifier(ctx.database);
            if (nameParts.size() == 1) {
                dbName = nameParts.get(0);
            } else if (nameParts.size() == 2) {
                ctlName = nameParts.get(0);
                dbName = nameParts.get(1);
            } else {
                throw new AnalysisException("nameParts in analyze database should be [ctl.]db");
            }
        }

        boolean isVerbose = ctx.FULL() != null;

        if (ctx.wildWhere() != null) {
            if (ctx.wildWhere().LIKE() != null) {
                return new ShowTableCommand(dbName, ctlName, isVerbose,
                    stripQuotes(ctx.wildWhere().STRING_LITERAL().getText()), null, PlanType.SHOW_VIEWS);
            } else {
                return new ShowTableCommand(dbName, ctlName, isVerbose, null,
                    getOriginSql(ctx.wildWhere()), PlanType.SHOW_VIEWS);
            }
        }
        return new ShowTableCommand(dbName, ctlName, isVerbose, PlanType.SHOW_VIEWS);
    }

    @Override
    public LogicalPlan visitShowTabletId(DorisParser.ShowTabletIdContext ctx) {
        long tabletId = Long.parseLong(ctx.tabletId.getText());
        return new ShowTabletIdCommand(tabletId);
    }

    @Override
    public LogicalPlan visitShowDatabases(DorisParser.ShowDatabasesContext ctx) {
        String ctlName = null;
        if (ctx.catalog != null) {
            ctlName = ctx.catalog.getText();
        }

        if (ctx.wildWhere() != null) {
            if (ctx.wildWhere().LIKE() != null) {
                return new ShowDatabasesCommand(ctlName,
                        stripQuotes(ctx.wildWhere().STRING_LITERAL().getText()), null);
            } else {
                Expression expr = (Expression) ctx.wildWhere().expression().accept(this);
                return new ShowDatabasesCommand(ctlName, null, expr);
            }
        }
        return new ShowDatabasesCommand(ctlName, null, null);
    }

    @Override
    public LogicalPlan visitDescribeTable(DorisParser.DescribeTableContext ctx) {
        TableNameInfo tableName = new TableNameInfo(visitMultipartIdentifier(ctx.multipartIdentifier()));
        PartitionNamesInfo partitionNames = null;
        boolean isTempPart = false;
        if (ctx.specifiedPartition() != null) {
            isTempPart = ctx.specifiedPartition().TEMPORARY() != null;
            if (ctx.specifiedPartition().identifier() != null) {
                partitionNames = new PartitionNamesInfo(isTempPart,
                        ImmutableList.of(ctx.specifiedPartition().identifier().getText()));
            } else {
                partitionNames = new PartitionNamesInfo(isTempPart,
                        visitIdentifierList(ctx.specifiedPartition().identifierList()));
            }
        }
        return new DescribeCommand(tableName, false, partitionNames);
    }

    @Override
    public LogicalPlan visitAnalyzeTable(DorisParser.AnalyzeTableContext ctx) {
        TableNameInfo tableNameInfo = new TableNameInfo(visitMultipartIdentifier(ctx.name));
        PartitionNamesInfo partitionNamesInfo = null;
        if (ctx.partitionSpec() != null) {
            Pair<Boolean, List<String>> partitionSpec = visitPartitionSpec(ctx.partitionSpec());
            partitionNamesInfo = new PartitionNamesInfo(partitionSpec.first, partitionSpec.second);
        }
        List<String> columnNames = null;
        if (ctx.columns != null) {
            columnNames = visitIdentifierList(ctx.columns);
        }
        Map<String, String> propertiesMap = new HashMap<>();
        // default values
        propertiesMap.put(AnalyzeProperties.PROPERTY_SYNC, "false");
        propertiesMap.put(AnalyzeProperties.PROPERTY_ANALYSIS_TYPE, AnalysisInfo.AnalysisType.FUNDAMENTALS.toString());
        for (DorisParser.AnalyzePropertiesContext aps : ctx.analyzeProperties()) {
            Map<String, String> map = visitAnalyzeProperties(aps);
            propertiesMap.putAll(map);
        }
        propertiesMap.putAll(visitPropertyClause(ctx.propertyClause()));
        AnalyzeProperties properties = new AnalyzeProperties(propertiesMap);
        return new AnalyzeTableCommand(tableNameInfo,
                partitionNamesInfo, columnNames, properties);
    }

    @Override
    public LogicalPlan visitAnalyzeDatabase(DorisParser.AnalyzeDatabaseContext ctx) {
        String ctlName = null;
        String dbName = null;
        List<String> nameParts = visitMultipartIdentifier(ctx.name);
        if (nameParts.size() == 1) {
            dbName = nameParts.get(0);
        } else if (nameParts.size() == 2) {
            ctlName = nameParts.get(0);
            dbName = nameParts.get(1);
        } else {
            throw new AnalysisException("nameParts in analyze database should be [ctl.]db");
        }

        Map<String, String> propertiesMap = new HashMap<>();
        // default values
        propertiesMap.put(AnalyzeProperties.PROPERTY_SYNC, "false");
        propertiesMap.put(AnalyzeProperties.PROPERTY_ANALYSIS_TYPE, AnalysisInfo.AnalysisType.FUNDAMENTALS.toString());
        for (DorisParser.AnalyzePropertiesContext aps : ctx.analyzeProperties()) {
            Map<String, String> map = visitAnalyzeProperties(aps);
            propertiesMap.putAll(map);
        }
        propertiesMap.putAll(visitPropertyClause(ctx.propertyClause()));
        AnalyzeProperties properties = new AnalyzeProperties(propertiesMap);
        return new AnalyzeDatabaseCommand(ctlName, dbName, properties);
    }

    @Override
    public Map<String, String> visitAnalyzeProperties(DorisParser.AnalyzePropertiesContext ctx) {
        Map<String, String> properties = new HashMap<>();
        if (ctx.SYNC() != null) {
            properties.put(AnalyzeProperties.PROPERTY_SYNC, "true");
        } else if (ctx.INCREMENTAL() != null) {
            properties.put(AnalyzeProperties.PROPERTY_INCREMENTAL, "true");
        } else if (ctx.FULL() != null) {
            properties.put(AnalyzeProperties.PROPERTY_FORCE_FULL, "true");
        } else if (ctx.SQL() != null) {
            properties.put(AnalyzeProperties.PROPERTY_EXTERNAL_TABLE_USE_SQL, "true");
        } else if (ctx.HISTOGRAM() != null) {
            properties.put(AnalyzeProperties.PROPERTY_ANALYSIS_TYPE, AnalysisInfo.AnalysisType.HISTOGRAM.toString());
        } else if (ctx.SAMPLE() != null) {
            if (ctx.ROWS() != null) {
                properties.put(AnalyzeProperties.PROPERTY_SAMPLE_ROWS, ctx.INTEGER_VALUE().getText());
            } else if (ctx.PERCENT() != null) {
                properties.put(AnalyzeProperties.PROPERTY_SAMPLE_PERCENT, ctx.INTEGER_VALUE().getText());
            }
        } else if (ctx.BUCKETS() != null) {
            properties.put(AnalyzeProperties.PROPERTY_NUM_BUCKETS, ctx.INTEGER_VALUE().getText());
        } else if (ctx.PERIOD() != null) {
            properties.put(AnalyzeProperties.PROPERTY_PERIOD_SECONDS, ctx.INTEGER_VALUE().getText());
        } else if (ctx.CRON() != null) {
            properties.put(AnalyzeProperties.PROPERTY_PERIOD_CRON, ctx.STRING_LITERAL().getText());
        }
        return properties;
    }

    @Override
    public LogicalPlan visitShowColumnHistogramStats(ShowColumnHistogramStatsContext ctx) {
        TableNameInfo tableNameInfo = new TableNameInfo(visitMultipartIdentifier(ctx.tableName));
        List<String> columnNames = visitIdentifierList(ctx.columnList);
        return new ShowColumnHistogramStatsCommand(tableNameInfo, columnNames);
    }

    @Override
    public LogicalPlan visitDescribeTableAll(DorisParser.DescribeTableAllContext ctx) {
        TableNameInfo tableName = new TableNameInfo(visitMultipartIdentifier(ctx.multipartIdentifier()));
        return new DescribeCommand(tableName, true, null);
    }

    @Override
    public String visitTableAlias(DorisParser.TableAliasContext ctx) {
        if (ctx.identifierList() != null) {
            throw new ParseException("Do not implemented", ctx);
        }
        return ctx.strictIdentifier() != null ? ctx.strictIdentifier().getText() : null;
    }

    @Override
    public LogicalPlan visitDescribeTableValuedFunction(DorisParser.DescribeTableValuedFunctionContext ctx) {
        String tvfName = ctx.tvfName.getText();
        String alias = visitTableAlias(ctx.tableAlias());
        Map<String, String> params = visitPropertyItemList(ctx.properties);

        TableValuedFunctionRef tableValuedFunctionRef = null;
        try {
            tableValuedFunctionRef = new TableValuedFunctionRef(tvfName, alias, params);
        } catch (org.apache.doris.common.AnalysisException e) {
            throw new AnalysisException(e.getDetailMessage());
        }
        return new DescribeCommand(tableValuedFunctionRef);
    }

    @Override
    public LogicalPlan visitAlterUser(DorisParser.AlterUserContext ctx) {
        boolean ifExist = ctx.EXISTS() != null;
        UserDesc userDesc = visitGrantUserIdentify(ctx.grantUserIdentify());
        PasswordOptions passwordOptions = visitPasswordOption(ctx.passwordOption());
        String comment = ctx.STRING_LITERAL() != null ? stripQuotes(ctx.STRING_LITERAL().getText()) : null;
        AlterUserInfo alterUserInfo = new AlterUserInfo(ifExist, userDesc, passwordOptions, comment);
        return new AlterUserCommand(alterUserInfo);
    }

    @Override
    public LogicalPlan visitShowTableStats(DorisParser.ShowTableStatsContext ctx) {
        if (ctx.tableId != null) {
            return new ShowTableStatsCommand(Long.parseLong(ctx.tableId.getText()));
        } else {
            TableNameInfo tableNameInfo = new TableNameInfo(visitMultipartIdentifier(ctx.tableName));

            PartitionNamesInfo partitionNamesInfo = null;
            if (ctx.partitionSpec() != null) {
                Pair<Boolean, List<String>> partitionSpec = visitPartitionSpec(ctx.partitionSpec());
                partitionNamesInfo = new PartitionNamesInfo(partitionSpec.first, partitionSpec.second);
            }

            List<String> columnNames = new ArrayList<>();
            if (ctx.columnList != null) {
                columnNames.addAll(visitIdentifierList(ctx.columnList));
            }
            return new ShowTableStatsCommand(tableNameInfo, columnNames, partitionNamesInfo);
        }
    }

    @Override
    public LogicalPlan visitDropStats(DorisParser.DropStatsContext ctx) {
        TableNameInfo tableNameInfo = new TableNameInfo(visitMultipartIdentifier(ctx.tableName));

        Set<String> columnNames = new HashSet<>();
        if (ctx.identifierList() != null) {
            columnNames.addAll(visitIdentifierList(ctx.identifierList()));
        }

        PartitionNamesInfo partitionNamesInfo = null;
        if (ctx.partitionSpec() != null) {
            Pair<Boolean, List<String>> partitionSpec = visitPartitionSpec(ctx.partitionSpec());
            partitionNamesInfo = new PartitionNamesInfo(partitionSpec.first, partitionSpec.second);
        }
        return new DropStatsCommand(tableNameInfo, columnNames, partitionNamesInfo);
    }

    @Override
    public LogicalPlan visitDropCachedStats(DorisParser.DropCachedStatsContext ctx) {
        TableNameInfo tableNameInfo = new TableNameInfo(visitMultipartIdentifier(ctx.tableName));
        return new DropCachedStatsCommand(tableNameInfo);
    }

    @Override
    public LogicalPlan visitDropExpiredStats(DorisParser.DropExpiredStatsContext ctx) {
        return new DropExpiredStatsCommand();
    }

    @Override
    public LogicalPlan visitShowClusters(ShowClustersContext ctx) {
        boolean showComputeGroups = ctx.COMPUTE() != null;
        return new ShowClustersCommand(showComputeGroups);
    }

    @Override
    public LogicalPlan visitAlterTableStats(DorisParser.AlterTableStatsContext ctx) {
        TableNameInfo tableNameInfo = new TableNameInfo(visitMultipartIdentifier(ctx.name));
        PartitionNamesInfo partitionNamesInfo = null;
        if (ctx.partitionSpec() != null) {
            Pair<Boolean, List<String>> partitionSpec = visitPartitionSpec(ctx.partitionSpec());
            partitionNamesInfo = new PartitionNamesInfo(partitionSpec.first, partitionSpec.second);
        }
        Map<String, String> properties = visitPropertyItemList(ctx.propertyItemList());
        return new AlterTableStatsCommand(tableNameInfo, partitionNamesInfo, properties);
    }

    @Override
    public LogicalPlan visitAlterColumnStats(DorisParser.AlterColumnStatsContext ctx) {
        TableNameInfo tableNameInfo = new TableNameInfo(visitMultipartIdentifier(ctx.name));
        PartitionNamesInfo partitionNamesInfo = null;
        if (ctx.partitionSpec() != null) {
            Pair<Boolean, List<String>> partitionSpec = visitPartitionSpec(ctx.partitionSpec());
            partitionNamesInfo = new PartitionNamesInfo(partitionSpec.first, partitionSpec.second);
        }

        String index = ctx.indexName != null ? ctx.indexName.getText() : null;
        String columnName = ctx.columnName.getText();
        Map<String, String> properties = visitPropertyItemList(ctx.propertyItemList());
        return new AlterColumnStatsCommand(tableNameInfo,
            partitionNamesInfo,
            index,
            columnName,
            properties);
    }

    @Override
<<<<<<< HEAD
    public LogicalPlan visitAdminCopyTablet(DorisParser.AdminCopyTabletContext ctx) {
        long tabletId = Long.parseLong(ctx.tabletId.getText());
        Map<String, String> properties;
        if (ctx.propertyClause() != null) {
            properties = visitPropertyClause(ctx.propertyClause());
        } else {
            properties = ImmutableMap.of();
        }
        return new AdminCopyTabletCommand(tabletId, properties);
=======
    public LogicalPlan visitPauseRoutineLoad(DorisParser.PauseRoutineLoadContext ctx) {
        List<String> labelParts = visitMultipartIdentifier(ctx.label);
        String jobName;
        String dbName = null;
        if (labelParts.size() == 1) {
            jobName = labelParts.get(0);
        } else if (labelParts.size() == 2) {
            dbName = labelParts.get(0);
            jobName = labelParts.get(1);
        } else {
            throw new ParseException("only support [<db>.]<job_name>", ctx.label);
        }
        LabelNameInfo labelNameInfo = new LabelNameInfo(dbName, jobName);
        return new PauseRoutineLoadCommand(labelNameInfo);
    }

    @Override
    public LogicalPlan visitPauseAllRoutineLoad(DorisParser.PauseAllRoutineLoadContext ctx) {
        return new PauseRoutineLoadCommand();
    }

    @Override
    public LogicalPlan visitResumeRoutineLoad(DorisParser.ResumeRoutineLoadContext ctx) {
        List<String> labelParts = visitMultipartIdentifier(ctx.label);
        String jobName;
        String dbName = null;
        if (labelParts.size() == 1) {
            jobName = labelParts.get(0);
        } else if (labelParts.size() == 2) {
            dbName = labelParts.get(0);
            jobName = labelParts.get(1);
        } else {
            throw new ParseException("only support [<db>.]<job_name>", ctx.label);
        }
        LabelNameInfo labelNameInfo = new LabelNameInfo(dbName, jobName);
        return new ResumeRoutineLoadCommand(labelNameInfo);
    }

    @Override
    public LogicalPlan visitResumeAllRoutineLoad(DorisParser.ResumeAllRoutineLoadContext ctx) {
        return new ResumeRoutineLoadCommand();
    }

    @Override
    public LogicalPlan visitStopRoutineLoad(DorisParser.StopRoutineLoadContext ctx) {
        List<String> labelParts = visitMultipartIdentifier(ctx.label);
        String jobName;
        String dbName = null;
        if (labelParts.size() == 1) {
            jobName = labelParts.get(0);
        } else if (labelParts.size() == 2) {
            dbName = labelParts.get(0);
            jobName = labelParts.get(1);
        } else {
            throw new ParseException("only support [<db>.]<job_name>", ctx.label);
        }
        LabelNameInfo labelNameInfo = new LabelNameInfo(dbName, jobName);
        return new StopRoutineLoadCommand(labelNameInfo);
>>>>>>> f7437380
    }

    public LogicalPlan visitCleanAllQueryStats(DorisParser.CleanAllQueryStatsContext ctx) {
        return new CleanQueryStatsCommand();
    }

    @Override
    public LogicalPlan visitCleanQueryStats(DorisParser.CleanQueryStatsContext ctx) {
        if (ctx.database != null) {
            return new CleanQueryStatsCommand(ctx.identifier().getText());
        } else {
            TableNameInfo tableNameInfo = new TableNameInfo(visitMultipartIdentifier(ctx.table));
            return new CleanQueryStatsCommand(tableNameInfo);
        }
    }

    @Override
    public LogicalPlan visitStopDataSyncJob(DorisParser.StopDataSyncJobContext ctx) {
        List<String> nameParts = visitMultipartIdentifier(ctx.name);
        int size = nameParts.size();
        String jobName = nameParts.get(size - 1);
        String dbName;
        if (size == 1) {
            dbName = null;
        } else if (size == 2) {
            dbName = nameParts.get(0);
        } else {
            throw new ParseException("only support [<db>.]<job_name>", ctx.name);
        }
        SyncJobName syncJobName = new SyncJobName(jobName, dbName);
        return new StopDataSyncJobCommand(syncJobName);
    }

    @Override
    public LogicalPlan visitResumeDataSyncJob(DorisParser.ResumeDataSyncJobContext ctx) {
        List<String> nameParts = visitMultipartIdentifier(ctx.name);
        int size = nameParts.size();
        String jobName = nameParts.get(size - 1);
        String dbName;
        if (size == 1) {
            dbName = null;
        } else if (size == 2) {
            dbName = nameParts.get(0);
        } else {
            throw new ParseException("only support [<db>.]<job_name>", ctx.name);
        }
        SyncJobName syncJobName = new SyncJobName(jobName, dbName);
        return new ResumeDataSyncJobCommand(syncJobName);
    }

    @Override
    public LogicalPlan visitPauseDataSyncJob(DorisParser.PauseDataSyncJobContext ctx) {
        List<String> nameParts = visitMultipartIdentifier(ctx.name);
        int size = nameParts.size();
        String jobName = nameParts.get(size - 1);
        String dbName;
        if (size == 1) {
            dbName = null;
        } else if (size == 2) {
            dbName = nameParts.get(0);
        } else {
            throw new ParseException("only support [<db>.]<job_name>", ctx.name);
        }
        SyncJobName syncJobName = new SyncJobName(jobName, dbName);
        return new PauseDataSyncJobCommand(syncJobName);
    }

    @Override
    public List<ChannelDescription> visitChannelDescriptions(DorisParser.ChannelDescriptionsContext ctx) {
        List<ChannelDescription> channelDescriptions = new ArrayList<>();
        for (DorisParser.ChannelDescriptionContext channelDescriptionContext : ctx.channelDescription()) {
            List<String> soureParts = visitMultipartIdentifier(channelDescriptionContext.source);
            if (soureParts.size() != 2) {
                throw new ParseException("only support mysql_db.src_tbl", channelDescriptionContext.source);
            }
            TableNameInfo srcTableInfo = new TableNameInfo(soureParts);

            List<String> targetParts = visitMultipartIdentifier(channelDescriptionContext.destination);
            if (targetParts.isEmpty()) {
                throw new ParseException("contains at least one target table", channelDescriptionContext.destination);
            }
            TableNameInfo targetTableInfo = new TableNameInfo(targetParts);

            PartitionNamesInfo partitionNamesInfo = null;
            if (channelDescriptionContext.partitionSpec() != null) {
                Pair<Boolean, List<String>> partitionSpec =
                        visitPartitionSpec(channelDescriptionContext.partitionSpec());
                partitionNamesInfo = new PartitionNamesInfo(partitionSpec.first, partitionSpec.second);
            }

            List<String> columns;
            if (channelDescriptionContext.columnList != null) {
                columns = visitIdentifierList(channelDescriptionContext.columnList);
            } else {
                columns = ImmutableList.of();
            }

            ChannelDescription channelDescription = new ChannelDescription(
                    srcTableInfo.getDb(),
                    srcTableInfo.getTbl(),
                    targetTableInfo.getTbl(),
                    partitionNamesInfo != null ? partitionNamesInfo.translateToLegacyPartitionNames() : null,
                    columns
            );
            channelDescriptions.add(channelDescription);
        }
        return channelDescriptions;
    }

    @Override
    public LogicalPlan visitCreateDataSyncJob(DorisParser.CreateDataSyncJobContext ctx) {
        List<ChannelDescription> channelDescriptions = visitChannelDescriptions(ctx.channelDescriptions());
        List<String> labelParts = visitMultipartIdentifier(ctx.label);
        int size = labelParts.size();
        String jobName = labelParts.get(size - 1);
        String dbName;
        if (size == 1) {
            dbName = null;
        } else if (size == 2) {
            dbName = labelParts.get(0);
        } else {
            throw new ParseException("only support [<db>.]<job_name>", ctx.label);
        }

        Map<String, String> propertieItem = visitPropertyItemList(ctx.propertyItemList());
        BinlogDesc binlogDesc = new BinlogDesc(propertieItem);
        Map<String, String> properties = visitPropertyClause(ctx.properties);
        CreateDataSyncJobCommand createDataSyncJobCommand = new CreateDataSyncJobCommand(
                dbName,
                jobName,
                channelDescriptions,
                binlogDesc,
                properties
        );
        return createDataSyncJobCommand;
    }

    public LogicalPlan visitDropResource(DorisParser.DropResourceContext ctx) {
        boolean ifExist = ctx.EXISTS() != null;
        String resouceName = visitIdentifierOrText(ctx.identifierOrText());
        return new DropResourceCommand(ifExist, resouceName);
    }

    @Override
    public LogicalPlan visitDropRowPolicy(DorisParser.DropRowPolicyContext ctx) {
        boolean ifExist = ctx.EXISTS() != null;
        String policyName = ctx.policyName.getText();
        TableNameInfo tableNameInfo = new TableNameInfo(visitMultipartIdentifier(ctx.tableName));
        UserIdentity userIdentity = ctx.userIdentify() != null ? visitUserIdentify(ctx.userIdentify()) : null;
        String roleName = ctx.roleName != null ? ctx.roleName.getText() : null;
        return new DropRowPolicyCommand(ifExist, policyName, tableNameInfo, userIdentity, roleName);
    }

    @Override
    public LogicalPlan visitTransactionBegin(DorisParser.TransactionBeginContext ctx) {
        if (ctx.LABEL() != null) {
            return new TransactionBeginCommand(ctx.identifier().getText());
        } else {
            return new TransactionBeginCommand();
        }
    }

    @Override
    public LogicalPlan visitTranscationCommit(DorisParser.TranscationCommitContext ctx) {
        return new TransactionCommitCommand();
    }

    @Override
    public LogicalPlan visitTransactionRollback(DorisParser.TransactionRollbackContext ctx) {
        return new TransactionRollbackCommand();
    }

    public LogicalPlan visitDropAnalyzeJob(DorisParser.DropAnalyzeJobContext ctx) {
        long jobId = Long.parseLong(ctx.INTEGER_VALUE().getText());
        return new DropAnalyzeJobCommand(jobId);
    }

    @Override
    public LogicalPlan visitKillAnalyzeJob(DorisParser.KillAnalyzeJobContext ctx) {
        long jobId = Long.parseLong(ctx.jobId.getText());
        return new KillAnalyzeJobCommand(jobId);
    }

    @Override
    public PasswordOptions visitPasswordOption(DorisParser.PasswordOptionContext ctx) {
        int historyPolicy = PasswordOptions.UNSET;
        long expirePolicySecond = PasswordOptions.UNSET;
        int reusePolicy = PasswordOptions.UNSET;
        int loginAttempts = PasswordOptions.UNSET;
        long passwordLockSecond = PasswordOptions.UNSET;
        int accountUnlocked = PasswordOptions.UNSET;

        if (ctx.historyDefault != null) {
            historyPolicy = -1;
        } else if (ctx.historyValue != null) {
            historyPolicy = Integer.parseInt(ctx.historyValue.getText());
        }

        if (ctx.expireDefault != null) {
            expirePolicySecond = -1;
        } else if (ctx.expireNever != null) {
            expirePolicySecond = 0;
        } else if (ctx.expireValue != null) {
            long value = Long.parseLong(ctx.expireValue.getText());
            expirePolicySecond = ParserUtils.getSecond(value, ctx.expireTimeUnit.getText());
        }

        if (ctx.reuseValue != null) {
            reusePolicy = Integer.parseInt(ctx.reuseValue.getText());
        }

        if (ctx.attemptsValue != null) {
            loginAttempts = Integer.parseInt(ctx.attemptsValue.getText());
        }

        if (ctx.lockUnbounded != null) {
            passwordLockSecond = -1;
        } else if (ctx.lockValue != null) {
            long value = Long.parseLong(ctx.lockValue.getText());
            passwordLockSecond = ParserUtils.getSecond(value, ctx.lockTimeUint.getText());
        }

        if (ctx.ACCOUNT_LOCK() != null) {
            accountUnlocked = -1;
        } else if (ctx.ACCOUNT_UNLOCK() != null) {
            accountUnlocked = 1;
        }

        return new PasswordOptions(expirePolicySecond,
            historyPolicy,
            reusePolicy,
            loginAttempts,
            passwordLockSecond,
            accountUnlocked);
    }

    @Override
    public LogicalPlan visitCreateUser(CreateUserContext ctx) {
        String comment = visitCommentSpec(ctx.commentSpec());
        PasswordOptions passwordOptions = visitPasswordOption(ctx.passwordOption());
        UserDesc userDesc = (UserDesc) ctx.grantUserIdentify().accept(this);

        String role = null;
        if (ctx.role != null) {
            role = stripQuotes(ctx.role.getText());
        }

        CreateUserInfo userInfo = new CreateUserInfo(ctx.IF() != null,
                userDesc,
                role,
                passwordOptions,
                comment);

        return new CreateUserCommand(userInfo);
    }

    @Override
    public UserDesc visitGrantUserIdentify(DorisParser.GrantUserIdentifyContext ctx) {
        UserIdentity userIdentity = visitUserIdentify(ctx.userIdentify());
        if (ctx.IDENTIFIED() == null) {
            return new UserDesc(userIdentity);
        }
        String password = stripQuotes(ctx.STRING_LITERAL().getText());
        boolean isPlain = ctx.PASSWORD() == null;
        return new UserDesc(userIdentity, new PassVar(password, isPlain));
    }

    @Override
    public LogicalPlan visitCreateResource(DorisParser.CreateResourceContext ctx) {
        String resourceName = visitIdentifierOrText(ctx.name);
        ImmutableMap<String, String> properties = ImmutableMap.copyOf(visitPropertyClause(ctx.properties));

        CreateResourceInfo createResourceInfo = new CreateResourceInfo(
                ctx.EXTERNAL() != null,
                ctx.IF() != null,
                resourceName,
                properties
        );

        return new CreateResourceCommand(createResourceInfo);
    }

    @Override
    public LogicalPlan visitCreateDictionary(CreateDictionaryContext ctx) {
        List<String> nameParts = visitMultipartIdentifier(ctx.name);
        String dbName = null;
        String dictName = null;
        if (nameParts.size() == 1) {
            dictName = nameParts.get(0);
        } else if (nameParts.size() == 2) {
            dbName = nameParts.get(0);
            dictName = nameParts.get(1);
        } else {
            throw new AnalysisException("Dictionary name should be [db.]dictionary_name");
        }

        // the source tableName parts
        String sCatalogName = null;
        String sDbName = null;
        String sTableName = null;
        List<String> sourceNames = visitMultipartIdentifier(ctx.source);
        if (sourceNames.size() == 1) {
            sTableName = sourceNames.get(0);
        } else if (sourceNames.size() == 2) {
            sDbName = sourceNames.get(0);
            sTableName = sourceNames.get(1);
        } else if (sourceNames.size() == 3) {
            sCatalogName = sourceNames.get(0);
            sDbName = sourceNames.get(1);
            sTableName = sourceNames.get(2);
        } else {
            throw new AnalysisException("nameParts in create table should be [ctl.][db.]tbl");
        }

        List<DictionaryColumnDefinition> columns = new ArrayList<>();
        for (DictionaryColumnDefContext colCtx : ctx.dictionaryColumnDefs().dictionaryColumnDef()) {
            String colName = colCtx.colName.getText();
            boolean isKey = colCtx.columnType.getType() == DorisParser.KEY;
            columns.add(new DictionaryColumnDefinition(colName, isKey));
        }

        Map<String, String> properties = ctx.properties != null ? Maps.newHashMap(visitPropertyClause(ctx.properties))
                : Maps.newHashMap();

        LayoutType layoutType;
        try {
            layoutType = LayoutType.of(ctx.layoutType.getText());
        } catch (IllegalArgumentException e) {
            throw new AnalysisException(
                    "Unknown layout type: " + ctx.layoutType.getText() + ". must be IP_TRIE or HASH_MAP");
        }

        return new CreateDictionaryCommand(ctx.EXISTS() != null, // if not exists
                dbName, dictName, sCatalogName, sDbName, sTableName, columns, properties, layoutType);
    }

    @Override
    public LogicalPlan visitDropDictionary(DropDictionaryContext ctx) {
        List<String> nameParts = visitMultipartIdentifier(ctx.name);
        if (nameParts.size() == 0 || nameParts.size() > 2) {
            throw new AnalysisException("Dictionary name should be [db.]dictionary_name");
        }
        String dbName;
        String dictName;
        if (nameParts.size() == 1) { // only dict name
            dbName = null;
            dictName = nameParts.get(0);
        } else {
            dbName = nameParts.get(0);
            dictName = nameParts.get(1);
        }

        return new DropDictionaryCommand(dbName, dictName, ctx.EXISTS() != null);
    }

    @Override
    public Plan visitShowDictionaries(ShowDictionariesContext ctx) {
        String wild = null;
        if (ctx.wildWhere() != null) {
            if (ctx.wildWhere().LIKE() != null) {
                // if like, it's a pattern
                wild = stripQuotes(ctx.wildWhere().STRING_LITERAL().getText());
            } else if (ctx.wildWhere().WHERE() != null) {
                // if where, it's a expression
                wild = ctx.wildWhere().expression().getText();
            }
        }
        try {
            return new ShowDictionariesCommand(wild);
        } catch (org.apache.doris.common.AnalysisException e) {
            throw new ParseException(e.getMessage());
        }
    }

    @Override
    public Plan visitDescribeDictionary(DescribeDictionaryContext ctx) {
        List<String> nameParts = visitMultipartIdentifier(ctx.multipartIdentifier());
        if (nameParts.size() == 0 || nameParts.size() > 2) {
            throw new AnalysisException("Dictionary name should be [db.]dictionary_name");
        }
        String dbName;
        String dictName;
        if (nameParts.size() == 1) { // only dict name
            dbName = null;
            dictName = nameParts.get(0);
        } else {
            dbName = nameParts.get(0);
            dictName = nameParts.get(1);
        }

        return new ExplainDictionaryCommand(dbName, dictName);
    }

    @Override
    public LogicalPlan visitRefreshDictionary(RefreshDictionaryContext ctx) {
        List<String> nameParts = visitMultipartIdentifier(ctx.name);
        if (nameParts.size() == 0 || nameParts.size() > 2) {
            throw new AnalysisException("Dictionary name should be [db.]dictionary_name");
        }
        String dbName;
        String dictName;
        if (nameParts.size() == 1) { // only dict name
            dbName = null;
            dictName = nameParts.get(0);
        } else {
            dbName = nameParts.get(0);
            dictName = nameParts.get(1);
        }

        return new RefreshDictionaryCommand(dbName, dictName);
    }
}<|MERGE_RESOLUTION|>--- conflicted
+++ resolved
@@ -6670,7 +6670,6 @@
     }
 
     @Override
-<<<<<<< HEAD
     public LogicalPlan visitAdminCopyTablet(DorisParser.AdminCopyTabletContext ctx) {
         long tabletId = Long.parseLong(ctx.tabletId.getText());
         Map<String, String> properties;
@@ -6680,7 +6679,8 @@
             properties = ImmutableMap.of();
         }
         return new AdminCopyTabletCommand(tabletId, properties);
-=======
+    }
+
     public LogicalPlan visitPauseRoutineLoad(DorisParser.PauseRoutineLoadContext ctx) {
         List<String> labelParts = visitMultipartIdentifier(ctx.label);
         String jobName;
@@ -6739,7 +6739,6 @@
         }
         LabelNameInfo labelNameInfo = new LabelNameInfo(dbName, jobName);
         return new StopRoutineLoadCommand(labelNameInfo);
->>>>>>> f7437380
     }
 
     public LogicalPlan visitCleanAllQueryStats(DorisParser.CleanAllQueryStatsContext ctx) {
