--- conflicted
+++ resolved
@@ -206,10 +206,10 @@
             // TODO: support on row relation
             LogicalPlan relation = withRelation(Optional.ofNullable(ctx.fromClause()));
             return withSelectQuerySpecification(
-                    ctx, relation,
-                    ctx.selectClause(),
-                    Optional.ofNullable(ctx.whereClause()),
-                    Optional.ofNullable(ctx.aggClause())
+                ctx, relation,
+                ctx.selectClause(),
+                Optional.ofNullable(ctx.whereClause()),
+                Optional.ofNullable(ctx.aggClause())
             );
         });
     }
@@ -317,7 +317,7 @@
                     return new NullSafeEqual(left, right);
                 default:
                     throw new IllegalStateException("Unsupported comparison expression: "
-                            + operator.getSymbol().getText());
+                        + operator.getSymbol().getText());
             }
         });
     }
@@ -433,11 +433,11 @@
     /**
      * Create a value based [[CaseWhen]] expression. This has the following SQL form:
      * {{{
-     * CASE [expression]
-     * WHEN [value] THEN [expression]
-     * ...
-     * ELSE [expression]
-     * END
+     *   CASE [expression]
+     *    WHEN [value] THEN [expression]
+     *    ...
+     *    ELSE [expression]
+     *   END
      * }}}
      */
     @Override
@@ -455,11 +455,11 @@
     /**
      * Create a condition based [[CaseWhen]] expression. This has the following SQL syntax:
      * {{{
-     * CASE
-     * WHEN [predicate] THEN [expression]
-     * ...
-     * ELSE [expression]
-     * END
+     *   CASE
+     *    WHEN [predicate] THEN [expression]
+     *    ...
+     *    ELSE [expression]
+     *   END
      * }}}
      *
      * @param context the parse tree
@@ -612,19 +612,6 @@
         });
     }
 
-<<<<<<< HEAD
-    @Override
-    public LogicalPlan visitFromClause(FromClauseContext ctx) {
-        return ParserUtils.withOrigin(ctx, () -> {
-            LogicalPlan left = null;
-            // build left deep join tree
-            for (RelationContext relation : ctx.relation()) {
-                LogicalPlan right = plan(relation.relationPrimary());
-                left = left == null
-                        ? right
-                        : new LogicalJoin<>(JoinType.CROSS_JOIN, Optional.empty(), left, right);
-                left = withJoinRelations(left, relation);
-=======
     private LogicalPlan visitRelation(List<RelationContext> relations) {
         LogicalPlan left = null;
         for (RelationContext relation : relations) {
@@ -633,7 +620,6 @@
                 if (!(right instanceof LogicalSubQueryAlias)) {
                     throw new IllegalStateException("lateral join right table should be sub-query");
                 }
->>>>>>> 350e0937
             }
             // build left deep join tree
             left = left == null ? right : new LogicalJoin<>(JoinType.INNER_JOIN, Optional.empty(), left, right);
@@ -655,8 +641,8 @@
     @Override
     public List<String> visitMultipartIdentifier(MultipartIdentifierContext ctx) {
         return ctx.parts.stream()
-                .map(RuleContext::getText)
-                .collect(ImmutableList.toImmutableList());
+            .map(RuleContext::getText)
+            .collect(ImmutableList.toImmutableList());
     }
 
     /**
@@ -673,8 +659,8 @@
     @Override
     public List<String> visitIdentifierSeq(IdentifierSeqContext ctx) {
         return ctx.ident.stream()
-                .map(RuleContext::getText)
-                .collect(ImmutableList.toImmutableList());
+            .map(RuleContext::getText)
+            .collect(ImmutableList.toImmutableList());
     }
 
     /**
@@ -696,9 +682,9 @@
 
     private <T> List<T> visit(List<? extends ParserRuleContext> contexts, Class<T> clazz) {
         return contexts.stream()
-                .map(this::visit)
-                .map(clazz::cast)
-                .collect(ImmutableList.toImmutableList());
+            .map(this::visit)
+            .map(clazz::cast)
+            .collect(ImmutableList.toImmutableList());
     }
 
     private LogicalPlan plan(ParserRuleContext tree) {
@@ -876,14 +862,14 @@
                     break;
                 case DorisParser.LIKE:
                     outExpression = new Like(
-                            valueExpression,
-                            getExpression(ctx.pattern)
+                        valueExpression,
+                        getExpression(ctx.pattern)
                     );
                     break;
                 case DorisParser.REGEXP:
                     outExpression = new Regexp(
-                            valueExpression,
-                            getExpression(ctx.pattern)
+                        valueExpression,
+                        getExpression(ctx.pattern)
                     );
                     break;
                 case DorisParser.IN:
