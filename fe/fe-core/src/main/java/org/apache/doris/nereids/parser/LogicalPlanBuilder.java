// Licensed to the Apache Software Foundation (ASF) under one
// or more contributor license agreements.  See the NOTICE file
// distributed with this work for additional information
// regarding copyright ownership.  The ASF licenses this file
// to you under the Apache License, Version 2.0 (the
// "License"); you may not use this file except in compliance
// with the License.  You may obtain a copy of the License at
//
//   http://www.apache.org/licenses/LICENSE-2.0
//
// Unless required by applicable law or agreed to in writing,
// software distributed under the License is distributed on an
// "AS IS" BASIS, WITHOUT WARRANTIES OR CONDITIONS OF ANY
// KIND, either express or implied.  See the License for the
// specific language governing permissions and limitations
// under the License.

package org.apache.doris.nereids.parser;

import org.apache.doris.nereids.DorisParser;
import org.apache.doris.nereids.DorisParser.AggClauseContext;
import org.apache.doris.nereids.DorisParser.AliasedQueryContext;
import org.apache.doris.nereids.DorisParser.AliasedRelationContext;
import org.apache.doris.nereids.DorisParser.ArithmeticBinaryContext;
import org.apache.doris.nereids.DorisParser.ArithmeticUnaryContext;
import org.apache.doris.nereids.DorisParser.BooleanLiteralContext;
import org.apache.doris.nereids.DorisParser.ColumnReferenceContext;
import org.apache.doris.nereids.DorisParser.ComparisonContext;
import org.apache.doris.nereids.DorisParser.DereferenceContext;
import org.apache.doris.nereids.DorisParser.FromClauseContext;
import org.apache.doris.nereids.DorisParser.IdentifierListContext;
import org.apache.doris.nereids.DorisParser.IdentifierSeqContext;
import org.apache.doris.nereids.DorisParser.IntegerLiteralContext;
import org.apache.doris.nereids.DorisParser.JoinCriteriaContext;
import org.apache.doris.nereids.DorisParser.JoinRelationContext;
import org.apache.doris.nereids.DorisParser.LogicalBinaryContext;
import org.apache.doris.nereids.DorisParser.LogicalNotContext;
import org.apache.doris.nereids.DorisParser.MultiStatementsContext;
import org.apache.doris.nereids.DorisParser.MultipartIdentifierContext;
import org.apache.doris.nereids.DorisParser.NamedExpressionContext;
import org.apache.doris.nereids.DorisParser.NamedExpressionSeqContext;
import org.apache.doris.nereids.DorisParser.NullLiteralContext;
import org.apache.doris.nereids.DorisParser.ParenthesizedExpressionContext;
import org.apache.doris.nereids.DorisParser.PredicateContext;
import org.apache.doris.nereids.DorisParser.PredicatedContext;
import org.apache.doris.nereids.DorisParser.QualifiedNameContext;
import org.apache.doris.nereids.DorisParser.QueryContext;
import org.apache.doris.nereids.DorisParser.QueryOrganizationContext;
import org.apache.doris.nereids.DorisParser.RegularQuerySpecificationContext;
import org.apache.doris.nereids.DorisParser.RelationContext;
import org.apache.doris.nereids.DorisParser.SelectClauseContext;
import org.apache.doris.nereids.DorisParser.SingleStatementContext;
import org.apache.doris.nereids.DorisParser.SortItemContext;
import org.apache.doris.nereids.DorisParser.StarContext;
import org.apache.doris.nereids.DorisParser.StringLiteralContext;
import org.apache.doris.nereids.DorisParser.TableAliasContext;
import org.apache.doris.nereids.DorisParser.TableNameContext;
import org.apache.doris.nereids.DorisParser.WhereClauseContext;
import org.apache.doris.nereids.DorisParserBaseVisitor;
import org.apache.doris.nereids.analyzer.UnboundAlias;
import org.apache.doris.nereids.analyzer.UnboundFunction;
import org.apache.doris.nereids.analyzer.UnboundRelation;
import org.apache.doris.nereids.analyzer.UnboundSlot;
import org.apache.doris.nereids.analyzer.UnboundStar;
import org.apache.doris.nereids.properties.OrderKey;
import org.apache.doris.nereids.trees.expressions.Add;
import org.apache.doris.nereids.trees.expressions.Alias;
import org.apache.doris.nereids.trees.expressions.And;
import org.apache.doris.nereids.trees.expressions.Between;
import org.apache.doris.nereids.trees.expressions.BooleanLiteral;
import org.apache.doris.nereids.trees.expressions.CaseWhen;
import org.apache.doris.nereids.trees.expressions.Divide;
import org.apache.doris.nereids.trees.expressions.EqualTo;
import org.apache.doris.nereids.trees.expressions.Expression;
import org.apache.doris.nereids.trees.expressions.ExpressionType;
import org.apache.doris.nereids.trees.expressions.GreaterThan;
import org.apache.doris.nereids.trees.expressions.GreaterThanEqual;
import org.apache.doris.nereids.trees.expressions.IntegerLiteral;
import org.apache.doris.nereids.trees.expressions.LessThan;
import org.apache.doris.nereids.trees.expressions.LessThanEqual;
import org.apache.doris.nereids.trees.expressions.Like;
import org.apache.doris.nereids.trees.expressions.Literal;
import org.apache.doris.nereids.trees.expressions.Mod;
import org.apache.doris.nereids.trees.expressions.Multiply;
import org.apache.doris.nereids.trees.expressions.NamedExpression;
import org.apache.doris.nereids.trees.expressions.Not;
import org.apache.doris.nereids.trees.expressions.NullLiteral;
import org.apache.doris.nereids.trees.expressions.NullSafeEqual;
import org.apache.doris.nereids.trees.expressions.Or;
import org.apache.doris.nereids.trees.expressions.Regexp;
import org.apache.doris.nereids.trees.expressions.StringLiteral;
import org.apache.doris.nereids.trees.expressions.Subtract;
import org.apache.doris.nereids.trees.expressions.WhenClause;
import org.apache.doris.nereids.trees.plans.JoinType;
import org.apache.doris.nereids.trees.plans.logical.LogicalAggregate;
import org.apache.doris.nereids.trees.plans.logical.LogicalFilter;
import org.apache.doris.nereids.trees.plans.logical.LogicalJoin;
import org.apache.doris.nereids.trees.plans.logical.LogicalPlan;
import org.apache.doris.nereids.trees.plans.logical.LogicalProject;
import org.apache.doris.nereids.trees.plans.logical.LogicalSort;
import org.apache.doris.nereids.trees.plans.logical.LogicalSubQueryAlias;

import com.google.common.collect.ImmutableList;
import com.google.common.collect.Lists;
import org.antlr.v4.runtime.ParserRuleContext;
import org.antlr.v4.runtime.RuleContext;
import org.antlr.v4.runtime.tree.ParseTree;
import org.antlr.v4.runtime.tree.RuleNode;
import org.antlr.v4.runtime.tree.TerminalNode;

import java.util.Collections;
import java.util.List;
import java.util.Optional;
import java.util.stream.Collectors;

/**
 * Build an logical plan tree with unbounded nodes.
 */
public class LogicalPlanBuilder extends DorisParserBaseVisitor<Object> {

    protected <T> T typedVisit(ParseTree ctx) {
        return (T) ctx.accept(this);
    }

    /**
     * Override the default behavior for all visit methods. This will only return a non-null result
     * when the context has only one child. This is done because there is no generic method to
     * combine the results of the context children. In all other cases null is returned.
     */
    @Override
    public Object visitChildren(RuleNode node) {
        if (node.getChildCount() == 1) {
            return node.getChild(0).accept(this);
        } else {
            return null;
        }
    }

    @Override
    public LogicalPlan visitSingleStatement(SingleStatementContext ctx) {
        return ParserUtils.withOrigin(ctx, () -> (LogicalPlan) visit(ctx.statement()));
    }

    /**
     * Visit multi-statements.
     */
    @Override
    public List<LogicalPlan> visitMultiStatements(MultiStatementsContext ctx) {
        return visit(ctx.statement(), LogicalPlan.class);
    }

    /* ********************************************************************************************
     * Plan parsing
     * ******************************************************************************************** */
    @Override
    public LogicalPlan visitQuery(QueryContext ctx) {
        return ParserUtils.withOrigin(ctx, () -> {
            // TODO: need to add withQueryResultClauses and withCTE
            LogicalPlan query = plan(ctx.queryTerm());
            LogicalPlan queryOrganization = withQueryOrganization(query, ctx.queryOrganization());
            return queryOrganization;
        });
    }

    @Override
    public LogicalPlan visitRegularQuerySpecification(RegularQuerySpecificationContext ctx) {
        return ParserUtils.withOrigin(ctx, () -> {
            // TODO: support on row relation
            LogicalPlan relation = withRelation(Optional.ofNullable(ctx.fromClause()));
            return withSelectQuerySpecification(
                    ctx, relation,
                    ctx.selectClause(),
                    Optional.ofNullable(ctx.whereClause()),
                    Optional.ofNullable(ctx.aggClause())
            );
        });
    }

    private LogicalPlan applyAlias(TableAliasContext ctx, LogicalPlan plan) {
        if (null != ctx.strictIdentifier()) {
            String alias = ctx.strictIdentifier().getText();
            if (null != ctx.identifierList()) {
                List<String> colName = visitIdentifierSeq(ctx.identifierList().identifierSeq());
                // TODO: impl multi-colName alias like t(col1, col2, ..., coln)
            } else {
                return new LogicalSubQueryAlias<>(alias, plan);
            }
        }
        return plan;
    }

    /**
     * Create an aliased table reference. This is typically used in FROM clauses.
     */
    @Override
    public LogicalPlan visitTableName(TableNameContext ctx) {
        List<String> tableId = visitMultipartIdentifier(ctx.multipartIdentifier());
        return applyAlias(ctx.tableAlias(), new UnboundRelation(tableId));
    }

    @Override
    public LogicalPlan visitAliasedQuery(AliasedQueryContext ctx) {
        TableAliasContext aliasCtx = ctx.tableAlias();
        String alias;
        if (null == aliasCtx.strictIdentifier()) {
            alias = "__auto_generated_name__";
        } else {
            alias = aliasCtx.strictIdentifier().getText();
        }
        LogicalPlan query = visitQuery(ctx.query());
        return new LogicalSubQueryAlias<>(alias, query);
    }


    @Override
    public LogicalPlan visitAliasedRelation(AliasedRelationContext ctx) {
        return applyAlias(ctx.tableAlias(), plan(ctx.relation()));
    }

    /**
     * Create a star (i.e. all) expression; this selects all elements (in the specified object).
     * Both un-targeted (global) and targeted aliases are supported.
     */
    @Override
    public Expression visitStar(StarContext ctx) {
        return ParserUtils.withOrigin(ctx, () -> {
            final QualifiedNameContext qualifiedNameContext = ctx.qualifiedName();
            List<String> target;
            if (qualifiedNameContext != null) {
                target = qualifiedNameContext.identifier()
                        .stream()
                        .map(RuleContext::getText)
                        .collect(ImmutableList.toImmutableList());
            } else {
                target = Collections.emptyList();
            }
            return new UnboundStar(target);
        });
    }

    /**
     * Create an aliased expression if an alias is specified. Both single and multi-aliases are
     * supported.
     */
    @Override
    public Expression visitNamedExpression(NamedExpressionContext ctx) {
        return ParserUtils.withOrigin(ctx, () -> {
            Expression expression = getExpression(ctx.expression());
            if (ctx.name != null) {
                return new Alias(expression, ctx.name.getText());
            } else {
                return expression;
            }
        });
    }

    /**
     * Create a comparison expression. This compares two expressions. The following comparison
     * operators are supported:
     * - Equal: '=' or '=='
     * - Null-safe Equal: '<=>'
     * - Not Equal: '<>' or '!='
     * - Less than: '<'
     * - Less then or Equal: '<='
     * - Greater than: '>'
     * - Greater then or Equal: '>='
     */
    @Override
    public Expression visitComparison(ComparisonContext ctx) {
        return ParserUtils.withOrigin(ctx, () -> {
            Expression left = getExpression(ctx.left);
            Expression right = getExpression(ctx.right);
            TerminalNode operator = (TerminalNode) ctx.comparisonOperator().getChild(0);
            switch (operator.getSymbol().getType()) {
                case DorisParser.EQ:
                    return new EqualTo(left, right);
                case DorisParser.NEQ:
                    return new Not(new EqualTo(left, right));
                case DorisParser.LT:
                    return new LessThan(left, right);
                case DorisParser.GT:
                    return new GreaterThan(left, right);
                case DorisParser.LTE:
                    return new LessThanEqual(left, right);
                case DorisParser.GTE:
                    return new GreaterThanEqual(left, right);
                case DorisParser.NSEQ:
                    return new NullSafeEqual(left, right);
                default:
                    throw new IllegalStateException("Unsupported comparison expression: "
                            + operator.getSymbol().getText());
            }
        });
    }

    /**
     * Create a not expression.
     * format: NOT Expression
     * for example:
     * not 1
     * not 1=1
     */
    @Override
    public Expression visitLogicalNot(LogicalNotContext ctx) {
        return ParserUtils.withOrigin(ctx, () -> new Not(getExpression(ctx.booleanExpression())));
    }

    @Override
    public Expression visitLogicalBinary(LogicalBinaryContext ctx) {
        return ParserUtils.withOrigin(ctx, () -> {
            Expression left = getExpression(ctx.left);
            Expression right = getExpression(ctx.right);

            switch (ctx.operator.getType()) {
                case DorisParser.AND:
                    return new And(left, right);
                case DorisParser.OR:
                    return new Or(left, right);
                default:
                    throw new IllegalStateException("Unsupported logical binary type: " + ctx.operator.getText());
            }
        });
    }

    /**
     * Create a predicated expression. A predicated expression is a normal expression with a
     * predicate attached to it, for example:
     * {{{
     * a + 1 IS NULL
     * }}}
     */
    @Override
    public Expression visitPredicated(PredicatedContext ctx) {
        return ParserUtils.withOrigin(ctx, () -> {
            Expression e = getExpression(ctx.valueExpression());
            // TODO: add predicate(is not null ...)
            return ctx.predicate() == null ? e : withPredicate(e, ctx.predicate());
        });
    }

    @Override
    public Expression visitArithmeticUnary(ArithmeticUnaryContext ctx) {
        return ParserUtils.withOrigin(ctx, () -> {
            Expression e = getExpression(ctx);
            switch (ctx.operator.getType()) {
                case DorisParser.PLUS:
                    return e;
                case DorisParser.MINUS:
                    //TODO: Add single operator subtraction
                default:
                    throw new IllegalStateException("Unsupported arithmetic unary type: " + ctx.operator.getText());
            }
        });
    }

    @Override
    public Expression visitArithmeticBinary(ArithmeticBinaryContext ctx) {
        return ParserUtils.withOrigin(ctx, () -> {
            Expression left = getExpression(ctx.left);
            Expression right = getExpression(ctx.right);

            return ParserUtils.withOrigin(ctx, () -> {
                switch (ctx.operator.getType()) {
                    case DorisParser.ASTERISK:
                        return new Multiply(left, right);
                    case DorisParser.SLASH:
                        return new Divide(left, right);
                    case DorisParser.PERCENT:
                        return new Mod(left, right);
                    case DorisParser.PLUS:
                        return new Add(left, right);
                    case DorisParser.MINUS:
                        return new Subtract(left, right);
                    default:
<<<<<<< HEAD
                        throw new IllegalStateException("Unsupported arithmetic binary type: "
                                + ctx.operator.getText());
=======
                        throw new IllegalStateException(
                                "Unsupported arithmetic binary type: " + ctx.operator.getText());
>>>>>>> 4d158f90
                }
            });
        });
    }

    /**
     * Create a value based [[CaseWhen]] expression. This has the following SQL form:
     * {{{
     *   CASE [expression]
     *    WHEN [value] THEN [expression]
     *    ...
     *    ELSE [expression]
     *   END
     * }}}
     */
    @Override
    public Expression visitSimpleCase(DorisParser.SimpleCaseContext context) {
        Expression e = getExpression(context.value);
        List<WhenClause> whenClauses = context.whenClause().stream()
                .map(w -> new WhenClause(new EqualTo(e, getExpression(w.condition)), getExpression(w.result)))
                .collect(Collectors.toList());
        if (context.elseExpression == null) {
            return new CaseWhen(whenClauses);
        }
        return new CaseWhen(whenClauses, getExpression(context.elseExpression));
    }

    /**
     * Create a condition based [[CaseWhen]] expression. This has the following SQL syntax:
     * {{{
     *   CASE
     *    WHEN [predicate] THEN [expression]
     *    ...
     *    ELSE [expression]
     *   END
     * }}}
     *
     * @param context the parse tree
     */
    @Override
    public Expression visitSearchedCase(DorisParser.SearchedCaseContext context) {
        List<WhenClause> whenClauses = context.whenClause().stream()
                .map(w -> new WhenClause(getExpression(w.condition), getExpression(w.result)))
                .collect(Collectors.toList());
        if (context.elseExpression == null) {
            return new CaseWhen(whenClauses);
        }
        return new CaseWhen(whenClauses, getExpression(context.elseExpression));
    }

    @Override
    public UnboundFunction visitFunctionCall(DorisParser.FunctionCallContext ctx) {
        return ParserUtils.withOrigin(ctx, () -> {
            // TODO:In the future, instead of specifying the function name,
            //      the function information is obtained by parsing the catalog. This method is more scalable.
            String functionName = ctx.identifier().getText();
            boolean isDistinct = ctx.DISTINCT() != null;
            List<Expression> params = visit(ctx.expression(), Expression.class);
            return new UnboundFunction(functionName, isDistinct, params);
        });
    }

    @Override
    public Expression visitDereference(DereferenceContext ctx) {
        return ParserUtils.withOrigin(ctx, () -> {
            Expression e = getExpression(ctx.base);
            if (e instanceof UnboundSlot) {
                UnboundSlot unboundAttribute = (UnboundSlot) e;
                List<String> nameParts = Lists.newArrayList(unboundAttribute.getNameParts());
                nameParts.add(ctx.fieldName.getText());
                return new UnboundSlot(nameParts);
            } else {
                // todo: base is an expression, may be not a table name.
                throw new IllegalStateException("Unsupported dereference expression: " + ctx.getText());
            }
        });
    }

    @Override
    public UnboundSlot visitColumnReference(ColumnReferenceContext ctx) {
        // todo: handle quoted and unquoted
        return UnboundSlot.quoted(ctx.getText());
    }

    /**
     * Create a NULL literal expression.
     */
    @Override
    public Expression visitNullLiteral(NullLiteralContext ctx) {
        return new NullLiteral();
    }

    @Override
    public Literal visitBooleanLiteral(BooleanLiteralContext ctx) {
        Boolean b = Boolean.valueOf(ctx.getText());
        return new BooleanLiteral(b);
    }

    @Override
    public Literal visitIntegerLiteral(IntegerLiteralContext ctx) {
        // TODO: throw NumberFormatException
        Integer l = Integer.valueOf(ctx.getText());
        return new IntegerLiteral(l);
    }

    @Override
    public Literal visitStringLiteral(StringLiteralContext ctx) {
        // TODO: add unescapeSQLString.
        String s = ctx.STRING().stream()
                .map(ParseTree::getText)
                .map(str -> str.substring(1, str.length() - 1))
                .reduce((s1, s2) -> s1 + s2)
                .orElse("");
        return new StringLiteral(s);
    }

    @Override
    public Expression visitParenthesizedExpression(ParenthesizedExpressionContext ctx) {
        return getExpression(ctx.expression());
    }

    @Override
    public List<Expression> visitNamedExpressionSeq(NamedExpressionSeqContext namedCtx) {
        return visit(namedCtx.namedExpression(), Expression.class);
    }

    /**
     * Create OrderKey list.
     *
     * @param ctx QueryOrganizationContext
     * @return List of OrderKey
     */
    @Override
    public List<OrderKey> visitQueryOrganization(QueryOrganizationContext ctx) {
        return ParserUtils.withOrigin(ctx, () -> {
            if (ctx.sortClause().ORDER() != null) {
                return visit(ctx.sortClause().sortItem(), OrderKey.class);
            } else {
                return ImmutableList.of();
            }
        });
    }

    @Override
    public LogicalPlan visitFromClause(FromClauseContext ctx) {
        return ParserUtils.withOrigin(ctx, () -> {
            LogicalPlan left = null;
            // build left deep join tree
            for (RelationContext relation : ctx.relation()) {
                LogicalPlan right = plan(relation.relationPrimary());
                left = left == null
                        ? right
                        : new LogicalJoin(JoinType.INNER_JOIN, Optional.empty(), left, right);
                left = withJoinRelations(left, relation);
            }
            // TODO: pivot and lateral view
            return left;
        });
    }

    /* ********************************************************************************************
     * Table Identifier parsing
     * ******************************************************************************************** */

    @Override
    public List<String> visitMultipartIdentifier(MultipartIdentifierContext ctx) {
        return ctx.parts.stream()
                .map(RuleContext::getText)
                .collect(ImmutableList.toImmutableList());
    }

    /**
     * Create a Sequence of Strings for a parenthesis enclosed alias list.
     */
    @Override
    public List<String> visitIdentifierList(IdentifierListContext ctx) {
        return visitIdentifierSeq(ctx.identifierSeq());
    }

    /**
     * Create a Sequence of Strings for an identifier list.
     */
    @Override
    public List<String> visitIdentifierSeq(IdentifierSeqContext ctx) {
        return ctx.ident.stream()
                .map(RuleContext::getText)
                .collect(ImmutableList.toImmutableList());
    }

    /**
     * get OrderKey.
     *
     * @param ctx SortItemContext
     * @return SortItems
     */
    @Override
    public OrderKey visitSortItem(SortItemContext ctx) {
        return ParserUtils.withOrigin(ctx, () -> {
            boolean isAsc = ctx.DESC() == null;
            // TODO(wj): isNullFirst
            boolean isNullFirst = true;
            Expression expression = typedVisit(ctx.expression());
            return new OrderKey(expression, isAsc, isNullFirst);
        });
    }

    private <T> List<T> visit(List<? extends ParserRuleContext> contexts, Class<T> clazz) {
        return contexts.stream()
                .map(this::visit)
                .map(clazz::cast)
                .collect(ImmutableList.toImmutableList());
    }

    private LogicalPlan plan(ParserRuleContext tree) {
        return (LogicalPlan) tree.accept(this);
    }

    /* ********************************************************************************************
     * Expression parsing
     * ******************************************************************************************** */

    /**
     * Create an expression from the given context. This method just passes the context on to the
     * visitor and only takes care of typing (We assume that the visitor returns an Expression here).
     */
    private Expression getExpression(ParserRuleContext ctx) {
        return typedVisit(ctx);
    }

    private LogicalPlan withQueryOrganization(LogicalPlan children, QueryOrganizationContext ctx) {
        List<OrderKey> orderKeys = visitQueryOrganization(ctx);
        return orderKeys.isEmpty() ? children : new LogicalSort(orderKeys, children);
    }

    /**
     * Add a regular (SELECT) query specification to a logical plan. The query specification
     * is the core of the logical plan, this is where sourcing (FROM clause), projection (SELECT),
     * aggregation (GROUP BY ... HAVING ...) and filtering (WHERE) takes place.
     *
     * <p>Note that query hints are ignored (both by the parser and the builder).
     */
    private LogicalPlan withSelectQuerySpecification(
            ParserRuleContext ctx,
            LogicalPlan inputRelation,
            SelectClauseContext selectClause,
            Optional<WhereClauseContext> whereClause,
            Optional<AggClauseContext> aggClause) {
        return ParserUtils.withOrigin(ctx, () -> {
            // TODO: process hint
            // TODO: add lateral views

            // from -> where -> group by -> having -> select

            LogicalPlan filter = withFilter(inputRelation, whereClause);
            LogicalPlan aggregate = withAggregate(filter, selectClause, aggClause);
            // TODO: replace and process having at this position
            LogicalPlan having = aggregate; // LogicalPlan having = withFilter(aggregate, havingClause);
            LogicalPlan projection = withProjection(having, selectClause, aggClause);
            return projection;
        });
    }

    private LogicalPlan withRelation(Optional<FromClauseContext> ctx) {
        if (ctx.isPresent()) {
            return visitFromClause(ctx.get());
        } else {
            throw new IllegalStateException("Unsupported one row relation");
        }
    }

    /**
     * Join one more [[LogicalPlan]]s to the current logical plan.
     */
    private LogicalPlan withJoinRelations(LogicalPlan input, RelationContext ctx) {
        LogicalPlan last = input;
        for (JoinRelationContext join : ctx.joinRelation()) {
            JoinType joinType;
            if (join.joinType().LEFT() != null) {
                joinType = JoinType.LEFT_OUTER_JOIN;
            } else if (join.joinType().RIGHT() != null) {
                joinType = JoinType.RIGHT_OUTER_JOIN;
            } else if (join.joinType().FULL() != null) {
                joinType = JoinType.FULL_OUTER_JOIN;
            } else if (join.joinType().SEMI() != null) {
                joinType = JoinType.LEFT_SEMI_JOIN;
            } else if (join.joinType().ANTI() != null) {
                joinType = JoinType.LEFT_ANTI_JOIN;
            } else if (join.joinType().CROSS() != null) {
                joinType = JoinType.CROSS_JOIN;
            } else {
                joinType = JoinType.INNER_JOIN;
            }

            // TODO: natural join, lateral join, using join
            JoinCriteriaContext joinCriteria = join.joinCriteria();
            Expression condition;
            if (joinCriteria == null) {
                condition = null;
            } else {
                condition = getExpression(joinCriteria.booleanExpression());
            }

            last = new LogicalJoin(joinType, Optional.ofNullable(condition), last, plan(join.relationPrimary()));
        }
        return last;
    }

    private LogicalPlan withProjection(LogicalPlan input, SelectClauseContext selectCtx,
            Optional<AggClauseContext> aggCtx) {
        return ParserUtils.withOrigin(selectCtx, () -> {
            // TODO: skip if havingClause exists
            if (aggCtx.isPresent()) {
                return input;
            } else {
                List<NamedExpression> projects = getNamedExpressions(selectCtx.namedExpressionSeq());
                return new LogicalProject(projects, input);
            }
        });
    }

    private LogicalPlan withFilter(LogicalPlan input, Optional<WhereClauseContext> whereCtx) {
        return input.optionalMap(whereCtx, () ->
                new LogicalFilter(getExpression((whereCtx.get().booleanExpression())), input)
        );
    }

    private LogicalPlan withAggregate(LogicalPlan input, SelectClauseContext selectCtx,
            Optional<AggClauseContext> aggCtx) {
        return input.optionalMap(aggCtx, () -> {
            List<Expression> groupByExpressions = visit(aggCtx.get().groupByItem().expression(), Expression.class);
            List<NamedExpression> namedExpressions = getNamedExpressions(selectCtx.namedExpressionSeq());
            return new LogicalAggregate(groupByExpressions, namedExpressions, input);
        });
    }

    /**
     * match predicate type and generate different predicates.
     *
     * @param ctx PredicateContext
     * @param valueExpression valueExpression
     * @return Expression
     */
    private Expression withPredicate(Expression valueExpression, PredicateContext ctx) {
        return ParserUtils.withOrigin(ctx, () -> {
            Expression outExpression;
            switch (ctx.kind.getType()) {
                case DorisParser.BETWEEN:
                    outExpression = new Between(
                            valueExpression,
                            getExpression(ctx.lower),
                            getExpression(ctx.upper)
                    );
                    break;
                case DorisParser.LIKE:
                    outExpression = new Like(
                            valueExpression,
                            getExpression(ctx.pattern)
                    );
                    break;
                case DorisParser.REGEXP:
                    outExpression = new Regexp(
                            valueExpression,
                            getExpression(ctx.pattern)
                    );
                    break;
                default:
                    throw new IllegalStateException("Unsupported predicate type: " + ctx.kind.getText());
            }
            return ctx.NOT() != null ? new Not(outExpression) : outExpression;
        });
    }

    private List<NamedExpression> getNamedExpressions(NamedExpressionSeqContext namedCtx) {
        return ParserUtils.withOrigin(namedCtx, () -> {
            List<Expression> expressions = visit(namedCtx.namedExpression(), Expression.class);
            List<NamedExpression> namedExpressions = expressions.stream().map(expression -> {
                if (expression instanceof NamedExpression) {
                    return (NamedExpression) expression;
                } else {
                    return new UnboundAlias(expression);
                }
            }).collect(ImmutableList.toImmutableList());
            return namedExpressions;
        });
    }
}<|MERGE_RESOLUTION|>--- conflicted
+++ resolved
@@ -17,10 +17,9 @@
 
 package org.apache.doris.nereids.parser;
 
+
 import org.apache.doris.nereids.DorisParser;
 import org.apache.doris.nereids.DorisParser.AggClauseContext;
-import org.apache.doris.nereids.DorisParser.AliasedQueryContext;
-import org.apache.doris.nereids.DorisParser.AliasedRelationContext;
 import org.apache.doris.nereids.DorisParser.ArithmeticBinaryContext;
 import org.apache.doris.nereids.DorisParser.ArithmeticUnaryContext;
 import org.apache.doris.nereids.DorisParser.BooleanLiteralContext;
@@ -53,7 +52,6 @@
 import org.apache.doris.nereids.DorisParser.SortItemContext;
 import org.apache.doris.nereids.DorisParser.StarContext;
 import org.apache.doris.nereids.DorisParser.StringLiteralContext;
-import org.apache.doris.nereids.DorisParser.TableAliasContext;
 import org.apache.doris.nereids.DorisParser.TableNameContext;
 import org.apache.doris.nereids.DorisParser.WhereClauseContext;
 import org.apache.doris.nereids.DorisParserBaseVisitor;
@@ -72,7 +70,6 @@
 import org.apache.doris.nereids.trees.expressions.Divide;
 import org.apache.doris.nereids.trees.expressions.EqualTo;
 import org.apache.doris.nereids.trees.expressions.Expression;
-import org.apache.doris.nereids.trees.expressions.ExpressionType;
 import org.apache.doris.nereids.trees.expressions.GreaterThan;
 import org.apache.doris.nereids.trees.expressions.GreaterThanEqual;
 import org.apache.doris.nereids.trees.expressions.IntegerLiteral;
@@ -98,7 +95,6 @@
 import org.apache.doris.nereids.trees.plans.logical.LogicalPlan;
 import org.apache.doris.nereids.trees.plans.logical.LogicalProject;
 import org.apache.doris.nereids.trees.plans.logical.LogicalSort;
-import org.apache.doris.nereids.trees.plans.logical.LogicalSubQueryAlias;
 
 import com.google.common.collect.ImmutableList;
 import com.google.common.collect.Lists;
@@ -168,25 +164,12 @@
             // TODO: support on row relation
             LogicalPlan relation = withRelation(Optional.ofNullable(ctx.fromClause()));
             return withSelectQuerySpecification(
-                    ctx, relation,
-                    ctx.selectClause(),
-                    Optional.ofNullable(ctx.whereClause()),
-                    Optional.ofNullable(ctx.aggClause())
+                ctx, relation,
+                ctx.selectClause(),
+                Optional.ofNullable(ctx.whereClause()),
+                Optional.ofNullable(ctx.aggClause())
             );
         });
-    }
-
-    private LogicalPlan applyAlias(TableAliasContext ctx, LogicalPlan plan) {
-        if (null != ctx.strictIdentifier()) {
-            String alias = ctx.strictIdentifier().getText();
-            if (null != ctx.identifierList()) {
-                List<String> colName = visitIdentifierSeq(ctx.identifierList().identifierSeq());
-                // TODO: impl multi-colName alias like t(col1, col2, ..., coln)
-            } else {
-                return new LogicalSubQueryAlias<>(alias, plan);
-            }
-        }
-        return plan;
     }
 
     /**
@@ -195,26 +178,8 @@
     @Override
     public LogicalPlan visitTableName(TableNameContext ctx) {
         List<String> tableId = visitMultipartIdentifier(ctx.multipartIdentifier());
-        return applyAlias(ctx.tableAlias(), new UnboundRelation(tableId));
-    }
-
-    @Override
-    public LogicalPlan visitAliasedQuery(AliasedQueryContext ctx) {
-        TableAliasContext aliasCtx = ctx.tableAlias();
-        String alias;
-        if (null == aliasCtx.strictIdentifier()) {
-            alias = "__auto_generated_name__";
-        } else {
-            alias = aliasCtx.strictIdentifier().getText();
-        }
-        LogicalPlan query = visitQuery(ctx.query());
-        return new LogicalSubQueryAlias<>(alias, query);
-    }
-
-
-    @Override
-    public LogicalPlan visitAliasedRelation(AliasedRelationContext ctx) {
-        return applyAlias(ctx.tableAlias(), plan(ctx.relation()));
+        // TODO: sample and time travel, alias, sub query
+        return new UnboundRelation(tableId);
     }
 
     /**
@@ -288,7 +253,7 @@
                     return new NullSafeEqual(left, right);
                 default:
                     throw new IllegalStateException("Unsupported comparison expression: "
-                            + operator.getSymbol().getText());
+                        + operator.getSymbol().getText());
             }
         });
     }
@@ -372,13 +337,8 @@
                     case DorisParser.MINUS:
                         return new Subtract(left, right);
                     default:
-<<<<<<< HEAD
-                        throw new IllegalStateException("Unsupported arithmetic binary type: "
-                                + ctx.operator.getText());
-=======
                         throw new IllegalStateException(
                                 "Unsupported arithmetic binary type: " + ctx.operator.getText());
->>>>>>> 4d158f90
                 }
             });
         });
@@ -546,8 +506,8 @@
     @Override
     public List<String> visitMultipartIdentifier(MultipartIdentifierContext ctx) {
         return ctx.parts.stream()
-                .map(RuleContext::getText)
-                .collect(ImmutableList.toImmutableList());
+            .map(RuleContext::getText)
+            .collect(ImmutableList.toImmutableList());
     }
 
     /**
@@ -564,8 +524,8 @@
     @Override
     public List<String> visitIdentifierSeq(IdentifierSeqContext ctx) {
         return ctx.ident.stream()
-                .map(RuleContext::getText)
-                .collect(ImmutableList.toImmutableList());
+            .map(RuleContext::getText)
+            .collect(ImmutableList.toImmutableList());
     }
 
     /**
@@ -587,9 +547,9 @@
 
     private <T> List<T> visit(List<? extends ParserRuleContext> contexts, Class<T> clazz) {
         return contexts.stream()
-                .map(this::visit)
-                .map(clazz::cast)
-                .collect(ImmutableList.toImmutableList());
+            .map(this::visit)
+            .map(clazz::cast)
+            .collect(ImmutableList.toImmutableList());
     }
 
     private LogicalPlan plan(ParserRuleContext tree) {
@@ -687,7 +647,7 @@
     }
 
     private LogicalPlan withProjection(LogicalPlan input, SelectClauseContext selectCtx,
-            Optional<AggClauseContext> aggCtx) {
+                                       Optional<AggClauseContext> aggCtx) {
         return ParserUtils.withOrigin(selectCtx, () -> {
             // TODO: skip if havingClause exists
             if (aggCtx.isPresent()) {
@@ -701,12 +661,12 @@
 
     private LogicalPlan withFilter(LogicalPlan input, Optional<WhereClauseContext> whereCtx) {
         return input.optionalMap(whereCtx, () ->
-                new LogicalFilter(getExpression((whereCtx.get().booleanExpression())), input)
+            new LogicalFilter(getExpression((whereCtx.get().booleanExpression())), input)
         );
     }
 
     private LogicalPlan withAggregate(LogicalPlan input, SelectClauseContext selectCtx,
-            Optional<AggClauseContext> aggCtx) {
+                                      Optional<AggClauseContext> aggCtx) {
         return input.optionalMap(aggCtx, () -> {
             List<Expression> groupByExpressions = visit(aggCtx.get().groupByItem().expression(), Expression.class);
             List<NamedExpression> namedExpressions = getNamedExpressions(selectCtx.namedExpressionSeq());
@@ -734,14 +694,14 @@
                     break;
                 case DorisParser.LIKE:
                     outExpression = new Like(
-                            valueExpression,
-                            getExpression(ctx.pattern)
+                        valueExpression,
+                        getExpression(ctx.pattern)
                     );
                     break;
                 case DorisParser.REGEXP:
                     outExpression = new Regexp(
-                            valueExpression,
-                            getExpression(ctx.pattern)
+                        valueExpression,
+                        getExpression(ctx.pattern)
                     );
                     break;
                 default:
