// Licensed to the Apache Software Foundation (ASF) under one
// or more contributor license agreements.  See the NOTICE file
// distributed with this work for additional information
// regarding copyright ownership.  The ASF licenses this file
// to you under the Apache License, Version 2.0 (the
// "License"); you may not use this file except in compliance
// with the License.  You may obtain a copy of the License at
//
//   http://www.apache.org/licenses/LICENSE-2.0
//
// Unless required by applicable law or agreed to in writing,
// software distributed under the License is distributed on an
// "AS IS" BASIS, WITHOUT WARRANTIES OR CONDITIONS OF ANY
// KIND, either express or implied.  See the License for the
// specific language governing permissions and limitations
// under the License.

package org.apache.doris.nereids.parser;

import org.apache.doris.alter.QuotaType;
import org.apache.doris.analysis.AnalyzeProperties;
import org.apache.doris.analysis.ArithmeticExpr.Operator;
import org.apache.doris.analysis.BinlogDesc;
import org.apache.doris.analysis.BrokerDesc;
import org.apache.doris.analysis.ChannelDescription;
import org.apache.doris.analysis.ColumnNullableType;
import org.apache.doris.analysis.ColumnPosition;
import org.apache.doris.analysis.DbName;
import org.apache.doris.analysis.EncryptKeyName;
import org.apache.doris.analysis.FunctionName;
import org.apache.doris.analysis.PassVar;
import org.apache.doris.analysis.PasswordOptions;
import org.apache.doris.analysis.ResourcePattern;
import org.apache.doris.analysis.ResourceTypeEnum;
import org.apache.doris.analysis.SetType;
import org.apache.doris.analysis.StageAndPattern;
import org.apache.doris.analysis.StorageBackend;
import org.apache.doris.analysis.TableName;
import org.apache.doris.analysis.TablePattern;
import org.apache.doris.analysis.TableScanParams;
import org.apache.doris.analysis.TableSnapshot;
import org.apache.doris.analysis.TableValuedFunctionRef;
import org.apache.doris.analysis.UserDesc;
import org.apache.doris.analysis.UserIdentity;
import org.apache.doris.analysis.WorkloadGroupPattern;
import org.apache.doris.catalog.AccessPrivilege;
import org.apache.doris.catalog.AccessPrivilegeWithCols;
import org.apache.doris.catalog.AggregateType;
import org.apache.doris.catalog.BuiltinAggregateFunctions;
import org.apache.doris.catalog.BuiltinTableGeneratingFunctions;
import org.apache.doris.catalog.Env;
import org.apache.doris.catalog.InfoSchemaDb;
import org.apache.doris.catalog.KeysType;
import org.apache.doris.catalog.ScalarType;
import org.apache.doris.common.Config;
import org.apache.doris.common.FeConstants;
import org.apache.doris.common.Pair;
import org.apache.doris.common.UserException;
import org.apache.doris.datasource.InternalCatalog;
import org.apache.doris.dictionary.LayoutType;
import org.apache.doris.job.common.IntervalUnit;
import org.apache.doris.load.loadv2.LoadTask;
import org.apache.doris.mtmv.MTMVPartitionInfo.MTMVPartitionType;
import org.apache.doris.mtmv.MTMVRefreshEnum.BuildMode;
import org.apache.doris.mtmv.MTMVRefreshEnum.RefreshMethod;
import org.apache.doris.mtmv.MTMVRefreshEnum.RefreshTrigger;
import org.apache.doris.mtmv.MTMVRefreshInfo;
import org.apache.doris.mtmv.MTMVRefreshSchedule;
import org.apache.doris.mtmv.MTMVRefreshTriggerInfo;
import org.apache.doris.nereids.DorisParser;
import org.apache.doris.nereids.DorisParser.AddBackendClauseContext;
import org.apache.doris.nereids.DorisParser.AddBrokerClauseContext;
import org.apache.doris.nereids.DorisParser.AddColumnClauseContext;
import org.apache.doris.nereids.DorisParser.AddColumnsClauseContext;
import org.apache.doris.nereids.DorisParser.AddConstraintContext;
import org.apache.doris.nereids.DorisParser.AddIndexClauseContext;
import org.apache.doris.nereids.DorisParser.AddPartitionClauseContext;
import org.apache.doris.nereids.DorisParser.AddRollupClauseContext;
import org.apache.doris.nereids.DorisParser.AdminCancelRebalanceDiskContext;
import org.apache.doris.nereids.DorisParser.AdminCheckTabletsContext;
import org.apache.doris.nereids.DorisParser.AdminCompactTableContext;
import org.apache.doris.nereids.DorisParser.AdminDiagnoseTabletContext;
import org.apache.doris.nereids.DorisParser.AdminRebalanceDiskContext;
import org.apache.doris.nereids.DorisParser.AdminSetTableStatusContext;
import org.apache.doris.nereids.DorisParser.AdminShowReplicaDistributionContext;
import org.apache.doris.nereids.DorisParser.AdminShowReplicaStatusContext;
import org.apache.doris.nereids.DorisParser.AdminShowTabletStorageFormatContext;
import org.apache.doris.nereids.DorisParser.AggClauseContext;
import org.apache.doris.nereids.DorisParser.AggStateDataTypeContext;
import org.apache.doris.nereids.DorisParser.AliasQueryContext;
import org.apache.doris.nereids.DorisParser.AliasedQueryContext;
import org.apache.doris.nereids.DorisParser.AlterCatalogCommentContext;
import org.apache.doris.nereids.DorisParser.AlterCatalogPropertiesContext;
import org.apache.doris.nereids.DorisParser.AlterCatalogRenameContext;
import org.apache.doris.nereids.DorisParser.AlterDatabasePropertiesContext;
import org.apache.doris.nereids.DorisParser.AlterDatabaseRenameContext;
import org.apache.doris.nereids.DorisParser.AlterDatabaseSetQuotaContext;
import org.apache.doris.nereids.DorisParser.AlterMTMVContext;
import org.apache.doris.nereids.DorisParser.AlterMultiPartitionClauseContext;
import org.apache.doris.nereids.DorisParser.AlterRepositoryContext;
import org.apache.doris.nereids.DorisParser.AlterResourceContext;
import org.apache.doris.nereids.DorisParser.AlterRoleContext;
import org.apache.doris.nereids.DorisParser.AlterSqlBlockRuleContext;
import org.apache.doris.nereids.DorisParser.AlterStoragePolicyContext;
import org.apache.doris.nereids.DorisParser.AlterStorageVaultContext;
import org.apache.doris.nereids.DorisParser.AlterSystemRenameComputeGroupContext;
import org.apache.doris.nereids.DorisParser.AlterTableAddRollupContext;
import org.apache.doris.nereids.DorisParser.AlterTableClauseContext;
import org.apache.doris.nereids.DorisParser.AlterTableContext;
import org.apache.doris.nereids.DorisParser.AlterTableDropRollupContext;
import org.apache.doris.nereids.DorisParser.AlterViewContext;
import org.apache.doris.nereids.DorisParser.AlterWorkloadGroupContext;
import org.apache.doris.nereids.DorisParser.AlterWorkloadPolicyContext;
import org.apache.doris.nereids.DorisParser.ArithmeticBinaryContext;
import org.apache.doris.nereids.DorisParser.ArithmeticUnaryContext;
import org.apache.doris.nereids.DorisParser.ArrayLiteralContext;
import org.apache.doris.nereids.DorisParser.ArraySliceContext;
import org.apache.doris.nereids.DorisParser.BaseTableRefContext;
import org.apache.doris.nereids.DorisParser.BooleanExpressionContext;
import org.apache.doris.nereids.DorisParser.BooleanLiteralContext;
import org.apache.doris.nereids.DorisParser.BracketDistributeTypeContext;
import org.apache.doris.nereids.DorisParser.BracketRelationHintContext;
import org.apache.doris.nereids.DorisParser.BuildIndexContext;
import org.apache.doris.nereids.DorisParser.BuildModeContext;
import org.apache.doris.nereids.DorisParser.CallProcedureContext;
import org.apache.doris.nereids.DorisParser.CancelMTMVTaskContext;
import org.apache.doris.nereids.DorisParser.CastDataTypeContext;
import org.apache.doris.nereids.DorisParser.CleanAllProfileContext;
import org.apache.doris.nereids.DorisParser.CleanLabelContext;
import org.apache.doris.nereids.DorisParser.CollateContext;
import org.apache.doris.nereids.DorisParser.ColumnDefContext;
import org.apache.doris.nereids.DorisParser.ColumnDefsContext;
import org.apache.doris.nereids.DorisParser.ColumnReferenceContext;
import org.apache.doris.nereids.DorisParser.CommentDistributeTypeContext;
import org.apache.doris.nereids.DorisParser.CommentRelationHintContext;
import org.apache.doris.nereids.DorisParser.ComparisonContext;
import org.apache.doris.nereids.DorisParser.ComplexColTypeContext;
import org.apache.doris.nereids.DorisParser.ComplexColTypeListContext;
import org.apache.doris.nereids.DorisParser.ComplexDataTypeContext;
import org.apache.doris.nereids.DorisParser.ConstantContext;
import org.apache.doris.nereids.DorisParser.CreateAliasFunctionContext;
import org.apache.doris.nereids.DorisParser.CreateCatalogContext;
import org.apache.doris.nereids.DorisParser.CreateDictionaryContext;
import org.apache.doris.nereids.DorisParser.CreateEncryptkeyContext;
import org.apache.doris.nereids.DorisParser.CreateFileContext;
import org.apache.doris.nereids.DorisParser.CreateIndexContext;
import org.apache.doris.nereids.DorisParser.CreateMTMVContext;
import org.apache.doris.nereids.DorisParser.CreateProcedureContext;
import org.apache.doris.nereids.DorisParser.CreateRoleContext;
import org.apache.doris.nereids.DorisParser.CreateRoutineLoadContext;
import org.apache.doris.nereids.DorisParser.CreateRowPolicyContext;
import org.apache.doris.nereids.DorisParser.CreateSqlBlockRuleContext;
import org.apache.doris.nereids.DorisParser.CreateStoragePolicyContext;
import org.apache.doris.nereids.DorisParser.CreateTableContext;
import org.apache.doris.nereids.DorisParser.CreateTableLikeContext;
import org.apache.doris.nereids.DorisParser.CreateUserContext;
import org.apache.doris.nereids.DorisParser.CreateUserDefineFunctionContext;
import org.apache.doris.nereids.DorisParser.CreateViewContext;
import org.apache.doris.nereids.DorisParser.CreateWorkloadGroupContext;
import org.apache.doris.nereids.DorisParser.CreateWorkloadPolicyContext;
import org.apache.doris.nereids.DorisParser.CteContext;
import org.apache.doris.nereids.DorisParser.DataTypeListContext;
import org.apache.doris.nereids.DorisParser.DataTypeWithNullableContext;
import org.apache.doris.nereids.DorisParser.DecimalLiteralContext;
import org.apache.doris.nereids.DorisParser.DeleteContext;
import org.apache.doris.nereids.DorisParser.DereferenceContext;
import org.apache.doris.nereids.DorisParser.DescribeDictionaryContext;
import org.apache.doris.nereids.DorisParser.DictionaryColumnDefContext;
import org.apache.doris.nereids.DorisParser.DropAllBrokerClauseContext;
import org.apache.doris.nereids.DorisParser.DropBrokerClauseContext;
import org.apache.doris.nereids.DorisParser.DropCatalogContext;
import org.apache.doris.nereids.DorisParser.DropCatalogRecycleBinContext;
import org.apache.doris.nereids.DorisParser.DropColumnClauseContext;
import org.apache.doris.nereids.DorisParser.DropConstraintContext;
import org.apache.doris.nereids.DorisParser.DropDatabaseContext;
import org.apache.doris.nereids.DorisParser.DropDictionaryContext;
import org.apache.doris.nereids.DorisParser.DropEncryptkeyContext;
import org.apache.doris.nereids.DorisParser.DropFileContext;
import org.apache.doris.nereids.DorisParser.DropFunctionContext;
import org.apache.doris.nereids.DorisParser.DropIndexClauseContext;
import org.apache.doris.nereids.DorisParser.DropIndexContext;
import org.apache.doris.nereids.DorisParser.DropMTMVContext;
import org.apache.doris.nereids.DorisParser.DropPartitionClauseContext;
import org.apache.doris.nereids.DorisParser.DropProcedureContext;
import org.apache.doris.nereids.DorisParser.DropRepositoryContext;
import org.apache.doris.nereids.DorisParser.DropRoleContext;
import org.apache.doris.nereids.DorisParser.DropRollupClauseContext;
import org.apache.doris.nereids.DorisParser.DropSqlBlockRuleContext;
import org.apache.doris.nereids.DorisParser.DropStoragePolicyContext;
import org.apache.doris.nereids.DorisParser.DropTableContext;
import org.apache.doris.nereids.DorisParser.DropUserContext;
import org.apache.doris.nereids.DorisParser.DropWorkloadGroupContext;
import org.apache.doris.nereids.DorisParser.DropWorkloadPolicyContext;
import org.apache.doris.nereids.DorisParser.ElementAtContext;
import org.apache.doris.nereids.DorisParser.EnableFeatureClauseContext;
import org.apache.doris.nereids.DorisParser.ExceptContext;
import org.apache.doris.nereids.DorisParser.ExceptOrReplaceContext;
import org.apache.doris.nereids.DorisParser.ExistContext;
import org.apache.doris.nereids.DorisParser.ExplainContext;
import org.apache.doris.nereids.DorisParser.ExportContext;
import org.apache.doris.nereids.DorisParser.FixedPartitionDefContext;
import org.apache.doris.nereids.DorisParser.FromClauseContext;
import org.apache.doris.nereids.DorisParser.FunctionArgumentsContext;
import org.apache.doris.nereids.DorisParser.FunctionIdentifierContext;
import org.apache.doris.nereids.DorisParser.GroupingElementContext;
import org.apache.doris.nereids.DorisParser.GroupingSetContext;
import org.apache.doris.nereids.DorisParser.HavingClauseContext;
import org.apache.doris.nereids.DorisParser.HelpContext;
import org.apache.doris.nereids.DorisParser.HintAssignmentContext;
import org.apache.doris.nereids.DorisParser.HintStatementContext;
import org.apache.doris.nereids.DorisParser.IdentifierContext;
import org.apache.doris.nereids.DorisParser.IdentifierListContext;
import org.apache.doris.nereids.DorisParser.IdentifierSeqContext;
import org.apache.doris.nereids.DorisParser.ImportColumnsContext;
import org.apache.doris.nereids.DorisParser.ImportDeleteOnContext;
import org.apache.doris.nereids.DorisParser.ImportPartitionsContext;
import org.apache.doris.nereids.DorisParser.ImportPrecedingFilterContext;
import org.apache.doris.nereids.DorisParser.ImportSequenceContext;
import org.apache.doris.nereids.DorisParser.ImportWhereContext;
import org.apache.doris.nereids.DorisParser.InPartitionDefContext;
import org.apache.doris.nereids.DorisParser.IndexDefContext;
import org.apache.doris.nereids.DorisParser.IndexDefsContext;
import org.apache.doris.nereids.DorisParser.InlineTableContext;
import org.apache.doris.nereids.DorisParser.InsertTableContext;
import org.apache.doris.nereids.DorisParser.InstallPluginContext;
import org.apache.doris.nereids.DorisParser.IntegerLiteralContext;
import org.apache.doris.nereids.DorisParser.IntervalContext;
import org.apache.doris.nereids.DorisParser.Is_not_null_predContext;
import org.apache.doris.nereids.DorisParser.IsnullContext;
import org.apache.doris.nereids.DorisParser.JoinCriteriaContext;
import org.apache.doris.nereids.DorisParser.JoinRelationContext;
import org.apache.doris.nereids.DorisParser.KillQueryContext;
import org.apache.doris.nereids.DorisParser.LambdaExpressionContext;
import org.apache.doris.nereids.DorisParser.LateralViewContext;
import org.apache.doris.nereids.DorisParser.LessThanPartitionDefContext;
import org.apache.doris.nereids.DorisParser.LimitClauseContext;
import org.apache.doris.nereids.DorisParser.LoadPropertyContext;
import org.apache.doris.nereids.DorisParser.LogicalBinaryContext;
import org.apache.doris.nereids.DorisParser.LogicalNotContext;
import org.apache.doris.nereids.DorisParser.MapLiteralContext;
import org.apache.doris.nereids.DorisParser.ModifyColumnClauseContext;
import org.apache.doris.nereids.DorisParser.ModifyColumnCommentClauseContext;
import org.apache.doris.nereids.DorisParser.ModifyDistributionClauseContext;
import org.apache.doris.nereids.DorisParser.ModifyEngineClauseContext;
import org.apache.doris.nereids.DorisParser.ModifyPartitionClauseContext;
import org.apache.doris.nereids.DorisParser.ModifyTableCommentClauseContext;
import org.apache.doris.nereids.DorisParser.MultiStatementsContext;
import org.apache.doris.nereids.DorisParser.MultipartIdentifierContext;
import org.apache.doris.nereids.DorisParser.MvPartitionContext;
import org.apache.doris.nereids.DorisParser.NamedExpressionContext;
import org.apache.doris.nereids.DorisParser.NamedExpressionSeqContext;
import org.apache.doris.nereids.DorisParser.NullLiteralContext;
import org.apache.doris.nereids.DorisParser.OptScanParamsContext;
import org.apache.doris.nereids.DorisParser.OutFileClauseContext;
import org.apache.doris.nereids.DorisParser.ParenthesizedExpressionContext;
import org.apache.doris.nereids.DorisParser.PartitionSpecContext;
import org.apache.doris.nereids.DorisParser.PartitionValueDefContext;
import org.apache.doris.nereids.DorisParser.PartitionValueListContext;
import org.apache.doris.nereids.DorisParser.PartitionsDefContext;
import org.apache.doris.nereids.DorisParser.PauseMTMVContext;
import org.apache.doris.nereids.DorisParser.PlanTypeContext;
import org.apache.doris.nereids.DorisParser.PredicateContext;
import org.apache.doris.nereids.DorisParser.PredicatedContext;
import org.apache.doris.nereids.DorisParser.PrimitiveDataTypeContext;
import org.apache.doris.nereids.DorisParser.PropertyClauseContext;
import org.apache.doris.nereids.DorisParser.PropertyItemContext;
import org.apache.doris.nereids.DorisParser.PropertyItemListContext;
import org.apache.doris.nereids.DorisParser.PropertyKeyContext;
import org.apache.doris.nereids.DorisParser.PropertyValueContext;
import org.apache.doris.nereids.DorisParser.QualifiedNameContext;
import org.apache.doris.nereids.DorisParser.QualifyClauseContext;
import org.apache.doris.nereids.DorisParser.QueryContext;
import org.apache.doris.nereids.DorisParser.QueryOrganizationContext;
import org.apache.doris.nereids.DorisParser.QueryTermContext;
import org.apache.doris.nereids.DorisParser.RecoverDatabaseContext;
import org.apache.doris.nereids.DorisParser.RecoverPartitionContext;
import org.apache.doris.nereids.DorisParser.RecoverTableContext;
import org.apache.doris.nereids.DorisParser.RefreshCatalogContext;
import org.apache.doris.nereids.DorisParser.RefreshDatabaseContext;
import org.apache.doris.nereids.DorisParser.RefreshDictionaryContext;
import org.apache.doris.nereids.DorisParser.RefreshMTMVContext;
import org.apache.doris.nereids.DorisParser.RefreshMethodContext;
import org.apache.doris.nereids.DorisParser.RefreshScheduleContext;
import org.apache.doris.nereids.DorisParser.RefreshTableContext;
import org.apache.doris.nereids.DorisParser.RefreshTriggerContext;
import org.apache.doris.nereids.DorisParser.RegularQuerySpecificationContext;
import org.apache.doris.nereids.DorisParser.RelationContext;
import org.apache.doris.nereids.DorisParser.RelationHintContext;
import org.apache.doris.nereids.DorisParser.RenameClauseContext;
import org.apache.doris.nereids.DorisParser.RenameColumnClauseContext;
import org.apache.doris.nereids.DorisParser.RenamePartitionClauseContext;
import org.apache.doris.nereids.DorisParser.RenameRollupClauseContext;
import org.apache.doris.nereids.DorisParser.ReorderColumnsClauseContext;
import org.apache.doris.nereids.DorisParser.ReplaceContext;
import org.apache.doris.nereids.DorisParser.ReplacePartitionClauseContext;
import org.apache.doris.nereids.DorisParser.ReplaceTableClauseContext;
import org.apache.doris.nereids.DorisParser.ResumeMTMVContext;
import org.apache.doris.nereids.DorisParser.RollupDefContext;
import org.apache.doris.nereids.DorisParser.RollupDefsContext;
import org.apache.doris.nereids.DorisParser.RowConstructorContext;
import org.apache.doris.nereids.DorisParser.RowConstructorItemContext;
import org.apache.doris.nereids.DorisParser.SampleByPercentileContext;
import org.apache.doris.nereids.DorisParser.SampleByRowsContext;
import org.apache.doris.nereids.DorisParser.SampleContext;
import org.apache.doris.nereids.DorisParser.SelectClauseContext;
import org.apache.doris.nereids.DorisParser.SelectColumnClauseContext;
import org.apache.doris.nereids.DorisParser.SelectHintContext;
import org.apache.doris.nereids.DorisParser.SeparatorContext;
import org.apache.doris.nereids.DorisParser.SetCharsetContext;
import org.apache.doris.nereids.DorisParser.SetCollateContext;
import org.apache.doris.nereids.DorisParser.SetDefaultStorageVaultContext;
import org.apache.doris.nereids.DorisParser.SetLdapAdminPasswordContext;
import org.apache.doris.nereids.DorisParser.SetNamesContext;
import org.apache.doris.nereids.DorisParser.SetOperationContext;
import org.apache.doris.nereids.DorisParser.SetOptionsContext;
import org.apache.doris.nereids.DorisParser.SetPasswordContext;
import org.apache.doris.nereids.DorisParser.SetSystemVariableContext;
import org.apache.doris.nereids.DorisParser.SetTransactionContext;
import org.apache.doris.nereids.DorisParser.SetUserPropertiesContext;
import org.apache.doris.nereids.DorisParser.SetUserVariableContext;
import org.apache.doris.nereids.DorisParser.SetVariableWithTypeContext;
import org.apache.doris.nereids.DorisParser.ShowAllPropertiesContext;
import org.apache.doris.nereids.DorisParser.ShowAnalyzeContext;
import org.apache.doris.nereids.DorisParser.ShowAuthorsContext;
import org.apache.doris.nereids.DorisParser.ShowBackendsContext;
import org.apache.doris.nereids.DorisParser.ShowBackupContext;
import org.apache.doris.nereids.DorisParser.ShowBrokerContext;
import org.apache.doris.nereids.DorisParser.ShowCatalogRecycleBinContext;
import org.apache.doris.nereids.DorisParser.ShowCharsetContext;
import org.apache.doris.nereids.DorisParser.ShowClustersContext;
import org.apache.doris.nereids.DorisParser.ShowCollationContext;
import org.apache.doris.nereids.DorisParser.ShowColumnHistogramStatsContext;
import org.apache.doris.nereids.DorisParser.ShowColumnsContext;
import org.apache.doris.nereids.DorisParser.ShowConfigContext;
import org.apache.doris.nereids.DorisParser.ShowConstraintContext;
import org.apache.doris.nereids.DorisParser.ShowConvertLscContext;
import org.apache.doris.nereids.DorisParser.ShowCreateCatalogContext;
import org.apache.doris.nereids.DorisParser.ShowCreateDatabaseContext;
import org.apache.doris.nereids.DorisParser.ShowCreateMTMVContext;
import org.apache.doris.nereids.DorisParser.ShowCreateMaterializedViewContext;
import org.apache.doris.nereids.DorisParser.ShowCreateProcedureContext;
import org.apache.doris.nereids.DorisParser.ShowCreateRepositoryContext;
import org.apache.doris.nereids.DorisParser.ShowCreateTableContext;
import org.apache.doris.nereids.DorisParser.ShowCreateViewContext;
import org.apache.doris.nereids.DorisParser.ShowDataSkewContext;
import org.apache.doris.nereids.DorisParser.ShowDataTypesContext;
import org.apache.doris.nereids.DorisParser.ShowDatabaseIdContext;
import org.apache.doris.nereids.DorisParser.ShowDeleteContext;
import org.apache.doris.nereids.DorisParser.ShowDiagnoseTabletContext;
import org.apache.doris.nereids.DorisParser.ShowDictionariesContext;
import org.apache.doris.nereids.DorisParser.ShowDynamicPartitionContext;
import org.apache.doris.nereids.DorisParser.ShowEncryptKeysContext;
import org.apache.doris.nereids.DorisParser.ShowEventsContext;
import org.apache.doris.nereids.DorisParser.ShowFrontendsContext;
import org.apache.doris.nereids.DorisParser.ShowFunctionsContext;
import org.apache.doris.nereids.DorisParser.ShowGlobalFunctionsContext;
import org.apache.doris.nereids.DorisParser.ShowGrantsContext;
import org.apache.doris.nereids.DorisParser.ShowGrantsForUserContext;
import org.apache.doris.nereids.DorisParser.ShowLastInsertContext;
import org.apache.doris.nereids.DorisParser.ShowLoadContext;
import org.apache.doris.nereids.DorisParser.ShowLoadProfileContext;
import org.apache.doris.nereids.DorisParser.ShowOpenTablesContext;
import org.apache.doris.nereids.DorisParser.ShowPartitionIdContext;
import org.apache.doris.nereids.DorisParser.ShowPluginsContext;
import org.apache.doris.nereids.DorisParser.ShowPrivilegesContext;
import org.apache.doris.nereids.DorisParser.ShowProcContext;
import org.apache.doris.nereids.DorisParser.ShowProcedureStatusContext;
import org.apache.doris.nereids.DorisParser.ShowProcessListContext;
import org.apache.doris.nereids.DorisParser.ShowQueryProfileContext;
import org.apache.doris.nereids.DorisParser.ShowQueryStatsContext;
import org.apache.doris.nereids.DorisParser.ShowQueuedAnalyzeJobsContext;
import org.apache.doris.nereids.DorisParser.ShowReplicaDistributionContext;
import org.apache.doris.nereids.DorisParser.ShowRepositoriesContext;
import org.apache.doris.nereids.DorisParser.ShowResourcesContext;
import org.apache.doris.nereids.DorisParser.ShowRestoreContext;
import org.apache.doris.nereids.DorisParser.ShowRolesContext;
import org.apache.doris.nereids.DorisParser.ShowRowPolicyContext;
import org.apache.doris.nereids.DorisParser.ShowSmallFilesContext;
import org.apache.doris.nereids.DorisParser.ShowSnapshotContext;
import org.apache.doris.nereids.DorisParser.ShowSqlBlockRuleContext;
import org.apache.doris.nereids.DorisParser.ShowStagesContext;
import org.apache.doris.nereids.DorisParser.ShowStatusContext;
import org.apache.doris.nereids.DorisParser.ShowStorageEnginesContext;
import org.apache.doris.nereids.DorisParser.ShowStoragePolicyContext;
import org.apache.doris.nereids.DorisParser.ShowStorageVaultContext;
import org.apache.doris.nereids.DorisParser.ShowSyncJobContext;
import org.apache.doris.nereids.DorisParser.ShowTableCreationContext;
import org.apache.doris.nereids.DorisParser.ShowTableIdContext;
import org.apache.doris.nereids.DorisParser.ShowTabletStorageFormatContext;
import org.apache.doris.nereids.DorisParser.ShowTabletsBelongContext;
import org.apache.doris.nereids.DorisParser.ShowTrashContext;
import org.apache.doris.nereids.DorisParser.ShowTriggersContext;
import org.apache.doris.nereids.DorisParser.ShowUserPropertiesContext;
import org.apache.doris.nereids.DorisParser.ShowVariablesContext;
import org.apache.doris.nereids.DorisParser.ShowViewContext;
import org.apache.doris.nereids.DorisParser.ShowWarningErrorCountContext;
import org.apache.doris.nereids.DorisParser.ShowWarningErrorsContext;
import org.apache.doris.nereids.DorisParser.ShowWhitelistContext;
import org.apache.doris.nereids.DorisParser.SimpleColumnDefContext;
import org.apache.doris.nereids.DorisParser.SimpleColumnDefsContext;
import org.apache.doris.nereids.DorisParser.SingleStatementContext;
import org.apache.doris.nereids.DorisParser.SortClauseContext;
import org.apache.doris.nereids.DorisParser.SortItemContext;
import org.apache.doris.nereids.DorisParser.SpecifiedPartitionContext;
import org.apache.doris.nereids.DorisParser.StarContext;
import org.apache.doris.nereids.DorisParser.StatementDefaultContext;
import org.apache.doris.nereids.DorisParser.StatementScopeContext;
import org.apache.doris.nereids.DorisParser.StepPartitionDefContext;
import org.apache.doris.nereids.DorisParser.StringLiteralContext;
import org.apache.doris.nereids.DorisParser.StructLiteralContext;
import org.apache.doris.nereids.DorisParser.SubqueryContext;
import org.apache.doris.nereids.DorisParser.SubqueryExpressionContext;
import org.apache.doris.nereids.DorisParser.SupportedUnsetStatementContext;
import org.apache.doris.nereids.DorisParser.SwitchCatalogContext;
import org.apache.doris.nereids.DorisParser.SyncContext;
import org.apache.doris.nereids.DorisParser.SystemVariableContext;
import org.apache.doris.nereids.DorisParser.TableAliasContext;
import org.apache.doris.nereids.DorisParser.TableNameContext;
import org.apache.doris.nereids.DorisParser.TableSnapshotContext;
import org.apache.doris.nereids.DorisParser.TableValuedFunctionContext;
import org.apache.doris.nereids.DorisParser.TabletListContext;
import org.apache.doris.nereids.DorisParser.TypeConstructorContext;
import org.apache.doris.nereids.DorisParser.UnitIdentifierContext;
import org.apache.doris.nereids.DorisParser.UnlockTablesContext;
import org.apache.doris.nereids.DorisParser.UnsupportedContext;
import org.apache.doris.nereids.DorisParser.UpdateAssignmentContext;
import org.apache.doris.nereids.DorisParser.UpdateAssignmentSeqContext;
import org.apache.doris.nereids.DorisParser.UpdateContext;
import org.apache.doris.nereids.DorisParser.UseDatabaseContext;
import org.apache.doris.nereids.DorisParser.UserIdentifyContext;
import org.apache.doris.nereids.DorisParser.UserVariableContext;
import org.apache.doris.nereids.DorisParser.WhereClauseContext;
import org.apache.doris.nereids.DorisParser.WindowFrameContext;
import org.apache.doris.nereids.DorisParser.WindowSpecContext;
import org.apache.doris.nereids.DorisParser.WithRemoteStorageSystemContext;
import org.apache.doris.nereids.DorisParserBaseVisitor;
import org.apache.doris.nereids.StatementContext;
import org.apache.doris.nereids.analyzer.UnboundAlias;
import org.apache.doris.nereids.analyzer.UnboundFunction;
import org.apache.doris.nereids.analyzer.UnboundInlineTable;
import org.apache.doris.nereids.analyzer.UnboundRelation;
import org.apache.doris.nereids.analyzer.UnboundResultSink;
import org.apache.doris.nereids.analyzer.UnboundSlot;
import org.apache.doris.nereids.analyzer.UnboundStar;
import org.apache.doris.nereids.analyzer.UnboundTVFRelation;
import org.apache.doris.nereids.analyzer.UnboundTableSinkCreator;
import org.apache.doris.nereids.analyzer.UnboundVariable;
import org.apache.doris.nereids.analyzer.UnboundVariable.VariableType;
import org.apache.doris.nereids.exceptions.AnalysisException;
import org.apache.doris.nereids.exceptions.NotSupportedException;
import org.apache.doris.nereids.exceptions.ParseException;
import org.apache.doris.nereids.hint.DistributeHint;
import org.apache.doris.nereids.properties.OrderKey;
import org.apache.doris.nereids.properties.SelectHint;
import org.apache.doris.nereids.properties.SelectHintLeading;
import org.apache.doris.nereids.properties.SelectHintOrdered;
import org.apache.doris.nereids.properties.SelectHintSetVar;
import org.apache.doris.nereids.properties.SelectHintUseCboRule;
import org.apache.doris.nereids.properties.SelectHintUseMv;
import org.apache.doris.nereids.trees.TableSample;
import org.apache.doris.nereids.trees.expressions.Add;
import org.apache.doris.nereids.trees.expressions.Alias;
import org.apache.doris.nereids.trees.expressions.And;
import org.apache.doris.nereids.trees.expressions.BitAnd;
import org.apache.doris.nereids.trees.expressions.BitNot;
import org.apache.doris.nereids.trees.expressions.BitOr;
import org.apache.doris.nereids.trees.expressions.BitXor;
import org.apache.doris.nereids.trees.expressions.CaseWhen;
import org.apache.doris.nereids.trees.expressions.Cast;
import org.apache.doris.nereids.trees.expressions.DefaultValueSlot;
import org.apache.doris.nereids.trees.expressions.Divide;
import org.apache.doris.nereids.trees.expressions.EqualTo;
import org.apache.doris.nereids.trees.expressions.Exists;
import org.apache.doris.nereids.trees.expressions.Expression;
import org.apache.doris.nereids.trees.expressions.GreaterThan;
import org.apache.doris.nereids.trees.expressions.GreaterThanEqual;
import org.apache.doris.nereids.trees.expressions.InPredicate;
import org.apache.doris.nereids.trees.expressions.InSubquery;
import org.apache.doris.nereids.trees.expressions.IntegralDivide;
import org.apache.doris.nereids.trees.expressions.IsNull;
import org.apache.doris.nereids.trees.expressions.LessThan;
import org.apache.doris.nereids.trees.expressions.LessThanEqual;
import org.apache.doris.nereids.trees.expressions.Like;
import org.apache.doris.nereids.trees.expressions.MatchAll;
import org.apache.doris.nereids.trees.expressions.MatchAny;
import org.apache.doris.nereids.trees.expressions.MatchPhrase;
import org.apache.doris.nereids.trees.expressions.MatchPhraseEdge;
import org.apache.doris.nereids.trees.expressions.MatchPhrasePrefix;
import org.apache.doris.nereids.trees.expressions.MatchRegexp;
import org.apache.doris.nereids.trees.expressions.Mod;
import org.apache.doris.nereids.trees.expressions.Multiply;
import org.apache.doris.nereids.trees.expressions.NamedExpression;
import org.apache.doris.nereids.trees.expressions.Not;
import org.apache.doris.nereids.trees.expressions.NullSafeEqual;
import org.apache.doris.nereids.trees.expressions.Or;
import org.apache.doris.nereids.trees.expressions.OrderExpression;
import org.apache.doris.nereids.trees.expressions.Placeholder;
import org.apache.doris.nereids.trees.expressions.Properties;
import org.apache.doris.nereids.trees.expressions.Regexp;
import org.apache.doris.nereids.trees.expressions.ScalarSubquery;
import org.apache.doris.nereids.trees.expressions.Slot;
import org.apache.doris.nereids.trees.expressions.StatementScopeIdGenerator;
import org.apache.doris.nereids.trees.expressions.Subtract;
import org.apache.doris.nereids.trees.expressions.TimestampArithmetic;
import org.apache.doris.nereids.trees.expressions.WhenClause;
import org.apache.doris.nereids.trees.expressions.WindowExpression;
import org.apache.doris.nereids.trees.expressions.WindowFrame;
import org.apache.doris.nereids.trees.expressions.functions.Function;
import org.apache.doris.nereids.trees.expressions.functions.agg.Count;
import org.apache.doris.nereids.trees.expressions.functions.scalar.Array;
import org.apache.doris.nereids.trees.expressions.functions.scalar.ArraySlice;
import org.apache.doris.nereids.trees.expressions.functions.scalar.Char;
import org.apache.doris.nereids.trees.expressions.functions.scalar.ConvertTo;
import org.apache.doris.nereids.trees.expressions.functions.scalar.CurrentDate;
import org.apache.doris.nereids.trees.expressions.functions.scalar.CurrentTime;
import org.apache.doris.nereids.trees.expressions.functions.scalar.CurrentUser;
import org.apache.doris.nereids.trees.expressions.functions.scalar.ElementAt;
import org.apache.doris.nereids.trees.expressions.functions.scalar.EncryptKeyRef;
import org.apache.doris.nereids.trees.expressions.functions.scalar.Lambda;
import org.apache.doris.nereids.trees.expressions.functions.scalar.Now;
import org.apache.doris.nereids.trees.expressions.functions.scalar.SessionUser;
import org.apache.doris.nereids.trees.expressions.functions.scalar.Xor;
import org.apache.doris.nereids.trees.expressions.literal.ArrayLiteral;
import org.apache.doris.nereids.trees.expressions.literal.BigIntLiteral;
import org.apache.doris.nereids.trees.expressions.literal.BooleanLiteral;
import org.apache.doris.nereids.trees.expressions.literal.DateLiteral;
import org.apache.doris.nereids.trees.expressions.literal.DateTimeLiteral;
import org.apache.doris.nereids.trees.expressions.literal.DateTimeV2Literal;
import org.apache.doris.nereids.trees.expressions.literal.DateV2Literal;
import org.apache.doris.nereids.trees.expressions.literal.DecimalLiteral;
import org.apache.doris.nereids.trees.expressions.literal.DecimalV3Literal;
import org.apache.doris.nereids.trees.expressions.literal.DoubleLiteral;
import org.apache.doris.nereids.trees.expressions.literal.IntegerLiteral;
import org.apache.doris.nereids.trees.expressions.literal.Interval;
import org.apache.doris.nereids.trees.expressions.literal.LargeIntLiteral;
import org.apache.doris.nereids.trees.expressions.literal.Literal;
import org.apache.doris.nereids.trees.expressions.literal.MapLiteral;
import org.apache.doris.nereids.trees.expressions.literal.NullLiteral;
import org.apache.doris.nereids.trees.expressions.literal.SmallIntLiteral;
import org.apache.doris.nereids.trees.expressions.literal.StringLikeLiteral;
import org.apache.doris.nereids.trees.expressions.literal.StringLiteral;
import org.apache.doris.nereids.trees.expressions.literal.StructLiteral;
import org.apache.doris.nereids.trees.expressions.literal.TinyIntLiteral;
import org.apache.doris.nereids.trees.expressions.literal.VarcharLiteral;
import org.apache.doris.nereids.trees.plans.DistributeType;
import org.apache.doris.nereids.trees.plans.JoinType;
import org.apache.doris.nereids.trees.plans.LimitPhase;
import org.apache.doris.nereids.trees.plans.Plan;
import org.apache.doris.nereids.trees.plans.PlanType;
import org.apache.doris.nereids.trees.plans.algebra.Aggregate;
import org.apache.doris.nereids.trees.plans.algebra.InlineTable;
import org.apache.doris.nereids.trees.plans.algebra.OneRowRelation;
import org.apache.doris.nereids.trees.plans.algebra.SetOperation.Qualifier;
import org.apache.doris.nereids.trees.plans.commands.AddConstraintCommand;
import org.apache.doris.nereids.trees.plans.commands.AdminCancelRebalanceDiskCommand;
import org.apache.doris.nereids.trees.plans.commands.AdminCancelRepairTableCommand;
import org.apache.doris.nereids.trees.plans.commands.AdminCheckTabletsCommand;
import org.apache.doris.nereids.trees.plans.commands.AdminCleanTrashCommand;
import org.apache.doris.nereids.trees.plans.commands.AdminCompactTableCommand;
import org.apache.doris.nereids.trees.plans.commands.AdminCopyTabletCommand;
import org.apache.doris.nereids.trees.plans.commands.AdminRebalanceDiskCommand;
import org.apache.doris.nereids.trees.plans.commands.AdminRepairTableCommand;
import org.apache.doris.nereids.trees.plans.commands.AdminSetReplicaStatusCommand;
import org.apache.doris.nereids.trees.plans.commands.AdminSetTableStatusCommand;
import org.apache.doris.nereids.trees.plans.commands.AdminShowReplicaStatusCommand;
import org.apache.doris.nereids.trees.plans.commands.AlterCatalogCommentCommand;
import org.apache.doris.nereids.trees.plans.commands.AlterCatalogPropertiesCommand;
import org.apache.doris.nereids.trees.plans.commands.AlterCatalogRenameCommand;
import org.apache.doris.nereids.trees.plans.commands.AlterColumnStatsCommand;
import org.apache.doris.nereids.trees.plans.commands.AlterDatabasePropertiesCommand;
import org.apache.doris.nereids.trees.plans.commands.AlterMTMVCommand;
import org.apache.doris.nereids.trees.plans.commands.AlterResourceCommand;
import org.apache.doris.nereids.trees.plans.commands.AlterRoleCommand;
import org.apache.doris.nereids.trees.plans.commands.AlterSqlBlockRuleCommand;
import org.apache.doris.nereids.trees.plans.commands.AlterStoragePolicyCommand;
import org.apache.doris.nereids.trees.plans.commands.AlterStorageVaultCommand;
import org.apache.doris.nereids.trees.plans.commands.AlterSystemCommand;
import org.apache.doris.nereids.trees.plans.commands.AlterSystemRenameComputeGroupCommand;
import org.apache.doris.nereids.trees.plans.commands.AlterTableCommand;
import org.apache.doris.nereids.trees.plans.commands.AlterTableStatsCommand;
import org.apache.doris.nereids.trees.plans.commands.AlterUserCommand;
import org.apache.doris.nereids.trees.plans.commands.AlterViewCommand;
import org.apache.doris.nereids.trees.plans.commands.AlterWorkloadGroupCommand;
import org.apache.doris.nereids.trees.plans.commands.AlterWorkloadPolicyCommand;
import org.apache.doris.nereids.trees.plans.commands.AnalyzeDatabaseCommand;
import org.apache.doris.nereids.trees.plans.commands.AnalyzeTableCommand;
import org.apache.doris.nereids.trees.plans.commands.CallCommand;
import org.apache.doris.nereids.trees.plans.commands.CancelAlterTableCommand;
import org.apache.doris.nereids.trees.plans.commands.CancelBackupCommand;
import org.apache.doris.nereids.trees.plans.commands.CancelBuildIndexCommand;
import org.apache.doris.nereids.trees.plans.commands.CancelDecommissionBackendCommand;
import org.apache.doris.nereids.trees.plans.commands.CancelExportCommand;
import org.apache.doris.nereids.trees.plans.commands.CancelJobTaskCommand;
import org.apache.doris.nereids.trees.plans.commands.CancelLoadCommand;
import org.apache.doris.nereids.trees.plans.commands.CancelMTMVTaskCommand;
import org.apache.doris.nereids.trees.plans.commands.CancelWarmUpJobCommand;
import org.apache.doris.nereids.trees.plans.commands.CleanAllProfileCommand;
import org.apache.doris.nereids.trees.plans.commands.CleanQueryStatsCommand;
import org.apache.doris.nereids.trees.plans.commands.Command;
import org.apache.doris.nereids.trees.plans.commands.Constraint;
import org.apache.doris.nereids.trees.plans.commands.CopyIntoCommand;
import org.apache.doris.nereids.trees.plans.commands.CreateCatalogCommand;
import org.apache.doris.nereids.trees.plans.commands.CreateDatabaseCommand;
import org.apache.doris.nereids.trees.plans.commands.CreateDictionaryCommand;
import org.apache.doris.nereids.trees.plans.commands.CreateEncryptkeyCommand;
import org.apache.doris.nereids.trees.plans.commands.CreateFileCommand;
import org.apache.doris.nereids.trees.plans.commands.CreateFunctionCommand;
import org.apache.doris.nereids.trees.plans.commands.CreateJobCommand;
import org.apache.doris.nereids.trees.plans.commands.CreateMTMVCommand;
import org.apache.doris.nereids.trees.plans.commands.CreateMaterializedViewCommand;
import org.apache.doris.nereids.trees.plans.commands.CreatePolicyCommand;
import org.apache.doris.nereids.trees.plans.commands.CreateProcedureCommand;
import org.apache.doris.nereids.trees.plans.commands.CreateRepositoryCommand;
import org.apache.doris.nereids.trees.plans.commands.CreateResourceCommand;
import org.apache.doris.nereids.trees.plans.commands.CreateRoleCommand;
import org.apache.doris.nereids.trees.plans.commands.CreateSqlBlockRuleCommand;
import org.apache.doris.nereids.trees.plans.commands.CreateStageCommand;
import org.apache.doris.nereids.trees.plans.commands.CreateTableCommand;
import org.apache.doris.nereids.trees.plans.commands.CreateTableLikeCommand;
import org.apache.doris.nereids.trees.plans.commands.CreateUserCommand;
import org.apache.doris.nereids.trees.plans.commands.CreateViewCommand;
import org.apache.doris.nereids.trees.plans.commands.CreateWorkloadGroupCommand;
import org.apache.doris.nereids.trees.plans.commands.CreateWorkloadPolicyCommand;
import org.apache.doris.nereids.trees.plans.commands.DeleteFromCommand;
import org.apache.doris.nereids.trees.plans.commands.DeleteFromUsingCommand;
import org.apache.doris.nereids.trees.plans.commands.DescribeCommand;
import org.apache.doris.nereids.trees.plans.commands.DropAnalyzeJobCommand;
import org.apache.doris.nereids.trees.plans.commands.DropCachedStatsCommand;
import org.apache.doris.nereids.trees.plans.commands.DropCatalogCommand;
import org.apache.doris.nereids.trees.plans.commands.DropCatalogRecycleBinCommand;
import org.apache.doris.nereids.trees.plans.commands.DropCatalogRecycleBinCommand.IdType;
import org.apache.doris.nereids.trees.plans.commands.DropConstraintCommand;
import org.apache.doris.nereids.trees.plans.commands.DropDatabaseCommand;
import org.apache.doris.nereids.trees.plans.commands.DropDictionaryCommand;
import org.apache.doris.nereids.trees.plans.commands.DropEncryptkeyCommand;
import org.apache.doris.nereids.trees.plans.commands.DropExpiredStatsCommand;
import org.apache.doris.nereids.trees.plans.commands.DropFileCommand;
import org.apache.doris.nereids.trees.plans.commands.DropFunctionCommand;
import org.apache.doris.nereids.trees.plans.commands.DropJobCommand;
import org.apache.doris.nereids.trees.plans.commands.DropMTMVCommand;
import org.apache.doris.nereids.trees.plans.commands.DropProcedureCommand;
import org.apache.doris.nereids.trees.plans.commands.DropRepositoryCommand;
import org.apache.doris.nereids.trees.plans.commands.DropResourceCommand;
import org.apache.doris.nereids.trees.plans.commands.DropRoleCommand;
import org.apache.doris.nereids.trees.plans.commands.DropRowPolicyCommand;
import org.apache.doris.nereids.trees.plans.commands.DropSqlBlockRuleCommand;
import org.apache.doris.nereids.trees.plans.commands.DropStageCommand;
import org.apache.doris.nereids.trees.plans.commands.DropStatsCommand;
import org.apache.doris.nereids.trees.plans.commands.DropStoragePolicyCommand;
import org.apache.doris.nereids.trees.plans.commands.DropTableCommand;
import org.apache.doris.nereids.trees.plans.commands.DropUserCommand;
import org.apache.doris.nereids.trees.plans.commands.DropWorkloadGroupCommand;
import org.apache.doris.nereids.trees.plans.commands.DropWorkloadPolicyCommand;
import org.apache.doris.nereids.trees.plans.commands.ExplainCommand;
import org.apache.doris.nereids.trees.plans.commands.ExplainCommand.ExplainLevel;
import org.apache.doris.nereids.trees.plans.commands.ExplainDictionaryCommand;
import org.apache.doris.nereids.trees.plans.commands.ExportCommand;
import org.apache.doris.nereids.trees.plans.commands.GrantResourcePrivilegeCommand;
import org.apache.doris.nereids.trees.plans.commands.GrantRoleCommand;
import org.apache.doris.nereids.trees.plans.commands.GrantTablePrivilegeCommand;
import org.apache.doris.nereids.trees.plans.commands.HelpCommand;
import org.apache.doris.nereids.trees.plans.commands.InstallPluginCommand;
import org.apache.doris.nereids.trees.plans.commands.KillAnalyzeJobCommand;
import org.apache.doris.nereids.trees.plans.commands.KillConnectionCommand;
import org.apache.doris.nereids.trees.plans.commands.KillQueryCommand;
import org.apache.doris.nereids.trees.plans.commands.LoadCommand;
import org.apache.doris.nereids.trees.plans.commands.PauseJobCommand;
import org.apache.doris.nereids.trees.plans.commands.PauseMTMVCommand;
import org.apache.doris.nereids.trees.plans.commands.RecoverDatabaseCommand;
import org.apache.doris.nereids.trees.plans.commands.RecoverPartitionCommand;
import org.apache.doris.nereids.trees.plans.commands.RecoverTableCommand;
import org.apache.doris.nereids.trees.plans.commands.RefreshMTMVCommand;
import org.apache.doris.nereids.trees.plans.commands.ReplayCommand;
import org.apache.doris.nereids.trees.plans.commands.ResumeJobCommand;
import org.apache.doris.nereids.trees.plans.commands.ResumeMTMVCommand;
import org.apache.doris.nereids.trees.plans.commands.RevokeResourcePrivilegeCommand;
import org.apache.doris.nereids.trees.plans.commands.RevokeRoleCommand;
import org.apache.doris.nereids.trees.plans.commands.SetDefaultStorageVaultCommand;
import org.apache.doris.nereids.trees.plans.commands.SetOptionsCommand;
import org.apache.doris.nereids.trees.plans.commands.SetTransactionCommand;
import org.apache.doris.nereids.trees.plans.commands.SetUserPropertiesCommand;
import org.apache.doris.nereids.trees.plans.commands.ShowAnalyzeCommand;
import org.apache.doris.nereids.trees.plans.commands.ShowAuthorsCommand;
import org.apache.doris.nereids.trees.plans.commands.ShowBackendsCommand;
import org.apache.doris.nereids.trees.plans.commands.ShowBackupCommand;
import org.apache.doris.nereids.trees.plans.commands.ShowBrokerCommand;
import org.apache.doris.nereids.trees.plans.commands.ShowCatalogCommand;
import org.apache.doris.nereids.trees.plans.commands.ShowCatalogRecycleBinCommand;
import org.apache.doris.nereids.trees.plans.commands.ShowCharsetCommand;
import org.apache.doris.nereids.trees.plans.commands.ShowClustersCommand;
import org.apache.doris.nereids.trees.plans.commands.ShowCollationCommand;
import org.apache.doris.nereids.trees.plans.commands.ShowColumnHistogramStatsCommand;
import org.apache.doris.nereids.trees.plans.commands.ShowColumnsCommand;
import org.apache.doris.nereids.trees.plans.commands.ShowConfigCommand;
import org.apache.doris.nereids.trees.plans.commands.ShowConstraintsCommand;
import org.apache.doris.nereids.trees.plans.commands.ShowConvertLSCCommand;
import org.apache.doris.nereids.trees.plans.commands.ShowCopyCommand;
import org.apache.doris.nereids.trees.plans.commands.ShowCreateCatalogCommand;
import org.apache.doris.nereids.trees.plans.commands.ShowCreateDatabaseCommand;
import org.apache.doris.nereids.trees.plans.commands.ShowCreateMTMVCommand;
import org.apache.doris.nereids.trees.plans.commands.ShowCreateMaterializedViewCommand;
import org.apache.doris.nereids.trees.plans.commands.ShowCreateProcedureCommand;
import org.apache.doris.nereids.trees.plans.commands.ShowCreateRepositoryCommand;
import org.apache.doris.nereids.trees.plans.commands.ShowCreateTableCommand;
import org.apache.doris.nereids.trees.plans.commands.ShowCreateViewCommand;
import org.apache.doris.nereids.trees.plans.commands.ShowDataCommand;
import org.apache.doris.nereids.trees.plans.commands.ShowDataSkewCommand;
import org.apache.doris.nereids.trees.plans.commands.ShowDataTypesCommand;
import org.apache.doris.nereids.trees.plans.commands.ShowDatabaseIdCommand;
import org.apache.doris.nereids.trees.plans.commands.ShowDatabasesCommand;
import org.apache.doris.nereids.trees.plans.commands.ShowDeleteCommand;
import org.apache.doris.nereids.trees.plans.commands.ShowDiagnoseTabletCommand;
import org.apache.doris.nereids.trees.plans.commands.ShowDictionariesCommand;
import org.apache.doris.nereids.trees.plans.commands.ShowDynamicPartitionCommand;
import org.apache.doris.nereids.trees.plans.commands.ShowEncryptKeysCommand;
import org.apache.doris.nereids.trees.plans.commands.ShowEventsCommand;
import org.apache.doris.nereids.trees.plans.commands.ShowFrontendsCommand;
import org.apache.doris.nereids.trees.plans.commands.ShowFunctionsCommand;
import org.apache.doris.nereids.trees.plans.commands.ShowGrantsCommand;
import org.apache.doris.nereids.trees.plans.commands.ShowIndexStatsCommand;
import org.apache.doris.nereids.trees.plans.commands.ShowLastInsertCommand;
import org.apache.doris.nereids.trees.plans.commands.ShowLoadCommand;
import org.apache.doris.nereids.trees.plans.commands.ShowLoadProfileCommand;
import org.apache.doris.nereids.trees.plans.commands.ShowOpenTablesCommand;
import org.apache.doris.nereids.trees.plans.commands.ShowPartitionIdCommand;
import org.apache.doris.nereids.trees.plans.commands.ShowPluginsCommand;
import org.apache.doris.nereids.trees.plans.commands.ShowPrivilegesCommand;
import org.apache.doris.nereids.trees.plans.commands.ShowProcCommand;
import org.apache.doris.nereids.trees.plans.commands.ShowProcedureStatusCommand;
import org.apache.doris.nereids.trees.plans.commands.ShowProcessListCommand;
import org.apache.doris.nereids.trees.plans.commands.ShowQueryProfileCommand;
import org.apache.doris.nereids.trees.plans.commands.ShowQueryStatsCommand;
import org.apache.doris.nereids.trees.plans.commands.ShowQueuedAnalyzeJobsCommand;
import org.apache.doris.nereids.trees.plans.commands.ShowReplicaDistributionCommand;
import org.apache.doris.nereids.trees.plans.commands.ShowRepositoriesCommand;
import org.apache.doris.nereids.trees.plans.commands.ShowResourcesCommand;
import org.apache.doris.nereids.trees.plans.commands.ShowRestoreCommand;
import org.apache.doris.nereids.trees.plans.commands.ShowRolesCommand;
import org.apache.doris.nereids.trees.plans.commands.ShowRowPolicyCommand;
import org.apache.doris.nereids.trees.plans.commands.ShowSmallFilesCommand;
import org.apache.doris.nereids.trees.plans.commands.ShowSnapshotCommand;
import org.apache.doris.nereids.trees.plans.commands.ShowSqlBlockRuleCommand;
import org.apache.doris.nereids.trees.plans.commands.ShowStagesCommand;
import org.apache.doris.nereids.trees.plans.commands.ShowStatusCommand;
import org.apache.doris.nereids.trees.plans.commands.ShowStorageEnginesCommand;
import org.apache.doris.nereids.trees.plans.commands.ShowStoragePolicyCommand;
import org.apache.doris.nereids.trees.plans.commands.ShowStorageVaultCommand;
import org.apache.doris.nereids.trees.plans.commands.ShowSyncJobCommand;
import org.apache.doris.nereids.trees.plans.commands.ShowTableCommand;
import org.apache.doris.nereids.trees.plans.commands.ShowTableCreationCommand;
import org.apache.doris.nereids.trees.plans.commands.ShowTableIdCommand;
import org.apache.doris.nereids.trees.plans.commands.ShowTableStatsCommand;
import org.apache.doris.nereids.trees.plans.commands.ShowTableStatusCommand;
import org.apache.doris.nereids.trees.plans.commands.ShowTabletIdCommand;
import org.apache.doris.nereids.trees.plans.commands.ShowTabletStorageFormatCommand;
import org.apache.doris.nereids.trees.plans.commands.ShowTabletsBelongCommand;
import org.apache.doris.nereids.trees.plans.commands.ShowTabletsFromTableCommand;
import org.apache.doris.nereids.trees.plans.commands.ShowTrashCommand;
import org.apache.doris.nereids.trees.plans.commands.ShowTriggersCommand;
import org.apache.doris.nereids.trees.plans.commands.ShowUserPropertyCommand;
import org.apache.doris.nereids.trees.plans.commands.ShowVariablesCommand;
import org.apache.doris.nereids.trees.plans.commands.ShowViewCommand;
import org.apache.doris.nereids.trees.plans.commands.ShowWarmUpCommand;
import org.apache.doris.nereids.trees.plans.commands.ShowWarningErrorCountCommand;
import org.apache.doris.nereids.trees.plans.commands.ShowWarningErrorsCommand;
import org.apache.doris.nereids.trees.plans.commands.ShowWhiteListCommand;
import org.apache.doris.nereids.trees.plans.commands.ShowWorkloadGroupsCommand;
import org.apache.doris.nereids.trees.plans.commands.SyncCommand;
import org.apache.doris.nereids.trees.plans.commands.TransactionBeginCommand;
import org.apache.doris.nereids.trees.plans.commands.TransactionCommitCommand;
import org.apache.doris.nereids.trees.plans.commands.TransactionRollbackCommand;
import org.apache.doris.nereids.trees.plans.commands.TruncateTableCommand;
import org.apache.doris.nereids.trees.plans.commands.UnlockTablesCommand;
import org.apache.doris.nereids.trees.plans.commands.UnsetDefaultStorageVaultCommand;
import org.apache.doris.nereids.trees.plans.commands.UnsetVariableCommand;
import org.apache.doris.nereids.trees.plans.commands.UnsupportedCommand;
import org.apache.doris.nereids.trees.plans.commands.UpdateCommand;
import org.apache.doris.nereids.trees.plans.commands.alter.AlterDatabaseRenameCommand;
import org.apache.doris.nereids.trees.plans.commands.alter.AlterDatabaseSetQuotaCommand;
import org.apache.doris.nereids.trees.plans.commands.alter.AlterRepositoryCommand;
import org.apache.doris.nereids.trees.plans.commands.clean.CleanLabelCommand;
import org.apache.doris.nereids.trees.plans.commands.info.AddBackendOp;
import org.apache.doris.nereids.trees.plans.commands.info.AddBrokerOp;
import org.apache.doris.nereids.trees.plans.commands.info.AddColumnOp;
import org.apache.doris.nereids.trees.plans.commands.info.AddColumnsOp;
import org.apache.doris.nereids.trees.plans.commands.info.AddFollowerOp;
import org.apache.doris.nereids.trees.plans.commands.info.AddObserverOp;
import org.apache.doris.nereids.trees.plans.commands.info.AddPartitionOp;
import org.apache.doris.nereids.trees.plans.commands.info.AddRollupOp;
import org.apache.doris.nereids.trees.plans.commands.info.AlterLoadErrorUrlOp;
import org.apache.doris.nereids.trees.plans.commands.info.AlterMTMVInfo;
import org.apache.doris.nereids.trees.plans.commands.info.AlterMTMVPropertyInfo;
import org.apache.doris.nereids.trees.plans.commands.info.AlterMTMVRefreshInfo;
import org.apache.doris.nereids.trees.plans.commands.info.AlterMTMVRenameInfo;
import org.apache.doris.nereids.trees.plans.commands.info.AlterMTMVReplaceInfo;
import org.apache.doris.nereids.trees.plans.commands.info.AlterMultiPartitionOp;
import org.apache.doris.nereids.trees.plans.commands.info.AlterSystemOp;
import org.apache.doris.nereids.trees.plans.commands.info.AlterTableOp;
import org.apache.doris.nereids.trees.plans.commands.info.AlterUserInfo;
import org.apache.doris.nereids.trees.plans.commands.info.AlterViewInfo;
import org.apache.doris.nereids.trees.plans.commands.info.BuildIndexOp;
import org.apache.doris.nereids.trees.plans.commands.info.BulkLoadDataDesc;
import org.apache.doris.nereids.trees.plans.commands.info.BulkStorageDesc;
import org.apache.doris.nereids.trees.plans.commands.info.CancelMTMVTaskInfo;
import org.apache.doris.nereids.trees.plans.commands.info.ColumnDefinition;
import org.apache.doris.nereids.trees.plans.commands.info.CopyFromDesc;
import org.apache.doris.nereids.trees.plans.commands.info.CopyIntoInfo;
import org.apache.doris.nereids.trees.plans.commands.info.CreateIndexOp;
import org.apache.doris.nereids.trees.plans.commands.info.CreateJobInfo;
import org.apache.doris.nereids.trees.plans.commands.info.CreateMTMVInfo;
import org.apache.doris.nereids.trees.plans.commands.info.CreateResourceInfo;
import org.apache.doris.nereids.trees.plans.commands.info.CreateRoutineLoadInfo;
import org.apache.doris.nereids.trees.plans.commands.info.CreateTableInfo;
import org.apache.doris.nereids.trees.plans.commands.info.CreateTableLikeInfo;
import org.apache.doris.nereids.trees.plans.commands.info.CreateUserInfo;
import org.apache.doris.nereids.trees.plans.commands.info.CreateViewInfo;
import org.apache.doris.nereids.trees.plans.commands.info.DMLCommandType;
import org.apache.doris.nereids.trees.plans.commands.info.DecommissionBackendOp;
import org.apache.doris.nereids.trees.plans.commands.info.DefaultValue;
import org.apache.doris.nereids.trees.plans.commands.info.DictionaryColumnDefinition;
import org.apache.doris.nereids.trees.plans.commands.info.DistributionDescriptor;
import org.apache.doris.nereids.trees.plans.commands.info.DropAllBrokerOp;
import org.apache.doris.nereids.trees.plans.commands.info.DropBackendOp;
import org.apache.doris.nereids.trees.plans.commands.info.DropBrokerOp;
import org.apache.doris.nereids.trees.plans.commands.info.DropColumnOp;
import org.apache.doris.nereids.trees.plans.commands.info.DropDatabaseInfo;
import org.apache.doris.nereids.trees.plans.commands.info.DropFollowerOp;
import org.apache.doris.nereids.trees.plans.commands.info.DropIndexOp;
import org.apache.doris.nereids.trees.plans.commands.info.DropMTMVInfo;
import org.apache.doris.nereids.trees.plans.commands.info.DropObserverOp;
import org.apache.doris.nereids.trees.plans.commands.info.DropPartitionFromIndexOp;
import org.apache.doris.nereids.trees.plans.commands.info.DropPartitionOp;
import org.apache.doris.nereids.trees.plans.commands.info.DropRollupOp;
import org.apache.doris.nereids.trees.plans.commands.info.EnableFeatureOp;
import org.apache.doris.nereids.trees.plans.commands.info.FixedRangePartition;
import org.apache.doris.nereids.trees.plans.commands.info.FuncNameInfo;
import org.apache.doris.nereids.trees.plans.commands.info.FunctionArgTypesInfo;
import org.apache.doris.nereids.trees.plans.commands.info.GeneratedColumnDesc;
import org.apache.doris.nereids.trees.plans.commands.info.InPartition;
import org.apache.doris.nereids.trees.plans.commands.info.IndexDefinition;
import org.apache.doris.nereids.trees.plans.commands.info.LabelNameInfo;
import org.apache.doris.nereids.trees.plans.commands.info.LessThanPartition;
import org.apache.doris.nereids.trees.plans.commands.info.MTMVPartitionDefinition;
import org.apache.doris.nereids.trees.plans.commands.info.ModifyBackendOp;
import org.apache.doris.nereids.trees.plans.commands.info.ModifyColumnCommentOp;
import org.apache.doris.nereids.trees.plans.commands.info.ModifyColumnOp;
import org.apache.doris.nereids.trees.plans.commands.info.ModifyDistributionOp;
import org.apache.doris.nereids.trees.plans.commands.info.ModifyEngineOp;
import org.apache.doris.nereids.trees.plans.commands.info.ModifyFrontendOrBackendHostNameOp;
import org.apache.doris.nereids.trees.plans.commands.info.ModifyFrontendOrBackendHostNameOp.ModifyOpType;
import org.apache.doris.nereids.trees.plans.commands.info.ModifyPartitionOp;
import org.apache.doris.nereids.trees.plans.commands.info.ModifyTableCommentOp;
import org.apache.doris.nereids.trees.plans.commands.info.ModifyTablePropertiesOp;
import org.apache.doris.nereids.trees.plans.commands.info.PartitionDefinition;
import org.apache.doris.nereids.trees.plans.commands.info.PartitionDefinition.MaxValue;
import org.apache.doris.nereids.trees.plans.commands.info.PartitionNamesInfo;
import org.apache.doris.nereids.trees.plans.commands.info.PartitionTableInfo;
import org.apache.doris.nereids.trees.plans.commands.info.PauseMTMVInfo;
import org.apache.doris.nereids.trees.plans.commands.info.RefreshMTMVInfo;
import org.apache.doris.nereids.trees.plans.commands.info.RenameColumnOp;
import org.apache.doris.nereids.trees.plans.commands.info.RenamePartitionOp;
import org.apache.doris.nereids.trees.plans.commands.info.RenameRollupOp;
import org.apache.doris.nereids.trees.plans.commands.info.RenameTableOp;
import org.apache.doris.nereids.trees.plans.commands.info.ReorderColumnsOp;
import org.apache.doris.nereids.trees.plans.commands.info.ReplacePartitionOp;
import org.apache.doris.nereids.trees.plans.commands.info.ReplaceTableOp;
import org.apache.doris.nereids.trees.plans.commands.info.ResumeMTMVInfo;
import org.apache.doris.nereids.trees.plans.commands.info.RollupDefinition;
import org.apache.doris.nereids.trees.plans.commands.info.SetCharsetAndCollateVarOp;
import org.apache.doris.nereids.trees.plans.commands.info.SetLdapPassVarOp;
import org.apache.doris.nereids.trees.plans.commands.info.SetNamesVarOp;
import org.apache.doris.nereids.trees.plans.commands.info.SetPassVarOp;
import org.apache.doris.nereids.trees.plans.commands.info.SetSessionVarOp;
import org.apache.doris.nereids.trees.plans.commands.info.SetUserDefinedVarOp;
import org.apache.doris.nereids.trees.plans.commands.info.SetUserPropertyVarOp;
import org.apache.doris.nereids.trees.plans.commands.info.SetVarOp;
import org.apache.doris.nereids.trees.plans.commands.info.ShowCreateMTMVInfo;
import org.apache.doris.nereids.trees.plans.commands.info.SimpleColumnDefinition;
import org.apache.doris.nereids.trees.plans.commands.info.StepPartition;
import org.apache.doris.nereids.trees.plans.commands.info.TableNameInfo;
import org.apache.doris.nereids.trees.plans.commands.info.TableRefInfo;
import org.apache.doris.nereids.trees.plans.commands.insert.BatchInsertIntoTableCommand;
import org.apache.doris.nereids.trees.plans.commands.insert.InsertIntoTableCommand;
import org.apache.doris.nereids.trees.plans.commands.insert.InsertOverwriteTableCommand;
import org.apache.doris.nereids.trees.plans.commands.load.CreateDataSyncJobCommand;
import org.apache.doris.nereids.trees.plans.commands.load.CreateRoutineLoadCommand;
import org.apache.doris.nereids.trees.plans.commands.load.LoadColumnClause;
import org.apache.doris.nereids.trees.plans.commands.load.LoadColumnDesc;
import org.apache.doris.nereids.trees.plans.commands.load.LoadDeleteOnClause;
import org.apache.doris.nereids.trees.plans.commands.load.LoadPartitionNames;
import org.apache.doris.nereids.trees.plans.commands.load.LoadPrecedingFilterClause;
import org.apache.doris.nereids.trees.plans.commands.load.LoadProperty;
import org.apache.doris.nereids.trees.plans.commands.load.LoadSeparator;
import org.apache.doris.nereids.trees.plans.commands.load.LoadSequenceClause;
import org.apache.doris.nereids.trees.plans.commands.load.LoadWhereClause;
import org.apache.doris.nereids.trees.plans.commands.load.PauseDataSyncJobCommand;
import org.apache.doris.nereids.trees.plans.commands.load.PauseRoutineLoadCommand;
import org.apache.doris.nereids.trees.plans.commands.load.ResumeDataSyncJobCommand;
import org.apache.doris.nereids.trees.plans.commands.load.ResumeRoutineLoadCommand;
import org.apache.doris.nereids.trees.plans.commands.load.ShowCreateRoutineLoadCommand;
import org.apache.doris.nereids.trees.plans.commands.load.StopDataSyncJobCommand;
import org.apache.doris.nereids.trees.plans.commands.load.StopRoutineLoadCommand;
import org.apache.doris.nereids.trees.plans.commands.load.SyncJobName;
import org.apache.doris.nereids.trees.plans.commands.refresh.RefreshCatalogCommand;
import org.apache.doris.nereids.trees.plans.commands.refresh.RefreshDatabaseCommand;
import org.apache.doris.nereids.trees.plans.commands.refresh.RefreshDictionaryCommand;
import org.apache.doris.nereids.trees.plans.commands.refresh.RefreshTableCommand;
import org.apache.doris.nereids.trees.plans.commands.use.SwitchCommand;
import org.apache.doris.nereids.trees.plans.commands.use.UseCommand;
import org.apache.doris.nereids.trees.plans.logical.LogicalAggregate;
import org.apache.doris.nereids.trees.plans.logical.LogicalCTE;
import org.apache.doris.nereids.trees.plans.logical.LogicalExcept;
import org.apache.doris.nereids.trees.plans.logical.LogicalFileSink;
import org.apache.doris.nereids.trees.plans.logical.LogicalFilter;
import org.apache.doris.nereids.trees.plans.logical.LogicalGenerate;
import org.apache.doris.nereids.trees.plans.logical.LogicalHaving;
import org.apache.doris.nereids.trees.plans.logical.LogicalIntersect;
import org.apache.doris.nereids.trees.plans.logical.LogicalJoin;
import org.apache.doris.nereids.trees.plans.logical.LogicalLimit;
import org.apache.doris.nereids.trees.plans.logical.LogicalOneRowRelation;
import org.apache.doris.nereids.trees.plans.logical.LogicalPlan;
import org.apache.doris.nereids.trees.plans.logical.LogicalPreAggOnHint;
import org.apache.doris.nereids.trees.plans.logical.LogicalProject;
import org.apache.doris.nereids.trees.plans.logical.LogicalQualify;
import org.apache.doris.nereids.trees.plans.logical.LogicalRepeat;
import org.apache.doris.nereids.trees.plans.logical.LogicalSelectHint;
import org.apache.doris.nereids.trees.plans.logical.LogicalSink;
import org.apache.doris.nereids.trees.plans.logical.LogicalSort;
import org.apache.doris.nereids.trees.plans.logical.LogicalSubQueryAlias;
import org.apache.doris.nereids.trees.plans.logical.LogicalUnion;
import org.apache.doris.nereids.trees.plans.logical.LogicalUsingJoin;
import org.apache.doris.nereids.types.AggStateType;
import org.apache.doris.nereids.types.ArrayType;
import org.apache.doris.nereids.types.BigIntType;
import org.apache.doris.nereids.types.BooleanType;
import org.apache.doris.nereids.types.DataType;
import org.apache.doris.nereids.types.DateTimeType;
import org.apache.doris.nereids.types.DateTimeV2Type;
import org.apache.doris.nereids.types.DateType;
import org.apache.doris.nereids.types.DateV2Type;
import org.apache.doris.nereids.types.LargeIntType;
import org.apache.doris.nereids.types.MapType;
import org.apache.doris.nereids.types.StructField;
import org.apache.doris.nereids.types.StructType;
import org.apache.doris.nereids.types.VarcharType;
import org.apache.doris.nereids.types.coercion.CharacterType;
import org.apache.doris.nereids.util.ExpressionUtils;
import org.apache.doris.nereids.util.RelationUtil;
import org.apache.doris.nereids.util.Utils;
import org.apache.doris.policy.FilterType;
import org.apache.doris.policy.PolicyTypeEnum;
import org.apache.doris.qe.ConnectContext;
import org.apache.doris.qe.SqlModeHelper;
import org.apache.doris.resource.workloadschedpolicy.WorkloadActionMeta;
import org.apache.doris.resource.workloadschedpolicy.WorkloadConditionMeta;
import org.apache.doris.statistics.AnalysisInfo;
import org.apache.doris.system.NodeType;

import com.google.common.collect.ImmutableList;
import com.google.common.collect.ImmutableMap;
import com.google.common.collect.ImmutableMap.Builder;
import com.google.common.collect.Lists;
import com.google.common.collect.Maps;
import com.google.common.collect.Sets;
import org.antlr.v4.runtime.ParserRuleContext;
import org.antlr.v4.runtime.RuleContext;
import org.antlr.v4.runtime.Token;
import org.antlr.v4.runtime.tree.ParseTree;
import org.antlr.v4.runtime.tree.RuleNode;
import org.antlr.v4.runtime.tree.TerminalNode;

import java.math.BigDecimal;
import java.math.BigInteger;
import java.util.ArrayList;
import java.util.Collections;
import java.util.HashMap;
import java.util.HashSet;
import java.util.List;
import java.util.Locale;
import java.util.Map;
import java.util.Optional;
import java.util.Set;
import java.util.function.Supplier;
import java.util.stream.Collectors;

/**
 * Build a logical plan tree with unbounded nodes.
 */
@SuppressWarnings({"OptionalUsedAsFieldOrParameterType", "OptionalGetWithoutIsPresent"})
public class LogicalPlanBuilder extends DorisParserBaseVisitor<Object> {
    private static String JOB_NAME = "jobName";
    private static String TASK_ID = "taskId";
    // Sort the parameters with token position to keep the order with original placeholders
    // in prepared statement.Otherwise, the order maybe broken
    private final Map<Token, Placeholder> tokenPosToParameters = Maps.newTreeMap((pos1, pos2) -> {
        int line = pos1.getLine() - pos2.getLine();
        if (line != 0) {
            return line;
        }
        return pos1.getCharPositionInLine() - pos2.getCharPositionInLine();
    });

    private final Map<Integer, ParserRuleContext> selectHintMap;

    public LogicalPlanBuilder(Map<Integer, ParserRuleContext> selectHintMap) {
        this.selectHintMap = selectHintMap;
    }

    @SuppressWarnings("unchecked")
    protected <T> T typedVisit(ParseTree ctx) {
        return (T) ctx.accept(this);
    }

    /**
     * Override the default behavior for all visit methods. This will only return a non-null result
     * when the context has only one child. This is done because there is no generic method to
     * combine the results of the context children. In all other cases null is returned.
     */
    @Override
    public Object visitChildren(RuleNode node) {
        if (node.getChildCount() == 1) {
            return node.getChild(0).accept(this);
        } else {
            return null;
        }
    }

    @Override
    public LogicalPlan visitSingleStatement(SingleStatementContext ctx) {
        return ParserUtils.withOrigin(ctx, () -> (LogicalPlan) visit(ctx.statement()));
    }

    @Override
    public LogicalPlan visitStatementDefault(StatementDefaultContext ctx) {
        LogicalPlan plan = plan(ctx.query());
        if (ctx.outFileClause() != null) {
            plan = withOutFile(plan, ctx.outFileClause());
        } else {
            plan = new UnboundResultSink<>(plan);
        }
        return withExplain(plan, ctx.explain());
    }

    @Override
    public LogicalPlan visitCreateScheduledJob(DorisParser.CreateScheduledJobContext ctx) {
        Optional<String> label = ctx.label == null ? Optional.empty() : Optional.of(ctx.label.getText());
        Optional<String> atTime = ctx.atTime == null ? Optional.empty() : Optional.of(ctx.atTime.getText());
        Optional<Boolean> immediateStartOptional = ctx.CURRENT_TIMESTAMP() == null ? Optional.of(false) :
                Optional.of(true);
        Optional<String> startTime = ctx.startTime == null ? Optional.empty() : Optional.of(ctx.startTime.getText());
        Optional<String> endsTime = ctx.endsTime == null ? Optional.empty() : Optional.of(ctx.endsTime.getText());
        Optional<Long> interval = ctx.timeInterval == null ? Optional.empty() :
                Optional.of(Long.valueOf(ctx.timeInterval.getText()));
        Optional<String> intervalUnit = ctx.timeUnit == null ? Optional.empty() : Optional.of(ctx.timeUnit.getText());
        String comment =
                visitCommentSpec(ctx.commentSpec());
        String executeSql = getOriginSql(ctx.supportedDmlStatement());
        CreateJobInfo createJobInfo = new CreateJobInfo(label, atTime, interval, intervalUnit, startTime,
                endsTime, immediateStartOptional, comment, executeSql);
        return new CreateJobCommand(createJobInfo);
    }

    private void checkJobNameKey(String key, String keyFormat, DorisParser.SupportedJobStatementContext parseContext) {
        if (key.isEmpty() || !key.equalsIgnoreCase(keyFormat)) {
            throw new ParseException(keyFormat + " should be: '" + keyFormat + "'", parseContext);
        }
    }

    @Override
    public LogicalPlan visitPauseJob(DorisParser.PauseJobContext ctx) {
        checkJobNameKey(stripQuotes(ctx.jobNameKey.getText()), JOB_NAME, ctx);
        return new PauseJobCommand(stripQuotes(ctx.jobNameValue.getText()));
    }

    @Override
    public LogicalPlan visitDropJob(DorisParser.DropJobContext ctx) {
        checkJobNameKey(stripQuotes(ctx.jobNameKey.getText()), JOB_NAME, ctx);
        boolean ifExists = ctx.EXISTS() != null;
        return new DropJobCommand(stripQuotes(ctx.jobNameValue.getText()), ifExists);
    }

    @Override
    public LogicalPlan visitResumeJob(DorisParser.ResumeJobContext ctx) {
        checkJobNameKey(stripQuotes(ctx.jobNameKey.getText()), JOB_NAME, ctx);
        return new ResumeJobCommand(stripQuotes(ctx.jobNameValue.getText()));
    }

    @Override
    public LogicalPlan visitCancelJobTask(DorisParser.CancelJobTaskContext ctx) {
        checkJobNameKey(stripQuotes(ctx.jobNameKey.getText()), JOB_NAME, ctx);
        checkJobNameKey(stripQuotes(ctx.taskIdKey.getText()), TASK_ID, ctx);
        String jobName = stripQuotes(ctx.jobNameValue.getText());
        Long taskId = Long.valueOf(ctx.taskIdValue.getText());
        return new CancelJobTaskCommand(jobName, taskId);
    }

    private StageAndPattern getStageAndPattern(DorisParser.StageAndPatternContext ctx) {
        if (ctx.pattern != null) {
            return new StageAndPattern(stripQuotes(ctx.stage.getText()), stripQuotes(ctx.pattern.getText()));
        } else {
            return new StageAndPattern(stripQuotes(ctx.stage.getText()), null);
        }
    }

    @Override
    public LogicalPlan visitCopyInto(DorisParser.CopyIntoContext ctx) {
        ImmutableList.Builder<String> tableName = ImmutableList.builder();
        if (null != ctx.name) {
            List<String> nameParts = visitMultipartIdentifier(ctx.name);
            tableName.addAll(nameParts);
        }
        List<String> columns = (null != ctx.columns) ? visitIdentifierList(ctx.columns) : null;
        StageAndPattern stageAndPattern = getStageAndPattern(ctx.stageAndPattern());
        CopyFromDesc copyFromDesc = null;
        if (null != ctx.SELECT()) {
            List<NamedExpression> projects = getNamedExpressions(ctx.selectColumnClause().namedExpressionSeq());
            Optional<Expression> where = Optional.empty();
            if (ctx.whereClause() != null) {
                where = Optional.of(getExpression(ctx.whereClause().booleanExpression()));
            }
            copyFromDesc = new CopyFromDesc(stageAndPattern, projects, where);
        } else {
            copyFromDesc = new CopyFromDesc(stageAndPattern);
        }
        Map<String, String> properties = visitPropertyClause(ctx.properties);
        copyFromDesc.setTargetColumns(columns);
        CopyIntoInfo copyInfoInfo = null;
        if (null != ctx.selectHint()) {
            if ((selectHintMap == null) || selectHintMap.isEmpty()) {
                throw new AnalysisException("hint should be in right place: " + ctx.getText());
            }
            List<ParserRuleContext> selectHintContexts = Lists.newArrayList();
            for (Integer key : selectHintMap.keySet()) {
                if (key > ctx.getStart().getStopIndex() && key < ctx.getStop().getStartIndex()) {
                    selectHintContexts.add(selectHintMap.get(key));
                }
            }
            if (selectHintContexts.size() != 1) {
                throw new AnalysisException("only one hint is allowed in: " + ctx.getText());
            }
            SelectHintContext selectHintContext = (SelectHintContext) selectHintContexts.get(0);
            Map<String, String> parameterNames = Maps.newLinkedHashMap();
            for (HintStatementContext hintStatement : selectHintContext.hintStatements) {
                String hintName = hintStatement.hintName.getText().toLowerCase(Locale.ROOT);
                if (!hintName.equalsIgnoreCase("set_var")) {
                    throw new AnalysisException("only set_var hint is allowed in: " + ctx.getText());
                }
                for (HintAssignmentContext kv : hintStatement.parameters) {
                    if (kv.key != null) {
                        String parameterName = visitIdentifierOrText(kv.key);
                        Optional<String> value = Optional.empty();
                        if (kv.constantValue != null) {
                            Literal literal = (Literal) visit(kv.constantValue);
                            value = Optional.ofNullable(literal.toLegacyLiteral().getStringValue());
                        } else if (kv.identifierValue != null) {
                            // maybe we should throw exception when the identifierValue is quoted identifier
                            value = Optional.ofNullable(kv.identifierValue.getText());
                        }
                        parameterNames.put(parameterName, value.get());
                    }
                }
            }
            Map<String, Map<String, String>> setVarHint = Maps.newLinkedHashMap();
            setVarHint.put("set_var", parameterNames);
            copyInfoInfo = new CopyIntoInfo(tableName.build(), copyFromDesc, properties, setVarHint);
        } else {
            copyInfoInfo = new CopyIntoInfo(tableName.build(), copyFromDesc, properties, null);
        }

        return new CopyIntoCommand(copyInfoInfo);
    }

    @Override
    public String visitCommentSpec(DorisParser.CommentSpecContext ctx) {
        String commentSpec = ctx == null ? "''" : ctx.STRING_LITERAL().getText();
        return LogicalPlanBuilderAssistant.escapeBackSlash(commentSpec.substring(1, commentSpec.length() - 1));
    }

    /**
     * This function may be used in some task like InsertTask, RefreshDictionary, etc. the target could be many type of
     * tables.
     */
    @Override
    public LogicalPlan visitInsertTable(InsertTableContext ctx) {
        boolean isOverwrite = ctx.INTO() == null;
        ImmutableList.Builder<String> tableName = ImmutableList.builder();
        if (null != ctx.tableName) {
            List<String> nameParts = visitMultipartIdentifier(ctx.tableName);
            tableName.addAll(nameParts);
        } else if (null != ctx.tableId) {
            // process group commit insert table command send by be
            TableName name = Env.getCurrentEnv().getCurrentCatalog()
                    .getTableNameByTableId(Long.valueOf(ctx.tableId.getText()));
            tableName.add(name.getDb());
            tableName.add(name.getTbl());
            ConnectContext.get().setDatabase(name.getDb());
        } else {
            throw new ParseException("tableName and tableId cannot both be null");
        }
        Optional<String> labelName = (ctx.labelName == null) ? Optional.empty() : Optional.of(ctx.labelName.getText());
        List<String> colNames = ctx.cols == null ? ImmutableList.of() : visitIdentifierList(ctx.cols);
        // TODO visit partitionSpecCtx
        LogicalPlan plan = visitQuery(ctx.query());
        // partitionSpec may be NULL. means auto detect partition. only available when IOT
        Pair<Boolean, List<String>> partitionSpec = visitPartitionSpec(ctx.partitionSpec());
        // partitionSpec.second :
        // null - auto detect
        // zero - whole table
        // others - specific partitions
        boolean isAutoDetect = partitionSpec.second == null;
        LogicalSink<?> sink = UnboundTableSinkCreator.createUnboundTableSinkMaybeOverwrite(
                tableName.build(),
                colNames,
                ImmutableList.of(), // hints
                partitionSpec.first, // isTemp
                partitionSpec.second, // partition names
                isAutoDetect,
                isOverwrite,
                ConnectContext.get().getSessionVariable().isEnableUniqueKeyPartialUpdate(),
                ctx.tableId == null ? DMLCommandType.INSERT : DMLCommandType.GROUP_COMMIT,
                plan);
        Optional<LogicalPlan> cte = Optional.empty();
        if (ctx.cte() != null) {
            cte = Optional.ofNullable(withCte(plan, ctx.cte()));
        }
        LogicalPlan command;
        if (isOverwrite) {
            command = new InsertOverwriteTableCommand(sink, labelName, cte);
        } else {
            if (ConnectContext.get() != null && ConnectContext.get().isTxnModel()
                    && sink.child() instanceof InlineTable
                    && sink.child().getExpressions().stream().allMatch(Expression::isConstant)) {
                // FIXME: In legacy, the `insert into select 1` is handled as `insert into values`.
                //  In nereids, the original way is throw an AnalysisException and fallback to legacy.
                //  Now handle it as `insert into select`(a separate load job), should fix it as the legacy.
                command = new BatchInsertIntoTableCommand(sink);
            } else {
                command = new InsertIntoTableCommand(sink, labelName, Optional.empty(), cte);
            }
        }
        return withExplain(command, ctx.explain());
    }

    /**
     * return a pair, first will be true if partitions is temp partition, select is a list to present partition list.
     */
    @Override
    public Pair<Boolean, List<String>> visitPartitionSpec(PartitionSpecContext ctx) {
        List<String> partitions = ImmutableList.of();
        boolean temporaryPartition = false;
        if (ctx != null) {
            temporaryPartition = ctx.TEMPORARY() != null;
            if (ctx.ASTERISK() != null) {
                partitions = null;
            } else if (ctx.partition != null) {
                partitions = ImmutableList.of(ctx.partition.getText());
            } else {
                partitions = visitIdentifierList(ctx.partitions);
            }
        }
        return Pair.of(temporaryPartition, partitions);
    }

    @Override
    public Command visitCreateMTMV(CreateMTMVContext ctx) {
        if (ctx.buildMode() == null && ctx.refreshMethod() == null && ctx.refreshTrigger() == null
                && ctx.cols == null && ctx.keys == null
                && ctx.HASH() == null && ctx.RANDOM() == null && ctx.BUCKETS() == null) {
            return visitCreateSyncMvCommand(ctx);
        }

        List<String> nameParts = visitMultipartIdentifier(ctx.mvName);
        BuildMode buildMode = visitBuildMode(ctx.buildMode());
        RefreshMethod refreshMethod = visitRefreshMethod(ctx.refreshMethod());
        MTMVRefreshTriggerInfo refreshTriggerInfo = visitRefreshTrigger(ctx.refreshTrigger());
        LogicalPlan logicalPlan = visitQuery(ctx.query());
        String querySql = getOriginSql(ctx.query());

        int bucketNum = FeConstants.default_bucket_num;
        if (ctx.INTEGER_VALUE() != null) {
            bucketNum = Integer.parseInt(ctx.INTEGER_VALUE().getText());
        }
        DistributionDescriptor desc;
        if (ctx.HASH() != null) {
            desc = new DistributionDescriptor(true, ctx.AUTO() != null, bucketNum,
                    visitIdentifierList(ctx.hashKeys));
        } else {
            desc = new DistributionDescriptor(false, ctx.AUTO() != null, bucketNum, null);
        }

        Map<String, String> properties = ctx.propertyClause() != null
                ? Maps.newHashMap(visitPropertyClause(ctx.propertyClause())) : Maps.newHashMap();
        String comment = ctx.STRING_LITERAL() == null ? "" : LogicalPlanBuilderAssistant.escapeBackSlash(
                ctx.STRING_LITERAL().getText().substring(1, ctx.STRING_LITERAL().getText().length() - 1));

        return new CreateMTMVCommand(new CreateMTMVInfo(ctx.EXISTS() != null, new TableNameInfo(nameParts),
                ctx.keys != null ? visitIdentifierList(ctx.keys) : ImmutableList.of(),
                comment,
                desc, properties, logicalPlan, querySql,
                new MTMVRefreshInfo(buildMode, refreshMethod, refreshTriggerInfo),
                ctx.cols == null ? Lists.newArrayList() : visitSimpleColumnDefs(ctx.cols),
                visitMTMVPartitionInfo(ctx.mvPartition())
        ));
    }

    private Command visitCreateSyncMvCommand(CreateMTMVContext ctx) {
        List<String> nameParts = visitMultipartIdentifier(ctx.mvName);
        LogicalPlan logicalPlan = new UnboundResultSink<>(visitQuery(ctx.query()));
        Map<String, String> properties = ctx.propertyClause() != null
                ? Maps.newHashMap(visitPropertyClause(ctx.propertyClause())) : Maps.newHashMap();
        return new CreateMaterializedViewCommand(new TableNameInfo(nameParts), logicalPlan, properties);
    }

    /**
     * get MTMVPartitionDefinition
     *
     * @param ctx MvPartitionContext
     * @return MTMVPartitionDefinition
     */
    public MTMVPartitionDefinition visitMTMVPartitionInfo(MvPartitionContext ctx) {
        MTMVPartitionDefinition mtmvPartitionDefinition = new MTMVPartitionDefinition();
        if (ctx == null) {
            mtmvPartitionDefinition.setPartitionType(MTMVPartitionType.SELF_MANAGE);
        } else if (ctx.partitionKey != null) {
            mtmvPartitionDefinition.setPartitionType(MTMVPartitionType.FOLLOW_BASE_TABLE);
            mtmvPartitionDefinition.setPartitionCol(ctx.partitionKey.getText());
        } else {
            mtmvPartitionDefinition.setPartitionType(MTMVPartitionType.EXPR);
            Expression functionCallExpression = visitFunctionCallExpression(ctx.partitionExpr);
            mtmvPartitionDefinition.setFunctionCallExpression(functionCallExpression);
        }
        return mtmvPartitionDefinition;
    }

    @Override
    public List<SimpleColumnDefinition> visitSimpleColumnDefs(SimpleColumnDefsContext ctx) {
        if (ctx == null) {
            return null;
        }
        return ctx.cols.stream()
                .map(this::visitSimpleColumnDef)
                .collect(ImmutableList.toImmutableList());
    }

    @Override
    public SimpleColumnDefinition visitSimpleColumnDef(SimpleColumnDefContext ctx) {
        String comment = ctx.STRING_LITERAL() == null ? "" : LogicalPlanBuilderAssistant.escapeBackSlash(
                ctx.STRING_LITERAL().getText().substring(1, ctx.STRING_LITERAL().getText().length() - 1));
        return new SimpleColumnDefinition(ctx.colName.getText(), comment);
    }

    /**
     * get originSql
     *
     * @param ctx context
     * @return originSql
     */
    public String getOriginSql(ParserRuleContext ctx) {
        int startIndex = ctx.start.getStartIndex();
        int stopIndex = ctx.stop.getStopIndex();
        org.antlr.v4.runtime.misc.Interval interval = new org.antlr.v4.runtime.misc.Interval(startIndex, stopIndex);
        return ctx.start.getInputStream().getText(interval);
    }

    @Override
    public MTMVRefreshTriggerInfo visitRefreshTrigger(RefreshTriggerContext ctx) {
        if (ctx == null) {
            return new MTMVRefreshTriggerInfo(RefreshTrigger.MANUAL);
        }
        if (ctx.MANUAL() != null) {
            return new MTMVRefreshTriggerInfo(RefreshTrigger.MANUAL);
        }
        if (ctx.COMMIT() != null) {
            return new MTMVRefreshTriggerInfo(RefreshTrigger.COMMIT);
        }
        if (ctx.SCHEDULE() != null) {
            return new MTMVRefreshTriggerInfo(RefreshTrigger.SCHEDULE, visitRefreshSchedule(ctx.refreshSchedule()));
        }
        return new MTMVRefreshTriggerInfo(RefreshTrigger.MANUAL);
    }

    @Override
    public ReplayCommand visitReplay(DorisParser.ReplayContext ctx) {
        if (ctx.replayCommand().replayType().DUMP() != null) {
            LogicalPlan plan = plan(ctx.replayCommand().replayType().query());
            return new ReplayCommand(PlanType.REPLAY_COMMAND, null, plan, ReplayCommand.ReplayType.DUMP);
        } else if (ctx.replayCommand().replayType().PLAY() != null) {
            String tmpPath = ctx.replayCommand().replayType().filePath.getText();
            String path = LogicalPlanBuilderAssistant.escapeBackSlash(tmpPath.substring(1, tmpPath.length() - 1));
            return new ReplayCommand(PlanType.REPLAY_COMMAND, path, null, ReplayCommand.ReplayType.PLAY);
        }
        return null;
    }

    @Override
    public MTMVRefreshSchedule visitRefreshSchedule(RefreshScheduleContext ctx) {
        int interval = Integer.parseInt(ctx.INTEGER_VALUE().getText());
        String startTime = ctx.STARTS() == null ? null
                : ctx.STRING_LITERAL().getText().substring(1, ctx.STRING_LITERAL().getText().length() - 1);
        IntervalUnit unit = visitMvRefreshUnit(ctx.refreshUnit);
        return new MTMVRefreshSchedule(startTime, interval, unit);
    }

    /**
     * get IntervalUnit,only enable_job_schedule_second_for_test is true, can use second
     *
     * @param ctx ctx
     * @return IntervalUnit
     */
    public IntervalUnit visitMvRefreshUnit(IdentifierContext ctx) {
        IntervalUnit intervalUnit = IntervalUnit.fromString(ctx.getText().toUpperCase());
        if (null == intervalUnit) {
            throw new AnalysisException("interval time unit can not be " + ctx.getText());
        }
        if (intervalUnit.equals(IntervalUnit.SECOND)
                && !Config.enable_job_schedule_second_for_test) {
            throw new AnalysisException("interval time unit can not be second");
        }
        return intervalUnit;
    }

    @Override
    public RefreshMethod visitRefreshMethod(RefreshMethodContext ctx) {
        if (ctx == null) {
            return RefreshMethod.AUTO;
        }
        return RefreshMethod.valueOf(ctx.getText().toUpperCase());
    }

    @Override
    public BuildMode visitBuildMode(BuildModeContext ctx) {
        if (ctx == null) {
            return BuildMode.IMMEDIATE;
        }
        if (ctx.DEFERRED() != null) {
            return BuildMode.DEFERRED;
        } else if (ctx.IMMEDIATE() != null) {
            return BuildMode.IMMEDIATE;
        }
        return BuildMode.IMMEDIATE;
    }

    @Override
    public RefreshMTMVCommand visitRefreshMTMV(RefreshMTMVContext ctx) {
        List<String> nameParts = visitMultipartIdentifier(ctx.mvName);
        List<String> partitions = ImmutableList.of();
        if (ctx.partitionSpec() != null) {
            if (ctx.partitionSpec().TEMPORARY() != null) {
                throw new AnalysisException("Not allowed to specify TEMPORARY ");
            }
            if (ctx.partitionSpec().partition != null) {
                partitions = ImmutableList.of(ctx.partitionSpec().partition.getText());
            } else {
                partitions = visitIdentifierList(ctx.partitionSpec().partitions);
            }
        }
        return new RefreshMTMVCommand(new RefreshMTMVInfo(new TableNameInfo(nameParts),
                partitions, ctx.COMPLETE() != null));
    }

    @Override
    public Command visitDropMTMV(DropMTMVContext ctx) {
        if (ctx.tableName != null) {
            // TODO support drop sync mv
            return new UnsupportedCommand();
        }
        List<String> nameParts = visitMultipartIdentifier(ctx.mvName);
        return new DropMTMVCommand(new DropMTMVInfo(new TableNameInfo(nameParts), ctx.EXISTS() != null));
    }

    @Override
    public PauseMTMVCommand visitPauseMTMV(PauseMTMVContext ctx) {
        List<String> nameParts = visitMultipartIdentifier(ctx.mvName);
        return new PauseMTMVCommand(new PauseMTMVInfo(new TableNameInfo(nameParts)));
    }

    @Override
    public ResumeMTMVCommand visitResumeMTMV(ResumeMTMVContext ctx) {
        List<String> nameParts = visitMultipartIdentifier(ctx.mvName);
        return new ResumeMTMVCommand(new ResumeMTMVInfo(new TableNameInfo(nameParts)));
    }

    @Override
    public ShowCreateMTMVCommand visitShowCreateMTMV(ShowCreateMTMVContext ctx) {
        List<String> nameParts = visitMultipartIdentifier(ctx.mvName);
        return new ShowCreateMTMVCommand(new ShowCreateMTMVInfo(new TableNameInfo(nameParts)));
    }

    @Override
    public CancelExportCommand visitCancelExport(DorisParser.CancelExportContext ctx) {
        String databaseName = null;
        if (ctx.database != null) {
            databaseName = stripQuotes(ctx.database.getText());
        }
        Expression wildWhere = null;
        if (ctx.wildWhere() != null) {
            wildWhere = getWildWhere(ctx.wildWhere());
        }
        return new CancelExportCommand(databaseName, wildWhere);
    }

    @Override
    public CancelLoadCommand visitCancelLoad(DorisParser.CancelLoadContext ctx) {
        String databaseName = null;
        if (ctx.database != null) {
            databaseName = stripQuotes(ctx.database.getText());
        }
        Expression wildWhere = null;
        if (ctx.wildWhere() != null) {
            wildWhere = getWildWhere(ctx.wildWhere());
        }
        return new CancelLoadCommand(databaseName, wildWhere);
    }

    @Override
    public CancelWarmUpJobCommand visitCancelWarmUpJob(DorisParser.CancelWarmUpJobContext ctx) {
        Expression wildWhere = null;
        if (ctx.wildWhere() != null) {
            wildWhere = getWildWhere(ctx.wildWhere());
        }
        return new CancelWarmUpJobCommand(wildWhere);
    }

    @Override
    public CancelMTMVTaskCommand visitCancelMTMVTask(CancelMTMVTaskContext ctx) {
        List<String> nameParts = visitMultipartIdentifier(ctx.mvName);
        long taskId = Long.parseLong(ctx.taskId.getText());
        return new CancelMTMVTaskCommand(new CancelMTMVTaskInfo(new TableNameInfo(nameParts), taskId));
    }

    @Override
    public AdminCompactTableCommand visitAdminCompactTable(AdminCompactTableContext ctx) {
        TableRefInfo tableRefInfo = visitBaseTableRefContext(ctx.baseTableRef());
        EqualTo equalTo = null;
        if (ctx.WHERE() != null) {
            StringLiteral left = new StringLiteral(stripQuotes(ctx.TYPE().getText()));
            StringLiteral right = new StringLiteral(stripQuotes(ctx.STRING_LITERAL().getText()));
            equalTo = new EqualTo(left, right);
        }
        return new AdminCompactTableCommand(tableRefInfo, equalTo);
    }

    @Override
    public AlterMTMVCommand visitAlterMTMV(AlterMTMVContext ctx) {
        List<String> nameParts = visitMultipartIdentifier(ctx.mvName);
        TableNameInfo mvName = new TableNameInfo(nameParts);
        AlterMTMVInfo alterMTMVInfo = null;
        if (ctx.RENAME() != null) {
            alterMTMVInfo = new AlterMTMVRenameInfo(mvName, ctx.newName.getText());
        } else if (ctx.REFRESH() != null) {
            MTMVRefreshInfo refreshInfo = new MTMVRefreshInfo();
            if (ctx.refreshMethod() != null) {
                refreshInfo.setRefreshMethod(visitRefreshMethod(ctx.refreshMethod()));
            }
            if (ctx.refreshTrigger() != null) {
                refreshInfo.setRefreshTriggerInfo(visitRefreshTrigger(ctx.refreshTrigger()));
            }
            alterMTMVInfo = new AlterMTMVRefreshInfo(mvName, refreshInfo);
        } else if (ctx.SET() != null) {
            alterMTMVInfo = new AlterMTMVPropertyInfo(mvName,
                    Maps.newHashMap(visitPropertyItemList(ctx.fileProperties)));
        } else if (ctx.REPLACE() != null) {
            String newName = ctx.newName.getText();
            Map<String, String> properties = ctx.propertyClause() != null
                    ? Maps.newHashMap(visitPropertyClause(ctx.propertyClause())) : Maps.newHashMap();
            alterMTMVInfo = new AlterMTMVReplaceInfo(mvName, newName, properties);
        }
        return new AlterMTMVCommand(alterMTMVInfo);
    }

    @Override
    public LogicalPlan visitAlterView(AlterViewContext ctx) {
        List<String> nameParts = visitMultipartIdentifier(ctx.name);
        String comment = ctx.commentSpec() == null ? null : visitCommentSpec(ctx.commentSpec());
        AlterViewInfo info;
        if (comment != null) {
            info = new AlterViewInfo(new TableNameInfo(nameParts), comment);
        } else {
            String querySql = getOriginSql(ctx.query());
            if (ctx.STRING_LITERAL() != null) {
                comment = ctx.STRING_LITERAL().getText();
                comment = LogicalPlanBuilderAssistant.escapeBackSlash(comment.substring(1, comment.length() - 1));
            }
            info = new AlterViewInfo(new TableNameInfo(nameParts), comment, querySql,
                    ctx.cols == null ? Lists.newArrayList() : visitSimpleColumnDefs(ctx.cols));
        }
        return new AlterViewCommand(info);
    }

    @Override
    public LogicalPlan visitAlterStorageVault(AlterStorageVaultContext ctx) {
        List<String> nameParts = this.visitMultipartIdentifier(ctx.name);
        String vaultName = nameParts.get(0);
        Map<String, String> properties = this.visitPropertyClause(ctx.properties);
        return new AlterStorageVaultCommand(vaultName, properties);
    }

    @Override
    public LogicalPlan visitAlterSystemRenameComputeGroup(AlterSystemRenameComputeGroupContext ctx) {
        return new AlterSystemRenameComputeGroupCommand(ctx.name.getText(), ctx.newName.getText());
    }

    @Override
    public LogicalPlan visitShowConstraint(ShowConstraintContext ctx) {
        List<String> parts = visitMultipartIdentifier(ctx.table);
        return new ShowConstraintsCommand(parts);
    }

    @Override
    public LogicalPlan visitAddConstraint(AddConstraintContext ctx) {
        List<String> parts = visitMultipartIdentifier(ctx.table);
        UnboundRelation curTable = new UnboundRelation(StatementScopeIdGenerator.newRelationId(), parts);
        ImmutableList<Slot> slots = visitIdentifierList(ctx.constraint().slots).stream()
                .map(UnboundSlot::new)
                .collect(ImmutableList.toImmutableList());
        Constraint constraint;
        if (ctx.constraint().UNIQUE() != null) {
            constraint = Constraint.newUniqueConstraint(curTable, slots);
        } else if (ctx.constraint().PRIMARY() != null) {
            constraint = Constraint.newPrimaryKeyConstraint(curTable, slots);
        } else if (ctx.constraint().FOREIGN() != null) {
            ImmutableList<Slot> referencedSlots = visitIdentifierList(ctx.constraint().referencedSlots).stream()
                    .map(UnboundSlot::new)
                    .collect(ImmutableList.toImmutableList());
            List<String> nameParts = visitMultipartIdentifier(ctx.constraint().referenceTable);
            LogicalPlan referenceTable = new UnboundRelation(StatementScopeIdGenerator.newRelationId(), nameParts);
            constraint = Constraint.newForeignKeyConstraint(curTable, slots, referenceTable, referencedSlots);
        } else {
            throw new AnalysisException("Unsupported constraint " + ctx.getText());
        }
        return new AddConstraintCommand(ctx.constraintName.getText().toLowerCase(), constraint);
    }

    @Override
    public LogicalPlan visitDropConstraint(DropConstraintContext ctx) {
        List<String> parts = visitMultipartIdentifier(ctx.table);
        UnboundRelation curTable = new UnboundRelation(StatementScopeIdGenerator.newRelationId(), parts);
        return new DropConstraintCommand(ctx.constraintName.getText().toLowerCase(), curTable);
    }

    @Override
    public LogicalPlan visitUpdate(UpdateContext ctx) {
        LogicalPlan query = LogicalPlanBuilderAssistant.withCheckPolicy(new UnboundRelation(
                StatementScopeIdGenerator.newRelationId(), visitMultipartIdentifier(ctx.tableName)));
        query = withTableAlias(query, ctx.tableAlias());
        if (ctx.fromClause() != null) {
            query = withRelations(query, ctx.fromClause().relations().relation());
        }
        query = withFilter(query, Optional.ofNullable(ctx.whereClause()));
        String tableAlias = null;
        if (ctx.tableAlias().strictIdentifier() != null) {
            tableAlias = ctx.tableAlias().getText();
        }
        Optional<LogicalPlan> cte = Optional.empty();
        if (ctx.cte() != null) {
            cte = Optional.ofNullable(withCte(query, ctx.cte()));
        }
        return withExplain(new UpdateCommand(visitMultipartIdentifier(ctx.tableName), tableAlias,
                visitUpdateAssignmentSeq(ctx.updateAssignmentSeq()), query, cte), ctx.explain());
    }

    @Override
    public LogicalPlan visitDelete(DeleteContext ctx) {
        List<String> tableName = visitMultipartIdentifier(ctx.tableName);
        Pair<Boolean, List<String>> partitionSpec = visitPartitionSpec(ctx.partitionSpec());
        // TODO: now dont support delete auto detect partition.
        if (partitionSpec == null) {
            throw new ParseException("Now don't support auto detect partitions in deleting", ctx);
        }
        LogicalPlan query = withTableAlias(LogicalPlanBuilderAssistant.withCheckPolicy(
                new UnboundRelation(StatementScopeIdGenerator.newRelationId(), tableName,
                        partitionSpec.second, partitionSpec.first)), ctx.tableAlias());
        String tableAlias = null;
        if (ctx.tableAlias().strictIdentifier() != null) {
            tableAlias = ctx.tableAlias().getText();
        }

        Command deleteCommand;
        if (ctx.USING() == null && ctx.cte() == null) {
            query = withFilter(query, Optional.ofNullable(ctx.whereClause()));
            deleteCommand = new DeleteFromCommand(tableName, tableAlias, partitionSpec.first,
                    partitionSpec.second, query);
        } else {
            // convert to insert into select
            if (ctx.USING() != null) {
                query = withRelations(query, ctx.relations().relation());
            }
            query = withFilter(query, Optional.ofNullable(ctx.whereClause()));
            Optional<LogicalPlan> cte = Optional.empty();
            if (ctx.cte() != null) {
                cte = Optional.ofNullable(withCte(query, ctx.cte()));
            }
            deleteCommand = new DeleteFromUsingCommand(tableName, tableAlias,
                    partitionSpec.first, partitionSpec.second, query, cte);
        }
        if (ctx.explain() != null) {
            return withExplain(deleteCommand, ctx.explain());
        } else {
            return deleteCommand;
        }
    }

    @Override
    public LogicalPlan visitExport(ExportContext ctx) {
        // TODO: replace old class name like ExportStmt, BrokerDesc, Expr with new nereid class name
        List<String> tableName = visitMultipartIdentifier(ctx.tableName);
        List<String> partitions = ctx.partition == null ? ImmutableList.of() : visitIdentifierList(ctx.partition);

        // handle path string
        String tmpPath = ctx.filePath.getText();
        String path = LogicalPlanBuilderAssistant.escapeBackSlash(tmpPath.substring(1, tmpPath.length() - 1));

        Optional<Expression> expr = Optional.empty();
        if (ctx.whereClause() != null) {
            expr = Optional.of(getExpression(ctx.whereClause().booleanExpression()));
        }

        Map<String, String> filePropertiesMap = ImmutableMap.of();
        if (ctx.propertyClause() != null) {
            filePropertiesMap = visitPropertyClause(ctx.propertyClause());
        }

        Optional<BrokerDesc> brokerDesc = Optional.empty();
        if (ctx.withRemoteStorageSystem() != null) {
            brokerDesc = Optional.ofNullable(visitWithRemoteStorageSystem(ctx.withRemoteStorageSystem()));
        }
        return new ExportCommand(tableName, partitions, expr, path, filePropertiesMap, brokerDesc);
    }

    @Override
    public Map<String, String> visitPropertyClause(PropertyClauseContext ctx) {
        return ctx == null ? ImmutableMap.of() : visitPropertyItemList(ctx.fileProperties);
    }

    @Override
    public Map<String, String> visitPropertyItemList(PropertyItemListContext ctx) {
        if (ctx == null || ctx.properties == null) {
            return ImmutableMap.of();
        }
        Builder<String, String> propertiesMap = ImmutableMap.builder();
        for (PropertyItemContext argument : ctx.properties) {
            String key = parsePropertyKey(argument.key);
            String value = parsePropertyValue(argument.value);
            propertiesMap.put(key, value);
        }
        return propertiesMap.build();
    }

    @Override
    public BrokerDesc visitWithRemoteStorageSystem(WithRemoteStorageSystemContext ctx) {
        BrokerDesc brokerDesc = null;

        Map<String, String> brokerPropertiesMap = visitPropertyItemList(ctx.brokerProperties);

        if (ctx.S3() != null) {
            brokerDesc = new BrokerDesc("S3", StorageBackend.StorageType.S3, brokerPropertiesMap);
        } else if (ctx.HDFS() != null) {
            brokerDesc = new BrokerDesc("HDFS", StorageBackend.StorageType.HDFS, brokerPropertiesMap);
        } else if (ctx.LOCAL() != null) {
            brokerDesc = new BrokerDesc("HDFS", StorageBackend.StorageType.LOCAL, brokerPropertiesMap);
        } else if (ctx.BROKER() != null) {
            brokerDesc = new BrokerDesc(visitIdentifierOrText(ctx.brokerName), brokerPropertiesMap);
        }
        return brokerDesc;
    }

    /**
     * Visit multi-statements.
     */
    @Override
    public List<Pair<LogicalPlan, StatementContext>> visitMultiStatements(MultiStatementsContext ctx) {
        List<Pair<LogicalPlan, StatementContext>> logicalPlans = Lists.newArrayList();
        for (DorisParser.StatementContext statement : ctx.statement()) {
            StatementContext statementContext = new StatementContext();
            ConnectContext connectContext = ConnectContext.get();
            if (connectContext != null) {
                connectContext.setStatementContext(statementContext);
                statementContext.setConnectContext(connectContext);
            }
            logicalPlans.add(Pair.of(
                    ParserUtils.withOrigin(ctx, () -> (LogicalPlan) visit(statement)), statementContext));
            List<Placeholder> params = new ArrayList<>(tokenPosToParameters.values());
            statementContext.setPlaceholders(params);
            tokenPosToParameters.clear();
        }
        return logicalPlans;
    }

    /**
     * Visit load-statements.
     */
    @Override
    public LogicalPlan visitLoad(DorisParser.LoadContext ctx) {

        BulkStorageDesc bulkDesc = null;
        if (ctx.withRemoteStorageSystem() != null) {
            Map<String, String> bulkProperties =
                    new HashMap<>(visitPropertyItemList(ctx.withRemoteStorageSystem().brokerProperties));
            if (ctx.withRemoteStorageSystem().S3() != null) {
                bulkDesc = new BulkStorageDesc("S3", BulkStorageDesc.StorageType.S3, bulkProperties);
            } else if (ctx.withRemoteStorageSystem().HDFS() != null) {
                bulkDesc = new BulkStorageDesc("HDFS", BulkStorageDesc.StorageType.HDFS, bulkProperties);
            } else if (ctx.withRemoteStorageSystem().LOCAL() != null) {
                bulkDesc = new BulkStorageDesc("LOCAL_HDFS", BulkStorageDesc.StorageType.LOCAL, bulkProperties);
            } else if (ctx.withRemoteStorageSystem().BROKER() != null
                    && ctx.withRemoteStorageSystem().identifierOrText().getText() != null) {
                bulkDesc = new BulkStorageDesc(ctx.withRemoteStorageSystem().identifierOrText().getText(),
                        bulkProperties);
            }
        }
        ImmutableList.Builder<BulkLoadDataDesc> dataDescriptions = new ImmutableList.Builder<>();
        List<String> labelParts = visitMultipartIdentifier(ctx.lableName);
        String labelName = null;
        String labelDbName = null;
        if (ConnectContext.get().getDatabase().isEmpty() && labelParts.size() == 1) {
            throw new AnalysisException("Current database is not set.");
        } else if (labelParts.size() == 1) {
            labelName = labelParts.get(0);
        } else if (labelParts.size() == 2) {
            labelDbName = labelParts.get(0);
            labelName = labelParts.get(1);
        } else if (labelParts.size() == 3) {
            labelDbName = labelParts.get(1);
            labelName = labelParts.get(2);
        } else {
            throw new AnalysisException("labelParts in load should be [ctl.][db.]label");
        }

        for (DorisParser.DataDescContext ddc : ctx.dataDescs) {
            List<String> nameParts = Lists.newArrayList();
            if (labelDbName != null) {
                nameParts.add(labelDbName);
            }
            nameParts.add(ddc.targetTableName.getText());
            List<String> tableName = RelationUtil.getQualifierName(ConnectContext.get(), nameParts);
            List<String> colNames = (ddc.columns == null ? ImmutableList.of() : visitIdentifierList(ddc.columns));
            List<String> columnsFromPath = (ddc.columnsFromPath == null ? ImmutableList.of()
                        : visitIdentifierList(ddc.columnsFromPath.identifierList()));
            List<String> partitions = ddc.partition == null ? ImmutableList.of() : visitIdentifierList(ddc.partition);
            // TODO: multi location
            List<String> multiFilePaths = new ArrayList<>();
            for (Token filePath : ddc.filePaths) {
                multiFilePaths.add(filePath.getText().substring(1, filePath.getText().length() - 1));
            }
            List<String> filePaths = ddc.filePath == null ? ImmutableList.of() : multiFilePaths;
            Map<String, Expression> colMappings;
            if (ddc.columnMapping == null) {
                colMappings = ImmutableMap.of();
            } else {
                colMappings = new HashMap<>();
                for (DorisParser.MappingExprContext mappingExpr : ddc.columnMapping.mappingSet) {
                    colMappings.put(mappingExpr.mappingCol.getText(), getExpression(mappingExpr.expression()));
                }
            }

            LoadTask.MergeType mergeType = ddc.mergeType() == null ? LoadTask.MergeType.APPEND
                        : LoadTask.MergeType.valueOf(ddc.mergeType().getText());

            Optional<String> fileFormat = ddc.format == null ? Optional.empty()
                    : Optional.of(visitIdentifierOrText(ddc.format));
            Optional<String> separator = ddc.separator == null ? Optional.empty() : Optional.of(ddc.separator.getText()
                        .substring(1, ddc.separator.getText().length() - 1));
            Optional<String> comma = ddc.comma == null ? Optional.empty() : Optional.of(ddc.comma.getText()
                        .substring(1, ddc.comma.getText().length() - 1));
            Map<String, String> dataProperties = ddc.propertyClause() == null ? new HashMap<>()
                        : visitPropertyClause(ddc.propertyClause());
            dataDescriptions.add(new BulkLoadDataDesc(
                    tableName,
                    partitions,
                    filePaths,
                    colNames,
                    columnsFromPath,
                    colMappings,
                    new BulkLoadDataDesc.FileFormatDesc(separator, comma, fileFormat),
                    false,
                    ddc.preFilter == null ? Optional.empty() : Optional.of(getExpression(ddc.preFilter.expression())),
                    ddc.where == null ? Optional.empty() : Optional.of(getExpression(ddc.where.booleanExpression())),
                    mergeType,
                    ddc.deleteOn == null ? Optional.empty() : Optional.of(getExpression(ddc.deleteOn.expression())),
                    ddc.sequenceColumn == null ? Optional.empty()
                            : Optional.of(ddc.sequenceColumn.identifier().getText()), dataProperties));
        }
        Map<String, String> properties = Collections.emptyMap();
        if (ctx.propertyClause() != null) {
            properties = visitPropertyItemList(ctx.propertyClause().propertyItemList());
        }
        String commentSpec = ctx.commentSpec() == null ? "''" : ctx.commentSpec().STRING_LITERAL().getText();
        String comment =
                LogicalPlanBuilderAssistant.escapeBackSlash(commentSpec.substring(1, commentSpec.length() - 1));
        return new LoadCommand(labelName, dataDescriptions.build(), bulkDesc, properties, comment);
    }

    /* ********************************************************************************************
     * Plan parsing
     * ******************************************************************************************** */

    /**
     * process lateral view, add a {@link LogicalGenerate} on plan.
     */
    protected LogicalPlan withGenerate(LogicalPlan plan, LateralViewContext ctx) {
        if (ctx.LATERAL() == null) {
            return plan;
        }
        String generateName = ctx.tableName.getText();
        // if later view explode map type, we need to add a project to convert map to struct
        String columnName = ctx.columnNames.get(0).getText();
        List<String> expandColumnNames = ImmutableList.of();

        // explode can pass multiple columns
        // then use struct to return the result of the expansion of multiple columns.
        if (ctx.columnNames.size() > 1
                || BuiltinTableGeneratingFunctions.INSTANCE.getReturnManyColumnFunctions()
                    .contains(ctx.functionName.getText())) {
            columnName = ConnectContext.get() != null
                    ? ConnectContext.get().getStatementContext().generateColumnName() : "expand_cols";
            expandColumnNames = ctx.columnNames.stream()
                    .map(RuleContext::getText).collect(ImmutableList.toImmutableList());
        }
        String functionName = ctx.functionName.getText();
        List<Expression> arguments = ctx.expression().stream()
                .<Expression>map(this::typedVisit)
                .collect(ImmutableList.toImmutableList());
        Function unboundFunction = new UnboundFunction(functionName, arguments);
        return new LogicalGenerate<>(ImmutableList.of(unboundFunction),
                ImmutableList.of(new UnboundSlot(generateName, columnName)), ImmutableList.of(expandColumnNames), plan);
    }

    /**
     * process CTE and store the results in a logical plan node LogicalCTE
     */
    private LogicalPlan withCte(LogicalPlan plan, CteContext ctx) {
        if (ctx == null) {
            return plan;
        }
        return new LogicalCTE<>((List) visit(ctx.aliasQuery(), LogicalSubQueryAlias.class), plan);
    }

    /**
     * process CTE's alias queries and column aliases
     */
    @Override
    public LogicalSubQueryAlias<Plan> visitAliasQuery(AliasQueryContext ctx) {
        return ParserUtils.withOrigin(ctx, () -> {
            LogicalPlan queryPlan = plan(ctx.query());
            Optional<List<String>> columnNames = optionalVisit(ctx.columnAliases(), () ->
                    ctx.columnAliases().identifier().stream()
                    .map(RuleContext::getText)
                    .collect(ImmutableList.toImmutableList())
            );
            return new LogicalSubQueryAlias<>(ctx.identifier().getText(), columnNames, queryPlan);
        });
    }

    /**
     * process LoadProperty in routine load
     */
    public LoadProperty visitLoadProperty(LoadPropertyContext ctx) {
        LoadProperty loadProperty = null;
        if (ctx instanceof SeparatorContext) {
            String separator = stripQuotes(((SeparatorContext) ctx).STRING_LITERAL().getText());
            loadProperty = new LoadSeparator(separator);
        } else if (ctx instanceof ImportColumnsContext) {
            List<LoadColumnDesc> descList = new ArrayList<>();
            for (DorisParser.ImportColumnDescContext loadColumnDescCtx : ((ImportColumnsContext) ctx)
                    .importColumnsStatement().importColumnDesc()) {
                LoadColumnDesc desc;
                if (loadColumnDescCtx.booleanExpression() != null) {
                    desc = new LoadColumnDesc(loadColumnDescCtx.name.getText(),
                        getExpression(loadColumnDescCtx.booleanExpression()));
                } else {
                    desc = new LoadColumnDesc(loadColumnDescCtx.name.getText());
                }
                descList.add(desc);
            }
            loadProperty = new LoadColumnClause(descList);
        } else if (ctx instanceof ImportDeleteOnContext) {
            loadProperty = new LoadDeleteOnClause(getExpression(((ImportDeleteOnContext) ctx)
                    .importDeleteOnStatement().booleanExpression()));
        } else if (ctx instanceof ImportPartitionsContext) {
            Pair<Boolean, List<String>> partitionSpec = visitPartitionSpec(
                    ((ImportPartitionsContext) ctx).partitionSpec());
            loadProperty = new LoadPartitionNames(partitionSpec.first, partitionSpec.second);
        } else if (ctx instanceof ImportPrecedingFilterContext) {
            loadProperty = new LoadPrecedingFilterClause(getExpression(((ImportPrecedingFilterContext) ctx)
                    .importPrecedingFilterStatement().booleanExpression()));
        } else if (ctx instanceof ImportSequenceContext) {
            loadProperty = new LoadSequenceClause(((ImportSequenceContext) ctx)
                    .importSequenceStatement().identifier().getText());
        } else if (ctx instanceof ImportWhereContext) {
            loadProperty = new LoadWhereClause(getExpression(((ImportWhereContext) ctx)
                    .importWhereStatement().booleanExpression()));
        }
        return loadProperty;
    }

    @Override
    public LogicalPlan visitCreateRoutineLoad(CreateRoutineLoadContext ctx) {
        List<String> labelParts = visitMultipartIdentifier(ctx.label);
        String labelName = null;
        String labelDbName = null;
        if (ConnectContext.get().getDatabase().isEmpty() && labelParts.size() == 1) {
            throw new AnalysisException("Current database is not set.");
        } else if (labelParts.size() == 1) {
            labelName = labelParts.get(0);
        } else if (labelParts.size() == 2) {
            labelDbName = labelParts.get(0);
            labelName = labelParts.get(1);
        } else {
            throw new AnalysisException("labelParts in load should be [db.]label");
        }
        LabelNameInfo jobLabelInfo = new LabelNameInfo(labelDbName, labelName);
        String tableName = null;
        if (ctx.table != null) {
            tableName = ctx.table.getText();
        }
        Map<String, String> properties = ctx.propertyClause() != null
                // NOTICE: we should not generate immutable map here, because it will be modified when analyzing.
                ? Maps.newHashMap(visitPropertyClause(ctx.propertyClause()))
                : Maps.newHashMap();
        String type = ctx.type.getText();
        Map<String, String> customProperties = ctx.customProperties != null
                // NOTICE: we should not generate immutable map here, because it will be modified when analyzing.
                ? Maps.newHashMap(visitPropertyItemList(ctx.customProperties))
                : Maps.newHashMap();
        LoadTask.MergeType mergeType = LoadTask.MergeType.APPEND;
        if (ctx.WITH() != null) {
            if (ctx.DELETE() != null) {
                mergeType = LoadTask.MergeType.DELETE;
            } else if (ctx.MERGE() != null) {
                mergeType = LoadTask.MergeType.MERGE;
            }
        }
        String comment = visitCommentSpec(ctx.commentSpec());
        Map<String, LoadProperty> loadPropertyMap = new HashMap<>();
        for (DorisParser.LoadPropertyContext oneLoadPropertyCOntext : ctx.loadProperty()) {
            LoadProperty loadProperty = visitLoadProperty(oneLoadPropertyCOntext);
            if (loadProperty == null) {
                throw new AnalysisException("invalid clause of routine load");
            }
            if (loadPropertyMap.get(loadProperty.getClass().getName()) != null) {
                throw new AnalysisException("repeat setting of clause load property: "
                    + loadProperty.getClass().getName());
            } else {
                loadPropertyMap.put(loadProperty.getClass().getName(), loadProperty);
            }
        }
        CreateRoutineLoadInfo createRoutineLoadInfo = new CreateRoutineLoadInfo(jobLabelInfo, tableName,
                loadPropertyMap, properties, type, customProperties, mergeType, comment);
        return new CreateRoutineLoadCommand(createRoutineLoadInfo);

    }

    @Override
    public Command visitCreateRowPolicy(CreateRowPolicyContext ctx) {
        FilterType filterType = FilterType.of(ctx.type.getText());
        List<String> nameParts = visitMultipartIdentifier(ctx.table);
        return new CreatePolicyCommand(PolicyTypeEnum.ROW, ctx.name.getText(),
                ctx.EXISTS() != null, new TableNameInfo(nameParts), Optional.of(filterType),
                ctx.user == null ? null : visitUserIdentify(ctx.user),
                ctx.roleName == null ? null : ctx.roleName.getText(),
                Optional.of(getExpression(ctx.booleanExpression())), ImmutableMap.of());
    }

    @Override
    public Command visitCreateStoragePolicy(CreateStoragePolicyContext ctx) {
        Map<String, String> properties = ctx.properties != null
                ? Maps.newHashMap(visitPropertyClause(ctx.properties))
                : Maps.newHashMap();
        return new CreatePolicyCommand(PolicyTypeEnum.STORAGE, ctx.name.getText(),
                ctx.EXISTS() != null, null, Optional.empty(),
                null, null, Optional.empty(), properties);
    }

    @Override
    public String visitIdentifierOrText(DorisParser.IdentifierOrTextContext ctx) {
        if (ctx.STRING_LITERAL() != null) {
            return ctx.STRING_LITERAL().getText().substring(1, ctx.STRING_LITERAL().getText().length() - 1);
        } else {
            return ctx.identifier().getText();
        }
    }

    @Override
    public String visitIdentifierOrTextOrAsterisk(DorisParser.IdentifierOrTextOrAsteriskContext ctx) {
        if (ctx.ASTERISK() != null) {
            return stripQuotes(ctx.ASTERISK().getText());
        } else if (ctx.STRING_LITERAL() != null) {
            return stripQuotes(ctx.STRING_LITERAL().getText());
        } else {
            return stripQuotes(ctx.identifier().getText());
        }
    }

    @Override
    public List<String> visitMultipartIdentifierOrAsterisk(DorisParser.MultipartIdentifierOrAsteriskContext ctx) {
        return ctx.parts.stream()
            .map(RuleContext::getText)
            .collect(ImmutableList.toImmutableList());
    }

    @Override
    public UserIdentity visitUserIdentify(UserIdentifyContext ctx) {
        String user = visitIdentifierOrText(ctx.user);
        String host = null;
        if (ctx.host != null) {
            host = visitIdentifierOrText(ctx.host);
        }
        if (host == null) {
            host = "%";
        }
        boolean isDomain = ctx.LEFT_PAREN() != null;
        return new UserIdentity(user, host, isDomain);
    }

    @Override
    public LogicalPlan visitQuery(QueryContext ctx) {
        return ParserUtils.withOrigin(ctx, () -> {
            // TODO: need to add withQueryResultClauses and withCTE
            LogicalPlan query = plan(ctx.queryTerm());
            query = withQueryOrganization(query, ctx.queryOrganization());
            return withCte(query, ctx.cte());
        });
    }

    @Override
    public LogicalPlan visitSetOperation(SetOperationContext ctx) {
        return ParserUtils.withOrigin(ctx, () -> {

            if (ctx.UNION() != null) {
                Qualifier qualifier = getQualifier(ctx);
                List<QueryTermContext> contexts = Lists.newArrayList(ctx.right);
                QueryTermContext current = ctx.left;
                while (true) {
                    if (current instanceof SetOperationContext
                            && getQualifier((SetOperationContext) current) == qualifier
                            && ((SetOperationContext) current).UNION() != null) {
                        contexts.add(((SetOperationContext) current).right);
                        current = ((SetOperationContext) current).left;
                    } else {
                        contexts.add(current);
                        break;
                    }
                }
                Collections.reverse(contexts);
                List<LogicalPlan> logicalPlans = contexts.stream().map(this::plan).collect(Collectors.toList());
                return reduceToLogicalPlanTree(0, logicalPlans.size() - 1, logicalPlans, qualifier);
            } else {
                LogicalPlan leftQuery = plan(ctx.left);
                LogicalPlan rightQuery = plan(ctx.right);
                Qualifier qualifier = getQualifier(ctx);

                List<Plan> newChildren = ImmutableList.of(leftQuery, rightQuery);
                LogicalPlan plan;
                if (ctx.UNION() != null) {
                    plan = new LogicalUnion(qualifier, newChildren);
                } else if (ctx.EXCEPT() != null || ctx.MINUS() != null) {
                    plan = new LogicalExcept(qualifier, newChildren);
                } else if (ctx.INTERSECT() != null) {
                    plan = new LogicalIntersect(qualifier, newChildren);
                } else {
                    throw new ParseException("not support", ctx);
                }
                return plan;
            }
        });
    }

    private Qualifier getQualifier(SetOperationContext ctx) {
        if (ctx.setQuantifier() == null || ctx.setQuantifier().DISTINCT() != null) {
            return Qualifier.DISTINCT;
        } else {
            return Qualifier.ALL;
        }
    }

    private static LogicalPlan logicalPlanCombiner(LogicalPlan left, LogicalPlan right, Qualifier qualifier) {
        return new LogicalUnion(qualifier, ImmutableList.of(left, right));
    }

    /**
     * construct avl union tree
     */
    public static LogicalPlan reduceToLogicalPlanTree(int low, int high,
            List<LogicalPlan> logicalPlans, Qualifier qualifier) {
        switch (high - low) {
            case 0:
                return logicalPlans.get(low);
            case 1:
                return logicalPlanCombiner(logicalPlans.get(low), logicalPlans.get(high), qualifier);
            default:
                int mid = low + (high - low) / 2;
                return logicalPlanCombiner(
                        reduceToLogicalPlanTree(low, mid, logicalPlans, qualifier),
                        reduceToLogicalPlanTree(mid + 1, high, logicalPlans, qualifier),
                        qualifier
                );
        }
    }

    @Override
    public LogicalPlan visitSubquery(SubqueryContext ctx) {
        return ParserUtils.withOrigin(ctx, () -> plan(ctx.query()));
    }

    @Override
    public LogicalPlan visitRegularQuerySpecification(RegularQuerySpecificationContext ctx) {
        return ParserUtils.withOrigin(ctx, () -> {
            SelectClauseContext selectCtx = ctx.selectClause();
            LogicalPlan selectPlan;
            LogicalPlan relation;
            if (ctx.fromClause() == null) {
                relation = new LogicalOneRowRelation(StatementScopeIdGenerator.newRelationId(),
                        ImmutableList.of(new Alias(Literal.of(0))));
            } else {
                relation = visitFromClause(ctx.fromClause());
            }
            if (ctx.intoClause() != null && !ConnectContext.get().isRunProcedure()) {
                throw new ParseException("Only procedure supports insert into variables", selectCtx);
            }
            selectPlan = withSelectQuerySpecification(
                    ctx, relation,
                    selectCtx,
                    Optional.ofNullable(ctx.whereClause()),
                    Optional.ofNullable(ctx.aggClause()),
                    Optional.ofNullable(ctx.havingClause()),
                    Optional.ofNullable(ctx.qualifyClause()));
            selectPlan = withQueryOrganization(selectPlan, ctx.queryOrganization());
            if ((selectHintMap == null) || selectHintMap.isEmpty()) {
                return selectPlan;
            }
            List<ParserRuleContext> selectHintContexts = Lists.newArrayList();
            List<ParserRuleContext> preAggOnHintContexts = Lists.newArrayList();
            for (Integer key : selectHintMap.keySet()) {
                if (key > selectCtx.getStart().getStopIndex() && key < selectCtx.getStop().getStartIndex()) {
                    selectHintContexts.add(selectHintMap.get(key));
                } else {
                    preAggOnHintContexts.add(selectHintMap.get(key));
                }
            }
            return withHints(selectPlan, selectHintContexts, preAggOnHintContexts);
        });
    }

    @Override
    public LogicalPlan visitInlineTable(InlineTableContext ctx) {
        List<RowConstructorContext> rowConstructorContexts = ctx.rowConstructor();
        ImmutableList.Builder<List<NamedExpression>> rows
                = ImmutableList.builderWithExpectedSize(rowConstructorContexts.size());
        for (RowConstructorContext rowConstructorContext : rowConstructorContexts) {
            rows.add(visitRowConstructor(rowConstructorContext));
        }
        return new UnboundInlineTable(rows.build());
    }

    /**
     * Create an aliased table reference. This is typically used in FROM clauses.
     */
    protected LogicalPlan withTableAlias(LogicalPlan plan, TableAliasContext ctx) {
        if (ctx.strictIdentifier() == null) {
            return plan;
        }
        return ParserUtils.withOrigin(ctx.strictIdentifier(), () -> {
            String alias = ctx.strictIdentifier().getText();
            if (null != ctx.identifierList()) {
                throw new ParseException("Do not implemented", ctx);
                // TODO: multi-colName
            }
            return new LogicalSubQueryAlias<>(alias, plan);
        });
    }

    @Override
    public LogicalPlan visitTableName(TableNameContext ctx) {
        List<String> nameParts = visitMultipartIdentifier(ctx.multipartIdentifier());
        List<String> partitionNames = new ArrayList<>();
        boolean isTempPart = false;
        if (ctx.specifiedPartition() != null) {
            isTempPart = ctx.specifiedPartition().TEMPORARY() != null;
            if (ctx.specifiedPartition().identifier() != null) {
                partitionNames.add(ctx.specifiedPartition().identifier().getText());
            } else {
                partitionNames.addAll(visitIdentifierList(ctx.specifiedPartition().identifierList()));
            }
        }

        Optional<String> indexName = Optional.empty();
        if (ctx.materializedViewName() != null) {
            indexName = Optional.ofNullable(ctx.materializedViewName().indexName.getText());
        }

        List<Long> tabletIdLists = new ArrayList<>();
        if (ctx.tabletList() != null) {
            ctx.tabletList().tabletIdList.stream().forEach(tabletToken -> {
                tabletIdLists.add(Long.parseLong(tabletToken.getText()));
            });
        }

        final List<String> relationHints;
        if (ctx.relationHint() != null) {
            relationHints = typedVisit(ctx.relationHint());
        } else {
            relationHints = ImmutableList.of();
        }

        TableScanParams scanParams = null;
        if (ctx.optScanParams() != null) {
            Map<String, String> map = visitPropertyItemList(ctx.optScanParams().properties);
            scanParams = new TableScanParams(ctx.optScanParams().funcName.getText(), map);
        }

        TableSnapshot tableSnapshot = null;
        if (ctx.tableSnapshot() != null) {
            if (ctx.tableSnapshot().TIME() != null) {
                tableSnapshot = new TableSnapshot(stripQuotes(ctx.tableSnapshot().time.getText()));
            } else {
                tableSnapshot = new TableSnapshot(Long.parseLong(ctx.tableSnapshot().version.getText()));
            }
        }

        TableSample tableSample = ctx.sample() == null ? null : (TableSample) visit(ctx.sample());
        UnboundRelation relation = new UnboundRelation(StatementScopeIdGenerator.newRelationId(),
                nameParts, partitionNames, isTempPart, tabletIdLists, relationHints,
                Optional.ofNullable(tableSample), indexName, scanParams, Optional.ofNullable(tableSnapshot));

        LogicalPlan checkedRelation = LogicalPlanBuilderAssistant.withCheckPolicy(relation);
        LogicalPlan plan = withTableAlias(checkedRelation, ctx.tableAlias());
        for (LateralViewContext lateralViewContext : ctx.lateralView()) {
            plan = withGenerate(plan, lateralViewContext);
        }
        return plan;
    }

    public static String stripQuotes(String str) {
        if ((str.charAt(0) == '\'' && str.charAt(str.length() - 1) == '\'')
                || (str.charAt(0) == '\"' && str.charAt(str.length() - 1) == '\"')) {
            str = str.substring(1, str.length() - 1);
        }
        return str;
    }

    @Override
    public LogicalPlan visitShowEncryptKeys(ShowEncryptKeysContext ctx) {
        String dbName = null;
        if (ctx.database != null) {
            List<String> nameParts = visitMultipartIdentifier(ctx.database);
            dbName = nameParts.get(0); // only one entry possible
        }

        String likeString = null;
        if (ctx.LIKE() != null) {
            likeString = stripQuotes(ctx.STRING_LITERAL().getText());
        }
        return new ShowEncryptKeysCommand(dbName, likeString);
    }

    @Override
    public LogicalPlan visitAliasedQuery(AliasedQueryContext ctx) {
        if (ctx.tableAlias().getText().equals("")) {
            throw new ParseException("Every derived table must have its own alias", ctx);
        }
        LogicalPlan plan = withTableAlias(visitQuery(ctx.query()), ctx.tableAlias());
        for (LateralViewContext lateralViewContext : ctx.lateralView()) {
            plan = withGenerate(plan, lateralViewContext);
        }
        return plan;
    }

    @Override
    public LogicalPlan visitTableValuedFunction(TableValuedFunctionContext ctx) {
        return ParserUtils.withOrigin(ctx, () -> {
            String functionName = ctx.tvfName.getText();

            Map<String, String> map = visitPropertyItemList(ctx.properties);
            LogicalPlan relation = new UnboundTVFRelation(StatementScopeIdGenerator.newRelationId(),
                    functionName, new Properties(map));
            return withTableAlias(relation, ctx.tableAlias());
        });
    }

    /**
     * Create a star (i.e. all) expression; this selects all elements (in the specified object).
     * Both un-targeted (global) and targeted aliases are supported.
     */
    @Override
    public Expression visitStar(StarContext ctx) {
        return ParserUtils.withOrigin(ctx, () -> {
            final QualifiedNameContext qualifiedNameContext = ctx.qualifiedName();
            List<String> target;
            if (qualifiedNameContext != null) {
                target = qualifiedNameContext.identifier()
                        .stream()
                        .map(RuleContext::getText)
                        .collect(ImmutableList.toImmutableList());
            } else {
                target = ImmutableList.of();
            }
            List<ExceptOrReplaceContext> exceptOrReplaceList = ctx.exceptOrReplace();
            if (exceptOrReplaceList != null && !exceptOrReplaceList.isEmpty()) {
                List<NamedExpression> finalExpectSlots = ImmutableList.of();
                List<NamedExpression> finalReplacedAlias = ImmutableList.of();
                for (ExceptOrReplaceContext exceptOrReplace : exceptOrReplaceList) {
                    if (exceptOrReplace instanceof ExceptContext) {
                        if (!finalExpectSlots.isEmpty()) {
                            throw new ParseException("only one except clause is supported", ctx);
                        }
                        ExceptContext exceptContext = (ExceptContext) exceptOrReplace;
                        List<NamedExpression> expectSlots = getNamedExpressions(exceptContext.namedExpressionSeq());
                        boolean allSlots = expectSlots.stream().allMatch(UnboundSlot.class::isInstance);
                        if (expectSlots.isEmpty() || !allSlots) {
                            throw new ParseException(
                                    "only column name is supported in except clause", ctx);
                        }
                        finalExpectSlots = expectSlots;
                    } else if (exceptOrReplace instanceof ReplaceContext) {
                        if (!finalReplacedAlias.isEmpty()) {
                            throw new ParseException("only one replace clause is supported", ctx);
                        }
                        ReplaceContext replaceContext = (ReplaceContext) exceptOrReplace;
                        List<NamedExpression> expectAlias = Lists.newArrayList();
                        NamedExpressionSeqContext namedExpressions = replaceContext.namedExpressionSeq();
                        for (NamedExpressionContext namedExpressionContext : namedExpressions.namedExpression()) {
                            if (namedExpressionContext.identifierOrText() == null) {
                                throw new ParseException("only alias is supported in select-replace clause", ctx);
                            }
                            expectAlias.add((NamedExpression) namedExpressionContext.accept(this));
                        }
                        if (expectAlias.isEmpty()) {
                            throw new ParseException("only alias is supported in select-replace clause", ctx);
                        }
                        finalReplacedAlias = expectAlias;
                    } else {
                        throw new ParseException(
                                "Unsupported except or replace clause: " + exceptOrReplace.getText(), ctx
                        );
                    }
                }
                return new UnboundStar(target, finalExpectSlots, finalReplacedAlias);
            } else {
                return new UnboundStar(target);
            }
        });
    }

    /**
     * Create an aliased expression if an alias is specified. Both single and multi-aliases are
     * supported.
     */
    @Override
    public NamedExpression visitNamedExpression(NamedExpressionContext ctx) {
        return ParserUtils.withOrigin(ctx, () -> {
            Expression expression = getExpression(ctx.expression());
            if (ctx.identifierOrText() == null) {
                if (expression instanceof NamedExpression) {
                    return (NamedExpression) expression;
                } else {
                    int start = ctx.expression().start.getStartIndex();
                    int stop = ctx.expression().stop.getStopIndex();
                    String alias = ctx.start.getInputStream()
                            .getText(new org.antlr.v4.runtime.misc.Interval(start, stop));
                    if (expression instanceof Literal) {
                        return new Alias(expression, alias, true);
                    } else {
                        return new UnboundAlias(expression, alias, true);
                    }
                }
            }
            String alias = visitIdentifierOrText(ctx.identifierOrText());
            if (expression instanceof Literal) {
                return new Alias(expression, alias);
            }
            return new UnboundAlias(expression, alias);
        });
    }

    @Override
    public Expression visitSystemVariable(SystemVariableContext ctx) {
        VariableType type = null;
        if (ctx.kind == null) {
            type = VariableType.DEFAULT;
        } else if (ctx.kind.getType() == DorisParser.SESSION) {
            type = VariableType.SESSION;
        } else if (ctx.kind.getType() == DorisParser.GLOBAL) {
            type = VariableType.GLOBAL;
        }
        if (type == null) {
            throw new ParseException("Unsupported system variable: " + ctx.getText(), ctx);
        }
        return new UnboundVariable(ctx.identifier().getText(), type);
    }

    @Override
    public Expression visitUserVariable(UserVariableContext ctx) {
        return new UnboundVariable(ctx.identifierOrText().getText(), VariableType.USER);
    }

    /**
     * Create a comparison expression. This compares two expressions. The following comparison
     * operators are supported:
     * - Equal: '=' or '=='
     * - Null-safe Equal: '<=>'
     * - Not Equal: '<>' or '!='
     * - Less than: '<'
     * - Less then or Equal: '<='
     * - Greater than: '>'
     * - Greater then or Equal: '>='
     */
    @Override
    public Expression visitComparison(ComparisonContext ctx) {
        return ParserUtils.withOrigin(ctx, () -> {
            Expression left = getExpression(ctx.left);
            Expression right = getExpression(ctx.right);
            TerminalNode operator = (TerminalNode) ctx.comparisonOperator().getChild(0);
            switch (operator.getSymbol().getType()) {
                case DorisParser.EQ:
                    return new EqualTo(left, right);
                case DorisParser.NEQ:
                    return new Not(new EqualTo(left, right));
                case DorisParser.LT:
                    return new LessThan(left, right);
                case DorisParser.GT:
                    return new GreaterThan(left, right);
                case DorisParser.LTE:
                    return new LessThanEqual(left, right);
                case DorisParser.GTE:
                    return new GreaterThanEqual(left, right);
                case DorisParser.NSEQ:
                    return new NullSafeEqual(left, right);
                default:
                    throw new ParseException("Unsupported comparison expression: "
                        + operator.getSymbol().getText(), ctx);
            }
        });
    }

    /**
     * Create a not expression.
     * format: NOT Expression
     * for example:
     * not 1
     * not 1=1
     */
    @Override
    public Expression visitLogicalNot(LogicalNotContext ctx) {
        return ParserUtils.withOrigin(ctx, () -> new Not(getExpression(ctx.booleanExpression())));
    }

    @Override
    public Expression visitLogicalBinary(LogicalBinaryContext ctx) {
        return ParserUtils.withOrigin(ctx, () -> {
            // Code block copy from Spark
            // sql/catalyst/src/main/scala/org/apache/spark/sql/catalyst/parser/AstBuilder.scala

            // Collect all similar left hand contexts.
            List<BooleanExpressionContext> contexts = Lists.newArrayList(ctx.right);
            BooleanExpressionContext current = ctx.left;
            while (true) {
                if (current instanceof LogicalBinaryContext
                        && ((LogicalBinaryContext) current).operator.getType() == ctx.operator.getType()) {
                    contexts.add(((LogicalBinaryContext) current).right);
                    current = ((LogicalBinaryContext) current).left;
                } else {
                    contexts.add(current);
                    break;
                }
            }
            // Reverse the contexts to have them in the same sequence as in the SQL statement & turn them
            // into expressions.
            Collections.reverse(contexts);
            List<Expression> expressions = contexts.stream().map(this::getExpression).collect(Collectors.toList());
            if (ctx.operator.getType() == DorisParser.AND) {
                return new And(expressions);
            } else if (ctx.operator.getType() == DorisParser.OR) {
                return new Or(expressions);
            } else {
                // Create a balanced tree.
                return reduceToExpressionTree(0, expressions.size() - 1, expressions, ctx);
            }
        });
    }

    @Override
    public Expression visitLambdaExpression(LambdaExpressionContext ctx) {
        ImmutableList<String> args = ctx.args.stream()
                .map(RuleContext::getText)
                .collect(ImmutableList.toImmutableList());
        Expression body = (Expression) visit(ctx.body);
        return new Lambda(args, body);
    }

    private Expression expressionCombiner(Expression left, Expression right, LogicalBinaryContext ctx) {
        switch (ctx.operator.getType()) {
            case DorisParser.LOGICALAND:
            case DorisParser.AND:
                return new And(left, right);
            case DorisParser.OR:
                return new Or(left, right);
            case DorisParser.XOR:
                return new Xor(left, right);
            default:
                throw new ParseException("Unsupported logical binary type: " + ctx.operator.getText(), ctx);
        }
    }

    private Expression reduceToExpressionTree(int low, int high,
            List<Expression> expressions, LogicalBinaryContext ctx) {
        switch (high - low) {
            case 0:
                return expressions.get(low);
            case 1:
                return expressionCombiner(expressions.get(low), expressions.get(high), ctx);
            default:
                int mid = low + (high - low) / 2;
                return expressionCombiner(
                        reduceToExpressionTree(low, mid, expressions, ctx),
                        reduceToExpressionTree(mid + 1, high, expressions, ctx),
                        ctx
                );
        }
    }

    /**
     * Create a predicated expression. A predicated expression is a normal expression with a
     * predicate attached to it, for example:
     * {{{
     * a + 1 IS NULL
     * }}}
     */
    @Override
    public Expression visitPredicated(PredicatedContext ctx) {
        return ParserUtils.withOrigin(ctx, () -> {
            Expression e = getExpression(ctx.valueExpression());
            return ctx.predicate() == null ? e : withPredicate(e, ctx.predicate());
        });
    }

    @Override
    public Expression visitArithmeticUnary(ArithmeticUnaryContext ctx) {
        return ParserUtils.withOrigin(ctx, () -> {
            Expression e = typedVisit(ctx.valueExpression());
            switch (ctx.operator.getType()) {
                case DorisParser.PLUS:
                    return e;
                case DorisParser.SUBTRACT:
                    IntegerLiteral zero = new IntegerLiteral(0);
                    return new Subtract(zero, e);
                case DorisParser.TILDE:
                    return new BitNot(e);
                default:
                    throw new ParseException("Unsupported arithmetic unary type: " + ctx.operator.getText(), ctx);
            }
        });
    }

    @Override
    public Expression visitArithmeticBinary(ArithmeticBinaryContext ctx) {
        return ParserUtils.withOrigin(ctx, () -> {
            Expression left = getExpression(ctx.left);
            Expression right = getExpression(ctx.right);

            int type = ctx.operator.getType();
            if (left instanceof Interval) {
                if (type != DorisParser.PLUS) {
                    throw new ParseException("Only supported: " + Operator.ADD, ctx);
                }
                Interval interval = (Interval) left;
                return new TimestampArithmetic(Operator.ADD, right, interval.value(), interval.timeUnit());
            }

            if (right instanceof Interval) {
                Operator op;
                if (type == DorisParser.PLUS) {
                    op = Operator.ADD;
                } else if (type == DorisParser.SUBTRACT) {
                    op = Operator.SUBTRACT;
                } else {
                    throw new ParseException("Only supported: " + Operator.ADD + " and " + Operator.SUBTRACT, ctx);
                }
                Interval interval = (Interval) right;
                return new TimestampArithmetic(op, left, interval.value(), interval.timeUnit());
            }

            return ParserUtils.withOrigin(ctx, () -> {
                switch (type) {
                    case DorisParser.ASTERISK:
                        return new Multiply(left, right);
                    case DorisParser.SLASH:
                        return new Divide(left, right);
                    case DorisParser.MOD:
                        return new Mod(left, right);
                    case DorisParser.PLUS:
                        return new Add(left, right);
                    case DorisParser.SUBTRACT:
                        return new Subtract(left, right);
                    case DorisParser.DIV:
                        return new IntegralDivide(left, right);
                    case DorisParser.HAT:
                        return new BitXor(left, right);
                    case DorisParser.PIPE:
                        return new BitOr(left, right);
                    case DorisParser.AMPERSAND:
                        return new BitAnd(left, right);
                    default:
                        throw new ParseException(
                                "Unsupported arithmetic binary type: " + ctx.operator.getText(), ctx);
                }
            });
        });
    }

    @Override
    public Expression visitCurrentDate(DorisParser.CurrentDateContext ctx) {
        return new CurrentDate();
    }

    @Override
    public Expression visitCurrentTime(DorisParser.CurrentTimeContext ctx) {
        return new CurrentTime();
    }

    @Override
    public Expression visitCurrentTimestamp(DorisParser.CurrentTimestampContext ctx) {
        return new Now();
    }

    @Override
    public Expression visitLocalTime(DorisParser.LocalTimeContext ctx) {
        return new CurrentTime();
    }

    @Override
    public Expression visitLocalTimestamp(DorisParser.LocalTimestampContext ctx) {
        return new Now();
    }

    @Override
    public Expression visitCurrentUser(DorisParser.CurrentUserContext ctx) {
        return new CurrentUser();
    }

    @Override
    public Expression visitSessionUser(DorisParser.SessionUserContext ctx) {
        return new SessionUser();
    }

    @Override
    public Expression visitDoublePipes(DorisParser.DoublePipesContext ctx) {
        return ParserUtils.withOrigin(ctx, () -> {
            Expression left = getExpression(ctx.left);
            Expression right = getExpression(ctx.right);
            if (SqlModeHelper.hasPipeAsConcat()) {
                return new UnboundFunction("concat", Lists.newArrayList(left, right));
            } else {
                return new Or(left, right);
            }
        });
    }

    /**
     * Create a value based [[CaseWhen]] expression. This has the following SQL form:
     * {{{
     *   CASE [expression]
     *    WHEN [value] THEN [expression]
     *    ...
     *    ELSE [expression]
     *   END
     * }}}
     */
    @Override
    public Expression visitSimpleCase(DorisParser.SimpleCaseContext context) {
        Expression e = getExpression(context.value);
        List<WhenClause> whenClauses = context.whenClause().stream()
                .map(w -> new WhenClause(new EqualTo(e, getExpression(w.condition)), getExpression(w.result)))
                .collect(ImmutableList.toImmutableList());
        if (context.elseExpression == null) {
            return new CaseWhen(whenClauses);
        }
        return new CaseWhen(whenClauses, getExpression(context.elseExpression));
    }

    /**
     * Create a condition based [[CaseWhen]] expression. This has the following SQL syntax:
     * {{{
     *   CASE
     *    WHEN [predicate] THEN [expression]
     *    ...
     *    ELSE [expression]
     *   END
     * }}}
     *
     * @param context the parse tree
     */
    @Override
    public Expression visitSearchedCase(DorisParser.SearchedCaseContext context) {
        List<WhenClause> whenClauses = context.whenClause().stream()
                .map(w -> new WhenClause(getExpression(w.condition), getExpression(w.result)))
                .collect(ImmutableList.toImmutableList());
        if (context.elseExpression == null) {
            return new CaseWhen(whenClauses);
        }
        return new CaseWhen(whenClauses, getExpression(context.elseExpression));
    }

    @Override
    public Expression visitCast(DorisParser.CastContext ctx) {
        return ParserUtils.withOrigin(ctx, () -> processCast(getExpression(ctx.expression()), ctx.castDataType()));
    }

    @Override
    public UnboundFunction visitExtract(DorisParser.ExtractContext ctx) {
        return ParserUtils.withOrigin(ctx, () -> {
            String functionName = ctx.field.getText();
            return new UnboundFunction(functionName, false,
                    Collections.singletonList(getExpression(ctx.source)));
        });
    }

    @Override
    public Expression visitEncryptKey(DorisParser.EncryptKeyContext ctx) {
        return ParserUtils.withOrigin(ctx, () -> {
            String db = ctx.dbName == null ? "" : ctx.dbName.getText();
            String key = ctx.keyName.getText();
            return new EncryptKeyRef(new StringLiteral(db), new StringLiteral(key));
        });
    }

    @Override
    public Expression visitCharFunction(DorisParser.CharFunctionContext ctx) {
        return ParserUtils.withOrigin(ctx, () -> {
            String charSet = ctx.charSet == null ? "utf8" : ctx.charSet.getText();
            List<Expression> arguments = ImmutableList.<Expression>builder()
                    .add(new StringLiteral(charSet))
                    .addAll(visit(ctx.arguments, Expression.class))
                    .build();
            return new Char(arguments);
        });
    }

    @Override
    public Expression visitConvertCharSet(DorisParser.ConvertCharSetContext ctx) {
        return ParserUtils.withOrigin(ctx,
                () -> new ConvertTo(getExpression(ctx.argument), new StringLiteral(ctx.charSet.getText())));
    }

    @Override
    public Expression visitConvertType(DorisParser.ConvertTypeContext ctx) {
        return ParserUtils.withOrigin(ctx, () -> processCast(getExpression(ctx.argument), ctx.castDataType()));
    }

    @Override
    public DataType visitCastDataType(CastDataTypeContext ctx) {
        return ParserUtils.withOrigin(ctx, () -> {
            if (ctx.dataType() != null) {
                return ((DataType) typedVisit(ctx.dataType())).conversion();
            } else if (ctx.UNSIGNED() != null) {
                return LargeIntType.UNSIGNED;
            } else {
                return BigIntType.SIGNED;
            }
        });
    }

    private Expression processCast(Expression expression, CastDataTypeContext castDataTypeContext) {
        DataType dataType = visitCastDataType(castDataTypeContext);
        Expression cast = new Cast(expression, dataType, true);
        if (dataType.isStringLikeType() && ((CharacterType) dataType).getLen() >= 0) {
            if (dataType.isVarcharType() && ((VarcharType) dataType).isWildcardVarchar()) {
                return cast;
            }
            List<Expression> args = ImmutableList.of(
                    cast,
                    new TinyIntLiteral((byte) 1),
                    Literal.of(((CharacterType) dataType).getLen())
            );
            return new UnboundFunction("substr", args);
        } else {
            return cast;
        }
    }

    @Override
    public Expression visitFunctionCallExpression(DorisParser.FunctionCallExpressionContext ctx) {
        return ParserUtils.withOrigin(ctx, () -> {
            String functionName = ctx.functionIdentifier().functionNameIdentifier().getText();
            boolean isDistinct = ctx.DISTINCT() != null;
            List<Expression> params = Lists.newArrayList();
            params.addAll(visit(ctx.expression(), Expression.class));
            List<OrderKey> orderKeys = visit(ctx.sortItem(), OrderKey.class);
            params.addAll(orderKeys.stream().map(OrderExpression::new).collect(Collectors.toList()));

            List<UnboundStar> unboundStars = ExpressionUtils.collectAll(params, UnboundStar.class::isInstance);
            if (!unboundStars.isEmpty()) {
                if (ctx.functionIdentifier().dbName == null && functionName.equalsIgnoreCase("count")) {
                    if (unboundStars.size() > 1) {
                        throw new ParseException(
                                "'*' can only be used once in conjunction with COUNT: " + functionName, ctx);
                    }
                    if (!unboundStars.get(0).getQualifier().isEmpty()) {
                        throw new ParseException("'*' can not has qualifier: " + unboundStars.size(), ctx);
                    }
                    if (ctx.windowSpec() != null) {
                        if (isDistinct) {
                            throw new ParseException("DISTINCT not allowed in analytic function: " + functionName, ctx);
                        }
                        return withWindowSpec(ctx.windowSpec(), new Count());
                    }
                    return new Count();
                }
                throw new ParseException("'*' can only be used in conjunction with COUNT: " + functionName, ctx);
            } else {
                String dbName = null;
                if (ctx.functionIdentifier().dbName != null) {
                    dbName = ctx.functionIdentifier().dbName.getText();
                }
                UnboundFunction function = new UnboundFunction(dbName, functionName, isDistinct, params);
                if (ctx.windowSpec() != null) {
                    if (isDistinct) {
                        throw new ParseException("DISTINCT not allowed in analytic function: " + functionName, ctx);
                    }
                    return withWindowSpec(ctx.windowSpec(), function);
                }
                return function;
            }
        });
    }

    /**
     * deal with window function definition
     */
    private WindowExpression withWindowSpec(WindowSpecContext ctx, Expression function) {
        List<Expression> partitionKeyList = Lists.newArrayList();
        if (ctx.partitionClause() != null) {
            partitionKeyList = visit(ctx.partitionClause().expression(), Expression.class);
        }

        List<OrderExpression> orderKeyList = Lists.newArrayList();
        if (ctx.sortClause() != null) {
            orderKeyList = visit(ctx.sortClause().sortItem(), OrderKey.class).stream()
                .map(orderKey -> new OrderExpression(orderKey))
                .collect(Collectors.toList());
        }

        if (ctx.windowFrame() != null) {
            return new WindowExpression(function, partitionKeyList, orderKeyList, withWindowFrame(ctx.windowFrame()));
        }
        return new WindowExpression(function, partitionKeyList, orderKeyList);
    }

    /**
     * deal with optional expressions
     */
    private <T, C> Optional<C> optionalVisit(T ctx, Supplier<C> func) {
        return Optional.ofNullable(ctx).map(a -> func.get());
    }

    /**
     * deal with window frame
     */
    private WindowFrame withWindowFrame(WindowFrameContext ctx) {
        WindowFrame.FrameUnitsType frameUnitsType = WindowFrame.FrameUnitsType.valueOf(
                ctx.frameUnits().getText().toUpperCase());
        WindowFrame.FrameBoundary leftBoundary = withFrameBound(ctx.start);
        if (ctx.end != null) {
            WindowFrame.FrameBoundary rightBoundary = withFrameBound(ctx.end);
            return new WindowFrame(frameUnitsType, leftBoundary, rightBoundary);
        }
        return new WindowFrame(frameUnitsType, leftBoundary);
    }

    private WindowFrame.FrameBoundary withFrameBound(DorisParser.FrameBoundaryContext ctx) {
        Optional<Expression> expression = Optional.empty();
        if (ctx.expression() != null) {
            expression = Optional.of(getExpression(ctx.expression()));
            // todo: use isConstant() to resolve Function in expression; currently we only
            //  support literal expression
            if (!expression.get().isLiteral()) {
                throw new ParseException("Unsupported expression in WindowFrame : " + expression, ctx);
            }
        }

        WindowFrame.FrameBoundType frameBoundType = null;
        switch (ctx.boundType.getType()) {
            case DorisParser.PRECEDING:
                if (ctx.UNBOUNDED() != null) {
                    frameBoundType = WindowFrame.FrameBoundType.UNBOUNDED_PRECEDING;
                } else {
                    frameBoundType = WindowFrame.FrameBoundType.PRECEDING;
                }
                break;
            case DorisParser.CURRENT:
                frameBoundType = WindowFrame.FrameBoundType.CURRENT_ROW;
                break;
            case DorisParser.FOLLOWING:
                if (ctx.UNBOUNDED() != null) {
                    frameBoundType = WindowFrame.FrameBoundType.UNBOUNDED_FOLLOWING;
                } else {
                    frameBoundType = WindowFrame.FrameBoundType.FOLLOWING;
                }
                break;
            default:
        }
        return new WindowFrame.FrameBoundary(expression, frameBoundType);
    }

    @Override
    public Expression visitInterval(IntervalContext ctx) {
        return new Interval(getExpression(ctx.value), visitUnitIdentifier(ctx.unit));
    }

    @Override
    public String visitUnitIdentifier(UnitIdentifierContext ctx) {
        return ctx.getText();
    }

    @Override
    public Expression visitTypeConstructor(TypeConstructorContext ctx) {
        String value = ctx.STRING_LITERAL().getText();
        value = value.substring(1, value.length() - 1);
        String type = ctx.type.getText().toUpperCase();
        switch (type) {
            case "DATE":
                try {
                    return Config.enable_date_conversion ? new DateV2Literal(value) : new DateLiteral(value);
                } catch (Exception e) {
                    return new Cast(new StringLiteral(value),
                            Config.enable_date_conversion ? DateV2Type.INSTANCE : DateType.INSTANCE);
                }
            case "TIMESTAMP":
                try {
                    return Config.enable_date_conversion ? new DateTimeV2Literal(value) : new DateTimeLiteral(value);
                } catch (Exception e) {
                    return new Cast(new StringLiteral(value),
                            Config.enable_date_conversion ? DateTimeV2Type.MAX : DateTimeType.INSTANCE);
                }
            case "DATEV2":
                try {
                    return new DateV2Literal(value);
                } catch (Exception e) {
                    return new Cast(new StringLiteral(value), DateV2Type.INSTANCE);
                }
            case "DATEV1":
                try {
                    return new DateLiteral(value);
                } catch (Exception e) {
                    return new Cast(new StringLiteral(value), DateType.INSTANCE);
                }
            default:
                throw new ParseException("Unsupported data type : " + type, ctx);
        }
    }

    @Override
    public Expression visitDereference(DereferenceContext ctx) {
        return ParserUtils.withOrigin(ctx, () -> {
            Expression e = getExpression(ctx.base);
            if (e instanceof UnboundSlot) {
                UnboundSlot unboundAttribute = (UnboundSlot) e;
                List<String> nameParts = Lists.newArrayList(unboundAttribute.getNameParts());
                nameParts.add(ctx.fieldName.getText());
                UnboundSlot slot = new UnboundSlot(nameParts, Optional.empty());
                return slot;
            } else {
                // todo: base is an expression, may be not a table name.
                throw new ParseException("Unsupported dereference expression: " + ctx.getText(), ctx);
            }
        });
    }

    @Override
    public Expression visitElementAt(ElementAtContext ctx) {
        return new ElementAt(typedVisit(ctx.value), typedVisit(ctx.index));
    }

    @Override
    public Expression visitArraySlice(ArraySliceContext ctx) {
        if (ctx.end != null) {
            return new ArraySlice(typedVisit(ctx.value), typedVisit(ctx.begin), typedVisit(ctx.end));
        } else {
            return new ArraySlice(typedVisit(ctx.value), typedVisit(ctx.begin));
        }
    }

    @Override
    public Expression visitColumnReference(ColumnReferenceContext ctx) {
        // todo: handle quoted and unquoted
        return UnboundSlot.quoted(ctx.getText());
    }

    /**
     * Create a NULL literal expression.
     */
    @Override
    public Literal visitNullLiteral(NullLiteralContext ctx) {
        return new NullLiteral();
    }

    @Override
    public Literal visitBooleanLiteral(BooleanLiteralContext ctx) {
        Boolean b = Boolean.valueOf(ctx.getText());
        return BooleanLiteral.of(b);
    }

    @Override
    public Literal visitIntegerLiteral(IntegerLiteralContext ctx) {
        BigInteger bigInt = new BigInteger(ctx.getText());
        if (BigInteger.valueOf(bigInt.byteValue()).equals(bigInt)) {
            return new TinyIntLiteral(bigInt.byteValue());
        } else if (BigInteger.valueOf(bigInt.shortValue()).equals(bigInt)) {
            return new SmallIntLiteral(bigInt.shortValue());
        } else if (BigInteger.valueOf(bigInt.intValue()).equals(bigInt)) {
            return new IntegerLiteral(bigInt.intValue());
        } else if (BigInteger.valueOf(bigInt.longValue()).equals(bigInt)) {
            return new BigIntLiteral(bigInt.longValueExact());
        } else {
            return new LargeIntLiteral(bigInt);
        }
    }

    @Override
    public Literal visitStringLiteral(StringLiteralContext ctx) {
        String txt = ctx.STRING_LITERAL().getText();
        String s = txt.substring(1, txt.length() - 1);
        if (txt.charAt(0) == '\'') {
            // for single quote string, '' should be converted to '
            s = s.replace("''", "'");
        } else if (txt.charAt(0) == '"') {
            // for double quote string, "" should be converted to "
            s = s.replace("\"\"", "\"");
        }
        if (!SqlModeHelper.hasNoBackSlashEscapes()) {
            s = LogicalPlanBuilderAssistant.escapeBackSlash(s);
        }
        int strLength = Utils.containChinese(s) ? s.length() * StringLikeLiteral.CHINESE_CHAR_BYTE_LENGTH : s.length();
        if (strLength > ScalarType.MAX_VARCHAR_LENGTH) {
            return new StringLiteral(s);
        }
        return new VarcharLiteral(s, strLength);
    }

    @Override
    public Expression visitPlaceholder(DorisParser.PlaceholderContext ctx) {
        Placeholder parameter = new Placeholder(ConnectContext.get().getStatementContext().getNextPlaceholderId());
        tokenPosToParameters.put(ctx.start, parameter);
        return parameter;
    }

    /**
     * cast all items to same types.
     * TODO remove this function after we refactor type coercion.
     */
    private List<Literal> typeCoercionItems(List<Literal> items) {
        Array array = new Array(items.toArray(new Literal[0]));
        if (array.expectedInputTypes().isEmpty()) {
            return ImmutableList.of();
        }
        DataType dataType = array.expectedInputTypes().get(0);
        return items.stream()
                .map(item -> item.checkedCastTo(dataType))
                .map(Literal.class::cast)
                .collect(ImmutableList.toImmutableList());
    }

    @Override
    public ArrayLiteral visitArrayLiteral(ArrayLiteralContext ctx) {
        List<Literal> items = ctx.items.stream().<Literal>map(this::typedVisit).collect(Collectors.toList());
        if (items.isEmpty()) {
            return new ArrayLiteral(items);
        }
        return new ArrayLiteral(typeCoercionItems(items));
    }

    @Override
    public MapLiteral visitMapLiteral(MapLiteralContext ctx) {
        List<Literal> items = ctx.items.stream().<Literal>map(this::typedVisit).collect(Collectors.toList());
        if (items.size() % 2 != 0) {
            throw new ParseException("map can't be odd parameters, need even parameters", ctx);
        }
        List<Literal> keys = Lists.newArrayList();
        List<Literal> values = Lists.newArrayList();
        for (int i = 0; i < items.size(); i++) {
            if (i % 2 == 0) {
                keys.add(items.get(i));
            } else {
                values.add(items.get(i));
            }
        }
        return new MapLiteral(typeCoercionItems(keys), typeCoercionItems(values));
    }

    @Override
    public Object visitStructLiteral(StructLiteralContext ctx) {
        List<Literal> fields = ctx.items.stream().<Literal>map(this::typedVisit).collect(Collectors.toList());
        return new StructLiteral(fields);
    }

    @Override
    public Expression visitParenthesizedExpression(ParenthesizedExpressionContext ctx) {
        return getExpression(ctx.expression());
    }

    @Override
    public List<NamedExpression> visitRowConstructor(RowConstructorContext ctx) {
        List<RowConstructorItemContext> rowConstructorItemContexts = ctx.rowConstructorItem();
        ImmutableList.Builder<NamedExpression> columns
                = ImmutableList.builderWithExpectedSize(rowConstructorItemContexts.size());
        for (RowConstructorItemContext rowConstructorItemContext : rowConstructorItemContexts) {
            columns.add(visitRowConstructorItem(rowConstructorItemContext));
        }
        return columns.build();
    }

    @Override
    public NamedExpression visitRowConstructorItem(RowConstructorItemContext ctx) {
        ConstantContext constant = ctx.constant();
        if (constant != null) {
            return new Alias((Expression) constant.accept(this));
        } else if (ctx.DEFAULT() != null) {
            return new DefaultValueSlot();
        } else {
            return visitNamedExpression(ctx.namedExpression());
        }
    }

    @Override
    public List<Expression> visitNamedExpressionSeq(NamedExpressionSeqContext namedCtx) {
        return visit(namedCtx.namedExpression(), Expression.class);
    }

    @Override
    public LogicalPlan visitRelation(RelationContext ctx) {
        return plan(ctx.relationPrimary());
    }

    @Override
    public LogicalPlan visitFromClause(FromClauseContext ctx) {
        return ParserUtils.withOrigin(ctx, () -> visitRelations(ctx.relations()));
    }

    @Override
    public LogicalPlan visitRelations(DorisParser.RelationsContext ctx) {
        return ParserUtils.withOrigin(ctx, () -> withRelations(null, ctx.relation()));
    }

    @Override
    public LogicalPlan visitRelationList(DorisParser.RelationListContext ctx) {
        return ParserUtils.withOrigin(ctx, () -> withRelations(null, ctx.relations().relation()));
    }

    /* ********************************************************************************************
     * Table Identifier parsing
     * ******************************************************************************************** */

    @Override
    public List<String> visitMultipartIdentifier(MultipartIdentifierContext ctx) {
        return ctx.parts.stream()
            .map(RuleContext::getText)
            .collect(ImmutableList.toImmutableList());
    }

    /**
     * Create a Sequence of Strings for a parenthesis enclosed alias list.
     */
    @Override
    public List<String> visitIdentifierList(IdentifierListContext ctx) {
        return visitIdentifierSeq(ctx.identifierSeq());
    }

    /**
     * Create a Sequence of Strings for an identifier list.
     */
    @Override
    public List<String> visitIdentifierSeq(IdentifierSeqContext ctx) {
        return ctx.ident.stream()
            .map(RuleContext::getText)
            .collect(ImmutableList.toImmutableList());
    }

    @Override
    public EqualTo visitUpdateAssignment(UpdateAssignmentContext ctx) {
        return new EqualTo(new UnboundSlot(visitMultipartIdentifier(ctx.multipartIdentifier()), Optional.empty()),
                getExpression(ctx.expression()));
    }

    @Override
    public List<EqualTo> visitUpdateAssignmentSeq(UpdateAssignmentSeqContext ctx) {
        return ctx.assignments.stream()
                .map(this::visitUpdateAssignment)
                .collect(Collectors.toList());
    }

    /**
     * get OrderKey.
     *
     * @param ctx SortItemContext
     * @return SortItems
     */
    @Override
    public OrderKey visitSortItem(SortItemContext ctx) {
        return ParserUtils.withOrigin(ctx, () -> {
            boolean isAsc = ctx.DESC() == null;
            boolean isNullFirst = ctx.FIRST() != null || (ctx.LAST() == null && isAsc);
            Expression expression = typedVisit(ctx.expression());
            return new OrderKey(expression, isAsc, isNullFirst);
        });
    }

    private <T> List<T> visit(List<? extends ParserRuleContext> contexts, Class<T> clazz) {
        return contexts.stream()
                .map(this::visit)
                .map(clazz::cast)
                .collect(ImmutableList.toImmutableList());
    }

    private LogicalPlan plan(ParserRuleContext tree) {
        return (LogicalPlan) tree.accept(this);
    }

    /* ********************************************************************************************
     * create table parsing
     * ******************************************************************************************** */

    @Override
    public LogicalPlan visitCreateView(CreateViewContext ctx) {
        List<String> nameParts = visitMultipartIdentifier(ctx.name);
        String comment = ctx.STRING_LITERAL() == null ? "" : LogicalPlanBuilderAssistant.escapeBackSlash(
                ctx.STRING_LITERAL().getText().substring(1, ctx.STRING_LITERAL().getText().length() - 1));
        String querySql = getOriginSql(ctx.query());
        if (ctx.REPLACE() != null && ctx.EXISTS() != null) {
            throw new AnalysisException("[OR REPLACE] and [IF NOT EXISTS] cannot used at the same time");
        }
        CreateViewInfo info = new CreateViewInfo(ctx.EXISTS() != null, ctx.REPLACE() != null,
                new TableNameInfo(nameParts),
                comment, querySql,
                ctx.cols == null ? Lists.newArrayList() : visitSimpleColumnDefs(ctx.cols));
        return new CreateViewCommand(info);
    }

    @Override
    public LogicalPlan visitCreateTable(CreateTableContext ctx) {
        String ctlName = null;
        String dbName = null;
        String tableName = null;
        List<String> nameParts = visitMultipartIdentifier(ctx.name);
        // TODO: support catalog
        if (nameParts.size() == 1) {
            // dbName should be set
            dbName = ConnectContext.get().getDatabase();
            tableName = nameParts.get(0);
        } else if (nameParts.size() == 2) {
            dbName = nameParts.get(0);
            tableName = nameParts.get(1);
        } else if (nameParts.size() == 3) {
            ctlName = nameParts.get(0);
            dbName = nameParts.get(1);
            tableName = nameParts.get(2);
        } else {
            throw new AnalysisException("nameParts in create table should be [ctl.][db.]tbl");
        }
        KeysType keysType = null;
        if (ctx.DUPLICATE() != null) {
            keysType = KeysType.DUP_KEYS;
        } else if (ctx.AGGREGATE() != null) {
            keysType = KeysType.AGG_KEYS;
        } else if (ctx.UNIQUE() != null) {
            keysType = KeysType.UNIQUE_KEYS;
        }
        // when engineName is null, get engineName from current catalog later
        String engineName = ctx.engine != null ? ctx.engine.getText().toLowerCase() : null;
        int bucketNum = FeConstants.default_bucket_num;
        if (ctx.INTEGER_VALUE() != null) {
            bucketNum = Integer.parseInt(ctx.INTEGER_VALUE().getText());
        }
        String comment = ctx.STRING_LITERAL() == null ? "" : LogicalPlanBuilderAssistant.escapeBackSlash(
                ctx.STRING_LITERAL().getText().substring(1, ctx.STRING_LITERAL().getText().length() - 1));
        DistributionDescriptor desc = null;
        if (ctx.HASH() != null) {
            desc = new DistributionDescriptor(true, ctx.autoBucket != null, bucketNum,
                    visitIdentifierList(ctx.hashKeys));
        } else if (ctx.RANDOM() != null) {
            desc = new DistributionDescriptor(false, ctx.autoBucket != null, bucketNum, null);
        }
        Map<String, String> properties = ctx.properties != null
                // NOTICE: we should not generate immutable map here, because it will be modified when analyzing.
                ? Maps.newHashMap(visitPropertyClause(ctx.properties))
                : Maps.newHashMap();
        Map<String, String> extProperties = ctx.extProperties != null
                // NOTICE: we should not generate immutable map here, because it will be modified when analyzing.
                ? Maps.newHashMap(visitPropertyClause(ctx.extProperties))
                : Maps.newHashMap();

        // solve partition by
        PartitionTableInfo partitionInfo;
        if (ctx.partition != null) {
            partitionInfo = (PartitionTableInfo) ctx.partitionTable().accept(this);
        } else {
            partitionInfo = PartitionTableInfo.EMPTY;
        }

        if (ctx.columnDefs() != null) {
            if (ctx.AS() != null) {
                throw new AnalysisException("Should not define the entire column in CTAS");
            }
            return new CreateTableCommand(Optional.empty(), new CreateTableInfo(
                    ctx.EXISTS() != null,
                    ctx.EXTERNAL() != null,
                    ctx.TEMPORARY() != null,
                    ctlName,
                    dbName,
                    tableName,
                    visitColumnDefs(ctx.columnDefs()),
                    ctx.indexDefs() != null ? visitIndexDefs(ctx.indexDefs()) : ImmutableList.of(),
                    engineName,
                    keysType,
                    ctx.keys != null ? visitIdentifierList(ctx.keys) : ImmutableList.of(),
                    comment,
                    partitionInfo,
                    desc,
                    ctx.rollupDefs() != null ? visitRollupDefs(ctx.rollupDefs()) : ImmutableList.of(),
                    properties,
                    extProperties,
                    ctx.clusterKeys != null ? visitIdentifierList(ctx.clusterKeys) : ImmutableList.of()));
        } else if (ctx.AS() != null) {
            return new CreateTableCommand(Optional.of(visitQuery(ctx.query())), new CreateTableInfo(
                    ctx.EXISTS() != null,
                    ctx.EXTERNAL() != null,
                    ctx.TEMPORARY() != null,
                    ctlName,
                    dbName,
                    tableName,
                    ctx.ctasCols != null ? visitIdentifierList(ctx.ctasCols) : null,
                    engineName,
                    keysType,
                    ctx.keys != null ? visitIdentifierList(ctx.keys) : ImmutableList.of(),
                    comment,
                    partitionInfo,
                    desc,
                    ctx.rollupDefs() != null ? visitRollupDefs(ctx.rollupDefs()) : ImmutableList.of(),
                    properties,
                    extProperties,
                    ctx.clusterKeys != null ? visitIdentifierList(ctx.clusterKeys) : ImmutableList.of()));
        } else {
            throw new AnalysisException("Should contain at least one column in a table");
        }
    }

    @Override
    public PartitionTableInfo visitPartitionTable(DorisParser.PartitionTableContext ctx) {
        boolean isAutoPartition = ctx.autoPartition != null;
        ImmutableList<Expression> partitionList = ctx.partitionList.identityOrFunction().stream()
                .map(partition -> {
                    IdentifierContext identifier = partition.identifier();
                    if (identifier != null) {
                        return UnboundSlot.quoted(identifier.getText());
                    } else {
                        return visitFunctionCallExpression(partition.functionCallExpression());
                    }
                })
                .collect(ImmutableList.toImmutableList());
        return new PartitionTableInfo(
            isAutoPartition,
            ctx.RANGE() != null ? "RANGE" : "LIST",
            ctx.partitions != null ? visitPartitionsDef(ctx.partitions) : null,
            partitionList);
    }

    @Override
    public List<ColumnDefinition> visitColumnDefs(ColumnDefsContext ctx) {
        return ctx.cols.stream().map(this::visitColumnDef).collect(Collectors.toList());
    }

    @Override
    public ColumnDefinition visitColumnDef(ColumnDefContext ctx) {
        String colName = ctx.colName.getText();
        DataType colType = ctx.type instanceof PrimitiveDataTypeContext
                ? visitPrimitiveDataType(((PrimitiveDataTypeContext) ctx.type))
                : ctx.type instanceof ComplexDataTypeContext
                        ? visitComplexDataType((ComplexDataTypeContext) ctx.type)
                        : visitAggStateDataType((AggStateDataTypeContext) ctx.type);
        colType = colType.conversion();
        boolean isKey = ctx.KEY() != null;
        ColumnNullableType nullableType = ColumnNullableType.DEFAULT;
        if (ctx.NOT() != null) {
            nullableType = ColumnNullableType.NOT_NULLABLE;
        } else if (ctx.nullable != null) {
            nullableType = ColumnNullableType.NULLABLE;
        }
        String aggTypeString = ctx.aggType != null ? ctx.aggType.getText() : null;
        Optional<DefaultValue> defaultValue = Optional.empty();
        Optional<DefaultValue> onUpdateDefaultValue = Optional.empty();
        if (ctx.DEFAULT() != null) {
            if (ctx.INTEGER_VALUE() != null) {
                if (ctx.SUBTRACT() == null) {
                    defaultValue = Optional.of(new DefaultValue(ctx.INTEGER_VALUE().getText()));
                } else {
                    defaultValue = Optional.of(new DefaultValue("-" + ctx.INTEGER_VALUE().getText()));
                }
            } else if (ctx.DECIMAL_VALUE() != null) {
                if (ctx.SUBTRACT() == null) {
                    defaultValue = Optional.of(new DefaultValue(ctx.DECIMAL_VALUE().getText()));
                } else {
                    defaultValue = Optional.of(new DefaultValue("-" + ctx.DECIMAL_VALUE().getText()));
                }
            } else if (ctx.stringValue != null) {
                defaultValue = Optional.of(new DefaultValue(toStringValue(ctx.stringValue.getText())));
            } else if (ctx.nullValue != null) {
                defaultValue = Optional.of(DefaultValue.NULL_DEFAULT_VALUE);
            } else if (ctx.defaultTimestamp != null) {
                if (ctx.defaultValuePrecision == null) {
                    defaultValue = Optional.of(DefaultValue.CURRENT_TIMESTAMP_DEFAULT_VALUE);
                } else {
                    defaultValue = Optional.of(DefaultValue
                            .currentTimeStampDefaultValueWithPrecision(
                                    Long.valueOf(ctx.defaultValuePrecision.getText())));
                }
            } else if (ctx.CURRENT_DATE() != null) {
                defaultValue = Optional.of(DefaultValue.CURRENT_DATE_DEFAULT_VALUE);
            } else if (ctx.PI() != null) {
                defaultValue = Optional.of(DefaultValue.PI_DEFAULT_VALUE);
            } else if (ctx.E() != null) {
                defaultValue = Optional.of(DefaultValue.E_NUM_DEFAULT_VALUE);
            } else if (ctx.BITMAP_EMPTY() != null) {
                defaultValue = Optional.of(DefaultValue.BITMAP_EMPTY_DEFAULT_VALUE);
            }
        }
        if (ctx.UPDATE() != null) {
            if (ctx.onUpdateValuePrecision == null) {
                onUpdateDefaultValue = Optional.of(DefaultValue.CURRENT_TIMESTAMP_DEFAULT_VALUE);
            } else {
                onUpdateDefaultValue = Optional.of(DefaultValue
                        .currentTimeStampDefaultValueWithPrecision(
                                Long.valueOf(ctx.onUpdateValuePrecision.getText())));
            }
        }
        AggregateType aggType = null;
        if (aggTypeString != null) {
            try {
                aggType = AggregateType.valueOf(aggTypeString.toUpperCase());
            } catch (Exception e) {
                throw new AnalysisException(String.format("Aggregate type %s is unsupported", aggTypeString),
                        e.getCause());
            }
        }
        //comment should remove '\' and '(") at the beginning and end
        String comment = ctx.comment != null ? ctx.comment.getText().substring(1, ctx.comment.getText().length() - 1)
                .replace("\\", "") : "";
        long autoIncInitValue = -1;
        if (ctx.AUTO_INCREMENT() != null) {
            if (ctx.autoIncInitValue != null) {
                // AUTO_INCREMENT(Value) Value >= 0.
                autoIncInitValue = Long.valueOf(ctx.autoIncInitValue.getText());
                if (autoIncInitValue < 0) {
                    throw new AnalysisException("AUTO_INCREMENT start value can not be negative.");
                }
            } else {
                // AUTO_INCREMENT default 1.
                autoIncInitValue = Long.valueOf(1);
            }
        }
        Optional<GeneratedColumnDesc> desc = ctx.generatedExpr != null
                ? Optional.of(new GeneratedColumnDesc(ctx.generatedExpr.getText(), getExpression(ctx.generatedExpr)))
                : Optional.empty();
        return new ColumnDefinition(colName, colType, isKey, aggType, nullableType, autoIncInitValue, defaultValue,
                onUpdateDefaultValue, comment, desc);
    }

    @Override
    public List<IndexDefinition> visitIndexDefs(IndexDefsContext ctx) {
        return ctx.indexes.stream().map(this::visitIndexDef).collect(Collectors.toList());
    }

    @Override
    public IndexDefinition visitIndexDef(IndexDefContext ctx) {
        String indexName = ctx.indexName.getText();
        boolean ifNotExists = ctx.ifNotExists != null;
        List<String> indexCols = visitIdentifierList(ctx.cols);
        Map<String, String> properties = visitPropertyItemList(ctx.properties);
        String indexType = ctx.indexType != null ? ctx.indexType.getText().toUpperCase() : null;
        //comment should remove '\' and '(") at the beginning and end
        String comment = ctx.comment == null ? "" : LogicalPlanBuilderAssistant.escapeBackSlash(
                        ctx.comment.getText().substring(1, ctx.STRING_LITERAL().getText().length() - 1));
        // change BITMAP index to INVERTED index
        if (Config.enable_create_bitmap_index_as_inverted_index
                && "BITMAP".equalsIgnoreCase(indexType)) {
            indexType = "INVERTED";
        }
        return new IndexDefinition(indexName, ifNotExists, indexCols, indexType, properties, comment);
    }

    @Override
    public List<PartitionDefinition> visitPartitionsDef(PartitionsDefContext ctx) {
        return ctx.partitions.stream()
                .map(p -> ((PartitionDefinition) visit(p))).collect(Collectors.toList());
    }

    @Override
    public PartitionDefinition visitPartitionDef(DorisParser.PartitionDefContext ctx) {
        PartitionDefinition partitionDefinition = (PartitionDefinition) visit(ctx.getChild(0));
        if (ctx.partitionProperties != null) {
            partitionDefinition.withProperties(visitPropertyItemList(ctx.partitionProperties));
        }
        return partitionDefinition;
    }

    @Override
    public PartitionDefinition visitLessThanPartitionDef(LessThanPartitionDefContext ctx) {
        String partitionName = ctx.partitionName.getText();
        if (ctx.MAXVALUE() == null) {
            List<Expression> lessThanValues = visitPartitionValueList(ctx.partitionValueList());
            return new LessThanPartition(ctx.EXISTS() != null, partitionName, lessThanValues);
        } else {
            return new LessThanPartition(ctx.EXISTS() != null, partitionName,
                    ImmutableList.of(MaxValue.INSTANCE));
        }
    }

    @Override
    public PartitionDefinition visitFixedPartitionDef(FixedPartitionDefContext ctx) {
        String partitionName = ctx.partitionName.getText();
        List<Expression> lowerBounds = visitPartitionValueList(ctx.lower);
        List<Expression> upperBounds = visitPartitionValueList(ctx.upper);
        return new FixedRangePartition(ctx.EXISTS() != null, partitionName, lowerBounds, upperBounds);
    }

    @Override
    public PartitionDefinition visitStepPartitionDef(StepPartitionDefContext ctx) {
        List<Expression> fromExpression = visitPartitionValueList(ctx.from);
        List<Expression> toExpression = visitPartitionValueList(ctx.to);
        return new StepPartition(false, null, fromExpression, toExpression,
                Long.parseLong(ctx.unitsAmount.getText()), ctx.unit != null ? ctx.unit.getText() : null);
    }

    @Override
    public PartitionDefinition visitInPartitionDef(InPartitionDefContext ctx) {
        List<List<Expression>> values;
        if (ctx.constants == null) {
            values = ctx.partitionValueLists.stream().map(this::visitPartitionValueList)
                    .collect(Collectors.toList());
        } else {
            values = visitPartitionValueList(ctx.constants).stream().map(ImmutableList::of)
                    .collect(Collectors.toList());
        }
        return new InPartition(ctx.EXISTS() != null, ctx.partitionName.getText(), values);
    }

    @Override
    public List<Expression> visitPartitionValueList(PartitionValueListContext ctx) {
        return ctx.values.stream()
                .map(this::visitPartitionValueDef)
                .collect(Collectors.toList());
    }

    @Override
    public Expression visitPartitionValueDef(PartitionValueDefContext ctx) {
        if (ctx.INTEGER_VALUE() != null) {
            if (ctx.SUBTRACT() != null) {
                return Literal.of("-" + ctx.INTEGER_VALUE().getText());
            }
            return Literal.of(ctx.INTEGER_VALUE().getText());
        } else if (ctx.STRING_LITERAL() != null) {
            return Literal.of(toStringValue(ctx.STRING_LITERAL().getText()));
        } else if (ctx.MAXVALUE() != null) {
            return MaxValue.INSTANCE;
        } else if (ctx.NULL() != null) {
            return Literal.of(null);
        }
        throw new AnalysisException("Unsupported partition value: " + ctx.getText());
    }

    @Override
    public List<RollupDefinition> visitRollupDefs(RollupDefsContext ctx) {
        return ctx.rollups.stream().map(this::visitRollupDef).collect(Collectors.toList());
    }

    @Override
    public RollupDefinition visitRollupDef(RollupDefContext ctx) {
        String rollupName = ctx.rollupName.getText();
        List<String> rollupCols = visitIdentifierList(ctx.rollupCols);
        List<String> dupKeys = ctx.dupKeys == null ? ImmutableList.of() : visitIdentifierList(ctx.dupKeys);
        Map<String, String> properties = ctx.properties == null ? Maps.newHashMap()
                : visitPropertyClause(ctx.properties);
        return new RollupDefinition(rollupName, rollupCols, dupKeys, properties);
    }

    private String toStringValue(String literal) {
        return literal.substring(1, literal.length() - 1);
    }

    /* ********************************************************************************************
     * Expression parsing
     * ******************************************************************************************** */

    /**
     * Create an expression from the given context. This method just passes the context on to the
     * visitor and only takes care of typing (We assume that the visitor returns an Expression here).
     */
    private Expression getExpression(ParserRuleContext ctx) {
        return typedVisit(ctx);
    }

    private LogicalPlan withExplain(LogicalPlan inputPlan, ExplainContext ctx) {
        if (ctx == null) {
            return inputPlan;
        }
        return ParserUtils.withOrigin(ctx, () -> {
            ExplainLevel explainLevel = ExplainLevel.NORMAL;

            if (ctx.planType() != null) {
                if (ctx.level == null || !ctx.level.getText().equalsIgnoreCase("plan")) {
                    throw new ParseException("Only explain plan can use plan type: " + ctx.planType().getText(), ctx);
                }
            }

            boolean showPlanProcess = false;
            if (ctx.level != null) {
                if (!ctx.level.getText().equalsIgnoreCase("plan")) {
                    explainLevel = ExplainLevel.valueOf(ctx.level.getText().toUpperCase(Locale.ROOT));
                } else {
                    explainLevel = parseExplainPlanType(ctx.planType());

                    if (ctx.PROCESS() != null) {
                        showPlanProcess = true;
                    }
                }
            }
            return new ExplainCommand(explainLevel, inputPlan, showPlanProcess);
        });
    }

    private LogicalPlan withOutFile(LogicalPlan plan, OutFileClauseContext ctx) {
        if (ctx == null) {
            return plan;
        }
        String format = "csv";
        if (ctx.format != null) {
            format = ctx.format.getText();
        }

        Map<String, String> properties = ImmutableMap.of();
        if (ctx.propertyClause() != null) {
            properties = visitPropertyClause(ctx.propertyClause());
        }
        Literal filePath = (Literal) visit(ctx.filePath);
        return new LogicalFileSink<>(filePath.getStringValue(), format, properties, ImmutableList.of(), plan);
    }

    private LogicalPlan withQueryOrganization(LogicalPlan inputPlan, QueryOrganizationContext ctx) {
        if (ctx == null) {
            return inputPlan;
        }
        Optional<SortClauseContext> sortClauseContext = Optional.ofNullable(ctx.sortClause());
        Optional<LimitClauseContext> limitClauseContext = Optional.ofNullable(ctx.limitClause());
        LogicalPlan sort = withSort(inputPlan, sortClauseContext);
        return withLimit(sort, limitClauseContext);
    }

    private LogicalPlan withSort(LogicalPlan input, Optional<SortClauseContext> sortCtx) {
        return input.optionalMap(sortCtx, () -> {
            List<OrderKey> orderKeys = visit(sortCtx.get().sortItem(), OrderKey.class);
            return new LogicalSort<>(orderKeys, input);
        });
    }

    private LogicalPlan withLimit(LogicalPlan input, Optional<LimitClauseContext> limitCtx) {
        return input.optionalMap(limitCtx, () -> {
            long limit = Long.parseLong(limitCtx.get().limit.getText());
            if (limit < 0) {
                throw new ParseException("Limit requires non-negative number", limitCtx.get());
            }
            long offset = 0;
            Token offsetToken = limitCtx.get().offset;
            if (offsetToken != null) {
                offset = Long.parseLong(offsetToken.getText());
            }
            return new LogicalLimit<>(limit, offset, LimitPhase.ORIGIN, input);
        });
    }

    /**
     * Add a regular (SELECT) query specification to a logical plan. The query specification
     * is the core of the logical plan, this is where sourcing (FROM clause), projection (SELECT),
     * aggregation (GROUP BY ... HAVING ...) and filtering (WHERE) takes place.
     *
     * <p>Note that query hints are ignored (both by the parser and the builder).
     */
    protected LogicalPlan withSelectQuerySpecification(
            ParserRuleContext ctx,
            LogicalPlan inputRelation,
            SelectClauseContext selectClause,
            Optional<WhereClauseContext> whereClause,
            Optional<AggClauseContext> aggClause,
            Optional<HavingClauseContext> havingClause,
            Optional<QualifyClauseContext> qualifyClause) {
        return ParserUtils.withOrigin(ctx, () -> {
            // from -> where -> group by -> having -> select
            LogicalPlan filter = withFilter(inputRelation, whereClause);
            SelectColumnClauseContext selectColumnCtx = selectClause.selectColumnClause();
            LogicalPlan aggregate = withAggregate(filter, selectColumnCtx, aggClause);
            boolean isDistinct = (selectClause.DISTINCT() != null);
            LogicalPlan selectPlan;
            if (!(aggregate instanceof Aggregate) && havingClause.isPresent()) {
                // create a project node for pattern match of ProjectToGlobalAggregate rule
                // then ProjectToGlobalAggregate rule can insert agg node as LogicalHaving node's child
                List<NamedExpression> projects = getNamedExpressions(selectColumnCtx.namedExpressionSeq());
                LogicalPlan project = new LogicalProject<>(projects, isDistinct, aggregate);
                selectPlan = new LogicalHaving<>(ExpressionUtils.extractConjunctionToSet(
                        getExpression((havingClause.get().booleanExpression()))), project);
            } else {
                LogicalPlan having = withHaving(aggregate, havingClause);
                selectPlan = withProjection(having, selectColumnCtx, aggClause, isDistinct);
            }
            // support qualify clause
            if (qualifyClause.isPresent()) {
                Expression qualifyExpr = getExpression(qualifyClause.get().booleanExpression());
                selectPlan = new LogicalQualify<>(Sets.newHashSet(qualifyExpr), selectPlan);
            }
            return selectPlan;
        });
    }

    /**
     * Join one more [[LogicalPlan]]s to the current logical plan.
     */
    private LogicalPlan withJoinRelations(LogicalPlan input, RelationContext ctx) {
        LogicalPlan last = input;
        for (JoinRelationContext join : ctx.joinRelation()) {
            JoinType joinType;
            if (join.joinType().CROSS() != null) {
                joinType = JoinType.CROSS_JOIN;
            } else if (join.joinType().FULL() != null) {
                joinType = JoinType.FULL_OUTER_JOIN;
            } else if (join.joinType().SEMI() != null) {
                if (join.joinType().LEFT() != null) {
                    joinType = JoinType.LEFT_SEMI_JOIN;
                } else {
                    joinType = JoinType.RIGHT_SEMI_JOIN;
                }
            } else if (join.joinType().ANTI() != null) {
                if (join.joinType().LEFT() != null) {
                    joinType = JoinType.LEFT_ANTI_JOIN;
                } else {
                    joinType = JoinType.RIGHT_ANTI_JOIN;
                }
            } else if (join.joinType().LEFT() != null) {
                joinType = JoinType.LEFT_OUTER_JOIN;
            } else if (join.joinType().RIGHT() != null) {
                joinType = JoinType.RIGHT_OUTER_JOIN;
            } else if (join.joinType().INNER() != null) {
                joinType = JoinType.INNER_JOIN;
            } else if (join.joinCriteria() != null) {
                joinType = JoinType.INNER_JOIN;
            } else {
                joinType = JoinType.CROSS_JOIN;
            }
            DistributeType distributeType = Optional.ofNullable(join.distributeType()).map(hintCtx -> {
                String hint = typedVisit(join.distributeType());
                if (DistributeType.JoinDistributeType.SHUFFLE.toString().equalsIgnoreCase(hint)) {
                    return DistributeType.SHUFFLE_RIGHT;
                } else if (DistributeType.JoinDistributeType.BROADCAST.toString().equalsIgnoreCase(hint)) {
                    return DistributeType.BROADCAST_RIGHT;
                } else {
                    throw new ParseException("Invalid join hint: " + hint, hintCtx);
                }
            }).orElse(DistributeType.NONE);
            DistributeHint distributeHint = new DistributeHint(distributeType);
            // TODO: natural join, lateral join, union join
            JoinCriteriaContext joinCriteria = join.joinCriteria();
            Optional<Expression> condition = Optional.empty();
            List<Expression> ids = null;
            if (joinCriteria != null) {
                if (join.joinType().CROSS() != null) {
                    throw new ParseException("Cross join can't be used with ON clause", joinCriteria);
                }
                if (joinCriteria.booleanExpression() != null) {
                    condition = Optional.ofNullable(getExpression(joinCriteria.booleanExpression()));
                } else if (joinCriteria.USING() != null) {
                    ids = visitIdentifierList(joinCriteria.identifierList())
                            .stream().map(UnboundSlot::quoted)
                            .collect(ImmutableList.toImmutableList());
                }
            } else {
                // keep same with original planner, allow cross/inner join
                if (!joinType.isInnerOrCrossJoin()) {
                    throw new ParseException("on mustn't be empty except for cross/inner join", join);
                }
            }
            if (ids == null) {
                last = new LogicalJoin<>(joinType, ExpressionUtils.EMPTY_CONDITION,
                        condition.map(ExpressionUtils::extractConjunction)
                                .orElse(ExpressionUtils.EMPTY_CONDITION),
                        distributeHint,
                        Optional.empty(),
                        last,
                        plan(join.relationPrimary()), null);
            } else {
                last = new LogicalUsingJoin<>(joinType, last, plan(join.relationPrimary()), ids, distributeHint);

            }
            if (distributeHint.distributeType != DistributeType.NONE
                    && ConnectContext.get().getStatementContext() != null
                    && !ConnectContext.get().getStatementContext().getHints().contains(distributeHint)) {
                ConnectContext.get().getStatementContext().addHint(distributeHint);
            }
        }
        return last;
    }

    private List<List<String>> getTableList(List<MultipartIdentifierContext> ctx) {
        List<List<String>> tableList = new ArrayList<>();
        for (MultipartIdentifierContext tableCtx : ctx) {
            tableList.add(visitMultipartIdentifier(tableCtx));
        }
        return tableList;
    }

    private LogicalPlan withHints(LogicalPlan logicalPlan, List<ParserRuleContext> selectHintContexts,
            List<ParserRuleContext> preAggOnHintContexts) {
        if (selectHintContexts.isEmpty() && preAggOnHintContexts.isEmpty()) {
            return logicalPlan;
        }
        LogicalPlan newPlan = logicalPlan;
        if (!selectHintContexts.isEmpty()) {
            ImmutableList.Builder<SelectHint> hints = ImmutableList.builder();
            for (ParserRuleContext hintContext : selectHintContexts) {
                SelectHintContext selectHintContext = (SelectHintContext) hintContext;
                for (HintStatementContext hintStatement : selectHintContext.hintStatements) {
                    if (hintStatement.USE_MV() != null) {
                        hints.add(new SelectHintUseMv("USE_MV", getTableList(hintStatement.tableList), true));
                        continue;
                    } else if (hintStatement.NO_USE_MV() != null) {
                        hints.add(new SelectHintUseMv("NO_USE_MV", getTableList(hintStatement.tableList), false));
                        continue;
                    }
                    String hintName = hintStatement.hintName.getText().toLowerCase(Locale.ROOT);
                    switch (hintName) {
                        case "set_var":
                            Map<String, Optional<String>> parameters = Maps.newLinkedHashMap();
                            for (HintAssignmentContext kv : hintStatement.parameters) {
                                if (kv.key != null) {
                                    String parameterName = visitIdentifierOrText(kv.key);
                                    Optional<String> value = Optional.empty();
                                    if (kv.constantValue != null) {
                                        Literal literal = (Literal) visit(kv.constantValue);
                                        value = Optional.ofNullable(literal.toLegacyLiteral().getStringValue());
                                    } else if (kv.identifierValue != null) {
                                        // maybe we should throw exception when the identifierValue is quoted identifier
                                        value = Optional.ofNullable(kv.identifierValue.getText());
                                    }
                                    parameters.put(parameterName, value);
                                }
                            }
                            SelectHintSetVar setVar = new SelectHintSetVar(hintName, parameters);
                            setVar.setVarOnceInSql(ConnectContext.get().getStatementContext());
                            hints.add(setVar);
                            break;
                        case "leading":
                            List<String> leadingParameters = new ArrayList<>();
                            for (HintAssignmentContext kv : hintStatement.parameters) {
                                if (kv.key != null) {
                                    String parameterName = visitIdentifierOrText(kv.key);
                                    leadingParameters.add(parameterName);
                                }
                            }
                            hints.add(new SelectHintLeading(hintName, leadingParameters));
                            break;
                        case "ordered":
                            hints.add(new SelectHintOrdered(hintName));
                            break;
                        case "use_cbo_rule":
                            List<String> useRuleParameters = new ArrayList<>();
                            for (HintAssignmentContext kv : hintStatement.parameters) {
                                if (kv.key != null) {
                                    String parameterName = visitIdentifierOrText(kv.key);
                                    useRuleParameters.add(parameterName);
                                }
                            }
                            hints.add(new SelectHintUseCboRule(hintName, useRuleParameters, false));
                            break;
                        case "no_use_cbo_rule":
                            List<String> noUseRuleParameters = new ArrayList<>();
                            for (HintAssignmentContext kv : hintStatement.parameters) {
                                String parameterName = visitIdentifierOrText(kv.key);
                                if (kv.key != null) {
                                    noUseRuleParameters.add(parameterName);
                                }
                            }
                            hints.add(new SelectHintUseCboRule(hintName, noUseRuleParameters, true));
                            break;
                        default:
                            break;
                    }
                }
            }
            newPlan = new LogicalSelectHint<>(hints.build(), newPlan);
        }
        if (!preAggOnHintContexts.isEmpty()) {
            for (ParserRuleContext hintContext : preAggOnHintContexts) {
                if (hintContext instanceof SelectHintContext) {
                    SelectHintContext preAggOnHintContext = (SelectHintContext) hintContext;
                    if (preAggOnHintContext.hintStatement != null
                            && preAggOnHintContext.hintStatement.hintName != null) {
                        String text = preAggOnHintContext.hintStatement.hintName.getText();
                        if (text.equalsIgnoreCase("PREAGGOPEN")) {
                            newPlan = new LogicalPreAggOnHint<>(newPlan);
                            break;
                        }
                    }
                }
            }
        }
        return newPlan;
    }

    @Override
    public String visitBracketDistributeType(BracketDistributeTypeContext ctx) {
        return ctx.identifier().getText();
    }

    @Override
    public String visitCommentDistributeType(CommentDistributeTypeContext ctx) {
        return ctx.identifier().getText();
    }

    @Override
    public List<String> visitBracketRelationHint(BracketRelationHintContext ctx) {
        return ctx.identifier().stream()
                .map(RuleContext::getText)
                .collect(ImmutableList.toImmutableList());
    }

    @Override
    public Object visitCommentRelationHint(CommentRelationHintContext ctx) {
        return ctx.identifier().stream()
                .map(RuleContext::getText)
                .collect(ImmutableList.toImmutableList());
    }

    protected LogicalPlan withProjection(LogicalPlan input, SelectColumnClauseContext selectCtx,
                                         Optional<AggClauseContext> aggCtx, boolean isDistinct) {
        return ParserUtils.withOrigin(selectCtx, () -> {
            if (aggCtx.isPresent()) {
                if (isDistinct) {
                    return new LogicalProject<>(ImmutableList.of(new UnboundStar(ImmutableList.of())),
                            isDistinct, input);
                } else {
                    return input;
                }
            } else {
                List<NamedExpression> projects = getNamedExpressions(selectCtx.namedExpressionSeq());
                if (input instanceof OneRowRelation) {
                    if (projects.stream().anyMatch(project -> project instanceof UnboundStar)) {
                        throw new ParseException("SELECT * must have a FROM clause");
                    }
                }
                return new LogicalProject<>(projects, isDistinct, input);
            }
        });
    }

    private LogicalPlan withRelations(LogicalPlan inputPlan, List<RelationContext> relations) {
        if (relations == null) {
            return inputPlan;
        }
        LogicalPlan left = inputPlan;
        for (RelationContext relation : relations) {
            // build left deep join tree
            LogicalPlan right = withJoinRelations(visitRelation(relation), relation);
            left = (left == null) ? right :
                    new LogicalJoin<>(
                            JoinType.CROSS_JOIN,
                            ExpressionUtils.EMPTY_CONDITION,
                            ExpressionUtils.EMPTY_CONDITION,
                            new DistributeHint(DistributeType.NONE),
                            Optional.empty(),
                            left,
                            right, null);
            // TODO: pivot and lateral view
        }
        return left;
    }

    private LogicalPlan withFilter(LogicalPlan input, Optional<WhereClauseContext> whereCtx) {
        return input.optionalMap(whereCtx, () ->
            new LogicalFilter<>(ExpressionUtils.extractConjunctionToSet(
                    getExpression(whereCtx.get().booleanExpression())), input));
    }

    private LogicalPlan withAggregate(LogicalPlan input, SelectColumnClauseContext selectCtx,
                                      Optional<AggClauseContext> aggCtx) {
        return input.optionalMap(aggCtx, () -> {
            GroupingElementContext groupingElementContext = aggCtx.get().groupingElement();
            List<NamedExpression> namedExpressions = getNamedExpressions(selectCtx.namedExpressionSeq());
            if (groupingElementContext.GROUPING() != null) {
                ImmutableList.Builder<List<Expression>> groupingSets = ImmutableList.builder();
                for (GroupingSetContext groupingSetContext : groupingElementContext.groupingSet()) {
                    groupingSets.add(visit(groupingSetContext.expression(), Expression.class));
                }
                return new LogicalRepeat<>(groupingSets.build(), namedExpressions, input);
            } else if (groupingElementContext.CUBE() != null) {
                List<Expression> cubeExpressions = visit(groupingElementContext.expression(), Expression.class);
                List<List<Expression>> groupingSets = ExpressionUtils.cubeToGroupingSets(cubeExpressions);
                return new LogicalRepeat<>(groupingSets, namedExpressions, input);
            } else if (groupingElementContext.ROLLUP() != null) {
                List<Expression> rollupExpressions = visit(groupingElementContext.expression(), Expression.class);
                List<List<Expression>> groupingSets = ExpressionUtils.rollupToGroupingSets(rollupExpressions);
                return new LogicalRepeat<>(groupingSets, namedExpressions, input);
            } else {
                List<Expression> groupByExpressions = visit(groupingElementContext.expression(), Expression.class);
                return new LogicalAggregate<>(groupByExpressions, namedExpressions, input);
            }
        });
    }

    private LogicalPlan withHaving(LogicalPlan input, Optional<HavingClauseContext> havingCtx) {
        return input.optionalMap(havingCtx, () -> {
            if (!(input instanceof Aggregate)) {
                throw new ParseException("Having clause should be applied against an aggregation.", havingCtx.get());
            }
            return new LogicalHaving<>(ExpressionUtils.extractConjunctionToSet(
                    getExpression((havingCtx.get().booleanExpression()))), input);
        });
    }

    /**
     * match predicate type and generate different predicates.
     *
     * @param ctx PredicateContext
     * @param valueExpression valueExpression
     * @return Expression
     */
    private Expression withPredicate(Expression valueExpression, PredicateContext ctx) {
        return ParserUtils.withOrigin(ctx, () -> {
            Expression outExpression;
            switch (ctx.kind.getType()) {
                case DorisParser.BETWEEN:
                    Expression lower = getExpression(ctx.lower);
                    Expression upper = getExpression(ctx.upper);
                    if (lower.equals(upper)) {
                        outExpression = new EqualTo(valueExpression, lower);
                    } else {
                        outExpression = new And(
                                new GreaterThanEqual(valueExpression, getExpression(ctx.lower)),
                                new LessThanEqual(valueExpression, getExpression(ctx.upper))
                        );
                    }
                    break;
                case DorisParser.LIKE:
                    outExpression = new Like(
                        valueExpression,
                        getExpression(ctx.pattern)
                    );
                    break;
                case DorisParser.RLIKE:
                case DorisParser.REGEXP:
                    outExpression = new Regexp(
                        valueExpression,
                        getExpression(ctx.pattern)
                    );
                    break;
                case DorisParser.IN:
                    if (ctx.query() == null) {
                        outExpression = new InPredicate(
                                valueExpression,
                                withInList(ctx)
                        );
                    } else {
                        outExpression = new InSubquery(
                                valueExpression,
                                typedVisit(ctx.query()),
                                ctx.NOT() != null
                        );
                    }
                    break;
                case DorisParser.NULL:
                    outExpression = new IsNull(valueExpression);
                    break;
                case DorisParser.TRUE:
                    outExpression = new Cast(valueExpression,
                            BooleanType.INSTANCE, true);
                    break;
                case DorisParser.FALSE:
                    outExpression = new Not(new Cast(valueExpression,
                            BooleanType.INSTANCE, true));
                    break;
                case DorisParser.MATCH:
                case DorisParser.MATCH_ANY:
                    outExpression = new MatchAny(
                        valueExpression,
                        getExpression(ctx.pattern)
                    );
                    break;
                case DorisParser.MATCH_ALL:
                    outExpression = new MatchAll(
                        valueExpression,
                        getExpression(ctx.pattern)
                    );
                    break;
                case DorisParser.MATCH_PHRASE:
                    outExpression = new MatchPhrase(
                        valueExpression,
                        getExpression(ctx.pattern)
                    );
                    break;
                case DorisParser.MATCH_PHRASE_PREFIX:
                    outExpression = new MatchPhrasePrefix(
                        valueExpression,
                        getExpression(ctx.pattern)
                    );
                    break;
                case DorisParser.MATCH_REGEXP:
                    outExpression = new MatchRegexp(
                        valueExpression,
                        getExpression(ctx.pattern)
                    );
                    break;
                case DorisParser.MATCH_PHRASE_EDGE:
                    outExpression = new MatchPhraseEdge(
                        valueExpression,
                        getExpression(ctx.pattern)
                    );
                    break;
                default:
                    throw new ParseException("Unsupported predicate type: " + ctx.kind.getText(), ctx);
            }
            return ctx.NOT() != null ? new Not(outExpression) : outExpression;
        });
    }

    private List<NamedExpression> getNamedExpressions(NamedExpressionSeqContext namedCtx) {
        return ParserUtils.withOrigin(namedCtx, () -> visit(namedCtx.namedExpression(), NamedExpression.class));
    }

    @Override
    public Expression visitSubqueryExpression(SubqueryExpressionContext subqueryExprCtx) {
        return ParserUtils.withOrigin(subqueryExprCtx, () -> new ScalarSubquery(typedVisit(subqueryExprCtx.query())));
    }

    @Override
    public Expression visitExist(ExistContext context) {
        return ParserUtils.withOrigin(context, () -> new Exists(typedVisit(context.query()), false));
    }

    @Override
    public Expression visitIsnull(IsnullContext context) {
        return ParserUtils.withOrigin(context, () -> new IsNull(typedVisit(context.valueExpression())));
    }

    @Override
    public Expression visitIs_not_null_pred(Is_not_null_predContext context) {
        return ParserUtils.withOrigin(context, () -> new Not(new IsNull(typedVisit(context.valueExpression()))));
    }

    public List<Expression> withInList(PredicateContext ctx) {
        return ctx.expression().stream().map(this::getExpression).collect(ImmutableList.toImmutableList());
    }

    @Override
    public Literal visitDecimalLiteral(DecimalLiteralContext ctx) {
        try {
            if (Config.enable_decimal_conversion) {
                return new DecimalV3Literal(new BigDecimal(ctx.getText()));
            } else {
                return new DecimalLiteral(new BigDecimal(ctx.getText()));
            }
        } catch (Exception e) {
            return new DoubleLiteral(Double.parseDouble(ctx.getText()));
        }
    }

    private String parsePropertyKey(PropertyKeyContext item) {
        if (item.constant() != null) {
            return parseConstant(item.constant()).trim();
        }
        return item.getText().trim();
    }

    private String parsePropertyValue(PropertyValueContext item) {
        if (item.constant() != null) {
            return parseConstant(item.constant());
        }
        return item.getText();
    }

    private ExplainLevel parseExplainPlanType(PlanTypeContext planTypeContext) {
        if (planTypeContext == null || planTypeContext.ALL() != null) {
            return ExplainLevel.ALL_PLAN;
        }
        if (planTypeContext.PHYSICAL() != null || planTypeContext.OPTIMIZED() != null) {
            return ExplainLevel.OPTIMIZED_PLAN;
        }
        if (planTypeContext.REWRITTEN() != null || planTypeContext.LOGICAL() != null) {
            return ExplainLevel.REWRITTEN_PLAN;
        }
        if (planTypeContext.ANALYZED() != null) {
            return ExplainLevel.ANALYZED_PLAN;
        }
        if (planTypeContext.PARSED() != null) {
            return ExplainLevel.PARSED_PLAN;
        }
        if (planTypeContext.SHAPE() != null) {
            return ExplainLevel.SHAPE_PLAN;
        }
        if (planTypeContext.MEMO() != null) {
            return ExplainLevel.MEMO_PLAN;
        }
        if (planTypeContext.DISTRIBUTED() != null) {
            return ExplainLevel.DISTRIBUTED_PLAN;
        }
        return ExplainLevel.ALL_PLAN;
    }

    @Override
    public Pair<DataType, Boolean> visitDataTypeWithNullable(DataTypeWithNullableContext ctx) {
        return ParserUtils.withOrigin(ctx, () -> Pair.of(typedVisit(ctx.dataType()), ctx.NOT() == null));
    }

    @Override
    public DataType visitAggStateDataType(AggStateDataTypeContext ctx) {
        return ParserUtils.withOrigin(ctx, () -> {
            List<Pair<DataType, Boolean>> dataTypeWithNullables = ctx.dataTypes.stream()
                    .map(this::visitDataTypeWithNullable)
                    .collect(Collectors.toList());
            List<DataType> dataTypes = dataTypeWithNullables.stream()
                    .map(dt -> dt.first)
                    .collect(ImmutableList.toImmutableList());
            List<Boolean> nullables = dataTypeWithNullables.stream()
                    .map(dt -> dt.second)
                    .collect(ImmutableList.toImmutableList());
            String functionName = ctx.functionNameIdentifier().getText();
            if (!BuiltinAggregateFunctions.INSTANCE.aggFuncNames.contains(functionName)) {
                // TODO use function binder to check function exists
                throw new ParseException("Can not found function '" + functionName + "'", ctx);
            }
            return new AggStateType(functionName, dataTypes, nullables);
        });
    }

    @Override
    public DataType visitPrimitiveDataType(PrimitiveDataTypeContext ctx) {
        return ParserUtils.withOrigin(ctx, () -> {
            String dataType = ctx.primitiveColType().type.getText().toLowerCase(Locale.ROOT);
            if (dataType.equalsIgnoreCase("all")) {
                throw new NotSupportedException("Disable to create table with `ALL` type columns");
            }
            List<String> l = Lists.newArrayList(dataType);
            ctx.INTEGER_VALUE().stream().map(ParseTree::getText).forEach(l::add);
            return DataType.convertPrimitiveFromStrings(l);
        });
    }

    @Override
    public DataType visitComplexDataType(ComplexDataTypeContext ctx) {
        return ParserUtils.withOrigin(ctx, () -> {
            switch (ctx.complex.getType()) {
                case DorisParser.ARRAY:
                    return ArrayType.of(typedVisit(ctx.dataType(0)), true);
                case DorisParser.MAP:
                    return MapType.of(typedVisit(ctx.dataType(0)), typedVisit(ctx.dataType(1)));
                case DorisParser.STRUCT:
                    return new StructType(visitComplexColTypeList(ctx.complexColTypeList()));
                default:
                    throw new AnalysisException("do not support " + ctx.complex.getText() + " type for Nereids");
            }
        });
    }

    @Override
    public List<StructField> visitComplexColTypeList(ComplexColTypeListContext ctx) {
        return ctx.complexColType().stream().map(this::visitComplexColType).collect(ImmutableList.toImmutableList());
    }

    @Override
    public StructField visitComplexColType(ComplexColTypeContext ctx) {
        String comment;
        if (ctx.commentSpec() != null) {
            comment = ctx.commentSpec().STRING_LITERAL().getText();
            comment = LogicalPlanBuilderAssistant.escapeBackSlash(comment.substring(1, comment.length() - 1));
        } else {
            comment = "";
        }
        return new StructField(ctx.identifier().getText(), typedVisit(ctx.dataType()), true, comment);
    }

    private String parseConstant(ConstantContext context) {
        Object constant = visit(context);
        if (constant instanceof Literal && ((Literal) constant).isStringLikeLiteral()) {
            return ((Literal) constant).getStringValue();
        }
        return context.getText();
    }

    @Override
    public Object visitCollate(CollateContext ctx) {
        return visit(ctx.primaryExpression());
    }

    @Override
    public Object visitSample(SampleContext ctx) {
        long seek = ctx.seed == null ? -1L : Long.parseLong(ctx.seed.getText());
        DorisParser.SampleMethodContext sampleContext = ctx.sampleMethod();
        if (sampleContext instanceof SampleByPercentileContext) {
            SampleByPercentileContext sampleByPercentileContext = (SampleByPercentileContext) sampleContext;
            long percent = Long.parseLong(sampleByPercentileContext.INTEGER_VALUE().getText());
            return new TableSample(percent, true, seek);
        }
        SampleByRowsContext sampleByRowsContext = (SampleByRowsContext) sampleContext;
        long rows = Long.parseLong(sampleByRowsContext.INTEGER_VALUE().getText());
        return new TableSample(rows, false, seek);
    }

    @Override
    public Object visitCallProcedure(CallProcedureContext ctx) {
        List<String> nameParts = visitMultipartIdentifier(ctx.name);
        FuncNameInfo procedureName = new FuncNameInfo(nameParts);
        List<Expression> arguments = ctx.expression().stream()
                .<Expression>map(this::typedVisit)
                .collect(ImmutableList.toImmutableList());
        UnboundFunction unboundFunction = new UnboundFunction(procedureName.getDbName(), procedureName.getName(),
                true, arguments);
        return new CallCommand(unboundFunction, getOriginSql(ctx));
    }

    @Override
    public LogicalPlan visitCreateProcedure(CreateProcedureContext ctx) {
        List<String> nameParts = visitMultipartIdentifier(ctx.name);
        FuncNameInfo procedureName = new FuncNameInfo(nameParts);
        return ParserUtils.withOrigin(ctx, () -> {
            LogicalPlan createProcedurePlan;
            createProcedurePlan = new CreateProcedureCommand(procedureName, getOriginSql(ctx),
                    ctx.REPLACE() != null);
            return createProcedurePlan;
        });
    }

    @Override
    public LogicalPlan visitDropProcedure(DropProcedureContext ctx) {
        List<String> nameParts = visitMultipartIdentifier(ctx.name);
        FuncNameInfo procedureName = new FuncNameInfo(nameParts);
        return ParserUtils.withOrigin(ctx, () -> new DropProcedureCommand(procedureName, getOriginSql(ctx)));
    }

    @Override
    public LogicalPlan visitShowProcedureStatus(ShowProcedureStatusContext ctx) {
        Set<Expression> whereExpr = Collections.emptySet();
        if (ctx.whereClause() != null) {
            whereExpr = ExpressionUtils.extractConjunctionToSet(
                    getExpression(ctx.whereClause().booleanExpression()));
        }

        if (ctx.valueExpression() != null) {
            // parser allows only LIKE or WhereClause.
            // Mysql grammar: SHOW PROCEDURE STATUS [LIKE 'pattern' | WHERE expr]
            whereExpr = Sets.newHashSet(new Like(new UnboundSlot("ProcedureName"), getExpression(ctx.pattern)));
        }

        final Set<Expression> whereExprConst = whereExpr;
        return ParserUtils.withOrigin(ctx, () -> new ShowProcedureStatusCommand(whereExprConst));
    }

    @Override
    public LogicalPlan visitShowCreateProcedure(ShowCreateProcedureContext ctx) {
        List<String> nameParts = visitMultipartIdentifier(ctx.name);
        FuncNameInfo procedureName = new FuncNameInfo(nameParts);
        return ParserUtils.withOrigin(ctx, () -> new ShowCreateProcedureCommand(procedureName));
    }

    @Override
    public LogicalPlan visitCreateSqlBlockRule(CreateSqlBlockRuleContext ctx) {
        Map<String, String> properties = ctx.propertyClause() != null
                        ? Maps.newHashMap(visitPropertyClause(ctx.propertyClause())) : Maps.newHashMap();
        return new CreateSqlBlockRuleCommand(stripQuotes(ctx.name.getText()), ctx.EXISTS() != null, properties);
    }

    @Override
    public LogicalPlan visitAlterSqlBlockRule(AlterSqlBlockRuleContext ctx) {
        Map<String, String> properties = ctx.propertyClause() != null
                        ? Maps.newHashMap(visitPropertyClause(ctx.propertyClause())) : Maps.newHashMap();
        return new AlterSqlBlockRuleCommand(stripQuotes(ctx.name.getText()), properties);
    }

    @Override
    public LogicalPlan visitDropCatalogRecycleBin(DropCatalogRecycleBinContext ctx) {
        String idTypeStr = ctx.idType.getText().substring(1, ctx.idType.getText().length() - 1);
        IdType idType = IdType.fromString(idTypeStr);
        long id = Long.parseLong(ctx.id.getText());

        return ParserUtils.withOrigin(ctx, () -> new DropCatalogRecycleBinCommand(idType, id));
    }

    @Override
    public Object visitUnsupported(UnsupportedContext ctx) {
        return UnsupportedCommand.INSTANCE;
    }

    @Override
    public LogicalPlan visitSupportedUnsetStatement(SupportedUnsetStatementContext ctx) {
        if (ctx.DEFAULT() != null && ctx.STORAGE() != null && ctx.VAULT() != null) {
            return new UnsetDefaultStorageVaultCommand();
        }
        SetType statementScope = visitStatementScope(ctx.statementScope());
        if (ctx.ALL() != null) {
            return new UnsetVariableCommand(statementScope, true);
        } else if (ctx.identifier() != null) {
            return new UnsetVariableCommand(statementScope, ctx.identifier().getText());
        }
        throw new AnalysisException("Should add 'ALL' or variable name");
    }

    @Override
    public LogicalPlan visitCreateTableLike(CreateTableLikeContext ctx) {
        List<String> nameParts = visitMultipartIdentifier(ctx.name);
        List<String> existedTableNameParts = visitMultipartIdentifier(ctx.existedTable);
        ArrayList<String> rollupNames = Lists.newArrayList();
        boolean withAllRollUp = false;
        if (ctx.WITH() != null && ctx.rollupNames != null) {
            rollupNames = new ArrayList<>(visitIdentifierList(ctx.rollupNames));
        } else if (ctx.WITH() != null && ctx.rollupNames == null) {
            withAllRollUp = true;
        }
        CreateTableLikeInfo info = new CreateTableLikeInfo(ctx.EXISTS() != null,
                ctx.TEMPORARY() != null,
                new TableNameInfo(nameParts), new TableNameInfo(existedTableNameParts),
                rollupNames, withAllRollUp);
        return new CreateTableLikeCommand(info);
    }

    @Override
    public Command visitCreateUserDefineFunction(CreateUserDefineFunctionContext ctx) {
        SetType statementScope = visitStatementScope(ctx.statementScope());
        boolean ifNotExists = ctx.EXISTS() != null;
        boolean isAggFunction = ctx.AGGREGATE() != null;
        boolean isTableFunction = ctx.TABLES() != null;
        FunctionName function = visitFunctionIdentifier(ctx.functionIdentifier());
        FunctionArgTypesInfo functionArgTypesInfo;
        if (ctx.functionArguments() != null) {
            functionArgTypesInfo = visitFunctionArguments(ctx.functionArguments());
        } else {
            functionArgTypesInfo = new FunctionArgTypesInfo(new ArrayList<>(), false);
        }
        DataType returnType = typedVisit(ctx.returnType);
        returnType = returnType.conversion();
        DataType intermediateType = ctx.intermediateType != null ? typedVisit(ctx.intermediateType) : null;
        if (intermediateType != null) {
            intermediateType = intermediateType.conversion();
        }
        Map<String, String> properties = ctx.propertyClause() != null
                ? Maps.newHashMap(visitPropertyClause(ctx.propertyClause()))
                : Maps.newHashMap();
        return new CreateFunctionCommand(statementScope, ifNotExists, isAggFunction, false, isTableFunction,
                function, functionArgTypesInfo, returnType, intermediateType,
                null, null, properties);
    }

    @Override
    public Command visitCreateAliasFunction(CreateAliasFunctionContext ctx) {
        SetType statementScope = visitStatementScope(ctx.statementScope());
        boolean ifNotExists = ctx.EXISTS() != null;
        FunctionName function = visitFunctionIdentifier(ctx.functionIdentifier());
        FunctionArgTypesInfo functionArgTypesInfo;
        if (ctx.functionArguments() != null) {
            functionArgTypesInfo = visitFunctionArguments(ctx.functionArguments());
        } else {
            functionArgTypesInfo = new FunctionArgTypesInfo(new ArrayList<>(), false);
        }
        List<String> parameters = ctx.parameters != null ? visitIdentifierSeq(ctx.parameters) : new ArrayList<>();
        Expression originFunction = getExpression(ctx.expression());
        return new CreateFunctionCommand(statementScope, ifNotExists, false, true, false,
                function, functionArgTypesInfo, VarcharType.MAX_VARCHAR_TYPE, null,
                parameters, originFunction, null);
    }

    @Override
    public Command visitDropFunction(DropFunctionContext ctx) {
        SetType statementScope = visitStatementScope(ctx.statementScope());
        boolean ifExists = ctx.EXISTS() != null;
        FunctionName function = visitFunctionIdentifier(ctx.functionIdentifier());
        FunctionArgTypesInfo functionArgTypesInfo;
        if (ctx.functionArguments() != null) {
            functionArgTypesInfo = visitFunctionArguments(ctx.functionArguments());
        } else {
            functionArgTypesInfo = new FunctionArgTypesInfo(new ArrayList<>(), false);
        }
        return new DropFunctionCommand(statementScope, ifExists, function, functionArgTypesInfo);
    }

    @Override
    public FunctionArgTypesInfo visitFunctionArguments(FunctionArgumentsContext ctx) {
        boolean isVariadic = ctx.DOTDOTDOT() != null;
        List<DataType> argTypeDefs;
        if (ctx.dataTypeList() != null) {
            argTypeDefs = visitDataTypeList(ctx.dataTypeList());
        } else {
            argTypeDefs = new ArrayList<>();
        }
        return new FunctionArgTypesInfo(argTypeDefs, isVariadic);
    }

    @Override
    public FunctionName visitFunctionIdentifier(FunctionIdentifierContext ctx) {
        String functionName = ctx.functionNameIdentifier().getText();
        String dbName = ctx.dbName != null ? ctx.dbName.getText() : null;
        return new FunctionName(dbName, functionName);
    }

    @Override
    public List<DataType> visitDataTypeList(DataTypeListContext ctx) {
        List<DataType> dataTypeList = new ArrayList<>(ctx.getChildCount());
        for (DorisParser.DataTypeContext dataTypeContext : ctx.dataType()) {
            DataType dataType = typedVisit(dataTypeContext);
            dataTypeList.add(dataType.conversion());
        }
        return dataTypeList;
    }

    @Override
    public LogicalPlan visitShowAuthors(ShowAuthorsContext ctx) {
        return new ShowAuthorsCommand();
    }

    @Override
    public LogicalPlan visitShowEvents(ShowEventsContext ctx) {
        return new ShowEventsCommand();
    }

    @Override
    public LogicalPlan visitShowConfig(ShowConfigContext ctx) {
        ShowConfigCommand command;
        if (ctx.type.getText().equalsIgnoreCase(NodeType.FRONTEND.name())) {
            command = new ShowConfigCommand(NodeType.FRONTEND);
        } else {
            command = new ShowConfigCommand(NodeType.BACKEND);
        }
        if (ctx.LIKE() != null && ctx.pattern != null) {
            Like like = new Like(new UnboundSlot("ProcedureName"), getExpression(ctx.pattern));
            String pattern = ((Literal) like.child(1)).getStringValue();
            command.setPattern(pattern);
        }
        if (ctx.FROM() != null && ctx.backendId != null) {
            long backendId = Long.parseLong(ctx.backendId.getText());
            command.setBackendId(backendId);
        }
        return command;
    }

    @Override
    public SetOptionsCommand visitSetOptions(SetOptionsContext ctx) {
        List<SetVarOp> setVarOpList = new ArrayList<>(1);
        for (Object child : ctx.children) {
            if (child instanceof RuleNode) {
                setVarOpList.add(typedVisit((RuleNode) child));
            }
        }
        return new SetOptionsCommand(setVarOpList);
    }

    @Override
    public SetVarOp visitSetSystemVariable(SetSystemVariableContext ctx) {
        SetType statementScope = visitStatementScope(ctx.statementScope());
        String name = stripQuotes(ctx.identifier().getText());
        Expression expression = ctx.expression() != null ? typedVisit(ctx.expression()) : null;
        return new SetSessionVarOp(statementScope, name, expression);
    }

    @Override
    public SetVarOp visitSetVariableWithType(SetVariableWithTypeContext ctx) {
        SetType statementScope = visitStatementScope(ctx.statementScope());
        String name = stripQuotes(ctx.identifier().getText());
        Expression expression = ctx.expression() != null ? typedVisit(ctx.expression()) : null;
        return new SetSessionVarOp(statementScope, name, expression);
    }

    @Override
    public SetVarOp visitSetPassword(SetPasswordContext ctx) {
        String user;
        String host;
        boolean isDomain;
        String passwordText;
        UserIdentity userIdentity = null;
        if (ctx.userIdentify() != null) {
            user = stripQuotes(ctx.userIdentify().user.getText());
            host = ctx.userIdentify().host != null ? stripQuotes(ctx.userIdentify().host.getText()) : "%";
            isDomain = ctx.userIdentify().ATSIGN() != null;
            userIdentity = new UserIdentity(user, host, isDomain);
        }
        passwordText = stripQuotes(ctx.STRING_LITERAL().getText());
        return new SetPassVarOp(userIdentity, new PassVar(passwordText, ctx.isPlain != null));
    }

    @Override
    public SetVarOp visitSetNames(SetNamesContext ctx) {
        return new SetNamesVarOp();
    }

    @Override
    public SetVarOp visitSetCharset(SetCharsetContext ctx) {
        String charset = ctx.charsetName != null ? stripQuotes(ctx.charsetName.getText()) : null;
        return new SetCharsetAndCollateVarOp(charset);
    }

    @Override
    public SetVarOp visitSetCollate(SetCollateContext ctx) {
        String charset = ctx.charsetName != null ? stripQuotes(ctx.charsetName.getText()) : null;
        String collate = ctx.collateName != null ? stripQuotes(ctx.collateName.getText()) : null;
        return new SetCharsetAndCollateVarOp(charset, collate);
    }

    @Override
    public SetVarOp visitSetLdapAdminPassword(SetLdapAdminPasswordContext ctx) {
        String passwordText = stripQuotes(ctx.STRING_LITERAL().getText());
        boolean isPlain = ctx.PASSWORD() != null;
        return new SetLdapPassVarOp(new PassVar(passwordText, isPlain));
    }

    @Override
    public SetVarOp visitSetUserVariable(SetUserVariableContext ctx) {
        String name = stripQuotes(ctx.identifier().getText());
        Expression expression = typedVisit(ctx.expression());
        return new SetUserDefinedVarOp(name, expression);
    }

    @Override
    public SetTransactionCommand visitSetTransaction(SetTransactionContext ctx) {
        return new SetTransactionCommand();
    }

    @Override
    public LogicalPlan visitShowStorageVault(ShowStorageVaultContext ctx) {
        return new ShowStorageVaultCommand();
    }

    @Override
    public SetUserPropertiesCommand visitSetUserProperties(SetUserPropertiesContext ctx) {
        String user = ctx.user != null ? stripQuotes(ctx.user.getText()) : null;
        Map<String, String> userPropertiesMap = visitPropertyItemList(ctx.propertyItemList());
        List<SetUserPropertyVarOp> setUserPropertyVarOpList = new ArrayList<>(userPropertiesMap.size());
        for (Map.Entry<String, String> entry : userPropertiesMap.entrySet()) {
            setUserPropertyVarOpList.add(new SetUserPropertyVarOp(user, entry.getKey(), entry.getValue()));
        }
        return new SetUserPropertiesCommand(user, setUserPropertyVarOpList);
    }

    @Override
    public SetDefaultStorageVaultCommand visitSetDefaultStorageVault(SetDefaultStorageVaultContext ctx) {
        return new SetDefaultStorageVaultCommand(stripQuotes(ctx.identifier().getText()));
    }

    @Override
    public Object visitRefreshCatalog(RefreshCatalogContext ctx) {
        if (ctx.name != null) {
            String catalogName = ctx.name.getText();
            Map<String, String> properties = ctx.propertyClause() != null
                    ? Maps.newHashMap(visitPropertyClause(ctx.propertyClause())) : Maps.newHashMap();
            return new RefreshCatalogCommand(catalogName, properties);
        }
        throw new AnalysisException("catalog name can not be null");
    }

    @Override
    public RefreshDatabaseCommand visitRefreshDatabase(RefreshDatabaseContext ctx) {
        Map<String, String> properties = visitPropertyClause(ctx.propertyClause()) == null ? Maps.newHashMap()
                : visitPropertyClause(ctx.propertyClause());
        List<String> parts = visitMultipartIdentifier(ctx.name);
        int size = parts.size();
        if (size == 0) {
            throw new ParseException("database name can't be empty");
        }
        String dbName = parts.get(size - 1);

        // [db].
        if (size == 1) {
            return new RefreshDatabaseCommand(dbName, properties);
        } else if (parts.size() == 2) {  // [ctl,db].
            return new RefreshDatabaseCommand(parts.get(0), dbName, properties);
        }
        throw new ParseException("Only one dot can be in the name: " + String.join(".", parts));
    }

    @Override
    public Object visitRefreshTable(RefreshTableContext ctx) {
        List<String> parts = visitMultipartIdentifier(ctx.name);
        int size = parts.size();
        if (size == 0) {
            throw new ParseException("table name can't be empty");
        } else if (size <= 3) {
            return new RefreshTableCommand(new TableNameInfo(parts));
        }
        throw new ParseException("Only one or two dot can be in the name: " + String.join(".", parts));
    }

    @Override
    public LogicalPlan visitShowCreateRepository(ShowCreateRepositoryContext ctx) {
        return new ShowCreateRepositoryCommand(ctx.identifier().getText());
    }

    public LogicalPlan visitShowLastInsert(ShowLastInsertContext ctx) {
        return new ShowLastInsertCommand();
    }

    @Override
    public LogicalPlan visitShowLoad(ShowLoadContext ctx) {
        String dbName = null;
        Expression wildWhere = null;
        List<OrderKey> orderKeys = null;
        long limit = -1L;
        long offset = 0L;
        if (ctx.database != null) {
            dbName = ctx.database.getText();
        }
        if (ctx.sortClause() != null) {
            orderKeys = visit(ctx.sortClause().sortItem(), OrderKey.class);
        }
        if (ctx.wildWhere() != null) {
            wildWhere = getWildWhere(ctx.wildWhere());
        }
        if (ctx.limitClause() != null) {
            limit = ctx.limitClause().limit != null
                    ? Long.parseLong(ctx.limitClause().limit.getText())
                    : 0;
            if (limit < 0) {
                throw new ParseException("Limit requires non-negative number", ctx.limitClause());
            }
            offset = ctx.limitClause().offset != null
                    ? Long.parseLong(ctx.limitClause().offset.getText())
                    : 0;
            if (offset < 0) {
                throw new ParseException("Offset requires non-negative number", ctx.limitClause());
            }
        }
        boolean isStreamLoad = ctx.STREAM() != null;
        return new ShowLoadCommand(wildWhere, orderKeys, limit, offset, dbName, isStreamLoad);
    }

    @Override
    public LogicalPlan visitShowLoadProfile(ShowLoadProfileContext ctx) {
        String loadIdPath = "/"; // default load id path
        if (ctx.loadIdPath != null) {
            loadIdPath = stripQuotes(ctx.loadIdPath.getText());
        }

        long limit = 20;
        if (ctx.limitClause() != null) {
            limit = Long.parseLong(ctx.limitClause().limit.getText());
            if (limit < 0) {
                throw new ParseException("Limit requires non-negative number, got " + String.valueOf(limit));
            }
        }
        return new ShowLoadProfileCommand(loadIdPath, limit);
    }

    @Override
    public LogicalPlan visitShowDataTypes(ShowDataTypesContext ctx) {
        return new ShowDataTypesCommand();
    }

    @Override
    public LogicalPlan visitShowGrants(ShowGrantsContext ctx) {
        boolean all = (ctx.ALL() != null) ? true : false;
        return new ShowGrantsCommand(null, all);
    }

    @Override
    public LogicalPlan visitAlterStoragePolicy(AlterStoragePolicyContext ctx) {
        String policyName = visitIdentifierOrText(ctx.identifierOrText());
        Map<String, String> properties = visitPropertyClause(ctx.propertyClause()) == null ? Maps.newHashMap()
                : visitPropertyClause(ctx.propertyClause());

        return new AlterStoragePolicyCommand(policyName, properties);
    }

    @Override
    public LogicalPlan visitShowGrantsForUser(ShowGrantsForUserContext ctx) {
        UserIdentity userIdent = visitUserIdentify(ctx.userIdentify());
        return new ShowGrantsCommand(userIdent, false);
    }

    @Override
    public LogicalPlan visitShowRowPolicy(ShowRowPolicyContext ctx) {
        UserIdentity user = null;
        String role = null;
        if (ctx.userIdentify() != null) {
            user = visitUserIdentify(ctx.userIdentify());
        } else if (ctx.role != null) {
            role = ctx.role.getText();
        }

        return new ShowRowPolicyCommand(user, role);
    }

    @Override
    public LogicalPlan visitShowPartitionId(ShowPartitionIdContext ctx) {
        long partitionId = -1;
        if (ctx.partitionId != null) {
            partitionId = Long.parseLong(ctx.partitionId.getText());
        }
        return new ShowPartitionIdCommand(partitionId);
    }

    @Override
    public AlterTableCommand visitAlterTable(AlterTableContext ctx) {
        TableNameInfo tableNameInfo = new TableNameInfo(visitMultipartIdentifier(ctx.tableName));
        List<AlterTableOp> alterTableOps = new ArrayList<>();
        for (Object child : ctx.children) {
            if (child instanceof AlterTableClauseContext) {
                alterTableOps.add(typedVisit((AlterTableClauseContext) child));
            }
        }
        return new AlterTableCommand(tableNameInfo, alterTableOps);
    }

    @Override
    public AlterTableCommand visitAlterTableAddRollup(AlterTableAddRollupContext ctx) {
        TableNameInfo tableNameInfo = new TableNameInfo(visitMultipartIdentifier(ctx.tableName));
        List<AlterTableOp> alterTableOps = new ArrayList<>();
        for (Object child : ctx.children) {
            if (child instanceof AddRollupClauseContext) {
                alterTableOps.add(typedVisit((AddRollupClauseContext) child));
            }
        }
        return new AlterTableCommand(tableNameInfo, alterTableOps);
    }

    @Override
    public AlterTableCommand visitAlterTableDropRollup(AlterTableDropRollupContext ctx) {
        TableNameInfo tableNameInfo = new TableNameInfo(visitMultipartIdentifier(ctx.tableName));
        List<AlterTableOp> alterTableOps = new ArrayList<>();
        for (Object child : ctx.children) {
            if (child instanceof DropRollupClauseContext) {
                alterTableOps.add(typedVisit((DropRollupClauseContext) child));
            }
        }
        return new AlterTableCommand(tableNameInfo, alterTableOps);
    }

    @Override
    public AlterTableCommand visitAlterTableProperties(DorisParser.AlterTablePropertiesContext ctx) {
        TableNameInfo tableNameInfo = new TableNameInfo(visitMultipartIdentifier(ctx.name));
        List<AlterTableOp> alterTableOps = new ArrayList<>();
        Map<String, String> properties = ctx.propertyItemList() != null
                ? Maps.newHashMap(visitPropertyItemList(ctx.propertyItemList()))
                : Maps.newHashMap();
        alterTableOps.add(new ModifyTablePropertiesOp(properties));
        return new AlterTableCommand(tableNameInfo, alterTableOps);
    }

    @Override
    public AlterTableOp visitAddColumnClause(AddColumnClauseContext ctx) {
        ColumnDefinition columnDefinition = visitColumnDef(ctx.columnDef());
        ColumnPosition columnPosition = null;
        if (ctx.columnPosition() != null) {
            if (ctx.columnPosition().FIRST() != null) {
                columnPosition = ColumnPosition.FIRST;
            } else {
                columnPosition = new ColumnPosition(ctx.columnPosition().position.getText());
            }
        }
        String rollupName = ctx.toRollup() != null ? ctx.toRollup().rollup.getText() : null;
        Map<String, String> properties = ctx.properties != null
                ? Maps.newHashMap(visitPropertyClause(ctx.properties))
                : Maps.newHashMap();
        return new AddColumnOp(columnDefinition, columnPosition, rollupName, properties);
    }

    @Override
    public AlterTableOp visitAddColumnsClause(AddColumnsClauseContext ctx) {
        List<ColumnDefinition> columnDefinitions = visitColumnDefs(ctx.columnDefs());
        String rollupName = ctx.toRollup() != null ? ctx.toRollup().rollup.getText() : null;
        Map<String, String> properties = ctx.properties != null
                ? Maps.newHashMap(visitPropertyClause(ctx.properties))
                : Maps.newHashMap();
        return new AddColumnsOp(columnDefinitions, rollupName, properties);
    }

    @Override
    public AlterTableOp visitDropColumnClause(DropColumnClauseContext ctx) {
        String columnName = ctx.name.getText();
        String rollupName = ctx.fromRollup() != null ? ctx.fromRollup().rollup.getText() : null;
        Map<String, String> properties = ctx.properties != null
                ? Maps.newHashMap(visitPropertyClause(ctx.properties))
                : Maps.newHashMap();
        return new DropColumnOp(columnName, rollupName, properties);
    }

    @Override
    public AlterTableOp visitModifyColumnClause(ModifyColumnClauseContext ctx) {
        ColumnDefinition columnDefinition = visitColumnDef(ctx.columnDef());
        ColumnPosition columnPosition = null;
        if (ctx.columnPosition() != null) {
            if (ctx.columnPosition().FIRST() != null) {
                columnPosition = ColumnPosition.FIRST;
            } else {
                columnPosition = new ColumnPosition(ctx.columnPosition().position.getText());
            }
        }
        String rollupName = ctx.fromRollup() != null ? ctx.fromRollup().rollup.getText() : null;
        Map<String, String> properties = ctx.properties != null
                ? Maps.newHashMap(visitPropertyClause(ctx.properties))
                : Maps.newHashMap();
        return new ModifyColumnOp(columnDefinition, columnPosition, rollupName, properties);
    }

    @Override
    public AlterTableOp visitReorderColumnsClause(ReorderColumnsClauseContext ctx) {
        List<String> columnsByPos = visitIdentifierList(ctx.identifierList());
        String rollupName = ctx.fromRollup() != null ? ctx.fromRollup().rollup.getText() : null;
        Map<String, String> properties = ctx.properties != null
                ? Maps.newHashMap(visitPropertyClause(ctx.properties))
                : Maps.newHashMap();
        return new ReorderColumnsOp(columnsByPos, rollupName, properties);
    }

    @Override
    public AlterTableOp visitAddPartitionClause(AddPartitionClauseContext ctx) {
        boolean isTempPartition = ctx.TEMPORARY() != null;
        PartitionDefinition partitionDefinition = visitPartitionDef(ctx.partitionDef());
        DistributionDescriptor desc = null;
        int bucketNum = FeConstants.default_bucket_num;
        if (ctx.INTEGER_VALUE() != null) {
            bucketNum = Integer.parseInt(ctx.INTEGER_VALUE().getText());
        }
        if (ctx.HASH() != null) {
            desc = new DistributionDescriptor(true, ctx.autoBucket != null, bucketNum,
                    visitIdentifierList(ctx.hashKeys));
        } else if (ctx.RANDOM() != null) {
            desc = new DistributionDescriptor(false, ctx.autoBucket != null, bucketNum, null);
        }
        Map<String, String> properties = ctx.properties != null
                ? Maps.newHashMap(visitPropertyClause(ctx.properties))
                : Maps.newHashMap();
        return new AddPartitionOp(partitionDefinition, desc, properties, isTempPartition);
    }

    @Override
    public AlterTableOp visitDropPartitionClause(DropPartitionClauseContext ctx) {
        boolean isTempPartition = ctx.TEMPORARY() != null;
        boolean ifExists = ctx.IF() != null;
        boolean forceDrop = ctx.FORCE() != null;
        String partitionName = ctx.partitionName.getText();
        return ctx.indexName != null
                ? new DropPartitionFromIndexOp(ifExists, partitionName, isTempPartition, forceDrop,
                        ctx.indexName.getText())
                : new DropPartitionOp(ifExists, partitionName, isTempPartition, forceDrop);
    }

    @Override
    public AlterTableOp visitModifyPartitionClause(ModifyPartitionClauseContext ctx) {
        boolean isTempPartition = ctx.TEMPORARY() != null;
        Map<String, String> properties = visitPropertyItemList(ctx.partitionProperties);
        if (ctx.ASTERISK() != null) {
            return ModifyPartitionOp.createStarClause(properties, isTempPartition);
        } else {
            List<String> partitions;
            if (ctx.partitionNames != null) {
                partitions = visitIdentifierList(ctx.partitionNames);
            } else {
                partitions = new ArrayList<>();
                partitions.add(ctx.partitionName.getText());
            }
            return new ModifyPartitionOp(partitions, properties, isTempPartition);
        }
    }

    @Override
    public AlterTableOp visitReplacePartitionClause(ReplacePartitionClauseContext ctx) {
        boolean forceReplace = ctx.FORCE() != null;
        PartitionNamesInfo partitionNames = null;
        PartitionNamesInfo tempPartitionNames = null;
        if (ctx.partitions != null) {
            Pair<Boolean, List<String>> partitionSpec = visitPartitionSpec(ctx.partitions);
            partitionNames = new PartitionNamesInfo(partitionSpec.first, partitionSpec.second);
        }
        if (ctx.tempPartitions != null) {
            Pair<Boolean, List<String>> partitionSpec = visitPartitionSpec(ctx.tempPartitions);
            tempPartitionNames = new PartitionNamesInfo(partitionSpec.first, partitionSpec.second);
        }

        Map<String, String> properties = ctx.properties != null ? new HashMap<>(visitPropertyClause(ctx.properties))
                : Maps.newHashMap();
        return new ReplacePartitionOp(partitionNames, tempPartitionNames, forceReplace, properties);
    }

    @Override
    public AlterTableOp visitReplaceTableClause(ReplaceTableClauseContext ctx) {
        String tableName = ctx.name.getText();
        Map<String, String> properties = ctx.properties != null
                ? Maps.newHashMap(visitPropertyClause(ctx.properties))
                : Maps.newHashMap();
        return new ReplaceTableOp(tableName, properties, ctx.FORCE() != null);
    }

    @Override
    public AlterTableOp visitRenameClause(RenameClauseContext ctx) {
        return new RenameTableOp(ctx.newName.getText());
    }

    @Override
    public AlterTableOp visitRenameRollupClause(RenameRollupClauseContext ctx) {
        return new RenameRollupOp(ctx.name.getText(), ctx.newName.getText());
    }

    @Override
    public AlterTableOp visitRenamePartitionClause(RenamePartitionClauseContext ctx) {
        return new RenamePartitionOp(ctx.name.getText(), ctx.newName.getText());
    }

    @Override
    public AlterTableOp visitRenameColumnClause(RenameColumnClauseContext ctx) {
        return new RenameColumnOp(ctx.name.getText(), ctx.newName.getText());
    }

    @Override
    public AlterTableOp visitAddIndexClause(AddIndexClauseContext ctx) {
        IndexDefinition indexDefinition = visitIndexDef(ctx.indexDef());
        return new CreateIndexOp(null, indexDefinition, true);
    }

    @Override
    public Command visitCreateIndex(CreateIndexContext ctx) {
        String indexName = ctx.name.getText();
        boolean ifNotExists = ctx.EXISTS() != null;
        TableNameInfo tableNameInfo = new TableNameInfo(visitMultipartIdentifier(ctx.tableName));
        List<String> indexCols = visitIdentifierList(ctx.identifierList());
        Map<String, String> properties = ctx.properties != null
                ? Maps.newHashMap(visitPropertyClause(ctx.properties))
                : Maps.newHashMap();
        String indexType = null;
        if (ctx.BITMAP() != null) {
            indexType = "BITMAP";
        } else if (ctx.NGRAM_BF() != null) {
            indexType = "NGRAM_BF";
        } else if (ctx.INVERTED() != null) {
            indexType = "INVERTED";
        }
        String comment = ctx.STRING_LITERAL() == null ? "" : stripQuotes(ctx.STRING_LITERAL().getText());
        // change BITMAP index to INVERTED index
        if (Config.enable_create_bitmap_index_as_inverted_index
                && "BITMAP".equalsIgnoreCase(indexType)) {
            indexType = "INVERTED";
        }
        IndexDefinition indexDefinition = new IndexDefinition(indexName, ifNotExists, indexCols, indexType,
                properties, comment);
        List<AlterTableOp> alterTableOps = Lists.newArrayList(new CreateIndexOp(tableNameInfo,
                indexDefinition, false));
        return new AlterTableCommand(tableNameInfo, alterTableOps);
    }

    @Override
    public Command visitBuildIndex(BuildIndexContext ctx) {
        String name = ctx.name.getText();
        TableNameInfo tableName = new TableNameInfo(visitMultipartIdentifier(ctx.tableName));
        PartitionNamesInfo partitionNamesInfo = null;
        if (ctx.partitionSpec() != null) {
            Pair<Boolean, List<String>> partitionSpec = visitPartitionSpec(ctx.partitionSpec());
            partitionNamesInfo = new PartitionNamesInfo(partitionSpec.first, partitionSpec.second);
        }
        List<AlterTableOp> alterTableOps = Lists.newArrayList(new BuildIndexOp(tableName, name, partitionNamesInfo,
                false));
        return new AlterTableCommand(tableName, alterTableOps);
    }

    @Override
    public Command visitDropIndex(DropIndexContext ctx) {
        String name = ctx.name.getText();
        TableNameInfo tableName = new TableNameInfo(visitMultipartIdentifier(ctx.tableName));
        List<AlterTableOp> alterTableOps = Lists
                .newArrayList(new DropIndexOp(name, ctx.EXISTS() != null, tableName, false));
        return new AlterTableCommand(tableName, alterTableOps);
    }

    @Override
    public AlterTableOp visitDropIndexClause(DropIndexClauseContext ctx) {
        return new DropIndexOp(ctx.name.getText(), ctx.EXISTS() != null, null, true);
    }

    @Override
    public AlterTableOp visitEnableFeatureClause(EnableFeatureClauseContext ctx) {
        String featureName = stripQuotes(ctx.STRING_LITERAL().getText());
        Map<String, String> properties = ctx.properties != null
                ? Maps.newHashMap(visitPropertyClause(ctx.properties))
                : Maps.newHashMap();
        return new EnableFeatureOp(featureName, properties);
    }

    @Override
    public AlterTableOp visitModifyDistributionClause(ModifyDistributionClauseContext ctx) {
        int bucketNum = FeConstants.default_bucket_num;
        if (ctx.INTEGER_VALUE() != null) {
            bucketNum = Integer.parseInt(ctx.INTEGER_VALUE().getText());
        }
        DistributionDescriptor desc;
        if (ctx.HASH() != null) {
            desc = new DistributionDescriptor(true, ctx.AUTO() != null, bucketNum,
                    visitIdentifierList(ctx.hashKeys));
        } else if (ctx.RANDOM() != null) {
            desc = new DistributionDescriptor(false, ctx.AUTO() != null, bucketNum, null);
        } else {
            throw new ParseException("distribution can't be empty", ctx);
        }
        return new ModifyDistributionOp(desc);
    }

    @Override
    public AlterTableOp visitModifyTableCommentClause(ModifyTableCommentClauseContext ctx) {
        return new ModifyTableCommentOp(stripQuotes(ctx.STRING_LITERAL().getText()));
    }

    @Override
    public AlterTableOp visitModifyColumnCommentClause(ModifyColumnCommentClauseContext ctx) {
        String columnName = ctx.name.getText();
        String comment = stripQuotes(ctx.STRING_LITERAL().getText());
        return new ModifyColumnCommentOp(columnName, comment);
    }

    @Override
    public AlterTableOp visitModifyEngineClause(ModifyEngineClauseContext ctx) {
        String engineName = ctx.name.getText();
        Map<String, String> properties = ctx.properties != null
                ? Maps.newHashMap(visitPropertyClause(ctx.properties))
                : Maps.newHashMap();
        return new ModifyEngineOp(engineName, properties);
    }

    @Override
    public AlterTableOp visitAlterMultiPartitionClause(AlterMultiPartitionClauseContext ctx) {
        boolean isTempPartition = ctx.TEMPORARY() != null;
        List<Expression> from = visitPartitionValueList(ctx.from);
        List<Expression> to = visitPartitionValueList(ctx.to);
        int num = Integer.parseInt(ctx.INTEGER_VALUE().getText());
        String unitString = ctx.unit != null ? ctx.unit.getText() : null;
        Map<String, String> properties = ctx.properties != null
                ? Maps.newHashMap(visitPropertyClause(ctx.properties))
                : Maps.newHashMap();
        return new AlterMultiPartitionOp(from, to, num, unitString, properties, isTempPartition);
    }

    @Override
    public AlterTableOp visitAddRollupClause(DorisParser.AddRollupClauseContext ctx) {
        String rollupName = ctx.rollupName.getText();
        List<String> columnNames = visitIdentifierList(ctx.columns);
        List<String> dupKeys = ctx.dupKeys != null ? visitIdentifierList(ctx.dupKeys) : null;
        String baseRollupName = ctx.fromRollup() != null ? ctx.fromRollup().rollup.getText() : null;
        Map<String, String> properties = ctx.properties != null
                ? Maps.newHashMap(visitPropertyClause(ctx.properties))
                : Maps.newHashMap();
        return new AddRollupOp(rollupName, columnNames, dupKeys, baseRollupName, properties);
    }

    @Override
    public AlterTableOp visitDropRollupClause(DorisParser.DropRollupClauseContext ctx) {
        String rollupName = ctx.rollupName.getText();
        Map<String, String> properties = ctx.properties != null
                ? Maps.newHashMap(visitPropertyClause(ctx.properties))
                : Maps.newHashMap();
        return new DropRollupOp(rollupName, properties);
    }

    @Override
    public LogicalPlan visitShowVariables(ShowVariablesContext ctx) {
        SetType statementScope = visitStatementScope(ctx.statementScope());
        if (ctx.wildWhere() != null) {
            if (ctx.wildWhere().LIKE() != null) {
                return new ShowVariablesCommand(statementScope,
                        stripQuotes(ctx.wildWhere().STRING_LITERAL().getText()));
            } else {
                StringBuilder sb = new StringBuilder();
                sb.append("SELECT `VARIABLE_NAME` AS `Variable_name`, `VARIABLE_VALUE` AS `Value` FROM ");
                sb.append("`").append(InternalCatalog.INTERNAL_CATALOG_NAME).append("`");
                sb.append(".");
                sb.append("`").append(InfoSchemaDb.DATABASE_NAME).append("`");
                sb.append(".");
                if (statementScope == SetType.GLOBAL) {
                    sb.append("`global_variables` ");
                } else {
                    sb.append("`session_variables` ");
                }
                sb.append(getOriginSql(ctx.wildWhere()));
                return new NereidsParser().parseSingle(sb.toString());
            }
        } else {
            return new ShowVariablesCommand(statementScope, null);
        }
    }

    @Override
    public LogicalPlan visitInstallPlugin(InstallPluginContext ctx) {
        String source = visitIdentifierOrText(ctx.identifierOrText());
        Map<String, String> properties = visitPropertyClause(ctx.propertyClause()) == null ? Maps.newHashMap()
                : visitPropertyClause(ctx.propertyClause());

        return new InstallPluginCommand(source, properties);
    }

    private Expression getWildWhere(DorisParser.WildWhereContext ctx) {
        if (ctx.LIKE() != null) {
            String pattern = stripQuotes(ctx.STRING_LITERAL().getText());
            return new Like(new UnboundSlot("ProcedureName"), new StringLiteral(pattern));
        } else if (ctx.WHERE() != null) {
            return getExpression(ctx.expression());
        } else {
            throw new AnalysisException("Wild where should contain like or where " + ctx.getText());
        }
    }

    @Override
    public ShowViewCommand visitShowView(ShowViewContext ctx) {
        List<String> tableNameParts = visitMultipartIdentifier(ctx.tableName);
        String databaseName = null;
        if (ctx.database != null) {
            databaseName = stripQuotes(ctx.database.getText());
        }
        return new ShowViewCommand(databaseName, new TableNameInfo(tableNameParts));
    }

    @Override
    public LogicalPlan visitAlterResource(AlterResourceContext ctx) {
        String resourceName = visitIdentifierOrText(ctx.identifierOrText());
        Map<String, String> properties = visitPropertyClause(ctx.propertyClause()) == null ? Maps.newHashMap()
                : Maps.newHashMap(visitPropertyClause(ctx.propertyClause()));

        return new AlterResourceCommand(resourceName, properties);
    }

    @Override
    public LogicalPlan visitShowBackends(ShowBackendsContext ctx) {
        return new ShowBackendsCommand();
    }

    @Override
    public LogicalPlan visitShowBackup(ShowBackupContext ctx) {
        String dbName = null;
        Expression wildWhere = null;
        if (ctx.database != null) {
            dbName = ctx.database.getText();
        }
        if (ctx.wildWhere() != null) {
            wildWhere = getWildWhere(ctx.wildWhere());
        }
        return new ShowBackupCommand(dbName, wildWhere);
    }

    @Override
    public LogicalPlan visitShowPlugins(ShowPluginsContext ctx) {
        return new ShowPluginsCommand();
    }

    @Override
    public LogicalPlan visitShowSmallFiles(ShowSmallFilesContext ctx) {
        String dbName = null;
        if (ctx.database != null) {
            List<String> nameParts = visitMultipartIdentifier(ctx.database);
            dbName = nameParts.get(0); // only one entry possible
        }
        return new ShowSmallFilesCommand(dbName);
    }

    @Override
    public LogicalPlan visitShowSnapshot(ShowSnapshotContext ctx) {
        String repoName = null;
        Expression wildWhere = null;
        if (ctx.wildWhere() != null) {
            wildWhere = getWildWhere(ctx.wildWhere());
        }
        if (ctx.repo != null) {
            repoName = ctx.repo.getText();
        }
        return new ShowSnapshotCommand(repoName, wildWhere);
    }

    @Override
    public LogicalPlan visitShowSqlBlockRule(ShowSqlBlockRuleContext ctx) {
        String ruleName = null;
        if (ctx.ruleName != null) {
            ruleName = ctx.ruleName.getText();
        }
        return new ShowSqlBlockRuleCommand(ruleName);
    }

    @Override
    public LogicalPlan visitShowTriggers(ShowTriggersContext ctx) {
        return new ShowTriggersCommand();
    }

    @Override
    public LogicalPlan visitShowTrash(ShowTrashContext ctx) {
        if (ctx.ON() != null) {
            String backend = stripQuotes(ctx.STRING_LITERAL().getText());
            new ShowTrashCommand(backend);
        } else {
            return new ShowTrashCommand();
        }
        return new ShowTrashCommand();
    }

    @Override
    public LogicalPlan visitAdminCleanTrash(DorisParser.AdminCleanTrashContext ctx) {
        if (ctx.ON() != null) {
            List<String> backendsQuery = Lists.newArrayList();
            ctx.backends.forEach(backend -> backendsQuery.add(stripQuotes(backend.getText())));
            return new AdminCleanTrashCommand(backendsQuery);
        }
        return new AdminCleanTrashCommand();
    }

    @Override
    public LogicalPlan visitAdminShowReplicaStatus(AdminShowReplicaStatusContext ctx) {
        Expression where = null;
        if (ctx.WHERE() != null) {
            StringLiteral left = new StringLiteral(stripQuotes(ctx.STATUS().toString()));
            StringLiteral right = new StringLiteral(stripQuotes(ctx.STRING_LITERAL().getText()));
            if (ctx.NEQ() != null) {
                where = new Not(new EqualTo(left, right));
            } else {
                where = new EqualTo(left, right);
            }
        }
        TableRefInfo tableRefInfo = visitBaseTableRefContext(ctx.baseTableRef());
        return new AdminShowReplicaStatusCommand(tableRefInfo, where);
    }

    @Override
    public LogicalPlan visitShowRepositories(ShowRepositoriesContext ctx) {
        return new ShowRepositoriesCommand();
    }

    @Override
    public LogicalPlan visitShowResources(ShowResourcesContext ctx) {
        Expression wildWhere = null;
        List<OrderKey> orderKeys = null;
        String likePattern = null;
        long limit = -1L;
        long offset = 0L;
        if (ctx.sortClause() != null) {
            orderKeys = visit(ctx.sortClause().sortItem(), OrderKey.class);
        }
        if (ctx.wildWhere() != null) {
            wildWhere = getWildWhere(ctx.wildWhere());
            if (ctx.wildWhere().LIKE() != null) {
                likePattern = stripQuotes(ctx.wildWhere().STRING_LITERAL().getText());
            } else {
                wildWhere = (Expression) ctx.wildWhere().expression().accept(this);
            }
        }
        if (ctx.limitClause() != null) {
            limit = ctx.limitClause().limit != null
                    ? Long.parseLong(ctx.limitClause().limit.getText())
                    : 0;
            if (limit < 0) {
                throw new ParseException("Limit requires non-negative number", ctx.limitClause());
            }
            offset = ctx.limitClause().offset != null
                    ? Long.parseLong(ctx.limitClause().offset.getText())
                    : 0;
            if (offset < 0) {
                throw new ParseException("Offset requires non-negative number", ctx.limitClause());
            }
        }
        return new ShowResourcesCommand(wildWhere, likePattern, orderKeys, limit, offset);
    }

    @Override
    public LogicalPlan visitShowRestore(ShowRestoreContext ctx) {
        String dbName = null;
        Expression wildWhere = null;
        if (ctx.database != null) {
            dbName = ctx.database.getText();
        }
        if (ctx.wildWhere() != null) {
            wildWhere = getWildWhere(ctx.wildWhere());
        }
        return new ShowRestoreCommand(dbName, wildWhere, ctx.BRIEF() != null);
    }

    @Override
    public LogicalPlan visitAlterDatabaseProperties(AlterDatabasePropertiesContext ctx) {
        String dbName = Optional.ofNullable(ctx.name)
                .map(ParserRuleContext::getText)
                .filter(s -> !s.isEmpty())
                .orElseThrow(() -> new ParseException("Database name is empty or cannot be an empty string"));
        Map<String, String> properties = ctx.propertyItemList() != null
                ? Maps.newHashMap(visitPropertyItemList(ctx.propertyItemList()))
                : Maps.newHashMap();

        return new AlterDatabasePropertiesCommand(dbName, properties);
    }

    @Override
    public LogicalPlan visitShowRoles(ShowRolesContext ctx) {
        return new ShowRolesCommand();
    }

    @Override
    public LogicalPlan visitShowProc(ShowProcContext ctx) {
        String path = stripQuotes(ctx.path.getText());
        return new ShowProcCommand(path);
    }

    private TableScanParams visitOptScanParamsContex(OptScanParamsContext ctx) {
        if (ctx != null) {
            Map<String, String> map = visitPropertyItemList(ctx.properties);
            return new TableScanParams(ctx.funcName.getText(), map);
        }
        return null;
    }

    private TableSnapshot visitTableSnapshotContext(TableSnapshotContext ctx) {
        if (ctx != null) {
            if (ctx.TIME() != null) {
                return new TableSnapshot(stripQuotes(ctx.time.getText()));
            } else {
                return new TableSnapshot(Long.parseLong(ctx.version.getText()));
            }
        }
        return null;
    }

    private List<String> visitRelationHintContext(RelationHintContext ctx) {
        final List<String> relationHints;
        if (ctx != null) {
            relationHints = typedVisit(ctx);
        } else {
            relationHints = ImmutableList.of();
        }
        return relationHints;
    }

    private PartitionNamesInfo visitSpecifiedPartitionContext(SpecifiedPartitionContext ctx) {
        if (ctx != null) {
            List<String> partitions = new ArrayList<>();
            boolean isTempPart = ctx.TEMPORARY() != null;
            if (ctx.identifier() != null) {
                partitions.add(ctx.identifier().getText());
            } else {
                partitions.addAll(visitIdentifierList(ctx.identifierList()));
            }
            return new PartitionNamesInfo(isTempPart, partitions);
        }
        return null;
    }

    private List<Long> visitTabletListContext(TabletListContext ctx) {
        List<Long> tabletIdList = new ArrayList<>();
        if (ctx != null && ctx.tabletIdList != null) {
            ctx.tabletIdList.stream().forEach(tabletToken -> {
                tabletIdList.add(Long.parseLong(tabletToken.getText()));
            });
        }
        return tabletIdList;
    }

    private TableRefInfo visitBaseTableRefContext(BaseTableRefContext ctx) {
        List<String> nameParts = visitMultipartIdentifier(ctx.multipartIdentifier());
        TableScanParams scanParams = visitOptScanParamsContex(ctx.optScanParams());
        TableSnapshot tableSnapShot = visitTableSnapshotContext(ctx.tableSnapshot());
        PartitionNamesInfo partitionNameInfo = visitSpecifiedPartitionContext(ctx.specifiedPartition());
        List<Long> tabletIdList = visitTabletListContext(ctx.tabletList());

        String tableAlias = null;
        if (ctx.tableAlias().strictIdentifier() != null) {
            tableAlias = ctx.tableAlias().getText();
        }
        TableSample tableSample = ctx.sample() == null ? null : (TableSample) visit(ctx.sample());
        List<String> hints = visitRelationHintContext(ctx.relationHint());
        return new TableRefInfo(new TableNameInfo(nameParts), scanParams, tableSnapShot, partitionNameInfo,
                                    tabletIdList, tableAlias, tableSample, hints);
    }

    @Override
    public LogicalPlan visitShowReplicaDistribution(ShowReplicaDistributionContext ctx) {
        TableRefInfo tableRefInfo = visitBaseTableRefContext(ctx.baseTableRef());
        return new ShowReplicaDistributionCommand(tableRefInfo);
    }

    @Override
    public LogicalPlan visitAdminShowReplicaDistribution(AdminShowReplicaDistributionContext ctx) {
        TableRefInfo tableRefInfo = visitBaseTableRefContext(ctx.baseTableRef());
        return new ShowReplicaDistributionCommand(tableRefInfo);
    }

    @Override
    public LogicalPlan visitShowCreateCatalog(ShowCreateCatalogContext ctx) {
        return new ShowCreateCatalogCommand(ctx.identifier().getText());
    }

    @Override
    public LogicalPlan visitShowCatalog(DorisParser.ShowCatalogContext ctx) {
        return new ShowCatalogCommand(ctx.identifier().getText(), null);
    }

    @Override
    public LogicalPlan visitShowCatalogs(DorisParser.ShowCatalogsContext ctx) {
        String wild = null;
        if (ctx.wildWhere() != null) {
            if (ctx.wildWhere().LIKE() != null) {
                wild = stripQuotes(ctx.wildWhere().STRING_LITERAL().getText());
            } else if (ctx.wildWhere().WHERE() != null) {
                wild = ctx.wildWhere().expression().getText();
            }
        }
        return new ShowCatalogCommand(null, wild);
    }

    @Override
    public LogicalPlan visitShowCatalogRecycleBin(ShowCatalogRecycleBinContext ctx) {
        Expression whereClause = null;
        if (ctx.WHERE() != null) {
            whereClause = getExpression(ctx.expression());
        }
        return new ShowCatalogRecycleBinCommand(whereClause);
    }

    @Override
    public LogicalPlan visitShowStorageEngines(ShowStorageEnginesContext ctx) {
        return new ShowStorageEnginesCommand();
    }

    @Override
    public LogicalPlan visitAdminRebalanceDisk(AdminRebalanceDiskContext ctx) {
        if (ctx.ON() != null) {
            List<String> backendList = Lists.newArrayList();
            ctx.backends.forEach(backend -> backendList.add(stripQuotes(backend.getText())));
            return new AdminRebalanceDiskCommand(backendList);
        }
        return new AdminRebalanceDiskCommand();
    }

    @Override
    public LogicalPlan visitAdminCancelRebalanceDisk(AdminCancelRebalanceDiskContext ctx) {
        if (ctx.ON() != null) {
            List<String> backendList = Lists.newArrayList();
            ctx.backends.forEach(backend -> backendList.add(stripQuotes(backend.getText())));
            return new AdminCancelRebalanceDiskCommand(backendList);
        }
        return new AdminCancelRebalanceDiskCommand();
    }

    @Override
    public LogicalPlan visitShowDiagnoseTablet(ShowDiagnoseTabletContext ctx) {
        long tabletId = Long.parseLong(ctx.INTEGER_VALUE().getText());
        return new ShowDiagnoseTabletCommand(tabletId);
    }

    @Override
    public LogicalPlan visitAdminDiagnoseTablet(AdminDiagnoseTabletContext ctx) {
        long tabletId = Long.parseLong(ctx.INTEGER_VALUE().getText());
        return new ShowDiagnoseTabletCommand(tabletId);
    }

    @Override
    public LogicalPlan visitShowCreateTable(ShowCreateTableContext ctx) {
        List<String> nameParts = visitMultipartIdentifier(ctx.name);
        return new ShowCreateTableCommand(new TableNameInfo(nameParts), ctx.BRIEF() != null);
    }

    @Override
    public LogicalPlan visitShowCreateView(ShowCreateViewContext ctx) {
        List<String> nameParts = visitMultipartIdentifier(ctx.name);
        return new ShowCreateViewCommand(new TableNameInfo(nameParts));
    }

    @Override
    public LogicalPlan visitShowCreateMaterializedView(ShowCreateMaterializedViewContext ctx) {
        List<String> nameParts = visitMultipartIdentifier(ctx.tableName);
        return new ShowCreateMaterializedViewCommand(stripQuotes(ctx.mvName.getText()), new TableNameInfo(nameParts));
    }

    @Override
    public LogicalPlan visitAlterWorkloadGroup(AlterWorkloadGroupContext ctx) {
        String cgName = ctx.computeGroup == null ? "" : stripQuotes(ctx.computeGroup.getText());
        Map<String, String> properties = ctx.propertyClause() != null
                        ? Maps.newHashMap(visitPropertyClause(ctx.propertyClause())) : Maps.newHashMap();
        return new AlterWorkloadGroupCommand(cgName, ctx.name.getText(), properties);
    }

    @Override
    public LogicalPlan visitAlterWorkloadPolicy(AlterWorkloadPolicyContext ctx) {
        Map<String, String> properties = ctx.propertyClause() != null
                        ? Maps.newHashMap(visitPropertyClause(ctx.propertyClause())) : Maps.newHashMap();
        return new AlterWorkloadPolicyCommand(ctx.name.getText(), properties);
    }

    @Override
    public LogicalPlan visitAlterRole(AlterRoleContext ctx) {
        String comment = visitCommentSpec(ctx.commentSpec());
        return new AlterRoleCommand(ctx.role.getText(), comment);
    }

    @Override
    public LogicalPlan visitShowDatabaseId(ShowDatabaseIdContext ctx) {
        long dbId = (ctx.databaseId != null) ? Long.parseLong(ctx.databaseId.getText()) : -1;
        return new ShowDatabaseIdCommand(dbId);
    }

    public LogicalPlan visitCreateRole(CreateRoleContext ctx) {
        String roleName = stripQuotes(ctx.name.getText());
        String comment = ctx.STRING_LITERAL() == null ? "" : LogicalPlanBuilderAssistant.escapeBackSlash(
                ctx.STRING_LITERAL().getText().substring(1, ctx.STRING_LITERAL().getText().length() - 1));
        return new CreateRoleCommand(ctx.EXISTS() != null, roleName, comment);
    }

    @Override
    public LogicalPlan visitCreateFile(CreateFileContext ctx) {
        String dbName = null;
        if (ctx.database != null) {
            dbName = ctx.database.getText();
        }
        Map<String, String> properties = ctx.propertyClause() != null
                                    ? Maps.newHashMap(visitPropertyClause(ctx.propertyClause())) : Maps.newHashMap();
        return new CreateFileCommand(stripQuotes(ctx.name.getText()), dbName, properties);
    }

    @Override
    public LogicalPlan visitShowCharset(ShowCharsetContext ctx) {
        return new ShowCharsetCommand();
    }

    @Override
    public LogicalPlan visitAdminSetTableStatus(AdminSetTableStatusContext ctx) {
        List<String> dbTblNameParts = visitMultipartIdentifier(ctx.name);
        Map<String, String> properties = ctx.propertyClause() != null
                        ? Maps.newHashMap(visitPropertyClause(ctx.propertyClause())) : Maps.newHashMap();
        return new AdminSetTableStatusCommand(new TableNameInfo(dbTblNameParts), properties);
    }

    @Override
    public LogicalPlan visitShowFrontends(ShowFrontendsContext ctx) {
        String detail = (ctx.name != null) ? ctx.name.getText() : null;
        return new ShowFrontendsCommand(detail);
    }

    @Override
    public LogicalPlan visitShowFunctions(ShowFunctionsContext ctx) {
        String dbName = null;
        if (ctx.database != null) {
            List<String> nameParts = visitMultipartIdentifier(ctx.database);
            if (nameParts.size() == 1) {
                dbName = nameParts.get(0);
            } else if (nameParts.size() == 2) {
                dbName = nameParts.get(1);
            } else {
                throw new AnalysisException("nameParts in analyze database should be [ctl.]db");
            }
        }

        boolean isVerbose = ctx.FULL() != null;
        boolean isBuiltin = ctx.BUILTIN() != null;

        String wild = null;
        if (ctx.STRING_LITERAL() != null) {
            wild = stripQuotes(ctx.STRING_LITERAL().getText());
        }
        return new ShowFunctionsCommand(dbName, isBuiltin, isVerbose, wild);
    }

    @Override
    public LogicalPlan visitShowGlobalFunctions(ShowGlobalFunctionsContext ctx) {
        boolean isVerbose = ctx.FULL() != null;

        String wild = null;
        if (ctx.STRING_LITERAL() != null) {
            wild = stripQuotes(ctx.STRING_LITERAL().getText());
        }
        return new ShowFunctionsCommand(isVerbose, wild, true);
    }

    @Override
    public LogicalPlan visitShowCreateDatabase(ShowCreateDatabaseContext ctx) {
        List<String> nameParts = visitMultipartIdentifier(ctx.name);
        String databaseName = "";
        String catalogName = "";
        if (nameParts.size() == 2) {
            // The identifier is in the form "internalcatalog.databasename"
            catalogName = nameParts.get(0);
            databaseName = nameParts.get(1);
        } else if (nameParts.size() == 1) {
            // The identifier is in the form "databasename"
            databaseName = nameParts.get(0);
        }

        return new ShowCreateDatabaseCommand(new DbName(catalogName, databaseName));
    }

    @Override
    public LogicalPlan visitCleanAllProfile(CleanAllProfileContext ctx) {
        return new CleanAllProfileCommand();
    }

    @Override
    public Object visitCleanLabel(CleanLabelContext ctx) {
        String label = ctx.label == null ? null : ctx.label.getText();
        IdentifierContext database = ctx.database;
        return new CleanLabelCommand(stripQuotes(database.getText()), label);
    }

    @Override
    public LogicalPlan visitShowWhitelist(ShowWhitelistContext ctx) {
        return new ShowWhiteListCommand();
    }

    @Override
    public LogicalPlan visitShowUserProperties(ShowUserPropertiesContext ctx) {
        String user = ctx.user != null ? stripQuotes(ctx.user.getText()) : null;
        String pattern = null;
        if (ctx.LIKE() != null) {
            pattern = stripQuotes(ctx.STRING_LITERAL().getText());
        }
        return new ShowUserPropertyCommand(user, pattern, false);
    }

    @Override
    public LogicalPlan visitShowAllProperties(ShowAllPropertiesContext ctx) {
        String pattern = null;
        if (ctx.LIKE() != null) {
            pattern = stripQuotes(ctx.STRING_LITERAL().getText());
        }
        return new ShowUserPropertyCommand(null, pattern, true);
    }

    @Override
    public LogicalPlan visitAlterCatalogComment(AlterCatalogCommentContext ctx) {
        String catalogName = stripQuotes(ctx.name.getText());
        String comment = stripQuotes(ctx.comment.getText());
        return new AlterCatalogCommentCommand(catalogName, comment);
    }

    @Override
    public LogicalPlan visitAlterDatabaseRename(AlterDatabaseRenameContext ctx) {
        String dbName = Optional.ofNullable(ctx.name)
                .map(ParserRuleContext::getText)
                .filter(s -> !s.isEmpty())
                .orElseThrow(() -> new ParseException("Database name is empty or cannot be an empty string"));
        String newDbName = Optional.ofNullable(ctx.newName)
                .map(ParserRuleContext::getText)
                .filter(s -> !s.isEmpty())
                .orElseThrow(() -> new ParseException("New Database name is empty or cannot be an empty string"));
        return new AlterDatabaseRenameCommand(dbName, newDbName);
    }

    @Override
    public LogicalPlan visitShowDynamicPartition(ShowDynamicPartitionContext ctx) {
        String dbName = null;
        if (ctx.database != null) {
            List<String> nameParts = visitMultipartIdentifier(ctx.database);
            dbName = nameParts.get(0); // only one entry possible
        }
        return new ShowDynamicPartitionCommand(dbName);
    }

    @Override
    public LogicalPlan visitCreateCatalog(CreateCatalogContext ctx) {
        String catalogName = ctx.catalogName.getText();
        boolean ifNotExists = ctx.IF() != null;
        String resourceName = ctx.resourceName == null ? null : (ctx.resourceName.getText());
        String comment = ctx.STRING_LITERAL() == null ? null : stripQuotes(ctx.STRING_LITERAL().getText());
        Map<String, String> properties = ctx.propertyClause() != null
                                    ? Maps.newHashMap(visitPropertyClause(ctx.propertyClause())) : Maps.newHashMap();

        return new CreateCatalogCommand(catalogName, ifNotExists, resourceName, comment, properties);
    }

    @Override
    public LogicalPlan visitShowStages(ShowStagesContext ctx) {
        return new ShowStagesCommand();
    }

    @Override
    public LogicalPlan visitRecoverDatabase(RecoverDatabaseContext ctx) {
        String dbName = ctx.name.getText();
        long dbId = (ctx.id != null) ? Long.parseLong(ctx.id.getText()) : -1;
        String newDbName = (ctx.alias != null) ? ctx.alias.getText() : null;
        return new RecoverDatabaseCommand(dbName, dbId, newDbName);
    }

    @Override
    public LogicalPlan visitShowWarningErrors(ShowWarningErrorsContext ctx) {
        boolean isWarning = ctx.WARNINGS() != null;

        // Extract the limit value if present
        long limit = 0;
        Optional<LimitClauseContext> limitCtx = Optional.ofNullable(ctx.limitClause());
        if (ctx.limitClause() != null) {
            limit = Long.parseLong(limitCtx.get().limit.getText());
            if (limit < 0) {
                throw new ParseException("Limit requires non-negative number", limitCtx.get());
            }
        }
        return new ShowWarningErrorsCommand(isWarning, limit);
    }

    @Override
    public LogicalPlan visitAlterCatalogProperties(AlterCatalogPropertiesContext ctx) {
        String catalogName = stripQuotes(ctx.name.getText());
        Map<String, String> properties = visitPropertyItemList(ctx.propertyItemList());
        return new AlterCatalogPropertiesCommand(catalogName, properties);
    }

    @Override
    public RecoverTableCommand visitRecoverTable(RecoverTableContext ctx) {
        List<String> dbTblNameParts = visitMultipartIdentifier(ctx.name);
        String newTableName = (ctx.alias != null) ? ctx.alias.getText() : null;
        long tableId = (ctx.id != null) ? Long.parseLong(ctx.id.getText()) : -1;
        return new RecoverTableCommand(new TableNameInfo(dbTblNameParts), tableId, newTableName);
    }

    @Override
    public RecoverPartitionCommand visitRecoverPartition(RecoverPartitionContext ctx) {
        String partitionName = ctx.name.getText();
        String newPartitionName = (ctx.alias != null) ? ctx.alias.getText() : null;
        long partitionId = (ctx.id != null) ? Long.parseLong(ctx.id.getText()) : -1;
        List<String> dbTblNameParts = visitMultipartIdentifier(ctx.tableName);
        return new RecoverPartitionCommand(new TableNameInfo(dbTblNameParts),
                                            partitionName, partitionId, newPartitionName);
    }

    @Override

    public LogicalPlan visitShowBroker(ShowBrokerContext ctx) {
        return new ShowBrokerCommand();
    }

    @Override
    public LogicalPlan visitDropRole(DropRoleContext ctx) {
        String roleName = stripQuotes(ctx.name.getText());
        return new DropRoleCommand(roleName, ctx.EXISTS() != null);
    }

    @Override
    public LogicalPlan visitDropTable(DropTableContext ctx) {
        String ctlName = null;
        String dbName = null;
        String tableName = null;
        List<String> nameParts = visitMultipartIdentifier(ctx.name);
        if (nameParts.size() == 1) {
            tableName = nameParts.get(0);
        } else if (nameParts.size() == 2) {
            dbName = nameParts.get(0);
            tableName = nameParts.get(1);
        } else if (nameParts.size() == 3) {
            ctlName = nameParts.get(0);
            dbName = nameParts.get(1);
            tableName = nameParts.get(2);
        } else {
            throw new AnalysisException("nameParts in create table should be [ctl.][db.]tbl");
        }

        boolean ifExists = ctx.EXISTS() != null;
        boolean forceDrop = ctx.FORCE() != null;
        TableNameInfo tblNameInfo = new TableNameInfo(ctlName, dbName, tableName);
        return new DropTableCommand(ifExists, tblNameInfo, forceDrop);
    }

    @Override
    public LogicalPlan visitDropCatalog(DropCatalogContext ctx) {
        String catalogName = stripQuotes(ctx.name.getText());
        boolean ifExists = ctx.EXISTS() != null;
        return new DropCatalogCommand(catalogName, ifExists);
    }

    @Override
    public LogicalPlan visitCreateEncryptkey(CreateEncryptkeyContext ctx) {
        List<String> nameParts = visitMultipartIdentifier(ctx.multipartIdentifier());
        return new CreateEncryptkeyCommand(new EncryptKeyName(nameParts), ctx.EXISTS() != null,
                                            stripQuotes(ctx.STRING_LITERAL().getText()));
    }

    @Override
    public LogicalPlan visitAlterCatalogRename(AlterCatalogRenameContext ctx) {
        String catalogName = stripQuotes(ctx.name.getText());
        String newName = stripQuotes(ctx.newName.getText());
        return new AlterCatalogRenameCommand(catalogName, newName);
    }

    @Override
    public LogicalPlan visitDropStoragePolicy(DropStoragePolicyContext ctx) {
        String policyName = ctx.name.getText();
        boolean ifExists = ctx.EXISTS() != null;
        return new DropStoragePolicyCommand(policyName, ifExists);
    }

    @Override
    public LogicalPlan visitDropEncryptkey(DropEncryptkeyContext ctx) {
        List<String> nameParts = visitMultipartIdentifier(ctx.name);
        return new DropEncryptkeyCommand(new EncryptKeyName(nameParts), ctx.EXISTS() != null);
    }

    @Override
    public LogicalPlan visitCreateWorkloadGroup(CreateWorkloadGroupContext ctx) {
        String workloadGroupName = stripQuotes(ctx.name.getText());
        String cgName = ctx.computeGroup == null ? "" : stripQuotes(ctx.computeGroup.getText());
        boolean ifNotExists = ctx.EXISTS() != null;
        Map<String, String> properties = ctx.propertyClause() != null
                                    ? Maps.newHashMap(visitPropertyClause(ctx.propertyClause())) : Maps.newHashMap();
        return new CreateWorkloadGroupCommand(cgName, workloadGroupName, ifNotExists, properties);
    }

    @Override
    public LogicalPlan visitShowSyncJob(ShowSyncJobContext ctx) {
        String databaseName = null;
        if (ctx.multipartIdentifier() != null) {
            List<String> databaseParts = visitMultipartIdentifier(ctx.multipartIdentifier());
            databaseName = databaseParts.get(0);
        }
        return new ShowSyncJobCommand(databaseName);
    }

    @Override
    public LogicalPlan visitShowColumns(ShowColumnsContext ctx) {
        boolean isFull = ctx.FULL() != null;
        List<String> nameParts = visitMultipartIdentifier(ctx.tableName);
        String databaseName = ctx.database != null ? ctx.database.getText() : null;
        String likePattern = null;
        Expression expr = null;
        if (ctx.wildWhere() != null) {
            if (ctx.wildWhere().LIKE() != null) {
                likePattern = stripQuotes(ctx.wildWhere().STRING_LITERAL().getText());
            } else {
                expr = (Expression) ctx.wildWhere().expression().accept(this);
            }
        }

        return new ShowColumnsCommand(isFull, new TableNameInfo(nameParts), databaseName, likePattern, expr);
    }

    @Override
    public LogicalPlan visitDropFile(DropFileContext ctx) {
        String dbName = null;
        if (ctx.database != null) {
            dbName = ctx.database.getText();
        }
        Map<String, String> properties = ctx.propertyClause() != null
                                    ? Maps.newHashMap(visitPropertyClause(ctx.propertyClause())) : Maps.newHashMap();
        return new DropFileCommand(stripQuotes(ctx.name.getText()), dbName, properties);
    }

    @Override
    public LogicalPlan visitDropRepository(DropRepositoryContext ctx) {
        return new DropRepositoryCommand(stripQuotes(ctx.name.getText()));
    }

    @Override
    public LogicalPlan visitDropSqlBlockRule(DropSqlBlockRuleContext ctx) {
        return new DropSqlBlockRuleCommand(visitIdentifierSeq(ctx.identifierSeq()), ctx.EXISTS() != null);
    }

    @Override
    public LogicalPlan visitDropUser(DropUserContext ctx) {
        UserIdentity userIdent = visitUserIdentify(ctx.userIdentify());
        return new DropUserCommand(userIdent, ctx.EXISTS() != null);
    }

    @Override
    public LogicalPlan visitDropWorkloadGroup(DropWorkloadGroupContext ctx) {
        String cgName = ctx.computeGroup == null ? "" : stripQuotes(ctx.computeGroup.getText());
        return new DropWorkloadGroupCommand(cgName, ctx.name.getText(), ctx.EXISTS() != null);
    }

    @Override
    public LogicalPlan visitDropWorkloadPolicy(DropWorkloadPolicyContext ctx) {
        return new DropWorkloadPolicyCommand(ctx.name.getText(), ctx.EXISTS() != null);
    }

    @Override
    public LogicalPlan visitShowTableId(ShowTableIdContext ctx) {
        long tableId = -1;
        if (ctx.tableId != null) {
            tableId = Long.parseLong(ctx.tableId.getText());
        }
        return new ShowTableIdCommand(tableId);
    }

    @Override
    public LogicalPlan visitShowProcessList(ShowProcessListContext ctx) {
        return new ShowProcessListCommand(ctx.FULL() != null);
    }

    @Override
    public LogicalPlan visitHelp(HelpContext ctx) {
        String mark = ctx.mark.getText();
        return new HelpCommand(mark);
    }

    @Override
    public LogicalPlan visitSync(SyncContext ctx) {
        return new SyncCommand();
    }

    @Override
    public LogicalPlan visitShowDelete(ShowDeleteContext ctx) {
        String dbName = null;
        if (ctx.database != null) {
            List<String> nameParts = visitMultipartIdentifier(ctx.database);
            dbName = nameParts.get(0); // only one entry possible
        }
        return new ShowDeleteCommand(dbName);
    }

    @Override
    public LogicalPlan visitShowStoragePolicy(ShowStoragePolicyContext ctx) {
        String policyName = null;
        if (ctx.identifierOrText() != null) {
            policyName = stripQuotes(ctx.identifierOrText().getText());
        }
        return new ShowStoragePolicyCommand(policyName, ctx.USING() != null);
    }

    @Override
    public LogicalPlan visitShowPrivileges(ShowPrivilegesContext ctx) {
        return new ShowPrivilegesCommand();
    }

    @Override
    public LogicalPlan visitShowTabletsBelong(ShowTabletsBelongContext ctx) {
        List<Long> tabletIdLists = new ArrayList<>();
        ctx.tabletIds.stream().forEach(tabletToken -> {
            tabletIdLists.add(Long.parseLong(tabletToken.getText()));
        });
        return new ShowTabletsBelongCommand(tabletIdLists);
    }

    @Override
    public LogicalPlan visitShowCollation(ShowCollationContext ctx) {
        String wild = null;
        if (ctx.wildWhere() != null) {
            if (ctx.wildWhere().LIKE() != null) {
                wild = stripQuotes(ctx.wildWhere().STRING_LITERAL().getText());
            } else if (ctx.wildWhere().WHERE() != null) {
                wild = ctx.wildWhere().expression().getText();
            }
        }
        return new ShowCollationCommand(wild);
    }

    @Override
    public LogicalPlan visitAdminCheckTablets(AdminCheckTabletsContext ctx) {
        List<Long> tabletIdLists = new ArrayList<>();
        if (ctx.tabletList() != null) {
            ctx.tabletList().tabletIdList.stream().forEach(tabletToken -> {
                tabletIdLists.add(Long.parseLong(tabletToken.getText()));
            });
        }
        Map<String, String> properties = ctx.properties != null
                ? Maps.newHashMap(visitPropertyClause(ctx.properties))
                : Maps.newHashMap();
        return new AdminCheckTabletsCommand(tabletIdLists, properties);
    }

    @Override
    public LogicalPlan visitShowWarningErrorCount(ShowWarningErrorCountContext ctx) {
        boolean isWarning = ctx.WARNINGS() != null;
        return new ShowWarningErrorCountCommand(isWarning);
    }

    @Override
    public LogicalPlan visitShowStatus(ShowStatusContext ctx) {
        String scope = visitStatementScope(ctx.statementScope()).name();
        return new ShowStatusCommand(scope);
    }

    @Override
    public LogicalPlan visitShowDataSkew(ShowDataSkewContext ctx) {
        TableRefInfo tableRefInfo = visitBaseTableRefContext(ctx.baseTableRef());
        return new ShowDataSkewCommand(tableRefInfo);
    }

    @Override
    public LogicalPlan visitShowData(DorisParser.ShowDataContext ctx) {
        TableNameInfo tableNameInfo = null;
        if (ctx.tableName != null) {
            tableNameInfo = new TableNameInfo(visitMultipartIdentifier(ctx.tableName));
        }
        List<OrderKey> orderKeys = null;
        if (ctx.sortClause() != null) {
            orderKeys = visit(ctx.sortClause().sortItem(), OrderKey.class);
        }
        Map<String, String> properties = ctx.propertyClause() != null
                ? Maps.newHashMap(visitPropertyClause(ctx.propertyClause())) : Maps.newHashMap();
        boolean detailed = ctx.ALL() != null;
        return new ShowDataCommand(tableNameInfo, orderKeys, properties, detailed);
    }

    @Override
    public LogicalPlan visitShowTableCreation(ShowTableCreationContext ctx) {
        String dbName = null;
        String wild = null;
        if (ctx.database != null) {
            List<String> nameParts = visitMultipartIdentifier(ctx.database);
            dbName = nameParts.get(0); // only one entry possible
        }
        if (ctx.STRING_LITERAL() != null) {
            wild = ctx.STRING_LITERAL().getText();
        }
        return new ShowTableCreationCommand(dbName, wild);
    }

    @Override
    public SetType visitStatementScope(StatementScopeContext ctx) {
        SetType statementScope = SetType.DEFAULT;
        if (ctx != null) {
            if (ctx.GLOBAL() != null) {
                statementScope = SetType.GLOBAL;
            } else if (ctx.LOCAL() != null || ctx.SESSION() != null) {
                statementScope = SetType.SESSION;
            }
        }
        return statementScope;
    }

    @Override
    public LogicalPlan visitAdminShowTabletStorageFormat(AdminShowTabletStorageFormatContext ctx) {
        return new ShowTabletStorageFormatCommand(ctx.VERBOSE() != null);
    }

    @Override
    public LogicalPlan visitShowTabletStorageFormat(ShowTabletStorageFormatContext ctx) {
        return new ShowTabletStorageFormatCommand(ctx.VERBOSE() != null);
    }

    @Override
    public LogicalPlan visitShowTabletsFromTable(DorisParser.ShowTabletsFromTableContext ctx) {
        TableNameInfo tableName = new TableNameInfo(visitMultipartIdentifier(ctx.tableName));
        PartitionNamesInfo partitionNamesInfo = null;
        if (ctx.partitionSpec() != null) {
            Pair<Boolean, List<String>> partitionSpec = visitPartitionSpec(ctx.partitionSpec());
            partitionNamesInfo = new PartitionNamesInfo(partitionSpec.first, partitionSpec.second);
        }
        List<OrderKey> orderKeys = null;
        if (ctx.sortClause() != null) {
            orderKeys = visit(ctx.sortClause().sortItem(), OrderKey.class);
        }
        long limit = 0;
        long offset = 0;
        if (ctx.limitClause() != null) {
            limit = ctx.limitClause().limit != null
                    ? Long.parseLong(ctx.limitClause().limit.getText())
                    : 0;
            if (limit < 0) {
                throw new ParseException("Limit requires non-negative number", ctx.limitClause());
            }
            offset = ctx.limitClause().offset != null
                    ? Long.parseLong(ctx.limitClause().offset.getText())
                    : 0;
            if (offset < 0) {
                throw new ParseException("Offset requires non-negative number", ctx.limitClause());
            }
        }
        if (ctx.wildWhere() != null) {
            if (ctx.wildWhere().LIKE() != null) {
                throw new ParseException("Not support like clause");
            } else {
                Expression expr = (Expression) ctx.wildWhere().expression().accept(this);
                return new ShowTabletsFromTableCommand(tableName, partitionNamesInfo, expr, orderKeys, limit, offset);
            }
        }

        return new ShowTabletsFromTableCommand(tableName, partitionNamesInfo, null, orderKeys, limit, offset);
    }

    @Override
    public LogicalPlan visitShowQueryProfile(ShowQueryProfileContext ctx) {
        String queryIdPath = "/";
        if (ctx.queryIdPath != null) {
            queryIdPath = stripQuotes(ctx.queryIdPath.getText());
        }

        long limit = 20;
        if (ctx.limitClause() != null) {
            limit = Long.parseLong(ctx.limitClause().limit.getText());
            if (limit < 0) {
                throw new ParseException("Limit requires non-negative number, got " + String.valueOf(limit));
            }
        }
        return new ShowQueryProfileCommand(queryIdPath, limit);
    }

    @Override
    public LogicalPlan visitShowQueryStats(ShowQueryStatsContext ctx) {
        String dbName = null;
        if (ctx.database != null) {
            dbName = ctx.database.getText();
        }
        TableNameInfo tableNameInfo = null;
        if (ctx.tableName != null) {
            tableNameInfo = new TableNameInfo(visitMultipartIdentifier(ctx.tableName));
        }
        boolean isAll = ctx.ALL() != null;
        boolean isVerbose = ctx.VERBOSE() != null;
        return new ShowQueryStatsCommand(dbName, tableNameInfo, isAll, isVerbose);
    }

    @Override
    public LogicalPlan visitSwitchCatalog(SwitchCatalogContext ctx) {
        if (ctx.catalog != null) {
            return new SwitchCommand(ctx.catalog.getText());
        }
        throw new ParseException("catalog name can not be null");
    }

    @Override
    public LogicalPlan visitUseDatabase(UseDatabaseContext ctx) {
        if (ctx.database == null) {
            throw new ParseException("database name can not be null");
        }
        return ctx.catalog != null ? new UseCommand(ctx.catalog.getText(), ctx.database.getText())
                : new UseCommand(ctx.database.getText());
    }

    @Override
    public LogicalPlan visitTruncateTable(DorisParser.TruncateTableContext ctx) {
        TableNameInfo tableName = new TableNameInfo(visitMultipartIdentifier(ctx.multipartIdentifier()));
        Optional<PartitionNamesInfo> partitionNamesInfo = ctx.specifiedPartition() == null
                ? Optional.empty() : Optional.of(visitSpecifiedPartitionContext(ctx.specifiedPartition()));

        return new TruncateTableCommand(
            tableName,
            partitionNamesInfo,
            ctx.FORCE() != null
        );
    }

    @Override
    public LogicalPlan visitShowConvertLsc(ShowConvertLscContext ctx) {
        if (ctx.database == null) {
            return new ShowConvertLSCCommand(null);
        }
        List<String> parts = visitMultipartIdentifier(ctx.database);
        String databaseName = parts.get(parts.size() - 1);
        if (parts.size() == 2 && !InternalCatalog.INTERNAL_CATALOG_NAME.equalsIgnoreCase(parts.get(0))) {
            throw new ParseException("The execution of this command is restricted to the internal catalog only.");
        } else if (parts.size() > 2) {
            throw new ParseException("Only one dot can be in the name: " + String.join(".", parts));
        }
        return new ShowConvertLSCCommand(databaseName);
    }

    @Override
    public LogicalPlan visitKillQuery(KillQueryContext ctx) {
        String queryId = null;
        int connectionId = -1;
        TerminalNode integerValue = ctx.INTEGER_VALUE();
        if (integerValue != null) {
            connectionId = Integer.valueOf(integerValue.getText());
        } else {
            queryId = stripQuotes(ctx.STRING_LITERAL().getText());
        }
        return new KillQueryCommand(queryId, connectionId);
    }

    @Override
    public LogicalPlan visitKillConnection(DorisParser.KillConnectionContext ctx) {
        int connectionId = Integer.parseInt(ctx.INTEGER_VALUE().getText());
        return new KillConnectionCommand(connectionId);
    }

    @Override
    public Object visitAlterDatabaseSetQuota(AlterDatabaseSetQuotaContext ctx) {
        String databaseName = Optional.ofNullable(ctx.name)
                .map(ParseTree::getText).filter(s -> !s.isEmpty())
                .orElseThrow(() -> new ParseException("database name can not be null"));
        String quota = Optional.ofNullable(ctx.quota)
                .map(ParseTree::getText)
                .orElseGet(() -> Optional.ofNullable(ctx.INTEGER_VALUE())
                        .map(TerminalNode::getText)
                        .orElse(null));
        // Determine the quota type
        QuotaType quotaType;
        if (ctx.DATA() != null) {
            quotaType = QuotaType.DATA;
        } else if (ctx.REPLICA() != null) {
            quotaType = QuotaType.REPLICA;
        } else if (ctx.TRANSACTION() != null) {
            quotaType = QuotaType.TRANSACTION;
        } else {
            quotaType = QuotaType.NONE;
        }
        return new AlterDatabaseSetQuotaCommand(databaseName, quotaType, quota);
    }

    @Override
    public LogicalPlan visitDropDatabase(DropDatabaseContext ctx) {
        boolean ifExists = ctx.EXISTS() != null;
        List<String> databaseNameParts = visitMultipartIdentifier(ctx.name);
        boolean force = ctx.FORCE() != null;
        DropDatabaseInfo databaseInfo = new DropDatabaseInfo(ifExists, databaseNameParts, force);
        return new DropDatabaseCommand(databaseInfo);
    }

    @Override
    public LogicalPlan visitAlterRepository(AlterRepositoryContext ctx) {

        Map<String, String> properties = ctx.propertyClause() != null
                ? Maps.newHashMap(visitPropertyClause(ctx.propertyClause())) : Maps.newHashMap();

        return new AlterRepositoryCommand(ctx.name.getText(), properties);
    }

    @Override
    public LogicalPlan visitShowAnalyze(ShowAnalyzeContext ctx) {
        boolean isAuto = ctx.AUTO() != null;
        List<String> tableName = ctx.tableName == null ? null : visitMultipartIdentifier(ctx.tableName);
        long jobId = ctx.jobId == null ? 0 : Long.parseLong(ctx.jobId.getText());
        String stateKey = ctx.stateKey == null ? null : stripQuotes(ctx.stateKey.getText());
        String stateValue = ctx.stateValue == null ? null : stripQuotes(ctx.stateValue.getText());
        return new ShowAnalyzeCommand(tableName, jobId, stateKey, stateValue, isAuto);
    }

    @Override
    public LogicalPlan visitShowOpenTables(ShowOpenTablesContext ctx) {
        String db = ctx.database != null ? visitMultipartIdentifier(ctx.database).get(0) : null;
        String likePattern = null;
        Expression expr = null;

        if (ctx.wildWhere() != null) {
            if (ctx.wildWhere().LIKE() != null) {
                likePattern = stripQuotes(ctx.wildWhere().STRING_LITERAL().getText());
            } else {
                expr = (Expression) ctx.wildWhere().expression().accept(this);
            }
        }

        return new ShowOpenTablesCommand(db, likePattern, expr);
    }

    @Override
    public LogicalPlan visitDropAllBrokerClause(DropAllBrokerClauseContext ctx) {
        String brokerName = stripQuotes(ctx.name.getText());
        AlterSystemOp alterSystemOp = new DropAllBrokerOp(brokerName);
        return new AlterSystemCommand(alterSystemOp, PlanType.ALTER_SYSTEM_DROP_ALL_BROKER);
    }

    @Override
    public LogicalPlan visitAlterSystem(DorisParser.AlterSystemContext ctx) {
        return plan(ctx.alterSystemClause());
    }

    @Override
    public LogicalPlan visitAddBrokerClause(AddBrokerClauseContext ctx) {
        String brokerName = stripQuotes(ctx.name.getText());
        List<String> hostPorts = ctx.hostPorts.stream()
                .map(e -> stripQuotes(e.getText()))
                .collect(Collectors.toList());
        AlterSystemOp alterSystemOp = new AddBrokerOp(brokerName, hostPorts);
        return new AlterSystemCommand(alterSystemOp, PlanType.ALTER_SYSTEM_ADD_BROKER);
    }

    @Override
    public LogicalPlan visitDropBrokerClause(DropBrokerClauseContext ctx) {
        String brokerName = stripQuotes(ctx.name.getText());
        List<String> hostPorts = ctx.hostPorts.stream()
                .map(e -> stripQuotes(e.getText()))
                .collect(Collectors.toList());
        AlterSystemOp alterSystemOp = new DropBrokerOp(brokerName, hostPorts);
        return new AlterSystemCommand(alterSystemOp, PlanType.ALTER_SYSTEM_DROP_BROKER);
    }

    @Override
    public LogicalPlan visitAddBackendClause(AddBackendClauseContext ctx) {
        List<String> hostPorts = ctx.hostPorts.stream()
                .map(e -> stripQuotes(e.getText()))
                .collect(Collectors.toList());
        Map<String, String> properties = visitPropertyClause(ctx.properties);
        AlterSystemOp alterSystemOp = new AddBackendOp(hostPorts, properties);
        return new AlterSystemCommand(alterSystemOp, PlanType.ALTER_SYSTEM_ADD_BACKEND);
    }

    @Override
    public LogicalPlan visitDropBackendClause(DorisParser.DropBackendClauseContext ctx) {
        List<String> hostPorts = ctx.hostPorts.stream()
                .map(e -> stripQuotes(e.getText()))
                .collect(Collectors.toList());
        boolean force = false;
        if (ctx.DROPP() != null) {
            force = true;
        }
        AlterSystemOp alterSystemOp = new DropBackendOp(hostPorts, force);
        return new AlterSystemCommand(alterSystemOp, PlanType.ALTER_SYSTEM_DROP_BACKEND);
    }

    @Override
    public LogicalPlan visitDecommissionBackendClause(DorisParser.DecommissionBackendClauseContext ctx) {
        List<String> hostPorts = ctx.hostPorts.stream()
                .map(e -> stripQuotes(e.getText()))
                .collect(Collectors.toList());
        AlterSystemOp alterSystemOp = new DecommissionBackendOp(hostPorts);
        return new AlterSystemCommand(alterSystemOp, PlanType.ALTER_SYSTEM_DECOMMISSION_BACKEND);
    }

    @Override
    public LogicalPlan visitAddFollowerClause(DorisParser.AddFollowerClauseContext ctx) {
        String hostPort = stripQuotes(ctx.hostPort.getText());
        AlterSystemOp alterSystemOp = new AddFollowerOp(hostPort);
        return new AlterSystemCommand(alterSystemOp, PlanType.ALTER_SYSTEM_ADD_FOLLOWER);
    }

    @Override
    public LogicalPlan visitDropFollowerClause(DorisParser.DropFollowerClauseContext ctx) {
        String hostPort = stripQuotes(ctx.hostPort.getText());
        AlterSystemOp alterSystemOp = new DropFollowerOp(hostPort);
        return new AlterSystemCommand(alterSystemOp, PlanType.ALTER_SYSTEM_DROP_FOLLOWER);
    }

    @Override
    public LogicalPlan visitAddObserverClause(DorisParser.AddObserverClauseContext ctx) {
        String hostPort = stripQuotes(ctx.hostPort.getText());
        AlterSystemOp alterSystemOp = new AddObserverOp(hostPort);
        return new AlterSystemCommand(alterSystemOp, PlanType.ALTER_SYSTEM_ADD_OBSERVER);
    }

    @Override
    public LogicalPlan visitDropObserverClause(DorisParser.DropObserverClauseContext ctx) {
        String hostPort = stripQuotes(ctx.hostPort.getText());
        AlterSystemOp alterSystemOp = new DropObserverOp(hostPort);
        return new AlterSystemCommand(alterSystemOp, PlanType.ALTER_SYSTEM_DROP_OBSERVER);
    }

    @Override
    public LogicalPlan visitAlterLoadErrorUrlClause(DorisParser.AlterLoadErrorUrlClauseContext ctx) {
        Map<String, String> properties = visitPropertyClause(ctx.properties);
        AlterSystemOp alterSystemOp = new AlterLoadErrorUrlOp(properties);
        return new AlterSystemCommand(alterSystemOp, PlanType.ALTER_SYSTEM_SET_LOAD_ERRORS_HU);
    }

    @Override
    public LogicalPlan visitModifyBackendClause(DorisParser.ModifyBackendClauseContext ctx) {
        List<String> hostPorts = ctx.hostPorts.stream()
                .map(e -> stripQuotes(e.getText()))
                .collect(Collectors.toList());
        Map<String, String> properties = visitPropertyItemList(ctx.propertyItemList());
        AlterSystemOp alterSystemOp = new ModifyBackendOp(hostPorts, properties);
        return new AlterSystemCommand(alterSystemOp, PlanType.ALTER_SYSTEM_MODIFY_BACKEND);
    }

    @Override
    public LogicalPlan visitModifyFrontendOrBackendHostNameClause(
            DorisParser.ModifyFrontendOrBackendHostNameClauseContext ctx) {
        String hostPort = stripQuotes(ctx.hostPort.getText());
        String hostName = stripQuotes(ctx.hostName.getText());
        AlterSystemOp alterSystemOp = null;
        if (ctx.FRONTEND() != null) {
            alterSystemOp = new ModifyFrontendOrBackendHostNameOp(hostPort, hostName, ModifyOpType.Frontend);
        } else if (ctx.BACKEND() != null) {
            alterSystemOp = new ModifyFrontendOrBackendHostNameOp(hostPort, hostName, ModifyOpType.Backend);
        }
        return new AlterSystemCommand(alterSystemOp, PlanType.ALTER_SYSTEM_MODIFY_FRONTEND_OR_BACKEND_HOSTNAME);
    }

    @Override
    public LogicalPlan visitShowQueuedAnalyzeJobs(ShowQueuedAnalyzeJobsContext ctx) {
        List<String> tableName = ctx.tableName == null ? null : visitMultipartIdentifier(ctx.tableName);
        String stateKey = ctx.stateKey == null ? null : stripQuotes(ctx.stateKey.getText());
        String stateValue = ctx.stateValue == null ? null : stripQuotes(ctx.stateValue.getText());
        return new ShowQueuedAnalyzeJobsCommand(tableName, stateKey, stateValue);
    }

    @Override
    public LogicalPlan visitShowIndexStats(DorisParser.ShowIndexStatsContext ctx) {
        TableNameInfo tableName = new TableNameInfo(visitMultipartIdentifier(ctx.tableName));
        String indexId = stripQuotes(ctx.indexId.getText());
        return new ShowIndexStatsCommand(tableName, indexId);
    }

    @Override
    public LogicalPlan visitShowTableStatus(DorisParser.ShowTableStatusContext ctx) {
        String ctlName = null;
        String dbName = null;
        if (ctx.database != null) {
            List<String> nameParts = visitMultipartIdentifier(ctx.database);
            if (nameParts.size() == 1) {
                dbName = nameParts.get(0);
            } else if (nameParts.size() == 2) {
                ctlName = nameParts.get(0);
                dbName = nameParts.get(1);
            } else {
                throw new AnalysisException("nameParts in analyze database should be [ctl.]db");
            }
        }

        if (ctx.wildWhere() != null) {
            if (ctx.wildWhere().LIKE() != null) {
                return new ShowTableStatusCommand(dbName, ctlName,
                    stripQuotes(ctx.wildWhere().STRING_LITERAL().getText()), null);
            } else {
                Expression expr = (Expression) ctx.wildWhere().expression().accept(this);
                return new ShowTableStatusCommand(dbName, ctlName, null, expr);
            }
        }
        return new ShowTableStatusCommand(dbName, ctlName);
    }

    @Override
    public LogicalPlan visitShowTables(DorisParser.ShowTablesContext ctx) {
        String ctlName = null;
        String dbName = null;
        if (ctx.database != null) {
            List<String> nameParts = visitMultipartIdentifier(ctx.database);
            if (nameParts.size() == 1) {
                dbName = nameParts.get(0);
            } else if (nameParts.size() == 2) {
                ctlName = nameParts.get(0);
                dbName = nameParts.get(1);
            } else {
                throw new AnalysisException("nameParts in analyze database should be [ctl.]db");
            }
        }

        boolean isVerbose = ctx.FULL() != null;

        if (ctx.wildWhere() != null) {
            if (ctx.wildWhere().LIKE() != null) {
                return new ShowTableCommand(dbName, ctlName, isVerbose,
                        stripQuotes(ctx.wildWhere().STRING_LITERAL().getText()), null, PlanType.SHOW_TABLES);
            } else {
                return new ShowTableCommand(dbName, ctlName, isVerbose, null,
                        getOriginSql(ctx.wildWhere()), PlanType.SHOW_TABLES);
            }
        }
        return new ShowTableCommand(dbName, ctlName, isVerbose, PlanType.SHOW_TABLES);
    }

    @Override
    public Plan visitUnlockTables(UnlockTablesContext ctx) {
        return new UnlockTablesCommand();
    }

    @Override
    public LogicalPlan visitCreateWorkloadPolicy(CreateWorkloadPolicyContext ctx) {
        String policyName = ctx.name.getText();
        boolean ifNotExists = ctx.IF() != null;

        List<WorkloadConditionMeta> conditions = new ArrayList<>();
        if (ctx.workloadPolicyConditions() != null) {
            for (DorisParser.WorkloadPolicyConditionContext conditionCtx :
                    ctx.workloadPolicyConditions().workloadPolicyCondition()) {
                String metricName = conditionCtx.metricName.getText();
                String operator = conditionCtx.comparisonOperator().getText();
                String value = conditionCtx.number() != null
                        ? conditionCtx.number().getText()
                        : stripQuotes(conditionCtx.STRING_LITERAL().getText());
                try {
                    WorkloadConditionMeta conditionMeta = new WorkloadConditionMeta(metricName, operator, value);
                    conditions.add(conditionMeta);
                } catch (UserException e) {
                    throw new AnalysisException(e.getMessage(), e);
                }
            }
        }

        List<WorkloadActionMeta> actions = new ArrayList<>();
        if (ctx.workloadPolicyActions() != null) {
            for (DorisParser.WorkloadPolicyActionContext actionCtx :
                    ctx.workloadPolicyActions().workloadPolicyAction()) {
                try {
                    if (actionCtx.SET_SESSION_VARIABLE() != null) {
                        actions.add(new WorkloadActionMeta("SET_SESSION_VARIABLE",
                                stripQuotes(actionCtx.STRING_LITERAL().getText())));
                    } else {
                        String identifier = actionCtx.identifier().getText();
                        String value = actionCtx.STRING_LITERAL() != null
                                ? stripQuotes(actionCtx.STRING_LITERAL().getText())
                                : null;
                        actions.add(new WorkloadActionMeta(identifier, value));
                    }
                } catch (UserException e) {
                    throw new AnalysisException(e.getMessage(), e);
                }
            }
        }

        Map<String, String> properties = ctx.propertyClause() != null
                ? Maps.newHashMap(visitPropertyClause(ctx.propertyClause()))
                : Maps.newHashMap();

        return new CreateWorkloadPolicyCommand(ifNotExists, policyName, conditions, actions, properties);
    }

    @Override
    public LogicalPlan visitShowViews(DorisParser.ShowViewsContext ctx) {
        String ctlName = null;
        String dbName = null;
        if (ctx.database != null) {
            List<String> nameParts = visitMultipartIdentifier(ctx.database);
            if (nameParts.size() == 1) {
                dbName = nameParts.get(0);
            } else if (nameParts.size() == 2) {
                ctlName = nameParts.get(0);
                dbName = nameParts.get(1);
            } else {
                throw new AnalysisException("nameParts in analyze database should be [ctl.]db");
            }
        }

        boolean isVerbose = ctx.FULL() != null;

        if (ctx.wildWhere() != null) {
            if (ctx.wildWhere().LIKE() != null) {
                return new ShowTableCommand(dbName, ctlName, isVerbose,
                    stripQuotes(ctx.wildWhere().STRING_LITERAL().getText()), null, PlanType.SHOW_VIEWS);
            } else {
                return new ShowTableCommand(dbName, ctlName, isVerbose, null,
                    getOriginSql(ctx.wildWhere()), PlanType.SHOW_VIEWS);
            }
        }
        return new ShowTableCommand(dbName, ctlName, isVerbose, PlanType.SHOW_VIEWS);
    }

    @Override
    public LogicalPlan visitShowTabletId(DorisParser.ShowTabletIdContext ctx) {
        long tabletId = Long.parseLong(ctx.tabletId.getText());
        return new ShowTabletIdCommand(tabletId);
    }

    @Override
    public LogicalPlan visitShowDatabases(DorisParser.ShowDatabasesContext ctx) {
        String ctlName = null;
        if (ctx.catalog != null) {
            ctlName = ctx.catalog.getText();
        }

        if (ctx.wildWhere() != null) {
            if (ctx.wildWhere().LIKE() != null) {
                return new ShowDatabasesCommand(ctlName,
                        stripQuotes(ctx.wildWhere().STRING_LITERAL().getText()), null);
            } else {
                Expression expr = (Expression) ctx.wildWhere().expression().accept(this);
                return new ShowDatabasesCommand(ctlName, null, expr);
            }
        }
        return new ShowDatabasesCommand(ctlName, null, null);
    }

    @Override
    public LogicalPlan visitDescribeTable(DorisParser.DescribeTableContext ctx) {
        TableNameInfo tableName = new TableNameInfo(visitMultipartIdentifier(ctx.multipartIdentifier()));
        PartitionNamesInfo partitionNames = null;
        boolean isTempPart = false;
        if (ctx.specifiedPartition() != null) {
            isTempPart = ctx.specifiedPartition().TEMPORARY() != null;
            if (ctx.specifiedPartition().identifier() != null) {
                partitionNames = new PartitionNamesInfo(isTempPart,
                        ImmutableList.of(ctx.specifiedPartition().identifier().getText()));
            } else {
                partitionNames = new PartitionNamesInfo(isTempPart,
                        visitIdentifierList(ctx.specifiedPartition().identifierList()));
            }
        }
        return new DescribeCommand(tableName, false, partitionNames);
    }

    @Override
    public LogicalPlan visitAnalyzeTable(DorisParser.AnalyzeTableContext ctx) {
        TableNameInfo tableNameInfo = new TableNameInfo(visitMultipartIdentifier(ctx.name));
        PartitionNamesInfo partitionNamesInfo = null;
        if (ctx.partitionSpec() != null) {
            Pair<Boolean, List<String>> partitionSpec = visitPartitionSpec(ctx.partitionSpec());
            partitionNamesInfo = new PartitionNamesInfo(partitionSpec.first, partitionSpec.second);
        }
        List<String> columnNames = null;
        if (ctx.columns != null) {
            columnNames = visitIdentifierList(ctx.columns);
        }
        Map<String, String> propertiesMap = new HashMap<>();
        // default values
        propertiesMap.put(AnalyzeProperties.PROPERTY_SYNC, "false");
        propertiesMap.put(AnalyzeProperties.PROPERTY_ANALYSIS_TYPE, AnalysisInfo.AnalysisType.FUNDAMENTALS.toString());
        for (DorisParser.AnalyzePropertiesContext aps : ctx.analyzeProperties()) {
            Map<String, String> map = visitAnalyzeProperties(aps);
            propertiesMap.putAll(map);
        }
        propertiesMap.putAll(visitPropertyClause(ctx.propertyClause()));
        AnalyzeProperties properties = new AnalyzeProperties(propertiesMap);
        return new AnalyzeTableCommand(tableNameInfo,
                partitionNamesInfo, columnNames, properties);
    }

    @Override
    public LogicalPlan visitAnalyzeDatabase(DorisParser.AnalyzeDatabaseContext ctx) {
        String ctlName = null;
        String dbName = null;
        List<String> nameParts = visitMultipartIdentifier(ctx.name);
        if (nameParts.size() == 1) {
            dbName = nameParts.get(0);
        } else if (nameParts.size() == 2) {
            ctlName = nameParts.get(0);
            dbName = nameParts.get(1);
        } else {
            throw new AnalysisException("nameParts in analyze database should be [ctl.]db");
        }

        Map<String, String> propertiesMap = new HashMap<>();
        // default values
        propertiesMap.put(AnalyzeProperties.PROPERTY_SYNC, "false");
        propertiesMap.put(AnalyzeProperties.PROPERTY_ANALYSIS_TYPE, AnalysisInfo.AnalysisType.FUNDAMENTALS.toString());
        for (DorisParser.AnalyzePropertiesContext aps : ctx.analyzeProperties()) {
            Map<String, String> map = visitAnalyzeProperties(aps);
            propertiesMap.putAll(map);
        }
        propertiesMap.putAll(visitPropertyClause(ctx.propertyClause()));
        AnalyzeProperties properties = new AnalyzeProperties(propertiesMap);
        return new AnalyzeDatabaseCommand(ctlName, dbName, properties);
    }

    @Override
    public Map<String, String> visitAnalyzeProperties(DorisParser.AnalyzePropertiesContext ctx) {
        Map<String, String> properties = new HashMap<>();
        if (ctx.SYNC() != null) {
            properties.put(AnalyzeProperties.PROPERTY_SYNC, "true");
        } else if (ctx.INCREMENTAL() != null) {
            properties.put(AnalyzeProperties.PROPERTY_INCREMENTAL, "true");
        } else if (ctx.FULL() != null) {
            properties.put(AnalyzeProperties.PROPERTY_FORCE_FULL, "true");
        } else if (ctx.SQL() != null) {
            properties.put(AnalyzeProperties.PROPERTY_EXTERNAL_TABLE_USE_SQL, "true");
        } else if (ctx.HISTOGRAM() != null) {
            properties.put(AnalyzeProperties.PROPERTY_ANALYSIS_TYPE, AnalysisInfo.AnalysisType.HISTOGRAM.toString());
        } else if (ctx.SAMPLE() != null) {
            if (ctx.ROWS() != null) {
                properties.put(AnalyzeProperties.PROPERTY_SAMPLE_ROWS, ctx.INTEGER_VALUE().getText());
            } else if (ctx.PERCENT() != null) {
                properties.put(AnalyzeProperties.PROPERTY_SAMPLE_PERCENT, ctx.INTEGER_VALUE().getText());
            }
        } else if (ctx.BUCKETS() != null) {
            properties.put(AnalyzeProperties.PROPERTY_NUM_BUCKETS, ctx.INTEGER_VALUE().getText());
        } else if (ctx.PERIOD() != null) {
            properties.put(AnalyzeProperties.PROPERTY_PERIOD_SECONDS, ctx.INTEGER_VALUE().getText());
        } else if (ctx.CRON() != null) {
            properties.put(AnalyzeProperties.PROPERTY_PERIOD_CRON, ctx.STRING_LITERAL().getText());
        }
        return properties;
    }

    @Override
    public LogicalPlan visitCreateDatabase(DorisParser.CreateDatabaseContext ctx) {
        Map<String, String> properties = visitPropertyClause(ctx.propertyClause());
        List<String> nameParts = visitMultipartIdentifier(ctx.multipartIdentifier());

        if (nameParts.size() > 2) {
            throw new AnalysisException("create database should be [catalog.]database");
        }

        String databaseName = "";
        String catalogName = "";
        if (nameParts.size() == 2) {
            catalogName = nameParts.get(0);
            databaseName = nameParts.get(1);
        }
        if (nameParts.size() == 1) {
            databaseName = nameParts.get(0);
        }

        return new CreateDatabaseCommand(
            ctx.IF() != null,
                new DbName(catalogName, databaseName),
            Maps.newHashMap(properties));
    }

    @Override
    public LogicalPlan visitCreateRepository(DorisParser.CreateRepositoryContext ctx) {
        String name = stripQuotes(ctx.name.getText());
        String location = stripQuotes(ctx.storageBackend().STRING_LITERAL().getText());

        String storageName = "";
        if (ctx.storageBackend().brokerName != null) {
            storageName = stripQuotes(ctx.storageBackend().brokerName.getText());
        }

        Map<String, String> properties = visitPropertyClause(ctx.storageBackend().properties);

        StorageBackend.StorageType storageType = null;
        if (ctx.storageBackend().BROKER() != null) {
            storageType = StorageBackend.StorageType.BROKER;
        } else if (ctx.storageBackend().S3() != null) {
            storageType = StorageBackend.StorageType.S3;
        } else if (ctx.storageBackend().HDFS() != null) {
            storageType = StorageBackend.StorageType.HDFS;
        } else if (ctx.storageBackend().LOCAL() != null) {
            storageType = StorageBackend.StorageType.LOCAL;
        }

        return new CreateRepositoryCommand(
            ctx.READ() != null,
            name,
                new StorageBackend(storageName, location, storageType, Maps.newHashMap(properties)));
    }

    @Override
    public LogicalPlan visitShowColumnHistogramStats(ShowColumnHistogramStatsContext ctx) {
        TableNameInfo tableNameInfo = new TableNameInfo(visitMultipartIdentifier(ctx.tableName));
        List<String> columnNames = visitIdentifierList(ctx.columnList);
        return new ShowColumnHistogramStatsCommand(tableNameInfo, columnNames);
    }

    @Override
    public LogicalPlan visitDescribeTableAll(DorisParser.DescribeTableAllContext ctx) {
        TableNameInfo tableName = new TableNameInfo(visitMultipartIdentifier(ctx.multipartIdentifier()));
        return new DescribeCommand(tableName, true, null);
    }

    @Override
    public String visitTableAlias(DorisParser.TableAliasContext ctx) {
        if (ctx.identifierList() != null) {
            throw new ParseException("Do not implemented", ctx);
        }
        return ctx.strictIdentifier() != null ? ctx.strictIdentifier().getText() : null;
    }

    @Override
    public LogicalPlan visitDescribeTableValuedFunction(DorisParser.DescribeTableValuedFunctionContext ctx) {
        String tvfName = ctx.tvfName.getText();
        String alias = visitTableAlias(ctx.tableAlias());
        Map<String, String> params = visitPropertyItemList(ctx.properties);

        TableValuedFunctionRef tableValuedFunctionRef = null;
        try {
            tableValuedFunctionRef = new TableValuedFunctionRef(tvfName, alias, params);
        } catch (org.apache.doris.common.AnalysisException e) {
            throw new AnalysisException(e.getDetailMessage());
        }
        return new DescribeCommand(tableValuedFunctionRef);
    }

    @Override
    public LogicalPlan visitCreateStage(DorisParser.CreateStageContext ctx) {
        String stageName = stripQuotes(ctx.name.getText());
        Map<String, String> properties = visitPropertyClause(ctx.properties);

        return new CreateStageCommand(
            ctx.IF() != null,
                stageName,
                properties
        );
    }

    @Override
    public LogicalPlan visitDropStage(DorisParser.DropStageContext ctx) {
        return new DropStageCommand(
            ctx.IF() != null,
            stripQuotes(ctx.name.getText()));
    }

    @Override
    public LogicalPlan visitAlterUser(DorisParser.AlterUserContext ctx) {
        boolean ifExist = ctx.EXISTS() != null;
        UserDesc userDesc = visitGrantUserIdentify(ctx.grantUserIdentify());
        PasswordOptions passwordOptions = visitPasswordOption(ctx.passwordOption());
        String comment = ctx.STRING_LITERAL() != null ? stripQuotes(ctx.STRING_LITERAL().getText()) : null;
        AlterUserInfo alterUserInfo = new AlterUserInfo(ifExist, userDesc, passwordOptions, comment);
        return new AlterUserCommand(alterUserInfo);
    }

    @Override
    public LogicalPlan visitShowTableStats(DorisParser.ShowTableStatsContext ctx) {
        if (ctx.tableId != null) {
            return new ShowTableStatsCommand(Long.parseLong(ctx.tableId.getText()));
        } else {
            TableNameInfo tableNameInfo = new TableNameInfo(visitMultipartIdentifier(ctx.tableName));

            PartitionNamesInfo partitionNamesInfo = null;
            if (ctx.partitionSpec() != null) {
                Pair<Boolean, List<String>> partitionSpec = visitPartitionSpec(ctx.partitionSpec());
                partitionNamesInfo = new PartitionNamesInfo(partitionSpec.first, partitionSpec.second);
            }

            List<String> columnNames = new ArrayList<>();
            if (ctx.columnList != null) {
                columnNames.addAll(visitIdentifierList(ctx.columnList));
            }
            return new ShowTableStatsCommand(tableNameInfo, columnNames, partitionNamesInfo);
        }
    }

    @Override
    public LogicalPlan visitDropStats(DorisParser.DropStatsContext ctx) {
        TableNameInfo tableNameInfo = new TableNameInfo(visitMultipartIdentifier(ctx.tableName));

        Set<String> columnNames = new HashSet<>();
        if (ctx.identifierList() != null) {
            columnNames.addAll(visitIdentifierList(ctx.identifierList()));
        }

        PartitionNamesInfo partitionNamesInfo = null;
        if (ctx.partitionSpec() != null) {
            Pair<Boolean, List<String>> partitionSpec = visitPartitionSpec(ctx.partitionSpec());
            partitionNamesInfo = new PartitionNamesInfo(partitionSpec.first, partitionSpec.second);
        }
        return new DropStatsCommand(tableNameInfo, columnNames, partitionNamesInfo);
    }

    @Override
    public LogicalPlan visitDropCachedStats(DorisParser.DropCachedStatsContext ctx) {
        TableNameInfo tableNameInfo = new TableNameInfo(visitMultipartIdentifier(ctx.tableName));
        return new DropCachedStatsCommand(tableNameInfo);
    }

    @Override
    public LogicalPlan visitDropExpiredStats(DorisParser.DropExpiredStatsContext ctx) {
        return new DropExpiredStatsCommand();
    }

    @Override
    public LogicalPlan visitShowClusters(ShowClustersContext ctx) {
        boolean showComputeGroups = ctx.COMPUTE() != null;
        return new ShowClustersCommand(showComputeGroups);
    }

    @Override
    public LogicalPlan visitAlterTableStats(DorisParser.AlterTableStatsContext ctx) {
        TableNameInfo tableNameInfo = new TableNameInfo(visitMultipartIdentifier(ctx.name));
        PartitionNamesInfo partitionNamesInfo = null;
        if (ctx.partitionSpec() != null) {
            Pair<Boolean, List<String>> partitionSpec = visitPartitionSpec(ctx.partitionSpec());
            partitionNamesInfo = new PartitionNamesInfo(partitionSpec.first, partitionSpec.second);
        }
        Map<String, String> properties = visitPropertyItemList(ctx.propertyItemList());
        return new AlterTableStatsCommand(tableNameInfo, partitionNamesInfo, properties);
    }

    @Override
    public LogicalPlan visitAlterColumnStats(DorisParser.AlterColumnStatsContext ctx) {
        TableNameInfo tableNameInfo = new TableNameInfo(visitMultipartIdentifier(ctx.name));
        PartitionNamesInfo partitionNamesInfo = null;
        if (ctx.partitionSpec() != null) {
            Pair<Boolean, List<String>> partitionSpec = visitPartitionSpec(ctx.partitionSpec());
            partitionNamesInfo = new PartitionNamesInfo(partitionSpec.first, partitionSpec.second);
        }

        String index = ctx.indexName != null ? ctx.indexName.getText() : null;
        String columnName = ctx.columnName.getText();
        Map<String, String> properties = visitPropertyItemList(ctx.propertyItemList());
        return new AlterColumnStatsCommand(tableNameInfo,
            partitionNamesInfo,
            index,
            columnName,
            properties);
    }

    @Override
    public LogicalPlan visitCancelAlterTable(DorisParser.CancelAlterTableContext ctx) {
        TableNameInfo tableNameInfo = new TableNameInfo(visitMultipartIdentifier(ctx.tableName));

        CancelAlterTableCommand.AlterType alterType;
        if (ctx.ROLLUP() != null) {
            alterType = CancelAlterTableCommand.AlterType.ROLLUP;
        } else if (ctx.MATERIALIZED() != null && ctx.VIEW() != null) {
            alterType = CancelAlterTableCommand.AlterType.MV;
        } else if (ctx.COLUMN() != null) {
            alterType = CancelAlterTableCommand.AlterType.COLUMN;
        } else {
            throw new AnalysisException("invalid AlterOpType, it must be one of 'ROLLUP',"
                    + "'MATERIALIZED VIEW' or 'COLUMN'");
        }

        List<Long> jobIs = new ArrayList<>();
        for (Token token : ctx.jobIds) {
            jobIs.add(Long.parseLong(token.getText()));
        }
        return new CancelAlterTableCommand(tableNameInfo, alterType, jobIs);
    }

    @Override
    public LogicalPlan visitAdminSetReplicaStatus(DorisParser.AdminSetReplicaStatusContext ctx) {
        Map<String, String> properties = visitPropertyItemList(ctx.propertyItemList());
        return new AdminSetReplicaStatusCommand(properties);
    }

    @Override
    public LogicalPlan visitAdminRepairTable(DorisParser.AdminRepairTableContext ctx) {
        TableRefInfo tableRefInfo = visitBaseTableRefContext(ctx.baseTableRef());
        return new AdminRepairTableCommand(tableRefInfo);
    }

    @Override
    public LogicalPlan visitAdminCancelRepairTable(DorisParser.AdminCancelRepairTableContext ctx) {
        TableRefInfo tableRefInfo = visitBaseTableRefContext(ctx.baseTableRef());
        return new AdminCancelRepairTableCommand(tableRefInfo);
    }

    @Override
    public LogicalPlan visitAdminCopyTablet(DorisParser.AdminCopyTabletContext ctx) {
        long tabletId = Long.parseLong(ctx.tabletId.getText());
        Map<String, String> properties;
        if (ctx.propertyClause() != null) {
            properties = visitPropertyClause(ctx.propertyClause());
        } else {
            properties = ImmutableMap.of();
        }
        return new AdminCopyTabletCommand(tabletId, properties);
    }

    @Override
    public LogicalPlan visitShowCreateRoutineLoad(DorisParser.ShowCreateRoutineLoadContext ctx) {
        boolean isAll = ctx.ALL() != null;
        List<String> labelParts = visitMultipartIdentifier(ctx.label);
        String jobName;
        String dbName = null;
        if (labelParts.size() == 1) {
            jobName = labelParts.get(0);
        } else if (labelParts.size() == 2) {
            dbName = labelParts.get(0);
            jobName = labelParts.get(1);
        } else {
            throw new ParseException("only support [<db>.]<job_name>", ctx.label);
        }
        LabelNameInfo labelNameInfo = new LabelNameInfo(dbName, jobName);
        return new ShowCreateRoutineLoadCommand(labelNameInfo, isAll);
    }

    @Override
    public LogicalPlan visitPauseRoutineLoad(DorisParser.PauseRoutineLoadContext ctx) {
        List<String> labelParts = visitMultipartIdentifier(ctx.label);
        String jobName;
        String dbName = null;
        if (labelParts.size() == 1) {
            jobName = labelParts.get(0);
        } else if (labelParts.size() == 2) {
            dbName = labelParts.get(0);
            jobName = labelParts.get(1);
        } else {
            throw new ParseException("only support [<db>.]<job_name>", ctx.label);
        }
        LabelNameInfo labelNameInfo = new LabelNameInfo(dbName, jobName);
        return new PauseRoutineLoadCommand(labelNameInfo);
    }

    @Override
    public LogicalPlan visitPauseAllRoutineLoad(DorisParser.PauseAllRoutineLoadContext ctx) {
        return new PauseRoutineLoadCommand();
    }

    @Override
    public LogicalPlan visitResumeRoutineLoad(DorisParser.ResumeRoutineLoadContext ctx) {
        List<String> labelParts = visitMultipartIdentifier(ctx.label);
        String jobName;
        String dbName = null;
        if (labelParts.size() == 1) {
            jobName = labelParts.get(0);
        } else if (labelParts.size() == 2) {
            dbName = labelParts.get(0);
            jobName = labelParts.get(1);
        } else {
            throw new ParseException("only support [<db>.]<job_name>", ctx.label);
        }
        LabelNameInfo labelNameInfo = new LabelNameInfo(dbName, jobName);
        return new ResumeRoutineLoadCommand(labelNameInfo);
    }

    @Override
    public LogicalPlan visitResumeAllRoutineLoad(DorisParser.ResumeAllRoutineLoadContext ctx) {
        return new ResumeRoutineLoadCommand();
    }

    @Override
    public LogicalPlan visitStopRoutineLoad(DorisParser.StopRoutineLoadContext ctx) {
        List<String> labelParts = visitMultipartIdentifier(ctx.label);
        String jobName;
        String dbName = null;
        if (labelParts.size() == 1) {
            jobName = labelParts.get(0);
        } else if (labelParts.size() == 2) {
            dbName = labelParts.get(0);
            jobName = labelParts.get(1);
        } else {
            throw new ParseException("only support [<db>.]<job_name>", ctx.label);
        }
        LabelNameInfo labelNameInfo = new LabelNameInfo(dbName, jobName);
        return new StopRoutineLoadCommand(labelNameInfo);
    }

    public LogicalPlan visitCleanAllQueryStats(DorisParser.CleanAllQueryStatsContext ctx) {
        return new CleanQueryStatsCommand();
    }

    @Override
    public LogicalPlan visitCleanQueryStats(DorisParser.CleanQueryStatsContext ctx) {
        if (ctx.database != null) {
            return new CleanQueryStatsCommand(ctx.identifier().getText());
        } else {
            TableNameInfo tableNameInfo = new TableNameInfo(visitMultipartIdentifier(ctx.table));
            return new CleanQueryStatsCommand(tableNameInfo);
        }
    }

    @Override
    public LogicalPlan visitStopDataSyncJob(DorisParser.StopDataSyncJobContext ctx) {
        List<String> nameParts = visitMultipartIdentifier(ctx.name);
        int size = nameParts.size();
        String jobName = nameParts.get(size - 1);
        String dbName;
        if (size == 1) {
            dbName = null;
        } else if (size == 2) {
            dbName = nameParts.get(0);
        } else {
            throw new ParseException("only support [<db>.]<job_name>", ctx.name);
        }
        SyncJobName syncJobName = new SyncJobName(jobName, dbName);
        return new StopDataSyncJobCommand(syncJobName);
    }

    @Override
    public LogicalPlan visitResumeDataSyncJob(DorisParser.ResumeDataSyncJobContext ctx) {
        List<String> nameParts = visitMultipartIdentifier(ctx.name);
        int size = nameParts.size();
        String jobName = nameParts.get(size - 1);
        String dbName;
        if (size == 1) {
            dbName = null;
        } else if (size == 2) {
            dbName = nameParts.get(0);
        } else {
            throw new ParseException("only support [<db>.]<job_name>", ctx.name);
        }
        SyncJobName syncJobName = new SyncJobName(jobName, dbName);
        return new ResumeDataSyncJobCommand(syncJobName);
    }

    @Override
    public LogicalPlan visitPauseDataSyncJob(DorisParser.PauseDataSyncJobContext ctx) {
        List<String> nameParts = visitMultipartIdentifier(ctx.name);
        int size = nameParts.size();
        String jobName = nameParts.get(size - 1);
        String dbName;
        if (size == 1) {
            dbName = null;
        } else if (size == 2) {
            dbName = nameParts.get(0);
        } else {
            throw new ParseException("only support [<db>.]<job_name>", ctx.name);
        }
        SyncJobName syncJobName = new SyncJobName(jobName, dbName);
        return new PauseDataSyncJobCommand(syncJobName);
    }

    @Override
    public List<ChannelDescription> visitChannelDescriptions(DorisParser.ChannelDescriptionsContext ctx) {
        List<ChannelDescription> channelDescriptions = new ArrayList<>();
        for (DorisParser.ChannelDescriptionContext channelDescriptionContext : ctx.channelDescription()) {
            List<String> soureParts = visitMultipartIdentifier(channelDescriptionContext.source);
            if (soureParts.size() != 2) {
                throw new ParseException("only support mysql_db.src_tbl", channelDescriptionContext.source);
            }
            TableNameInfo srcTableInfo = new TableNameInfo(soureParts);

            List<String> targetParts = visitMultipartIdentifier(channelDescriptionContext.destination);
            if (targetParts.isEmpty()) {
                throw new ParseException("contains at least one target table", channelDescriptionContext.destination);
            }
            TableNameInfo targetTableInfo = new TableNameInfo(targetParts);

            PartitionNamesInfo partitionNamesInfo = null;
            if (channelDescriptionContext.partitionSpec() != null) {
                Pair<Boolean, List<String>> partitionSpec =
                        visitPartitionSpec(channelDescriptionContext.partitionSpec());
                partitionNamesInfo = new PartitionNamesInfo(partitionSpec.first, partitionSpec.second);
            }

            List<String> columns;
            if (channelDescriptionContext.columnList != null) {
                columns = visitIdentifierList(channelDescriptionContext.columnList);
            } else {
                columns = ImmutableList.of();
            }

            ChannelDescription channelDescription = new ChannelDescription(
                    srcTableInfo.getDb(),
                    srcTableInfo.getTbl(),
                    targetTableInfo.getTbl(),
                    partitionNamesInfo != null ? partitionNamesInfo.translateToLegacyPartitionNames() : null,
                    columns
            );
            channelDescriptions.add(channelDescription);
        }
        return channelDescriptions;
    }

    @Override
    public LogicalPlan visitCreateDataSyncJob(DorisParser.CreateDataSyncJobContext ctx) {
        List<ChannelDescription> channelDescriptions = visitChannelDescriptions(ctx.channelDescriptions());
        List<String> labelParts = visitMultipartIdentifier(ctx.label);
        int size = labelParts.size();
        String jobName = labelParts.get(size - 1);
        String dbName;
        if (size == 1) {
            dbName = null;
        } else if (size == 2) {
            dbName = labelParts.get(0);
        } else {
            throw new ParseException("only support [<db>.]<job_name>", ctx.label);
        }

        Map<String, String> propertieItem = visitPropertyItemList(ctx.propertyItemList());
        BinlogDesc binlogDesc = new BinlogDesc(propertieItem);
        Map<String, String> properties = visitPropertyClause(ctx.properties);
        CreateDataSyncJobCommand createDataSyncJobCommand = new CreateDataSyncJobCommand(
                dbName,
                jobName,
                channelDescriptions,
                binlogDesc,
                properties
        );
        return createDataSyncJobCommand;
    }

    public LogicalPlan visitDropResource(DorisParser.DropResourceContext ctx) {
        boolean ifExist = ctx.EXISTS() != null;
        String resouceName = visitIdentifierOrText(ctx.identifierOrText());
        return new DropResourceCommand(ifExist, resouceName);
    }

    @Override
    public LogicalPlan visitDropRowPolicy(DorisParser.DropRowPolicyContext ctx) {
        boolean ifExist = ctx.EXISTS() != null;
        String policyName = ctx.policyName.getText();
        TableNameInfo tableNameInfo = new TableNameInfo(visitMultipartIdentifier(ctx.tableName));
        UserIdentity userIdentity = ctx.userIdentify() != null ? visitUserIdentify(ctx.userIdentify()) : null;
        String roleName = ctx.roleName != null ? ctx.roleName.getText() : null;
        return new DropRowPolicyCommand(ifExist, policyName, tableNameInfo, userIdentity, roleName);
    }

    @Override
    public LogicalPlan visitTransactionBegin(DorisParser.TransactionBeginContext ctx) {
        if (ctx.LABEL() != null) {
            return new TransactionBeginCommand(ctx.identifier().getText());
        } else {
            return new TransactionBeginCommand();
        }
    }

    @Override
    public LogicalPlan visitTranscationCommit(DorisParser.TranscationCommitContext ctx) {
        return new TransactionCommitCommand();
    }

    @Override
    public LogicalPlan visitTransactionRollback(DorisParser.TransactionRollbackContext ctx) {
        return new TransactionRollbackCommand();
    }

    @Override
    public LogicalPlan visitGrantTablePrivilege(DorisParser.GrantTablePrivilegeContext ctx) {
        List<AccessPrivilegeWithCols> accessPrivilegeWithCols = visitPrivilegeList(ctx.privilegeList());

        List<String> parts = visitMultipartIdentifierOrAsterisk(ctx.multipartIdentifierOrAsterisk());
        int size = parts.size();

        if (size < 1) {
            throw new AnalysisException("grant table privilege statement missing parameters");
        }

        TablePattern tablePattern = null;
        if (size == 1) {
            String db = parts.get(size - 1);
            tablePattern = new TablePattern(db, "");
        }

        if (size == 2) {
            String db = parts.get(size - 2);
            String tbl = parts.get(size - 1);
            tablePattern = new TablePattern(db, tbl);
        }

        if (size == 3) {
            String ctl = parts.get(size - 3);
            String db = parts.get(size - 2);
            String tbl = parts.get(size - 1);
            tablePattern = new TablePattern(ctl, db, tbl);
        }

        Optional<UserIdentity> userIdentity = Optional.empty();
        Optional<String> role = Optional.empty();

        if (ctx.ROLE() != null) {
            role = Optional.of(visitIdentifierOrText(ctx.identifierOrText()));
        } else if (ctx.userIdentify() != null) {
            userIdentity = Optional.of(visitUserIdentify(ctx.userIdentify()));
        }

        return new GrantTablePrivilegeCommand(
            accessPrivilegeWithCols,
            tablePattern,
            userIdentity,
            role);
    }

    @Override
    public LogicalPlan visitGrantResourcePrivilege(DorisParser.GrantResourcePrivilegeContext ctx) {
        List<AccessPrivilegeWithCols> accessPrivilegeWithCols = visitPrivilegeList(ctx.privilegeList());
        String name = visitIdentifierOrTextOrAsterisk(ctx.identifierOrTextOrAsterisk());

        Optional<ResourcePattern> resourcePattern = Optional.empty();
        Optional<WorkloadGroupPattern> workloadGroupPattern = Optional.empty();

        if (ctx.CLUSTER() != null || ctx.COMPUTE() != null) {
            resourcePattern = Optional.of(new ResourcePattern(name, ResourceTypeEnum.CLUSTER));
        } else if (ctx.STAGE() != null) {
            resourcePattern = Optional.of(new ResourcePattern(name, ResourceTypeEnum.STAGE));
        } else if (ctx.STORAGE() != null) {
            resourcePattern = Optional.of(new ResourcePattern(name, ResourceTypeEnum.STORAGE_VAULT));
        } else if (ctx.RESOURCE() != null) {
            resourcePattern = Optional.of(new ResourcePattern(name, ResourceTypeEnum.GENERAL));
        } else if (ctx.WORKLOAD() != null) {
            workloadGroupPattern = Optional.of(new WorkloadGroupPattern(name));
        }

        Optional<UserIdentity> userIdentity = Optional.empty();
        Optional<String> role = Optional.empty();

        if (ctx.ROLE() != null) {
            role = Optional.of(visitIdentifierOrText(ctx.identifierOrText()));
        } else if (ctx.userIdentify() != null) {
            userIdentity = Optional.of(visitUserIdentify(ctx.userIdentify()));
        }

        return new GrantResourcePrivilegeCommand(
            accessPrivilegeWithCols,
            resourcePattern,
            workloadGroupPattern,
            role,
            userIdentity);
    }

    @Override
    public LogicalPlan visitGrantRole(DorisParser.GrantRoleContext ctx) {
        UserIdentity userIdentity = visitUserIdentify(ctx.userIdentify());
        List<String> roles = ctx.roles.stream()
                .map(this::visitIdentifierOrText)
                .collect(ImmutableList.toImmutableList());

        if (roles.size() == 0) {
            throw new AnalysisException("grant role statement lack of role");
        }

        return new GrantRoleCommand(userIdentity, roles);
    }

    @Override
    public AccessPrivilegeWithCols visitPrivilege(DorisParser.PrivilegeContext ctx) {
        AccessPrivilegeWithCols accessPrivilegeWithCols;
        if (ctx.ALL() != null) {
            AccessPrivilege accessPrivilege = AccessPrivilege.ALL;
            accessPrivilegeWithCols = new AccessPrivilegeWithCols(accessPrivilege, ImmutableList.of());
        } else {
            String privilegeName = stripQuotes(ctx.name.getText());
            AccessPrivilege accessPrivilege = AccessPrivilege.fromName(privilegeName);
            List<String> columns = ctx.identifierList() == null
                    ? ImmutableList.of() : visitIdentifierList(ctx.identifierList());
            accessPrivilegeWithCols = new AccessPrivilegeWithCols(accessPrivilege, columns);
        }

        return accessPrivilegeWithCols;
    }

    @Override
    public List<AccessPrivilegeWithCols> visitPrivilegeList(DorisParser.PrivilegeListContext ctx) {
        return ctx.privilege().stream()
            .map(this::visitPrivilege)
            .collect(ImmutableList.toImmutableList());
    }

    @Override
    public LogicalPlan visitRevokeRole(DorisParser.RevokeRoleContext ctx) {
        UserIdentity userIdentity = visitUserIdentify(ctx.userIdentify());
        List<String> roles = ctx.roles.stream()
                .map(this::visitIdentifierOrText)
                .collect(ImmutableList.toImmutableList());

        return new RevokeRoleCommand(userIdentity, roles);
    }

    @Override
    public LogicalPlan visitRevokeResourcePrivilege(DorisParser.RevokeResourcePrivilegeContext ctx) {
        List<AccessPrivilegeWithCols> accessPrivilegeWithCols = visitPrivilegeList(ctx.privilegeList());

        String name = visitIdentifierOrTextOrAsterisk(ctx.identifierOrTextOrAsterisk());
        Optional<ResourcePattern> resourcePattern = Optional.empty();
        Optional<WorkloadGroupPattern> workloadGroupPattern = Optional.empty();

        if (ctx.CLUSTER() != null || ctx.COMPUTE() != null) {
            resourcePattern = Optional.of(new ResourcePattern(name, ResourceTypeEnum.CLUSTER));
        } else if (ctx.STAGE() != null) {
            resourcePattern = Optional.of(new ResourcePattern(name, ResourceTypeEnum.STAGE));
        } else if (ctx.STORAGE() != null) {
            resourcePattern = Optional.of(new ResourcePattern(name, ResourceTypeEnum.STORAGE_VAULT));
        } else if (ctx.RESOURCE() != null) {
            resourcePattern = Optional.of(new ResourcePattern(name, ResourceTypeEnum.GENERAL));
        } else if (ctx.WORKLOAD() != null) {
            workloadGroupPattern = Optional.of(new WorkloadGroupPattern(name));
        }

        Optional<UserIdentity> userIdentity = Optional.empty();
        Optional<String> role = Optional.empty();

        if (ctx.ROLE() != null) {
            role = Optional.of(visitIdentifierOrText(ctx.identifierOrText()));
        } else if (ctx.userIdentify() != null) {
            userIdentity = Optional.of(visitUserIdentify(ctx.userIdentify()));
        }

        return new RevokeResourcePrivilegeCommand(
            accessPrivilegeWithCols,
            resourcePattern,
            workloadGroupPattern,
            role,
            userIdentity);
    }

    public LogicalPlan visitDropAnalyzeJob(DorisParser.DropAnalyzeJobContext ctx) {
        long jobId = Long.parseLong(ctx.INTEGER_VALUE().getText());
        return new DropAnalyzeJobCommand(jobId);
    }

    @Override
    public LogicalPlan visitKillAnalyzeJob(DorisParser.KillAnalyzeJobContext ctx) {
        long jobId = Long.parseLong(ctx.jobId.getText());
        return new KillAnalyzeJobCommand(jobId);
    }

    @Override
    public LogicalPlan visitCancelBackup(DorisParser.CancelBackupContext ctx) {
        String databaseName = ctx.database.getText();
        boolean isRestore = false;
        return new CancelBackupCommand(databaseName, isRestore);
    }

    @Override
    public LogicalPlan visitCancelRestore(DorisParser.CancelRestoreContext ctx) {
        String databaseName = ctx.database.getText();
        boolean isRestore = true;
        return new CancelBackupCommand(databaseName, isRestore);
    }

    @Override
    public LogicalPlan visitCancelBuildIndex(DorisParser.CancelBuildIndexContext ctx) {
        TableNameInfo tableNameInfo = new TableNameInfo(visitMultipartIdentifier(ctx.tableName));
        List<Long> jobIs = new ArrayList<>();
        for (Token token : ctx.jobIds) {
            jobIs.add(Long.parseLong(token.getText()));
        }
        return new CancelBuildIndexCommand(tableNameInfo, jobIs);
    }

    @Override
    public PasswordOptions visitPasswordOption(DorisParser.PasswordOptionContext ctx) {
        int historyPolicy = PasswordOptions.UNSET;
        long expirePolicySecond = PasswordOptions.UNSET;
        int reusePolicy = PasswordOptions.UNSET;
        int loginAttempts = PasswordOptions.UNSET;
        long passwordLockSecond = PasswordOptions.UNSET;
        int accountUnlocked = PasswordOptions.UNSET;

        if (ctx.historyDefault != null) {
            historyPolicy = -1;
        } else if (ctx.historyValue != null) {
            historyPolicy = Integer.parseInt(ctx.historyValue.getText());
        }

        if (ctx.expireDefault != null) {
            expirePolicySecond = -1;
        } else if (ctx.expireNever != null) {
            expirePolicySecond = 0;
        } else if (ctx.expireValue != null) {
            long value = Long.parseLong(ctx.expireValue.getText());
            expirePolicySecond = ParserUtils.getSecond(value, ctx.expireTimeUnit.getText());
        }

        if (ctx.reuseValue != null) {
            reusePolicy = Integer.parseInt(ctx.reuseValue.getText());
        }

        if (ctx.attemptsValue != null) {
            loginAttempts = Integer.parseInt(ctx.attemptsValue.getText());
        }

        if (ctx.lockUnbounded != null) {
            passwordLockSecond = -1;
        } else if (ctx.lockValue != null) {
            long value = Long.parseLong(ctx.lockValue.getText());
            passwordLockSecond = ParserUtils.getSecond(value, ctx.lockTimeUint.getText());
        }

        if (ctx.ACCOUNT_LOCK() != null) {
            accountUnlocked = -1;
        } else if (ctx.ACCOUNT_UNLOCK() != null) {
            accountUnlocked = 1;
        }

        return new PasswordOptions(expirePolicySecond,
            historyPolicy,
            reusePolicy,
            loginAttempts,
            passwordLockSecond,
            accountUnlocked);
    }

    @Override
    public LogicalPlan visitCreateUser(CreateUserContext ctx) {
        String comment = visitCommentSpec(ctx.commentSpec());
        PasswordOptions passwordOptions = visitPasswordOption(ctx.passwordOption());
        UserDesc userDesc = (UserDesc) ctx.grantUserIdentify().accept(this);

        String role = null;
        if (ctx.role != null) {
            role = stripQuotes(ctx.role.getText());
        }

        CreateUserInfo userInfo = new CreateUserInfo(ctx.IF() != null,
                userDesc,
                role,
                passwordOptions,
                comment);

        return new CreateUserCommand(userInfo);
    }

    @Override
    public UserDesc visitGrantUserIdentify(DorisParser.GrantUserIdentifyContext ctx) {
        UserIdentity userIdentity = visitUserIdentify(ctx.userIdentify());
        if (ctx.IDENTIFIED() == null) {
            return new UserDesc(userIdentity);
        }
        String password = stripQuotes(ctx.STRING_LITERAL().getText());
        boolean isPlain = ctx.PASSWORD() == null;
        return new UserDesc(userIdentity, new PassVar(password, isPlain));
    }

    @Override
    public LogicalPlan visitCreateResource(DorisParser.CreateResourceContext ctx) {
        String resourceName = visitIdentifierOrText(ctx.name);
        ImmutableMap<String, String> properties = ImmutableMap.copyOf(visitPropertyClause(ctx.properties));

        CreateResourceInfo createResourceInfo = new CreateResourceInfo(
                ctx.EXTERNAL() != null,
                ctx.IF() != null,
                resourceName,
                properties
        );

        return new CreateResourceCommand(createResourceInfo);
    }

    @Override
    public LogicalPlan visitCreateDictionary(CreateDictionaryContext ctx) {
        List<String> nameParts = visitMultipartIdentifier(ctx.name);
        String dbName = null;
        String dictName = null;
        if (nameParts.size() == 1) {
            dictName = nameParts.get(0);
        } else if (nameParts.size() == 2) {
            dbName = nameParts.get(0);
            dictName = nameParts.get(1);
        } else {
            throw new AnalysisException("Dictionary name should be [db.]dictionary_name");
        }

        // the source tableName parts
        String sCatalogName = null;
        String sDbName = null;
        String sTableName = null;
        List<String> sourceNames = visitMultipartIdentifier(ctx.source);
        if (sourceNames.size() == 1) {
            sTableName = sourceNames.get(0);
        } else if (sourceNames.size() == 2) {
            sDbName = sourceNames.get(0);
            sTableName = sourceNames.get(1);
        } else if (sourceNames.size() == 3) {
            sCatalogName = sourceNames.get(0);
            sDbName = sourceNames.get(1);
            sTableName = sourceNames.get(2);
        } else {
            throw new AnalysisException("nameParts in create table should be [ctl.][db.]tbl");
        }

        List<DictionaryColumnDefinition> columns = new ArrayList<>();
        for (DictionaryColumnDefContext colCtx : ctx.dictionaryColumnDefs().dictionaryColumnDef()) {
            String colName = colCtx.colName.getText();
            boolean isKey = colCtx.columnType.getType() == DorisParser.KEY;
            columns.add(new DictionaryColumnDefinition(colName, isKey));
        }

        Map<String, String> properties = ctx.properties != null ? Maps.newHashMap(visitPropertyClause(ctx.properties))
                : Maps.newHashMap();

        LayoutType layoutType;
        try {
            layoutType = LayoutType.of(ctx.layoutType.getText());
        } catch (IllegalArgumentException e) {
            throw new AnalysisException(
                    "Unknown layout type: " + ctx.layoutType.getText() + ". must be IP_TRIE or HASH_MAP");
        }

        return new CreateDictionaryCommand(ctx.EXISTS() != null, // if not exists
                dbName, dictName, sCatalogName, sDbName, sTableName, columns, properties, layoutType);
    }

    @Override
    public LogicalPlan visitDropDictionary(DropDictionaryContext ctx) {
        List<String> nameParts = visitMultipartIdentifier(ctx.name);
        if (nameParts.size() == 0 || nameParts.size() > 2) {
            throw new AnalysisException("Dictionary name should be [db.]dictionary_name");
        }
        String dbName;
        String dictName;
        if (nameParts.size() == 1) { // only dict name
            dbName = null;
            dictName = nameParts.get(0);
        } else {
            dbName = nameParts.get(0);
            dictName = nameParts.get(1);
        }

        return new DropDictionaryCommand(dbName, dictName, ctx.EXISTS() != null);
    }

    @Override
    public Plan visitShowDictionaries(ShowDictionariesContext ctx) {
        String wild = null;
        if (ctx.wildWhere() != null) {
            if (ctx.wildWhere().LIKE() != null) {
                // if like, it's a pattern
                wild = stripQuotes(ctx.wildWhere().STRING_LITERAL().getText());
            } else if (ctx.wildWhere().WHERE() != null) {
                // if where, it's a expression
                wild = ctx.wildWhere().expression().getText();
            }
        }
        try {
            return new ShowDictionariesCommand(wild);
        } catch (org.apache.doris.common.AnalysisException e) {
            throw new ParseException(e.getMessage());
        }
    }

    @Override
    public Plan visitDescribeDictionary(DescribeDictionaryContext ctx) {
        List<String> nameParts = visitMultipartIdentifier(ctx.multipartIdentifier());
        if (nameParts.size() == 0 || nameParts.size() > 2) {
            throw new AnalysisException("Dictionary name should be [db.]dictionary_name");
        }
        String dbName;
        String dictName;
        if (nameParts.size() == 1) { // only dict name
            dbName = null;
            dictName = nameParts.get(0);
        } else {
            dbName = nameParts.get(0);
            dictName = nameParts.get(1);
        }

        return new ExplainDictionaryCommand(dbName, dictName);
    }

    @Override
    public LogicalPlan visitRefreshDictionary(RefreshDictionaryContext ctx) {
        List<String> nameParts = visitMultipartIdentifier(ctx.name);
        if (nameParts.size() == 0 || nameParts.size() > 2) {
            throw new AnalysisException("Dictionary name should be [db.]dictionary_name");
        }
        String dbName;
        String dictName;
        if (nameParts.size() == 1) { // only dict name
            dbName = null;
            dictName = nameParts.get(0);
        } else {
            dbName = nameParts.get(0);
            dictName = nameParts.get(1);
        }

        return new RefreshDictionaryCommand(dbName, dictName);
    }

    @Override
<<<<<<< HEAD
    public LogicalPlan visitCancelDecommisionBackend(DorisParser.CancelDecommisionBackendContext ctx) {
        List<String> parts = new ArrayList<>();
        for (TerminalNode terminalNode : ctx.STRING_LITERAL()) {
            parts.add(terminalNode.getText());
        }
        return new CancelDecommissionBackendCommand(parts);
=======
    public LogicalPlan visitShowWarmUpJob(DorisParser.ShowWarmUpJobContext ctx) {
        Expression whereClause = null;
        if (ctx.wildWhere() != null) {
            whereClause = getWildWhere(ctx.wildWhere());
        }
        return new ShowWarmUpCommand(whereClause);
>>>>>>> 20cd1e1c
    }

    @Override
    public LogicalPlan visitShowWorkloadGroups(DorisParser.ShowWorkloadGroupsContext ctx) {
        String likePattern = null;
        if (ctx.LIKE() != null) {
            likePattern = stripQuotes(ctx.STRING_LITERAL().getText());
        }
        return new ShowWorkloadGroupsCommand(likePattern);
    }

    @Override
    public LogicalPlan visitShowCopy(DorisParser.ShowCopyContext ctx) {
        String dbName = null;
        if (ctx.database != null) {
            dbName = ctx.database.getText();
        }

        Expression whereClause = null;
        if (ctx.whereClause() != null) {
            whereClause = getExpression(ctx.whereClause().booleanExpression());
        }

        List<OrderKey> orderKeys = new ArrayList<>();
        if (ctx.sortClause() != null) {
            orderKeys = visit(ctx.sortClause().sortItem(), OrderKey.class);
        }

        long limit = -1L;
        long offset = 0L;
        if (ctx.limitClause() != null) {
            limit = ctx.limitClause().limit != null
                ? Long.parseLong(ctx.limitClause().limit.getText())
                : 0;
            if (limit < 0) {
                throw new ParseException("Limit requires non-negative number", ctx.limitClause());
            }
            offset = ctx.limitClause().offset != null
                ? Long.parseLong(ctx.limitClause().offset.getText())
                : 0;
            if (offset < 0) {
                throw new ParseException("Offset requires non-negative number", ctx.limitClause());
            }
        }
        return new ShowCopyCommand(dbName, orderKeys, whereClause, limit, offset);
    }
}<|MERGE_RESOLUTION|>--- conflicted
+++ resolved
@@ -7763,21 +7763,21 @@
     }
 
     @Override
-<<<<<<< HEAD
     public LogicalPlan visitCancelDecommisionBackend(DorisParser.CancelDecommisionBackendContext ctx) {
         List<String> parts = new ArrayList<>();
         for (TerminalNode terminalNode : ctx.STRING_LITERAL()) {
             parts.add(terminalNode.getText());
         }
         return new CancelDecommissionBackendCommand(parts);
-=======
+    }
+
+    @Override
     public LogicalPlan visitShowWarmUpJob(DorisParser.ShowWarmUpJobContext ctx) {
         Expression whereClause = null;
         if (ctx.wildWhere() != null) {
             whereClause = getWildWhere(ctx.wildWhere());
         }
         return new ShowWarmUpCommand(whereClause);
->>>>>>> 20cd1e1c
     }
 
     @Override
